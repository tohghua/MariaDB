stop slave;
drop table if exists t1,t2,t3,t4,t5,t6,t7,t8,t9;
reset master;
reset slave;
drop table if exists t1,t2,t3,t4,t5,t6,t7,t8,t9;
start slave;
stop slave;
reset master;
reset slave;
reset master;
create table t1(n int not null auto_increment primary key);
insert into t1 values (NULL);
drop table t1;
create table t1 (word char(20) not null);
load data infile '../../std_data/words.dat' into table t1 ignore 1 lines;
select count(*) from t1;
count(*)
69
drop table t1;
show binlog events;
Log_name	Pos	Event_type	Server_id	End_log_pos	Info
master-bin.000001	4	Format_desc	1	98	Server ver: VERSION, Binlog ver: 4
master-bin.000001	98	Query	1	219	use `test`; create table t1(n int not null auto_increment primary key)
master-bin.000001	219	Intvar	1	247	INSERT_ID=1
master-bin.000001	247	Query	1	338	use `test`; insert into t1 values (NULL)
master-bin.000001	338	Query	1	414	use `test`; drop table t1
master-bin.000001	414	Query	1	517	use `test`; create table t1 (word char(20) not null)
master-bin.000001	517	Begin_load_query	1	1121	;file_id=1;block_len=581
master-bin.000001	1121	Execute_load_query	1	1269	use `test`; load data infile '../../std_data/words.dat' into table t1 ignore 1 lines ;file_id=1
master-bin.000001	1269	Query	1	1345	use `test`; drop table t1
show binlog events from 98 limit 1;
Log_name	Pos	Event_type	Server_id	End_log_pos	Info
master-bin.000001	98	Query	1	219	use `test`; create table t1(n int not null auto_increment primary key)
show binlog events from 98 limit 2;
Log_name	Pos	Event_type	Server_id	End_log_pos	Info
master-bin.000001	98	Query	1	219	use `test`; create table t1(n int not null auto_increment primary key)
master-bin.000001	219	Intvar	1	247	INSERT_ID=1
show binlog events from 98 limit 2,1;
Log_name	Pos	Event_type	Server_id	End_log_pos	Info
master-bin.000001	247	Query	1	338	use `test`; insert into t1 values (NULL)
flush logs;
create table t5 (a int);
drop table t5;
start slave;
flush logs;
stop slave;
create table t1 (n int);
insert into t1 values (1);
drop table t1;
show binlog events;
Log_name	Pos	Event_type	Server_id	End_log_pos	Info
master-bin.000001	4	Format_desc	1	98	Server ver: VERSION, Binlog ver: 4
master-bin.000001	98	Query	1	219	use `test`; create table t1(n int not null auto_increment primary key)
master-bin.000001	219	Intvar	1	247	INSERT_ID=1
master-bin.000001	247	Query	1	338	use `test`; insert into t1 values (NULL)
master-bin.000001	338	Query	1	414	use `test`; drop table t1
master-bin.000001	414	Query	1	517	use `test`; create table t1 (word char(20) not null)
master-bin.000001	517	Begin_load_query	1	1121	;file_id=1;block_len=581
master-bin.000001	1121	Execute_load_query	1	1269	use `test`; load data infile '../../std_data/words.dat' into table t1 ignore 1 lines ;file_id=1
master-bin.000001	1269	Query	1	1345	use `test`; drop table t1
master-bin.000001	1345	Rotate	1	1389	master-bin.000002;pos=4
show binlog events in 'master-bin.000002';
Log_name	Pos	Event_type	Server_id	End_log_pos	Info
master-bin.000002	4	Format_desc	1	98	Server ver: VERSION, Binlog ver: 4
master-bin.000002	98	Query	1	184	use `test`; create table t5 (a int)
master-bin.000002	184	Query	1	260	use `test`; drop table t5
master-bin.000002	260	Query	1	346	use `test`; create table t1 (n int)
master-bin.000002	346	Query	1	434	use `test`; insert into t1 values (1)
master-bin.000002	434	Query	1	510	use `test`; drop table t1
show binary logs;
Log_name	File_size
<<<<<<< HEAD
master-bin.000001	0
master-bin.000002	510
start slave;
show binary logs;
Log_name	File_size
slave-bin.000001	0
slave-bin.000002	348
=======
master-bin.000001	1171
master-bin.000002	276
start slave;
show binary logs;
Log_name	File_size
slave-bin.000001	1285
slave-bin.000002	170
>>>>>>> 8b3d3916
show binlog events in 'slave-bin.000001' from 4;
Log_name	Pos	Event_type	Server_id	End_log_pos	Info
slave-bin.000001	4	Format_desc	2	98	Server ver: VERSION, Binlog ver: 4
slave-bin.000001	98	Query	1	219	use `test`; create table t1(n int not null auto_increment primary key)
slave-bin.000001	219	Intvar	1	247	INSERT_ID=1
slave-bin.000001	247	Query	1	338	use `test`; insert into t1 values (NULL)
slave-bin.000001	338	Query	1	414	use `test`; drop table t1
slave-bin.000001	414	Query	1	517	use `test`; create table t1 (word char(20) not null)
slave-bin.000001	517	Begin_load_query	1	1121	;file_id=1;block_len=581
slave-bin.000001	1121	Execute_load_query	1	1278	use `test`; load data INFILE '../../var/tmp/SQL_LOAD-2-1-1.data' INTO table t1 ignore 1 lines ;file_id=1
slave-bin.000001	1278	Query	1	1354	use `test`; drop table t1
slave-bin.000001	1354	Query	1	1440	use `test`; create table t5 (a int)
slave-bin.000001	1440	Query	1	1516	use `test`; drop table t5
slave-bin.000001	1516	Rotate	2	1559	slave-bin.000002;pos=4
show binlog events in 'slave-bin.000002' from 4;
Log_name	Pos	Event_type	Server_id	End_log_pos	Info
slave-bin.000002	4	Format_desc	2	98	Server ver: VERSION, Binlog ver: 4
slave-bin.000002	98	Query	1	184	use `test`; create table t1 (n int)
slave-bin.000002	184	Query	1	272	use `test`; insert into t1 values (1)
slave-bin.000002	272	Query	1	348	use `test`; drop table t1
show slave status;
Slave_IO_State	Master_Host	Master_User	Master_Port	Connect_Retry	Master_Log_File	Read_Master_Log_Pos	Relay_Log_File	Relay_Log_Pos	Relay_Master_Log_File	Slave_IO_Running	Slave_SQL_Running	Replicate_Do_DB	Replicate_Ignore_DB	Replicate_Do_Table	Replicate_Ignore_Table	Replicate_Wild_Do_Table	Replicate_Wild_Ignore_Table	Last_Errno	Last_Error	Skip_Counter	Exec_Master_Log_Pos	Relay_Log_Space	Until_Condition	Until_Log_File	Until_Log_Pos	Master_SSL_Allowed	Master_SSL_CA_File	Master_SSL_CA_Path	Master_SSL_Cert	Master_SSL_Cipher	Master_SSL_Key	Seconds_Behind_Master
#	127.0.0.1	root	MASTER_PORT	1	master-bin.000002	510	#	#	master-bin.000002	Yes	Yes							0		0	510	#	None		0	No						#
show binlog events in 'slave-bin.000005' from 4;
ERROR HY000: Error when executing command SHOW BINLOG EVENTS: Could not find target log<|MERGE_RESOLUTION|>--- conflicted
+++ resolved
@@ -69,23 +69,13 @@
 master-bin.000002	434	Query	1	510	use `test`; drop table t1
 show binary logs;
 Log_name	File_size
-<<<<<<< HEAD
-master-bin.000001	0
+master-bin.000001	1171
 master-bin.000002	510
 start slave;
 show binary logs;
 Log_name	File_size
-slave-bin.000001	0
+slave-bin.000001	1285
 slave-bin.000002	348
-=======
-master-bin.000001	1171
-master-bin.000002	276
-start slave;
-show binary logs;
-Log_name	File_size
-slave-bin.000001	1285
-slave-bin.000002	170
->>>>>>> 8b3d3916
 show binlog events in 'slave-bin.000001' from 4;
 Log_name	Pos	Event_type	Server_id	End_log_pos	Info
 slave-bin.000001	4	Format_desc	2	98	Server ver: VERSION, Binlog ver: 4
