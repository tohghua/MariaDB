drop table if exists t1,t2;
create table t1 (a int auto_increment , primary key (a));
insert into t1 values (NULL),(NULL),(NULL),(NULL),(NULL),(NULL),(NULL),(NULL),(NULL),(NULL),(NULL),(NULL),(NULL),(NULL),(NULL),(NULL),(NULL),(NULL),(NULL),(NULL),(NULL),(NULL),(NULL),(NULL),(NULL),(NULL),(NULL),(NULL),(NULL),(NULL),(NULL),(NULL),(NULL),(NULL),(NULL),(NULL);
update t1 set a=a+10 where a > 34;
update t1 set a=a+100 where a > 0;
update t1 set a=a+100 where a=1 and a=2;
update t1 set a=b+100 where a=1 and a=2;
ERROR 42S22: Unknown column 'b' in 'field list'
update t1 set a=b+100 where c=1 and a=2;
ERROR 42S22: Unknown column 'c' in 'where clause'
update t1 set d=a+100 where a=1;
ERROR 42S22: Unknown column 'd' in 'field list'
select * from t1;
a
101
102
103
104
105
106
107
108
109
110
111
112
113
114
115
116
117
118
119
120
121
122
123
124
125
126
127
128
129
130
131
132
133
134
145
146
drop table t1;
CREATE TABLE t1
(
place_id int (10) unsigned NOT NULL,
shows int(10) unsigned DEFAULT '0' NOT NULL,
ishows int(10) unsigned DEFAULT '0' NOT NULL,
ushows int(10) unsigned DEFAULT '0' NOT NULL,
clicks int(10) unsigned DEFAULT '0' NOT NULL,
iclicks int(10) unsigned DEFAULT '0' NOT NULL,
uclicks int(10) unsigned DEFAULT '0' NOT NULL,
ts timestamp(14),
PRIMARY KEY (place_id,ts)
);
INSERT INTO t1 (place_id,shows,ishows,ushows,clicks,iclicks,uclicks,ts)
VALUES (1,0,0,0,0,0,0,20000928174434);
UPDATE t1 SET shows=shows+1,ishows=ishows+1,ushows=ushows+1,clicks=clicks+1,iclicks=iclicks+1,uclicks=uclicks+1 WHERE place_id=1 AND ts>="2000-09-28 00:00:00";
select place_id,shows from t1;
place_id	shows
1	1
drop table t1;
CREATE TABLE t1 (
lfdnr int(10) unsigned NOT NULL default '0',
ticket int(10) unsigned NOT NULL default '0',
client varchar(255) NOT NULL default '',
replyto varchar(255) NOT NULL default '',
subject varchar(100) NOT NULL default '',
timestamp int(10) unsigned NOT NULL default '0',
tstamp timestamp(14) NOT NULL,
status int(3) NOT NULL default '0',
type varchar(15) NOT NULL default '',
assignment int(10) unsigned NOT NULL default '0',
fupcount int(4) unsigned NOT NULL default '0',
parent int(10) unsigned NOT NULL default '0',
activity int(10) unsigned NOT NULL default '0',
priority tinyint(1) unsigned NOT NULL default '1',
cc varchar(255) NOT NULL default '',
bcc varchar(255) NOT NULL default '',
body text NOT NULL,
comment text,
header text,
PRIMARY KEY  (lfdnr),
KEY k1 (timestamp),
KEY k2 (type),
KEY k3 (parent),
KEY k4 (assignment),
KEY ticket (ticket)
) ENGINE=MyISAM;
INSERT INTO t1 VALUES (773,773,'','','',980257344,20010318180652,0,'Open',10,0,0,0,1,'','','','','');
alter table t1 change lfdnr lfdnr int(10) unsigned not null auto_increment;
update t1 set status=1 where type='Open';
select status from t1;
status
1
drop table t1;
create table t1 (a int not null, b int not null, key (a));
insert into t1 values (1,1),(1,2),(1,3),(3,1),(3,2),(3,3),(3,1),(3,2),(3,3),(2,1),(2,2),(2,3);
SET @tmp=0;
update t1 set b=(@tmp:=@tmp+1) order by a;
update t1 set b=99 where a=1 order by b asc limit 1;
select * from t1 order by a,b;
a	b
1	2
1	3
1	99
2	4
2	5
2	6
3	7
3	8
3	9
3	10
3	11
3	12
update t1 set b=100 where a=1 order by b desc limit 2;
update t1 set a=a+10+b where a=1 order by b;
select * from t1 order by a,b;
a	b
2	4
2	5
2	6
3	7
3	8
3	9
3	10
3	11
3	12
13	2
111	100
111	100
create table t2 (a int not null, b int not null);
insert into t2 values (1,1),(1,2),(1,3);
update t1 set b=(select distinct 1 from (select * from t2) a);
drop table t1,t2;
CREATE TABLE t1 (
`id_param` smallint(3) unsigned NOT NULL default '0',
`nom_option` char(40) NOT NULL default '',
`valid` tinyint(1) NOT NULL default '0',
KEY `id_param` (`id_param`,`nom_option`)
) ENGINE=MyISAM;
INSERT INTO t1 (id_param,nom_option,valid) VALUES (185,'600x1200',1);
UPDATE t1 SET nom_option='test' WHERE id_param=185 AND nom_option='600x1200' AND valid=1 LIMIT 1;
select * from t1;
id_param	nom_option	valid
185	test	1
drop table t1;
create table t1 (F1 VARCHAR(30), F2 VARCHAR(30), F3 VARCHAR(30), cnt int, groupid int, KEY groupid_index (groupid));
insert into t1 (F1,F2,F3,cnt,groupid) values ('0','0','0',1,6),
('0','1','2',1,5), ('0','2','0',1,3), ('1','0','1',1,2),
('1','2','1',1,1), ('1','2','2',1,1), ('2','0','1',2,4),
('2','2','0',1,7);
delete from m1 using t1 m1,t1 m2 where m1.groupid=m2.groupid and (m1.cnt < m2.cnt or m1.cnt=m2.cnt and m1.F3>m2.F3);
select * from t1;
F1	F2	F3	cnt	groupid
0	0	0	1	6
0	1	2	1	5
0	2	0	1	3
1	0	1	1	2
1	2	1	1	1
2	0	1	2	4
2	2	0	1	7
drop table t1;
CREATE TABLE t1 ( 
`colA` int(10) unsigned NOT NULL auto_increment,
`colB` int(11) NOT NULL default '0',
PRIMARY KEY  (`colA`)
);
INSERT INTO t1 VALUES (4433,5424);
CREATE TABLE t2 (
`colC` int(10) unsigned NOT NULL default '0',
`colA` int(10) unsigned NOT NULL default '0',
`colD` int(10) unsigned NOT NULL default '0',
`colE` int(10) unsigned NOT NULL default '0',
`colF` int(10) unsigned NOT NULL default '0',
PRIMARY KEY  (`colC`,`colA`,`colD`,`colE`)
);
INSERT INTO t2 VALUES (3,4433,10005,495,500);
INSERT INTO t2 VALUES (3,4433,10005,496,500);
INSERT INTO t2 VALUES (3,4433,10009,494,500);
INSERT INTO t2 VALUES (3,4433,10011,494,500);
INSERT INTO t2 VALUES (3,4433,10005,497,500);
INSERT INTO t2 VALUES (3,4433,10013,489,500);
INSERT INTO t2 VALUES (3,4433,10005,494,500);
INSERT INTO t2 VALUES (3,4433,10005,493,500);
INSERT INTO t2 VALUES (3,4433,10005,492,500);
UPDATE IGNORE t2,t1 set t2.colE = t2.colE + 1,colF=0 WHERE t1.colA = t2.colA AND (t1.colB & 4096) > 0 AND (colE + 1) < colF;
SELECT * FROM t2;
colC	colA	colD	colE	colF
3	4433	10005	495	500
3	4433	10005	496	500
3	4433	10009	495	0
3	4433	10011	495	0
3	4433	10005	498	0
3	4433	10013	490	0
3	4433	10005	494	500
3	4433	10005	493	500
3	4433	10005	492	500
DROP TABLE t1;
DROP TABLE t2;
create table t1 (c1 int, c2 char(6), c3 int);
create table t2 (c1 int, c2 char(6));
insert into t1 values (1, "t1c2-1", 10), (2, "t1c2-2", 20);
update t1 left join t2 on t1.c1 = t2.c1 set t2.c2 = "t2c2-1";
update t1 left join t2 on t1.c1 = t2.c1 set t2.c2 = "t2c2-1" where t1.c3 = 10;
drop table t1, t2;
create table t1 (id int not null auto_increment primary key, id_str varchar(32));
insert into t1 (id_str) values ("test");
update t1 set id_str = concat(id_str, id) where id = last_insert_id();
select * from t1;
id	id_str
1	test1
drop table t1;
create table t1 (a int, b char(255), key(a, b(20)));
insert into t1 values (0, '1');
update t1 set b = b + 1 where a = 0;
select * from t1;
a	b
0	2
drop table t1;
<<<<<<< HEAD
create table t1 (a int, b varchar(10), key b(b(5))) engine=myisam;
create table t2 (a int, b varchar(10)) engine=myisam;
insert into t1 values ( 1, 'abcd1e');
insert into t1 values ( 2, 'abcd2e');
insert into t2 values ( 1, 'abcd1e');
insert into t2 values ( 2, 'abcd2e');
analyze table t1,t2;
Table	Op	Msg_type	Msg_text
test.t1	analyze	status	OK
test.t2	analyze	status	OK
update t1, t2 set t1.a = t2.a where t2.b = t1.b;
show warnings;
Level	Code	Message
drop table t1, t2;
create table t1(f1 int, f2 int);
create table t2(f3 int, f4 int);
create index idx on t2(f3);
insert into t1 values(1,0),(2,0);
insert into t2 values(1,1),(2,2);
UPDATE t1 SET t1.f2=(SELECT MAX(t2.f4) FROM t2 WHERE t2.f3=t1.f1);
select * from t1;
f1	f2
1	1
2	2
drop table t1,t2;
create table t1(f1 int);
select DATABASE();
DATABASE()
test
update t1 set f1=1 where count(*)=1;
ERROR HY000: Invalid use of group function
select DATABASE();
DATABASE()
test
delete from t1 where count(*)=1;
ERROR HY000: Invalid use of group function
drop table t1;
create table t1 ( a int, b int default 0, index (a) );
insert into t1 (a) values (0),(0),(0),(0),(0),(0),(0),(0);
flush status;
select a from t1 order by a limit 1;
a
0
show status like 'handler_read%';
Variable_name	Value
Handler_read_first	1
Handler_read_key	0
Handler_read_next	0
Handler_read_prev	0
Handler_read_rnd	0
Handler_read_rnd_next	0
flush status;
update t1 set a=9999 order by a limit 1;
update t1 set b=9999 order by a limit 1;
show status like 'handler_read%';
Variable_name	Value
Handler_read_first	1
Handler_read_key	0
Handler_read_next	0
Handler_read_prev	0
Handler_read_rnd	2
Handler_read_rnd_next	9
flush status;
delete from t1 order by a limit 1;
show status like 'handler_read%';
Variable_name	Value
Handler_read_first	1
Handler_read_key	0
Handler_read_next	0
Handler_read_prev	0
Handler_read_rnd	0
Handler_read_rnd_next	0
flush status;
delete from t1 order by a desc limit 1;
show status like 'handler_read%';
Variable_name	Value
Handler_read_first	0
Handler_read_key	0
Handler_read_next	0
Handler_read_prev	0
Handler_read_rnd	1
Handler_read_rnd_next	9
alter table t1 disable keys;
flush status;
delete from t1 order by a limit 1;
show status like 'handler_read%';
Variable_name	Value
Handler_read_first	0
Handler_read_key	0
Handler_read_next	0
Handler_read_prev	0
Handler_read_rnd	1
Handler_read_rnd_next	9
select * from t1;
a	b
0	0
0	0
0	0
0	0
0	0
update t1 set a=a+10,b=1 order by a limit 3;
update t1 set a=a+11,b=2 order by a limit 3;
update t1 set a=a+12,b=3 order by a limit 3;
select * from t1 order by a;
a	b
11	2
21	2
22	3
22	3
23	3
drop table t1;
create table t1 (f1 date not null);
insert into t1 values('2000-01-01'),('0000-00-00');
update t1 set f1='2002-02-02' where f1 is null;
select * from t1;
f1
2000-01-01
2002-02-02
drop table t1;
create table t1 (f1 int);
create table t2 (f2 int);
insert into t1 values(1),(2);
insert into t2 values(1),(1);
update t1,t2 set f1=3,f2=3 where f1=f2 and f1=1;
affected rows: 3
info: Rows matched: 3  Changed: 3  Warnings: 0
update t2 set f2=1;
update t1 set f1=1 where f1=3;
update t2,t1 set f1=3,f2=3 where f1=f2 and f1=1;
affected rows: 3
info: Rows matched: 3  Changed: 3  Warnings: 0
drop table t1,t2;
=======
create table t1(f1 int, `*f2` int);
insert into t1 values (1,1);
update t1 set `*f2`=1;
drop table t1;
>>>>>>> e14c9c5d
<|MERGE_RESOLUTION|>--- conflicted
+++ resolved
@@ -226,7 +226,6 @@
 a	b
 0	2
 drop table t1;
-<<<<<<< HEAD
 create table t1 (a int, b varchar(10), key b(b(5))) engine=myisam;
 create table t2 (a int, b varchar(10)) engine=myisam;
 insert into t1 values ( 1, 'abcd1e');
@@ -359,9 +358,7 @@
 affected rows: 3
 info: Rows matched: 3  Changed: 3  Warnings: 0
 drop table t1,t2;
-=======
 create table t1(f1 int, `*f2` int);
 insert into t1 values (1,1);
 update t1 set `*f2`=1;
-drop table t1;
->>>>>>> e14c9c5d
+drop table t1;