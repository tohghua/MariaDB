--- conflicted
+++ resolved
@@ -407,8 +407,6 @@
 1	-7	7	2000-01-01	b	2000-01-01 00:00:00	05:04:03	yet another binary data	02:00:00
 2	-2	2	1825-12-14	a	2003-01-01 03:02:01	04:03:02	binary data	02:00:00
 drop table t1, t2;
-<<<<<<< HEAD
-=======
 create table t1(str varchar(10) default 'def',strnull varchar(10),intg int default '10',rel double default '3.14');
 insert into t1 values ('','',0,0.0);
 describe t1;
@@ -425,8 +423,6 @@
 intg	int(11)	YES		NULL	
 rel	double	YES		NULL	
 drop table t1, t2;
-drop database if exists test_$1;
->>>>>>> 0119932a
 create database test_$1;
 use test_$1;
 select database();
