drop table if exists t1, t2;
#
# Bug#11765667: bug#58655: ASSERTION FAILED,
#                          SERVER CRASHES WITH MYSQLD GOT SIGNAL 6
#
CREATE TABLE t1 (
id MEDIUMINT NOT NULL AUTO_INCREMENT,
dt DATE, st VARCHAR(255), uid INT,
id2nd LONGBLOB, filler VARCHAR(255), PRIMARY KEY(id, dt)
);
INSERT INTO t1 (dt, st, uid, id2nd, filler) VALUES
('1991-03-14', 'Initial Insert', 200, 1234567, 'No Data'),
('1991-02-26', 'Initial Insert', 201, 1234567, 'No Data'),
('1992-03-16', 'Initial Insert', 234, 1234567, 'No Data'),
('1992-07-02', 'Initial Insert', 287, 1234567, 'No Data'),
('1991-05-26', 'Initial Insert', 256, 1234567, 'No Data'),
('1991-04-25', 'Initial Insert', 222, 1234567, 'No Data'),
('1993-03-12', 'Initial Insert', 267, 1234567, 'No Data'),
('1993-03-14', 'Initial Insert', 291, 1234567, 'No Data'),
('1991-12-20', 'Initial Insert', 298, 1234567, 'No Data'),
('1994-10-31', 'Initial Insert', 220, 1234567, 'No Data');
ALTER TABLE t1 PARTITION BY LIST (YEAR(dt)) (
PARTITION d1 VALUES IN (1991, 1994),
PARTITION d2 VALUES IN (1993),
PARTITION d3 VALUES IN (1992, 1995, 1996)
);
INSERT INTO t1 (dt, st, uid, id2nd, filler) VALUES
('1991-07-14', 'After Partitioning Insert', 299, 1234567, 'Insert row');
UPDATE t1 SET filler='Updating the row' WHERE uid=298;
DROP TABLE t1;
#
# Bug#59297: Can't find record in 'tablename' on update inner join
#
CREATE TABLE t1 (
a char(2) NOT NULL,
b char(2) NOT NULL,
c int(10) unsigned NOT NULL,
d varchar(255) DEFAULT NULL,
e varchar(1000) DEFAULT NULL,
PRIMARY KEY (a, b, c),
KEY (a),
KEY (a, b)
)
/*!50100 PARTITION BY KEY (a)
PARTITIONS 20 */;
INSERT INTO t1 (a, b, c, d, e) VALUES
('07', '03', 343, '1', '07_03_343'),
('01', '04', 343, '2', '01_04_343'),
('01', '06', 343, '3', '01_06_343'),
('01', '07', 343, '4', '01_07_343'),
('01', '08', 343, '5', '01_08_343'),
('01', '09', 343, '6', '01_09_343'),
('03', '03', 343, '7', '03_03_343'),
('03', '06', 343, '8', '03_06_343'),
('03', '07', 343, '9', '03_07_343'),
('04', '03', 343, '10', '04_03_343'),
('04', '06', 343, '11', '04_06_343'),
('05', '03', 343, '12', '05_03_343'),
('11', '03', 343, '13', '11_03_343'),
('11', '04', 343, '14', '11_04_343')
;
UPDATE t1 AS A,
(SELECT '03' AS a, '06' AS b, 343 AS c, 'last' AS d) AS B
SET A.e = B.d  
WHERE A.a = '03'  
AND A.b = '06' 
AND A.c = 343;
DROP TABLE t1;
#
# Bug#57113: ha_partition::extra(ha_extra_function):
#            Assertion `m_extra_cache' failed
CREATE TABLE t1
(id INT NOT NULL PRIMARY KEY,
name VARCHAR(16) NOT NULL,
year YEAR,
INDEX name (name(8))
)
PARTITION BY HASH(id) PARTITIONS 2;
INSERT INTO t1 VALUES ( 1, 'FooBar', '1924' );
CREATE TABLE t2 (id INT);
INSERT INTO t2 VALUES (1),(2);
UPDATE t1, t2 SET t1.year = '1955' WHERE t1.name = 'FooBar';
DROP TABLE t1, t2;
#
# Bug#55458: Partitioned MyISAM table gets crashed by multi-table update 
#
CREATE TABLE t1 (
`id` int NOT NULL,
`user_num` int DEFAULT NULL,
PRIMARY KEY (`id`)
) ENGINE=MyISAM CHARSET=latin1;
INSERT INTO t1 VALUES (1,8601);
INSERT INTO t1 VALUES (2,8601);
INSERT INTO t1 VALUES (3,8601);
INSERT INTO t1 VALUES (4,8601);
CREATE TABLE t2 (
`id` int(11) NOT NULL,
`user_num` int DEFAULT NULL,
`name` varchar(64) NOT NULL,
PRIMARY KEY (`id`)
) ENGINE=MyISAM CHARSET=latin1
PARTITION BY HASH (id)
PARTITIONS 2;
INSERT INTO t2 VALUES (1,8601,'John');
INSERT INTO t2 VALUES (2,8601,'JS');
INSERT INTO t2 VALUES (3,8601,'John S');
UPDATE t1, t2 SET t2.name = 'John Smith' WHERE t1.user_num = t2.user_num;
DROP TABLE t1, t2;
CREATE TABLE t1 (a INT, b INT)
PARTITION BY LIST (a)
SUBPARTITION BY HASH (b)
(PARTITION p1 VALUES IN (1));
ALTER TABLE t1 ADD COLUMN c INT;
DROP TABLE t1;
CREATE TABLE t1 (
a int NOT NULL,
b int NOT NULL);
CREATE TABLE t2 (
a int NOT NULL,
b int NOT NULL,
INDEX(b)
)
PARTITION BY HASH(a) PARTITIONS 2;
INSERT INTO t1 VALUES (399, 22);
INSERT INTO t2 VALUES (1, 22), (1, 42);
INSERT INTO t2 SELECT 1, 399 FROM t2, t1
WHERE t1.b = t2.b;
DROP TABLE t1, t2;
CREATE TABLE t1 (
a timestamp NOT NULL DEFAULT CURRENT_TIMESTAMP,
b varchar(10),
PRIMARY KEY (a)
)
PARTITION BY RANGE (UNIX_TIMESTAMP(a)) (
PARTITION p1 VALUES LESS THAN (1199134800),
PARTITION pmax VALUES LESS THAN MAXVALUE
);
INSERT INTO t1 VALUES ('2007-07-30 17:35:48', 'p1');
INSERT INTO t1 VALUES ('2009-07-14 17:35:55', 'pmax');
INSERT INTO t1 VALUES ('2009-09-21 17:31:42', 'pmax');
SELECT * FROM t1;
a	b
2007-07-30 17:35:48	p1
2009-07-14 17:35:55	pmax
2009-09-21 17:31:42	pmax
ALTER TABLE t1 REORGANIZE PARTITION pmax INTO (
PARTITION p3 VALUES LESS THAN (1247688000),
PARTITION pmax VALUES LESS THAN MAXVALUE);
SELECT * FROM t1;
a	b
2007-07-30 17:35:48	p1
2009-07-14 17:35:55	pmax
2009-09-21 17:31:42	pmax
SHOW CREATE TABLE t1;
Table	Create Table
t1	CREATE TABLE `t1` (
  `a` timestamp NOT NULL DEFAULT CURRENT_TIMESTAMP,
  `b` varchar(10) DEFAULT NULL,
  PRIMARY KEY (`a`)
) ENGINE=MyISAM DEFAULT CHARSET=latin1
/*!50100 PARTITION BY RANGE (UNIX_TIMESTAMP(a))
(PARTITION p1 VALUES LESS THAN (1199134800) ENGINE = MyISAM,
 PARTITION p3 VALUES LESS THAN (1247688000) ENGINE = MyISAM,
 PARTITION pmax VALUES LESS THAN MAXVALUE ENGINE = MyISAM) */
DROP TABLE t1;
create table t1 (a int NOT NULL, b varchar(5) NOT NULL)
default charset=utf8
partition by list (a)
subpartition by key (b)
(partition p0 values in (1),
partition p1 values in (2));
drop table t1;
create table t1 (a int, b int, key(a))
partition by list (a)
( partition p0 values in (1),
partition p1 values in (2));
insert into t1 values (1,1),(2,1),(2,2),(2,3);
show indexes from t1;
Table	Non_unique	Key_name	Seq_in_index	Column_name	Collation	Cardinality	Sub_part	Packed	Null	Index_type	Comment
t1	1	a	1	a	A	NULL	NULL	NULL	YES	BTREE	
analyze table t1;
Table	Op	Msg_type	Msg_text
test.t1	analyze	status	OK
show indexes from t1;
Table	Non_unique	Key_name	Seq_in_index	Column_name	Collation	Cardinality	Sub_part	Packed	Null	Index_type	Comment
t1	1	a	1	a	A	1	NULL	NULL	YES	BTREE	
drop table t1;
CREATE TABLE t1 (a INT, FOREIGN KEY (a) REFERENCES t0 (a))
ENGINE=MyISAM
PARTITION BY HASH (a);
ERROR HY000: Foreign key clause is not yet supported in conjunction with partitioning
CREATE TABLE t1 (
pk INT NOT NULL AUTO_INCREMENT,
PRIMARY KEY (pk)
)
/*!50100 PARTITION BY HASH (pk)
PARTITIONS 2 */;
INSERT INTO t1 VALUES (NULL);
INSERT INTO t1 VALUES (NULL);
INSERT INTO t1 VALUES (NULL);
SELECT * FROM t1 WHERE pk < 0 ORDER BY pk;
pk
DROP TABLE t1;
CREATE TABLE t1 (a INT NOT NULL, KEY(a))
PARTITION BY RANGE(a)
(PARTITION p1 VALUES LESS THAN (200), PARTITION pmax VALUES LESS THAN MAXVALUE);
INSERT INTO t1 VALUES (2), (40), (40), (70), (60), (90), (199);
SELECT a FROM t1 WHERE a BETWEEN 60 AND 95 ORDER BY a ASC;
a
60
70
90
SELECT a FROM t1 WHERE a BETWEEN 60 AND 95;
a
60
70
90
INSERT INTO t1 VALUES (200), (250), (210);
SELECT a FROM t1 WHERE a BETWEEN 60 AND 220 ORDER BY a ASC;
a
60
70
90
199
200
210
SELECT a FROM t1 WHERE a BETWEEN 200 AND 220 ORDER BY a ASC;
a
200
210
SELECT a FROM t1 WHERE a BETWEEN 60 AND 95 ORDER BY a DESC;
a
90
70
60
SELECT a FROM t1 WHERE a BETWEEN 60 AND 220 ORDER BY a DESC;
a
210
200
199
90
70
60
SELECT a FROM t1 WHERE a BETWEEN 200 AND 220 ORDER BY a DESC;
a
210
200
SELECT a FROM t1 WHERE a BETWEEN 60 AND 220;
a
199
200
210
60
70
90
SELECT a FROM t1 WHERE a BETWEEN 200 AND 220;
a
200
210
SELECT a FROM t1 WHERE a BETWEEN 60 AND 95;
a
60
70
90
SELECT a FROM t1 WHERE a BETWEEN 60 AND 220;
a
199
200
210
60
70
90
SELECT a FROM t1 WHERE a BETWEEN 200 AND 220;
a
200
210
DROP TABLE t1;
CREATE TABLE t1 (
a INT NOT NULL,   
b MEDIUMINT NOT NULL,   
c INT NOT NULL,
KEY b (b)
) ENGINE=MyISAM
PARTITION BY LIST (a) (
PARTITION p0 VALUES IN (1) 
);
INSERT INTO t1 VALUES (1,1,0), (1,1,1), (1,1,2), (1,1,53), (1,1,4), (1,1,5),
(1,1,6), (1,1,7), (1,1,8), (1,1,9), (1,1,10), (1,1,11), (1,1,12), (1,1,13),
(1,1,14), (1,1,15), (1,1,16), (1,1,67), (1,1,18), (1,1,19), (1,1,20), (1,1,21),
(1,1,22), (1,1,23), (1,1,24), (1,1,75), (1,1,26), (1,1,27), (1,1,128),
(1,1,79), (1,1,30), (1,1,31), (1,1,32), (1,1,33), (1,1,34), (1,1,85), (1,1,36),
(1,1,37), (1,1,38), (1,1,39), (1,1,40), (1,1,241), (1,1,42), (1,1,43),
(1,1,44), (1,1,45), (1,1,46), (1,1,147), (1,1,48), (1,1,49), (1,2,0), (1,2,1),
(1,2,2), (1,2,3), (1,2,4), (1,2,5), (1,2,6), (1,2,7), (1,2,8), (1,2,9),
(1,2,10), (1,2,11), (1,2,12), (1,2,13), (1,2,14), (1,2,15), (1,2,16), (1,2,17),
(1,2,18), (1,2,19), (1,2,20), (1,2,21), (1,2,22), (1,2,23), (1,2,24), (1,2,25),
(1,2,26), (1,2,27), (1,2,28), (1,2,29), (1,2,30), (1,2,31), (1,2,32), (1,2,33),
(1,2,34), (1,2,35), (1,2,36), (1,2,37), (1,2,38), (1,2,39), (1,2,40), (1,2,41),
(1,2,42), (1,2,43), (1,2,44), (1,2,45), (1,2,46), (1,2,47), (1,2,48), (1,2,49),
(1,6,0), (1,6,1), (1,6,2), (1,6,3), (1,6,4), (1,6,5), (1,6,6), (1,6,7),
(1,6,8), (1,6,9), (1,6,10), (1,6,11), (1,6,12), (1,6,13), (1,6,14), (1,6,15),
(1,6,16), (1,6,17), (1,6,18), (1,6,19), (1,6,20), (1,6,21), (1,6,22), (1,6,23),
(1,6,24), (1,6,25), (1,6,26), (1,6,27), (1,6,28), (1,6,29), (1,6,30), (1,6,31),
(1,6,32), (1,6,33), (1,6,34), (1,6,35), (1,6,36), (1,6,37), (1,6,38), (1,6,39),
(1,6,40), (1,6,41), (1,6,42), (1,6,43), (1,6,44), (1,6,45), (1,6,46), (1,6,47),
(1,6,48), (1,6,49), (1,7,0), (1,7,1), (1,7,2), (1,7,3), (1,7,4), (1,7,5),
(1,7,6), (1,7,7), (1,7,8), (1,7,9), (1,7,10), (1,7,11), (1,7,12), (1,7,13),
(1,7,14), (1,7,15), (1,7,16), (1,7,17), (1,7,18), (1,7,19), (1,7,20), (1,7,21),
(1,7,22), (1,7,23), (1,7,24), (1,7,25), (1,7,26), (1,7,27), (1,7,28), (1,7,29),
(1,7,30), (1,7,31), (1,7,32), (1,7,33), (1,7,34), (1,7,35), (1,7,38), (1,7,39),
(1,7,90), (1,7,41), (1,7,43), (1,7,48), (1,7,49), (1,9,0), (1,9,1), (1,9,2),
(1,9,3), (1,9,4), (1,9,5), (1,9,6), (1,9,7), (1,9,8), (1,9,9), (1,9,10),
(1,9,11), (1,9,12), (1,9,13), (1,9,14), (1,9,15), (1,9,16), (1,9,17), (1,9,18),
(1,9,19), (1,9,20), (1,9,21), (1,9,22), (1,9,23), (1,9,24), (1,9,25), (1,9,26),
(1,9,29), (1,9,32), (1,9,35), (1,9,38), (1,10,0), (1,10,1), (1,10,2), (1,10,3),
(1,10,4), (1,10,5), (1,10,6), (1,10,7), (1,10,8), (1,10,9), (1,10,10),
(1,10,11), (1,10,13), (1,10,14), (1,10,15), (1,10,16), (1,10,17), (1,10,18),
(1,10,22), (1,10,24), (1,10,25), (1,10,26), (1,10,28), (1,10,131), (1,10,33),
(1,10,84), (1,10,35), (1,10,40), (1,10,42), (1,10,49), (1,11,0), (1,11,1),
(1,11,2), (1,11,3), (1,11,4), (1,11,5), (1,11,6), (1,11,7), (1,11,8), (1,11,9),
(1,11,10), (1,11,11), (1,11,12), (1,11,13), (1,11,14), (1,11,15), (1,11,16),
(1,11,17), (1,11,18), (1,11,19), (1,11,20), (1,11,21), (1,11,22), (1,11,23),
(1,11,24), (1,11,25), (1,11,26), (1,11,27), (1,11,28), (1,11,30), (1,11,31),
(1,11,32), (1,11,33), (1,11,34), (1,11,35), (1,11,37), (1,11,39), (1,11,40),
(1,11,42), (1,11,44), (1,11,45), (1,11,47), (1,11,48), (1,14,104), (1,14,58),
(1,14,12), (1,14,13), (1,14,15), (1,14,16), (1,14,17), (1,14,34), (1,15,0),
(1,15,1), (1,15,2), (1,15,3), (1,15,4), (1,15,5), (1,15,7), (1,15,9),
(1,15,15), (1,15,27), (1,15,49), (1,16,0), (1,16,1), (1,16,3), (1,17,4),
(1,19,1);
SELECT COUNT(*) FROM t1 WHERE b NOT IN ( 1,2,6,7,9,10,11 );
COUNT(*)
24
SELECT SUM(c) FROM t1 WHERE b NOT IN ( 1,2,6,7,9,10,11 );
SUM(c)
400
ALTER TABLE t1 DROP INDEX b;
SELECT COUNT(*) FROM t1 WHERE b NOT IN ( 1,2,6,7,9,10,11 );
COUNT(*)
24
SELECT SUM(c) FROM t1 WHERE b NOT IN ( 1,2,6,7,9,10,11 );
SUM(c)
400
ALTER TABLE t1 ENGINE = Memory;
SELECT COUNT(*) FROM t1 WHERE b NOT IN ( 1,2,6,7,9,10,11 );
COUNT(*)
24
SELECT SUM(c) FROM t1 WHERE b NOT IN ( 1,2,6,7,9,10,11 );
SUM(c)
400
ALTER TABLE t1 ADD INDEX b USING HASH (b);
SELECT COUNT(*) FROM t1 WHERE b NOT IN ( 1,2,6,7,9,10,11 );
COUNT(*)
24
SELECT SUM(c) FROM t1 WHERE b NOT IN ( 1,2,6,7,9,10,11 );
SUM(c)
400
DROP TABLE t1;
CREATE TABLE `t1` (
`c1` int(11) DEFAULT NULL,
KEY `c1` (`c1`)
) ENGINE=MyISAM DEFAULT CHARSET=latin1;
CREATE TABLE `t2` (
`c1` int(11) DEFAULT NULL,
KEY `c1` (`c1`)
) ENGINE=MyISAM DEFAULT CHARSET=latin1 /*!50100 PARTITION BY RANGE (c1) (PARTITION a VALUES LESS THAN (100) ENGINE = MyISAM, PARTITION b VALUES LESS THAN MAXVALUE ENGINE = MyISAM) */;
INSERT INTO `t1` VALUES (1),(2),(3),(4),(5),(6),(7),(8),(9),(10),(11),(12),(13),(14),(15),(16),(17),(18),(19),(20);
INSERT INTO `t2` VALUES (1),(2),(3),(4),(5),(6),(7),(8),(9),(10),(11),(12),(13),(14),(15),(16),(17),(18),(19),(20);
EXPLAIN PARTITIONS SELECT c1 FROM t1 WHERE (c1 > 10 AND c1 < 13) OR (c1 > 17 AND c1 < 20);
id	select_type	table	partitions	type	possible_keys	key	key_len	ref	rows	Extra
1	SIMPLE	t1	NULL	range	c1	c1	5	NULL	4	Using where; Using index
FLUSH STATUS;
SELECT c1 FROM t1 WHERE (c1 > 10 AND c1 < 13) OR (c1 > 17 AND c1 < 20);
c1
11
12
18
19
SHOW STATUS LIKE 'Handler_read_%';
Variable_name	Value
Handler_read_first	0
Handler_read_key	2
Handler_read_next	4
Handler_read_prev	0
Handler_read_rnd	0
Handler_read_rnd_deleted	0
Handler_read_rnd_next	0
EXPLAIN PARTITIONS SELECT c1 FROM t2 WHERE (c1 > 10 AND c1 < 13) OR (c1 > 17 AND c1 < 20);
id	select_type	table	partitions	type	possible_keys	key	key_len	ref	rows	Extra
1	SIMPLE	t2	a	range	c1	c1	5	NULL	4	Using where; Using index
FLUSH STATUS;
SELECT c1 FROM t2 WHERE (c1 > 10 AND c1 < 13) OR (c1 > 17 AND c1 < 20);
c1
11
12
18
19
SHOW STATUS LIKE 'Handler_read_%';
Variable_name	Value
Handler_read_first	0
Handler_read_key	2
Handler_read_next	4
Handler_read_prev	0
Handler_read_rnd	0
Handler_read_rnd_deleted	0
Handler_read_rnd_next	0
DROP TABLE t1,t2;
CREATE TABLE `t1` (
`c1` int(11) DEFAULT NULL,
KEY `c1` (`c1`)
) ENGINE=MyISAM DEFAULT CHARSET=latin1;
CREATE TABLE `t2` (
`c1` int(11) DEFAULT NULL,
KEY `c1` (`c1`)
) ENGINE=MyISAM DEFAULT CHARSET=latin1
/*!50100 PARTITION BY RANGE (c1)
(PARTITION a VALUES LESS THAN (100) ENGINE = MyISAM,
PARTITION b VALUES LESS THAN MAXVALUE ENGINE = MyISAM) */;
INSERT INTO `t1` VALUES (1),(2),(3),(4),(5),(6),(7),(8),(9),(10),(11),(12),(13),(14),(15),(16),(17),(18),(19),(20);
INSERT INTO `t2` VALUES (1),(2),(3),(4),(5),(6),(7),(8),(9),(10),(11),(12),(13),(14),(15),(16),(17),(18),(19),(20);
EXPLAIN PARTITIONS SELECT c1 FROM t1 WHERE (c1 > 2 AND c1 < 5);
id	select_type	table	partitions	type	possible_keys	key	key_len	ref	rows	Extra
1	SIMPLE	t1	NULL	range	c1	c1	5	NULL	2	Using where; Using index
FLUSH STATUS;
SELECT c1 FROM t1 WHERE (c1 > 2 AND c1 < 5);
c1
3
4
SHOW STATUS LIKE 'Handler_read_%';
Variable_name	Value
Handler_read_first	0
Handler_read_key	1
Handler_read_next	2
Handler_read_prev	0
Handler_read_rnd	0
Handler_read_rnd_deleted	0
Handler_read_rnd_next	0
EXPLAIN PARTITIONS SELECT c1 FROM t2 WHERE (c1 > 2 AND c1 < 5);
id	select_type	table	partitions	type	possible_keys	key	key_len	ref	rows	Extra
1	SIMPLE	t2	a	range	c1	c1	5	NULL	2	Using where; Using index
FLUSH STATUS;
SELECT c1 FROM t2 WHERE (c1 > 2 AND c1 < 5);
c1
3
4
SHOW STATUS LIKE 'Handler_read_%';
Variable_name	Value
Handler_read_first	0
Handler_read_key	1
Handler_read_next	2
Handler_read_prev	0
Handler_read_rnd	0
Handler_read_rnd_deleted	0
Handler_read_rnd_next	0
EXPLAIN PARTITIONS SELECT c1 FROM t1 WHERE (c1 > 12 AND c1 < 15);
id	select_type	table	partitions	type	possible_keys	key	key_len	ref	rows	Extra
1	SIMPLE	t1	NULL	range	c1	c1	5	NULL	2	Using where; Using index
FLUSH STATUS;
SELECT c1 FROM t1 WHERE (c1 > 12 AND c1 < 15);
c1
13
14
SHOW STATUS LIKE 'Handler_read_%';
Variable_name	Value
Handler_read_first	0
Handler_read_key	1
Handler_read_next	2
Handler_read_prev	0
Handler_read_rnd	0
Handler_read_rnd_deleted	0
Handler_read_rnd_next	0
EXPLAIN PARTITIONS SELECT c1 FROM t2 WHERE (c1 > 12 AND c1 < 15);
id	select_type	table	partitions	type	possible_keys	key	key_len	ref	rows	Extra
1	SIMPLE	t2	a	range	c1	c1	5	NULL	2	Using where; Using index
FLUSH STATUS;
SELECT c1 FROM t2 WHERE (c1 > 12 AND c1 < 15);
c1
13
14
SHOW STATUS LIKE 'Handler_read_%';
Variable_name	Value
Handler_read_first	0
Handler_read_key	1
Handler_read_next	2
Handler_read_prev	0
Handler_read_rnd	0
Handler_read_rnd_deleted	0
Handler_read_rnd_next	0
DROP TABLE t1,t2;
create table t1 (a int) partition by list ((a/3)*10 div 1)
(partition p0 values in (0), partition p1 values in (1));
ERROR HY000: This partition function is not allowed
CREATE TABLE t1 (
d DATE NOT NULL
)
PARTITION BY RANGE( YEAR(d) ) (
PARTITION p0 VALUES LESS THAN (1960),
PARTITION p1 VALUES LESS THAN (1970),
PARTITION p2 VALUES LESS THAN (1980),
PARTITION p3 VALUES LESS THAN (1990)
);
ALTER TABLE t1 ADD PARTITION (
PARTITION `p5` VALUES LESS THAN (2010)
COMMENT 'APSTART \' APEND'
);
SELECT * FROM t1 LIMIT 1;
d
DROP TABLE t1;
create table t1 (id int auto_increment, s1 int, primary key (id));
insert into t1 values (null,1);
insert into t1 values (null,6);
select * from t1;
id	s1
1	1
2	6
alter table t1 partition by range (id) (
partition p0 values less than (3),
partition p1 values less than maxvalue
);
drop table t1;
create table t1 (a int)
partition by key(a)
partitions 0.2+e1;
ERROR 42000: Only integers allowed as number here near '0.2+e1' at line 3
create table t1 (a int)
partition by key(a)
partitions -1;
ERROR 42000: You have an error in your SQL syntax; check the manual that corresponds to your MySQL server version for the right syntax to use near '-1' at line 3
create table t1 (a int)
partition by key(a)
partitions 1.5;
ERROR 42000: Only integers allowed as number here near '1.5' at line 3
create table t1 (a int)
partition by key(a)
partitions 1e+300;
ERROR 42000: Only integers allowed as number here near '1e+300' at line 3
create table t1 (a int)
partition by list (a)
(partition p0 values in (1));
create procedure pz()
alter table t1 engine = myisam;
call pz();
call pz();
drop procedure pz;
drop table t1;
create table t1 (a bigint)
partition by range (a)
(partition p0 values less than (0xFFFFFFFFFFFFFFFF),
partition p1 values less than (10));
ERROR 42000: VALUES value must be of same type as partition function near '),
partition p1 values less than (10))' at line 3
create table t1 (a bigint)
partition by list (a)
(partition p0 values in (0xFFFFFFFFFFFFFFFF),
partition p1 values in (10));
ERROR 42000: VALUES value must be of same type as partition function near '),
partition p1 values in (10))' at line 3
create table t1 (a bigint unsigned)
partition by range (a)
(partition p0 values less than (100),
partition p1 values less than MAXVALUE);
insert into t1 values (1);
drop table t1;
create table t1 (a bigint unsigned)
partition by hash (a);
insert into t1 values (0xFFFFFFFFFFFFFFFD);
insert into t1 values (0xFFFFFFFFFFFFFFFE);
select * from t1 where (a + 1) < 10;
a
select * from t1 where (a + 1) > 10;
a
18446744073709551613
18446744073709551614
drop table t1;
create table t1 (a int)
partition by key(a)
(partition p0 engine = MEMORY);
drop table t1;
create table t1 (a int)
partition by range (a)
subpartition by key (a)
(partition p0 values less than (1));
alter table t1 add partition (partition p1 values less than (2));
show create table t1;
Table	Create Table
t1	CREATE TABLE `t1` (
  `a` int(11) DEFAULT NULL
) ENGINE=MyISAM DEFAULT CHARSET=latin1
/*!50100 PARTITION BY RANGE (a)
SUBPARTITION BY KEY (a)
(PARTITION p0 VALUES LESS THAN (1) ENGINE = MyISAM,
 PARTITION p1 VALUES LESS THAN (2) ENGINE = MyISAM) */
alter table t1 reorganize partition p1 into (partition p1 values less than (3));
show create table t1;
Table	Create Table
t1	CREATE TABLE `t1` (
  `a` int(11) DEFAULT NULL
) ENGINE=MyISAM DEFAULT CHARSET=latin1
/*!50100 PARTITION BY RANGE (a)
SUBPARTITION BY KEY (a)
(PARTITION p0 VALUES LESS THAN (1) ENGINE = MyISAM,
 PARTITION p1 VALUES LESS THAN (3) ENGINE = MyISAM) */
drop table t1;
CREATE TABLE t1 (
a int not null,
b int not null,
c int not null,
primary key(a,b))
partition by key (a);
select count(*) from t1;
count(*)
0
show create table t1;
Table	Create Table
t1	CREATE TABLE `t1` (
  `a` int(11) NOT NULL,
  `b` int(11) NOT NULL,
  `c` int(11) NOT NULL,
  PRIMARY KEY (`a`,`b`)
) ENGINE=MyISAM DEFAULT CHARSET=latin1
/*!50100 PARTITION BY KEY (a) */
drop table t1;
CREATE TABLE t1 (
a int not null,
b int not null,
c int not null,
primary key(a,b))
partition by key (a, b);
drop table t1;
CREATE TABLE t1 (
a int not null,
b int not null,
c int not null,
primary key(a,b))
partition by key (a)
partitions 3
(partition x1, partition x2, partition x3);
drop table t1;
CREATE TABLE t1 (
a int not null,
b int not null,
c int not null,
primary key(a,b))
partition by key (a)
partitions 3
(partition x1 nodegroup 0,
partition x2 nodegroup 1,
partition x3 nodegroup 2);
drop table t1;
CREATE TABLE t1 (
a int not null,
b int not null,
c int not null,
primary key(a,b))
partition by key (a)
partitions 3
(partition x1 engine myisam,
partition x2 engine myisam,
partition x3 engine myisam);
drop table t1;
CREATE TABLE t1 (
a int not null,
b int not null,
c int not null,
primary key(a,b))
partition by key (a)
partitions 3
(partition x1 tablespace ts1,
partition x2 tablespace ts2,
partition x3 tablespace ts3);
CREATE TABLE t2 LIKE t1;
drop table t2;
drop table t1;
CREATE TABLE t1 (
a int not null,
b int not null,
c int not null,
primary key(a,b))
partition by list (a)
partitions 3
(partition x1 values in (1,2,9,4) tablespace ts1,
partition x2 values in (3, 11, 5, 7) tablespace ts2,
partition x3 values in (16, 8, 5+19, 70-43) tablespace ts3);
drop table t1;
CREATE TABLE t1 (
a int not null,
b int not null,
c int not null,
primary key(a,b))
partition by list (b*a)
partitions 3
(partition x1 values in (1,2,9,4) tablespace ts1,
partition x2 values in (3, 11, 5, 7) tablespace ts2,
partition x3 values in (16, 8, 5+19, 70-43) tablespace ts3);
drop table t1;
CREATE TABLE t1 (
a int not null,
b int not null,
c int not null,
primary key(a,b))
partition by list (b*a)
(partition x1 values in (1) tablespace ts1,
partition x2 values in (3, 11, 5, 7) tablespace ts2,
partition x3 values in (16, 8, 5+19, 70-43) tablespace ts3);
drop table t1;
CREATE TABLE t1 (
a int not null)
partition by key(a);
LOCK TABLES t1 WRITE;
insert into t1 values (1);
insert into t1 values (2);
insert into t1 values (3);
insert into t1 values (4);
UNLOCK TABLES;
drop table t1;
CREATE TABLE t1 (a int, name VARCHAR(50), purchased DATE)
PARTITION BY RANGE (a)
(PARTITION p0 VALUES LESS THAN (3),
PARTITION p1 VALUES LESS THAN (7),
PARTITION p2 VALUES LESS THAN (9),
PARTITION p3 VALUES LESS THAN (11));
INSERT INTO t1 VALUES
(1, 'desk organiser', '2003-10-15'),
(2, 'CD player', '1993-11-05'),
(3, 'TV set', '1996-03-10'),
(4, 'bookcase', '1982-01-10'),
(5, 'exercise bike', '2004-05-09'),
(6, 'sofa', '1987-06-05'),
(7, 'popcorn maker', '2001-11-22'),
(8, 'acquarium', '1992-08-04'),
(9, 'study desk', '1984-09-16'),
(10, 'lava lamp', '1998-12-25');
SELECT * from t1 ORDER BY a;
a	name	purchased
1	desk organiser	2003-10-15
2	CD player	1993-11-05
3	TV set	1996-03-10
4	bookcase	1982-01-10
5	exercise bike	2004-05-09
6	sofa	1987-06-05
7	popcorn maker	2001-11-22
8	acquarium	1992-08-04
9	study desk	1984-09-16
10	lava lamp	1998-12-25
ALTER TABLE t1 DROP PARTITION p0;
SELECT * from t1 ORDER BY a;
a	name	purchased
3	TV set	1996-03-10
4	bookcase	1982-01-10
5	exercise bike	2004-05-09
6	sofa	1987-06-05
7	popcorn maker	2001-11-22
8	acquarium	1992-08-04
9	study desk	1984-09-16
10	lava lamp	1998-12-25
drop table t1;
CREATE TABLE t1 (a int)
PARTITION BY LIST (a)
(PARTITION p0 VALUES IN (1,2,3), PARTITION p1 VALUES IN (4,5,6));
insert into t1 values (1),(2),(3),(4),(5),(6);
select * from t1;
a
1
2
3
4
5
6
truncate t1;
select * from t1;
a
truncate t1;
select * from t1;
a
drop table t1;
CREATE TABLE t1 (a int, b int, primary key(a,b))
PARTITION BY KEY(b,a) PARTITIONS 4;
insert into t1 values (0,0),(1,1),(2,2),(3,3),(4,4),(5,5),(6,6);
select * from t1 where a = 4;
a	b
4	4
drop table t1;
CREATE TABLE t1 (c1 INT, c2 INT, PRIMARY KEY USING BTREE (c1,c2)) ENGINE=MEMORY
PARTITION BY KEY(c2,c1) PARTITIONS 4;
INSERT INTO t1 VALUES (0,0),(1,1),(2,2),(3,3),(4,4),(5,5),(6,6);
SELECT * FROM t1 WHERE c1 = 4;
c1	c2
4	4
DROP TABLE t1;
CREATE TABLE t1 (a int)
PARTITION BY LIST (a)
PARTITIONS 1
(PARTITION x1 VALUES IN (1) ENGINE=MEMORY);
show create table t1;
Table	Create Table
t1	CREATE TABLE `t1` (
  `a` int(11) DEFAULT NULL
) ENGINE=MEMORY DEFAULT CHARSET=latin1
/*!50100 PARTITION BY LIST (a)
(PARTITION x1 VALUES IN (1) ENGINE = MEMORY) */
drop table t1;
CREATE TABLE t1 (a int, unique(a))
PARTITION BY LIST (a)
(PARTITION x1 VALUES IN (10), PARTITION x2 VALUES IN (20));
REPLACE t1 SET a = 4;
ERROR HY000: Table has no partition for value 4
drop table t1;
CREATE TABLE t1 (a int)
PARTITION BY LIST (a)
(PARTITION x1 VALUES IN (2), PARTITION x2 VALUES IN (3));
insert into t1 values (2), (3);
insert into t1 values (4);
ERROR HY000: Table has no partition for value 4
insert into t1 values (1);
ERROR HY000: Table has no partition for value 1
drop table t1;
CREATE TABLE t1 (a int)
PARTITION BY HASH(a)
PARTITIONS 5;
SHOW CREATE TABLE t1;
Table	Create Table
t1	CREATE TABLE `t1` (
  `a` int(11) DEFAULT NULL
) ENGINE=MyISAM DEFAULT CHARSET=latin1
/*!50100 PARTITION BY HASH (a)
PARTITIONS 5 */
drop table t1;
CREATE TABLE t1 (a int)
PARTITION BY RANGE (a)
(PARTITION x1 VALUES LESS THAN (2));
insert into t1 values (1);
update t1 set a = 5;
ERROR HY000: Table has no partition for value 5
drop table t1;
CREATE TABLE t1 (a int)
PARTITION BY LIST (a)
(PARTITION x1 VALUES IN (10), PARTITION x2 VALUES IN (20));
analyze table t1;
Table	Op	Msg_type	Msg_text
test.t1	analyze	status	OK
drop table t1;
create table t1
(a int)
partition by range (a)
( partition p0 values less than(10),
partition p1 values less than (20),
partition p2 values less than (25));
alter table t1 reorganize partition p2 into (partition p2 values less than (30));
show create table t1;
Table	Create Table
t1	CREATE TABLE `t1` (
  `a` int(11) DEFAULT NULL
) ENGINE=MyISAM DEFAULT CHARSET=latin1
/*!50100 PARTITION BY RANGE (a)
(PARTITION p0 VALUES LESS THAN (10) ENGINE = MyISAM,
 PARTITION p1 VALUES LESS THAN (20) ENGINE = MyISAM,
 PARTITION p2 VALUES LESS THAN (30) ENGINE = MyISAM) */
drop table t1;
CREATE TABLE t1 (a int, b int)
PARTITION BY RANGE (a)
(PARTITION x0 VALUES LESS THAN (2),
PARTITION x1 VALUES LESS THAN (4),
PARTITION x2 VALUES LESS THAN (6),
PARTITION x3 VALUES LESS THAN (8),
PARTITION x4 VALUES LESS THAN (10),
PARTITION x5 VALUES LESS THAN (12),
PARTITION x6 VALUES LESS THAN (14),
PARTITION x7 VALUES LESS THAN (16),
PARTITION x8 VALUES LESS THAN (18),
PARTITION x9 VALUES LESS THAN (20));
ALTER TABLE t1 REORGANIZE PARTITION x0,x1,x2 INTO
(PARTITION x1 VALUES LESS THAN (6));
show create table t1;
Table	Create Table
t1	CREATE TABLE `t1` (
  `a` int(11) DEFAULT NULL,
  `b` int(11) DEFAULT NULL
) ENGINE=MyISAM DEFAULT CHARSET=latin1
/*!50100 PARTITION BY RANGE (a)
(PARTITION x1 VALUES LESS THAN (6) ENGINE = MyISAM,
 PARTITION x3 VALUES LESS THAN (8) ENGINE = MyISAM,
 PARTITION x4 VALUES LESS THAN (10) ENGINE = MyISAM,
 PARTITION x5 VALUES LESS THAN (12) ENGINE = MyISAM,
 PARTITION x6 VALUES LESS THAN (14) ENGINE = MyISAM,
 PARTITION x7 VALUES LESS THAN (16) ENGINE = MyISAM,
 PARTITION x8 VALUES LESS THAN (18) ENGINE = MyISAM,
 PARTITION x9 VALUES LESS THAN (20) ENGINE = MyISAM) */
drop table t1;
create table t1 (a int not null, b int not null) partition by LIST (a+b) (
partition p0 values in (12),
partition p1 values in (14)
);
insert into t1 values (10,1);
ERROR HY000: Table has no partition for value 11
drop table t1;
create table t1 (f1 integer,f2 integer, f3 varchar(10), primary key(f1,f2))
partition by range(f1) subpartition by hash(f2) subpartitions 2
(partition p1 values less than (0),
partition p2 values less than (2),
partition p3 values less than (2147483647));
insert into t1 values(10,10,'10');
insert into t1 values(2,2,'2');
select * from t1 where f1 = 2;
f1	f2	f3
2	2	2
drop table t1;
create table t1 (f1 integer,f2 integer, unique index(f1))
partition by range(f1 div 2)
subpartition by hash(f1) subpartitions 2
(partition partb values less than (2),
partition parte values less than (4),
partition partf values less than (10000));
insert into t1 values(10,1);
select * from t1 where f1 = 10;
f1	f2
10	1
drop table t1;
set session storage_engine= 'memory';
create table t1 (f_int1 int(11) default null) engine = memory
partition by range (f_int1) subpartition by hash (f_int1)
(partition part1 values less than (1000)
(subpartition subpart11 engine = memory));
drop table t1;
set session storage_engine='myisam';
create table t1 (f_int1 integer, f_int2 integer, primary key (f_int1))
partition by hash(f_int1) partitions 2;
insert into t1 values (1,1),(2,2);
replace into t1 values (1,1),(2,2);
drop table t1;
create table t1 (s1 int, unique (s1)) partition by list (s1) (partition x1 VALUES in (10), partition x2 values in (20));
alter table t1 add partition (partition x3 values in (30));
drop table t1;
create table t1 (a int)
partition by key(a)
partitions 2
(partition p0 engine=myisam, partition p1 engine=myisam);
show create table t1;
Table	Create Table
t1	CREATE TABLE `t1` (
  `a` int(11) DEFAULT NULL
) ENGINE=MyISAM DEFAULT CHARSET=latin1
/*!50100 PARTITION BY KEY (a)
(PARTITION p0 ENGINE = MyISAM,
 PARTITION p1 ENGINE = MyISAM) */
alter table t1;
show create table t1;
Table	Create Table
t1	CREATE TABLE `t1` (
  `a` int(11) DEFAULT NULL
) ENGINE=MyISAM DEFAULT CHARSET=latin1
/*!50100 PARTITION BY KEY (a)
(PARTITION p0 ENGINE = MyISAM,
 PARTITION p1 ENGINE = MyISAM) */
alter table t1 engine=myisam;
show create table t1;
Table	Create Table
t1	CREATE TABLE `t1` (
  `a` int(11) DEFAULT NULL
) ENGINE=MyISAM DEFAULT CHARSET=latin1
/*!50100 PARTITION BY KEY (a)
(PARTITION p0 ENGINE = MyISAM,
 PARTITION p1 ENGINE = MyISAM) */
alter table t1 engine=heap;
show create table t1;
Table	Create Table
t1	CREATE TABLE `t1` (
  `a` int(11) DEFAULT NULL
) ENGINE=MEMORY DEFAULT CHARSET=latin1
/*!50100 PARTITION BY KEY (a)
(PARTITION p0 ENGINE = MEMORY,
 PARTITION p1 ENGINE = MEMORY) */
alter table t1 remove partitioning;
show create table t1;
Table	Create Table
t1	CREATE TABLE `t1` (
  `a` int(11) DEFAULT NULL
) ENGINE=MEMORY DEFAULT CHARSET=latin1
drop table t1;
create table t1 (a int)
engine=myisam
partition by key(a)
partitions 2
(partition p0 engine=myisam, partition p1 engine=myisam);
show create table t1;
Table	Create Table
t1	CREATE TABLE `t1` (
  `a` int(11) DEFAULT NULL
) ENGINE=MyISAM DEFAULT CHARSET=latin1
/*!50100 PARTITION BY KEY (a)
(PARTITION p0 ENGINE = MyISAM,
 PARTITION p1 ENGINE = MyISAM) */
alter table t1 add column b int remove partitioning;
show create table t1;
Table	Create Table
t1	CREATE TABLE `t1` (
  `a` int(11) DEFAULT NULL,
  `b` int(11) DEFAULT NULL
) ENGINE=MyISAM DEFAULT CHARSET=latin1
alter table t1
engine=myisam
partition by key(a)
(partition p0 engine=myisam, partition p1);
show create table t1;
Table	Create Table
t1	CREATE TABLE `t1` (
  `a` int(11) DEFAULT NULL,
  `b` int(11) DEFAULT NULL
) ENGINE=MyISAM DEFAULT CHARSET=latin1
/*!50100 PARTITION BY KEY (a)
(PARTITION p0 ENGINE = MyISAM,
 PARTITION p1 ENGINE = MyISAM) */
alter table t1
engine=heap
partition by key(a)
(partition p0, partition p1 engine=heap);
show create table t1;
Table	Create Table
t1	CREATE TABLE `t1` (
  `a` int(11) DEFAULT NULL,
  `b` int(11) DEFAULT NULL
) ENGINE=MEMORY DEFAULT CHARSET=latin1
/*!50100 PARTITION BY KEY (a)
(PARTITION p0 ENGINE = MEMORY,
 PARTITION p1 ENGINE = MEMORY) */
alter table t1 engine=myisam, add column c int remove partitioning;
show create table t1;
Table	Create Table
t1	CREATE TABLE `t1` (
  `a` int(11) DEFAULT NULL,
  `b` int(11) DEFAULT NULL,
  `c` int(11) DEFAULT NULL
) ENGINE=MyISAM DEFAULT CHARSET=latin1
alter table t1
engine=heap
partition by key (a)
(partition p0, partition p1);
show create table t1;
Table	Create Table
t1	CREATE TABLE `t1` (
  `a` int(11) DEFAULT NULL,
  `b` int(11) DEFAULT NULL,
  `c` int(11) DEFAULT NULL
) ENGINE=MEMORY DEFAULT CHARSET=latin1
/*!50100 PARTITION BY KEY (a)
(PARTITION p0 ENGINE = MEMORY,
 PARTITION p1 ENGINE = MEMORY) */
alter table t1
partition by key (a)
(partition p0, partition p1);
show create table t1;
Table	Create Table
t1	CREATE TABLE `t1` (
  `a` int(11) DEFAULT NULL,
  `b` int(11) DEFAULT NULL,
  `c` int(11) DEFAULT NULL
) ENGINE=MEMORY DEFAULT CHARSET=latin1
/*!50100 PARTITION BY KEY (a)
(PARTITION p0 ENGINE = MEMORY,
 PARTITION p1 ENGINE = MEMORY) */
alter table t1
engine=heap
partition by key (a)
(partition p0, partition p1);
show create table t1;
Table	Create Table
t1	CREATE TABLE `t1` (
  `a` int(11) DEFAULT NULL,
  `b` int(11) DEFAULT NULL,
  `c` int(11) DEFAULT NULL
) ENGINE=MEMORY DEFAULT CHARSET=latin1
/*!50100 PARTITION BY KEY (a)
(PARTITION p0 ENGINE = MEMORY,
 PARTITION p1 ENGINE = MEMORY) */
alter table t1
partition by key(a)
(partition p0, partition p1 engine=heap);
alter table t1
partition by key(a)
(partition p0 engine=heap, partition p1);
alter table t1
engine=heap
partition by key (a)
(partition p0 engine=heap, partition p1 engine=myisam);
ERROR HY000: The mix of handlers in the partitions is not allowed in this version of MySQL
alter table t1
partition by key (a)
(partition p0 engine=heap, partition p1 engine=myisam);
ERROR HY000: The mix of handlers in the partitions is not allowed in this version of MySQL
drop table t1;
CREATE TABLE t1 (
f_int1 INTEGER, f_int2 INTEGER,
f_char1 CHAR(10), f_char2 CHAR(10), f_charbig VARCHAR(1000)
)
PARTITION BY RANGE(f_int1 DIV 2)
SUBPARTITION BY HASH(f_int1)
SUBPARTITIONS 2
(PARTITION parta VALUES LESS THAN (0),
PARTITION partb VALUES LESS THAN (5),
PARTITION parte VALUES LESS THAN (10),
PARTITION partf VALUES LESS THAN (2147483647));
INSERT INTO t1 SET f_int1 = NULL , f_int2 = -20, f_char1 = CAST(-20 AS CHAR),
f_char2 = CAST(-20 AS CHAR), f_charbig = '#NULL#';
SELECT * FROM t1 WHERE f_int1 IS NULL;
f_int1	f_int2	f_char1	f_char2	f_charbig
NULL	-20	-20	-20	#NULL#
SELECT * FROM t1;
f_int1	f_int2	f_char1	f_char2	f_charbig
NULL	-20	-20	-20	#NULL#
drop table t1;
CREATE TABLE t1 (
f_int1 INTEGER, f_int2 INTEGER,
f_char1 CHAR(10), f_char2 CHAR(10), f_charbig VARCHAR(1000)  )
PARTITION BY LIST(MOD(f_int1,2))
SUBPARTITION BY KEY(f_int1)
(PARTITION part1 VALUES IN (-1) (SUBPARTITION sp1, SUBPARTITION sp2),
PARTITION part2 VALUES IN (0) (SUBPARTITION sp3, SUBPARTITION sp5),
PARTITION part3 VALUES IN (1) (SUBPARTITION sp4, SUBPARTITION sp6));
INSERT INTO t1 SET f_int1 = 2, f_int2 = 2, f_char1 = '2', f_char2 = '2', f_charbig = '===2===';
INSERT INTO t1 SET f_int1 = 2, f_int2 = 2, f_char1 = '2', f_char2 = '2', f_charbig = '===2===';
SELECT * FROM t1 WHERE f_int1  IS NULL;
f_int1	f_int2	f_char1	f_char2	f_charbig
drop table t1;
create procedure p ()
begin
create table t1 (s1 mediumint,s2 mediumint)
partition by list (s2)
(partition p1 values in (0),
partition p2 values in (1));
end//
call p()//
drop procedure p//
drop table t1;
create procedure p ()
begin
create table t1 (a int not null,b int not null,c int not null,primary key (a,b))
partition by range (a)
subpartition by hash (a+b)
(partition x1 values less than (1)
(subpartition x11,
subpartition x12),
partition x2 values less than (5)
(subpartition x21,
subpartition x22));
end//
call p()//
drop procedure p//
drop table t1//
create table t1 (a int,b int,c int,key(a,b))
partition by range (a)
partitions 3
(partition x1 values less than (0) tablespace ts1,
partition x2 values less than (10) tablespace ts2,
partition x3 values less than maxvalue tablespace ts3);
insert into t1 values (NULL, 1, 1);
insert into t1 values (0, 1, 1);
insert into t1 values (12, 1, 1);
select partition_name, partition_description, table_rows
from information_schema.partitions where table_schema ='test';
partition_name	partition_description	table_rows
x1	0	1
x2	10	1
x3	MAXVALUE	1
drop table t1;
create table t1 (a int,b int, c int)
partition by list(a)
partitions 2
(partition x123 values in (11,12),
partition x234 values in (1 ,NULL, NULL));
ERROR HY000: Multiple definition of same constant in list partitioning
create table t1 (a int,b int, c int)
partition by list(a)
partitions 2
(partition x123 values in (11, NULL),
partition x234 values in (1 ,NULL));
ERROR HY000: Multiple definition of same constant in list partitioning
create table t1 (a int,b int, c int)
partition by list(a)
partitions 2
(partition x123 values in (11, 12),
partition x234 values in (5, 1));
insert into t1 values (NULL,1,1);
ERROR HY000: Table has no partition for value NULL
drop table t1;
create table t1 (a int,b int, c int)
partition by list(a)
partitions 2
(partition x123 values in (11, 12),
partition x234 values in (NULL, 1));
insert into t1 values (11,1,6);
insert into t1 values (NULL,1,1);
select partition_name, partition_description, table_rows
from information_schema.partitions where table_schema ='test';
partition_name	partition_description	table_rows
x123	11,12	1
x234	NULL,1	1
drop table t1;
create table t1 (a int)
partition by list (a)
(partition p0 values in (1));
alter table t1 rebuild partition;
ERROR 42000: You have an error in your SQL syntax; check the manual that corresponds to your MySQL server version for the right syntax to use near '' at line 1
drop table t1;
create table t1 (a int)
partition by list (a)
(partition p0 values in (5));
insert into t1 values (0);
ERROR HY000: Table has no partition for value 0
drop table t1;
create table t1 (a int)
partition by range (a) subpartition by hash (a)
(partition p0 values less than (100));
show create table t1;
Table	Create Table
t1	CREATE TABLE `t1` (
  `a` int(11) DEFAULT NULL
) ENGINE=MyISAM DEFAULT CHARSET=latin1
/*!50100 PARTITION BY RANGE (a)
SUBPARTITION BY HASH (a)
(PARTITION p0 VALUES LESS THAN (100) ENGINE = MyISAM) */
alter table t1 add partition (partition p1 values less than (200)
(subpartition subpart21));
show create table t1;
Table	Create Table
t1	CREATE TABLE `t1` (
  `a` int(11) DEFAULT NULL
) ENGINE=MyISAM DEFAULT CHARSET=latin1
/*!50100 PARTITION BY RANGE (a)
SUBPARTITION BY HASH (a)
(PARTITION p0 VALUES LESS THAN (100)
 (SUBPARTITION p0sp0 ENGINE = MyISAM),
 PARTITION p1 VALUES LESS THAN (200)
 (SUBPARTITION subpart21 ENGINE = MyISAM)) */
drop table t1;
create table t1 (a int)
partition by key (a);
show create table t1;
Table	Create Table
t1	CREATE TABLE `t1` (
  `a` int(11) DEFAULT NULL
) ENGINE=MyISAM DEFAULT CHARSET=latin1
/*!50100 PARTITION BY KEY (a) */
alter table t1 add partition (partition p1);
show create table t1;
Table	Create Table
t1	CREATE TABLE `t1` (
  `a` int(11) DEFAULT NULL
) ENGINE=MyISAM DEFAULT CHARSET=latin1
/*!50100 PARTITION BY KEY (a)
(PARTITION p0 ENGINE = MyISAM,
 PARTITION p1 ENGINE = MyISAM) */
drop table t1;
create table t1 (a int, b int)
partition by range (a)
subpartition by hash(a)
(partition p0 values less than (0) (subpartition sp0),
partition p1 values less than (1));
ERROR 42000: Wrong number of subpartitions defined, mismatch with previous setting near ')' at line 5
create table t1 (a int, b int)
partition by range (a)
subpartition by hash(a)
(partition p0 values less than (0),
partition p1 values less than (1) (subpartition sp0));
ERROR 42000: Wrong number of subpartitions defined, mismatch with previous setting near 'subpartition sp0))' at line 5
create table t1 (a int, b int)
partition by list (a)
subpartition by hash(a)
(partition p0 values in (0),
partition p1 values in (1) (subpartition sp0));
ERROR 42000: Wrong number of subpartitions defined, mismatch with previous setting near 'subpartition sp0))' at line 5
create table t1 (a int)
partition by hash (a)
(partition p0 (subpartition sp0));
ERROR HY000: It is only possible to mix RANGE/LIST partitioning with HASH/KEY partitioning for subpartitioning
create table t1 (a int)
partition by range (a)
(partition p0 values less than (1));
alter table t1 add partition (partition p1 values in (2));
ERROR HY000: Only LIST PARTITIONING can use VALUES IN in partition definition
alter table t1 add partition (partition p1);
ERROR HY000: Syntax error: RANGE PARTITIONING requires definition of VALUES LESS THAN for each partition
drop table t1;
create table t1 (a int)
partition by list (a)
(partition p0 values in (1));
alter table t1 add partition (partition p1 values less than (2));
ERROR HY000: Only RANGE PARTITIONING can use VALUES LESS THAN in partition definition
alter table t1 add partition (partition p1);
ERROR HY000: Syntax error: LIST PARTITIONING requires definition of VALUES IN for each partition
drop table t1;
create table t1 (a int)
partition by hash (a)
(partition p0);
alter table t1 add partition (partition p1 values less than (2));
ERROR HY000: Only RANGE PARTITIONING can use VALUES LESS THAN in partition definition
alter table t1 add partition (partition p1 values in (2));
ERROR HY000: Only LIST PARTITIONING can use VALUES IN in partition definition
drop table t1;
create table t1 (a int)
partition by list (a)
(partition p0 values in (1));
alter table t1 rebuild partition;
ERROR 42000: You have an error in your SQL syntax; check the manual that corresponds to your MySQL server version for the right syntax to use near '' at line 1
drop table t1;
create table t2 (s1 int not null auto_increment, primary key (s1)) partition by list (s1) (partition p1 values in (1),partition p2 values in (2),partition p3 values in (3),partition p4 values in (4));
insert into t2 values (null),(null),(null);
select * from t2;
s1
1
2
3
select * from t2 where s1 < 2;
s1
1
update t2 set s1 = s1 + 1 order by s1 desc;
select * from t2 where s1 < 3;
s1
2
select * from t2 where s1 = 2;
s1
2
drop table t2;
create temporary table t1 (a int) partition by hash(a);
ERROR HY000: Cannot create temporary table with partitions
create table t1 (a int, b int) partition by list (a)
(partition p1 values in (1), partition p2 values in (2));
alter table t1 add primary key (b);
ERROR HY000: A PRIMARY KEY must include all columns in the table's partitioning function
show create table t1;
Table	Create Table
t1	CREATE TABLE `t1` (
  `a` int(11) DEFAULT NULL,
  `b` int(11) DEFAULT NULL
) ENGINE=MyISAM DEFAULT CHARSET=latin1
/*!50100 PARTITION BY LIST (a)
(PARTITION p1 VALUES IN (1) ENGINE = MyISAM,
 PARTITION p2 VALUES IN (2) ENGINE = MyISAM) */
drop table t1;
create table t1 (a int unsigned not null auto_increment primary key)
partition by key(a);
alter table t1 rename t2, add c char(10), comment "no comment";
show create table t2;
Table	Create Table
t2	CREATE TABLE `t2` (
  `a` int(10) unsigned NOT NULL AUTO_INCREMENT,
  `c` char(10) DEFAULT NULL,
  PRIMARY KEY (`a`)
) ENGINE=MyISAM DEFAULT CHARSET=latin1 COMMENT='no comment'
/*!50100 PARTITION BY KEY (a) */
drop table t2;
create table t1 (f1 int) partition by hash (f1) as select 1;
drop table t1;
prepare stmt1 from 'create table t1 (s1 int) partition by hash (s1)';
execute stmt1;
execute stmt1;
ERROR 42S01: Table 't1' already exists
drop table t1;
CREATE PROCEDURE test.p1(IN i INT)
BEGIN
DECLARE CONTINUE HANDLER FOR sqlexception BEGIN END;
DROP TABLE IF EXISTS t1;
CREATE TABLE t1 (num INT,PRIMARY KEY(num));
START TRANSACTION;
INSERT INTO t1 VALUES(i);
savepoint t1_save;
INSERT INTO t1 VALUES (14);
ROLLBACK to savepoint t1_save;
COMMIT;
END|
CALL test.p1(12);
Warnings:
Note	1051	Unknown table 't1'
Warning	1196	Some non-transactional changed tables couldn't be rolled back
CALL test.p1(13);
Warnings:
Warning	1196	Some non-transactional changed tables couldn't be rolled back
drop table t1;
drop procedure test.p1;
CREATE TABLE t1 (a int not null)
partition by key(a)
(partition p0 COMMENT='first partition');
drop table t1;
CREATE TABLE t1 (`a b` int not null)
partition by key(`a b`);
drop table t1;
CREATE TABLE t1 (`a b` int not null)
partition by hash(`a b`);
drop table t1;
create table t1 (f1 integer) partition by range(f1)
(partition p1 values less than (0), partition p2 values less than (10));
insert into t1 set f1 = null;
select * from t1 where f1 is null;
f1
NULL
explain partitions select * from t1 where f1 is null;
id	select_type	table	partitions	type	possible_keys	key	key_len	ref	rows	Extra
1	SIMPLE	t1	p1	system	NULL	NULL	NULL	NULL	1	
drop table t1;
create table t1 (f1 integer) partition by list(f1)
(partition p1 values in (1), partition p2 values in (null));
insert into t1 set f1 = null;
insert into t1 set f1 = 1;
select * from t1 where f1 is null or f1 = 1;
f1
1
NULL
drop table t1;
create table t1 (f1 smallint)
partition by list (f1) (partition p0 values in (null));
insert into t1 values (null);
select * from t1 where f1 is null;
f1
NULL
select * from t1 where f1 < 1;
f1
select * from t1 where f1 <= NULL;
f1
select * from t1 where f1 < NULL;
f1
select * from t1 where f1 >= NULL;
f1
select * from t1 where f1 > NULL;
f1
select * from t1 where f1 > 1;
f1
drop table t1;
create table t1 (f1 smallint)
partition by range (f1) (partition p0 values less than (0));
insert into t1 values (null);
select * from t1 where f1 is null;
f1
NULL
drop table t1;
create table t1 (f1 integer) partition by list(f1)
(
partition p1 values in (1),
partition p2 values in (NULL),
partition p3 values in (2),
partition p4 values in (3),
partition p5 values in (4)
);
insert into t1 values (1),(2),(3),(4),(null);
select * from t1 where f1 < 3;
f1
1
2
explain partitions select * from t1 where f1 < 3;
id	select_type	table	partitions	type	possible_keys	key	key_len	ref	rows	Extra
1	SIMPLE	t1	p1,p3	ALL	NULL	NULL	NULL	NULL	2	Using where
select * from t1 where f1 is null;
f1
NULL
explain partitions select * from t1 where f1 is null;
id	select_type	table	partitions	type	possible_keys	key	key_len	ref	rows	Extra
1	SIMPLE	t1	p2	system	NULL	NULL	NULL	NULL	1	
drop table t1;
create table t1 (f1 int) partition by list(f1 div 2)
(
partition p1 values in (1),
partition p2 values in (NULL),
partition p3 values in (2),
partition p4 values in (3),
partition p5 values in (4)
);
insert into t1 values (2),(4),(6),(8),(null);
select * from t1 where f1 < 3;
f1
2
explain partitions select * from t1 where f1 < 3;
id	select_type	table	partitions	type	possible_keys	key	key_len	ref	rows	Extra
1	SIMPLE	t1	p1,p2,p3,p4,p5	ALL	NULL	NULL	NULL	NULL	5	Using where
select * from t1 where f1 is null;
f1
NULL
explain partitions select * from t1 where f1 is null;
id	select_type	table	partitions	type	possible_keys	key	key_len	ref	rows	Extra
1	SIMPLE	t1	p2	system	NULL	NULL	NULL	NULL	1	
drop table t1;
create table t1 (a int) partition by LIST(a) (
partition pn values in (NULL),
partition p0 values in (0),
partition p1 values in (1),
partition p2 values in (2)
);
insert into t1 values (NULL),(0),(1),(2);
select * from t1 where a is null or a < 2;
a
NULL
0
1
explain partitions select * from t1 where a is null or a < 2;
id	select_type	table	partitions	type	possible_keys	key	key_len	ref	rows	Extra
1	SIMPLE	t1	pn,p0,p1	ALL	NULL	NULL	NULL	NULL	3	Using where
select * from t1 where a is null or a < 0 or a > 1;
a
NULL
2
explain partitions select * from t1 where a is null or a < 0 or a > 1;
id	select_type	table	partitions	type	possible_keys	key	key_len	ref	rows	Extra
1	SIMPLE	t1	pn,p2	ALL	NULL	NULL	NULL	NULL	2	Using where
drop table t1;
CREATE TABLE t1 (id INT NOT NULL PRIMARY KEY, name VARCHAR(20)) 
ENGINE=MyISAM DEFAULT CHARSET=latin1
PARTITION BY RANGE(id)
(PARTITION p0  VALUES LESS THAN (10) ENGINE = MyISAM,
PARTITION p1 VALUES LESS THAN (20) ENGINE = MyISAM,
PARTITION p2 VALUES LESS THAN (30) ENGINE = MyISAM);
SHOW TABLE STATUS;
Name	Engine	Version	Row_format	Rows	Avg_row_length	Data_length	Max_data_length	Index_length	Data_free	Auto_increment	Create_time	Update_time	Check_time	Collation	Checksum	Create_options	Comment
t1	MyISAM	10	Dynamic	0	0	0	0	0	0	NULL	NULL	NULL	NULL	latin1_swedish_ci	NULL	partitioned	
DROP TABLE t1;
create table t1 (a bigint unsigned)
partition by list (a)
(partition p0 values in (0-1));
ERROR HY000: Partition constant is out of partition function domain
create table t1 (a bigint unsigned)
partition by range (a)
(partition p0 values less than (10));
insert into t1 values (0xFFFFFFFFFFFFFFFF);
ERROR HY000: Table has no partition for value 18446744073709551615
drop table t1;
create table t1 (a int)
partition by list (a)
(partition `s1 s2` values in (0));
drop table t1;
create table t1 (a int)
partition by list (a)
(partition `7` values in (0));
drop table t1;
create table t1 (a int)
partition by list (a)
(partition `s1 s2 ` values in (0));
ERROR HY000: Incorrect partition name
create table t1 (a int)
partition by list (a)
subpartition by hash (a)
(partition p1 values in (0) (subpartition `p1 p2 `));
ERROR HY000: Incorrect partition name
CREATE TABLE t1 (a int)
PARTITION BY LIST (a)
(PARTITION p0 VALUES IN (NULL));
SHOW CREATE TABLE t1;
Table	Create Table
t1	CREATE TABLE `t1` (
  `a` int(11) DEFAULT NULL
) ENGINE=MyISAM DEFAULT CHARSET=latin1
/*!50100 PARTITION BY LIST (a)
(PARTITION p0 VALUES IN (NULL) ENGINE = MyISAM) */
DROP TABLE t1;
CREATE TABLE t1 (a int)
PARTITION BY RANGE(a)
(PARTITION p0 VALUES LESS THAN (NULL));
ERROR 42000: Not allowed to use NULL value in VALUES LESS THAN near '))' at line 3
create table t1 (s1 int auto_increment primary key)
partition by list (s1)
(partition p1 values in (1),
partition p2 values in (2),
partition p3 values in (3));
insert into t1 values (null);
insert into t1 values (null);
insert into t1 values (null);
select auto_increment from information_schema.tables where table_name='t1';
auto_increment
4
select * from t1;
s1
1
2
3
drop table t1;
create table t1 (a int) engine=memory
partition by key(a);
insert into t1 values (1);
create index inx1 on t1(a);
drop table t1;
create table t1 (a int)
PARTITION BY KEY (a)
(PARTITION p0);
set session sql_mode='no_table_options';
show create table t1;
Table	Create Table
t1	CREATE TABLE `t1` (
  `a` int(11) DEFAULT NULL
)
/*!50100 PARTITION BY KEY (a)
(PARTITION p0) */
set session sql_mode='';
drop table t1;
create table t1 (a int)
partition by key (a)
(partition p0 engine = MERGE);
ERROR HY000: Engine cannot be used in partitioned tables
create table t1 (a varchar(1))
partition by key (a)
as select 'a';
show create table t1;
Table	Create Table
t1	CREATE TABLE `t1` (
  `a` varchar(1) DEFAULT NULL
) ENGINE=MyISAM DEFAULT CHARSET=latin1
/*!50100 PARTITION BY KEY (a) */
drop table t1;
CREATE TABLE t1 (a int) ENGINE = MYISAM PARTITION BY KEY(a);
INSERT into t1 values (1), (2);
SHOW TABLE STATUS;
Name	Engine	Version	Row_format	Rows	Avg_row_length	Data_length	Max_data_length	Index_length	Data_free	Auto_increment	Create_time	Update_time	Check_time	Collation	Checksum	Create_options	Comment
t1	MyISAM	10	Fixed	2	7	14	0	0	0	NULL	NULL	NULL	NULL	latin1_swedish_ci	NULL	partitioned	
DELETE from t1 where a = 1;
SHOW TABLE STATUS;
Name	Engine	Version	Row_format	Rows	Avg_row_length	Data_length	Max_data_length	Index_length	Data_free	Auto_increment	Create_time	Update_time	Check_time	Collation	Checksum	Create_options	Comment
t1	MyISAM	10	Fixed	1	14	14	0	0	7	NULL	NULL	NULL	NULL	latin1_swedish_ci	NULL	partitioned	
ALTER TABLE t1 OPTIMIZE PARTITION p0;
Table	Op	Msg_type	Msg_text
test.t1	optimize	status	OK
SHOW TABLE STATUS;
Name	Engine	Version	Row_format	Rows	Avg_row_length	Data_length	Max_data_length	Index_length	Data_free	Auto_increment	Create_time	Update_time	Check_time	Collation	Checksum	Create_options	Comment
t1	MyISAM	10	Fixed	1	7	7	0	1024	0	NULL	NULL	NULL	NULL	latin1_swedish_ci	NULL	partitioned	
DROP TABLE t1;
CREATE TABLE t1 (a int, index(a)) PARTITION BY KEY(a);
ALTER TABLE t1 DISABLE KEYS;
ALTER TABLE t1 ENABLE KEYS;
DROP TABLE t1;
create table t1 (a int)
engine=MEMORY
partition by key (a);
REPAIR TABLE t1;
Table	Op	Msg_type	Msg_text
test.t1	repair	note	The storage engine for the table doesn't support repair
OPTIMIZE TABLE t1;
Table	Op	Msg_type	Msg_text
test.t1	optimize	note	The storage engine for the table doesn't support optimize
CHECK TABLE t1;
Table	Op	Msg_type	Msg_text
test.t1	check	note	The storage engine for the table doesn't support check
ANALYZE TABLE t1;
Table	Op	Msg_type	Msg_text
test.t1	analyze	note	The storage engine for the table doesn't support analyze
drop table t1;
drop procedure if exists mysqltest_1;
create table t1 (a int)
partition by list (a)
(partition p0 values in (0));
insert into t1 values (0);
create procedure mysqltest_1 ()
begin
begin
declare continue handler for sqlexception begin end;
update ignore t1 set a = 1 where a = 0;
end;
prepare stmt1 from 'alter table t1';
execute stmt1;
end//
call mysqltest_1()//
drop table t1;
drop procedure mysqltest_1;
create table t1 (a int, index(a))
partition by hash(a);
insert into t1 values (1),(2);
select * from t1 ORDER BY a DESC;
a
2
1
drop table t1;
create table t1 (a bigint unsigned not null, primary key(a))
engine = myisam
partition by key (a)
partitions 10;
show create table t1;
Table	Create Table
t1	CREATE TABLE `t1` (
  `a` bigint(20) unsigned NOT NULL,
  PRIMARY KEY (`a`)
) ENGINE=MyISAM DEFAULT CHARSET=latin1
/*!50100 PARTITION BY KEY (a)
PARTITIONS 10 */
insert into t1 values (18446744073709551615), (0xFFFFFFFFFFFFFFFE),
(18446744073709551613), (18446744073709551612);
select * from t1;
a
18446744073709551612
18446744073709551613
18446744073709551614
18446744073709551615
select * from t1 where a = 18446744073709551615;
a
18446744073709551615
delete from t1 where a = 18446744073709551615;
select * from t1;
a
18446744073709551612
18446744073709551613
18446744073709551614
drop table t1;
CREATE TABLE t1 (
num int(11) NOT NULL, cs int(11) NOT NULL)
PARTITION BY RANGE (num) SUBPARTITION BY HASH (
cs) SUBPARTITIONS 2 (PARTITION p_X VALUES LESS THAN MAXVALUE);
ALTER TABLE t1 
REORGANIZE PARTITION p_X INTO ( 
PARTITION p_100 VALUES LESS THAN (100), 
PARTITION p_X VALUES LESS THAN MAXVALUE 
);
drop table t1;
CREATE TABLE t2 (
taken datetime NOT NULL DEFAULT '0000-00-00 00:00:00',
id int(11) NOT NULL DEFAULT '0',
PRIMARY KEY (id,taken),
KEY taken (taken)
) ENGINE=MyISAM DEFAULT CHARSET=latin1;
INSERT INTO t2 VALUES 
('2006-09-27 21:50:01',16421),
('2006-10-02 21:50:01',16421),
('2006-09-27 21:50:01',19092),
('2006-09-28 21:50:01',19092),
('2006-09-29 21:50:01',19092),
('2006-09-30 21:50:01',19092),
('2006-10-01 21:50:01',19092),
('2006-10-02 21:50:01',19092),
('2006-09-27 21:50:01',22589),
('2006-09-29 21:50:01',22589);
CREATE TABLE t1 (
id int(8) NOT NULL,
PRIMARY KEY (id)
) ENGINE=MyISAM DEFAULT CHARSET=latin1;
INSERT INTO t1 VALUES 
(16421),
(19092),
(22589);
CREATE TABLE t4 (
taken datetime NOT NULL DEFAULT '0000-00-00 00:00:00',
id int(11) NOT NULL DEFAULT '0',
PRIMARY KEY (id,taken),
KEY taken (taken)
) ENGINE=MyISAM DEFAULT CHARSET=latin1 
PARTITION BY RANGE (to_days(taken)) 
(
PARTITION p01 VALUES LESS THAN (732920) , 
PARTITION p02 VALUES LESS THAN (732950) , 
PARTITION p03 VALUES LESS THAN MAXVALUE ) ;
INSERT INTO t4 select * from t2;
set @f_date='2006-09-28';
set @t_date='2006-10-02';
SELECT t1.id AS MyISAM_part
FROM t1
WHERE t1.id IN (
SELECT distinct id
FROM t4
WHERE taken BETWEEN @f_date AND date_add(@t_date, INTERVAL 1 DAY))
ORDER BY t1.id
;
MyISAM_part
16421
19092
22589
drop table t1, t2, t4;
CREATE TABLE t1 (
taken datetime NOT NULL DEFAULT '0000-00-00 00:00:00',
id int(11) NOT NULL DEFAULT '0',
status varchar(20) NOT NULL DEFAULT '',
PRIMARY KEY (id,taken)
) ENGINE=MyISAM DEFAULT CHARSET=latin1
PARTITION BY RANGE (to_days(taken))
(
PARTITION p15 VALUES LESS THAN (732950) ,
PARTITION p16 VALUES LESS THAN MAXVALUE ) ;
INSERT INTO t1 VALUES
('2006-09-27 21:50:01',22589,'Open'),
('2006-09-29 21:50:01',22589,'Verified');
DROP TABLE IF EXISTS t2;
Warnings:
Note	1051	Unknown table 't2'
CREATE TABLE t2 (
id int(8) NOT NULL,
severity tinyint(4) NOT NULL DEFAULT '0',
priority tinyint(4) NOT NULL DEFAULT '0',
status varchar(20) DEFAULT NULL,
alien tinyint(4) NOT NULL
) ENGINE=MyISAM DEFAULT CHARSET=latin1;
INSERT INTO t2 VALUES
(22589,1,1,'Need Feedback',0);
SELECT t2.id FROM t2 WHERE t2.id IN (SELECT id FROM t1 WHERE status = 'Verified');
id
22589
drop table t1, t2;
create table t1 (c1 varchar(255),c2 tinyint,primary key(c1))
partition by key (c1) partitions 10 ;
insert into t1 values ('aaa','1') on duplicate key update c2 = c2 + 1;
insert into t1 values ('aaa','1') on duplicate key update c2 = c2 + 1;
select * from t1;
c1	c2
aaa	2
drop table t1;
create table t1 (s1 bigint) partition by list (s1) (partition p1 values in (-9223372036854775808));
drop table t1;
create table t1(a int auto_increment, b int, primary key (b, a)) 
partition by hash(b) partitions 2;
insert into t1 values (null, 1);
show table status;
Name	Engine	Version	Row_format	Rows	Avg_row_length	Data_length	Max_data_length	Index_length	Data_free	Auto_increment	Create_time	Update_time	Check_time	Collation	Checksum	Create_options	Comment
t1	MyISAM	10	Fixed	1	9	9	0	0	0	1	NULL	NULL	NULL	latin1_swedish_ci	NULL	partitioned	
drop table t1;
create table t1(a int auto_increment primary key)
partition by key(a) partitions 2;
insert into t1 values (null), (null), (null);
show table status;
Name	Engine	Version	Row_format	Rows	Avg_row_length	Data_length	Max_data_length	Index_length	Data_free	Auto_increment	Create_time	Update_time	Check_time	Collation	Checksum	Create_options	Comment
t1	MyISAM	10	Fixed	3	7	21	0	0	0	4	NULL	NULL	NULL	latin1_swedish_ci	NULL	partitioned	
drop table t1;
CREATE TABLE t1(a INT NOT NULL, b TINYBLOB, KEY(a))
PARTITION BY RANGE(a) ( PARTITION p0 VALUES LESS THAN (32));
INSERT INTO t1 VALUES (1, REPEAT('a', 10));
INSERT INTO t1 SELECT a + 1, b FROM t1;
INSERT INTO t1 SELECT a + 2, b FROM t1;
INSERT INTO t1 SELECT a + 4, b FROM t1;
INSERT INTO t1 SELECT a + 8, b FROM t1;
ALTER TABLE t1 ADD PARTITION (PARTITION p1 VALUES LESS THAN (64));
ALTER TABLE t1 DROP PARTITION p1;
DROP TABLE t1;
create table t (s1 int) engine=myisam partition by key (s1);
create trigger t_ad after delete on t for each row insert into t values (old.s1);
insert into t values (1);
drop table t;
create table t2 (b int);
create table t1 (b int)
PARTITION BY RANGE (t2.b) (
PARTITION p1 VALUES LESS THAN (10),
PARTITION p2 VALUES LESS THAN (20)
) select * from t2;
ERROR 42S22: Unknown column 't2.b' in 'partition function'
create table t1 (a int)
PARTITION BY RANGE (b) (
PARTITION p1 VALUES LESS THAN (10),
PARTITION p2 VALUES LESS THAN (20)
) select * from t2;
show create table t1;
Table	Create Table
t1	CREATE TABLE `t1` (
  `a` int(11) DEFAULT NULL,
  `b` int(11) DEFAULT NULL
) ENGINE=MyISAM DEFAULT CHARSET=latin1
/*!50100 PARTITION BY RANGE (b)
(PARTITION p1 VALUES LESS THAN (10) ENGINE = MyISAM,
 PARTITION p2 VALUES LESS THAN (20) ENGINE = MyISAM) */
drop table t1, t2;
create table t1
(s1 timestamp on update current_timestamp, s2 int)
partition by key(s1) partitions 3;
insert into t1 values (null,null);
drop table t1;
create table t1 (
c0 int,
c1 bigint,
c2 set('sweet'),
key (c2,c1,c0), 
key(c0)
) engine=myisam partition by hash (c0) partitions 5;
insert ignore into t1 set c0 = -6502262, c1 = 3992917, c2 = 35019;
insert ignore into t1 set c0 = 241221, c1 = -6862346, c2 = 56644;
select c1 from t1 group by (select c0 from t1 limit 1);
c1
-6862346
drop table t1;
CREATE TABLE t1(a int)
PARTITION BY RANGE (a) (
PARTITION p1 VALUES LESS THAN (10),
PARTITION p2 VALUES LESS THAN (20)
);
ALTER TABLE t1 OPTIMIZE PARTITION p1 EXTENDED;
ERROR 42000: You have an error in your SQL syntax; check the manual that corresponds to your MySQL server version for the right syntax to use near 'EXTENDED' at line 1
ALTER TABLE t1 ANALYZE PARTITION p1 EXTENDED;
ERROR 42000: You have an error in your SQL syntax; check the manual that corresponds to your MySQL server version for the right syntax to use near 'EXTENDED' at line 1
ALTER TABLE t1 ANALYZE PARTITION p1;
Table	Op	Msg_type	Msg_text
test.t1	analyze	status	OK
ALTER TABLE t1 CHECK PARTITION p1;
Table	Op	Msg_type	Msg_text
test.t1	check	status	OK
ALTER TABLE t1 REPAIR PARTITION p1;
Table	Op	Msg_type	Msg_text
test.t1	repair	status	OK
ALTER TABLE t1 OPTIMIZE PARTITION p1;
Table	Op	Msg_type	Msg_text
test.t1	optimize	status	OK
DROP TABLE t1;
CREATE TABLE t1 (s1 BIGINT UNSIGNED)
PARTITION BY RANGE (s1) (
PARTITION p0 VALUES LESS THAN (0), 
PARTITION p1 VALUES LESS THAN (1), 
PARTITION p2 VALUES LESS THAN (18446744073709551615)
);
INSERT INTO t1 VALUES (0), (18446744073709551614);
INSERT INTO t1 VALUES (18446744073709551615);
ERROR HY000: Table has no partition for value 18446744073709551615
DROP TABLE t1;
CREATE TABLE t1 (s1 BIGINT UNSIGNED)
PARTITION BY RANGE (s1) (
PARTITION p0 VALUES LESS THAN (0),
PARTITION p1 VALUES LESS THAN (1),
PARTITION p2 VALUES LESS THAN (18446744073709551614),
PARTITION p3 VALUES LESS THAN MAXVALUE
);
INSERT INTO t1 VALUES (-1), (0), (18446744073709551613), 
(18446744073709551614), (18446744073709551615);
Warnings:
Warning	1264	Out of range value for column 's1' at row 1
SELECT * FROM t1;
s1
0
0
18446744073709551613
18446744073709551614
18446744073709551615
SELECT * FROM t1 WHERE s1 = 0;
s1
0
0
SELECT * FROM t1 WHERE s1 = 18446744073709551614;
s1
18446744073709551614
SELECT * FROM t1 WHERE s1 = 18446744073709551615;
s1
18446744073709551615
DROP TABLE t1;
CREATE TABLE t1 (s1 BIGINT UNSIGNED)  
PARTITION BY RANGE (s1) (
PARTITION p0 VALUES LESS THAN (0),
PARTITION p1 VALUES LESS THAN (1),
PARTITION p2 VALUES LESS THAN (18446744073709551615),
PARTITION p3 VALUES LESS THAN MAXVALUE
);
DROP TABLE t1;
CREATE TABLE t1
(int_column INT, char_column CHAR(5),
PRIMARY KEY(char_column,int_column))
PARTITION BY KEY(char_column,int_column)
PARTITIONS 101;
INSERT INTO t1 (int_column, char_column) VALUES
(      39868 ,'zZZRW'),       
(     545592 ,'zZzSD'),       
(       4936 ,'zzzsT'),       
(       9274 ,'ZzZSX'),       
(     970185 ,'ZZzTN'),       
(     786036 ,'zZzTO'),       
(      37240 ,'zZzTv'),       
(     313801 ,'zzzUM'),       
(     782427 ,'ZZZva'),       
(     907955 ,'zZZvP'),       
(     453491 ,'zzZWV'),       
(     756594 ,'ZZZXU'),       
(     718061 ,'ZZzZH');
SELECT * FROM t1 ORDER BY char_column DESC;
int_column	char_column
718061	ZZzZH
756594	ZZZXU
453491	zzZWV
907955	zZZvP
782427	ZZZva
313801	zzzUM
37240	zZzTv
786036	zZzTO
970185	ZZzTN
9274	ZzZSX
4936	zzzsT
545592	zZzSD
39868	zZZRW
DROP TABLE t1;
CREATE TABLE t1(id MEDIUMINT NOT NULL AUTO_INCREMENT,
user CHAR(25), PRIMARY KEY(id))
PARTITION BY RANGE(id)
SUBPARTITION BY hash(id) subpartitions 2
(PARTITION pa1 values less than (10),
PARTITION pa2 values less than (20),
PARTITION pa11 values less than MAXVALUE);
show create table t1;
Table	Create Table
t1	CREATE TABLE `t1` (
  `id` mediumint(9) NOT NULL AUTO_INCREMENT,
  `user` char(25) DEFAULT NULL,
  PRIMARY KEY (`id`)
) ENGINE=MyISAM AUTO_INCREMENT=16 DEFAULT CHARSET=latin1
/*!50100 PARTITION BY RANGE (id)
SUBPARTITION BY HASH (id)
SUBPARTITIONS 2
(PARTITION pa1 VALUES LESS THAN (10) ENGINE = MyISAM,
 PARTITION pa2 VALUES LESS THAN (20) ENGINE = MyISAM,
 PARTITION pa11 VALUES LESS THAN MAXVALUE ENGINE = MyISAM) */
drop table t1;
CREATE TABLE  t1 (
`ID` bigint(20) NOT NULL AUTO_INCREMENT,
`createdDate` TIMESTAMP NOT NULL DEFAULT CURRENT_TIMESTAMP,
`number` int,
PRIMARY KEY (`ID`, number)
)
PARTITION BY RANGE (number) (
PARTITION p0 VALUES LESS THAN (6),
PARTITION p1 VALUES LESS THAN (11)
);
create table t2 (
`ID` bigint(20),
`createdDate` TIMESTAMP,
`number` int
);
INSERT INTO t1 SET number=1;
insert into t2 select * from t1;
SELECT SLEEP(1);
SLEEP(1)
0
UPDATE t1 SET number=6;
select count(*) from t1, t2 where t1.createdDate = t2.createdDate;
count(*)
1
drop table t1, t2;
SET @orig_sql_mode = @@SQL_MODE;
SET SQL_MODE='STRICT_ALL_TABLES,ERROR_FOR_DIVISION_BY_ZERO';
CREATE TABLE t1 (c1 INT)
PARTITION BY LIST(1 DIV c1) (
PARTITION p0 VALUES IN (NULL),
PARTITION p1 VALUES IN (1)
);
INSERT INTO t1 VALUES (0);
ERROR 22012: Division by 0
SELECT * FROM t1;
c1
TRUNCATE t1;
INSERT INTO t1 VALUES (NULL), (0), (1), (2);
ERROR 22012: Division by 0
SELECT * FROM t1;
c1
NULL
DROP TABLE t1;
SET SQL_MODE= @orig_sql_mode;
create table t1 (s1 int) partition by hash(s1) partitions 2;
create index i on t1 (s1);
insert into t1 values (1);
insert into t1 select s1 from t1;
insert into t1 select s1 from t1;
insert into t1 select s1 from t1 order by s1 desc;
select * from t1;
s1
1
1
1
1
1
1
1
1
drop table t1;
create table t1 (s1 int) partition by range(s1) 
(partition pa1 values less than (10),
partition pa2 values less than MAXVALUE);
create index i on t1 (s1);
insert into t1 values (1);
insert into t1 select s1 from t1;
insert into t1 select s1 from t1;
insert into t1 select s1 from t1 order by s1 desc;
select * from t1;
s1
1
1
1
1
1
1
1
1
drop table t1;
create table t1 (s1 int) partition by range(s1) 
(partition pa1 values less than (10),
partition pa2 values less than MAXVALUE);
create index i on t1 (s1);
insert into t1 values (20);
insert into t1 select s1 from t1;
insert into t1 select s1 from t1;
insert into t1 select s1 from t1 order by s1 desc;
select * from t1;
s1
20
20
20
20
20
20
20
20
drop table t1;
create table t1 (s1 int) partition by range(s1) 
(partition pa1 values less than (10),
partition pa2 values less than MAXVALUE);
create index i on t1 (s1);
insert into t1 values (1), (2), (3), (4), (5), (6), (7), (8);
insert into t1 select s1 from t1;
insert into t1 select s1 from t1;
insert into t1 select s1 from t1;
insert into t1 select s1 from t1;
insert into t1 select s1 from t1 order by s1 desc;
insert into t1 select s1 from t1 where s1=3;
select count(*) from t1;
count(*)
288
drop table t1;
#
# Bug#42944: partition not pruned correctly
#
CREATE TABLE t1 (a int) PARTITION BY RANGE (a)
(PARTITION p0 VALUES LESS THAN (100),
PARTITION p1 VALUES LESS THAN (200),
PARTITION p2 VALUES LESS THAN (300),
PARTITION p3 VALUES LESS THAN MAXVALUE);
INSERT INTO t1 VALUES (10), (100), (200), (300), (400);
EXPLAIN PARTITIONS SELECT * FROM t1 WHERE a>=200;
id	select_type	table	partitions	type	possible_keys	key	key_len	ref	rows	Extra
1	SIMPLE	t1	p2,p3	ALL	NULL	NULL	NULL	NULL	3	Using where
DROP TABLE t1;
CREATE TABLE t1 ( a INT, b INT, c INT, KEY bc(b, c) )
PARTITION BY KEY (a, b) PARTITIONS 3
;
INSERT INTO t1 VALUES
(17, 1, -8),
(3,  1, -7),
(23, 1, -6),
(22, 1, -5),
(11, 1, -4),
(21, 1, -3),
(19, 1, -2),
(30, 1, -1),
(20, 1, 1),
(16, 1, 2),
(18, 1, 3),
(9,  1, 4),
(15, 1, 5),
(28, 1, 6),
(29, 1, 7),
(25, 1, 8),
(10, 1, 9),
(13, 1, 10),
(27, 1, 11),
(24, 1, 12),
(12, 1, 13),
(26, 1, 14),
(14, 1, 15)
;
SELECT b, c FROM t1 WHERE b = 1 GROUP BY b, c;
b	c
1	-8
1	-7
1	-6
1	-5
1	-4
1	-3
1	-2
1	-1
1	1
1	2
1	3
1	4
1	5
1	6
1	7
1	8
1	9
1	10
1	11
1	12
1	13
1	14
1	15
EXPLAIN
SELECT b, c FROM t1 WHERE b = 1 GROUP BY b, c;
id	select_type	table	type	possible_keys	key	key_len	ref	rows	Extra
1	SIMPLE	t1	range	bc	bc	10	NULL	7	Using where; Using index for group-by
DROP TABLE t1;
#
# Bug #45807: crash accessing partitioned table and sql_mode 
#   contains ONLY_FULL_GROUP_BY
# Bug#46923: select count(*) from partitioned table fails with
# ONLY_FULL_GROUP_BY
#
SET SESSION SQL_MODE='ONLY_FULL_GROUP_BY';
CREATE TABLE t1(id INT,KEY(id)) ENGINE=MYISAM 
PARTITION BY HASH(id) PARTITIONS 2;
SELECT COUNT(*) FROM t1;
COUNT(*)
0
DROP TABLE t1;
SET SESSION SQL_MODE=DEFAULT;
#
# BUG#45816 - assertion failure with index containing double 
#             column on partitioned table
#
CREATE TABLE t1 (
a INT DEFAULT NULL,
b DOUBLE DEFAULT NULL,
c INT DEFAULT NULL,
KEY idx2(b,a)
) PARTITION BY HASH(c) PARTITIONS 3;
INSERT INTO t1 VALUES (6,8,9);
INSERT INTO t1 VALUES (6,8,10);
SELECT  1 FROM t1 JOIN t1 AS t2 USING (a) FOR UPDATE;
1
1
1
1
1
DROP TABLE t1;
#
# BUG#51868 - crash with myisam_use_mmap and partitioned myisam tables
#
SET GLOBAL myisam_use_mmap=1;
CREATE TABLE t1(a INT) PARTITION BY HASH(a) PARTITIONS 1;
INSERT INTO t1 VALUES(0);
FLUSH TABLE t1;
TRUNCATE TABLE t1;
INSERT INTO t1 VALUES(0);
DROP TABLE t1;
SET GLOBAL myisam_use_mmap=default;
#
# Bug#13580775 ASSERTION FAILED: RECORD_LENGTH == M_RECORD_LENGTH,
# FILE FILESORT_UTILS.CC
#
CREATE TABLE t1 (
a INT PRIMARY KEY,
b INT,
c CHAR(1),
d INT,
KEY (c,d)
) PARTITION BY KEY () PARTITIONS 1;
INSERT INTO t1 VALUES (1,1,'a',1), (2,2,'a',1);
SELECT 1 FROM t1 WHERE 1 IN
(SELECT  group_concat(b)
FROM t1
WHERE c > geomfromtext('point(1 1)')
GROUP BY b
);
1
1
1
DROP TABLE t1;
#
# Bug#13011410 CRASH IN FILESORT CODE WITH GROUP BY/ROLLUP
#
CREATE TABLE t1 (
a INT,
b MEDIUMINT,
c VARCHAR(300) CHARACTER SET hp8 COLLATE hp8_bin,
PRIMARY KEY (a,c(299))) 
ENGINE=myisam
PARTITION BY LINEAR KEY () PARTITIONS 2;
INSERT INTO t1 VALUES (1,2,'test'), (2,3,'hi'), (4,5,'bye');
SELECT 1 FROM t1 WHERE b < SOME
( SELECT 1 FROM t1 WHERE a >= 1
GROUP BY b WITH ROLLUP
HAVING b > geomfromtext("")
);
1
DROP TABLE t1;
<<<<<<< HEAD
End of 5.1 tests
#
# BUG#598247: partition.test produces valgrind errors in 5.3-based branches
#
CREATE TABLE t1 (
a INT DEFAULT NULL,
b DOUBLE DEFAULT NULL,
c INT DEFAULT NULL,
KEY idx2(b,a)
) engine=myisam PARTITION BY HASH(c) PARTITIONS 3;
INSERT INTO t1 VALUES (6,8,9);
INSERT INTO t1 VALUES (6,8,10);
SELECT 1 FROM t1 JOIN t1 AS t2 USING (a);
1
1
1
1
1
drop table t1;
=======

MDEV-612  Valgrind error in  ha_maria::check_if_incompatible_data

CREATE TABLE t1 (a INT, b INT, KEY(a)) ENGINE=Aria PARTITION BY KEY(a) PARTITIONS 2;
ALTER TABLE t1 ADD KEY (b);
drop table t1;
End of 5.1 tests
>>>>>>> 8b5d345e
<|MERGE_RESOLUTION|>--- conflicted
+++ resolved
@@ -2252,7 +2252,12 @@
 );
 1
 DROP TABLE t1;
-<<<<<<< HEAD
+
+MDEV-612  Valgrind error in  ha_maria::check_if_incompatible_data
+
+CREATE TABLE t1 (a INT, b INT, KEY(a)) ENGINE=Aria PARTITION BY KEY(a) PARTITIONS 2;
+ALTER TABLE t1 ADD KEY (b);
+drop table t1;
 End of 5.1 tests
 #
 # BUG#598247: partition.test produces valgrind errors in 5.3-based branches
@@ -2271,13 +2276,4 @@
 1
 1
 1
-drop table t1;
-=======
-
-MDEV-612  Valgrind error in  ha_maria::check_if_incompatible_data
-
-CREATE TABLE t1 (a INT, b INT, KEY(a)) ENGINE=Aria PARTITION BY KEY(a) PARTITIONS 2;
-ALTER TABLE t1 ADD KEY (b);
-drop table t1;
-End of 5.1 tests
->>>>>>> 8b5d345e
+drop table t1;