--- conflicted
+++ resolved
@@ -4361,6 +4361,28 @@
 Warnings:
 Note	1003	select 1 AS `1` from `test`.`t1` where <in_optimizer>(1,<exists>(select 1 AS `1` from `test`.`t1` where (`test`.`t1`.`a` > 3) group by `test`.`t1`.`a` having (<cache>(1) = <ref_null_helper>(1))))
 DROP TABLE t1;
+#
+# Bug#45061: Incorrectly market field caused wrong result.
+#
+CREATE TABLE `C` (
+`int_nokey` int(11) NOT NULL,
+`int_key` int(11) NOT NULL,
+KEY `int_key` (`int_key`)
+);
+INSERT INTO `C` VALUES (9,9), (0,0), (8,6), (3,6), (7,6), (0,4),
+(1,7), (9,4), (0,8), (9,4), (0,7), (5,5), (0,0), (8,5), (8,7),
+(5,2), (1,8), (7,0), (0,9), (9,5);
+SELECT * FROM C WHERE `int_key` IN (SELECT `int_nokey`);
+int_nokey	int_key
+9	9
+0	0
+5	5
+0	0
+EXPLAIN EXTENDED SELECT * FROM C WHERE `int_key` IN (SELECT `int_nokey`);
+id	select_type	table	type	possible_keys	key	key_len	ref	rows	filtered	Extra
+1	PRIMARY	C	ALL	NULL	NULL	NULL	NULL	20	100.00	Using where
+DROP TABLE C;
+# End of test for bug#45061.
 End of 5.0 tests.
 CREATE TABLE t1 (a INT, b INT);
 INSERT INTO t1 VALUES (2,22),(1,11),(2,22);
@@ -4479,7 +4501,6 @@
 DROP VIEW v1,v2,v3;
 DROP TABLE t1,t2;
 #
-<<<<<<< HEAD
 # Bug#37822 Correlated subquery with IN and IS UNKNOWN provides wrong result
 #
 create table t1(id integer primary key, g integer, v integer, s char(1));
@@ -4515,28 +4536,4 @@
 51	50	NULL	l
 61	60	NULL	l
 drop table t1, t2;
-End of 5.1 tests.
-=======
-# Bug#45061: Incorrectly market field caused wrong result.
-#
-CREATE TABLE `C` (
-`int_nokey` int(11) NOT NULL,
-`int_key` int(11) NOT NULL,
-KEY `int_key` (`int_key`)
-);
-INSERT INTO `C` VALUES (9,9), (0,0), (8,6), (3,6), (7,6), (0,4),
-(1,7), (9,4), (0,8), (9,4), (0,7), (5,5), (0,0), (8,5), (8,7),
-(5,2), (1,8), (7,0), (0,9), (9,5);
-SELECT * FROM C WHERE `int_key` IN (SELECT `int_nokey`);
-int_nokey	int_key
-9	9
-0	0
-5	5
-0	0
-EXPLAIN EXTENDED SELECT * FROM C WHERE `int_key` IN (SELECT `int_nokey`);
-id	select_type	table	type	possible_keys	key	key_len	ref	rows	Extra
-1	PRIMARY	C	ALL	NULL	NULL	NULL	NULL	20	Using where
-DROP TABLE C;
-# End of test for bug#45061.
-End of 5.0 tests.
->>>>>>> dbe855d0
+End of 5.1 tests.