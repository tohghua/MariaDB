--- conflicted
+++ resolved
@@ -307,12 +307,8 @@
 (SELECT a FROM t1 USE INDEX (i2) IGNORE INDEX (i2));
 id	select_type	table	type	possible_keys	key	key_len	ref	rows	Extra
 1	PRIMARY	t1	index	PRIMARY,i2	PRIMARY	4	NULL	144	Using index
-<<<<<<< HEAD
-1	PRIMARY	t1	ALL	NULL	NULL	NULL	NULL	144	Using where; FirstMatch(t1); Using join buffer (flat, BNL join)
-=======
 1	PRIMARY	<subquery2>	eq_ref	distinct_key	distinct_key	4	func	1	
 2	SUBQUERY	t1	ALL	NULL	NULL	NULL	NULL	144	
->>>>>>> 32d230d6
 CREATE TABLE t2 (a INT, b INT, KEY(a));
 INSERT INTO t2 VALUES (1, 1), (2, 2), (3,3), (4,4);
 EXPLAIN SELECT a, SUM(b) FROM t2 GROUP BY a LIMIT 2;
