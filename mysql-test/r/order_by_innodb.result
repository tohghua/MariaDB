--- conflicted
+++ resolved
@@ -49,7 +49,32 @@
 1	SIMPLE	t1	index_merge	key1,key2	key1,key2	5,5	NULL	#	Using sort_union(key1,key2); Using where
 drop table t0, t1;
 #
-<<<<<<< HEAD
+# MDEV-18094: Query with order by limit picking index scan over filesort
+#
+create table t0 (a int);
+INSERT INTO t0 VALUES (0),(0),(0),(0),(2),(0),(0),(1),(1),(0);
+CREATE TABLE t1 (
+a int(11),
+b int(11),
+c int(11),
+KEY a_c (a,c),
+KEY a_b (a,b)
+) ENGINE=InnoDB;
+insert into t1 select A.a , B.a, C.a from t0 A, t0 B, t0 C;
+# should use ref access
+explain select a,b,c from t1 where a=1 and c=2 order by b;
+id	select_type	table	type	possible_keys	key	key_len	ref	rows	Extra
+1	SIMPLE	t1	ref	a_c,a_b	a_c	10	const,const	20	Using where; Using filesort
+# both should use range access
+explain select a,b,c from t1 where a=1 and c=2 order by b limit 1000;
+id	select_type	table	type	possible_keys	key	key_len	ref	rows	Extra
+1	SIMPLE	t1	range	a_c,a_b	a_b	5	NULL	200	Using where
+explain select a,b,c from t1 where a=1 and c=2 order by b limit 2000;
+id	select_type	table	type	possible_keys	key	key_len	ref	rows	Extra
+1	SIMPLE	t1	range	a_c,a_b	a_b	5	NULL	200	Using where
+drop table t1,t0;
+# Start of 10.2 tests
+#
 # MDEV-14071: wrong results with orderby_uses_equalities=on
 # (duplicate of MDEV-13994)
 #
@@ -122,29 +147,4 @@
 656	eight
 set optimizer_switch= @save_optimizer_switch;
 DROP TABLE t1,t2,t3;
-=======
-# MDEV-18094: Query with order by limit picking index scan over filesort
-#
-create table t0 (a int);
-INSERT INTO t0 VALUES (0),(0),(0),(0),(2),(0),(0),(1),(1),(0);
-CREATE TABLE t1 (
-a int(11),
-b int(11),
-c int(11),
-KEY a_c (a,c),
-KEY a_b (a,b)
-) ENGINE=InnoDB;
-insert into t1 select A.a , B.a, C.a from t0 A, t0 B, t0 C;
-# should use ref access
-explain select a,b,c from t1 where a=1 and c=2 order by b;
-id	select_type	table	type	possible_keys	key	key_len	ref	rows	Extra
-1	SIMPLE	t1	ref	a_c,a_b	a_c	10	const,const	20	Using where; Using filesort
-# both should use range access
-explain select a,b,c from t1 where a=1 and c=2 order by b limit 1000;
-id	select_type	table	type	possible_keys	key	key_len	ref	rows	Extra
-1	SIMPLE	t1	range	a_c,a_b	a_b	5	NULL	200	Using where
-explain select a,b,c from t1 where a=1 and c=2 order by b limit 2000;
-id	select_type	table	type	possible_keys	key	key_len	ref	rows	Extra
-1	SIMPLE	t1	range	a_c,a_b	a_b	5	NULL	200	Using where
-drop table t1,t0;
->>>>>>> 896974fc
+# End of 10.2 tests