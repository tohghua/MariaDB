--- conflicted
+++ resolved
@@ -518,9 +518,6 @@
 mysqltest: At line 1: Max delimiter length(16) exceeded
 hello
 hello
-<<<<<<< HEAD
-=======
 mysqltest: At line 1: test of die
 Some output
->>>>>>> 81cf15ae
 End of tests