--- conflicted
+++ resolved
@@ -1940,6 +1940,17 @@
 select lpad('abc', cast(5 as unsigned integer), 'x');
 lpad('abc', cast(5 as unsigned integer), 'x')
 xxabc
+create table t1(f1 longtext);
+insert into t1 values ("123"),("456");
+select substring(f1,1,1) from t1 group by 1;
+substring(f1,1,1)
+1
+4
+create table t2(f1 varchar(3));
+insert into t1 values ("123"),("456");
+select substring(f1,4,1), substring(f1,-4,1) from t2;
+substring(f1,4,1)	substring(f1,-4,1)
+drop table t1,t2;
 DROP TABLE IF EXISTS t1;
 CREATE TABLE `t1` (
 `id` varchar(20) NOT NULL,
@@ -1960,7 +1971,6 @@
 SELECT UNHEX('G') IS NULL;
 UNHEX('G') IS NULL
 1
-<<<<<<< HEAD
 SELECT INSERT('abc', 3, 3, '1234');
 INSERT('abc', 3, 3, '1234')
 ab1234
@@ -1973,17 +1983,4 @@
 SELECT INSERT('abc', 6, 3, '1234');
 INSERT('abc', 6, 3, '1234')
 abc
-=======
-create table t1(f1 longtext);
-insert into t1 values ("123"),("456");
-select substring(f1,1,1) from t1 group by 1;
-substring(f1,1,1)
-1
-4
-create table t2(f1 varchar(3));
-insert into t1 values ("123"),("456");
-select substring(f1,4,1), substring(f1,-4,1) from t2;
-substring(f1,4,1)	substring(f1,-4,1)
-drop table t1,t2;
->>>>>>> e3cf2fa2
 End of 5.0 tests