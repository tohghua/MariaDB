--source include/have_innodb.inc
--source include/default_optimizer_switch.inc
--source include/have_sequence.inc

SET @save_innodb_stats_persistent=@@GLOBAL.innodb_stats_persistent;
SET GLOBAL innodb_stats_persistent=0;

--echo #
--echo # MDEV-16917: do not use splitting for derived with join cache
--echo #

CREATE TABLE t1 (
  n1 int(10) NOT NULL,
  n2 int(10) NOT NULL,
  c1 char(1) NOT NULL,
  KEY c1 (c1),
  KEY n1_c1_n2 (n1,c1,n2)
) ENGINE=InnoDB;
INSERT INTO t1 VALUES (0, 2, 'a'), (1, 3, 'a');
insert into t1 select seq+1,seq+2,'c' from seq_1_to_1000;

ANALYZE TABLE t1;

Let $q=
SELECT t1.n1 FROM t1, (SELECT n1, n2 FROM t1 WHERE c1 = 'a' GROUP BY n1) as t
  WHERE t.n1 = t1.n1 AND t.n2 = t1.n2 AND c1 = 'a' GROUP BY n1;

eval EXPLAIN $q;
eval $q;

DROP TABLE t1;

--echo #
--echo # MDEV-17211: splittable materialized derived joining 3 tables with
--echo #             GROUP BY list containing fields from 2 of them
--echo #

CREATE TABLE t1 (
  id1 int, i1 int, id2 int,
  PRIMARY KEY (id1), KEY (i1), KEY (id2)
) ENGINE=InnoDB;
INSERT INTO t1 VALUES (1,1,1);

CREATE TABLE t2 (id2 int, i2 int) ENGINE=InnoDB;
INSERT INTO t2  VALUES (1, 1);

CREATE TABLE t3 (id3 int, i3 int, PRIMARY KEY (id3)) ENGINE=InnoDB;
INSERT INTO t3 VALUES (1,1);

let $q=
SELECT id3
  FROM (SELECT t3.id3, t2.i2, t1.id2  FROM t3,t1,t2
          WHERE t3.i3=t1.id1 AND t2.id2=t1.id2
            GROUP BY t3.id3, t1.id2) AS t,
        t2
    WHERE t2.id2=t.id2;

eval EXPLAIN $q;
eval $q;

DROP TABLE t1,t2,t3;

--echo #
--echo # Bug mdev-17381: equi-join of derived table with join_cache_level=4
--echo #

CREATE TABLE t1 (
  id int NOT NULL,
  amount decimal DEFAULT NULL,
PRIMARY KEY (id)
) ENGINE=INNODB;

CREATE TABLE t2 (
  id int NOT NULL,
  name varchar(50) DEFAULT NULL,
PRIMARY KEY (id)
) ENGINE=INNODB;

INSERT INTO t1 VALUES
(1, 10.0000), (2, 20.0000), (3, 30.0000), (4, 40.0000),
(5, NULL), (6, NULL), (7, 70.0000), (8, 80.0000);

INSERT INTO t2 VALUES
(1,'A'), (2,'B'), (3,'C'), (4,'D'), (5, NULL), (6, NULL),
(7,'E'), (8,'F'), (9,'G'), (10,'H'), (11, NULL), (12, NULL);

set join_cache_level=4;

let $q=
SELECT t2.id,t2.name,t.total_amt
  FROM  t2
        LEFT JOIN
        (SELECT id, sum(amount) total_amt FROM t1 GROUP BY id) AS t
        ON t2.id=t.id
  WHERE t2.id < 3;

eval $q;
eval EXPLAIN $q;

set join_cache_level=default;

DROP TABLE t1,t2;

--echo #
--echo # Bug mdev-18467: join of grouping view and a base table as inner operand
--echo #                 of left join with on condition containing impossible range
--echo #

create table t1 (f1 int, f2 int, key(f2)) engine=InnoDB;
insert into t1 values (3,33), (7,77), (1,11);

create table t2 (f1 int, f2 int, primary key (f1)) engine=InnoDB;
insert into t2 values (3,33), (9,99), (1,11);

create view v1 as
  select f1, max(f2) as f2 from t2 group by f1;

let $q=
select t.f2
  from t1
       left join
       (v1 join t1 as t on v1.f1=t.f1 and t.f2 = null)
       on t1.f1=t.f1;

eval $q;
eval explain $q;
eval set statement optimizer_switch='split_materialized=off' for explain $q;

drop view v1;

drop table t1,t2;

--echo #
--echo #  MDEV-23723: Crash when test_if_skip_sort_order() is checked for derived table subject to split
--echo #
CREATE TABLE t1 (a INT, b INT, KEY (a), KEY (a,b)) ENGINE=InnoDB;
CREATE TABLE t2 (c INT, KEY (c)) ENGINE=InnoDB;

SELECT * FROM t1 t1a JOIN t1 t1b;

INSERT INTO t2 VALUES (1),(2);
INSERT INTO t1 VALUES (1,2),(3,4),(5,6),(7,8),(9,10),(11,12);

let $query=
EXPLAIN
SELECT *
FROM
  t1 JOIN
  (SELECT t1.a, t1.b FROM t1, t2 WHERE t1.b = t2.c GROUP BY t1.a, t1.b) as dt
WHERE
  t1.a = dt.a;

eval set statement optimizer_switch='split_materialized=off' for $query;
eval set statement optimizer_switch='split_materialized=on' for  $query;

DROP TABLE t1, t2;

--echo #
--echo # Bug mdev-25714: usage non-splitting covering index is cheaper than
--echo #                 usage of the best splitting index for one group
--echo #

create table t1 (
  id int not null, itemid int not null, index idx (itemid)
) engine=innodb;
insert into t1 values (1, 2), (2,2), (4,2), (4,2), (0,3), (3,3);
create table t2 (id int not null) engine=innodb;
insert into t2 values (2);
create table t3 (
  id int not null, itemid int not null, userid int not null, primary key (id),
  index idx1 (userid, itemid), index idx2 (itemid)
) engine innodb;
insert into t3 values (1,1,1), (2,1,1), (3,2,1), (4,2,1), (5,3,1);
set use_stat_tables='never';
set optimizer_use_condition_selectivity=1;
analyze table t1,t2,t3;

let $q=
select t1.id, t1.itemid, dt.id, t2.id
  from t1,
  (select itemid, max(id) as id from t3 where userid = 1 group by itemid) dt,
  t2
    where t1.id = dt.id and t1.itemid = dt.itemid and t2.id=t1.itemid;

set optimizer_switch='split_materialized=on';
eval explain $q;
eval $q;

set optimizer_switch='split_materialized=off';
eval explain $q;
eval $q;

drop table t1,t2,t3;
set optimizer_switch='split_materialized=default';
set use_stat_tables=default;
set optimizer_use_condition_selectivity=default;

--echo #
--echo # MDEV-26337: subquery with groupby and ROLLUP returns incorrect results 
--echo #  (The testcase is taken from testcase for MDEV-13389 due to it being
--echo #   much smaller)
--echo #

create table t3 (a int, b int, c char(127), index idx_b(b)) engine=myisam;
insert into t3 values
(8,11,'aa'), (5,15,'cc'), (1,14,'bb'), (2,12,'aa'), (7,17,'cc'),
(7,18,'aa'), (2,11,'aa'), (7,10,'bb'), (3,11,'dd'), (4,12,'ee'),
(5,14,'dd'), (9,12,'ee');
create table t4 (a int, b int, c char(127), index idx(a,c)) engine=myisam;
insert into t4 values
(7,10,'cc'), (1,20,'aa'), (2,23,'bb'), (7,18,'cc'), (1,30,'bb'),
(4,71,'xx'), (3,15,'aa'), (7,82,'aa'), (8,12,'dd'), (4,15,'aa'),
(11,33,'yy'), (10,42,'zz'), (4,53,'xx'), (10,17,'yy'), (7,12,'cc'),
(8,20,'dd'), (7,32,'bb'), (1,50,'aa'), (3,40,'bb'), (3,77,'aa');
insert into t4 select a+10, b+10, concat(c,'f') from t4;
analyze table t3,t4;

--echo # This should use a plan with LATERAL DERIVED:
explain select t3.a,t3.c,t.max,t.min
from t3 join
(select a, c, max(b) max, min(b) min from t4 group by a,c) t
on t3.a=t.a and t3.c=t.c
where t3.b > 15;

--echo # ... and if one adds WITH ROLLUP, then LATERAL DERIVED is no longer used:
explain select t3.a,t3.c,t.max,t.min
from t3 join
(select a, c, max(b) max, min(b) min from t4 group by a,c with rollup) t
on t3.a=t.a and t3.c=t.c
where t3.b > 15;

drop table t3, t4;

--echo # End of 10.3 tests


--echo #
--echo # MDEV-26301: Split optimization refills temporary table too many times
--echo #

# 5 values
create table t1(a int, b int);
insert into t1 select seq,seq from seq_1_to_5;

# 5 value groups of size 2 each
create table t2(a int, b int, key(a));
insert into t2
select A.seq,B.seq from seq_1_to_25 A, seq_1_to_2 B;

# 5 value groups of size 3 each
create table t3(a int, b int, key(a));
insert into t3
select A.seq,B.seq from seq_1_to_5 A, seq_1_to_3 B;

analyze table t1,t2,t3 persistent for all;

explain
select * from
  (t1 left join t2 on t2.a=t1.b) left join t3 on t3.a=t1.b;

# Now, create tables for Groups.

create table t10 (
  grp_id int,
  col1 int,
  key(grp_id)
);

# 100 groups of 100 values each
insert into t10
select
  A.seq,
  B.seq
from
  seq_1_to_100 A,
  seq_1_to_100 B;

# and X10 multiplier

create table t11 (
  col1 int,
  col2 int
);
insert into t11
select A.seq, A.seq from seq_1_to_10 A;

analyze table t10,t11 persistent for all;

let $q1=
select * from
  (
    (t1 left join t2 on t2.a=t1.b)
    left join t3 on t3.a=t1.b
  ) left join (select grp_id, count(*)
               from t10 left join t11 on t11.col1=t10.col1
               group by grp_id) T on T.grp_id=t1.b;

eval
explain $q1;

--echo # The important part in the below output is:
--echo #        "lateral": 1,
--echo #        "query_block": {
--echo #          "select_id": 2,
--echo #          "r_loops": 5,  <-- must be 5, not 30.
--source include/analyze-format.inc

eval
analyze format=json $q1;

create table t21 (pk int primary key);
insert into t21 values (1),(2),(3);

create table t22 (pk int primary key);
insert into t22 values (1),(2),(3);

# Same as above but throw in a couple of const tables.
explain
select * from
  t21, t22,
  (
    (t1 left join t2 on t2.a=t1.b)
    left join t3 on t3.a=t1.b
  ) left join (select grp_id, count(*)
               from t10 left join t11 on t11.col1=t10.col1
               group by grp_id) T on T.grp_id=t1.b
where
  t21.pk=1 and t22.pk=2;

explain
select * from
  t21,
  (
    (t1 left join t2 on t2.a=t1.b)
    left join t3 on t3.a=t1.b
  ) left join (select grp_id, count(*)
               from
                 t22 join t10 left join t11 on t11.col1=t10.col1
               where
                 t22.pk=1
               group by grp_id) T on T.grp_id=t1.b
where
  t21.pk=1;

# And also add a non-const table

create table t5 (
  pk int primary key
  );
insert into t5 select seq from seq_1_to_1000;

explain
select * from
  t21,
  (
    (((t1 join t5 on t5.pk=t1.b)) left join t2 on t2.a=t1.b)
    left join t3 on t3.a=t1.b
  ) left join (select grp_id, count(*)
               from
                 t22 join t10 left join t11 on t11.col1=t10.col1
               where
                 t22.pk=1
               group by grp_id) T on T.grp_id=t1.b
where
  t21.pk=1;

drop table t1,t2,t3,t5, t10, t11, t21, t22;

# 5 values
create table t1(a int, b int);
insert into t1 select seq,seq from seq_1_to_5;

# 5 value groups of size 2 each
create table t2(a int, b int, key(a));
insert into t2
select A.seq,B.seq from seq_1_to_25 A, seq_1_to_2 B;

# 5 value groups of size 3 each
create table t3(a int, b int, key(a));
insert into t3
select A.seq,B.seq from seq_1_to_5 A, seq_1_to_3 B;

analyze table t1,t2,t3 persistent for all;

create table t10 (
  grp_id int,
  col1 int,
  key(grp_id)
);

# 100 groups of 100 values each
insert into t10
select
  A.seq,
  B.seq
from
  seq_1_to_100 A,
  seq_1_to_100 B;

# and X10 multiplier

create table t11 (
  col1 int,
  col2 int
);
insert into t11
select A.seq, A.seq from seq_1_to_10 A;

analyze table t10,t11 persistent for all;

let $q=  
select *
from
  (
    (t1 left join t2 on t2.a=t1.b)
     left join
    t3
    on t3.a=t1.b
  ) 
  left join
  ( 
    select grp_id, count(*)
    from t10 left join t11 on t11.col1=t10.col1
    group by grp_id
  )dt
  on dt.grp_id=t1.b;

eval explain $q;
eval $q;

set join_cache_level=4;
eval explain $q;
eval $q;

set join_cache_level=default;

drop index a on t2;
drop index a on t3;

eval explain $q;
eval $q;

drop table t1,t2,t3;
drop table t10, t11;

<<<<<<< HEAD
--echo # End of 10.4 tests

SET GLOBAL innodb_stats_persistent=@save_innodb_stats_persistent;
=======

--echo #
--echo # MDEV-31194: Server crash or assertion failure with join_cache_level=4
--echo # (a followup to the above bug, MDEV-26301)
--echo #
CREATE TABLE t1 (a INT);
INSERT INTO t1 VALUES (3),(4);

CREATE TABLE t2 (id INT PRIMARY KEY) ENGINE=Aria;
INSERT INTO t2 VALUES (1),(2);

set @tmp1= @@optimizer_switch, @tmp2= @@join_cache_level;
set
  optimizer_switch= 'derived_with_keys=off',
  join_cache_level= 4;

SELECT t1.* FROM t1 JOIN (SELECT id, COUNT(*) FROM t2 GROUP BY id) sq ON sq.id= t1.a;

set optimizer_switch= @tmp1, join_cache_level= @tmp2;

# Cleanup
DROP TABLE t1, t2;

--echo # End of 10.4 tests
>>>>>>> b735ca47
<|MERGE_RESOLUTION|>--- conflicted
+++ resolved
@@ -443,11 +443,6 @@
 drop table t1,t2,t3;
 drop table t10, t11;
 
-<<<<<<< HEAD
---echo # End of 10.4 tests
-
-SET GLOBAL innodb_stats_persistent=@save_innodb_stats_persistent;
-=======
 
 --echo #
 --echo # MDEV-31194: Server crash or assertion failure with join_cache_level=4
@@ -472,4 +467,5 @@
 DROP TABLE t1, t2;
 
 --echo # End of 10.4 tests
->>>>>>> b735ca47
+
+SET GLOBAL innodb_stats_persistent=@save_innodb_stats_persistent;