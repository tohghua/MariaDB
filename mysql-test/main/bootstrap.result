--- conflicted
+++ resolved
@@ -62,14 +62,6 @@
 truncate table mysql.plugin;
 # Kill the server
 #
-<<<<<<< HEAD
-# MDEV-28782 mariadb-tzinfo-to-sql to work in bootstrap mode
-#
-#
-# End of 10.6 tests
-#
-# restart
-=======
 # MDEV-9969 mysql_install_db error processing ignore_db_dirs.
 #
 #
@@ -78,8 +70,13 @@
 #
 # MDEV-30818 invalid ssl prevents bootstrap
 #
-# restart
 #
 # End of 10.3 tests
 #
->>>>>>> 50f3b7d1
+#
+# MDEV-28782 mariadb-tzinfo-to-sql to work in bootstrap mode
+#
+#
+# End of 10.6 tests
+#
+# restart