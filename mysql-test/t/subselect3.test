--- conflicted
+++ resolved
@@ -507,12 +507,6 @@
 SELECT * FROM t1 GROUP by t1.a
   HAVING (MAX(t1.b) > (SELECT MAX(t2.b) FROM t2 WHERE t2.c < t1.c
                                                 HAVING MAX(t2.b+t1.a) < 10));
-<<<<<<< HEAD
-#FIXME: Enable this test after fixing bug #27321
-#SELECT a, AVG(b), (SELECT t.c FROM t1 AS t WHERE t1.a=t.a AND t.b=AVG(t1.b))
-#  AS test FROM t1 GROUP BY a;
-=======
->>>>>>> 3113ce63
 
 SELECT a,b,c FROM t1 WHERE b in (9,3,4) ORDER BY b,c;
 
