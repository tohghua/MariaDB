#
# Test of repair table
#

--disable_warnings
drop table if exists t1;
--enable_warnings

create table t1 SELECT 1,"table 1";
repair table t1 use_frm;
alter table t1 ENGINE=HEAP;
repair table t1 use_frm;
drop table t1;

#
# disabled keys during repair
#
create table t1(id int PRIMARY KEY, st varchar(10), KEY st_key(st));
insert into t1 values(1, "One");
alter table t1 disable keys;
show keys from t1;
repair table t1 extended;
show keys from t1;
drop table t1;


# non-existent table
repair table t1 use_frm;

create table t1 engine=myisam SELECT 1,"table 1";
flush tables;
system echo 1 > $MYSQLTEST_VARDIR/master-data/test/t1.MYI ;
repair table t1;
repair table t1 use_frm;
drop table t1;

#
# BUG#18874 - Setting myisam_repair_threads > 1, index cardinality always 1
#
CREATE TABLE t1(a INT, KEY(a));
INSERT INTO t1 VALUES(1),(2),(3),(4),(5);
SET myisam_repair_threads=2;
REPAIR TABLE t1;
SHOW INDEX FROM t1;
SET myisam_repair_threads=@@global.myisam_repair_threads;
DROP TABLE t1;

<<<<<<< HEAD
# End of 4.1 tests
# End of 5.0 tests

#
# Bug#18775 - Temporary table from alter table visible to other threads
#
# REPAIR TABLE ... USE_FRM on temporary table crashed the table or server.
--disable_warnings
DROP TABLE IF EXISTS tt1;
--enable_warnings
CREATE TEMPORARY TABLE tt1 (c1 INT);
REPAIR TABLE tt1 USE_FRM;
DROP TABLE tt1;
=======
#
# BUG#22562 - REPAIR TABLE .. USE_FRM causes server crash on Windows and
#             server hangs on Linux
#
CREATE TABLE t1(a INT);
USE mysql;
REPAIR TABLE test.t1 USE_FRM;
USE test;
DROP TABLE t1;

#
# BUG#23175 - MYISAM crash/repair failed during repair
#
CREATE TABLE t1(a CHAR(255), KEY(a));
SET myisam_sort_buffer_size=4096;
INSERT INTO t1 VALUES
('0'),('0'),('0'),('0'),('0'),('0'),('0'),('0'),('0'),('0'),
('0'),('0'),('0'),('0'),('0'),('0'),('0'),('0'),('0'),('0'),
('0'),('0'),('0'),('0'),('0'),('0'),('0'),('0'),('0'),('0'),
('0'),('0'),('0'),('0'),('0'),('0'),('0'),('0'),('0'),('0'),
('0'),('0'),('0'),('0'),('0'),('0'),('0'),('0'),('0'),('0'),
('0'),('0'),('0'),('0'),('0'),('0'),('0'),('0'),('0'),('0'),
('0'),('0'),('0'),('0'),('0'),('0'),('0'),('0'),('0'),('0'),
('0'),('0'),('0'),('0'),('0'),('0'),('0'),('0'),('0'),('0'),
('0'),('0'),('0'),('0'),('0'),('0'),('0'),('0'),('0'),('0'),
('0'),('0'),('0'),('0'),('0'),('0'),('0'),('0'),('0'),('0'),
('0'),('0'),('0'),('0'),('0'),('0'),('0'),('0'),('0'),('0'),
('0'),('0'),('0'),('0'),('0'),('0'),('0'),('0'),('0'),('0'),
('0'),('0'),('0'),('0'),('0'),('0'),('0'),('0'),('0'),('0'),
('0'),('0'),('0'),('0'),('0'),('0'),('0'),('0'),('0'),('0'),
('0'),('0'),('0'),('0'),('0'),('0'),('0'),('0'),('0'),('0'),
('0'),('0'),('0'),('0'),('0'),('0'),('0');
SET myisam_repair_threads=2;
REPAIR TABLE t1;
SET myisam_repair_threads=@@global.myisam_repair_threads;
SET myisam_sort_buffer_size=@@global.myisam_sort_buffer_size;
DROP TABLE t1;

# End of 4.1 tests
>>>>>>> f00728f6
<|MERGE_RESOLUTION|>--- conflicted
+++ resolved
@@ -45,21 +45,6 @@
 SET myisam_repair_threads=@@global.myisam_repair_threads;
 DROP TABLE t1;
 
-<<<<<<< HEAD
-# End of 4.1 tests
-# End of 5.0 tests
-
-#
-# Bug#18775 - Temporary table from alter table visible to other threads
-#
-# REPAIR TABLE ... USE_FRM on temporary table crashed the table or server.
---disable_warnings
-DROP TABLE IF EXISTS tt1;
---enable_warnings
-CREATE TEMPORARY TABLE tt1 (c1 INT);
-REPAIR TABLE tt1 USE_FRM;
-DROP TABLE tt1;
-=======
 #
 # BUG#22562 - REPAIR TABLE .. USE_FRM causes server crash on Windows and
 #             server hangs on Linux
@@ -99,4 +84,15 @@
 DROP TABLE t1;
 
 # End of 4.1 tests
->>>>>>> f00728f6
+# End of 5.0 tests
+
+#
+# Bug#18775 - Temporary table from alter table visible to other threads
+#
+# REPAIR TABLE ... USE_FRM on temporary table crashed the table or server.
+--disable_warnings
+DROP TABLE IF EXISTS tt1;
+--enable_warnings
+CREATE TEMPORARY TABLE tt1 (c1 INT);
+REPAIR TABLE tt1 USE_FRM;
+DROP TABLE tt1;
