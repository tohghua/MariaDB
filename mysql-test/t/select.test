--- conflicted
+++ resolved
@@ -4117,7 +4117,6 @@
 DROP TABLE t1;
 
 
-<<<<<<< HEAD
 --echo #
 --echo # Bug #54459: Assertion failed: param.sort_length, 
 --echo # file .\filesort.cc, line 149 (part II)
@@ -4130,8 +4129,6 @@
 
 
 --echo End of 5.1 tests
-=======
---echo End of 5.1 tests
 
 --echo #
 --echo # Bug#54515: Crash in opt_range.cc::get_best_group_min_max on 
@@ -4154,5 +4151,4 @@
 DROP VIEW view_t1;
 DROP TABLE t1;
 
---echo # End of test BUG#54515
->>>>>>> 8df20918
+--echo # End of test BUG#54515