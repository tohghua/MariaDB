--- conflicted
+++ resolved
@@ -6252,11 +6252,7 @@
   mtr_add_arg($args, "-f");
   mtr_add_arg($args, "-o%s", $output);
 
-<<<<<<< HEAD
-  # Add strace options, can be overridden by user
-=======
   # Add strace options
->>>>>>> 117c8146
   mtr_add_arg($args, '%s', $_) for (@strace_args);
 
   mtr_add_arg($args, $$exe);
