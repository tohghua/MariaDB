select @@system_versioning_alter_history;
@@system_versioning_alter_history
ERROR
create table t(
a int
);
show create table t;
Table	Create Table
t	CREATE TABLE `t` (
  `a` int(11) DEFAULT NULL
) ENGINE=MyISAM DEFAULT CHARSET=latin1
alter table t drop system versioning;
ERROR HY000: Table `t` is not system-versioned
alter table t add system versioning;
show create table t;
Table	Create Table
t	CREATE TABLE `t` (
  `a` int(11) DEFAULT NULL
) ENGINE=MyISAM DEFAULT CHARSET=latin1 WITH SYSTEM VERSIONING
alter table t add column y int;
ERROR HY000: Not allowed for system-versioned `test`.`t`. Change @@system_versioning_alter_history to proceed with ALTER.
alter table t add primary key (a);
ERROR HY000: Not allowed for system-versioned `test`.`t`. Change @@system_versioning_alter_history to proceed with ALTER.
alter table t add unique key (a);
ERROR HY000: Not allowed for system-versioned `test`.`t`. Change @@system_versioning_alter_history to proceed with ALTER.
alter table t engine innodb;
ERROR HY000: Not allowed for system-versioned `test`.`t`. Change to/from native system versioning engine is not supported.
alter table t drop system versioning;
show create table t;
Table	Create Table
t	CREATE TABLE `t` (
  `a` int(11) DEFAULT NULL
) ENGINE=MyISAM DEFAULT CHARSET=latin1
set system_versioning_alter_history= keep;
alter table t add system versioning;
alter table t drop system versioning, drop column row_start;
ERROR 42000: Can't DROP COLUMN `row_start`; check that it exists
alter table t drop system versioning;
alter table t
add column trx_start bigint(20) unsigned as row start invisible,
add column trx_end bigint(20) unsigned as row end invisible,
add period for system_time(trx_start, trx_end),
add system versioning;
ERROR HY000: `trx_start` must be of type TIMESTAMP(6) for system-versioned table `t`
alter table t
add column trx_start timestamp as row start invisible,
add column trx_end timestamp as row end invisible,
add period for system_time(trx_start, trx_end),
add system versioning;
ERROR HY000: `trx_start` must be of type TIMESTAMP(6) for system-versioned table `t`
alter table t
add column trx_start timestamp(6) not null as row start invisible,
add column trx_end timestamp(6) not null as row end invisible,
add period for system_time(trx_start, trx_end),
add system versioning;
ERROR 42000: You have an error in your SQL syntax; check the manual that corresponds to your MariaDB server version for the right syntax to use near 'as row start invisible,
add column trx_end timestamp(6) not null as row end invi' at line 2
alter table t
add column trx_start timestamp(6) as row start invisible,
add column trx_end timestamp(6) as row end invisible,
add period for system_time(trx_start, trx_end),
add system versioning;
show create table t;
Table	Create Table
t	CREATE TABLE `t` (
  `a` int(11) DEFAULT NULL,
  `trx_start` timestamp(6) GENERATED ALWAYS AS ROW START INVISIBLE,
  `trx_end` timestamp(6) GENERATED ALWAYS AS ROW END INVISIBLE,
  PERIOD FOR SYSTEM_TIME (`trx_start`, `trx_end`)
) ENGINE=MyISAM DEFAULT CHARSET=latin1 WITH SYSTEM VERSIONING
alter table t drop system versioning;
ERROR HY000: Wrong parameters for `t`: missing 'DROP COLUMN `trx_start`'
alter table t drop column trx_start, drop column trx_end;
select row_start from t;
row_start
alter table t drop system versioning;
show create table t;
Table	Create Table
t	CREATE TABLE `t` (
  `a` int(11) DEFAULT NULL
) ENGINE=MyISAM DEFAULT CHARSET=latin1
alter table t add column trx_start timestamp(6) as row start;
ERROR HY000: Duplicate ROW START column `trx_start`
alter table t add system versioning;
show create table t;
Table	Create Table
t	CREATE TABLE `t` (
  `a` int(11) DEFAULT NULL
) ENGINE=MyISAM DEFAULT CHARSET=latin1 WITH SYSTEM VERSIONING
alter table t add column trx_start timestamp(6) as row start;
ERROR HY000: Duplicate ROW START column `trx_start`
alter table t modify a int as row start;
ERROR HY000: Duplicate ROW START column `a`
alter table t add column b int;
show create table t;
Table	Create Table
t	CREATE TABLE `t` (
  `a` int(11) DEFAULT NULL,
  `b` int(11) DEFAULT NULL
) ENGINE=MyISAM DEFAULT CHARSET=latin1 WITH SYSTEM VERSIONING
alter table t add column c int;
show create table t;
Table	Create Table
t	CREATE TABLE `t` (
  `a` int(11) DEFAULT NULL,
  `b` int(11) DEFAULT NULL,
  `c` int(11) DEFAULT NULL
) ENGINE=MyISAM DEFAULT CHARSET=latin1 WITH SYSTEM VERSIONING
alter table t add column d int first;
show create table t;
Table	Create Table
t	CREATE TABLE `t` (
  `d` int(11) DEFAULT NULL,
  `a` int(11) DEFAULT NULL,
  `b` int(11) DEFAULT NULL,
  `c` int(11) DEFAULT NULL
) ENGINE=MyISAM DEFAULT CHARSET=latin1 WITH SYSTEM VERSIONING
alter table t add column e int after d;
show create table t;
Table	Create Table
t	CREATE TABLE `t` (
  `d` int(11) DEFAULT NULL,
  `e` int(11) DEFAULT NULL,
  `a` int(11) DEFAULT NULL,
  `b` int(11) DEFAULT NULL,
  `c` int(11) DEFAULT NULL
) ENGINE=MyISAM DEFAULT CHARSET=latin1 WITH SYSTEM VERSIONING
alter table t drop column a;
show create table t;
Table	Create Table
t	CREATE TABLE `t` (
  `d` int(11) DEFAULT NULL,
  `e` int(11) DEFAULT NULL,
  `b` int(11) DEFAULT NULL,
  `c` int(11) DEFAULT NULL
) ENGINE=MyISAM DEFAULT CHARSET=latin1 WITH SYSTEM VERSIONING
create or replace table t (
a int,
row_start timestamp(6) as row start invisible,
row_end timestamp(6) as row end invisible,
period for system_time(row_start, row_end))
with system versioning;
select * from t for system_time all;
a
alter table t drop column row_start;
ERROR HY000: Wrong parameters for `t`: missing 'DROP COLUMN `row_end`'
alter table t drop column row_end;
ERROR HY000: Wrong parameters for `t`: missing 'DROP COLUMN `row_start`'
alter table t drop column row_start, drop column row_end;
select * from t for system_time all;
a
show create table t;
Table	Create Table
t	CREATE TABLE `t` (
  `a` int(11) DEFAULT NULL
) ENGINE=MyISAM DEFAULT CHARSET=latin1 WITH SYSTEM VERSIONING
alter table t drop column row_start;
ERROR 42000: Can't DROP COLUMN `row_start`; check that it exists
alter table t drop column row_end;
ERROR 42000: Can't DROP COLUMN `row_end`; check that it exists
create or replace table t (
a int,
row_start timestamp(6) as row start invisible,
row_end timestamp(6) as row end invisible,
period for system_time(row_start, row_end))
with system versioning;
select * from t for system_time all;
a
alter table t drop column row_start, drop column row_end;
select * from t for system_time all;
a
create or replace table t(
a int
);
insert into t values(1);
alter table t add system versioning;
show create table t;
Table	Create Table
t	CREATE TABLE `t` (
  `a` int(11) DEFAULT NULL
) ENGINE=MyISAM DEFAULT CHARSET=latin1 WITH SYSTEM VERSIONING
insert into t values(2);
select * from t for system_time all;
a
1
2
select * from t;
a
1
2
update t set a=3 where a=1;
select * from t;
a
3
2
select * from t for system_time all;
a
3
2
1
select row_start from t where a=3 into @tm;
Warnings:
Warning	1287	'<select expression> INTO <destination>;' is deprecated and will be removed in a future release. Please use 'SELECT <select list> INTO <destination> FROM...' instead
alter table t add column b int;
select @tm=row_start from t where a=3;
@tm=row_start
1
show create table t;
Table	Create Table
t	CREATE TABLE `t` (
  `a` int(11) DEFAULT NULL,
  `b` int(11) DEFAULT NULL
) ENGINE=MyISAM DEFAULT CHARSET=latin1 WITH SYSTEM VERSIONING
select * from t;
a	b
3	NULL
2	NULL
select * from t for system_time all;
a	b
3	NULL
2	NULL
1	NULL
alter table t drop system versioning;
select * from t;
a	b
3	NULL
2	NULL
show create table t;
Table	Create Table
t	CREATE TABLE `t` (
  `a` int(11) DEFAULT NULL,
  `b` int(11) DEFAULT NULL
) ENGINE=MyISAM DEFAULT CHARSET=latin1
alter table t modify a int with system versioning;
ERROR HY000: Table `t` is not system-versioned
alter table t modify a int without system versioning;
ERROR HY000: Table `t` is not system-versioned
alter table t add system versioning;
alter table t modify a int without system versioning;
show create table t;
Table	Create Table
t	CREATE TABLE `t` (
  `a` int(11) DEFAULT NULL WITHOUT SYSTEM VERSIONING,
  `b` int(11) DEFAULT NULL
) ENGINE=MyISAM DEFAULT CHARSET=latin1 WITH SYSTEM VERSIONING
alter table t modify a int with system versioning;
show create table t;
Table	Create Table
t	CREATE TABLE `t` (
  `a` int(11) DEFAULT NULL,
  `b` int(11) DEFAULT NULL
) ENGINE=MyISAM DEFAULT CHARSET=latin1 WITH SYSTEM VERSIONING
create or replace table t(
a int
) engine=innodb;
alter table t
add column trx_start timestamp(6) as row start invisible,
add column trx_end timestamp(6) as row end invisible,
add period for system_time(trx_start, trx_end),
add system versioning;
show create table t;
Table	Create Table
t	CREATE TABLE `t` (
  `a` int(11) DEFAULT NULL,
  `trx_start` timestamp(6) GENERATED ALWAYS AS ROW START INVISIBLE,
  `trx_end` timestamp(6) GENERATED ALWAYS AS ROW END INVISIBLE,
  PERIOD FOR SYSTEM_TIME (`trx_start`, `trx_end`)
) ENGINE=InnoDB DEFAULT CHARSET=latin1 WITH SYSTEM VERSIONING
# Issue #211: drop of system columns required before drop system versioning
alter table t drop column trx_start, drop column trx_end;
show create table t;
Table	Create Table
t	CREATE TABLE `t` (
  `a` int(11) DEFAULT NULL
) ENGINE=InnoDB DEFAULT CHARSET=latin1 WITH SYSTEM VERSIONING
alter table t drop system versioning;
insert into t values(1);
call verify_trt;
No	A	B	C	D
alter table t
add column trx_start bigint(20) unsigned as row start invisible,
add column trx_end bigint(20) unsigned as row end invisible,
add period for system_time(trx_start, trx_end),
add system versioning;
call verify_trt;
No	A	B	C	D
1	1	1	1	1
show create table t;
Table	Create Table
t	CREATE TABLE `t` (
  `a` int(11) DEFAULT NULL,
  `trx_start` bigint(20) unsigned GENERATED ALWAYS AS ROW START INVISIBLE,
  `trx_end` bigint(20) unsigned GENERATED ALWAYS AS ROW END INVISIBLE,
  PERIOD FOR SYSTEM_TIME (`trx_start`, `trx_end`)
) ENGINE=InnoDB DEFAULT CHARSET=latin1 WITH SYSTEM VERSIONING
alter table t drop column trx_start, drop column trx_end;
call verify_trt;
No	A	B	C	D
alter table t drop system versioning, algorithm=copy;
call verify_trt;
No	A	B	C	D
alter table t add system versioning, algorithm=copy;
call verify_trt;
No	A	B	C	D
show create table t;
Table	Create Table
t	CREATE TABLE `t` (
  `a` int(11) DEFAULT NULL
) ENGINE=InnoDB DEFAULT CHARSET=latin1 WITH SYSTEM VERSIONING
update t set a= 2;
select * from t for system_time all;
a
2
1
alter table t add column b int, algorithm=copy;
show create table t;
Table	Create Table
t	CREATE TABLE `t` (
  `a` int(11) DEFAULT NULL,
  `b` int(11) DEFAULT NULL
) ENGINE=InnoDB DEFAULT CHARSET=latin1 WITH SYSTEM VERSIONING
select * from t;
a	b
2	NULL
call verify_trt;
No	A	B	C	D
alter table t drop column b, algorithm=copy;
show create table t;
Table	Create Table
t	CREATE TABLE `t` (
  `a` int(11) DEFAULT NULL
) ENGINE=InnoDB DEFAULT CHARSET=latin1 WITH SYSTEM VERSIONING
select * from t for system_time all;
a
2
1
call verify_trt;
No	A	B	C	D
alter table t drop system versioning, algorithm=copy;
show create table t;
Table	Create Table
t	CREATE TABLE `t` (
  `a` int(11) DEFAULT NULL
) ENGINE=InnoDB DEFAULT CHARSET=latin1
call verify_trt;
No	A	B	C	D
create or replace table t (a int);
insert t values (1),(2),(3),(4);
alter table t add b int auto_increment null unique;
select * from t;
a	b
1	1
2	2
3	3
4	4
drop table t;
create or replace table t (a int) with system versioning engine=innodb;
insert into t values (1), (2), (3);
delete from t where a<3;
alter table t add b int not null unique;
Got one of the listed errors
alter table t add b int auto_increment unique;
Got one of the listed errors
alter table t add b int auto_increment null unique;
select * from t;
a	b
3	1
select * from t for system_time all;
a	b
1	NULL
2	NULL
3	1
insert into t values (4, 0);
select * from t for system_time all;
a	b
1	NULL
2	NULL
3	1
4	2
create or replace table t (a int) with system versioning;
insert into t values (1), (2), (3);
delete from t where a<3;
alter table t add b int not null unique;
Got one of the listed errors
alter table t add b int auto_increment unique;
Got one of the listed errors
alter table t add b int auto_increment null unique;
select * from t;
a	b
3	1
select * from t for system_time all;
a	b
1	NULL
2	NULL
3	1
insert into t values (4, 0);
select * from t for system_time all;
a	b
1	NULL
2	NULL
3	1
4	2
create or replace table t (a int, b int primary key, c int unique) with system versioning;
insert t values (1,2,3),(1,3,4),(1,4,5);
alter table t drop system versioning;
show create table t;
Table	Create Table
t	CREATE TABLE `t` (
  `a` int(11) DEFAULT NULL,
  `b` int(11) NOT NULL,
  `c` int(11) DEFAULT NULL,
  PRIMARY KEY (`b`),
  UNIQUE KEY `c` (`c`)
) ENGINE=MyISAM DEFAULT CHARSET=latin1
select * from t;
a	b	c
1	2	3
1	3	4
1	4	5
create or replace table t (
a int,
row_start timestamp(6) as row start invisible,
row_end timestamp(6) as row end invisible,
period for system_time(row_start, row_end)
) with system versioning;
alter table t change column row_start asdf timestamp(6);
ERROR HY000: Can not change system versioning field `row_start`
insert into t values (1);
alter table t modify column row_start bigint unsigned;
ERROR HY000: Can not change system versioning field `row_start`
set system_versioning_alter_history= SURVIVE;
ERROR 42000: Variable 'system_versioning_alter_history' can't be set to the value of 'SURVIVE'
set system_versioning_alter_history= 'DROP';
ERROR 42000: Variable 'system_versioning_alter_history' can't be set to the value of 'DROP'
create or replace table t (a int) with system versioning;
alter table t add system versioning;
ERROR HY000: Table `t` is already system-versioned
alter table t add system versioning, drop system versioning;
ERROR HY000: Table `t` is already system-versioned
set @@system_versioning_alter_history=keep;
create or replace table t(x int, y int) with system versioning engine=innodb;
alter table t modify y int without system versioning;
insert into t values(1, 1);
update t set y=2;
# MDEV-14681 Bogus ER_UNSUPPORTED_EXTENSION
create or replace table t1 (pk int auto_increment unique) with system versioning;
insert into t1 values (1);
delete from t1;
alter table t1 engine=myisam;
# MDEV-14692 crash in MDL_context::upgrade_shared_lock()
create or replace temporary table t (a int);
alter table t change column if exists b c bigint unsigned generated always as row start;
ERROR HY000: System-versioned tables do not support CREATE TEMPORARY TABLE
alter table t change column if exists b c bigint unsigned generated always as row end;
ERROR HY000: System-versioned tables do not support CREATE TEMPORARY TABLE
alter table t add system versioning;
ERROR HY000: System-versioned tables do not support CREATE TEMPORARY TABLE
drop table t;
# MDEV-14744 trx_id-based and transaction-based mixup in assertion
create or replace table t (c text) engine=innodb with system versioning;
show create table t;
Table	Create Table
t	CREATE TABLE `t` (
  `c` text DEFAULT NULL
) ENGINE=InnoDB DEFAULT CHARSET=latin1 WITH SYSTEM VERSIONING
alter table t add fulltext key (c);
create or replace table t (a int) with system versioning;
alter table t drop column a;
ERROR HY000: Table `t` must have at least one versioned column
alter table t drop column a, drop column a;
ERROR 42000: Can't DROP COLUMN `a`; check that it exists
create or replace table t1 (row_start int);
alter table t1 with system versioning;
ERROR 42S21: Duplicate column name 'row_start'
create or replace table t1 (row_end int);
alter table t1 with system versioning;
ERROR 42S21: Duplicate column name 'row_end'
create or replace table t1 (a int, row_start int) with system versioning;
ERROR 42S21: Duplicate column name 'row_start'
create or replace table t1 (a int) with system versioning;
set statement system_versioning_alter_history=keep for
alter table t1 add column row_start int;
ERROR 42S21: Duplicate column name 'row_start'
set statement system_versioning_alter_history=keep for
alter table t1 add column row_start timestamp(6);
ERROR 42S21: Duplicate column name 'row_start'
# MDEV-14798 Add, drop system versioning semantic and syntax
create or replace table t (
a int,
row_start timestamp(6) generated always as row start,
row_end timestamp(6) generated always as row end,
period for system_time(row_start, row_end)
) with system versioning;
show create table t;
Table	Create Table
t	CREATE TABLE `t` (
  `a` int(11) DEFAULT NULL,
  `row_start` timestamp(6) GENERATED ALWAYS AS ROW START,
  `row_end` timestamp(6) GENERATED ALWAYS AS ROW END,
  PERIOD FOR SYSTEM_TIME (`row_start`, `row_end`)
) ENGINE=MyISAM DEFAULT CHARSET=latin1 WITH SYSTEM VERSIONING
alter table t
drop column row_start,
drop column row_end,
drop period for system_time,
drop system versioning;
show create table t;
Table	Create Table
t	CREATE TABLE `t` (
  `a` int(11) DEFAULT NULL
) ENGINE=MyISAM DEFAULT CHARSET=latin1
alter table t drop period for system_time;
ERROR HY000: Table `t` is not system-versioned
create or replace table t (
a int,
row_start timestamp(6) generated always as row start,
row_end timestamp(6) generated always as row end,
period for system_time(row_start, row_end)
) with system versioning;
alter table t drop period for system_time;
ERROR HY000: Wrong parameters for `t`: missing 'DROP COLUMN `row_start`, DROP COLUMN `row_end`'
alter table t drop column sys_trx_start, drop period for system_time;
ERROR HY000: Wrong parameters for `t`: missing 'DROP COLUMN `row_start`, DROP COLUMN `row_end`'
alter table t drop column sys_trx_end, drop period for system_time;
ERROR HY000: Wrong parameters for `t`: missing 'DROP COLUMN `row_start`, DROP COLUMN `row_end`'
alter table t add period for system_time(sys_trx_start, sys_trx_end);
ERROR HY000: Table `t` is already system-versioned
#
# MDEV-14790 System versioning for system tables does not work as expected
#
use mysql;
create or replace table t (x int) with system versioning;
<<<<<<< HEAD
ERROR HY000: System-versioned tables in the `mysql` database are not suported
alter table db add system versioning;
ERROR HY000: System-versioned tables in the `mysql` database are not suported
=======
ERROR HY000: System versioning tables in the `mysql` database are not suported
alter table user add system versioning;
ERROR HY000: System versioning tables in the `mysql` database are not suported
>>>>>>> 4cdb72f2
use test;
# MDEV-15956 Strange ER_UNSUPPORTED_ACTION_ON_GENERATED_COLUMN upon ALTER on versioning column
create or replace table t1 (i int, j int as (i), s timestamp(6) as row start, e timestamp(6) as row end, period for system_time(s,e)) with system versioning;
alter table t1 modify s timestamp(6) as row start;
ERROR HY000: Duplicate ROW START column `s`
# ignore CHECK for historical rows
create or replace table t (a int) with system versioning;
insert into t values (0), (1);
delete from t where a = 0;
alter table t add check (a > 1);
ERROR 23000: CONSTRAINT `CONSTRAINT_1` failed for `test`.`t`
alter table t add check (a > 0);
insert into t values (0);
ERROR 23000: CONSTRAINT `CONSTRAINT_1` failed for `test`.`t`
insert into t values (2);
drop table t;
#
# MDEV-18869 Assertion `!((field)->vcol_info && (field)->stored_in_db())' failed in innodb_col_no upon altering table with system versioning
#
set system_versioning_alter_history= keep;
create or replace table t1 (a int, b int generated always as (0) stored) engine=innodb with system versioning;
insert into t1 (a) values (1);
alter table t1 modify a int without system versioning, algorithm=copy;
affected rows: 1
info: Records: 1  Duplicates: 0  Warnings: 0
alter table t1 modify a int with system versioning, algorithm=copy;
affected rows: 1
info: Records: 1  Duplicates: 0  Warnings: 0
alter table t1 modify a int without system versioning;
affected rows: 0
info: Records: 0  Duplicates: 0  Warnings: 0
alter table t1 modify a int with system versioning;
affected rows: 0
info: Records: 0  Duplicates: 0  Warnings: 0
show create table t1;
Table	Create Table
t1	CREATE TABLE `t1` (
  `a` int(11) DEFAULT NULL,
  `b` int(11) GENERATED ALWAYS AS (0) STORED
) ENGINE=InnoDB DEFAULT CHARSET=latin1 WITH SYSTEM VERSIONING
select * from t1;
a	b
1	0
alter table t1 modify b int generated always as (0) stored without system versioning;
ERROR 42000: You have an error in your SQL syntax; check the manual that corresponds to your MariaDB server version for the right syntax to use near 'without system versioning' at line 1
alter table t1 modify b int generated always as (0) stored with system versioning;
ERROR 42000: You have an error in your SQL syntax; check the manual that corresponds to your MariaDB server version for the right syntax to use near 'system versioning' at line 1
alter table t1 modify b int without system versioning;
affected rows: 1
info: Records: 1  Duplicates: 0  Warnings: 0
show create table t1;
Table	Create Table
t1	CREATE TABLE `t1` (
  `a` int(11) DEFAULT NULL,
  `b` int(11) DEFAULT NULL WITHOUT SYSTEM VERSIONING
) ENGINE=InnoDB DEFAULT CHARSET=latin1 WITH SYSTEM VERSIONING
select * from t1;
a	b
1	0
create or replace table t1 (a int, b int generated always as (0) virtual) engine=innodb with system versioning;
insert into t1 (a) values (1);
alter table t1 modify a int without system versioning, algorithm=copy;
affected rows: 1
info: Records: 1  Duplicates: 0  Warnings: 0
alter table t1 modify a int with system versioning, algorithm=copy;
affected rows: 1
info: Records: 1  Duplicates: 0  Warnings: 0
alter table t1 modify a int without system versioning;
affected rows: 0
info: Records: 0  Duplicates: 0  Warnings: 0
alter table t1 modify a int with system versioning;
affected rows: 0
info: Records: 0  Duplicates: 0  Warnings: 0
select * from t1;
a	b
1	0
affected rows: 1
#
# MDEV-19304 Segfault in ALTER TABLE after UPDATE for SIMULTANEOUS_ASSIGNMENT
#
create or replace table t1 (a int, s timestamp(6) as row start, e timestamp(6) as row end, period for system_time(s,e)) engine=myisam with system versioning;
insert into t1 values (null, null, null);
insert into t1 values (null, null, null);
set sql_mode= 'simultaneous_assignment';
update t1 set e= 1;
Warnings:
Warning	1906	The value specified for generated column 'e' in table 't1' has been ignored
Warning	1906	The value specified for generated column 'e' in table 't1' has been ignored
alter table t1 force;
set sql_mode= default;
#
# MDEV-18862 Unfortunate error message upon attempt to drop system versioning
#
set system_versioning_alter_history= keep;
create or replace table t1 (x int) with system versioning;
alter table t1 drop column `row_start`, drop column `row_end`, drop period for system_time, drop system versioning;
ERROR 42000: Can't DROP PERIOD FOR SYSTEM_TIME on `t1`; check that it exists
alter table t1 drop period for system_time;
ERROR 42000: Can't DROP PERIOD FOR SYSTEM_TIME on `t1`; check that it exists
alter table t1 drop column `row_start`, drop column `row_end`, drop system versioning;
ERROR 42000: Can't DROP COLUMN `row_start`; check that it exists
alter table t1 drop column `row_end`;
ERROR 42000: Can't DROP COLUMN `row_end`; check that it exists
#
# MDEV-19127 Assertion `row_start_field' failed in vers_prepare_keys upon ALTER TABLE
#
set system_versioning_alter_history=keep;
create or replace table t1 (f1 int) with system versioning;
alter table t1 add f2 int with system versioning, drop system versioning;
create or replace table t1 (f1 int) with system versioning;
alter table t1 drop system versioning, add f2 int with system versioning;
ERROR HY000: Table `t1` is not system-versioned
drop table t1;
# MDEV-16490 It's possible to make a system versioned table without any versioning field
set @@system_versioning_alter_history=keep;
create or replace table t (a int) with system versioning engine=innodb;
alter table t change column a a int without system versioning;
ERROR HY000: Table `t` must have at least one versioned column
alter table t
change column a a int without system versioning,
add column b int with system versioning;
show create table t;
Table	Create Table
t	CREATE TABLE `t` (
  `a` int(11) DEFAULT NULL WITHOUT SYSTEM VERSIONING,
  `b` int(11) DEFAULT NULL
) ENGINE=InnoDB DEFAULT CHARSET=latin1 WITH SYSTEM VERSIONING
alter table t
change column a new_a int,
drop system versioning;
show create table t;
Table	Create Table
t	CREATE TABLE `t` (
  `new_a` int(11) DEFAULT NULL,
  `b` int(11) DEFAULT NULL
) ENGINE=InnoDB DEFAULT CHARSET=latin1
alter table t add system versioning;
alter table t change column new_a a int without system versioning;
show create table t;
Table	Create Table
t	CREATE TABLE `t` (
  `a` int(11) DEFAULT NULL WITHOUT SYSTEM VERSIONING,
  `b` int(11) DEFAULT NULL
) ENGINE=InnoDB DEFAULT CHARSET=latin1 WITH SYSTEM VERSIONING
alter table t
add column c int,
change column c c int without system versioning,
change column b b int without system versioning;
ERROR HY000: Table `t` must have at least one versioned column
alter table t
add column c int without system versioning,
change column c c int,
change column b b int without system versioning;
drop table t;<|MERGE_RESOLUTION|>--- conflicted
+++ resolved
@@ -530,15 +530,9 @@
 #
 use mysql;
 create or replace table t (x int) with system versioning;
-<<<<<<< HEAD
 ERROR HY000: System-versioned tables in the `mysql` database are not suported
 alter table db add system versioning;
 ERROR HY000: System-versioned tables in the `mysql` database are not suported
-=======
-ERROR HY000: System versioning tables in the `mysql` database are not suported
-alter table user add system versioning;
-ERROR HY000: System versioning tables in the `mysql` database are not suported
->>>>>>> 4cdb72f2
 use test;
 # MDEV-15956 Strange ER_UNSUPPORTED_ACTION_ON_GENERATED_COLUMN upon ALTER on versioning column
 create or replace table t1 (i int, j int as (i), s timestamp(6) as row start, e timestamp(6) as row end, period for system_time(s,e)) with system versioning;
