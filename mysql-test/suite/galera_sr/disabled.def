##############################################################################
#
#  List the test cases that are to be disabled temporarily.
#
#  Separate the test case name and the comment with ':'.
#
#    <testcasename> : MDEV-<xxxx> <comment>
#
#  Do not use any TAB characters for whitespace.
#
##############################################################################

<<<<<<< HEAD
GCF-1060 : MDEV-32160 GCF-1060 test failure due to wsrep MDL conflict
galera_sr_cc_master : MDEV-29882 Galera test failure on galera_sr_cc_master
# Links to below failures in MDEV-30172
MDEV-25718 : timeout related to wsrep_sync_wait and DEBUG_SYNC
=======
GCF-1060 : MDEV-32160 GCF-1060 test failure due to wsrep MDL conflict
>>>>>>> 8bd5a3de
<|MERGE_RESOLUTION|>--- conflicted
+++ resolved
@@ -10,11 +10,6 @@
 #
 ##############################################################################
 
-<<<<<<< HEAD
 GCF-1060 : MDEV-32160 GCF-1060 test failure due to wsrep MDL conflict
-galera_sr_cc_master : MDEV-29882 Galera test failure on galera_sr_cc_master
 # Links to below failures in MDEV-30172
-MDEV-25718 : timeout related to wsrep_sync_wait and DEBUG_SYNC
-=======
-GCF-1060 : MDEV-32160 GCF-1060 test failure due to wsrep MDL conflict
->>>>>>> 8bd5a3de
+MDEV-25718 : timeout related to wsrep_sync_wait and DEBUG_SYNC