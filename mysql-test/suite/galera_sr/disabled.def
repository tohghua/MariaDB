##############################################################################
#
#  List the test cases that are to be disabled temporarily.
#
#  Separate the test case name and the comment with ':'.
#
#    <testcasename> : MDEV-<xxxx> <comment>
#
#  Do not use any TAB characters for whitespace.
#
##############################################################################

<<<<<<< HEAD
GCF-1060 : MDEV-26528 wrong usage of mutex LOCK_thd_kill and LOCK_thd_kill
galera_sr_cc_master : MDEV-29882 Galera test failure on galera_sr_cc_master
mysql-wsrep-features#138 : At line 25: query 'DROP TABLE t1' failed: 2013: Lost connection to MySQL server during query
# Links to below failures in MDEV-30172
MDEV-25718 : timeout related to wsrep_sync_wait and DEBUG_SYNC
=======
GCF-1060 : MDEV-32160 GCF-1060 test failure due to wsrep MDL conflict
galera_sr_cc_master : MDEV-29882 Galera test failure on galera_sr_cc_master
>>>>>>> eb1f8b29
<|MERGE_RESOLUTION|>--- conflicted
+++ resolved
@@ -10,13 +10,7 @@
 #
 ##############################################################################
 
-<<<<<<< HEAD
-GCF-1060 : MDEV-26528 wrong usage of mutex LOCK_thd_kill and LOCK_thd_kill
-galera_sr_cc_master : MDEV-29882 Galera test failure on galera_sr_cc_master
-mysql-wsrep-features#138 : At line 25: query 'DROP TABLE t1' failed: 2013: Lost connection to MySQL server during query
-# Links to below failures in MDEV-30172
-MDEV-25718 : timeout related to wsrep_sync_wait and DEBUG_SYNC
-=======
 GCF-1060 : MDEV-32160 GCF-1060 test failure due to wsrep MDL conflict
 galera_sr_cc_master : MDEV-29882 Galera test failure on galera_sr_cc_master
->>>>>>> eb1f8b29
+# Links to below failures in MDEV-30172
+MDEV-25718 : timeout related to wsrep_sync_wait and DEBUG_SYNC