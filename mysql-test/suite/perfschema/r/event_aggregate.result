"================== Step 1 =================="
call dump_thread();
username	status
user1	not found
username	status
user2	not found
username	status
user3	not found
username	status
user4	not found
execute dump_waits_account;
user	host	event_name	count_star
execute dump_waits_user;
user	event_name	count_star
execute dump_waits_host;
host	event_name	count_star
localhost	wait/io/file/sql/query_log	0
localhost	wait/synch/rwlock/sql/LOCK_grant	0
execute dump_waits_global;
event_name	count_star
wait/io/file/sql/query_log	0
wait/synch/rwlock/sql/LOCK_grant	0
execute dump_waits_history;
event_name	count(event_name)
execute dump_stages_account;
user	host	event_name	count_star
execute dump_stages_user;
user	event_name	count_star
execute dump_stages_host;
host	event_name	count_star
localhost	stage/sql/checking permissions	0
localhost	stage/sql/closing tables	0
localhost	stage/sql/init	0
localhost	stage/sql/Opening tables	0
localhost	stage/sql/starting	0
execute dump_stages_global;
event_name	count_star
stage/sql/checking permissions	0
stage/sql/closing tables	0
stage/sql/init	0
stage/sql/Opening tables	0
stage/sql/starting	0
execute dump_stages_history;
event_name	count(event_name)
execute dump_statements_account;
user	host	event_name	count_star
execute dump_statements_user;
user	event_name	count_star
execute dump_statements_host;
host	event_name	count_star
localhost	statement/com/Error	0
localhost	statement/com/Quit	0
localhost	statement/sp/freturn	0
localhost	statement/sql/insert	0
localhost	statement/sql/select	0
execute dump_statements_global;
event_name	count_star
statement/com/Error	0
statement/com/Quit	0
statement/sp/freturn	0
statement/sql/insert	0
statement/sql/select	0
execute dump_statements_history;
event_name	count(event_name)
execute dump_transactions_account;
user	host	event_name	count_star
execute dump_transactions_user;
user	event_name	count_star
execute dump_transactions_host;
host	event_name	count_star
localhost	transaction	0
execute dump_transactions_global;
event_name	count_star
transaction	0
execute dump_transactions_history;
event_name	count(event_name)
execute dump_accounts;
USER	HOST	CURRENT_CONNECTIONS	TOTAL_CONNECTIONS
root	localhost	1	1
execute dump_users;
USER	CURRENT_CONNECTIONS	TOTAL_CONNECTIONS
root	1	1
execute dump_hosts;
HOST	CURRENT_CONNECTIONS	TOTAL_CONNECTIONS
localhost	1	1
connect  con1, localhost, user1, ,test;
connection default;
"================== Step 2 =================="
call dump_thread();
username	event_name	count_star
user1	wait/io/file/sql/query_log	1
user1	wait/synch/rwlock/sql/LOCK_grant	0
username	status
user2	not found
username	status
user3	not found
username	status
user4	not found
execute dump_waits_account;
user	host	event_name	count_star
user1	localhost	wait/io/file/sql/query_log	1
user1	localhost	wait/synch/rwlock/sql/LOCK_grant	0
execute dump_waits_user;
user	event_name	count_star
user1	wait/io/file/sql/query_log	1
user1	wait/synch/rwlock/sql/LOCK_grant	0
execute dump_waits_host;
host	event_name	count_star
localhost	wait/io/file/sql/query_log	1
localhost	wait/synch/rwlock/sql/LOCK_grant	0
execute dump_waits_global;
event_name	count_star
wait/io/file/sql/query_log	1
wait/synch/rwlock/sql/LOCK_grant	0
execute dump_waits_history;
event_name	count(event_name)
wait/io/file/sql/query_log	1
execute dump_stages_account;
user	host	event_name	count_star
user1	localhost	stage/sql/checking permissions	0
user1	localhost	stage/sql/closing tables	0
user1	localhost	stage/sql/init	0
user1	localhost	stage/sql/Opening tables	0
user1	localhost	stage/sql/starting	0
execute dump_stages_user;
user	event_name	count_star
user1	stage/sql/checking permissions	0
user1	stage/sql/closing tables	0
user1	stage/sql/init	0
user1	stage/sql/Opening tables	0
user1	stage/sql/starting	0
execute dump_stages_host;
host	event_name	count_star
localhost	stage/sql/checking permissions	0
localhost	stage/sql/closing tables	0
localhost	stage/sql/init	0
localhost	stage/sql/Opening tables	0
localhost	stage/sql/starting	0
execute dump_stages_global;
event_name	count_star
stage/sql/checking permissions	0
stage/sql/closing tables	0
stage/sql/init	0
stage/sql/Opening tables	0
stage/sql/starting	0
execute dump_stages_history;
event_name	count(event_name)
execute dump_statements_account;
user	host	event_name	count_star
user1	localhost	statement/com/Error	0
user1	localhost	statement/com/Quit	0
user1	localhost	statement/sp/freturn	0
user1	localhost	statement/sql/insert	0
user1	localhost	statement/sql/select	0
execute dump_statements_user;
user	event_name	count_star
user1	statement/com/Error	0
user1	statement/com/Quit	0
user1	statement/sp/freturn	0
user1	statement/sql/insert	0
user1	statement/sql/select	0
execute dump_statements_host;
host	event_name	count_star
localhost	statement/com/Error	0
localhost	statement/com/Quit	0
localhost	statement/sp/freturn	0
localhost	statement/sql/insert	0
localhost	statement/sql/select	0
execute dump_statements_global;
event_name	count_star
statement/com/Error	0
statement/com/Quit	0
statement/sp/freturn	0
statement/sql/insert	0
statement/sql/select	0
execute dump_statements_history;
event_name	count(event_name)
execute dump_transactions_account;
user	host	event_name	count_star
user1	localhost	transaction	0
execute dump_transactions_user;
user	event_name	count_star
user1	transaction	0
execute dump_transactions_host;
host	event_name	count_star
localhost	transaction	0
execute dump_transactions_global;
event_name	count_star
transaction	0
execute dump_transactions_history;
event_name	count(event_name)
execute dump_accounts;
USER	HOST	CURRENT_CONNECTIONS	TOTAL_CONNECTIONS
root	localhost	1	1
user1	localhost	1	1
execute dump_users;
USER	CURRENT_CONNECTIONS	TOTAL_CONNECTIONS
root	1	1
user1	1	1
execute dump_hosts;
HOST	CURRENT_CONNECTIONS	TOTAL_CONNECTIONS
localhost	2	2
connection con1;
select uuid_short() <> 1;
uuid_short() <> 1
1
select uuid_short() <> 1;
uuid_short() <> 1
1
start transaction;
insert into test.t1 values ("marker");
commit;
select test.f(10,20);
test.f(10,20)
30
connection default;
"================== Step 3 =================="
call dump_thread();
username	event_name	count_star
user1	wait/io/file/sql/query_log	7
user1	wait/synch/rwlock/sql/LOCK_grant	1
username	status
user2	not found
username	status
user3	not found
username	status
user4	not found
execute dump_waits_account;
user	host	event_name	count_star
user1	localhost	wait/io/file/sql/query_log	7
user1	localhost	wait/synch/rwlock/sql/LOCK_grant	1
execute dump_waits_user;
user	event_name	count_star
user1	wait/io/file/sql/query_log	7
user1	wait/synch/rwlock/sql/LOCK_grant	1
execute dump_waits_host;
host	event_name	count_star
localhost	wait/io/file/sql/query_log	7
localhost	wait/synch/rwlock/sql/LOCK_grant	1
execute dump_waits_global;
event_name	count_star
wait/io/file/sql/query_log	7
wait/synch/rwlock/sql/LOCK_grant	1
execute dump_waits_history;
event_name	count(event_name)
wait/io/file/sql/query_log	7
wait/synch/rwlock/sql/LOCK_grant	1
execute dump_stages_account;
user	host	event_name	count_star
user1	localhost	stage/sql/checking permissions	4
user1	localhost	stage/sql/closing tables	12
user1	localhost	stage/sql/init	3
<<<<<<< HEAD
user1	localhost	stage/sql/Opening tables	8
user1	localhost	stage/sql/starting	6
=======
user1	localhost	stage/sql/Opening tables	7
user1	localhost	stage/sql/starting	7
>>>>>>> cd28b247
execute dump_stages_user;
user	event_name	count_star
user1	stage/sql/checking permissions	4
user1	stage/sql/closing tables	12
user1	stage/sql/init	3
<<<<<<< HEAD
user1	stage/sql/Opening tables	8
user1	stage/sql/starting	6
=======
user1	stage/sql/Opening tables	7
user1	stage/sql/starting	7
>>>>>>> cd28b247
execute dump_stages_host;
host	event_name	count_star
localhost	stage/sql/checking permissions	4
localhost	stage/sql/closing tables	12
localhost	stage/sql/init	3
<<<<<<< HEAD
localhost	stage/sql/Opening tables	8
localhost	stage/sql/starting	6
=======
localhost	stage/sql/Opening tables	7
localhost	stage/sql/starting	7
>>>>>>> cd28b247
execute dump_stages_global;
event_name	count_star
stage/sql/checking permissions	4
stage/sql/closing tables	12
stage/sql/init	3
<<<<<<< HEAD
stage/sql/Opening tables	8
stage/sql/starting	6
=======
stage/sql/Opening tables	7
stage/sql/starting	7
>>>>>>> cd28b247
execute dump_stages_history;
event_name	count(event_name)
stage/sql/checking permissions	4
stage/sql/closing tables	12
stage/sql/init	3
<<<<<<< HEAD
stage/sql/Opening tables	8
stage/sql/starting	6
=======
stage/sql/Opening tables	7
stage/sql/starting	7
>>>>>>> cd28b247
execute dump_statements_account;
user	host	event_name	count_star
user1	localhost	statement/com/Error	0
user1	localhost	statement/com/Quit	0
user1	localhost	statement/sp/freturn	1
user1	localhost	statement/sql/insert	1
user1	localhost	statement/sql/select	3
execute dump_statements_user;
user	event_name	count_star
user1	statement/com/Error	0
user1	statement/com/Quit	0
user1	statement/sp/freturn	1
user1	statement/sql/insert	1
user1	statement/sql/select	3
execute dump_statements_host;
host	event_name	count_star
localhost	statement/com/Error	0
localhost	statement/com/Quit	0
localhost	statement/sp/freturn	1
localhost	statement/sql/insert	1
localhost	statement/sql/select	3
execute dump_statements_global;
event_name	count_star
statement/com/Error	0
statement/com/Quit	0
statement/sp/freturn	1
statement/sql/insert	1
statement/sql/select	3
execute dump_statements_history;
event_name	count(event_name)
statement/sp/freturn	1
statement/sql/insert	1
statement/sql/select	3
execute dump_transactions_account;
user	host	event_name	count_star
user1	localhost	transaction	3
execute dump_transactions_user;
user	event_name	count_star
user1	transaction	3
execute dump_transactions_host;
host	event_name	count_star
localhost	transaction	3
execute dump_transactions_global;
event_name	count_star
transaction	3
execute dump_transactions_history;
event_name	count(event_name)
transaction	3
execute dump_accounts;
USER	HOST	CURRENT_CONNECTIONS	TOTAL_CONNECTIONS
root	localhost	1	1
user1	localhost	1	1
execute dump_users;
USER	CURRENT_CONNECTIONS	TOTAL_CONNECTIONS
root	1	1
user1	1	1
execute dump_hosts;
HOST	CURRENT_CONNECTIONS	TOTAL_CONNECTIONS
localhost	2	2
connect  con2, localhost, user2, ,test;
connection default;
"================== Step 4 =================="
call dump_thread();
username	event_name	count_star
user1	wait/io/file/sql/query_log	7
user1	wait/synch/rwlock/sql/LOCK_grant	1
username	event_name	count_star
user2	wait/io/file/sql/query_log	1
user2	wait/synch/rwlock/sql/LOCK_grant	0
username	status
user3	not found
username	status
user4	not found
execute dump_waits_account;
user	host	event_name	count_star
user1	localhost	wait/io/file/sql/query_log	7
user1	localhost	wait/synch/rwlock/sql/LOCK_grant	1
user2	localhost	wait/io/file/sql/query_log	1
user2	localhost	wait/synch/rwlock/sql/LOCK_grant	0
execute dump_waits_user;
user	event_name	count_star
user1	wait/io/file/sql/query_log	7
user1	wait/synch/rwlock/sql/LOCK_grant	1
user2	wait/io/file/sql/query_log	1
user2	wait/synch/rwlock/sql/LOCK_grant	0
execute dump_waits_host;
host	event_name	count_star
localhost	wait/io/file/sql/query_log	8
localhost	wait/synch/rwlock/sql/LOCK_grant	1
execute dump_waits_global;
event_name	count_star
wait/io/file/sql/query_log	8
wait/synch/rwlock/sql/LOCK_grant	1
execute dump_waits_history;
event_name	count(event_name)
wait/io/file/sql/query_log	8
wait/synch/rwlock/sql/LOCK_grant	1
execute dump_stages_account;
user	host	event_name	count_star
user1	localhost	stage/sql/checking permissions	4
user1	localhost	stage/sql/closing tables	12
user1	localhost	stage/sql/init	3
<<<<<<< HEAD
user1	localhost	stage/sql/Opening tables	8
user1	localhost	stage/sql/starting	6
=======
user1	localhost	stage/sql/Opening tables	7
user1	localhost	stage/sql/starting	7
>>>>>>> cd28b247
user2	localhost	stage/sql/checking permissions	0
user2	localhost	stage/sql/closing tables	0
user2	localhost	stage/sql/init	0
user2	localhost	stage/sql/Opening tables	0
user2	localhost	stage/sql/starting	0
execute dump_stages_user;
user	event_name	count_star
user1	stage/sql/checking permissions	4
user1	stage/sql/closing tables	12
user1	stage/sql/init	3
<<<<<<< HEAD
user1	stage/sql/Opening tables	8
user1	stage/sql/starting	6
=======
user1	stage/sql/Opening tables	7
user1	stage/sql/starting	7
>>>>>>> cd28b247
user2	stage/sql/checking permissions	0
user2	stage/sql/closing tables	0
user2	stage/sql/init	0
user2	stage/sql/Opening tables	0
user2	stage/sql/starting	0
execute dump_stages_host;
host	event_name	count_star
localhost	stage/sql/checking permissions	4
localhost	stage/sql/closing tables	12
localhost	stage/sql/init	3
<<<<<<< HEAD
localhost	stage/sql/Opening tables	8
localhost	stage/sql/starting	6
=======
localhost	stage/sql/Opening tables	7
localhost	stage/sql/starting	7
>>>>>>> cd28b247
execute dump_stages_global;
event_name	count_star
stage/sql/checking permissions	4
stage/sql/closing tables	12
stage/sql/init	3
<<<<<<< HEAD
stage/sql/Opening tables	8
stage/sql/starting	6
=======
stage/sql/Opening tables	7
stage/sql/starting	7
>>>>>>> cd28b247
execute dump_stages_history;
event_name	count(event_name)
stage/sql/checking permissions	4
stage/sql/closing tables	12
stage/sql/init	3
<<<<<<< HEAD
stage/sql/Opening tables	8
stage/sql/starting	6
=======
stage/sql/Opening tables	7
stage/sql/starting	7
>>>>>>> cd28b247
execute dump_statements_account;
user	host	event_name	count_star
user1	localhost	statement/com/Error	0
user1	localhost	statement/com/Quit	0
user1	localhost	statement/sp/freturn	1
user1	localhost	statement/sql/insert	1
user1	localhost	statement/sql/select	3
user2	localhost	statement/com/Error	0
user2	localhost	statement/com/Quit	0
user2	localhost	statement/sp/freturn	0
user2	localhost	statement/sql/insert	0
user2	localhost	statement/sql/select	0
execute dump_statements_user;
user	event_name	count_star
user1	statement/com/Error	0
user1	statement/com/Quit	0
user1	statement/sp/freturn	1
user1	statement/sql/insert	1
user1	statement/sql/select	3
user2	statement/com/Error	0
user2	statement/com/Quit	0
user2	statement/sp/freturn	0
user2	statement/sql/insert	0
user2	statement/sql/select	0
execute dump_statements_host;
host	event_name	count_star
localhost	statement/com/Error	0
localhost	statement/com/Quit	0
localhost	statement/sp/freturn	1
localhost	statement/sql/insert	1
localhost	statement/sql/select	3
execute dump_statements_global;
event_name	count_star
statement/com/Error	0
statement/com/Quit	0
statement/sp/freturn	1
statement/sql/insert	1
statement/sql/select	3
execute dump_statements_history;
event_name	count(event_name)
statement/sp/freturn	1
statement/sql/insert	1
statement/sql/select	3
execute dump_transactions_account;
user	host	event_name	count_star
user1	localhost	transaction	3
user2	localhost	transaction	0
execute dump_transactions_user;
user	event_name	count_star
user1	transaction	3
user2	transaction	0
execute dump_transactions_host;
host	event_name	count_star
localhost	transaction	3
execute dump_transactions_global;
event_name	count_star
transaction	3
execute dump_transactions_history;
event_name	count(event_name)
transaction	3
execute dump_accounts;
USER	HOST	CURRENT_CONNECTIONS	TOTAL_CONNECTIONS
root	localhost	1	1
user1	localhost	1	1
user2	localhost	1	1
execute dump_users;
USER	CURRENT_CONNECTIONS	TOTAL_CONNECTIONS
root	1	1
user1	1	1
user2	1	1
execute dump_hosts;
HOST	CURRENT_CONNECTIONS	TOTAL_CONNECTIONS
localhost	3	3
connection con2;
select uuid_short() <> 1;
uuid_short() <> 1
1
select uuid_short() <> 1;
uuid_short() <> 1
1
start transaction;
insert into test.t1 values ("marker");
commit;
select test.f(10,20);
test.f(10,20)
30
connection default;
"================== Step 5 =================="
call dump_thread();
username	event_name	count_star
user1	wait/io/file/sql/query_log	7
user1	wait/synch/rwlock/sql/LOCK_grant	1
username	event_name	count_star
user2	wait/io/file/sql/query_log	7
user2	wait/synch/rwlock/sql/LOCK_grant	1
username	status
user3	not found
username	status
user4	not found
execute dump_waits_account;
user	host	event_name	count_star
user1	localhost	wait/io/file/sql/query_log	7
user1	localhost	wait/synch/rwlock/sql/LOCK_grant	1
user2	localhost	wait/io/file/sql/query_log	7
user2	localhost	wait/synch/rwlock/sql/LOCK_grant	1
execute dump_waits_user;
user	event_name	count_star
user1	wait/io/file/sql/query_log	7
user1	wait/synch/rwlock/sql/LOCK_grant	1
user2	wait/io/file/sql/query_log	7
user2	wait/synch/rwlock/sql/LOCK_grant	1
execute dump_waits_host;
host	event_name	count_star
localhost	wait/io/file/sql/query_log	14
localhost	wait/synch/rwlock/sql/LOCK_grant	2
execute dump_waits_global;
event_name	count_star
wait/io/file/sql/query_log	14
wait/synch/rwlock/sql/LOCK_grant	2
execute dump_waits_history;
event_name	count(event_name)
wait/io/file/sql/query_log	14
wait/synch/rwlock/sql/LOCK_grant	2
execute dump_stages_account;
user	host	event_name	count_star
user1	localhost	stage/sql/checking permissions	4
user1	localhost	stage/sql/closing tables	12
user1	localhost	stage/sql/init	3
<<<<<<< HEAD
user1	localhost	stage/sql/Opening tables	8
user1	localhost	stage/sql/starting	6
=======
user1	localhost	stage/sql/Opening tables	7
user1	localhost	stage/sql/starting	7
>>>>>>> cd28b247
user2	localhost	stage/sql/checking permissions	4
user2	localhost	stage/sql/closing tables	11
user2	localhost	stage/sql/init	3
<<<<<<< HEAD
user2	localhost	stage/sql/Opening tables	7
user2	localhost	stage/sql/starting	6
=======
user2	localhost	stage/sql/Opening tables	6
user2	localhost	stage/sql/starting	7
>>>>>>> cd28b247
execute dump_stages_user;
user	event_name	count_star
user1	stage/sql/checking permissions	4
user1	stage/sql/closing tables	12
user1	stage/sql/init	3
<<<<<<< HEAD
user1	stage/sql/Opening tables	8
user1	stage/sql/starting	6
=======
user1	stage/sql/Opening tables	7
user1	stage/sql/starting	7
>>>>>>> cd28b247
user2	stage/sql/checking permissions	4
user2	stage/sql/closing tables	11
user2	stage/sql/init	3
<<<<<<< HEAD
user2	stage/sql/Opening tables	7
user2	stage/sql/starting	6
=======
user2	stage/sql/Opening tables	6
user2	stage/sql/starting	7
>>>>>>> cd28b247
execute dump_stages_host;
host	event_name	count_star
localhost	stage/sql/checking permissions	8
localhost	stage/sql/closing tables	23
localhost	stage/sql/init	6
<<<<<<< HEAD
localhost	stage/sql/Opening tables	15
localhost	stage/sql/starting	12
=======
localhost	stage/sql/Opening tables	13
localhost	stage/sql/starting	14
>>>>>>> cd28b247
execute dump_stages_global;
event_name	count_star
stage/sql/checking permissions	8
stage/sql/closing tables	23
stage/sql/init	6
<<<<<<< HEAD
stage/sql/Opening tables	15
stage/sql/starting	12
=======
stage/sql/Opening tables	13
stage/sql/starting	14
>>>>>>> cd28b247
execute dump_stages_history;
event_name	count(event_name)
stage/sql/checking permissions	8
stage/sql/closing tables	23
stage/sql/init	6
<<<<<<< HEAD
stage/sql/Opening tables	15
stage/sql/starting	12
=======
stage/sql/Opening tables	13
stage/sql/starting	14
>>>>>>> cd28b247
execute dump_statements_account;
user	host	event_name	count_star
user1	localhost	statement/com/Error	0
user1	localhost	statement/com/Quit	0
user1	localhost	statement/sp/freturn	1
user1	localhost	statement/sql/insert	1
user1	localhost	statement/sql/select	3
user2	localhost	statement/com/Error	0
user2	localhost	statement/com/Quit	0
user2	localhost	statement/sp/freturn	1
user2	localhost	statement/sql/insert	1
user2	localhost	statement/sql/select	3
execute dump_statements_user;
user	event_name	count_star
user1	statement/com/Error	0
user1	statement/com/Quit	0
user1	statement/sp/freturn	1
user1	statement/sql/insert	1
user1	statement/sql/select	3
user2	statement/com/Error	0
user2	statement/com/Quit	0
user2	statement/sp/freturn	1
user2	statement/sql/insert	1
user2	statement/sql/select	3
execute dump_statements_host;
host	event_name	count_star
localhost	statement/com/Error	0
localhost	statement/com/Quit	0
localhost	statement/sp/freturn	2
localhost	statement/sql/insert	2
localhost	statement/sql/select	6
execute dump_statements_global;
event_name	count_star
statement/com/Error	0
statement/com/Quit	0
statement/sp/freturn	2
statement/sql/insert	2
statement/sql/select	6
execute dump_statements_history;
event_name	count(event_name)
statement/sp/freturn	2
statement/sql/insert	2
statement/sql/select	6
execute dump_transactions_account;
user	host	event_name	count_star
user1	localhost	transaction	3
user2	localhost	transaction	3
execute dump_transactions_user;
user	event_name	count_star
user1	transaction	3
user2	transaction	3
execute dump_transactions_host;
host	event_name	count_star
localhost	transaction	6
execute dump_transactions_global;
event_name	count_star
transaction	6
execute dump_transactions_history;
event_name	count(event_name)
transaction	6
execute dump_accounts;
USER	HOST	CURRENT_CONNECTIONS	TOTAL_CONNECTIONS
root	localhost	1	1
user1	localhost	1	1
user2	localhost	1	1
execute dump_users;
USER	CURRENT_CONNECTIONS	TOTAL_CONNECTIONS
root	1	1
user1	1	1
user2	1	1
execute dump_hosts;
HOST	CURRENT_CONNECTIONS	TOTAL_CONNECTIONS
localhost	3	3
connect  con3, localhost, user3, ,test;
connection default;
"================== Step 6 =================="
call dump_thread();
username	event_name	count_star
user1	wait/io/file/sql/query_log	7
user1	wait/synch/rwlock/sql/LOCK_grant	1
username	event_name	count_star
user2	wait/io/file/sql/query_log	7
user2	wait/synch/rwlock/sql/LOCK_grant	1
username	event_name	count_star
user3	wait/io/file/sql/query_log	1
user3	wait/synch/rwlock/sql/LOCK_grant	0
username	status
user4	not found
execute dump_waits_account;
user	host	event_name	count_star
user1	localhost	wait/io/file/sql/query_log	7
user1	localhost	wait/synch/rwlock/sql/LOCK_grant	1
user2	localhost	wait/io/file/sql/query_log	7
user2	localhost	wait/synch/rwlock/sql/LOCK_grant	1
user3	localhost	wait/io/file/sql/query_log	1
user3	localhost	wait/synch/rwlock/sql/LOCK_grant	0
execute dump_waits_user;
user	event_name	count_star
user1	wait/io/file/sql/query_log	7
user1	wait/synch/rwlock/sql/LOCK_grant	1
user2	wait/io/file/sql/query_log	7
user2	wait/synch/rwlock/sql/LOCK_grant	1
user3	wait/io/file/sql/query_log	1
user3	wait/synch/rwlock/sql/LOCK_grant	0
execute dump_waits_host;
host	event_name	count_star
localhost	wait/io/file/sql/query_log	15
localhost	wait/synch/rwlock/sql/LOCK_grant	2
execute dump_waits_global;
event_name	count_star
wait/io/file/sql/query_log	15
wait/synch/rwlock/sql/LOCK_grant	2
execute dump_waits_history;
event_name	count(event_name)
wait/io/file/sql/query_log	15
wait/synch/rwlock/sql/LOCK_grant	2
execute dump_stages_account;
user	host	event_name	count_star
user1	localhost	stage/sql/checking permissions	4
user1	localhost	stage/sql/closing tables	12
user1	localhost	stage/sql/init	3
<<<<<<< HEAD
user1	localhost	stage/sql/Opening tables	8
user1	localhost	stage/sql/starting	6
=======
user1	localhost	stage/sql/Opening tables	7
user1	localhost	stage/sql/starting	7
>>>>>>> cd28b247
user2	localhost	stage/sql/checking permissions	4
user2	localhost	stage/sql/closing tables	11
user2	localhost	stage/sql/init	3
<<<<<<< HEAD
user2	localhost	stage/sql/Opening tables	7
user2	localhost	stage/sql/starting	6
=======
user2	localhost	stage/sql/Opening tables	6
user2	localhost	stage/sql/starting	7
>>>>>>> cd28b247
user3	localhost	stage/sql/checking permissions	0
user3	localhost	stage/sql/closing tables	0
user3	localhost	stage/sql/init	0
user3	localhost	stage/sql/Opening tables	0
user3	localhost	stage/sql/starting	0
execute dump_stages_user;
user	event_name	count_star
user1	stage/sql/checking permissions	4
user1	stage/sql/closing tables	12
user1	stage/sql/init	3
<<<<<<< HEAD
user1	stage/sql/Opening tables	8
user1	stage/sql/starting	6
=======
user1	stage/sql/Opening tables	7
user1	stage/sql/starting	7
>>>>>>> cd28b247
user2	stage/sql/checking permissions	4
user2	stage/sql/closing tables	11
user2	stage/sql/init	3
<<<<<<< HEAD
user2	stage/sql/Opening tables	7
user2	stage/sql/starting	6
=======
user2	stage/sql/Opening tables	6
user2	stage/sql/starting	7
>>>>>>> cd28b247
user3	stage/sql/checking permissions	0
user3	stage/sql/closing tables	0
user3	stage/sql/init	0
user3	stage/sql/Opening tables	0
user3	stage/sql/starting	0
execute dump_stages_host;
host	event_name	count_star
localhost	stage/sql/checking permissions	8
localhost	stage/sql/closing tables	23
localhost	stage/sql/init	6
<<<<<<< HEAD
localhost	stage/sql/Opening tables	15
localhost	stage/sql/starting	12
=======
localhost	stage/sql/Opening tables	13
localhost	stage/sql/starting	14
>>>>>>> cd28b247
execute dump_stages_global;
event_name	count_star
stage/sql/checking permissions	8
stage/sql/closing tables	23
stage/sql/init	6
<<<<<<< HEAD
stage/sql/Opening tables	15
stage/sql/starting	12
=======
stage/sql/Opening tables	13
stage/sql/starting	14
>>>>>>> cd28b247
execute dump_stages_history;
event_name	count(event_name)
stage/sql/checking permissions	8
stage/sql/closing tables	23
stage/sql/init	6
<<<<<<< HEAD
stage/sql/Opening tables	15
stage/sql/starting	12
=======
stage/sql/Opening tables	13
stage/sql/starting	14
>>>>>>> cd28b247
execute dump_statements_account;
user	host	event_name	count_star
user1	localhost	statement/com/Error	0
user1	localhost	statement/com/Quit	0
user1	localhost	statement/sp/freturn	1
user1	localhost	statement/sql/insert	1
user1	localhost	statement/sql/select	3
user2	localhost	statement/com/Error	0
user2	localhost	statement/com/Quit	0
user2	localhost	statement/sp/freturn	1
user2	localhost	statement/sql/insert	1
user2	localhost	statement/sql/select	3
user3	localhost	statement/com/Error	0
user3	localhost	statement/com/Quit	0
user3	localhost	statement/sp/freturn	0
user3	localhost	statement/sql/insert	0
user3	localhost	statement/sql/select	0
execute dump_statements_user;
user	event_name	count_star
user1	statement/com/Error	0
user1	statement/com/Quit	0
user1	statement/sp/freturn	1
user1	statement/sql/insert	1
user1	statement/sql/select	3
user2	statement/com/Error	0
user2	statement/com/Quit	0
user2	statement/sp/freturn	1
user2	statement/sql/insert	1
user2	statement/sql/select	3
user3	statement/com/Error	0
user3	statement/com/Quit	0
user3	statement/sp/freturn	0
user3	statement/sql/insert	0
user3	statement/sql/select	0
execute dump_statements_host;
host	event_name	count_star
localhost	statement/com/Error	0
localhost	statement/com/Quit	0
localhost	statement/sp/freturn	2
localhost	statement/sql/insert	2
localhost	statement/sql/select	6
execute dump_statements_global;
event_name	count_star
statement/com/Error	0
statement/com/Quit	0
statement/sp/freturn	2
statement/sql/insert	2
statement/sql/select	6
execute dump_statements_history;
event_name	count(event_name)
statement/sp/freturn	2
statement/sql/insert	2
statement/sql/select	6
execute dump_transactions_account;
user	host	event_name	count_star
user1	localhost	transaction	3
user2	localhost	transaction	3
user3	localhost	transaction	0
execute dump_transactions_user;
user	event_name	count_star
user1	transaction	3
user2	transaction	3
user3	transaction	0
execute dump_transactions_host;
host	event_name	count_star
localhost	transaction	6
execute dump_transactions_global;
event_name	count_star
transaction	6
execute dump_transactions_history;
event_name	count(event_name)
transaction	6
execute dump_accounts;
USER	HOST	CURRENT_CONNECTIONS	TOTAL_CONNECTIONS
root	localhost	1	1
user1	localhost	1	1
user2	localhost	1	1
user3	localhost	1	1
execute dump_users;
USER	CURRENT_CONNECTIONS	TOTAL_CONNECTIONS
root	1	1
user1	1	1
user2	1	1
user3	1	1
execute dump_hosts;
HOST	CURRENT_CONNECTIONS	TOTAL_CONNECTIONS
localhost	4	4
connection con3;
select uuid_short() <> 1;
uuid_short() <> 1
1
select uuid_short() <> 1;
uuid_short() <> 1
1
start transaction;
insert into test.t1 values ("marker");
commit;
select test.f(10,20);
test.f(10,20)
30
connection default;
"================== Step 7 =================="
call dump_thread();
username	event_name	count_star
user1	wait/io/file/sql/query_log	7
user1	wait/synch/rwlock/sql/LOCK_grant	1
username	event_name	count_star
user2	wait/io/file/sql/query_log	7
user2	wait/synch/rwlock/sql/LOCK_grant	1
username	event_name	count_star
user3	wait/io/file/sql/query_log	7
user3	wait/synch/rwlock/sql/LOCK_grant	1
username	status
user4	not found
execute dump_waits_account;
user	host	event_name	count_star
user1	localhost	wait/io/file/sql/query_log	7
user1	localhost	wait/synch/rwlock/sql/LOCK_grant	1
user2	localhost	wait/io/file/sql/query_log	7
user2	localhost	wait/synch/rwlock/sql/LOCK_grant	1
user3	localhost	wait/io/file/sql/query_log	7
user3	localhost	wait/synch/rwlock/sql/LOCK_grant	1
execute dump_waits_user;
user	event_name	count_star
user1	wait/io/file/sql/query_log	7
user1	wait/synch/rwlock/sql/LOCK_grant	1
user2	wait/io/file/sql/query_log	7
user2	wait/synch/rwlock/sql/LOCK_grant	1
user3	wait/io/file/sql/query_log	7
user3	wait/synch/rwlock/sql/LOCK_grant	1
execute dump_waits_host;
host	event_name	count_star
localhost	wait/io/file/sql/query_log	21
localhost	wait/synch/rwlock/sql/LOCK_grant	3
execute dump_waits_global;
event_name	count_star
wait/io/file/sql/query_log	21
wait/synch/rwlock/sql/LOCK_grant	3
execute dump_waits_history;
event_name	count(event_name)
wait/io/file/sql/query_log	21
wait/synch/rwlock/sql/LOCK_grant	3
execute dump_stages_account;
user	host	event_name	count_star
user1	localhost	stage/sql/checking permissions	4
user1	localhost	stage/sql/closing tables	12
user1	localhost	stage/sql/init	3
<<<<<<< HEAD
user1	localhost	stage/sql/Opening tables	8
user1	localhost	stage/sql/starting	6
=======
user1	localhost	stage/sql/Opening tables	7
user1	localhost	stage/sql/starting	7
>>>>>>> cd28b247
user2	localhost	stage/sql/checking permissions	4
user2	localhost	stage/sql/closing tables	11
user2	localhost	stage/sql/init	3
<<<<<<< HEAD
user2	localhost	stage/sql/Opening tables	7
user2	localhost	stage/sql/starting	6
=======
user2	localhost	stage/sql/Opening tables	6
user2	localhost	stage/sql/starting	7
>>>>>>> cd28b247
user3	localhost	stage/sql/checking permissions	4
user3	localhost	stage/sql/closing tables	11
user3	localhost	stage/sql/init	3
<<<<<<< HEAD
user3	localhost	stage/sql/Opening tables	7
user3	localhost	stage/sql/starting	6
=======
user3	localhost	stage/sql/Opening tables	6
user3	localhost	stage/sql/starting	7
>>>>>>> cd28b247
execute dump_stages_user;
user	event_name	count_star
user1	stage/sql/checking permissions	4
user1	stage/sql/closing tables	12
user1	stage/sql/init	3
<<<<<<< HEAD
user1	stage/sql/Opening tables	8
user1	stage/sql/starting	6
=======
user1	stage/sql/Opening tables	7
user1	stage/sql/starting	7
>>>>>>> cd28b247
user2	stage/sql/checking permissions	4
user2	stage/sql/closing tables	11
user2	stage/sql/init	3
<<<<<<< HEAD
user2	stage/sql/Opening tables	7
user2	stage/sql/starting	6
=======
user2	stage/sql/Opening tables	6
user2	stage/sql/starting	7
>>>>>>> cd28b247
user3	stage/sql/checking permissions	4
user3	stage/sql/closing tables	11
user3	stage/sql/init	3
<<<<<<< HEAD
user3	stage/sql/Opening tables	7
user3	stage/sql/starting	6
=======
user3	stage/sql/Opening tables	6
user3	stage/sql/starting	7
>>>>>>> cd28b247
execute dump_stages_host;
host	event_name	count_star
localhost	stage/sql/checking permissions	12
localhost	stage/sql/closing tables	34
localhost	stage/sql/init	9
<<<<<<< HEAD
localhost	stage/sql/Opening tables	22
localhost	stage/sql/starting	18
=======
localhost	stage/sql/Opening tables	19
localhost	stage/sql/starting	21
>>>>>>> cd28b247
execute dump_stages_global;
event_name	count_star
stage/sql/checking permissions	12
stage/sql/closing tables	34
stage/sql/init	9
<<<<<<< HEAD
stage/sql/Opening tables	22
stage/sql/starting	18
=======
stage/sql/Opening tables	19
stage/sql/starting	21
>>>>>>> cd28b247
execute dump_stages_history;
event_name	count(event_name)
stage/sql/checking permissions	12
stage/sql/closing tables	34
stage/sql/init	9
<<<<<<< HEAD
stage/sql/Opening tables	22
stage/sql/starting	18
=======
stage/sql/Opening tables	19
stage/sql/starting	21
>>>>>>> cd28b247
execute dump_statements_account;
user	host	event_name	count_star
user1	localhost	statement/com/Error	0
user1	localhost	statement/com/Quit	0
user1	localhost	statement/sp/freturn	1
user1	localhost	statement/sql/insert	1
user1	localhost	statement/sql/select	3
user2	localhost	statement/com/Error	0
user2	localhost	statement/com/Quit	0
user2	localhost	statement/sp/freturn	1
user2	localhost	statement/sql/insert	1
user2	localhost	statement/sql/select	3
user3	localhost	statement/com/Error	0
user3	localhost	statement/com/Quit	0
user3	localhost	statement/sp/freturn	1
user3	localhost	statement/sql/insert	1
user3	localhost	statement/sql/select	3
execute dump_statements_user;
user	event_name	count_star
user1	statement/com/Error	0
user1	statement/com/Quit	0
user1	statement/sp/freturn	1
user1	statement/sql/insert	1
user1	statement/sql/select	3
user2	statement/com/Error	0
user2	statement/com/Quit	0
user2	statement/sp/freturn	1
user2	statement/sql/insert	1
user2	statement/sql/select	3
user3	statement/com/Error	0
user3	statement/com/Quit	0
user3	statement/sp/freturn	1
user3	statement/sql/insert	1
user3	statement/sql/select	3
execute dump_statements_host;
host	event_name	count_star
localhost	statement/com/Error	0
localhost	statement/com/Quit	0
localhost	statement/sp/freturn	3
localhost	statement/sql/insert	3
localhost	statement/sql/select	9
execute dump_statements_global;
event_name	count_star
statement/com/Error	0
statement/com/Quit	0
statement/sp/freturn	3
statement/sql/insert	3
statement/sql/select	9
execute dump_statements_history;
event_name	count(event_name)
statement/sp/freturn	3
statement/sql/insert	3
statement/sql/select	9
execute dump_transactions_account;
user	host	event_name	count_star
user1	localhost	transaction	3
user2	localhost	transaction	3
user3	localhost	transaction	3
execute dump_transactions_user;
user	event_name	count_star
user1	transaction	3
user2	transaction	3
user3	transaction	3
execute dump_transactions_host;
host	event_name	count_star
localhost	transaction	9
execute dump_transactions_global;
event_name	count_star
transaction	9
execute dump_transactions_history;
event_name	count(event_name)
transaction	9
execute dump_accounts;
USER	HOST	CURRENT_CONNECTIONS	TOTAL_CONNECTIONS
root	localhost	1	1
user1	localhost	1	1
user2	localhost	1	1
user3	localhost	1	1
execute dump_users;
USER	CURRENT_CONNECTIONS	TOTAL_CONNECTIONS
root	1	1
user1	1	1
user2	1	1
user3	1	1
execute dump_hosts;
HOST	CURRENT_CONNECTIONS	TOTAL_CONNECTIONS
localhost	4	4
connect  con4, localhost, user4, ,test;
connection default;
"================== Step 8 =================="
call dump_thread();
username	event_name	count_star
user1	wait/io/file/sql/query_log	7
user1	wait/synch/rwlock/sql/LOCK_grant	1
username	event_name	count_star
user2	wait/io/file/sql/query_log	7
user2	wait/synch/rwlock/sql/LOCK_grant	1
username	event_name	count_star
user3	wait/io/file/sql/query_log	7
user3	wait/synch/rwlock/sql/LOCK_grant	1
username	event_name	count_star
user4	wait/io/file/sql/query_log	1
user4	wait/synch/rwlock/sql/LOCK_grant	0
execute dump_waits_account;
user	host	event_name	count_star
user1	localhost	wait/io/file/sql/query_log	7
user1	localhost	wait/synch/rwlock/sql/LOCK_grant	1
user2	localhost	wait/io/file/sql/query_log	7
user2	localhost	wait/synch/rwlock/sql/LOCK_grant	1
user3	localhost	wait/io/file/sql/query_log	7
user3	localhost	wait/synch/rwlock/sql/LOCK_grant	1
user4	localhost	wait/io/file/sql/query_log	1
user4	localhost	wait/synch/rwlock/sql/LOCK_grant	0
execute dump_waits_user;
user	event_name	count_star
user1	wait/io/file/sql/query_log	7
user1	wait/synch/rwlock/sql/LOCK_grant	1
user2	wait/io/file/sql/query_log	7
user2	wait/synch/rwlock/sql/LOCK_grant	1
user3	wait/io/file/sql/query_log	7
user3	wait/synch/rwlock/sql/LOCK_grant	1
user4	wait/io/file/sql/query_log	1
user4	wait/synch/rwlock/sql/LOCK_grant	0
execute dump_waits_host;
host	event_name	count_star
localhost	wait/io/file/sql/query_log	22
localhost	wait/synch/rwlock/sql/LOCK_grant	3
execute dump_waits_global;
event_name	count_star
wait/io/file/sql/query_log	22
wait/synch/rwlock/sql/LOCK_grant	3
execute dump_waits_history;
event_name	count(event_name)
wait/io/file/sql/query_log	22
wait/synch/rwlock/sql/LOCK_grant	3
execute dump_stages_account;
user	host	event_name	count_star
user1	localhost	stage/sql/checking permissions	4
user1	localhost	stage/sql/closing tables	12
user1	localhost	stage/sql/init	3
<<<<<<< HEAD
user1	localhost	stage/sql/Opening tables	8
user1	localhost	stage/sql/starting	6
=======
user1	localhost	stage/sql/Opening tables	7
user1	localhost	stage/sql/starting	7
>>>>>>> cd28b247
user2	localhost	stage/sql/checking permissions	4
user2	localhost	stage/sql/closing tables	11
user2	localhost	stage/sql/init	3
<<<<<<< HEAD
user2	localhost	stage/sql/Opening tables	7
user2	localhost	stage/sql/starting	6
=======
user2	localhost	stage/sql/Opening tables	6
user2	localhost	stage/sql/starting	7
>>>>>>> cd28b247
user3	localhost	stage/sql/checking permissions	4
user3	localhost	stage/sql/closing tables	11
user3	localhost	stage/sql/init	3
<<<<<<< HEAD
user3	localhost	stage/sql/Opening tables	7
user3	localhost	stage/sql/starting	6
=======
user3	localhost	stage/sql/Opening tables	6
user3	localhost	stage/sql/starting	7
>>>>>>> cd28b247
user4	localhost	stage/sql/checking permissions	0
user4	localhost	stage/sql/closing tables	0
user4	localhost	stage/sql/init	0
user4	localhost	stage/sql/Opening tables	0
user4	localhost	stage/sql/starting	0
execute dump_stages_user;
user	event_name	count_star
user1	stage/sql/checking permissions	4
user1	stage/sql/closing tables	12
user1	stage/sql/init	3
<<<<<<< HEAD
user1	stage/sql/Opening tables	8
user1	stage/sql/starting	6
=======
user1	stage/sql/Opening tables	7
user1	stage/sql/starting	7
>>>>>>> cd28b247
user2	stage/sql/checking permissions	4
user2	stage/sql/closing tables	11
user2	stage/sql/init	3
<<<<<<< HEAD
user2	stage/sql/Opening tables	7
user2	stage/sql/starting	6
=======
user2	stage/sql/Opening tables	6
user2	stage/sql/starting	7
>>>>>>> cd28b247
user3	stage/sql/checking permissions	4
user3	stage/sql/closing tables	11
user3	stage/sql/init	3
<<<<<<< HEAD
user3	stage/sql/Opening tables	7
user3	stage/sql/starting	6
=======
user3	stage/sql/Opening tables	6
user3	stage/sql/starting	7
>>>>>>> cd28b247
user4	stage/sql/checking permissions	0
user4	stage/sql/closing tables	0
user4	stage/sql/init	0
user4	stage/sql/Opening tables	0
user4	stage/sql/starting	0
execute dump_stages_host;
host	event_name	count_star
localhost	stage/sql/checking permissions	12
localhost	stage/sql/closing tables	34
localhost	stage/sql/init	9
<<<<<<< HEAD
localhost	stage/sql/Opening tables	22
localhost	stage/sql/starting	18
=======
localhost	stage/sql/Opening tables	19
localhost	stage/sql/starting	21
>>>>>>> cd28b247
execute dump_stages_global;
event_name	count_star
stage/sql/checking permissions	12
stage/sql/closing tables	34
stage/sql/init	9
<<<<<<< HEAD
stage/sql/Opening tables	22
stage/sql/starting	18
=======
stage/sql/Opening tables	19
stage/sql/starting	21
>>>>>>> cd28b247
execute dump_stages_history;
event_name	count(event_name)
stage/sql/checking permissions	12
stage/sql/closing tables	34
stage/sql/init	9
<<<<<<< HEAD
stage/sql/Opening tables	22
stage/sql/starting	18
=======
stage/sql/Opening tables	19
stage/sql/starting	21
>>>>>>> cd28b247
execute dump_statements_account;
user	host	event_name	count_star
user1	localhost	statement/com/Error	0
user1	localhost	statement/com/Quit	0
user1	localhost	statement/sp/freturn	1
user1	localhost	statement/sql/insert	1
user1	localhost	statement/sql/select	3
user2	localhost	statement/com/Error	0
user2	localhost	statement/com/Quit	0
user2	localhost	statement/sp/freturn	1
user2	localhost	statement/sql/insert	1
user2	localhost	statement/sql/select	3
user3	localhost	statement/com/Error	0
user3	localhost	statement/com/Quit	0
user3	localhost	statement/sp/freturn	1
user3	localhost	statement/sql/insert	1
user3	localhost	statement/sql/select	3
user4	localhost	statement/com/Error	0
user4	localhost	statement/com/Quit	0
user4	localhost	statement/sp/freturn	0
user4	localhost	statement/sql/insert	0
user4	localhost	statement/sql/select	0
execute dump_statements_user;
user	event_name	count_star
user1	statement/com/Error	0
user1	statement/com/Quit	0
user1	statement/sp/freturn	1
user1	statement/sql/insert	1
user1	statement/sql/select	3
user2	statement/com/Error	0
user2	statement/com/Quit	0
user2	statement/sp/freturn	1
user2	statement/sql/insert	1
user2	statement/sql/select	3
user3	statement/com/Error	0
user3	statement/com/Quit	0
user3	statement/sp/freturn	1
user3	statement/sql/insert	1
user3	statement/sql/select	3
user4	statement/com/Error	0
user4	statement/com/Quit	0
user4	statement/sp/freturn	0
user4	statement/sql/insert	0
user4	statement/sql/select	0
execute dump_statements_host;
host	event_name	count_star
localhost	statement/com/Error	0
localhost	statement/com/Quit	0
localhost	statement/sp/freturn	3
localhost	statement/sql/insert	3
localhost	statement/sql/select	9
execute dump_statements_global;
event_name	count_star
statement/com/Error	0
statement/com/Quit	0
statement/sp/freturn	3
statement/sql/insert	3
statement/sql/select	9
execute dump_statements_history;
event_name	count(event_name)
statement/sp/freturn	3
statement/sql/insert	3
statement/sql/select	9
execute dump_transactions_account;
user	host	event_name	count_star
user1	localhost	transaction	3
user2	localhost	transaction	3
user3	localhost	transaction	3
user4	localhost	transaction	0
execute dump_transactions_user;
user	event_name	count_star
user1	transaction	3
user2	transaction	3
user3	transaction	3
user4	transaction	0
execute dump_transactions_host;
host	event_name	count_star
localhost	transaction	9
execute dump_transactions_global;
event_name	count_star
transaction	9
execute dump_transactions_history;
event_name	count(event_name)
transaction	9
execute dump_accounts;
USER	HOST	CURRENT_CONNECTIONS	TOTAL_CONNECTIONS
root	localhost	1	1
user1	localhost	1	1
user2	localhost	1	1
user3	localhost	1	1
user4	localhost	1	1
execute dump_users;
USER	CURRENT_CONNECTIONS	TOTAL_CONNECTIONS
root	1	1
user1	1	1
user2	1	1
user3	1	1
user4	1	1
execute dump_hosts;
HOST	CURRENT_CONNECTIONS	TOTAL_CONNECTIONS
localhost	5	5
connection con4;
select uuid_short() <> 1;
uuid_short() <> 1
1
select uuid_short() <> 1;
uuid_short() <> 1
1
start transaction;
insert into test.t1 values ("marker");
commit;
select test.f(10,20);
test.f(10,20)
30
connection default;
"================== Step 9 =================="
call dump_thread();
username	event_name	count_star
user1	wait/io/file/sql/query_log	7
user1	wait/synch/rwlock/sql/LOCK_grant	1
username	event_name	count_star
user2	wait/io/file/sql/query_log	7
user2	wait/synch/rwlock/sql/LOCK_grant	1
username	event_name	count_star
user3	wait/io/file/sql/query_log	7
user3	wait/synch/rwlock/sql/LOCK_grant	1
username	event_name	count_star
user4	wait/io/file/sql/query_log	7
user4	wait/synch/rwlock/sql/LOCK_grant	1
execute dump_waits_account;
user	host	event_name	count_star
user1	localhost	wait/io/file/sql/query_log	7
user1	localhost	wait/synch/rwlock/sql/LOCK_grant	1
user2	localhost	wait/io/file/sql/query_log	7
user2	localhost	wait/synch/rwlock/sql/LOCK_grant	1
user3	localhost	wait/io/file/sql/query_log	7
user3	localhost	wait/synch/rwlock/sql/LOCK_grant	1
user4	localhost	wait/io/file/sql/query_log	7
user4	localhost	wait/synch/rwlock/sql/LOCK_grant	1
execute dump_waits_user;
user	event_name	count_star
user1	wait/io/file/sql/query_log	7
user1	wait/synch/rwlock/sql/LOCK_grant	1
user2	wait/io/file/sql/query_log	7
user2	wait/synch/rwlock/sql/LOCK_grant	1
user3	wait/io/file/sql/query_log	7
user3	wait/synch/rwlock/sql/LOCK_grant	1
user4	wait/io/file/sql/query_log	7
user4	wait/synch/rwlock/sql/LOCK_grant	1
execute dump_waits_host;
host	event_name	count_star
localhost	wait/io/file/sql/query_log	28
localhost	wait/synch/rwlock/sql/LOCK_grant	4
execute dump_waits_global;
event_name	count_star
wait/io/file/sql/query_log	28
wait/synch/rwlock/sql/LOCK_grant	4
execute dump_waits_history;
event_name	count(event_name)
wait/io/file/sql/query_log	28
wait/synch/rwlock/sql/LOCK_grant	4
execute dump_stages_account;
user	host	event_name	count_star
user1	localhost	stage/sql/checking permissions	4
user1	localhost	stage/sql/closing tables	12
user1	localhost	stage/sql/init	3
<<<<<<< HEAD
user1	localhost	stage/sql/Opening tables	8
user1	localhost	stage/sql/starting	6
=======
user1	localhost	stage/sql/Opening tables	7
user1	localhost	stage/sql/starting	7
>>>>>>> cd28b247
user2	localhost	stage/sql/checking permissions	4
user2	localhost	stage/sql/closing tables	11
user2	localhost	stage/sql/init	3
<<<<<<< HEAD
user2	localhost	stage/sql/Opening tables	7
user2	localhost	stage/sql/starting	6
=======
user2	localhost	stage/sql/Opening tables	6
user2	localhost	stage/sql/starting	7
>>>>>>> cd28b247
user3	localhost	stage/sql/checking permissions	4
user3	localhost	stage/sql/closing tables	11
user3	localhost	stage/sql/init	3
<<<<<<< HEAD
user3	localhost	stage/sql/Opening tables	7
user3	localhost	stage/sql/starting	6
=======
user3	localhost	stage/sql/Opening tables	6
user3	localhost	stage/sql/starting	7
>>>>>>> cd28b247
user4	localhost	stage/sql/checking permissions	4
user4	localhost	stage/sql/closing tables	11
user4	localhost	stage/sql/init	3
<<<<<<< HEAD
user4	localhost	stage/sql/Opening tables	7
user4	localhost	stage/sql/starting	6
=======
user4	localhost	stage/sql/Opening tables	6
user4	localhost	stage/sql/starting	7
>>>>>>> cd28b247
execute dump_stages_user;
user	event_name	count_star
user1	stage/sql/checking permissions	4
user1	stage/sql/closing tables	12
user1	stage/sql/init	3
<<<<<<< HEAD
user1	stage/sql/Opening tables	8
user1	stage/sql/starting	6
=======
user1	stage/sql/Opening tables	7
user1	stage/sql/starting	7
>>>>>>> cd28b247
user2	stage/sql/checking permissions	4
user2	stage/sql/closing tables	11
user2	stage/sql/init	3
<<<<<<< HEAD
user2	stage/sql/Opening tables	7
user2	stage/sql/starting	6
=======
user2	stage/sql/Opening tables	6
user2	stage/sql/starting	7
>>>>>>> cd28b247
user3	stage/sql/checking permissions	4
user3	stage/sql/closing tables	11
user3	stage/sql/init	3
<<<<<<< HEAD
user3	stage/sql/Opening tables	7
user3	stage/sql/starting	6
=======
user3	stage/sql/Opening tables	6
user3	stage/sql/starting	7
>>>>>>> cd28b247
user4	stage/sql/checking permissions	4
user4	stage/sql/closing tables	11
user4	stage/sql/init	3
<<<<<<< HEAD
user4	stage/sql/Opening tables	7
user4	stage/sql/starting	6
=======
user4	stage/sql/Opening tables	6
user4	stage/sql/starting	7
>>>>>>> cd28b247
execute dump_stages_host;
host	event_name	count_star
localhost	stage/sql/checking permissions	16
localhost	stage/sql/closing tables	45
localhost	stage/sql/init	12
<<<<<<< HEAD
localhost	stage/sql/Opening tables	29
localhost	stage/sql/starting	24
=======
localhost	stage/sql/Opening tables	25
localhost	stage/sql/starting	28
>>>>>>> cd28b247
execute dump_stages_global;
event_name	count_star
stage/sql/checking permissions	16
stage/sql/closing tables	45
stage/sql/init	12
<<<<<<< HEAD
stage/sql/Opening tables	29
stage/sql/starting	24
=======
stage/sql/Opening tables	25
stage/sql/starting	28
>>>>>>> cd28b247
execute dump_stages_history;
event_name	count(event_name)
stage/sql/checking permissions	16
stage/sql/closing tables	45
stage/sql/init	12
<<<<<<< HEAD
stage/sql/Opening tables	29
stage/sql/starting	24
=======
stage/sql/Opening tables	25
stage/sql/starting	28
>>>>>>> cd28b247
execute dump_statements_account;
user	host	event_name	count_star
user1	localhost	statement/com/Error	0
user1	localhost	statement/com/Quit	0
user1	localhost	statement/sp/freturn	1
user1	localhost	statement/sql/insert	1
user1	localhost	statement/sql/select	3
user2	localhost	statement/com/Error	0
user2	localhost	statement/com/Quit	0
user2	localhost	statement/sp/freturn	1
user2	localhost	statement/sql/insert	1
user2	localhost	statement/sql/select	3
user3	localhost	statement/com/Error	0
user3	localhost	statement/com/Quit	0
user3	localhost	statement/sp/freturn	1
user3	localhost	statement/sql/insert	1
user3	localhost	statement/sql/select	3
user4	localhost	statement/com/Error	0
user4	localhost	statement/com/Quit	0
user4	localhost	statement/sp/freturn	1
user4	localhost	statement/sql/insert	1
user4	localhost	statement/sql/select	3
execute dump_statements_user;
user	event_name	count_star
user1	statement/com/Error	0
user1	statement/com/Quit	0
user1	statement/sp/freturn	1
user1	statement/sql/insert	1
user1	statement/sql/select	3
user2	statement/com/Error	0
user2	statement/com/Quit	0
user2	statement/sp/freturn	1
user2	statement/sql/insert	1
user2	statement/sql/select	3
user3	statement/com/Error	0
user3	statement/com/Quit	0
user3	statement/sp/freturn	1
user3	statement/sql/insert	1
user3	statement/sql/select	3
user4	statement/com/Error	0
user4	statement/com/Quit	0
user4	statement/sp/freturn	1
user4	statement/sql/insert	1
user4	statement/sql/select	3
execute dump_statements_host;
host	event_name	count_star
localhost	statement/com/Error	0
localhost	statement/com/Quit	0
localhost	statement/sp/freturn	4
localhost	statement/sql/insert	4
localhost	statement/sql/select	12
execute dump_statements_global;
event_name	count_star
statement/com/Error	0
statement/com/Quit	0
statement/sp/freturn	4
statement/sql/insert	4
statement/sql/select	12
execute dump_statements_history;
event_name	count(event_name)
statement/sp/freturn	4
statement/sql/insert	4
statement/sql/select	12
execute dump_transactions_account;
user	host	event_name	count_star
user1	localhost	transaction	3
user2	localhost	transaction	3
user3	localhost	transaction	3
user4	localhost	transaction	3
execute dump_transactions_user;
user	event_name	count_star
user1	transaction	3
user2	transaction	3
user3	transaction	3
user4	transaction	3
execute dump_transactions_host;
host	event_name	count_star
localhost	transaction	12
execute dump_transactions_global;
event_name	count_star
transaction	12
execute dump_transactions_history;
event_name	count(event_name)
transaction	12
execute dump_accounts;
USER	HOST	CURRENT_CONNECTIONS	TOTAL_CONNECTIONS
root	localhost	1	1
user1	localhost	1	1
user2	localhost	1	1
user3	localhost	1	1
user4	localhost	1	1
execute dump_users;
USER	CURRENT_CONNECTIONS	TOTAL_CONNECTIONS
root	1	1
user1	1	1
user2	1	1
user3	1	1
user4	1	1
execute dump_hosts;
HOST	CURRENT_CONNECTIONS	TOTAL_CONNECTIONS
localhost	5	5
disconnect con1;
connection default;
"================== Step 10 =================="
call dump_thread();
username	status
user1	not found
username	event_name	count_star
user2	wait/io/file/sql/query_log	7
user2	wait/synch/rwlock/sql/LOCK_grant	1
username	event_name	count_star
user3	wait/io/file/sql/query_log	7
user3	wait/synch/rwlock/sql/LOCK_grant	1
username	event_name	count_star
user4	wait/io/file/sql/query_log	7
user4	wait/synch/rwlock/sql/LOCK_grant	1
execute dump_waits_account;
user	host	event_name	count_star
user1	localhost	wait/io/file/sql/query_log	8
user1	localhost	wait/synch/rwlock/sql/LOCK_grant	1
user2	localhost	wait/io/file/sql/query_log	7
user2	localhost	wait/synch/rwlock/sql/LOCK_grant	1
user3	localhost	wait/io/file/sql/query_log	7
user3	localhost	wait/synch/rwlock/sql/LOCK_grant	1
user4	localhost	wait/io/file/sql/query_log	7
user4	localhost	wait/synch/rwlock/sql/LOCK_grant	1
execute dump_waits_user;
user	event_name	count_star
user1	wait/io/file/sql/query_log	8
user1	wait/synch/rwlock/sql/LOCK_grant	1
user2	wait/io/file/sql/query_log	7
user2	wait/synch/rwlock/sql/LOCK_grant	1
user3	wait/io/file/sql/query_log	7
user3	wait/synch/rwlock/sql/LOCK_grant	1
user4	wait/io/file/sql/query_log	7
user4	wait/synch/rwlock/sql/LOCK_grant	1
execute dump_waits_host;
host	event_name	count_star
localhost	wait/io/file/sql/query_log	29
localhost	wait/synch/rwlock/sql/LOCK_grant	4
execute dump_waits_global;
event_name	count_star
wait/io/file/sql/query_log	29
wait/synch/rwlock/sql/LOCK_grant	4
execute dump_waits_history;
event_name	count(event_name)
wait/io/file/sql/query_log	29
wait/synch/rwlock/sql/LOCK_grant	4
execute dump_stages_account;
user	host	event_name	count_star
user1	localhost	stage/sql/checking permissions	4
user1	localhost	stage/sql/closing tables	12
user1	localhost	stage/sql/init	3
<<<<<<< HEAD
user1	localhost	stage/sql/Opening tables	8
user1	localhost	stage/sql/starting	7
=======
user1	localhost	stage/sql/Opening tables	7
user1	localhost	stage/sql/starting	8
>>>>>>> cd28b247
user2	localhost	stage/sql/checking permissions	4
user2	localhost	stage/sql/closing tables	11
user2	localhost	stage/sql/init	3
<<<<<<< HEAD
user2	localhost	stage/sql/Opening tables	7
user2	localhost	stage/sql/starting	6
=======
user2	localhost	stage/sql/Opening tables	6
user2	localhost	stage/sql/starting	7
>>>>>>> cd28b247
user3	localhost	stage/sql/checking permissions	4
user3	localhost	stage/sql/closing tables	11
user3	localhost	stage/sql/init	3
<<<<<<< HEAD
user3	localhost	stage/sql/Opening tables	7
user3	localhost	stage/sql/starting	6
=======
user3	localhost	stage/sql/Opening tables	6
user3	localhost	stage/sql/starting	7
>>>>>>> cd28b247
user4	localhost	stage/sql/checking permissions	4
user4	localhost	stage/sql/closing tables	11
user4	localhost	stage/sql/init	3
<<<<<<< HEAD
user4	localhost	stage/sql/Opening tables	7
user4	localhost	stage/sql/starting	6
=======
user4	localhost	stage/sql/Opening tables	6
user4	localhost	stage/sql/starting	7
>>>>>>> cd28b247
execute dump_stages_user;
user	event_name	count_star
user1	stage/sql/checking permissions	4
user1	stage/sql/closing tables	12
user1	stage/sql/init	3
<<<<<<< HEAD
user1	stage/sql/Opening tables	8
user1	stage/sql/starting	7
=======
user1	stage/sql/Opening tables	7
user1	stage/sql/starting	8
>>>>>>> cd28b247
user2	stage/sql/checking permissions	4
user2	stage/sql/closing tables	11
user2	stage/sql/init	3
<<<<<<< HEAD
user2	stage/sql/Opening tables	7
user2	stage/sql/starting	6
=======
user2	stage/sql/Opening tables	6
user2	stage/sql/starting	7
>>>>>>> cd28b247
user3	stage/sql/checking permissions	4
user3	stage/sql/closing tables	11
user3	stage/sql/init	3
<<<<<<< HEAD
user3	stage/sql/Opening tables	7
user3	stage/sql/starting	6
=======
user3	stage/sql/Opening tables	6
user3	stage/sql/starting	7
>>>>>>> cd28b247
user4	stage/sql/checking permissions	4
user4	stage/sql/closing tables	11
user4	stage/sql/init	3
<<<<<<< HEAD
user4	stage/sql/Opening tables	7
user4	stage/sql/starting	6
=======
user4	stage/sql/Opening tables	6
user4	stage/sql/starting	7
>>>>>>> cd28b247
execute dump_stages_host;
host	event_name	count_star
localhost	stage/sql/checking permissions	16
localhost	stage/sql/closing tables	45
localhost	stage/sql/init	12
<<<<<<< HEAD
localhost	stage/sql/Opening tables	29
localhost	stage/sql/starting	25
=======
localhost	stage/sql/Opening tables	25
localhost	stage/sql/starting	29
>>>>>>> cd28b247
execute dump_stages_global;
event_name	count_star
stage/sql/checking permissions	16
stage/sql/closing tables	45
stage/sql/init	12
<<<<<<< HEAD
stage/sql/Opening tables	29
stage/sql/starting	25
=======
stage/sql/Opening tables	25
stage/sql/starting	29
>>>>>>> cd28b247
execute dump_stages_history;
event_name	count(event_name)
stage/sql/checking permissions	16
stage/sql/closing tables	45
stage/sql/init	12
<<<<<<< HEAD
stage/sql/Opening tables	29
stage/sql/starting	25
=======
stage/sql/Opening tables	25
stage/sql/starting	29
>>>>>>> cd28b247
execute dump_statements_account;
user	host	event_name	count_star
user1	localhost	statement/com/Error	0
user1	localhost	statement/com/Quit	1
user1	localhost	statement/sp/freturn	1
user1	localhost	statement/sql/insert	1
user1	localhost	statement/sql/select	3
user2	localhost	statement/com/Error	0
user2	localhost	statement/com/Quit	0
user2	localhost	statement/sp/freturn	1
user2	localhost	statement/sql/insert	1
user2	localhost	statement/sql/select	3
user3	localhost	statement/com/Error	0
user3	localhost	statement/com/Quit	0
user3	localhost	statement/sp/freturn	1
user3	localhost	statement/sql/insert	1
user3	localhost	statement/sql/select	3
user4	localhost	statement/com/Error	0
user4	localhost	statement/com/Quit	0
user4	localhost	statement/sp/freturn	1
user4	localhost	statement/sql/insert	1
user4	localhost	statement/sql/select	3
execute dump_statements_user;
user	event_name	count_star
user1	statement/com/Error	0
user1	statement/com/Quit	1
user1	statement/sp/freturn	1
user1	statement/sql/insert	1
user1	statement/sql/select	3
user2	statement/com/Error	0
user2	statement/com/Quit	0
user2	statement/sp/freturn	1
user2	statement/sql/insert	1
user2	statement/sql/select	3
user3	statement/com/Error	0
user3	statement/com/Quit	0
user3	statement/sp/freturn	1
user3	statement/sql/insert	1
user3	statement/sql/select	3
user4	statement/com/Error	0
user4	statement/com/Quit	0
user4	statement/sp/freturn	1
user4	statement/sql/insert	1
user4	statement/sql/select	3
execute dump_statements_host;
host	event_name	count_star
localhost	statement/com/Error	0
localhost	statement/com/Quit	1
localhost	statement/sp/freturn	4
localhost	statement/sql/insert	4
localhost	statement/sql/select	12
execute dump_statements_global;
event_name	count_star
statement/com/Error	0
statement/com/Quit	1
statement/sp/freturn	4
statement/sql/insert	4
statement/sql/select	12
execute dump_statements_history;
event_name	count(event_name)
statement/com/Quit	1
statement/sp/freturn	4
statement/sql/insert	4
statement/sql/select	12
execute dump_transactions_account;
user	host	event_name	count_star
user1	localhost	transaction	3
user2	localhost	transaction	3
user3	localhost	transaction	3
user4	localhost	transaction	3
execute dump_transactions_user;
user	event_name	count_star
user1	transaction	3
user2	transaction	3
user3	transaction	3
user4	transaction	3
execute dump_transactions_host;
host	event_name	count_star
localhost	transaction	12
execute dump_transactions_global;
event_name	count_star
transaction	12
execute dump_transactions_history;
event_name	count(event_name)
transaction	12
execute dump_accounts;
USER	HOST	CURRENT_CONNECTIONS	TOTAL_CONNECTIONS
root	localhost	1	1
user1	localhost	0	1
user2	localhost	1	1
user3	localhost	1	1
user4	localhost	1	1
execute dump_users;
USER	CURRENT_CONNECTIONS	TOTAL_CONNECTIONS
root	1	1
user1	0	1
user2	1	1
user3	1	1
user4	1	1
execute dump_hosts;
HOST	CURRENT_CONNECTIONS	TOTAL_CONNECTIONS
localhost	4	5
disconnect con2;
connection default;
"================== Step 11 =================="
call dump_thread();
username	status
user1	not found
username	status
user2	not found
username	event_name	count_star
user3	wait/io/file/sql/query_log	7
user3	wait/synch/rwlock/sql/LOCK_grant	1
username	event_name	count_star
user4	wait/io/file/sql/query_log	7
user4	wait/synch/rwlock/sql/LOCK_grant	1
execute dump_waits_account;
user	host	event_name	count_star
user1	localhost	wait/io/file/sql/query_log	8
user1	localhost	wait/synch/rwlock/sql/LOCK_grant	1
user2	localhost	wait/io/file/sql/query_log	8
user2	localhost	wait/synch/rwlock/sql/LOCK_grant	1
user3	localhost	wait/io/file/sql/query_log	7
user3	localhost	wait/synch/rwlock/sql/LOCK_grant	1
user4	localhost	wait/io/file/sql/query_log	7
user4	localhost	wait/synch/rwlock/sql/LOCK_grant	1
execute dump_waits_user;
user	event_name	count_star
user1	wait/io/file/sql/query_log	8
user1	wait/synch/rwlock/sql/LOCK_grant	1
user2	wait/io/file/sql/query_log	8
user2	wait/synch/rwlock/sql/LOCK_grant	1
user3	wait/io/file/sql/query_log	7
user3	wait/synch/rwlock/sql/LOCK_grant	1
user4	wait/io/file/sql/query_log	7
user4	wait/synch/rwlock/sql/LOCK_grant	1
execute dump_waits_host;
host	event_name	count_star
localhost	wait/io/file/sql/query_log	30
localhost	wait/synch/rwlock/sql/LOCK_grant	4
execute dump_waits_global;
event_name	count_star
wait/io/file/sql/query_log	30
wait/synch/rwlock/sql/LOCK_grant	4
execute dump_waits_history;
event_name	count(event_name)
wait/io/file/sql/query_log	30
wait/synch/rwlock/sql/LOCK_grant	4
execute dump_stages_account;
user	host	event_name	count_star
user1	localhost	stage/sql/checking permissions	4
user1	localhost	stage/sql/closing tables	12
user1	localhost	stage/sql/init	3
<<<<<<< HEAD
user1	localhost	stage/sql/Opening tables	8
user1	localhost	stage/sql/starting	7
=======
user1	localhost	stage/sql/Opening tables	7
user1	localhost	stage/sql/starting	8
>>>>>>> cd28b247
user2	localhost	stage/sql/checking permissions	4
user2	localhost	stage/sql/closing tables	11
user2	localhost	stage/sql/init	3
<<<<<<< HEAD
user2	localhost	stage/sql/Opening tables	7
user2	localhost	stage/sql/starting	7
=======
user2	localhost	stage/sql/Opening tables	6
user2	localhost	stage/sql/starting	8
>>>>>>> cd28b247
user3	localhost	stage/sql/checking permissions	4
user3	localhost	stage/sql/closing tables	11
user3	localhost	stage/sql/init	3
<<<<<<< HEAD
user3	localhost	stage/sql/Opening tables	7
user3	localhost	stage/sql/starting	6
=======
user3	localhost	stage/sql/Opening tables	6
user3	localhost	stage/sql/starting	7
>>>>>>> cd28b247
user4	localhost	stage/sql/checking permissions	4
user4	localhost	stage/sql/closing tables	11
user4	localhost	stage/sql/init	3
<<<<<<< HEAD
user4	localhost	stage/sql/Opening tables	7
user4	localhost	stage/sql/starting	6
=======
user4	localhost	stage/sql/Opening tables	6
user4	localhost	stage/sql/starting	7
>>>>>>> cd28b247
execute dump_stages_user;
user	event_name	count_star
user1	stage/sql/checking permissions	4
user1	stage/sql/closing tables	12
user1	stage/sql/init	3
<<<<<<< HEAD
user1	stage/sql/Opening tables	8
user1	stage/sql/starting	7
=======
user1	stage/sql/Opening tables	7
user1	stage/sql/starting	8
>>>>>>> cd28b247
user2	stage/sql/checking permissions	4
user2	stage/sql/closing tables	11
user2	stage/sql/init	3
<<<<<<< HEAD
user2	stage/sql/Opening tables	7
user2	stage/sql/starting	7
=======
user2	stage/sql/Opening tables	6
user2	stage/sql/starting	8
>>>>>>> cd28b247
user3	stage/sql/checking permissions	4
user3	stage/sql/closing tables	11
user3	stage/sql/init	3
<<<<<<< HEAD
user3	stage/sql/Opening tables	7
user3	stage/sql/starting	6
=======
user3	stage/sql/Opening tables	6
user3	stage/sql/starting	7
>>>>>>> cd28b247
user4	stage/sql/checking permissions	4
user4	stage/sql/closing tables	11
user4	stage/sql/init	3
<<<<<<< HEAD
user4	stage/sql/Opening tables	7
user4	stage/sql/starting	6
=======
user4	stage/sql/Opening tables	6
user4	stage/sql/starting	7
>>>>>>> cd28b247
execute dump_stages_host;
host	event_name	count_star
localhost	stage/sql/checking permissions	16
localhost	stage/sql/closing tables	45
localhost	stage/sql/init	12
<<<<<<< HEAD
localhost	stage/sql/Opening tables	29
localhost	stage/sql/starting	26
=======
localhost	stage/sql/Opening tables	25
localhost	stage/sql/starting	30
>>>>>>> cd28b247
execute dump_stages_global;
event_name	count_star
stage/sql/checking permissions	16
stage/sql/closing tables	45
stage/sql/init	12
<<<<<<< HEAD
stage/sql/Opening tables	29
stage/sql/starting	26
=======
stage/sql/Opening tables	25
stage/sql/starting	30
>>>>>>> cd28b247
execute dump_stages_history;
event_name	count(event_name)
stage/sql/checking permissions	16
stage/sql/closing tables	45
stage/sql/init	12
<<<<<<< HEAD
stage/sql/Opening tables	29
stage/sql/starting	26
=======
stage/sql/Opening tables	25
stage/sql/starting	30
>>>>>>> cd28b247
execute dump_statements_account;
user	host	event_name	count_star
user1	localhost	statement/com/Error	0
user1	localhost	statement/com/Quit	1
user1	localhost	statement/sp/freturn	1
user1	localhost	statement/sql/insert	1
user1	localhost	statement/sql/select	3
user2	localhost	statement/com/Error	0
user2	localhost	statement/com/Quit	1
user2	localhost	statement/sp/freturn	1
user2	localhost	statement/sql/insert	1
user2	localhost	statement/sql/select	3
user3	localhost	statement/com/Error	0
user3	localhost	statement/com/Quit	0
user3	localhost	statement/sp/freturn	1
user3	localhost	statement/sql/insert	1
user3	localhost	statement/sql/select	3
user4	localhost	statement/com/Error	0
user4	localhost	statement/com/Quit	0
user4	localhost	statement/sp/freturn	1
user4	localhost	statement/sql/insert	1
user4	localhost	statement/sql/select	3
execute dump_statements_user;
user	event_name	count_star
user1	statement/com/Error	0
user1	statement/com/Quit	1
user1	statement/sp/freturn	1
user1	statement/sql/insert	1
user1	statement/sql/select	3
user2	statement/com/Error	0
user2	statement/com/Quit	1
user2	statement/sp/freturn	1
user2	statement/sql/insert	1
user2	statement/sql/select	3
user3	statement/com/Error	0
user3	statement/com/Quit	0
user3	statement/sp/freturn	1
user3	statement/sql/insert	1
user3	statement/sql/select	3
user4	statement/com/Error	0
user4	statement/com/Quit	0
user4	statement/sp/freturn	1
user4	statement/sql/insert	1
user4	statement/sql/select	3
execute dump_statements_host;
host	event_name	count_star
localhost	statement/com/Error	0
localhost	statement/com/Quit	2
localhost	statement/sp/freturn	4
localhost	statement/sql/insert	4
localhost	statement/sql/select	12
execute dump_statements_global;
event_name	count_star
statement/com/Error	0
statement/com/Quit	2
statement/sp/freturn	4
statement/sql/insert	4
statement/sql/select	12
execute dump_statements_history;
event_name	count(event_name)
statement/com/Quit	2
statement/sp/freturn	4
statement/sql/insert	4
statement/sql/select	12
execute dump_transactions_account;
user	host	event_name	count_star
user1	localhost	transaction	3
user2	localhost	transaction	3
user3	localhost	transaction	3
user4	localhost	transaction	3
execute dump_transactions_user;
user	event_name	count_star
user1	transaction	3
user2	transaction	3
user3	transaction	3
user4	transaction	3
execute dump_transactions_host;
host	event_name	count_star
localhost	transaction	12
execute dump_transactions_global;
event_name	count_star
transaction	12
execute dump_transactions_history;
event_name	count(event_name)
transaction	12
execute dump_accounts;
USER	HOST	CURRENT_CONNECTIONS	TOTAL_CONNECTIONS
root	localhost	1	1
user1	localhost	0	1
user2	localhost	0	1
user3	localhost	1	1
user4	localhost	1	1
execute dump_users;
USER	CURRENT_CONNECTIONS	TOTAL_CONNECTIONS
root	1	1
user1	0	1
user2	0	1
user3	1	1
user4	1	1
execute dump_hosts;
HOST	CURRENT_CONNECTIONS	TOTAL_CONNECTIONS
localhost	3	5
disconnect con3;
connection default;
"================== Step 12 =================="
call dump_thread();
username	status
user1	not found
username	status
user2	not found
username	status
user3	not found
username	event_name	count_star
user4	wait/io/file/sql/query_log	7
user4	wait/synch/rwlock/sql/LOCK_grant	1
execute dump_waits_account;
user	host	event_name	count_star
user1	localhost	wait/io/file/sql/query_log	8
user1	localhost	wait/synch/rwlock/sql/LOCK_grant	1
user2	localhost	wait/io/file/sql/query_log	8
user2	localhost	wait/synch/rwlock/sql/LOCK_grant	1
user3	localhost	wait/io/file/sql/query_log	8
user3	localhost	wait/synch/rwlock/sql/LOCK_grant	1
user4	localhost	wait/io/file/sql/query_log	7
user4	localhost	wait/synch/rwlock/sql/LOCK_grant	1
execute dump_waits_user;
user	event_name	count_star
user1	wait/io/file/sql/query_log	8
user1	wait/synch/rwlock/sql/LOCK_grant	1
user2	wait/io/file/sql/query_log	8
user2	wait/synch/rwlock/sql/LOCK_grant	1
user3	wait/io/file/sql/query_log	8
user3	wait/synch/rwlock/sql/LOCK_grant	1
user4	wait/io/file/sql/query_log	7
user4	wait/synch/rwlock/sql/LOCK_grant	1
execute dump_waits_host;
host	event_name	count_star
localhost	wait/io/file/sql/query_log	31
localhost	wait/synch/rwlock/sql/LOCK_grant	4
execute dump_waits_global;
event_name	count_star
wait/io/file/sql/query_log	31
wait/synch/rwlock/sql/LOCK_grant	4
execute dump_waits_history;
event_name	count(event_name)
wait/io/file/sql/query_log	31
wait/synch/rwlock/sql/LOCK_grant	4
execute dump_stages_account;
user	host	event_name	count_star
user1	localhost	stage/sql/checking permissions	4
user1	localhost	stage/sql/closing tables	12
user1	localhost	stage/sql/init	3
<<<<<<< HEAD
user1	localhost	stage/sql/Opening tables	8
user1	localhost	stage/sql/starting	7
=======
user1	localhost	stage/sql/Opening tables	7
user1	localhost	stage/sql/starting	8
>>>>>>> cd28b247
user2	localhost	stage/sql/checking permissions	4
user2	localhost	stage/sql/closing tables	11
user2	localhost	stage/sql/init	3
<<<<<<< HEAD
user2	localhost	stage/sql/Opening tables	7
user2	localhost	stage/sql/starting	7
=======
user2	localhost	stage/sql/Opening tables	6
user2	localhost	stage/sql/starting	8
>>>>>>> cd28b247
user3	localhost	stage/sql/checking permissions	4
user3	localhost	stage/sql/closing tables	11
user3	localhost	stage/sql/init	3
<<<<<<< HEAD
user3	localhost	stage/sql/Opening tables	7
user3	localhost	stage/sql/starting	7
=======
user3	localhost	stage/sql/Opening tables	6
user3	localhost	stage/sql/starting	8
>>>>>>> cd28b247
user4	localhost	stage/sql/checking permissions	4
user4	localhost	stage/sql/closing tables	11
user4	localhost	stage/sql/init	3
<<<<<<< HEAD
user4	localhost	stage/sql/Opening tables	7
user4	localhost	stage/sql/starting	6
=======
user4	localhost	stage/sql/Opening tables	6
user4	localhost	stage/sql/starting	7
>>>>>>> cd28b247
execute dump_stages_user;
user	event_name	count_star
user1	stage/sql/checking permissions	4
user1	stage/sql/closing tables	12
user1	stage/sql/init	3
<<<<<<< HEAD
user1	stage/sql/Opening tables	8
user1	stage/sql/starting	7
=======
user1	stage/sql/Opening tables	7
user1	stage/sql/starting	8
>>>>>>> cd28b247
user2	stage/sql/checking permissions	4
user2	stage/sql/closing tables	11
user2	stage/sql/init	3
<<<<<<< HEAD
user2	stage/sql/Opening tables	7
user2	stage/sql/starting	7
=======
user2	stage/sql/Opening tables	6
user2	stage/sql/starting	8
>>>>>>> cd28b247
user3	stage/sql/checking permissions	4
user3	stage/sql/closing tables	11
user3	stage/sql/init	3
<<<<<<< HEAD
user3	stage/sql/Opening tables	7
user3	stage/sql/starting	7
=======
user3	stage/sql/Opening tables	6
user3	stage/sql/starting	8
>>>>>>> cd28b247
user4	stage/sql/checking permissions	4
user4	stage/sql/closing tables	11
user4	stage/sql/init	3
<<<<<<< HEAD
user4	stage/sql/Opening tables	7
user4	stage/sql/starting	6
=======
user4	stage/sql/Opening tables	6
user4	stage/sql/starting	7
>>>>>>> cd28b247
execute dump_stages_host;
host	event_name	count_star
localhost	stage/sql/checking permissions	16
localhost	stage/sql/closing tables	45
localhost	stage/sql/init	12
<<<<<<< HEAD
localhost	stage/sql/Opening tables	29
localhost	stage/sql/starting	27
=======
localhost	stage/sql/Opening tables	25
localhost	stage/sql/starting	31
>>>>>>> cd28b247
execute dump_stages_global;
event_name	count_star
stage/sql/checking permissions	16
stage/sql/closing tables	45
stage/sql/init	12
<<<<<<< HEAD
stage/sql/Opening tables	29
stage/sql/starting	27
=======
stage/sql/Opening tables	25
stage/sql/starting	31
>>>>>>> cd28b247
execute dump_stages_history;
event_name	count(event_name)
stage/sql/checking permissions	16
stage/sql/closing tables	45
stage/sql/init	12
<<<<<<< HEAD
stage/sql/Opening tables	29
stage/sql/starting	27
=======
stage/sql/Opening tables	25
stage/sql/starting	31
>>>>>>> cd28b247
execute dump_statements_account;
user	host	event_name	count_star
user1	localhost	statement/com/Error	0
user1	localhost	statement/com/Quit	1
user1	localhost	statement/sp/freturn	1
user1	localhost	statement/sql/insert	1
user1	localhost	statement/sql/select	3
user2	localhost	statement/com/Error	0
user2	localhost	statement/com/Quit	1
user2	localhost	statement/sp/freturn	1
user2	localhost	statement/sql/insert	1
user2	localhost	statement/sql/select	3
user3	localhost	statement/com/Error	0
user3	localhost	statement/com/Quit	1
user3	localhost	statement/sp/freturn	1
user3	localhost	statement/sql/insert	1
user3	localhost	statement/sql/select	3
user4	localhost	statement/com/Error	0
user4	localhost	statement/com/Quit	0
user4	localhost	statement/sp/freturn	1
user4	localhost	statement/sql/insert	1
user4	localhost	statement/sql/select	3
execute dump_statements_user;
user	event_name	count_star
user1	statement/com/Error	0
user1	statement/com/Quit	1
user1	statement/sp/freturn	1
user1	statement/sql/insert	1
user1	statement/sql/select	3
user2	statement/com/Error	0
user2	statement/com/Quit	1
user2	statement/sp/freturn	1
user2	statement/sql/insert	1
user2	statement/sql/select	3
user3	statement/com/Error	0
user3	statement/com/Quit	1
user3	statement/sp/freturn	1
user3	statement/sql/insert	1
user3	statement/sql/select	3
user4	statement/com/Error	0
user4	statement/com/Quit	0
user4	statement/sp/freturn	1
user4	statement/sql/insert	1
user4	statement/sql/select	3
execute dump_statements_host;
host	event_name	count_star
localhost	statement/com/Error	0
localhost	statement/com/Quit	3
localhost	statement/sp/freturn	4
localhost	statement/sql/insert	4
localhost	statement/sql/select	12
execute dump_statements_global;
event_name	count_star
statement/com/Error	0
statement/com/Quit	3
statement/sp/freturn	4
statement/sql/insert	4
statement/sql/select	12
execute dump_statements_history;
event_name	count(event_name)
statement/com/Quit	3
statement/sp/freturn	4
statement/sql/insert	4
statement/sql/select	12
execute dump_transactions_account;
user	host	event_name	count_star
user1	localhost	transaction	3
user2	localhost	transaction	3
user3	localhost	transaction	3
user4	localhost	transaction	3
execute dump_transactions_user;
user	event_name	count_star
user1	transaction	3
user2	transaction	3
user3	transaction	3
user4	transaction	3
execute dump_transactions_host;
host	event_name	count_star
localhost	transaction	12
execute dump_transactions_global;
event_name	count_star
transaction	12
execute dump_transactions_history;
event_name	count(event_name)
transaction	12
execute dump_accounts;
USER	HOST	CURRENT_CONNECTIONS	TOTAL_CONNECTIONS
root	localhost	1	1
user1	localhost	0	1
user2	localhost	0	1
user3	localhost	0	1
user4	localhost	1	1
execute dump_users;
USER	CURRENT_CONNECTIONS	TOTAL_CONNECTIONS
root	1	1
user1	0	1
user2	0	1
user3	0	1
user4	1	1
execute dump_hosts;
HOST	CURRENT_CONNECTIONS	TOTAL_CONNECTIONS
localhost	2	5
disconnect con4;
connection default;
"================== Step 13 =================="
call dump_thread();
username	status
user1	not found
username	status
user2	not found
username	status
user3	not found
username	status
user4	not found
execute dump_waits_account;
user	host	event_name	count_star
user1	localhost	wait/io/file/sql/query_log	8
user1	localhost	wait/synch/rwlock/sql/LOCK_grant	1
user2	localhost	wait/io/file/sql/query_log	8
user2	localhost	wait/synch/rwlock/sql/LOCK_grant	1
user3	localhost	wait/io/file/sql/query_log	8
user3	localhost	wait/synch/rwlock/sql/LOCK_grant	1
user4	localhost	wait/io/file/sql/query_log	8
user4	localhost	wait/synch/rwlock/sql/LOCK_grant	1
execute dump_waits_user;
user	event_name	count_star
user1	wait/io/file/sql/query_log	8
user1	wait/synch/rwlock/sql/LOCK_grant	1
user2	wait/io/file/sql/query_log	8
user2	wait/synch/rwlock/sql/LOCK_grant	1
user3	wait/io/file/sql/query_log	8
user3	wait/synch/rwlock/sql/LOCK_grant	1
user4	wait/io/file/sql/query_log	8
user4	wait/synch/rwlock/sql/LOCK_grant	1
execute dump_waits_host;
host	event_name	count_star
localhost	wait/io/file/sql/query_log	32
localhost	wait/synch/rwlock/sql/LOCK_grant	4
execute dump_waits_global;
event_name	count_star
wait/io/file/sql/query_log	32
wait/synch/rwlock/sql/LOCK_grant	4
execute dump_waits_history;
event_name	count(event_name)
wait/io/file/sql/query_log	32
wait/synch/rwlock/sql/LOCK_grant	4
execute dump_stages_account;
user	host	event_name	count_star
user1	localhost	stage/sql/checking permissions	4
user1	localhost	stage/sql/closing tables	12
user1	localhost	stage/sql/init	3
<<<<<<< HEAD
user1	localhost	stage/sql/Opening tables	8
user1	localhost	stage/sql/starting	7
=======
user1	localhost	stage/sql/Opening tables	7
user1	localhost	stage/sql/starting	8
>>>>>>> cd28b247
user2	localhost	stage/sql/checking permissions	4
user2	localhost	stage/sql/closing tables	11
user2	localhost	stage/sql/init	3
<<<<<<< HEAD
user2	localhost	stage/sql/Opening tables	7
user2	localhost	stage/sql/starting	7
=======
user2	localhost	stage/sql/Opening tables	6
user2	localhost	stage/sql/starting	8
>>>>>>> cd28b247
user3	localhost	stage/sql/checking permissions	4
user3	localhost	stage/sql/closing tables	11
user3	localhost	stage/sql/init	3
<<<<<<< HEAD
user3	localhost	stage/sql/Opening tables	7
user3	localhost	stage/sql/starting	7
=======
user3	localhost	stage/sql/Opening tables	6
user3	localhost	stage/sql/starting	8
>>>>>>> cd28b247
user4	localhost	stage/sql/checking permissions	4
user4	localhost	stage/sql/closing tables	11
user4	localhost	stage/sql/init	3
<<<<<<< HEAD
user4	localhost	stage/sql/Opening tables	7
user4	localhost	stage/sql/starting	7
=======
user4	localhost	stage/sql/Opening tables	6
user4	localhost	stage/sql/starting	8
>>>>>>> cd28b247
execute dump_stages_user;
user	event_name	count_star
user1	stage/sql/checking permissions	4
user1	stage/sql/closing tables	12
user1	stage/sql/init	3
<<<<<<< HEAD
user1	stage/sql/Opening tables	8
user1	stage/sql/starting	7
=======
user1	stage/sql/Opening tables	7
user1	stage/sql/starting	8
>>>>>>> cd28b247
user2	stage/sql/checking permissions	4
user2	stage/sql/closing tables	11
user2	stage/sql/init	3
<<<<<<< HEAD
user2	stage/sql/Opening tables	7
user2	stage/sql/starting	7
=======
user2	stage/sql/Opening tables	6
user2	stage/sql/starting	8
>>>>>>> cd28b247
user3	stage/sql/checking permissions	4
user3	stage/sql/closing tables	11
user3	stage/sql/init	3
<<<<<<< HEAD
user3	stage/sql/Opening tables	7
user3	stage/sql/starting	7
=======
user3	stage/sql/Opening tables	6
user3	stage/sql/starting	8
>>>>>>> cd28b247
user4	stage/sql/checking permissions	4
user4	stage/sql/closing tables	11
user4	stage/sql/init	3
<<<<<<< HEAD
user4	stage/sql/Opening tables	7
user4	stage/sql/starting	7
=======
user4	stage/sql/Opening tables	6
user4	stage/sql/starting	8
>>>>>>> cd28b247
execute dump_stages_host;
host	event_name	count_star
localhost	stage/sql/checking permissions	16
localhost	stage/sql/closing tables	45
localhost	stage/sql/init	12
<<<<<<< HEAD
localhost	stage/sql/Opening tables	29
localhost	stage/sql/starting	28
=======
localhost	stage/sql/Opening tables	25
localhost	stage/sql/starting	32
>>>>>>> cd28b247
execute dump_stages_global;
event_name	count_star
stage/sql/checking permissions	16
stage/sql/closing tables	45
stage/sql/init	12
<<<<<<< HEAD
stage/sql/Opening tables	29
stage/sql/starting	28
=======
stage/sql/Opening tables	25
stage/sql/starting	32
>>>>>>> cd28b247
execute dump_stages_history;
event_name	count(event_name)
stage/sql/checking permissions	16
stage/sql/closing tables	45
stage/sql/init	12
<<<<<<< HEAD
stage/sql/Opening tables	29
stage/sql/starting	28
=======
stage/sql/Opening tables	25
stage/sql/starting	32
>>>>>>> cd28b247
execute dump_statements_account;
user	host	event_name	count_star
user1	localhost	statement/com/Error	0
user1	localhost	statement/com/Quit	1
user1	localhost	statement/sp/freturn	1
user1	localhost	statement/sql/insert	1
user1	localhost	statement/sql/select	3
user2	localhost	statement/com/Error	0
user2	localhost	statement/com/Quit	1
user2	localhost	statement/sp/freturn	1
user2	localhost	statement/sql/insert	1
user2	localhost	statement/sql/select	3
user3	localhost	statement/com/Error	0
user3	localhost	statement/com/Quit	1
user3	localhost	statement/sp/freturn	1
user3	localhost	statement/sql/insert	1
user3	localhost	statement/sql/select	3
user4	localhost	statement/com/Error	0
user4	localhost	statement/com/Quit	1
user4	localhost	statement/sp/freturn	1
user4	localhost	statement/sql/insert	1
user4	localhost	statement/sql/select	3
execute dump_statements_user;
user	event_name	count_star
user1	statement/com/Error	0
user1	statement/com/Quit	1
user1	statement/sp/freturn	1
user1	statement/sql/insert	1
user1	statement/sql/select	3
user2	statement/com/Error	0
user2	statement/com/Quit	1
user2	statement/sp/freturn	1
user2	statement/sql/insert	1
user2	statement/sql/select	3
user3	statement/com/Error	0
user3	statement/com/Quit	1
user3	statement/sp/freturn	1
user3	statement/sql/insert	1
user3	statement/sql/select	3
user4	statement/com/Error	0
user4	statement/com/Quit	1
user4	statement/sp/freturn	1
user4	statement/sql/insert	1
user4	statement/sql/select	3
execute dump_statements_host;
host	event_name	count_star
localhost	statement/com/Error	0
localhost	statement/com/Quit	4
localhost	statement/sp/freturn	4
localhost	statement/sql/insert	4
localhost	statement/sql/select	12
execute dump_statements_global;
event_name	count_star
statement/com/Error	0
statement/com/Quit	4
statement/sp/freturn	4
statement/sql/insert	4
statement/sql/select	12
execute dump_statements_history;
event_name	count(event_name)
statement/com/Quit	4
statement/sp/freturn	4
statement/sql/insert	4
statement/sql/select	12
execute dump_transactions_account;
user	host	event_name	count_star
user1	localhost	transaction	3
user2	localhost	transaction	3
user3	localhost	transaction	3
user4	localhost	transaction	3
execute dump_transactions_user;
user	event_name	count_star
user1	transaction	3
user2	transaction	3
user3	transaction	3
user4	transaction	3
execute dump_transactions_host;
host	event_name	count_star
localhost	transaction	12
execute dump_transactions_global;
event_name	count_star
transaction	12
execute dump_transactions_history;
event_name	count(event_name)
transaction	12
execute dump_accounts;
USER	HOST	CURRENT_CONNECTIONS	TOTAL_CONNECTIONS
root	localhost	1	1
user1	localhost	0	1
user2	localhost	0	1
user3	localhost	0	1
user4	localhost	0	1
execute dump_users;
USER	CURRENT_CONNECTIONS	TOTAL_CONNECTIONS
root	1	1
user1	0	1
user2	0	1
user3	0	1
user4	0	1
execute dump_hosts;
HOST	CURRENT_CONNECTIONS	TOTAL_CONNECTIONS
localhost	1	5
connection default;
truncate performance_schema.events_waits_summary_by_thread_by_event_name;
"================== WAITS_BY_THREAD truncated =================="
"================== Step 14 =================="
call dump_thread();
username	status
user1	not found
username	status
user2	not found
username	status
user3	not found
username	status
user4	not found
execute dump_waits_account;
user	host	event_name	count_star
user1	localhost	wait/io/file/sql/query_log	8
user1	localhost	wait/synch/rwlock/sql/LOCK_grant	1
user2	localhost	wait/io/file/sql/query_log	8
user2	localhost	wait/synch/rwlock/sql/LOCK_grant	1
user3	localhost	wait/io/file/sql/query_log	8
user3	localhost	wait/synch/rwlock/sql/LOCK_grant	1
user4	localhost	wait/io/file/sql/query_log	8
user4	localhost	wait/synch/rwlock/sql/LOCK_grant	1
execute dump_waits_user;
user	event_name	count_star
user1	wait/io/file/sql/query_log	8
user1	wait/synch/rwlock/sql/LOCK_grant	1
user2	wait/io/file/sql/query_log	8
user2	wait/synch/rwlock/sql/LOCK_grant	1
user3	wait/io/file/sql/query_log	8
user3	wait/synch/rwlock/sql/LOCK_grant	1
user4	wait/io/file/sql/query_log	8
user4	wait/synch/rwlock/sql/LOCK_grant	1
execute dump_waits_host;
host	event_name	count_star
localhost	wait/io/file/sql/query_log	32
localhost	wait/synch/rwlock/sql/LOCK_grant	4
execute dump_waits_global;
event_name	count_star
wait/io/file/sql/query_log	32
wait/synch/rwlock/sql/LOCK_grant	4
execute dump_waits_history;
event_name	count(event_name)
wait/io/file/sql/query_log	32
wait/synch/rwlock/sql/LOCK_grant	4
execute dump_stages_account;
user	host	event_name	count_star
user1	localhost	stage/sql/checking permissions	4
user1	localhost	stage/sql/closing tables	12
user1	localhost	stage/sql/init	3
<<<<<<< HEAD
user1	localhost	stage/sql/Opening tables	8
user1	localhost	stage/sql/starting	7
=======
user1	localhost	stage/sql/Opening tables	7
user1	localhost	stage/sql/starting	8
>>>>>>> cd28b247
user2	localhost	stage/sql/checking permissions	4
user2	localhost	stage/sql/closing tables	11
user2	localhost	stage/sql/init	3
<<<<<<< HEAD
user2	localhost	stage/sql/Opening tables	7
user2	localhost	stage/sql/starting	7
=======
user2	localhost	stage/sql/Opening tables	6
user2	localhost	stage/sql/starting	8
>>>>>>> cd28b247
user3	localhost	stage/sql/checking permissions	4
user3	localhost	stage/sql/closing tables	11
user3	localhost	stage/sql/init	3
<<<<<<< HEAD
user3	localhost	stage/sql/Opening tables	7
user3	localhost	stage/sql/starting	7
=======
user3	localhost	stage/sql/Opening tables	6
user3	localhost	stage/sql/starting	8
>>>>>>> cd28b247
user4	localhost	stage/sql/checking permissions	4
user4	localhost	stage/sql/closing tables	11
user4	localhost	stage/sql/init	3
<<<<<<< HEAD
user4	localhost	stage/sql/Opening tables	7
user4	localhost	stage/sql/starting	7
=======
user4	localhost	stage/sql/Opening tables	6
user4	localhost	stage/sql/starting	8
>>>>>>> cd28b247
execute dump_stages_user;
user	event_name	count_star
user1	stage/sql/checking permissions	4
user1	stage/sql/closing tables	12
user1	stage/sql/init	3
<<<<<<< HEAD
user1	stage/sql/Opening tables	8
user1	stage/sql/starting	7
=======
user1	stage/sql/Opening tables	7
user1	stage/sql/starting	8
>>>>>>> cd28b247
user2	stage/sql/checking permissions	4
user2	stage/sql/closing tables	11
user2	stage/sql/init	3
<<<<<<< HEAD
user2	stage/sql/Opening tables	7
user2	stage/sql/starting	7
=======
user2	stage/sql/Opening tables	6
user2	stage/sql/starting	8
>>>>>>> cd28b247
user3	stage/sql/checking permissions	4
user3	stage/sql/closing tables	11
user3	stage/sql/init	3
<<<<<<< HEAD
user3	stage/sql/Opening tables	7
user3	stage/sql/starting	7
=======
user3	stage/sql/Opening tables	6
user3	stage/sql/starting	8
>>>>>>> cd28b247
user4	stage/sql/checking permissions	4
user4	stage/sql/closing tables	11
user4	stage/sql/init	3
<<<<<<< HEAD
user4	stage/sql/Opening tables	7
user4	stage/sql/starting	7
=======
user4	stage/sql/Opening tables	6
user4	stage/sql/starting	8
>>>>>>> cd28b247
execute dump_stages_host;
host	event_name	count_star
localhost	stage/sql/checking permissions	16
localhost	stage/sql/closing tables	45
localhost	stage/sql/init	12
<<<<<<< HEAD
localhost	stage/sql/Opening tables	29
localhost	stage/sql/starting	28
=======
localhost	stage/sql/Opening tables	25
localhost	stage/sql/starting	32
>>>>>>> cd28b247
execute dump_stages_global;
event_name	count_star
stage/sql/checking permissions	16
stage/sql/closing tables	45
stage/sql/init	12
<<<<<<< HEAD
stage/sql/Opening tables	29
stage/sql/starting	28
=======
stage/sql/Opening tables	25
stage/sql/starting	32
>>>>>>> cd28b247
execute dump_stages_history;
event_name	count(event_name)
stage/sql/checking permissions	16
stage/sql/closing tables	45
stage/sql/init	12
<<<<<<< HEAD
stage/sql/Opening tables	29
stage/sql/starting	28
=======
stage/sql/Opening tables	25
stage/sql/starting	32
>>>>>>> cd28b247
execute dump_statements_account;
user	host	event_name	count_star
user1	localhost	statement/com/Error	0
user1	localhost	statement/com/Quit	1
user1	localhost	statement/sp/freturn	1
user1	localhost	statement/sql/insert	1
user1	localhost	statement/sql/select	3
user2	localhost	statement/com/Error	0
user2	localhost	statement/com/Quit	1
user2	localhost	statement/sp/freturn	1
user2	localhost	statement/sql/insert	1
user2	localhost	statement/sql/select	3
user3	localhost	statement/com/Error	0
user3	localhost	statement/com/Quit	1
user3	localhost	statement/sp/freturn	1
user3	localhost	statement/sql/insert	1
user3	localhost	statement/sql/select	3
user4	localhost	statement/com/Error	0
user4	localhost	statement/com/Quit	1
user4	localhost	statement/sp/freturn	1
user4	localhost	statement/sql/insert	1
user4	localhost	statement/sql/select	3
execute dump_statements_user;
user	event_name	count_star
user1	statement/com/Error	0
user1	statement/com/Quit	1
user1	statement/sp/freturn	1
user1	statement/sql/insert	1
user1	statement/sql/select	3
user2	statement/com/Error	0
user2	statement/com/Quit	1
user2	statement/sp/freturn	1
user2	statement/sql/insert	1
user2	statement/sql/select	3
user3	statement/com/Error	0
user3	statement/com/Quit	1
user3	statement/sp/freturn	1
user3	statement/sql/insert	1
user3	statement/sql/select	3
user4	statement/com/Error	0
user4	statement/com/Quit	1
user4	statement/sp/freturn	1
user4	statement/sql/insert	1
user4	statement/sql/select	3
execute dump_statements_host;
host	event_name	count_star
localhost	statement/com/Error	0
localhost	statement/com/Quit	4
localhost	statement/sp/freturn	4
localhost	statement/sql/insert	4
localhost	statement/sql/select	12
execute dump_statements_global;
event_name	count_star
statement/com/Error	0
statement/com/Quit	4
statement/sp/freturn	4
statement/sql/insert	4
statement/sql/select	12
execute dump_statements_history;
event_name	count(event_name)
statement/com/Quit	4
statement/sp/freturn	4
statement/sql/insert	4
statement/sql/select	12
execute dump_transactions_account;
user	host	event_name	count_star
user1	localhost	transaction	3
user2	localhost	transaction	3
user3	localhost	transaction	3
user4	localhost	transaction	3
execute dump_transactions_user;
user	event_name	count_star
user1	transaction	3
user2	transaction	3
user3	transaction	3
user4	transaction	3
execute dump_transactions_host;
host	event_name	count_star
localhost	transaction	12
execute dump_transactions_global;
event_name	count_star
transaction	12
execute dump_transactions_history;
event_name	count(event_name)
transaction	12
execute dump_accounts;
USER	HOST	CURRENT_CONNECTIONS	TOTAL_CONNECTIONS
root	localhost	1	1
user1	localhost	0	1
user2	localhost	0	1
user3	localhost	0	1
user4	localhost	0	1
execute dump_users;
USER	CURRENT_CONNECTIONS	TOTAL_CONNECTIONS
root	1	1
user1	0	1
user2	0	1
user3	0	1
user4	0	1
execute dump_hosts;
HOST	CURRENT_CONNECTIONS	TOTAL_CONNECTIONS
localhost	1	5
truncate performance_schema.events_waits_summary_by_account_by_event_name;
"================== WAITS_BY_ACCOUNT truncated =================="
"================== Step 15 =================="
call dump_thread();
username	status
user1	not found
username	status
user2	not found
username	status
user3	not found
username	status
user4	not found
execute dump_waits_account;
user	host	event_name	count_star
user1	localhost	wait/io/file/sql/query_log	0
user1	localhost	wait/synch/rwlock/sql/LOCK_grant	0
user2	localhost	wait/io/file/sql/query_log	0
user2	localhost	wait/synch/rwlock/sql/LOCK_grant	0
user3	localhost	wait/io/file/sql/query_log	0
user3	localhost	wait/synch/rwlock/sql/LOCK_grant	0
user4	localhost	wait/io/file/sql/query_log	0
user4	localhost	wait/synch/rwlock/sql/LOCK_grant	0
execute dump_waits_user;
user	event_name	count_star
user1	wait/io/file/sql/query_log	8
user1	wait/synch/rwlock/sql/LOCK_grant	1
user2	wait/io/file/sql/query_log	8
user2	wait/synch/rwlock/sql/LOCK_grant	1
user3	wait/io/file/sql/query_log	8
user3	wait/synch/rwlock/sql/LOCK_grant	1
user4	wait/io/file/sql/query_log	8
user4	wait/synch/rwlock/sql/LOCK_grant	1
execute dump_waits_host;
host	event_name	count_star
localhost	wait/io/file/sql/query_log	32
localhost	wait/synch/rwlock/sql/LOCK_grant	4
execute dump_waits_global;
event_name	count_star
wait/io/file/sql/query_log	32
wait/synch/rwlock/sql/LOCK_grant	4
execute dump_waits_history;
event_name	count(event_name)
wait/io/file/sql/query_log	32
wait/synch/rwlock/sql/LOCK_grant	4
execute dump_stages_account;
user	host	event_name	count_star
user1	localhost	stage/sql/checking permissions	4
user1	localhost	stage/sql/closing tables	12
user1	localhost	stage/sql/init	3
<<<<<<< HEAD
user1	localhost	stage/sql/Opening tables	8
user1	localhost	stage/sql/starting	7
=======
user1	localhost	stage/sql/Opening tables	7
user1	localhost	stage/sql/starting	8
>>>>>>> cd28b247
user2	localhost	stage/sql/checking permissions	4
user2	localhost	stage/sql/closing tables	11
user2	localhost	stage/sql/init	3
<<<<<<< HEAD
user2	localhost	stage/sql/Opening tables	7
user2	localhost	stage/sql/starting	7
=======
user2	localhost	stage/sql/Opening tables	6
user2	localhost	stage/sql/starting	8
>>>>>>> cd28b247
user3	localhost	stage/sql/checking permissions	4
user3	localhost	stage/sql/closing tables	11
user3	localhost	stage/sql/init	3
<<<<<<< HEAD
user3	localhost	stage/sql/Opening tables	7
user3	localhost	stage/sql/starting	7
=======
user3	localhost	stage/sql/Opening tables	6
user3	localhost	stage/sql/starting	8
>>>>>>> cd28b247
user4	localhost	stage/sql/checking permissions	4
user4	localhost	stage/sql/closing tables	11
user4	localhost	stage/sql/init	3
<<<<<<< HEAD
user4	localhost	stage/sql/Opening tables	7
user4	localhost	stage/sql/starting	7
=======
user4	localhost	stage/sql/Opening tables	6
user4	localhost	stage/sql/starting	8
>>>>>>> cd28b247
execute dump_stages_user;
user	event_name	count_star
user1	stage/sql/checking permissions	4
user1	stage/sql/closing tables	12
user1	stage/sql/init	3
<<<<<<< HEAD
user1	stage/sql/Opening tables	8
user1	stage/sql/starting	7
=======
user1	stage/sql/Opening tables	7
user1	stage/sql/starting	8
>>>>>>> cd28b247
user2	stage/sql/checking permissions	4
user2	stage/sql/closing tables	11
user2	stage/sql/init	3
<<<<<<< HEAD
user2	stage/sql/Opening tables	7
user2	stage/sql/starting	7
=======
user2	stage/sql/Opening tables	6
user2	stage/sql/starting	8
>>>>>>> cd28b247
user3	stage/sql/checking permissions	4
user3	stage/sql/closing tables	11
user3	stage/sql/init	3
<<<<<<< HEAD
user3	stage/sql/Opening tables	7
user3	stage/sql/starting	7
=======
user3	stage/sql/Opening tables	6
user3	stage/sql/starting	8
>>>>>>> cd28b247
user4	stage/sql/checking permissions	4
user4	stage/sql/closing tables	11
user4	stage/sql/init	3
<<<<<<< HEAD
user4	stage/sql/Opening tables	7
user4	stage/sql/starting	7
=======
user4	stage/sql/Opening tables	6
user4	stage/sql/starting	8
>>>>>>> cd28b247
execute dump_stages_host;
host	event_name	count_star
localhost	stage/sql/checking permissions	16
localhost	stage/sql/closing tables	45
localhost	stage/sql/init	12
<<<<<<< HEAD
localhost	stage/sql/Opening tables	29
localhost	stage/sql/starting	28
=======
localhost	stage/sql/Opening tables	25
localhost	stage/sql/starting	32
>>>>>>> cd28b247
execute dump_stages_global;
event_name	count_star
stage/sql/checking permissions	16
stage/sql/closing tables	45
stage/sql/init	12
<<<<<<< HEAD
stage/sql/Opening tables	29
stage/sql/starting	28
=======
stage/sql/Opening tables	25
stage/sql/starting	32
>>>>>>> cd28b247
execute dump_stages_history;
event_name	count(event_name)
stage/sql/checking permissions	16
stage/sql/closing tables	45
stage/sql/init	12
<<<<<<< HEAD
stage/sql/Opening tables	29
stage/sql/starting	28
=======
stage/sql/Opening tables	25
stage/sql/starting	32
>>>>>>> cd28b247
execute dump_statements_account;
user	host	event_name	count_star
user1	localhost	statement/com/Error	0
user1	localhost	statement/com/Quit	1
user1	localhost	statement/sp/freturn	1
user1	localhost	statement/sql/insert	1
user1	localhost	statement/sql/select	3
user2	localhost	statement/com/Error	0
user2	localhost	statement/com/Quit	1
user2	localhost	statement/sp/freturn	1
user2	localhost	statement/sql/insert	1
user2	localhost	statement/sql/select	3
user3	localhost	statement/com/Error	0
user3	localhost	statement/com/Quit	1
user3	localhost	statement/sp/freturn	1
user3	localhost	statement/sql/insert	1
user3	localhost	statement/sql/select	3
user4	localhost	statement/com/Error	0
user4	localhost	statement/com/Quit	1
user4	localhost	statement/sp/freturn	1
user4	localhost	statement/sql/insert	1
user4	localhost	statement/sql/select	3
execute dump_statements_user;
user	event_name	count_star
user1	statement/com/Error	0
user1	statement/com/Quit	1
user1	statement/sp/freturn	1
user1	statement/sql/insert	1
user1	statement/sql/select	3
user2	statement/com/Error	0
user2	statement/com/Quit	1
user2	statement/sp/freturn	1
user2	statement/sql/insert	1
user2	statement/sql/select	3
user3	statement/com/Error	0
user3	statement/com/Quit	1
user3	statement/sp/freturn	1
user3	statement/sql/insert	1
user3	statement/sql/select	3
user4	statement/com/Error	0
user4	statement/com/Quit	1
user4	statement/sp/freturn	1
user4	statement/sql/insert	1
user4	statement/sql/select	3
execute dump_statements_host;
host	event_name	count_star
localhost	statement/com/Error	0
localhost	statement/com/Quit	4
localhost	statement/sp/freturn	4
localhost	statement/sql/insert	4
localhost	statement/sql/select	12
execute dump_statements_global;
event_name	count_star
statement/com/Error	0
statement/com/Quit	4
statement/sp/freturn	4
statement/sql/insert	4
statement/sql/select	12
execute dump_statements_history;
event_name	count(event_name)
statement/com/Quit	4
statement/sp/freturn	4
statement/sql/insert	4
statement/sql/select	12
execute dump_transactions_account;
user	host	event_name	count_star
user1	localhost	transaction	3
user2	localhost	transaction	3
user3	localhost	transaction	3
user4	localhost	transaction	3
execute dump_transactions_user;
user	event_name	count_star
user1	transaction	3
user2	transaction	3
user3	transaction	3
user4	transaction	3
execute dump_transactions_host;
host	event_name	count_star
localhost	transaction	12
execute dump_transactions_global;
event_name	count_star
transaction	12
execute dump_transactions_history;
event_name	count(event_name)
transaction	12
execute dump_accounts;
USER	HOST	CURRENT_CONNECTIONS	TOTAL_CONNECTIONS
root	localhost	1	1
user1	localhost	0	1
user2	localhost	0	1
user3	localhost	0	1
user4	localhost	0	1
execute dump_users;
USER	CURRENT_CONNECTIONS	TOTAL_CONNECTIONS
root	1	1
user1	0	1
user2	0	1
user3	0	1
user4	0	1
execute dump_hosts;
HOST	CURRENT_CONNECTIONS	TOTAL_CONNECTIONS
localhost	1	5
truncate performance_schema.events_waits_summary_by_user_by_event_name;
"================== WAITS_BY_USER truncated =================="
"================== Step 16 =================="
call dump_thread();
username	status
user1	not found
username	status
user2	not found
username	status
user3	not found
username	status
user4	not found
execute dump_waits_account;
user	host	event_name	count_star
user1	localhost	wait/io/file/sql/query_log	0
user1	localhost	wait/synch/rwlock/sql/LOCK_grant	0
user2	localhost	wait/io/file/sql/query_log	0
user2	localhost	wait/synch/rwlock/sql/LOCK_grant	0
user3	localhost	wait/io/file/sql/query_log	0
user3	localhost	wait/synch/rwlock/sql/LOCK_grant	0
user4	localhost	wait/io/file/sql/query_log	0
user4	localhost	wait/synch/rwlock/sql/LOCK_grant	0
execute dump_waits_user;
user	event_name	count_star
user1	wait/io/file/sql/query_log	0
user1	wait/synch/rwlock/sql/LOCK_grant	0
user2	wait/io/file/sql/query_log	0
user2	wait/synch/rwlock/sql/LOCK_grant	0
user3	wait/io/file/sql/query_log	0
user3	wait/synch/rwlock/sql/LOCK_grant	0
user4	wait/io/file/sql/query_log	0
user4	wait/synch/rwlock/sql/LOCK_grant	0
execute dump_waits_host;
host	event_name	count_star
localhost	wait/io/file/sql/query_log	32
localhost	wait/synch/rwlock/sql/LOCK_grant	4
execute dump_waits_global;
event_name	count_star
wait/io/file/sql/query_log	32
wait/synch/rwlock/sql/LOCK_grant	4
execute dump_waits_history;
event_name	count(event_name)
wait/io/file/sql/query_log	32
wait/synch/rwlock/sql/LOCK_grant	4
execute dump_stages_account;
user	host	event_name	count_star
user1	localhost	stage/sql/checking permissions	4
user1	localhost	stage/sql/closing tables	12
user1	localhost	stage/sql/init	3
<<<<<<< HEAD
user1	localhost	stage/sql/Opening tables	8
user1	localhost	stage/sql/starting	7
=======
user1	localhost	stage/sql/Opening tables	7
user1	localhost	stage/sql/starting	8
>>>>>>> cd28b247
user2	localhost	stage/sql/checking permissions	4
user2	localhost	stage/sql/closing tables	11
user2	localhost	stage/sql/init	3
<<<<<<< HEAD
user2	localhost	stage/sql/Opening tables	7
user2	localhost	stage/sql/starting	7
=======
user2	localhost	stage/sql/Opening tables	6
user2	localhost	stage/sql/starting	8
>>>>>>> cd28b247
user3	localhost	stage/sql/checking permissions	4
user3	localhost	stage/sql/closing tables	11
user3	localhost	stage/sql/init	3
<<<<<<< HEAD
user3	localhost	stage/sql/Opening tables	7
user3	localhost	stage/sql/starting	7
=======
user3	localhost	stage/sql/Opening tables	6
user3	localhost	stage/sql/starting	8
>>>>>>> cd28b247
user4	localhost	stage/sql/checking permissions	4
user4	localhost	stage/sql/closing tables	11
user4	localhost	stage/sql/init	3
<<<<<<< HEAD
user4	localhost	stage/sql/Opening tables	7
user4	localhost	stage/sql/starting	7
=======
user4	localhost	stage/sql/Opening tables	6
user4	localhost	stage/sql/starting	8
>>>>>>> cd28b247
execute dump_stages_user;
user	event_name	count_star
user1	stage/sql/checking permissions	4
user1	stage/sql/closing tables	12
user1	stage/sql/init	3
<<<<<<< HEAD
user1	stage/sql/Opening tables	8
user1	stage/sql/starting	7
=======
user1	stage/sql/Opening tables	7
user1	stage/sql/starting	8
>>>>>>> cd28b247
user2	stage/sql/checking permissions	4
user2	stage/sql/closing tables	11
user2	stage/sql/init	3
<<<<<<< HEAD
user2	stage/sql/Opening tables	7
user2	stage/sql/starting	7
=======
user2	stage/sql/Opening tables	6
user2	stage/sql/starting	8
>>>>>>> cd28b247
user3	stage/sql/checking permissions	4
user3	stage/sql/closing tables	11
user3	stage/sql/init	3
<<<<<<< HEAD
user3	stage/sql/Opening tables	7
user3	stage/sql/starting	7
=======
user3	stage/sql/Opening tables	6
user3	stage/sql/starting	8
>>>>>>> cd28b247
user4	stage/sql/checking permissions	4
user4	stage/sql/closing tables	11
user4	stage/sql/init	3
<<<<<<< HEAD
user4	stage/sql/Opening tables	7
user4	stage/sql/starting	7
=======
user4	stage/sql/Opening tables	6
user4	stage/sql/starting	8
>>>>>>> cd28b247
execute dump_stages_host;
host	event_name	count_star
localhost	stage/sql/checking permissions	16
localhost	stage/sql/closing tables	45
localhost	stage/sql/init	12
<<<<<<< HEAD
localhost	stage/sql/Opening tables	29
localhost	stage/sql/starting	28
=======
localhost	stage/sql/Opening tables	25
localhost	stage/sql/starting	32
>>>>>>> cd28b247
execute dump_stages_global;
event_name	count_star
stage/sql/checking permissions	16
stage/sql/closing tables	45
stage/sql/init	12
<<<<<<< HEAD
stage/sql/Opening tables	29
stage/sql/starting	28
=======
stage/sql/Opening tables	25
stage/sql/starting	32
>>>>>>> cd28b247
execute dump_stages_history;
event_name	count(event_name)
stage/sql/checking permissions	16
stage/sql/closing tables	45
stage/sql/init	12
<<<<<<< HEAD
stage/sql/Opening tables	29
stage/sql/starting	28
=======
stage/sql/Opening tables	25
stage/sql/starting	32
>>>>>>> cd28b247
execute dump_statements_account;
user	host	event_name	count_star
user1	localhost	statement/com/Error	0
user1	localhost	statement/com/Quit	1
user1	localhost	statement/sp/freturn	1
user1	localhost	statement/sql/insert	1
user1	localhost	statement/sql/select	3
user2	localhost	statement/com/Error	0
user2	localhost	statement/com/Quit	1
user2	localhost	statement/sp/freturn	1
user2	localhost	statement/sql/insert	1
user2	localhost	statement/sql/select	3
user3	localhost	statement/com/Error	0
user3	localhost	statement/com/Quit	1
user3	localhost	statement/sp/freturn	1
user3	localhost	statement/sql/insert	1
user3	localhost	statement/sql/select	3
user4	localhost	statement/com/Error	0
user4	localhost	statement/com/Quit	1
user4	localhost	statement/sp/freturn	1
user4	localhost	statement/sql/insert	1
user4	localhost	statement/sql/select	3
execute dump_statements_user;
user	event_name	count_star
user1	statement/com/Error	0
user1	statement/com/Quit	1
user1	statement/sp/freturn	1
user1	statement/sql/insert	1
user1	statement/sql/select	3
user2	statement/com/Error	0
user2	statement/com/Quit	1
user2	statement/sp/freturn	1
user2	statement/sql/insert	1
user2	statement/sql/select	3
user3	statement/com/Error	0
user3	statement/com/Quit	1
user3	statement/sp/freturn	1
user3	statement/sql/insert	1
user3	statement/sql/select	3
user4	statement/com/Error	0
user4	statement/com/Quit	1
user4	statement/sp/freturn	1
user4	statement/sql/insert	1
user4	statement/sql/select	3
execute dump_statements_host;
host	event_name	count_star
localhost	statement/com/Error	0
localhost	statement/com/Quit	4
localhost	statement/sp/freturn	4
localhost	statement/sql/insert	4
localhost	statement/sql/select	12
execute dump_statements_global;
event_name	count_star
statement/com/Error	0
statement/com/Quit	4
statement/sp/freturn	4
statement/sql/insert	4
statement/sql/select	12
execute dump_statements_history;
event_name	count(event_name)
statement/com/Quit	4
statement/sp/freturn	4
statement/sql/insert	4
statement/sql/select	12
execute dump_transactions_account;
user	host	event_name	count_star
user1	localhost	transaction	3
user2	localhost	transaction	3
user3	localhost	transaction	3
user4	localhost	transaction	3
execute dump_transactions_user;
user	event_name	count_star
user1	transaction	3
user2	transaction	3
user3	transaction	3
user4	transaction	3
execute dump_transactions_host;
host	event_name	count_star
localhost	transaction	12
execute dump_transactions_global;
event_name	count_star
transaction	12
execute dump_transactions_history;
event_name	count(event_name)
transaction	12
execute dump_accounts;
USER	HOST	CURRENT_CONNECTIONS	TOTAL_CONNECTIONS
root	localhost	1	1
user1	localhost	0	1
user2	localhost	0	1
user3	localhost	0	1
user4	localhost	0	1
execute dump_users;
USER	CURRENT_CONNECTIONS	TOTAL_CONNECTIONS
root	1	1
user1	0	1
user2	0	1
user3	0	1
user4	0	1
execute dump_hosts;
HOST	CURRENT_CONNECTIONS	TOTAL_CONNECTIONS
localhost	1	5
truncate performance_schema.events_waits_summary_by_host_by_event_name;
"================== WAITS_BY_HOST truncated =================="
"================== Step 17 =================="
call dump_thread();
username	status
user1	not found
username	status
user2	not found
username	status
user3	not found
username	status
user4	not found
execute dump_waits_account;
user	host	event_name	count_star
user1	localhost	wait/io/file/sql/query_log	0
user1	localhost	wait/synch/rwlock/sql/LOCK_grant	0
user2	localhost	wait/io/file/sql/query_log	0
user2	localhost	wait/synch/rwlock/sql/LOCK_grant	0
user3	localhost	wait/io/file/sql/query_log	0
user3	localhost	wait/synch/rwlock/sql/LOCK_grant	0
user4	localhost	wait/io/file/sql/query_log	0
user4	localhost	wait/synch/rwlock/sql/LOCK_grant	0
execute dump_waits_user;
user	event_name	count_star
user1	wait/io/file/sql/query_log	0
user1	wait/synch/rwlock/sql/LOCK_grant	0
user2	wait/io/file/sql/query_log	0
user2	wait/synch/rwlock/sql/LOCK_grant	0
user3	wait/io/file/sql/query_log	0
user3	wait/synch/rwlock/sql/LOCK_grant	0
user4	wait/io/file/sql/query_log	0
user4	wait/synch/rwlock/sql/LOCK_grant	0
execute dump_waits_host;
host	event_name	count_star
localhost	wait/io/file/sql/query_log	0
localhost	wait/synch/rwlock/sql/LOCK_grant	0
execute dump_waits_global;
event_name	count_star
wait/io/file/sql/query_log	32
wait/synch/rwlock/sql/LOCK_grant	4
execute dump_waits_history;
event_name	count(event_name)
wait/io/file/sql/query_log	32
wait/synch/rwlock/sql/LOCK_grant	4
execute dump_stages_account;
user	host	event_name	count_star
user1	localhost	stage/sql/checking permissions	4
user1	localhost	stage/sql/closing tables	12
user1	localhost	stage/sql/init	3
<<<<<<< HEAD
user1	localhost	stage/sql/Opening tables	8
user1	localhost	stage/sql/starting	7
=======
user1	localhost	stage/sql/Opening tables	7
user1	localhost	stage/sql/starting	8
>>>>>>> cd28b247
user2	localhost	stage/sql/checking permissions	4
user2	localhost	stage/sql/closing tables	11
user2	localhost	stage/sql/init	3
<<<<<<< HEAD
user2	localhost	stage/sql/Opening tables	7
user2	localhost	stage/sql/starting	7
=======
user2	localhost	stage/sql/Opening tables	6
user2	localhost	stage/sql/starting	8
>>>>>>> cd28b247
user3	localhost	stage/sql/checking permissions	4
user3	localhost	stage/sql/closing tables	11
user3	localhost	stage/sql/init	3
<<<<<<< HEAD
user3	localhost	stage/sql/Opening tables	7
user3	localhost	stage/sql/starting	7
=======
user3	localhost	stage/sql/Opening tables	6
user3	localhost	stage/sql/starting	8
>>>>>>> cd28b247
user4	localhost	stage/sql/checking permissions	4
user4	localhost	stage/sql/closing tables	11
user4	localhost	stage/sql/init	3
<<<<<<< HEAD
user4	localhost	stage/sql/Opening tables	7
user4	localhost	stage/sql/starting	7
=======
user4	localhost	stage/sql/Opening tables	6
user4	localhost	stage/sql/starting	8
>>>>>>> cd28b247
execute dump_stages_user;
user	event_name	count_star
user1	stage/sql/checking permissions	4
user1	stage/sql/closing tables	12
user1	stage/sql/init	3
<<<<<<< HEAD
user1	stage/sql/Opening tables	8
user1	stage/sql/starting	7
=======
user1	stage/sql/Opening tables	7
user1	stage/sql/starting	8
>>>>>>> cd28b247
user2	stage/sql/checking permissions	4
user2	stage/sql/closing tables	11
user2	stage/sql/init	3
<<<<<<< HEAD
user2	stage/sql/Opening tables	7
user2	stage/sql/starting	7
=======
user2	stage/sql/Opening tables	6
user2	stage/sql/starting	8
>>>>>>> cd28b247
user3	stage/sql/checking permissions	4
user3	stage/sql/closing tables	11
user3	stage/sql/init	3
<<<<<<< HEAD
user3	stage/sql/Opening tables	7
user3	stage/sql/starting	7
=======
user3	stage/sql/Opening tables	6
user3	stage/sql/starting	8
>>>>>>> cd28b247
user4	stage/sql/checking permissions	4
user4	stage/sql/closing tables	11
user4	stage/sql/init	3
<<<<<<< HEAD
user4	stage/sql/Opening tables	7
user4	stage/sql/starting	7
=======
user4	stage/sql/Opening tables	6
user4	stage/sql/starting	8
>>>>>>> cd28b247
execute dump_stages_host;
host	event_name	count_star
localhost	stage/sql/checking permissions	16
localhost	stage/sql/closing tables	45
localhost	stage/sql/init	12
<<<<<<< HEAD
localhost	stage/sql/Opening tables	29
localhost	stage/sql/starting	28
=======
localhost	stage/sql/Opening tables	25
localhost	stage/sql/starting	32
>>>>>>> cd28b247
execute dump_stages_global;
event_name	count_star
stage/sql/checking permissions	16
stage/sql/closing tables	45
stage/sql/init	12
<<<<<<< HEAD
stage/sql/Opening tables	29
stage/sql/starting	28
=======
stage/sql/Opening tables	25
stage/sql/starting	32
>>>>>>> cd28b247
execute dump_stages_history;
event_name	count(event_name)
stage/sql/checking permissions	16
stage/sql/closing tables	45
stage/sql/init	12
<<<<<<< HEAD
stage/sql/Opening tables	29
stage/sql/starting	28
=======
stage/sql/Opening tables	25
stage/sql/starting	32
>>>>>>> cd28b247
execute dump_statements_account;
user	host	event_name	count_star
user1	localhost	statement/com/Error	0
user1	localhost	statement/com/Quit	1
user1	localhost	statement/sp/freturn	1
user1	localhost	statement/sql/insert	1
user1	localhost	statement/sql/select	3
user2	localhost	statement/com/Error	0
user2	localhost	statement/com/Quit	1
user2	localhost	statement/sp/freturn	1
user2	localhost	statement/sql/insert	1
user2	localhost	statement/sql/select	3
user3	localhost	statement/com/Error	0
user3	localhost	statement/com/Quit	1
user3	localhost	statement/sp/freturn	1
user3	localhost	statement/sql/insert	1
user3	localhost	statement/sql/select	3
user4	localhost	statement/com/Error	0
user4	localhost	statement/com/Quit	1
user4	localhost	statement/sp/freturn	1
user4	localhost	statement/sql/insert	1
user4	localhost	statement/sql/select	3
execute dump_statements_user;
user	event_name	count_star
user1	statement/com/Error	0
user1	statement/com/Quit	1
user1	statement/sp/freturn	1
user1	statement/sql/insert	1
user1	statement/sql/select	3
user2	statement/com/Error	0
user2	statement/com/Quit	1
user2	statement/sp/freturn	1
user2	statement/sql/insert	1
user2	statement/sql/select	3
user3	statement/com/Error	0
user3	statement/com/Quit	1
user3	statement/sp/freturn	1
user3	statement/sql/insert	1
user3	statement/sql/select	3
user4	statement/com/Error	0
user4	statement/com/Quit	1
user4	statement/sp/freturn	1
user4	statement/sql/insert	1
user4	statement/sql/select	3
execute dump_statements_host;
host	event_name	count_star
localhost	statement/com/Error	0
localhost	statement/com/Quit	4
localhost	statement/sp/freturn	4
localhost	statement/sql/insert	4
localhost	statement/sql/select	12
execute dump_statements_global;
event_name	count_star
statement/com/Error	0
statement/com/Quit	4
statement/sp/freturn	4
statement/sql/insert	4
statement/sql/select	12
execute dump_statements_history;
event_name	count(event_name)
statement/com/Quit	4
statement/sp/freturn	4
statement/sql/insert	4
statement/sql/select	12
execute dump_transactions_account;
user	host	event_name	count_star
user1	localhost	transaction	3
user2	localhost	transaction	3
user3	localhost	transaction	3
user4	localhost	transaction	3
execute dump_transactions_user;
user	event_name	count_star
user1	transaction	3
user2	transaction	3
user3	transaction	3
user4	transaction	3
execute dump_transactions_host;
host	event_name	count_star
localhost	transaction	12
execute dump_transactions_global;
event_name	count_star
transaction	12
execute dump_transactions_history;
event_name	count(event_name)
transaction	12
execute dump_accounts;
USER	HOST	CURRENT_CONNECTIONS	TOTAL_CONNECTIONS
root	localhost	1	1
user1	localhost	0	1
user2	localhost	0	1
user3	localhost	0	1
user4	localhost	0	1
execute dump_users;
USER	CURRENT_CONNECTIONS	TOTAL_CONNECTIONS
root	1	1
user1	0	1
user2	0	1
user3	0	1
user4	0	1
execute dump_hosts;
HOST	CURRENT_CONNECTIONS	TOTAL_CONNECTIONS
localhost	1	5
truncate performance_schema.events_waits_summary_global_by_event_name;
"================== WAITS_GLOBAL truncated =================="
"================== Step 18 =================="
call dump_thread();
username	status
user1	not found
username	status
user2	not found
username	status
user3	not found
username	status
user4	not found
execute dump_waits_account;
user	host	event_name	count_star
user1	localhost	wait/io/file/sql/query_log	0
user1	localhost	wait/synch/rwlock/sql/LOCK_grant	0
user2	localhost	wait/io/file/sql/query_log	0
user2	localhost	wait/synch/rwlock/sql/LOCK_grant	0
user3	localhost	wait/io/file/sql/query_log	0
user3	localhost	wait/synch/rwlock/sql/LOCK_grant	0
user4	localhost	wait/io/file/sql/query_log	0
user4	localhost	wait/synch/rwlock/sql/LOCK_grant	0
execute dump_waits_user;
user	event_name	count_star
user1	wait/io/file/sql/query_log	0
user1	wait/synch/rwlock/sql/LOCK_grant	0
user2	wait/io/file/sql/query_log	0
user2	wait/synch/rwlock/sql/LOCK_grant	0
user3	wait/io/file/sql/query_log	0
user3	wait/synch/rwlock/sql/LOCK_grant	0
user4	wait/io/file/sql/query_log	0
user4	wait/synch/rwlock/sql/LOCK_grant	0
execute dump_waits_host;
host	event_name	count_star
localhost	wait/io/file/sql/query_log	0
localhost	wait/synch/rwlock/sql/LOCK_grant	0
execute dump_waits_global;
event_name	count_star
wait/io/file/sql/query_log	0
wait/synch/rwlock/sql/LOCK_grant	0
execute dump_waits_history;
event_name	count(event_name)
wait/io/file/sql/query_log	32
wait/synch/rwlock/sql/LOCK_grant	4
execute dump_stages_account;
user	host	event_name	count_star
user1	localhost	stage/sql/checking permissions	4
user1	localhost	stage/sql/closing tables	12
user1	localhost	stage/sql/init	3
<<<<<<< HEAD
user1	localhost	stage/sql/Opening tables	8
user1	localhost	stage/sql/starting	7
=======
user1	localhost	stage/sql/Opening tables	7
user1	localhost	stage/sql/starting	8
>>>>>>> cd28b247
user2	localhost	stage/sql/checking permissions	4
user2	localhost	stage/sql/closing tables	11
user2	localhost	stage/sql/init	3
<<<<<<< HEAD
user2	localhost	stage/sql/Opening tables	7
user2	localhost	stage/sql/starting	7
=======
user2	localhost	stage/sql/Opening tables	6
user2	localhost	stage/sql/starting	8
>>>>>>> cd28b247
user3	localhost	stage/sql/checking permissions	4
user3	localhost	stage/sql/closing tables	11
user3	localhost	stage/sql/init	3
<<<<<<< HEAD
user3	localhost	stage/sql/Opening tables	7
user3	localhost	stage/sql/starting	7
=======
user3	localhost	stage/sql/Opening tables	6
user3	localhost	stage/sql/starting	8
>>>>>>> cd28b247
user4	localhost	stage/sql/checking permissions	4
user4	localhost	stage/sql/closing tables	11
user4	localhost	stage/sql/init	3
<<<<<<< HEAD
user4	localhost	stage/sql/Opening tables	7
user4	localhost	stage/sql/starting	7
=======
user4	localhost	stage/sql/Opening tables	6
user4	localhost	stage/sql/starting	8
>>>>>>> cd28b247
execute dump_stages_user;
user	event_name	count_star
user1	stage/sql/checking permissions	4
user1	stage/sql/closing tables	12
user1	stage/sql/init	3
<<<<<<< HEAD
user1	stage/sql/Opening tables	8
user1	stage/sql/starting	7
=======
user1	stage/sql/Opening tables	7
user1	stage/sql/starting	8
>>>>>>> cd28b247
user2	stage/sql/checking permissions	4
user2	stage/sql/closing tables	11
user2	stage/sql/init	3
<<<<<<< HEAD
user2	stage/sql/Opening tables	7
user2	stage/sql/starting	7
=======
user2	stage/sql/Opening tables	6
user2	stage/sql/starting	8
>>>>>>> cd28b247
user3	stage/sql/checking permissions	4
user3	stage/sql/closing tables	11
user3	stage/sql/init	3
<<<<<<< HEAD
user3	stage/sql/Opening tables	7
user3	stage/sql/starting	7
=======
user3	stage/sql/Opening tables	6
user3	stage/sql/starting	8
>>>>>>> cd28b247
user4	stage/sql/checking permissions	4
user4	stage/sql/closing tables	11
user4	stage/sql/init	3
<<<<<<< HEAD
user4	stage/sql/Opening tables	7
user4	stage/sql/starting	7
=======
user4	stage/sql/Opening tables	6
user4	stage/sql/starting	8
>>>>>>> cd28b247
execute dump_stages_host;
host	event_name	count_star
localhost	stage/sql/checking permissions	16
localhost	stage/sql/closing tables	45
localhost	stage/sql/init	12
<<<<<<< HEAD
localhost	stage/sql/Opening tables	29
localhost	stage/sql/starting	28
=======
localhost	stage/sql/Opening tables	25
localhost	stage/sql/starting	32
>>>>>>> cd28b247
execute dump_stages_global;
event_name	count_star
stage/sql/checking permissions	16
stage/sql/closing tables	45
stage/sql/init	12
<<<<<<< HEAD
stage/sql/Opening tables	29
stage/sql/starting	28
=======
stage/sql/Opening tables	25
stage/sql/starting	32
>>>>>>> cd28b247
execute dump_stages_history;
event_name	count(event_name)
stage/sql/checking permissions	16
stage/sql/closing tables	45
stage/sql/init	12
<<<<<<< HEAD
stage/sql/Opening tables	29
stage/sql/starting	28
=======
stage/sql/Opening tables	25
stage/sql/starting	32
>>>>>>> cd28b247
execute dump_statements_account;
user	host	event_name	count_star
user1	localhost	statement/com/Error	0
user1	localhost	statement/com/Quit	1
user1	localhost	statement/sp/freturn	1
user1	localhost	statement/sql/insert	1
user1	localhost	statement/sql/select	3
user2	localhost	statement/com/Error	0
user2	localhost	statement/com/Quit	1
user2	localhost	statement/sp/freturn	1
user2	localhost	statement/sql/insert	1
user2	localhost	statement/sql/select	3
user3	localhost	statement/com/Error	0
user3	localhost	statement/com/Quit	1
user3	localhost	statement/sp/freturn	1
user3	localhost	statement/sql/insert	1
user3	localhost	statement/sql/select	3
user4	localhost	statement/com/Error	0
user4	localhost	statement/com/Quit	1
user4	localhost	statement/sp/freturn	1
user4	localhost	statement/sql/insert	1
user4	localhost	statement/sql/select	3
execute dump_statements_user;
user	event_name	count_star
user1	statement/com/Error	0
user1	statement/com/Quit	1
user1	statement/sp/freturn	1
user1	statement/sql/insert	1
user1	statement/sql/select	3
user2	statement/com/Error	0
user2	statement/com/Quit	1
user2	statement/sp/freturn	1
user2	statement/sql/insert	1
user2	statement/sql/select	3
user3	statement/com/Error	0
user3	statement/com/Quit	1
user3	statement/sp/freturn	1
user3	statement/sql/insert	1
user3	statement/sql/select	3
user4	statement/com/Error	0
user4	statement/com/Quit	1
user4	statement/sp/freturn	1
user4	statement/sql/insert	1
user4	statement/sql/select	3
execute dump_statements_host;
host	event_name	count_star
localhost	statement/com/Error	0
localhost	statement/com/Quit	4
localhost	statement/sp/freturn	4
localhost	statement/sql/insert	4
localhost	statement/sql/select	12
execute dump_statements_global;
event_name	count_star
statement/com/Error	0
statement/com/Quit	4
statement/sp/freturn	4
statement/sql/insert	4
statement/sql/select	12
execute dump_statements_history;
event_name	count(event_name)
statement/com/Quit	4
statement/sp/freturn	4
statement/sql/insert	4
statement/sql/select	12
execute dump_transactions_account;
user	host	event_name	count_star
user1	localhost	transaction	3
user2	localhost	transaction	3
user3	localhost	transaction	3
user4	localhost	transaction	3
execute dump_transactions_user;
user	event_name	count_star
user1	transaction	3
user2	transaction	3
user3	transaction	3
user4	transaction	3
execute dump_transactions_host;
host	event_name	count_star
localhost	transaction	12
execute dump_transactions_global;
event_name	count_star
transaction	12
execute dump_transactions_history;
event_name	count(event_name)
transaction	12
execute dump_accounts;
USER	HOST	CURRENT_CONNECTIONS	TOTAL_CONNECTIONS
root	localhost	1	1
user1	localhost	0	1
user2	localhost	0	1
user3	localhost	0	1
user4	localhost	0	1
execute dump_users;
USER	CURRENT_CONNECTIONS	TOTAL_CONNECTIONS
root	1	1
user1	0	1
user2	0	1
user3	0	1
user4	0	1
execute dump_hosts;
HOST	CURRENT_CONNECTIONS	TOTAL_CONNECTIONS
localhost	1	5
truncate performance_schema.events_stages_summary_by_thread_by_event_name;
"================== STAGES_BY_THREAD truncated =================="
"================== Step 19 =================="
call dump_thread();
username	status
user1	not found
username	status
user2	not found
username	status
user3	not found
username	status
user4	not found
execute dump_waits_account;
user	host	event_name	count_star
user1	localhost	wait/io/file/sql/query_log	0
user1	localhost	wait/synch/rwlock/sql/LOCK_grant	0
user2	localhost	wait/io/file/sql/query_log	0
user2	localhost	wait/synch/rwlock/sql/LOCK_grant	0
user3	localhost	wait/io/file/sql/query_log	0
user3	localhost	wait/synch/rwlock/sql/LOCK_grant	0
user4	localhost	wait/io/file/sql/query_log	0
user4	localhost	wait/synch/rwlock/sql/LOCK_grant	0
execute dump_waits_user;
user	event_name	count_star
user1	wait/io/file/sql/query_log	0
user1	wait/synch/rwlock/sql/LOCK_grant	0
user2	wait/io/file/sql/query_log	0
user2	wait/synch/rwlock/sql/LOCK_grant	0
user3	wait/io/file/sql/query_log	0
user3	wait/synch/rwlock/sql/LOCK_grant	0
user4	wait/io/file/sql/query_log	0
user4	wait/synch/rwlock/sql/LOCK_grant	0
execute dump_waits_host;
host	event_name	count_star
localhost	wait/io/file/sql/query_log	0
localhost	wait/synch/rwlock/sql/LOCK_grant	0
execute dump_waits_global;
event_name	count_star
wait/io/file/sql/query_log	0
wait/synch/rwlock/sql/LOCK_grant	0
execute dump_waits_history;
event_name	count(event_name)
wait/io/file/sql/query_log	32
wait/synch/rwlock/sql/LOCK_grant	4
execute dump_stages_account;
user	host	event_name	count_star
user1	localhost	stage/sql/checking permissions	4
user1	localhost	stage/sql/closing tables	12
user1	localhost	stage/sql/init	3
<<<<<<< HEAD
user1	localhost	stage/sql/Opening tables	8
user1	localhost	stage/sql/starting	7
=======
user1	localhost	stage/sql/Opening tables	7
user1	localhost	stage/sql/starting	8
>>>>>>> cd28b247
user2	localhost	stage/sql/checking permissions	4
user2	localhost	stage/sql/closing tables	11
user2	localhost	stage/sql/init	3
<<<<<<< HEAD
user2	localhost	stage/sql/Opening tables	7
user2	localhost	stage/sql/starting	7
=======
user2	localhost	stage/sql/Opening tables	6
user2	localhost	stage/sql/starting	8
>>>>>>> cd28b247
user3	localhost	stage/sql/checking permissions	4
user3	localhost	stage/sql/closing tables	11
user3	localhost	stage/sql/init	3
<<<<<<< HEAD
user3	localhost	stage/sql/Opening tables	7
user3	localhost	stage/sql/starting	7
=======
user3	localhost	stage/sql/Opening tables	6
user3	localhost	stage/sql/starting	8
>>>>>>> cd28b247
user4	localhost	stage/sql/checking permissions	4
user4	localhost	stage/sql/closing tables	11
user4	localhost	stage/sql/init	3
<<<<<<< HEAD
user4	localhost	stage/sql/Opening tables	7
user4	localhost	stage/sql/starting	7
=======
user4	localhost	stage/sql/Opening tables	6
user4	localhost	stage/sql/starting	8
>>>>>>> cd28b247
execute dump_stages_user;
user	event_name	count_star
user1	stage/sql/checking permissions	4
user1	stage/sql/closing tables	12
user1	stage/sql/init	3
<<<<<<< HEAD
user1	stage/sql/Opening tables	8
user1	stage/sql/starting	7
=======
user1	stage/sql/Opening tables	7
user1	stage/sql/starting	8
>>>>>>> cd28b247
user2	stage/sql/checking permissions	4
user2	stage/sql/closing tables	11
user2	stage/sql/init	3
<<<<<<< HEAD
user2	stage/sql/Opening tables	7
user2	stage/sql/starting	7
=======
user2	stage/sql/Opening tables	6
user2	stage/sql/starting	8
>>>>>>> cd28b247
user3	stage/sql/checking permissions	4
user3	stage/sql/closing tables	11
user3	stage/sql/init	3
<<<<<<< HEAD
user3	stage/sql/Opening tables	7
user3	stage/sql/starting	7
=======
user3	stage/sql/Opening tables	6
user3	stage/sql/starting	8
>>>>>>> cd28b247
user4	stage/sql/checking permissions	4
user4	stage/sql/closing tables	11
user4	stage/sql/init	3
<<<<<<< HEAD
user4	stage/sql/Opening tables	7
user4	stage/sql/starting	7
=======
user4	stage/sql/Opening tables	6
user4	stage/sql/starting	8
>>>>>>> cd28b247
execute dump_stages_host;
host	event_name	count_star
localhost	stage/sql/checking permissions	16
localhost	stage/sql/closing tables	45
localhost	stage/sql/init	12
<<<<<<< HEAD
localhost	stage/sql/Opening tables	29
localhost	stage/sql/starting	28
=======
localhost	stage/sql/Opening tables	25
localhost	stage/sql/starting	32
>>>>>>> cd28b247
execute dump_stages_global;
event_name	count_star
stage/sql/checking permissions	16
stage/sql/closing tables	45
stage/sql/init	12
<<<<<<< HEAD
stage/sql/Opening tables	29
stage/sql/starting	28
=======
stage/sql/Opening tables	25
stage/sql/starting	32
>>>>>>> cd28b247
execute dump_stages_history;
event_name	count(event_name)
stage/sql/checking permissions	16
stage/sql/closing tables	45
stage/sql/init	12
<<<<<<< HEAD
stage/sql/Opening tables	29
stage/sql/starting	28
=======
stage/sql/Opening tables	25
stage/sql/starting	32
>>>>>>> cd28b247
execute dump_statements_account;
user	host	event_name	count_star
user1	localhost	statement/com/Error	0
user1	localhost	statement/com/Quit	1
user1	localhost	statement/sp/freturn	1
user1	localhost	statement/sql/insert	1
user1	localhost	statement/sql/select	3
user2	localhost	statement/com/Error	0
user2	localhost	statement/com/Quit	1
user2	localhost	statement/sp/freturn	1
user2	localhost	statement/sql/insert	1
user2	localhost	statement/sql/select	3
user3	localhost	statement/com/Error	0
user3	localhost	statement/com/Quit	1
user3	localhost	statement/sp/freturn	1
user3	localhost	statement/sql/insert	1
user3	localhost	statement/sql/select	3
user4	localhost	statement/com/Error	0
user4	localhost	statement/com/Quit	1
user4	localhost	statement/sp/freturn	1
user4	localhost	statement/sql/insert	1
user4	localhost	statement/sql/select	3
execute dump_statements_user;
user	event_name	count_star
user1	statement/com/Error	0
user1	statement/com/Quit	1
user1	statement/sp/freturn	1
user1	statement/sql/insert	1
user1	statement/sql/select	3
user2	statement/com/Error	0
user2	statement/com/Quit	1
user2	statement/sp/freturn	1
user2	statement/sql/insert	1
user2	statement/sql/select	3
user3	statement/com/Error	0
user3	statement/com/Quit	1
user3	statement/sp/freturn	1
user3	statement/sql/insert	1
user3	statement/sql/select	3
user4	statement/com/Error	0
user4	statement/com/Quit	1
user4	statement/sp/freturn	1
user4	statement/sql/insert	1
user4	statement/sql/select	3
execute dump_statements_host;
host	event_name	count_star
localhost	statement/com/Error	0
localhost	statement/com/Quit	4
localhost	statement/sp/freturn	4
localhost	statement/sql/insert	4
localhost	statement/sql/select	12
execute dump_statements_global;
event_name	count_star
statement/com/Error	0
statement/com/Quit	4
statement/sp/freturn	4
statement/sql/insert	4
statement/sql/select	12
execute dump_statements_history;
event_name	count(event_name)
statement/com/Quit	4
statement/sp/freturn	4
statement/sql/insert	4
statement/sql/select	12
execute dump_transactions_account;
user	host	event_name	count_star
user1	localhost	transaction	3
user2	localhost	transaction	3
user3	localhost	transaction	3
user4	localhost	transaction	3
execute dump_transactions_user;
user	event_name	count_star
user1	transaction	3
user2	transaction	3
user3	transaction	3
user4	transaction	3
execute dump_transactions_host;
host	event_name	count_star
localhost	transaction	12
execute dump_transactions_global;
event_name	count_star
transaction	12
execute dump_transactions_history;
event_name	count(event_name)
transaction	12
execute dump_accounts;
USER	HOST	CURRENT_CONNECTIONS	TOTAL_CONNECTIONS
root	localhost	1	1
user1	localhost	0	1
user2	localhost	0	1
user3	localhost	0	1
user4	localhost	0	1
execute dump_users;
USER	CURRENT_CONNECTIONS	TOTAL_CONNECTIONS
root	1	1
user1	0	1
user2	0	1
user3	0	1
user4	0	1
execute dump_hosts;
HOST	CURRENT_CONNECTIONS	TOTAL_CONNECTIONS
localhost	1	5
truncate performance_schema.events_stages_summary_by_account_by_event_name;
"================== STAGES_BY_ACCOUNT truncated =================="
"================== Step 20 =================="
call dump_thread();
username	status
user1	not found
username	status
user2	not found
username	status
user3	not found
username	status
user4	not found
execute dump_waits_account;
user	host	event_name	count_star
user1	localhost	wait/io/file/sql/query_log	0
user1	localhost	wait/synch/rwlock/sql/LOCK_grant	0
user2	localhost	wait/io/file/sql/query_log	0
user2	localhost	wait/synch/rwlock/sql/LOCK_grant	0
user3	localhost	wait/io/file/sql/query_log	0
user3	localhost	wait/synch/rwlock/sql/LOCK_grant	0
user4	localhost	wait/io/file/sql/query_log	0
user4	localhost	wait/synch/rwlock/sql/LOCK_grant	0
execute dump_waits_user;
user	event_name	count_star
user1	wait/io/file/sql/query_log	0
user1	wait/synch/rwlock/sql/LOCK_grant	0
user2	wait/io/file/sql/query_log	0
user2	wait/synch/rwlock/sql/LOCK_grant	0
user3	wait/io/file/sql/query_log	0
user3	wait/synch/rwlock/sql/LOCK_grant	0
user4	wait/io/file/sql/query_log	0
user4	wait/synch/rwlock/sql/LOCK_grant	0
execute dump_waits_host;
host	event_name	count_star
localhost	wait/io/file/sql/query_log	0
localhost	wait/synch/rwlock/sql/LOCK_grant	0
execute dump_waits_global;
event_name	count_star
wait/io/file/sql/query_log	0
wait/synch/rwlock/sql/LOCK_grant	0
execute dump_waits_history;
event_name	count(event_name)
wait/io/file/sql/query_log	32
wait/synch/rwlock/sql/LOCK_grant	4
execute dump_stages_account;
user	host	event_name	count_star
user1	localhost	stage/sql/checking permissions	0
user1	localhost	stage/sql/closing tables	0
user1	localhost	stage/sql/init	0
user1	localhost	stage/sql/Opening tables	0
user1	localhost	stage/sql/starting	0
user2	localhost	stage/sql/checking permissions	0
user2	localhost	stage/sql/closing tables	0
user2	localhost	stage/sql/init	0
user2	localhost	stage/sql/Opening tables	0
user2	localhost	stage/sql/starting	0
user3	localhost	stage/sql/checking permissions	0
user3	localhost	stage/sql/closing tables	0
user3	localhost	stage/sql/init	0
user3	localhost	stage/sql/Opening tables	0
user3	localhost	stage/sql/starting	0
user4	localhost	stage/sql/checking permissions	0
user4	localhost	stage/sql/closing tables	0
user4	localhost	stage/sql/init	0
user4	localhost	stage/sql/Opening tables	0
user4	localhost	stage/sql/starting	0
execute dump_stages_user;
user	event_name	count_star
user1	stage/sql/checking permissions	4
user1	stage/sql/closing tables	12
user1	stage/sql/init	3
<<<<<<< HEAD
user1	stage/sql/Opening tables	8
user1	stage/sql/starting	7
=======
user1	stage/sql/Opening tables	7
user1	stage/sql/starting	8
>>>>>>> cd28b247
user2	stage/sql/checking permissions	4
user2	stage/sql/closing tables	11
user2	stage/sql/init	3
<<<<<<< HEAD
user2	stage/sql/Opening tables	7
user2	stage/sql/starting	7
=======
user2	stage/sql/Opening tables	6
user2	stage/sql/starting	8
>>>>>>> cd28b247
user3	stage/sql/checking permissions	4
user3	stage/sql/closing tables	11
user3	stage/sql/init	3
<<<<<<< HEAD
user3	stage/sql/Opening tables	7
user3	stage/sql/starting	7
=======
user3	stage/sql/Opening tables	6
user3	stage/sql/starting	8
>>>>>>> cd28b247
user4	stage/sql/checking permissions	4
user4	stage/sql/closing tables	11
user4	stage/sql/init	3
<<<<<<< HEAD
user4	stage/sql/Opening tables	7
user4	stage/sql/starting	7
=======
user4	stage/sql/Opening tables	6
user4	stage/sql/starting	8
>>>>>>> cd28b247
execute dump_stages_host;
host	event_name	count_star
localhost	stage/sql/checking permissions	16
localhost	stage/sql/closing tables	45
localhost	stage/sql/init	12
<<<<<<< HEAD
localhost	stage/sql/Opening tables	29
localhost	stage/sql/starting	28
=======
localhost	stage/sql/Opening tables	25
localhost	stage/sql/starting	32
>>>>>>> cd28b247
execute dump_stages_global;
event_name	count_star
stage/sql/checking permissions	16
stage/sql/closing tables	45
stage/sql/init	12
<<<<<<< HEAD
stage/sql/Opening tables	29
stage/sql/starting	28
=======
stage/sql/Opening tables	25
stage/sql/starting	32
>>>>>>> cd28b247
execute dump_stages_history;
event_name	count(event_name)
stage/sql/checking permissions	16
stage/sql/closing tables	45
stage/sql/init	12
<<<<<<< HEAD
stage/sql/Opening tables	29
stage/sql/starting	28
=======
stage/sql/Opening tables	25
stage/sql/starting	32
>>>>>>> cd28b247
execute dump_statements_account;
user	host	event_name	count_star
user1	localhost	statement/com/Error	0
user1	localhost	statement/com/Quit	1
user1	localhost	statement/sp/freturn	1
user1	localhost	statement/sql/insert	1
user1	localhost	statement/sql/select	3
user2	localhost	statement/com/Error	0
user2	localhost	statement/com/Quit	1
user2	localhost	statement/sp/freturn	1
user2	localhost	statement/sql/insert	1
user2	localhost	statement/sql/select	3
user3	localhost	statement/com/Error	0
user3	localhost	statement/com/Quit	1
user3	localhost	statement/sp/freturn	1
user3	localhost	statement/sql/insert	1
user3	localhost	statement/sql/select	3
user4	localhost	statement/com/Error	0
user4	localhost	statement/com/Quit	1
user4	localhost	statement/sp/freturn	1
user4	localhost	statement/sql/insert	1
user4	localhost	statement/sql/select	3
execute dump_statements_user;
user	event_name	count_star
user1	statement/com/Error	0
user1	statement/com/Quit	1
user1	statement/sp/freturn	1
user1	statement/sql/insert	1
user1	statement/sql/select	3
user2	statement/com/Error	0
user2	statement/com/Quit	1
user2	statement/sp/freturn	1
user2	statement/sql/insert	1
user2	statement/sql/select	3
user3	statement/com/Error	0
user3	statement/com/Quit	1
user3	statement/sp/freturn	1
user3	statement/sql/insert	1
user3	statement/sql/select	3
user4	statement/com/Error	0
user4	statement/com/Quit	1
user4	statement/sp/freturn	1
user4	statement/sql/insert	1
user4	statement/sql/select	3
execute dump_statements_host;
host	event_name	count_star
localhost	statement/com/Error	0
localhost	statement/com/Quit	4
localhost	statement/sp/freturn	4
localhost	statement/sql/insert	4
localhost	statement/sql/select	12
execute dump_statements_global;
event_name	count_star
statement/com/Error	0
statement/com/Quit	4
statement/sp/freturn	4
statement/sql/insert	4
statement/sql/select	12
execute dump_statements_history;
event_name	count(event_name)
statement/com/Quit	4
statement/sp/freturn	4
statement/sql/insert	4
statement/sql/select	12
execute dump_transactions_account;
user	host	event_name	count_star
user1	localhost	transaction	3
user2	localhost	transaction	3
user3	localhost	transaction	3
user4	localhost	transaction	3
execute dump_transactions_user;
user	event_name	count_star
user1	transaction	3
user2	transaction	3
user3	transaction	3
user4	transaction	3
execute dump_transactions_host;
host	event_name	count_star
localhost	transaction	12
execute dump_transactions_global;
event_name	count_star
transaction	12
execute dump_transactions_history;
event_name	count(event_name)
transaction	12
execute dump_accounts;
USER	HOST	CURRENT_CONNECTIONS	TOTAL_CONNECTIONS
root	localhost	1	1
user1	localhost	0	1
user2	localhost	0	1
user3	localhost	0	1
user4	localhost	0	1
execute dump_users;
USER	CURRENT_CONNECTIONS	TOTAL_CONNECTIONS
root	1	1
user1	0	1
user2	0	1
user3	0	1
user4	0	1
execute dump_hosts;
HOST	CURRENT_CONNECTIONS	TOTAL_CONNECTIONS
localhost	1	5
truncate performance_schema.events_stages_summary_by_user_by_event_name;
"================== STAGES_BY_USER truncated =================="
"================== Step 21 =================="
call dump_thread();
username	status
user1	not found
username	status
user2	not found
username	status
user3	not found
username	status
user4	not found
execute dump_waits_account;
user	host	event_name	count_star
user1	localhost	wait/io/file/sql/query_log	0
user1	localhost	wait/synch/rwlock/sql/LOCK_grant	0
user2	localhost	wait/io/file/sql/query_log	0
user2	localhost	wait/synch/rwlock/sql/LOCK_grant	0
user3	localhost	wait/io/file/sql/query_log	0
user3	localhost	wait/synch/rwlock/sql/LOCK_grant	0
user4	localhost	wait/io/file/sql/query_log	0
user4	localhost	wait/synch/rwlock/sql/LOCK_grant	0
execute dump_waits_user;
user	event_name	count_star
user1	wait/io/file/sql/query_log	0
user1	wait/synch/rwlock/sql/LOCK_grant	0
user2	wait/io/file/sql/query_log	0
user2	wait/synch/rwlock/sql/LOCK_grant	0
user3	wait/io/file/sql/query_log	0
user3	wait/synch/rwlock/sql/LOCK_grant	0
user4	wait/io/file/sql/query_log	0
user4	wait/synch/rwlock/sql/LOCK_grant	0
execute dump_waits_host;
host	event_name	count_star
localhost	wait/io/file/sql/query_log	0
localhost	wait/synch/rwlock/sql/LOCK_grant	0
execute dump_waits_global;
event_name	count_star
wait/io/file/sql/query_log	0
wait/synch/rwlock/sql/LOCK_grant	0
execute dump_waits_history;
event_name	count(event_name)
wait/io/file/sql/query_log	32
wait/synch/rwlock/sql/LOCK_grant	4
execute dump_stages_account;
user	host	event_name	count_star
user1	localhost	stage/sql/checking permissions	0
user1	localhost	stage/sql/closing tables	0
user1	localhost	stage/sql/init	0
user1	localhost	stage/sql/Opening tables	0
user1	localhost	stage/sql/starting	0
user2	localhost	stage/sql/checking permissions	0
user2	localhost	stage/sql/closing tables	0
user2	localhost	stage/sql/init	0
user2	localhost	stage/sql/Opening tables	0
user2	localhost	stage/sql/starting	0
user3	localhost	stage/sql/checking permissions	0
user3	localhost	stage/sql/closing tables	0
user3	localhost	stage/sql/init	0
user3	localhost	stage/sql/Opening tables	0
user3	localhost	stage/sql/starting	0
user4	localhost	stage/sql/checking permissions	0
user4	localhost	stage/sql/closing tables	0
user4	localhost	stage/sql/init	0
user4	localhost	stage/sql/Opening tables	0
user4	localhost	stage/sql/starting	0
execute dump_stages_user;
user	event_name	count_star
user1	stage/sql/checking permissions	0
user1	stage/sql/closing tables	0
user1	stage/sql/init	0
user1	stage/sql/Opening tables	0
user1	stage/sql/starting	0
user2	stage/sql/checking permissions	0
user2	stage/sql/closing tables	0
user2	stage/sql/init	0
user2	stage/sql/Opening tables	0
user2	stage/sql/starting	0
user3	stage/sql/checking permissions	0
user3	stage/sql/closing tables	0
user3	stage/sql/init	0
user3	stage/sql/Opening tables	0
user3	stage/sql/starting	0
user4	stage/sql/checking permissions	0
user4	stage/sql/closing tables	0
user4	stage/sql/init	0
user4	stage/sql/Opening tables	0
user4	stage/sql/starting	0
execute dump_stages_host;
host	event_name	count_star
localhost	stage/sql/checking permissions	16
localhost	stage/sql/closing tables	45
localhost	stage/sql/init	12
<<<<<<< HEAD
localhost	stage/sql/Opening tables	29
localhost	stage/sql/starting	28
=======
localhost	stage/sql/Opening tables	25
localhost	stage/sql/starting	32
>>>>>>> cd28b247
execute dump_stages_global;
event_name	count_star
stage/sql/checking permissions	16
stage/sql/closing tables	45
stage/sql/init	12
<<<<<<< HEAD
stage/sql/Opening tables	29
stage/sql/starting	28
=======
stage/sql/Opening tables	25
stage/sql/starting	32
>>>>>>> cd28b247
execute dump_stages_history;
event_name	count(event_name)
stage/sql/checking permissions	16
stage/sql/closing tables	45
stage/sql/init	12
<<<<<<< HEAD
stage/sql/Opening tables	29
stage/sql/starting	28
=======
stage/sql/Opening tables	25
stage/sql/starting	32
>>>>>>> cd28b247
execute dump_statements_account;
user	host	event_name	count_star
user1	localhost	statement/com/Error	0
user1	localhost	statement/com/Quit	1
user1	localhost	statement/sp/freturn	1
user1	localhost	statement/sql/insert	1
user1	localhost	statement/sql/select	3
user2	localhost	statement/com/Error	0
user2	localhost	statement/com/Quit	1
user2	localhost	statement/sp/freturn	1
user2	localhost	statement/sql/insert	1
user2	localhost	statement/sql/select	3
user3	localhost	statement/com/Error	0
user3	localhost	statement/com/Quit	1
user3	localhost	statement/sp/freturn	1
user3	localhost	statement/sql/insert	1
user3	localhost	statement/sql/select	3
user4	localhost	statement/com/Error	0
user4	localhost	statement/com/Quit	1
user4	localhost	statement/sp/freturn	1
user4	localhost	statement/sql/insert	1
user4	localhost	statement/sql/select	3
execute dump_statements_user;
user	event_name	count_star
user1	statement/com/Error	0
user1	statement/com/Quit	1
user1	statement/sp/freturn	1
user1	statement/sql/insert	1
user1	statement/sql/select	3
user2	statement/com/Error	0
user2	statement/com/Quit	1
user2	statement/sp/freturn	1
user2	statement/sql/insert	1
user2	statement/sql/select	3
user3	statement/com/Error	0
user3	statement/com/Quit	1
user3	statement/sp/freturn	1
user3	statement/sql/insert	1
user3	statement/sql/select	3
user4	statement/com/Error	0
user4	statement/com/Quit	1
user4	statement/sp/freturn	1
user4	statement/sql/insert	1
user4	statement/sql/select	3
execute dump_statements_host;
host	event_name	count_star
localhost	statement/com/Error	0
localhost	statement/com/Quit	4
localhost	statement/sp/freturn	4
localhost	statement/sql/insert	4
localhost	statement/sql/select	12
execute dump_statements_global;
event_name	count_star
statement/com/Error	0
statement/com/Quit	4
statement/sp/freturn	4
statement/sql/insert	4
statement/sql/select	12
execute dump_statements_history;
event_name	count(event_name)
statement/com/Quit	4
statement/sp/freturn	4
statement/sql/insert	4
statement/sql/select	12
execute dump_transactions_account;
user	host	event_name	count_star
user1	localhost	transaction	3
user2	localhost	transaction	3
user3	localhost	transaction	3
user4	localhost	transaction	3
execute dump_transactions_user;
user	event_name	count_star
user1	transaction	3
user2	transaction	3
user3	transaction	3
user4	transaction	3
execute dump_transactions_host;
host	event_name	count_star
localhost	transaction	12
execute dump_transactions_global;
event_name	count_star
transaction	12
execute dump_transactions_history;
event_name	count(event_name)
transaction	12
execute dump_accounts;
USER	HOST	CURRENT_CONNECTIONS	TOTAL_CONNECTIONS
root	localhost	1	1
user1	localhost	0	1
user2	localhost	0	1
user3	localhost	0	1
user4	localhost	0	1
execute dump_users;
USER	CURRENT_CONNECTIONS	TOTAL_CONNECTIONS
root	1	1
user1	0	1
user2	0	1
user3	0	1
user4	0	1
execute dump_hosts;
HOST	CURRENT_CONNECTIONS	TOTAL_CONNECTIONS
localhost	1	5
truncate performance_schema.events_stages_summary_by_host_by_event_name;
"================== STAGES_BY_HOST truncated =================="
"================== Step 22 =================="
call dump_thread();
username	status
user1	not found
username	status
user2	not found
username	status
user3	not found
username	status
user4	not found
execute dump_waits_account;
user	host	event_name	count_star
user1	localhost	wait/io/file/sql/query_log	0
user1	localhost	wait/synch/rwlock/sql/LOCK_grant	0
user2	localhost	wait/io/file/sql/query_log	0
user2	localhost	wait/synch/rwlock/sql/LOCK_grant	0
user3	localhost	wait/io/file/sql/query_log	0
user3	localhost	wait/synch/rwlock/sql/LOCK_grant	0
user4	localhost	wait/io/file/sql/query_log	0
user4	localhost	wait/synch/rwlock/sql/LOCK_grant	0
execute dump_waits_user;
user	event_name	count_star
user1	wait/io/file/sql/query_log	0
user1	wait/synch/rwlock/sql/LOCK_grant	0
user2	wait/io/file/sql/query_log	0
user2	wait/synch/rwlock/sql/LOCK_grant	0
user3	wait/io/file/sql/query_log	0
user3	wait/synch/rwlock/sql/LOCK_grant	0
user4	wait/io/file/sql/query_log	0
user4	wait/synch/rwlock/sql/LOCK_grant	0
execute dump_waits_host;
host	event_name	count_star
localhost	wait/io/file/sql/query_log	0
localhost	wait/synch/rwlock/sql/LOCK_grant	0
execute dump_waits_global;
event_name	count_star
wait/io/file/sql/query_log	0
wait/synch/rwlock/sql/LOCK_grant	0
execute dump_waits_history;
event_name	count(event_name)
wait/io/file/sql/query_log	32
wait/synch/rwlock/sql/LOCK_grant	4
execute dump_stages_account;
user	host	event_name	count_star
user1	localhost	stage/sql/checking permissions	0
user1	localhost	stage/sql/closing tables	0
user1	localhost	stage/sql/init	0
user1	localhost	stage/sql/Opening tables	0
user1	localhost	stage/sql/starting	0
user2	localhost	stage/sql/checking permissions	0
user2	localhost	stage/sql/closing tables	0
user2	localhost	stage/sql/init	0
user2	localhost	stage/sql/Opening tables	0
user2	localhost	stage/sql/starting	0
user3	localhost	stage/sql/checking permissions	0
user3	localhost	stage/sql/closing tables	0
user3	localhost	stage/sql/init	0
user3	localhost	stage/sql/Opening tables	0
user3	localhost	stage/sql/starting	0
user4	localhost	stage/sql/checking permissions	0
user4	localhost	stage/sql/closing tables	0
user4	localhost	stage/sql/init	0
user4	localhost	stage/sql/Opening tables	0
user4	localhost	stage/sql/starting	0
execute dump_stages_user;
user	event_name	count_star
user1	stage/sql/checking permissions	0
user1	stage/sql/closing tables	0
user1	stage/sql/init	0
user1	stage/sql/Opening tables	0
user1	stage/sql/starting	0
user2	stage/sql/checking permissions	0
user2	stage/sql/closing tables	0
user2	stage/sql/init	0
user2	stage/sql/Opening tables	0
user2	stage/sql/starting	0
user3	stage/sql/checking permissions	0
user3	stage/sql/closing tables	0
user3	stage/sql/init	0
user3	stage/sql/Opening tables	0
user3	stage/sql/starting	0
user4	stage/sql/checking permissions	0
user4	stage/sql/closing tables	0
user4	stage/sql/init	0
user4	stage/sql/Opening tables	0
user4	stage/sql/starting	0
execute dump_stages_host;
host	event_name	count_star
localhost	stage/sql/checking permissions	0
localhost	stage/sql/closing tables	0
localhost	stage/sql/init	0
localhost	stage/sql/Opening tables	0
localhost	stage/sql/starting	0
execute dump_stages_global;
event_name	count_star
stage/sql/checking permissions	16
stage/sql/closing tables	45
stage/sql/init	12
<<<<<<< HEAD
stage/sql/Opening tables	29
stage/sql/starting	28
=======
stage/sql/Opening tables	25
stage/sql/starting	32
>>>>>>> cd28b247
execute dump_stages_history;
event_name	count(event_name)
stage/sql/checking permissions	16
stage/sql/closing tables	45
stage/sql/init	12
<<<<<<< HEAD
stage/sql/Opening tables	29
stage/sql/starting	28
=======
stage/sql/Opening tables	25
stage/sql/starting	32
>>>>>>> cd28b247
execute dump_statements_account;
user	host	event_name	count_star
user1	localhost	statement/com/Error	0
user1	localhost	statement/com/Quit	1
user1	localhost	statement/sp/freturn	1
user1	localhost	statement/sql/insert	1
user1	localhost	statement/sql/select	3
user2	localhost	statement/com/Error	0
user2	localhost	statement/com/Quit	1
user2	localhost	statement/sp/freturn	1
user2	localhost	statement/sql/insert	1
user2	localhost	statement/sql/select	3
user3	localhost	statement/com/Error	0
user3	localhost	statement/com/Quit	1
user3	localhost	statement/sp/freturn	1
user3	localhost	statement/sql/insert	1
user3	localhost	statement/sql/select	3
user4	localhost	statement/com/Error	0
user4	localhost	statement/com/Quit	1
user4	localhost	statement/sp/freturn	1
user4	localhost	statement/sql/insert	1
user4	localhost	statement/sql/select	3
execute dump_statements_user;
user	event_name	count_star
user1	statement/com/Error	0
user1	statement/com/Quit	1
user1	statement/sp/freturn	1
user1	statement/sql/insert	1
user1	statement/sql/select	3
user2	statement/com/Error	0
user2	statement/com/Quit	1
user2	statement/sp/freturn	1
user2	statement/sql/insert	1
user2	statement/sql/select	3
user3	statement/com/Error	0
user3	statement/com/Quit	1
user3	statement/sp/freturn	1
user3	statement/sql/insert	1
user3	statement/sql/select	3
user4	statement/com/Error	0
user4	statement/com/Quit	1
user4	statement/sp/freturn	1
user4	statement/sql/insert	1
user4	statement/sql/select	3
execute dump_statements_host;
host	event_name	count_star
localhost	statement/com/Error	0
localhost	statement/com/Quit	4
localhost	statement/sp/freturn	4
localhost	statement/sql/insert	4
localhost	statement/sql/select	12
execute dump_statements_global;
event_name	count_star
statement/com/Error	0
statement/com/Quit	4
statement/sp/freturn	4
statement/sql/insert	4
statement/sql/select	12
execute dump_statements_history;
event_name	count(event_name)
statement/com/Quit	4
statement/sp/freturn	4
statement/sql/insert	4
statement/sql/select	12
execute dump_transactions_account;
user	host	event_name	count_star
user1	localhost	transaction	3
user2	localhost	transaction	3
user3	localhost	transaction	3
user4	localhost	transaction	3
execute dump_transactions_user;
user	event_name	count_star
user1	transaction	3
user2	transaction	3
user3	transaction	3
user4	transaction	3
execute dump_transactions_host;
host	event_name	count_star
localhost	transaction	12
execute dump_transactions_global;
event_name	count_star
transaction	12
execute dump_transactions_history;
event_name	count(event_name)
transaction	12
execute dump_accounts;
USER	HOST	CURRENT_CONNECTIONS	TOTAL_CONNECTIONS
root	localhost	1	1
user1	localhost	0	1
user2	localhost	0	1
user3	localhost	0	1
user4	localhost	0	1
execute dump_users;
USER	CURRENT_CONNECTIONS	TOTAL_CONNECTIONS
root	1	1
user1	0	1
user2	0	1
user3	0	1
user4	0	1
execute dump_hosts;
HOST	CURRENT_CONNECTIONS	TOTAL_CONNECTIONS
localhost	1	5
truncate performance_schema.events_stages_summary_global_by_event_name;
"================== STAGES_GLOBAL truncated =================="
"================== Step 23 =================="
call dump_thread();
username	status
user1	not found
username	status
user2	not found
username	status
user3	not found
username	status
user4	not found
execute dump_waits_account;
user	host	event_name	count_star
user1	localhost	wait/io/file/sql/query_log	0
user1	localhost	wait/synch/rwlock/sql/LOCK_grant	0
user2	localhost	wait/io/file/sql/query_log	0
user2	localhost	wait/synch/rwlock/sql/LOCK_grant	0
user3	localhost	wait/io/file/sql/query_log	0
user3	localhost	wait/synch/rwlock/sql/LOCK_grant	0
user4	localhost	wait/io/file/sql/query_log	0
user4	localhost	wait/synch/rwlock/sql/LOCK_grant	0
execute dump_waits_user;
user	event_name	count_star
user1	wait/io/file/sql/query_log	0
user1	wait/synch/rwlock/sql/LOCK_grant	0
user2	wait/io/file/sql/query_log	0
user2	wait/synch/rwlock/sql/LOCK_grant	0
user3	wait/io/file/sql/query_log	0
user3	wait/synch/rwlock/sql/LOCK_grant	0
user4	wait/io/file/sql/query_log	0
user4	wait/synch/rwlock/sql/LOCK_grant	0
execute dump_waits_host;
host	event_name	count_star
localhost	wait/io/file/sql/query_log	0
localhost	wait/synch/rwlock/sql/LOCK_grant	0
execute dump_waits_global;
event_name	count_star
wait/io/file/sql/query_log	0
wait/synch/rwlock/sql/LOCK_grant	0
execute dump_waits_history;
event_name	count(event_name)
wait/io/file/sql/query_log	32
wait/synch/rwlock/sql/LOCK_grant	4
execute dump_stages_account;
user	host	event_name	count_star
user1	localhost	stage/sql/checking permissions	0
user1	localhost	stage/sql/closing tables	0
user1	localhost	stage/sql/init	0
user1	localhost	stage/sql/Opening tables	0
user1	localhost	stage/sql/starting	0
user2	localhost	stage/sql/checking permissions	0
user2	localhost	stage/sql/closing tables	0
user2	localhost	stage/sql/init	0
user2	localhost	stage/sql/Opening tables	0
user2	localhost	stage/sql/starting	0
user3	localhost	stage/sql/checking permissions	0
user3	localhost	stage/sql/closing tables	0
user3	localhost	stage/sql/init	0
user3	localhost	stage/sql/Opening tables	0
user3	localhost	stage/sql/starting	0
user4	localhost	stage/sql/checking permissions	0
user4	localhost	stage/sql/closing tables	0
user4	localhost	stage/sql/init	0
user4	localhost	stage/sql/Opening tables	0
user4	localhost	stage/sql/starting	0
execute dump_stages_user;
user	event_name	count_star
user1	stage/sql/checking permissions	0
user1	stage/sql/closing tables	0
user1	stage/sql/init	0
user1	stage/sql/Opening tables	0
user1	stage/sql/starting	0
user2	stage/sql/checking permissions	0
user2	stage/sql/closing tables	0
user2	stage/sql/init	0
user2	stage/sql/Opening tables	0
user2	stage/sql/starting	0
user3	stage/sql/checking permissions	0
user3	stage/sql/closing tables	0
user3	stage/sql/init	0
user3	stage/sql/Opening tables	0
user3	stage/sql/starting	0
user4	stage/sql/checking permissions	0
user4	stage/sql/closing tables	0
user4	stage/sql/init	0
user4	stage/sql/Opening tables	0
user4	stage/sql/starting	0
execute dump_stages_host;
host	event_name	count_star
localhost	stage/sql/checking permissions	0
localhost	stage/sql/closing tables	0
localhost	stage/sql/init	0
localhost	stage/sql/Opening tables	0
localhost	stage/sql/starting	0
execute dump_stages_global;
event_name	count_star
stage/sql/checking permissions	0
stage/sql/closing tables	0
stage/sql/init	0
stage/sql/Opening tables	0
stage/sql/starting	0
execute dump_stages_history;
event_name	count(event_name)
stage/sql/checking permissions	16
stage/sql/closing tables	45
stage/sql/init	12
<<<<<<< HEAD
stage/sql/Opening tables	29
stage/sql/starting	28
=======
stage/sql/Opening tables	25
stage/sql/starting	32
>>>>>>> cd28b247
execute dump_statements_account;
user	host	event_name	count_star
user1	localhost	statement/com/Error	0
user1	localhost	statement/com/Quit	1
user1	localhost	statement/sp/freturn	1
user1	localhost	statement/sql/insert	1
user1	localhost	statement/sql/select	3
user2	localhost	statement/com/Error	0
user2	localhost	statement/com/Quit	1
user2	localhost	statement/sp/freturn	1
user2	localhost	statement/sql/insert	1
user2	localhost	statement/sql/select	3
user3	localhost	statement/com/Error	0
user3	localhost	statement/com/Quit	1
user3	localhost	statement/sp/freturn	1
user3	localhost	statement/sql/insert	1
user3	localhost	statement/sql/select	3
user4	localhost	statement/com/Error	0
user4	localhost	statement/com/Quit	1
user4	localhost	statement/sp/freturn	1
user4	localhost	statement/sql/insert	1
user4	localhost	statement/sql/select	3
execute dump_statements_user;
user	event_name	count_star
user1	statement/com/Error	0
user1	statement/com/Quit	1
user1	statement/sp/freturn	1
user1	statement/sql/insert	1
user1	statement/sql/select	3
user2	statement/com/Error	0
user2	statement/com/Quit	1
user2	statement/sp/freturn	1
user2	statement/sql/insert	1
user2	statement/sql/select	3
user3	statement/com/Error	0
user3	statement/com/Quit	1
user3	statement/sp/freturn	1
user3	statement/sql/insert	1
user3	statement/sql/select	3
user4	statement/com/Error	0
user4	statement/com/Quit	1
user4	statement/sp/freturn	1
user4	statement/sql/insert	1
user4	statement/sql/select	3
execute dump_statements_host;
host	event_name	count_star
localhost	statement/com/Error	0
localhost	statement/com/Quit	4
localhost	statement/sp/freturn	4
localhost	statement/sql/insert	4
localhost	statement/sql/select	12
execute dump_statements_global;
event_name	count_star
statement/com/Error	0
statement/com/Quit	4
statement/sp/freturn	4
statement/sql/insert	4
statement/sql/select	12
execute dump_statements_history;
event_name	count(event_name)
statement/com/Quit	4
statement/sp/freturn	4
statement/sql/insert	4
statement/sql/select	12
execute dump_transactions_account;
user	host	event_name	count_star
user1	localhost	transaction	3
user2	localhost	transaction	3
user3	localhost	transaction	3
user4	localhost	transaction	3
execute dump_transactions_user;
user	event_name	count_star
user1	transaction	3
user2	transaction	3
user3	transaction	3
user4	transaction	3
execute dump_transactions_host;
host	event_name	count_star
localhost	transaction	12
execute dump_transactions_global;
event_name	count_star
transaction	12
execute dump_transactions_history;
event_name	count(event_name)
transaction	12
execute dump_accounts;
USER	HOST	CURRENT_CONNECTIONS	TOTAL_CONNECTIONS
root	localhost	1	1
user1	localhost	0	1
user2	localhost	0	1
user3	localhost	0	1
user4	localhost	0	1
execute dump_users;
USER	CURRENT_CONNECTIONS	TOTAL_CONNECTIONS
root	1	1
user1	0	1
user2	0	1
user3	0	1
user4	0	1
execute dump_hosts;
HOST	CURRENT_CONNECTIONS	TOTAL_CONNECTIONS
localhost	1	5
truncate performance_schema.events_statements_summary_by_thread_by_event_name;
"================== STATEMENTS_BY_THREAD truncated =================="
"================== Step 24 =================="
call dump_thread();
username	status
user1	not found
username	status
user2	not found
username	status
user3	not found
username	status
user4	not found
execute dump_waits_account;
user	host	event_name	count_star
user1	localhost	wait/io/file/sql/query_log	0
user1	localhost	wait/synch/rwlock/sql/LOCK_grant	0
user2	localhost	wait/io/file/sql/query_log	0
user2	localhost	wait/synch/rwlock/sql/LOCK_grant	0
user3	localhost	wait/io/file/sql/query_log	0
user3	localhost	wait/synch/rwlock/sql/LOCK_grant	0
user4	localhost	wait/io/file/sql/query_log	0
user4	localhost	wait/synch/rwlock/sql/LOCK_grant	0
execute dump_waits_user;
user	event_name	count_star
user1	wait/io/file/sql/query_log	0
user1	wait/synch/rwlock/sql/LOCK_grant	0
user2	wait/io/file/sql/query_log	0
user2	wait/synch/rwlock/sql/LOCK_grant	0
user3	wait/io/file/sql/query_log	0
user3	wait/synch/rwlock/sql/LOCK_grant	0
user4	wait/io/file/sql/query_log	0
user4	wait/synch/rwlock/sql/LOCK_grant	0
execute dump_waits_host;
host	event_name	count_star
localhost	wait/io/file/sql/query_log	0
localhost	wait/synch/rwlock/sql/LOCK_grant	0
execute dump_waits_global;
event_name	count_star
wait/io/file/sql/query_log	0
wait/synch/rwlock/sql/LOCK_grant	0
execute dump_waits_history;
event_name	count(event_name)
wait/io/file/sql/query_log	32
wait/synch/rwlock/sql/LOCK_grant	4
execute dump_stages_account;
user	host	event_name	count_star
user1	localhost	stage/sql/checking permissions	0
user1	localhost	stage/sql/closing tables	0
user1	localhost	stage/sql/init	0
user1	localhost	stage/sql/Opening tables	0
user1	localhost	stage/sql/starting	0
user2	localhost	stage/sql/checking permissions	0
user2	localhost	stage/sql/closing tables	0
user2	localhost	stage/sql/init	0
user2	localhost	stage/sql/Opening tables	0
user2	localhost	stage/sql/starting	0
user3	localhost	stage/sql/checking permissions	0
user3	localhost	stage/sql/closing tables	0
user3	localhost	stage/sql/init	0
user3	localhost	stage/sql/Opening tables	0
user3	localhost	stage/sql/starting	0
user4	localhost	stage/sql/checking permissions	0
user4	localhost	stage/sql/closing tables	0
user4	localhost	stage/sql/init	0
user4	localhost	stage/sql/Opening tables	0
user4	localhost	stage/sql/starting	0
execute dump_stages_user;
user	event_name	count_star
user1	stage/sql/checking permissions	0
user1	stage/sql/closing tables	0
user1	stage/sql/init	0
user1	stage/sql/Opening tables	0
user1	stage/sql/starting	0
user2	stage/sql/checking permissions	0
user2	stage/sql/closing tables	0
user2	stage/sql/init	0
user2	stage/sql/Opening tables	0
user2	stage/sql/starting	0
user3	stage/sql/checking permissions	0
user3	stage/sql/closing tables	0
user3	stage/sql/init	0
user3	stage/sql/Opening tables	0
user3	stage/sql/starting	0
user4	stage/sql/checking permissions	0
user4	stage/sql/closing tables	0
user4	stage/sql/init	0
user4	stage/sql/Opening tables	0
user4	stage/sql/starting	0
execute dump_stages_host;
host	event_name	count_star
localhost	stage/sql/checking permissions	0
localhost	stage/sql/closing tables	0
localhost	stage/sql/init	0
localhost	stage/sql/Opening tables	0
localhost	stage/sql/starting	0
execute dump_stages_global;
event_name	count_star
stage/sql/checking permissions	0
stage/sql/closing tables	0
stage/sql/init	0
stage/sql/Opening tables	0
stage/sql/starting	0
execute dump_stages_history;
event_name	count(event_name)
stage/sql/checking permissions	16
stage/sql/closing tables	45
stage/sql/init	12
<<<<<<< HEAD
stage/sql/Opening tables	29
stage/sql/starting	28
=======
stage/sql/Opening tables	25
stage/sql/starting	32
>>>>>>> cd28b247
execute dump_statements_account;
user	host	event_name	count_star
user1	localhost	statement/com/Error	0
user1	localhost	statement/com/Quit	1
user1	localhost	statement/sp/freturn	1
user1	localhost	statement/sql/insert	1
user1	localhost	statement/sql/select	3
user2	localhost	statement/com/Error	0
user2	localhost	statement/com/Quit	1
user2	localhost	statement/sp/freturn	1
user2	localhost	statement/sql/insert	1
user2	localhost	statement/sql/select	3
user3	localhost	statement/com/Error	0
user3	localhost	statement/com/Quit	1
user3	localhost	statement/sp/freturn	1
user3	localhost	statement/sql/insert	1
user3	localhost	statement/sql/select	3
user4	localhost	statement/com/Error	0
user4	localhost	statement/com/Quit	1
user4	localhost	statement/sp/freturn	1
user4	localhost	statement/sql/insert	1
user4	localhost	statement/sql/select	3
execute dump_statements_user;
user	event_name	count_star
user1	statement/com/Error	0
user1	statement/com/Quit	1
user1	statement/sp/freturn	1
user1	statement/sql/insert	1
user1	statement/sql/select	3
user2	statement/com/Error	0
user2	statement/com/Quit	1
user2	statement/sp/freturn	1
user2	statement/sql/insert	1
user2	statement/sql/select	3
user3	statement/com/Error	0
user3	statement/com/Quit	1
user3	statement/sp/freturn	1
user3	statement/sql/insert	1
user3	statement/sql/select	3
user4	statement/com/Error	0
user4	statement/com/Quit	1
user4	statement/sp/freturn	1
user4	statement/sql/insert	1
user4	statement/sql/select	3
execute dump_statements_host;
host	event_name	count_star
localhost	statement/com/Error	0
localhost	statement/com/Quit	4
localhost	statement/sp/freturn	4
localhost	statement/sql/insert	4
localhost	statement/sql/select	12
execute dump_statements_global;
event_name	count_star
statement/com/Error	0
statement/com/Quit	4
statement/sp/freturn	4
statement/sql/insert	4
statement/sql/select	12
execute dump_statements_history;
event_name	count(event_name)
statement/com/Quit	4
statement/sp/freturn	4
statement/sql/insert	4
statement/sql/select	12
execute dump_transactions_account;
user	host	event_name	count_star
user1	localhost	transaction	3
user2	localhost	transaction	3
user3	localhost	transaction	3
user4	localhost	transaction	3
execute dump_transactions_user;
user	event_name	count_star
user1	transaction	3
user2	transaction	3
user3	transaction	3
user4	transaction	3
execute dump_transactions_host;
host	event_name	count_star
localhost	transaction	12
execute dump_transactions_global;
event_name	count_star
transaction	12
execute dump_transactions_history;
event_name	count(event_name)
transaction	12
execute dump_accounts;
USER	HOST	CURRENT_CONNECTIONS	TOTAL_CONNECTIONS
root	localhost	1	1
user1	localhost	0	1
user2	localhost	0	1
user3	localhost	0	1
user4	localhost	0	1
execute dump_users;
USER	CURRENT_CONNECTIONS	TOTAL_CONNECTIONS
root	1	1
user1	0	1
user2	0	1
user3	0	1
user4	0	1
execute dump_hosts;
HOST	CURRENT_CONNECTIONS	TOTAL_CONNECTIONS
localhost	1	5
truncate performance_schema.events_statements_summary_by_account_by_event_name;
"================== STATEMENTS_BY_ACCOUNT truncated =================="
"================== Step 25 =================="
call dump_thread();
username	status
user1	not found
username	status
user2	not found
username	status
user3	not found
username	status
user4	not found
execute dump_waits_account;
user	host	event_name	count_star
user1	localhost	wait/io/file/sql/query_log	0
user1	localhost	wait/synch/rwlock/sql/LOCK_grant	0
user2	localhost	wait/io/file/sql/query_log	0
user2	localhost	wait/synch/rwlock/sql/LOCK_grant	0
user3	localhost	wait/io/file/sql/query_log	0
user3	localhost	wait/synch/rwlock/sql/LOCK_grant	0
user4	localhost	wait/io/file/sql/query_log	0
user4	localhost	wait/synch/rwlock/sql/LOCK_grant	0
execute dump_waits_user;
user	event_name	count_star
user1	wait/io/file/sql/query_log	0
user1	wait/synch/rwlock/sql/LOCK_grant	0
user2	wait/io/file/sql/query_log	0
user2	wait/synch/rwlock/sql/LOCK_grant	0
user3	wait/io/file/sql/query_log	0
user3	wait/synch/rwlock/sql/LOCK_grant	0
user4	wait/io/file/sql/query_log	0
user4	wait/synch/rwlock/sql/LOCK_grant	0
execute dump_waits_host;
host	event_name	count_star
localhost	wait/io/file/sql/query_log	0
localhost	wait/synch/rwlock/sql/LOCK_grant	0
execute dump_waits_global;
event_name	count_star
wait/io/file/sql/query_log	0
wait/synch/rwlock/sql/LOCK_grant	0
execute dump_waits_history;
event_name	count(event_name)
wait/io/file/sql/query_log	32
wait/synch/rwlock/sql/LOCK_grant	4
execute dump_stages_account;
user	host	event_name	count_star
user1	localhost	stage/sql/checking permissions	0
user1	localhost	stage/sql/closing tables	0
user1	localhost	stage/sql/init	0
user1	localhost	stage/sql/Opening tables	0
user1	localhost	stage/sql/starting	0
user2	localhost	stage/sql/checking permissions	0
user2	localhost	stage/sql/closing tables	0
user2	localhost	stage/sql/init	0
user2	localhost	stage/sql/Opening tables	0
user2	localhost	stage/sql/starting	0
user3	localhost	stage/sql/checking permissions	0
user3	localhost	stage/sql/closing tables	0
user3	localhost	stage/sql/init	0
user3	localhost	stage/sql/Opening tables	0
user3	localhost	stage/sql/starting	0
user4	localhost	stage/sql/checking permissions	0
user4	localhost	stage/sql/closing tables	0
user4	localhost	stage/sql/init	0
user4	localhost	stage/sql/Opening tables	0
user4	localhost	stage/sql/starting	0
execute dump_stages_user;
user	event_name	count_star
user1	stage/sql/checking permissions	0
user1	stage/sql/closing tables	0
user1	stage/sql/init	0
user1	stage/sql/Opening tables	0
user1	stage/sql/starting	0
user2	stage/sql/checking permissions	0
user2	stage/sql/closing tables	0
user2	stage/sql/init	0
user2	stage/sql/Opening tables	0
user2	stage/sql/starting	0
user3	stage/sql/checking permissions	0
user3	stage/sql/closing tables	0
user3	stage/sql/init	0
user3	stage/sql/Opening tables	0
user3	stage/sql/starting	0
user4	stage/sql/checking permissions	0
user4	stage/sql/closing tables	0
user4	stage/sql/init	0
user4	stage/sql/Opening tables	0
user4	stage/sql/starting	0
execute dump_stages_host;
host	event_name	count_star
localhost	stage/sql/checking permissions	0
localhost	stage/sql/closing tables	0
localhost	stage/sql/init	0
localhost	stage/sql/Opening tables	0
localhost	stage/sql/starting	0
execute dump_stages_global;
event_name	count_star
stage/sql/checking permissions	0
stage/sql/closing tables	0
stage/sql/init	0
stage/sql/Opening tables	0
stage/sql/starting	0
execute dump_stages_history;
event_name	count(event_name)
stage/sql/checking permissions	16
stage/sql/closing tables	45
stage/sql/init	12
<<<<<<< HEAD
stage/sql/Opening tables	29
stage/sql/starting	28
=======
stage/sql/Opening tables	25
stage/sql/starting	32
>>>>>>> cd28b247
execute dump_statements_account;
user	host	event_name	count_star
user1	localhost	statement/com/Error	0
user1	localhost	statement/com/Quit	0
user1	localhost	statement/sp/freturn	0
user1	localhost	statement/sql/insert	0
user1	localhost	statement/sql/select	0
user2	localhost	statement/com/Error	0
user2	localhost	statement/com/Quit	0
user2	localhost	statement/sp/freturn	0
user2	localhost	statement/sql/insert	0
user2	localhost	statement/sql/select	0
user3	localhost	statement/com/Error	0
user3	localhost	statement/com/Quit	0
user3	localhost	statement/sp/freturn	0
user3	localhost	statement/sql/insert	0
user3	localhost	statement/sql/select	0
user4	localhost	statement/com/Error	0
user4	localhost	statement/com/Quit	0
user4	localhost	statement/sp/freturn	0
user4	localhost	statement/sql/insert	0
user4	localhost	statement/sql/select	0
execute dump_statements_user;
user	event_name	count_star
user1	statement/com/Error	0
user1	statement/com/Quit	1
user1	statement/sp/freturn	1
user1	statement/sql/insert	1
user1	statement/sql/select	3
user2	statement/com/Error	0
user2	statement/com/Quit	1
user2	statement/sp/freturn	1
user2	statement/sql/insert	1
user2	statement/sql/select	3
user3	statement/com/Error	0
user3	statement/com/Quit	1
user3	statement/sp/freturn	1
user3	statement/sql/insert	1
user3	statement/sql/select	3
user4	statement/com/Error	0
user4	statement/com/Quit	1
user4	statement/sp/freturn	1
user4	statement/sql/insert	1
user4	statement/sql/select	3
execute dump_statements_host;
host	event_name	count_star
localhost	statement/com/Error	0
localhost	statement/com/Quit	4
localhost	statement/sp/freturn	4
localhost	statement/sql/insert	4
localhost	statement/sql/select	12
execute dump_statements_global;
event_name	count_star
statement/com/Error	0
statement/com/Quit	4
statement/sp/freturn	4
statement/sql/insert	4
statement/sql/select	12
execute dump_statements_history;
event_name	count(event_name)
statement/com/Quit	4
statement/sp/freturn	4
statement/sql/insert	4
statement/sql/select	12
execute dump_transactions_account;
user	host	event_name	count_star
user1	localhost	transaction	3
user2	localhost	transaction	3
user3	localhost	transaction	3
user4	localhost	transaction	3
execute dump_transactions_user;
user	event_name	count_star
user1	transaction	3
user2	transaction	3
user3	transaction	3
user4	transaction	3
execute dump_transactions_host;
host	event_name	count_star
localhost	transaction	12
execute dump_transactions_global;
event_name	count_star
transaction	12
execute dump_transactions_history;
event_name	count(event_name)
transaction	12
execute dump_accounts;
USER	HOST	CURRENT_CONNECTIONS	TOTAL_CONNECTIONS
root	localhost	1	1
user1	localhost	0	1
user2	localhost	0	1
user3	localhost	0	1
user4	localhost	0	1
execute dump_users;
USER	CURRENT_CONNECTIONS	TOTAL_CONNECTIONS
root	1	1
user1	0	1
user2	0	1
user3	0	1
user4	0	1
execute dump_hosts;
HOST	CURRENT_CONNECTIONS	TOTAL_CONNECTIONS
localhost	1	5
truncate performance_schema.events_statements_summary_by_user_by_event_name;
"================== STATEMENTS_BY_USER truncated =================="
"================== Step 26 =================="
call dump_thread();
username	status
user1	not found
username	status
user2	not found
username	status
user3	not found
username	status
user4	not found
execute dump_waits_account;
user	host	event_name	count_star
user1	localhost	wait/io/file/sql/query_log	0
user1	localhost	wait/synch/rwlock/sql/LOCK_grant	0
user2	localhost	wait/io/file/sql/query_log	0
user2	localhost	wait/synch/rwlock/sql/LOCK_grant	0
user3	localhost	wait/io/file/sql/query_log	0
user3	localhost	wait/synch/rwlock/sql/LOCK_grant	0
user4	localhost	wait/io/file/sql/query_log	0
user4	localhost	wait/synch/rwlock/sql/LOCK_grant	0
execute dump_waits_user;
user	event_name	count_star
user1	wait/io/file/sql/query_log	0
user1	wait/synch/rwlock/sql/LOCK_grant	0
user2	wait/io/file/sql/query_log	0
user2	wait/synch/rwlock/sql/LOCK_grant	0
user3	wait/io/file/sql/query_log	0
user3	wait/synch/rwlock/sql/LOCK_grant	0
user4	wait/io/file/sql/query_log	0
user4	wait/synch/rwlock/sql/LOCK_grant	0
execute dump_waits_host;
host	event_name	count_star
localhost	wait/io/file/sql/query_log	0
localhost	wait/synch/rwlock/sql/LOCK_grant	0
execute dump_waits_global;
event_name	count_star
wait/io/file/sql/query_log	0
wait/synch/rwlock/sql/LOCK_grant	0
execute dump_waits_history;
event_name	count(event_name)
wait/io/file/sql/query_log	32
wait/synch/rwlock/sql/LOCK_grant	4
execute dump_stages_account;
user	host	event_name	count_star
user1	localhost	stage/sql/checking permissions	0
user1	localhost	stage/sql/closing tables	0
user1	localhost	stage/sql/init	0
user1	localhost	stage/sql/Opening tables	0
user1	localhost	stage/sql/starting	0
user2	localhost	stage/sql/checking permissions	0
user2	localhost	stage/sql/closing tables	0
user2	localhost	stage/sql/init	0
user2	localhost	stage/sql/Opening tables	0
user2	localhost	stage/sql/starting	0
user3	localhost	stage/sql/checking permissions	0
user3	localhost	stage/sql/closing tables	0
user3	localhost	stage/sql/init	0
user3	localhost	stage/sql/Opening tables	0
user3	localhost	stage/sql/starting	0
user4	localhost	stage/sql/checking permissions	0
user4	localhost	stage/sql/closing tables	0
user4	localhost	stage/sql/init	0
user4	localhost	stage/sql/Opening tables	0
user4	localhost	stage/sql/starting	0
execute dump_stages_user;
user	event_name	count_star
user1	stage/sql/checking permissions	0
user1	stage/sql/closing tables	0
user1	stage/sql/init	0
user1	stage/sql/Opening tables	0
user1	stage/sql/starting	0
user2	stage/sql/checking permissions	0
user2	stage/sql/closing tables	0
user2	stage/sql/init	0
user2	stage/sql/Opening tables	0
user2	stage/sql/starting	0
user3	stage/sql/checking permissions	0
user3	stage/sql/closing tables	0
user3	stage/sql/init	0
user3	stage/sql/Opening tables	0
user3	stage/sql/starting	0
user4	stage/sql/checking permissions	0
user4	stage/sql/closing tables	0
user4	stage/sql/init	0
user4	stage/sql/Opening tables	0
user4	stage/sql/starting	0
execute dump_stages_host;
host	event_name	count_star
localhost	stage/sql/checking permissions	0
localhost	stage/sql/closing tables	0
localhost	stage/sql/init	0
localhost	stage/sql/Opening tables	0
localhost	stage/sql/starting	0
execute dump_stages_global;
event_name	count_star
stage/sql/checking permissions	0
stage/sql/closing tables	0
stage/sql/init	0
stage/sql/Opening tables	0
stage/sql/starting	0
execute dump_stages_history;
event_name	count(event_name)
stage/sql/checking permissions	16
stage/sql/closing tables	45
stage/sql/init	12
<<<<<<< HEAD
stage/sql/Opening tables	29
stage/sql/starting	28
=======
stage/sql/Opening tables	25
stage/sql/starting	32
>>>>>>> cd28b247
execute dump_statements_account;
user	host	event_name	count_star
user1	localhost	statement/com/Error	0
user1	localhost	statement/com/Quit	0
user1	localhost	statement/sp/freturn	0
user1	localhost	statement/sql/insert	0
user1	localhost	statement/sql/select	0
user2	localhost	statement/com/Error	0
user2	localhost	statement/com/Quit	0
user2	localhost	statement/sp/freturn	0
user2	localhost	statement/sql/insert	0
user2	localhost	statement/sql/select	0
user3	localhost	statement/com/Error	0
user3	localhost	statement/com/Quit	0
user3	localhost	statement/sp/freturn	0
user3	localhost	statement/sql/insert	0
user3	localhost	statement/sql/select	0
user4	localhost	statement/com/Error	0
user4	localhost	statement/com/Quit	0
user4	localhost	statement/sp/freturn	0
user4	localhost	statement/sql/insert	0
user4	localhost	statement/sql/select	0
execute dump_statements_user;
user	event_name	count_star
user1	statement/com/Error	0
user1	statement/com/Quit	0
user1	statement/sp/freturn	0
user1	statement/sql/insert	0
user1	statement/sql/select	0
user2	statement/com/Error	0
user2	statement/com/Quit	0
user2	statement/sp/freturn	0
user2	statement/sql/insert	0
user2	statement/sql/select	0
user3	statement/com/Error	0
user3	statement/com/Quit	0
user3	statement/sp/freturn	0
user3	statement/sql/insert	0
user3	statement/sql/select	0
user4	statement/com/Error	0
user4	statement/com/Quit	0
user4	statement/sp/freturn	0
user4	statement/sql/insert	0
user4	statement/sql/select	0
execute dump_statements_host;
host	event_name	count_star
localhost	statement/com/Error	0
localhost	statement/com/Quit	4
localhost	statement/sp/freturn	4
localhost	statement/sql/insert	4
localhost	statement/sql/select	12
execute dump_statements_global;
event_name	count_star
statement/com/Error	0
statement/com/Quit	4
statement/sp/freturn	4
statement/sql/insert	4
statement/sql/select	12
execute dump_statements_history;
event_name	count(event_name)
statement/com/Quit	4
statement/sp/freturn	4
statement/sql/insert	4
statement/sql/select	12
execute dump_transactions_account;
user	host	event_name	count_star
user1	localhost	transaction	3
user2	localhost	transaction	3
user3	localhost	transaction	3
user4	localhost	transaction	3
execute dump_transactions_user;
user	event_name	count_star
user1	transaction	3
user2	transaction	3
user3	transaction	3
user4	transaction	3
execute dump_transactions_host;
host	event_name	count_star
localhost	transaction	12
execute dump_transactions_global;
event_name	count_star
transaction	12
execute dump_transactions_history;
event_name	count(event_name)
transaction	12
execute dump_accounts;
USER	HOST	CURRENT_CONNECTIONS	TOTAL_CONNECTIONS
root	localhost	1	1
user1	localhost	0	1
user2	localhost	0	1
user3	localhost	0	1
user4	localhost	0	1
execute dump_users;
USER	CURRENT_CONNECTIONS	TOTAL_CONNECTIONS
root	1	1
user1	0	1
user2	0	1
user3	0	1
user4	0	1
execute dump_hosts;
HOST	CURRENT_CONNECTIONS	TOTAL_CONNECTIONS
localhost	1	5
truncate performance_schema.events_statements_summary_by_host_by_event_name;
"================== STATEMENTS_BY_HOST truncated =================="
"================== Step 27 =================="
call dump_thread();
username	status
user1	not found
username	status
user2	not found
username	status
user3	not found
username	status
user4	not found
execute dump_waits_account;
user	host	event_name	count_star
user1	localhost	wait/io/file/sql/query_log	0
user1	localhost	wait/synch/rwlock/sql/LOCK_grant	0
user2	localhost	wait/io/file/sql/query_log	0
user2	localhost	wait/synch/rwlock/sql/LOCK_grant	0
user3	localhost	wait/io/file/sql/query_log	0
user3	localhost	wait/synch/rwlock/sql/LOCK_grant	0
user4	localhost	wait/io/file/sql/query_log	0
user4	localhost	wait/synch/rwlock/sql/LOCK_grant	0
execute dump_waits_user;
user	event_name	count_star
user1	wait/io/file/sql/query_log	0
user1	wait/synch/rwlock/sql/LOCK_grant	0
user2	wait/io/file/sql/query_log	0
user2	wait/synch/rwlock/sql/LOCK_grant	0
user3	wait/io/file/sql/query_log	0
user3	wait/synch/rwlock/sql/LOCK_grant	0
user4	wait/io/file/sql/query_log	0
user4	wait/synch/rwlock/sql/LOCK_grant	0
execute dump_waits_host;
host	event_name	count_star
localhost	wait/io/file/sql/query_log	0
localhost	wait/synch/rwlock/sql/LOCK_grant	0
execute dump_waits_global;
event_name	count_star
wait/io/file/sql/query_log	0
wait/synch/rwlock/sql/LOCK_grant	0
execute dump_waits_history;
event_name	count(event_name)
wait/io/file/sql/query_log	32
wait/synch/rwlock/sql/LOCK_grant	4
execute dump_stages_account;
user	host	event_name	count_star
user1	localhost	stage/sql/checking permissions	0
user1	localhost	stage/sql/closing tables	0
user1	localhost	stage/sql/init	0
user1	localhost	stage/sql/Opening tables	0
user1	localhost	stage/sql/starting	0
user2	localhost	stage/sql/checking permissions	0
user2	localhost	stage/sql/closing tables	0
user2	localhost	stage/sql/init	0
user2	localhost	stage/sql/Opening tables	0
user2	localhost	stage/sql/starting	0
user3	localhost	stage/sql/checking permissions	0
user3	localhost	stage/sql/closing tables	0
user3	localhost	stage/sql/init	0
user3	localhost	stage/sql/Opening tables	0
user3	localhost	stage/sql/starting	0
user4	localhost	stage/sql/checking permissions	0
user4	localhost	stage/sql/closing tables	0
user4	localhost	stage/sql/init	0
user4	localhost	stage/sql/Opening tables	0
user4	localhost	stage/sql/starting	0
execute dump_stages_user;
user	event_name	count_star
user1	stage/sql/checking permissions	0
user1	stage/sql/closing tables	0
user1	stage/sql/init	0
user1	stage/sql/Opening tables	0
user1	stage/sql/starting	0
user2	stage/sql/checking permissions	0
user2	stage/sql/closing tables	0
user2	stage/sql/init	0
user2	stage/sql/Opening tables	0
user2	stage/sql/starting	0
user3	stage/sql/checking permissions	0
user3	stage/sql/closing tables	0
user3	stage/sql/init	0
user3	stage/sql/Opening tables	0
user3	stage/sql/starting	0
user4	stage/sql/checking permissions	0
user4	stage/sql/closing tables	0
user4	stage/sql/init	0
user4	stage/sql/Opening tables	0
user4	stage/sql/starting	0
execute dump_stages_host;
host	event_name	count_star
localhost	stage/sql/checking permissions	0
localhost	stage/sql/closing tables	0
localhost	stage/sql/init	0
localhost	stage/sql/Opening tables	0
localhost	stage/sql/starting	0
execute dump_stages_global;
event_name	count_star
stage/sql/checking permissions	0
stage/sql/closing tables	0
stage/sql/init	0
stage/sql/Opening tables	0
stage/sql/starting	0
execute dump_stages_history;
event_name	count(event_name)
stage/sql/checking permissions	16
stage/sql/closing tables	45
stage/sql/init	12
<<<<<<< HEAD
stage/sql/Opening tables	29
stage/sql/starting	28
=======
stage/sql/Opening tables	25
stage/sql/starting	32
>>>>>>> cd28b247
execute dump_statements_account;
user	host	event_name	count_star
user1	localhost	statement/com/Error	0
user1	localhost	statement/com/Quit	0
user1	localhost	statement/sp/freturn	0
user1	localhost	statement/sql/insert	0
user1	localhost	statement/sql/select	0
user2	localhost	statement/com/Error	0
user2	localhost	statement/com/Quit	0
user2	localhost	statement/sp/freturn	0
user2	localhost	statement/sql/insert	0
user2	localhost	statement/sql/select	0
user3	localhost	statement/com/Error	0
user3	localhost	statement/com/Quit	0
user3	localhost	statement/sp/freturn	0
user3	localhost	statement/sql/insert	0
user3	localhost	statement/sql/select	0
user4	localhost	statement/com/Error	0
user4	localhost	statement/com/Quit	0
user4	localhost	statement/sp/freturn	0
user4	localhost	statement/sql/insert	0
user4	localhost	statement/sql/select	0
execute dump_statements_user;
user	event_name	count_star
user1	statement/com/Error	0
user1	statement/com/Quit	0
user1	statement/sp/freturn	0
user1	statement/sql/insert	0
user1	statement/sql/select	0
user2	statement/com/Error	0
user2	statement/com/Quit	0
user2	statement/sp/freturn	0
user2	statement/sql/insert	0
user2	statement/sql/select	0
user3	statement/com/Error	0
user3	statement/com/Quit	0
user3	statement/sp/freturn	0
user3	statement/sql/insert	0
user3	statement/sql/select	0
user4	statement/com/Error	0
user4	statement/com/Quit	0
user4	statement/sp/freturn	0
user4	statement/sql/insert	0
user4	statement/sql/select	0
execute dump_statements_host;
host	event_name	count_star
localhost	statement/com/Error	0
localhost	statement/com/Quit	0
localhost	statement/sp/freturn	0
localhost	statement/sql/insert	0
localhost	statement/sql/select	0
execute dump_statements_global;
event_name	count_star
statement/com/Error	0
statement/com/Quit	4
statement/sp/freturn	4
statement/sql/insert	4
statement/sql/select	12
execute dump_statements_history;
event_name	count(event_name)
statement/com/Quit	4
statement/sp/freturn	4
statement/sql/insert	4
statement/sql/select	12
execute dump_transactions_account;
user	host	event_name	count_star
user1	localhost	transaction	3
user2	localhost	transaction	3
user3	localhost	transaction	3
user4	localhost	transaction	3
execute dump_transactions_user;
user	event_name	count_star
user1	transaction	3
user2	transaction	3
user3	transaction	3
user4	transaction	3
execute dump_transactions_host;
host	event_name	count_star
localhost	transaction	12
execute dump_transactions_global;
event_name	count_star
transaction	12
execute dump_transactions_history;
event_name	count(event_name)
transaction	12
execute dump_accounts;
USER	HOST	CURRENT_CONNECTIONS	TOTAL_CONNECTIONS
root	localhost	1	1
user1	localhost	0	1
user2	localhost	0	1
user3	localhost	0	1
user4	localhost	0	1
execute dump_users;
USER	CURRENT_CONNECTIONS	TOTAL_CONNECTIONS
root	1	1
user1	0	1
user2	0	1
user3	0	1
user4	0	1
execute dump_hosts;
HOST	CURRENT_CONNECTIONS	TOTAL_CONNECTIONS
localhost	1	5
truncate performance_schema.events_statements_summary_global_by_event_name;
"================== STATEMENTS_GLOBAL truncated =================="
"================== Step 28 =================="
call dump_thread();
username	status
user1	not found
username	status
user2	not found
username	status
user3	not found
username	status
user4	not found
execute dump_waits_account;
user	host	event_name	count_star
user1	localhost	wait/io/file/sql/query_log	0
user1	localhost	wait/synch/rwlock/sql/LOCK_grant	0
user2	localhost	wait/io/file/sql/query_log	0
user2	localhost	wait/synch/rwlock/sql/LOCK_grant	0
user3	localhost	wait/io/file/sql/query_log	0
user3	localhost	wait/synch/rwlock/sql/LOCK_grant	0
user4	localhost	wait/io/file/sql/query_log	0
user4	localhost	wait/synch/rwlock/sql/LOCK_grant	0
execute dump_waits_user;
user	event_name	count_star
user1	wait/io/file/sql/query_log	0
user1	wait/synch/rwlock/sql/LOCK_grant	0
user2	wait/io/file/sql/query_log	0
user2	wait/synch/rwlock/sql/LOCK_grant	0
user3	wait/io/file/sql/query_log	0
user3	wait/synch/rwlock/sql/LOCK_grant	0
user4	wait/io/file/sql/query_log	0
user4	wait/synch/rwlock/sql/LOCK_grant	0
execute dump_waits_host;
host	event_name	count_star
localhost	wait/io/file/sql/query_log	0
localhost	wait/synch/rwlock/sql/LOCK_grant	0
execute dump_waits_global;
event_name	count_star
wait/io/file/sql/query_log	0
wait/synch/rwlock/sql/LOCK_grant	0
execute dump_waits_history;
event_name	count(event_name)
wait/io/file/sql/query_log	32
wait/synch/rwlock/sql/LOCK_grant	4
execute dump_stages_account;
user	host	event_name	count_star
user1	localhost	stage/sql/checking permissions	0
user1	localhost	stage/sql/closing tables	0
user1	localhost	stage/sql/init	0
user1	localhost	stage/sql/Opening tables	0
user1	localhost	stage/sql/starting	0
user2	localhost	stage/sql/checking permissions	0
user2	localhost	stage/sql/closing tables	0
user2	localhost	stage/sql/init	0
user2	localhost	stage/sql/Opening tables	0
user2	localhost	stage/sql/starting	0
user3	localhost	stage/sql/checking permissions	0
user3	localhost	stage/sql/closing tables	0
user3	localhost	stage/sql/init	0
user3	localhost	stage/sql/Opening tables	0
user3	localhost	stage/sql/starting	0
user4	localhost	stage/sql/checking permissions	0
user4	localhost	stage/sql/closing tables	0
user4	localhost	stage/sql/init	0
user4	localhost	stage/sql/Opening tables	0
user4	localhost	stage/sql/starting	0
execute dump_stages_user;
user	event_name	count_star
user1	stage/sql/checking permissions	0
user1	stage/sql/closing tables	0
user1	stage/sql/init	0
user1	stage/sql/Opening tables	0
user1	stage/sql/starting	0
user2	stage/sql/checking permissions	0
user2	stage/sql/closing tables	0
user2	stage/sql/init	0
user2	stage/sql/Opening tables	0
user2	stage/sql/starting	0
user3	stage/sql/checking permissions	0
user3	stage/sql/closing tables	0
user3	stage/sql/init	0
user3	stage/sql/Opening tables	0
user3	stage/sql/starting	0
user4	stage/sql/checking permissions	0
user4	stage/sql/closing tables	0
user4	stage/sql/init	0
user4	stage/sql/Opening tables	0
user4	stage/sql/starting	0
execute dump_stages_host;
host	event_name	count_star
localhost	stage/sql/checking permissions	0
localhost	stage/sql/closing tables	0
localhost	stage/sql/init	0
localhost	stage/sql/Opening tables	0
localhost	stage/sql/starting	0
execute dump_stages_global;
event_name	count_star
stage/sql/checking permissions	0
stage/sql/closing tables	0
stage/sql/init	0
stage/sql/Opening tables	0
stage/sql/starting	0
execute dump_stages_history;
event_name	count(event_name)
stage/sql/checking permissions	16
stage/sql/closing tables	45
stage/sql/init	12
<<<<<<< HEAD
stage/sql/Opening tables	29
stage/sql/starting	28
=======
stage/sql/Opening tables	25
stage/sql/starting	32
>>>>>>> cd28b247
execute dump_statements_account;
user	host	event_name	count_star
user1	localhost	statement/com/Error	0
user1	localhost	statement/com/Quit	0
user1	localhost	statement/sp/freturn	0
user1	localhost	statement/sql/insert	0
user1	localhost	statement/sql/select	0
user2	localhost	statement/com/Error	0
user2	localhost	statement/com/Quit	0
user2	localhost	statement/sp/freturn	0
user2	localhost	statement/sql/insert	0
user2	localhost	statement/sql/select	0
user3	localhost	statement/com/Error	0
user3	localhost	statement/com/Quit	0
user3	localhost	statement/sp/freturn	0
user3	localhost	statement/sql/insert	0
user3	localhost	statement/sql/select	0
user4	localhost	statement/com/Error	0
user4	localhost	statement/com/Quit	0
user4	localhost	statement/sp/freturn	0
user4	localhost	statement/sql/insert	0
user4	localhost	statement/sql/select	0
execute dump_statements_user;
user	event_name	count_star
user1	statement/com/Error	0
user1	statement/com/Quit	0
user1	statement/sp/freturn	0
user1	statement/sql/insert	0
user1	statement/sql/select	0
user2	statement/com/Error	0
user2	statement/com/Quit	0
user2	statement/sp/freturn	0
user2	statement/sql/insert	0
user2	statement/sql/select	0
user3	statement/com/Error	0
user3	statement/com/Quit	0
user3	statement/sp/freturn	0
user3	statement/sql/insert	0
user3	statement/sql/select	0
user4	statement/com/Error	0
user4	statement/com/Quit	0
user4	statement/sp/freturn	0
user4	statement/sql/insert	0
user4	statement/sql/select	0
execute dump_statements_host;
host	event_name	count_star
localhost	statement/com/Error	0
localhost	statement/com/Quit	0
localhost	statement/sp/freturn	0
localhost	statement/sql/insert	0
localhost	statement/sql/select	0
execute dump_statements_global;
event_name	count_star
statement/com/Error	0
statement/com/Quit	0
statement/sp/freturn	0
statement/sql/insert	0
statement/sql/select	0
execute dump_statements_history;
event_name	count(event_name)
statement/com/Quit	4
statement/sp/freturn	4
statement/sql/insert	4
statement/sql/select	12
execute dump_transactions_account;
user	host	event_name	count_star
user1	localhost	transaction	3
user2	localhost	transaction	3
user3	localhost	transaction	3
user4	localhost	transaction	3
execute dump_transactions_user;
user	event_name	count_star
user1	transaction	3
user2	transaction	3
user3	transaction	3
user4	transaction	3
execute dump_transactions_host;
host	event_name	count_star
localhost	transaction	12
execute dump_transactions_global;
event_name	count_star
transaction	12
execute dump_transactions_history;
event_name	count(event_name)
transaction	12
execute dump_accounts;
USER	HOST	CURRENT_CONNECTIONS	TOTAL_CONNECTIONS
root	localhost	1	1
user1	localhost	0	1
user2	localhost	0	1
user3	localhost	0	1
user4	localhost	0	1
execute dump_users;
USER	CURRENT_CONNECTIONS	TOTAL_CONNECTIONS
root	1	1
user1	0	1
user2	0	1
user3	0	1
user4	0	1
execute dump_hosts;
HOST	CURRENT_CONNECTIONS	TOTAL_CONNECTIONS
localhost	1	5
truncate performance_schema.events_transactions_summary_by_thread_by_event_name;
"================== TRANSACTIONS_BY_THREAD truncated =================="
"================== Step 29 =================="
call dump_thread();
username	status
user1	not found
username	status
user2	not found
username	status
user3	not found
username	status
user4	not found
execute dump_waits_account;
user	host	event_name	count_star
user1	localhost	wait/io/file/sql/query_log	0
user1	localhost	wait/synch/rwlock/sql/LOCK_grant	0
user2	localhost	wait/io/file/sql/query_log	0
user2	localhost	wait/synch/rwlock/sql/LOCK_grant	0
user3	localhost	wait/io/file/sql/query_log	0
user3	localhost	wait/synch/rwlock/sql/LOCK_grant	0
user4	localhost	wait/io/file/sql/query_log	0
user4	localhost	wait/synch/rwlock/sql/LOCK_grant	0
execute dump_waits_user;
user	event_name	count_star
user1	wait/io/file/sql/query_log	0
user1	wait/synch/rwlock/sql/LOCK_grant	0
user2	wait/io/file/sql/query_log	0
user2	wait/synch/rwlock/sql/LOCK_grant	0
user3	wait/io/file/sql/query_log	0
user3	wait/synch/rwlock/sql/LOCK_grant	0
user4	wait/io/file/sql/query_log	0
user4	wait/synch/rwlock/sql/LOCK_grant	0
execute dump_waits_host;
host	event_name	count_star
localhost	wait/io/file/sql/query_log	0
localhost	wait/synch/rwlock/sql/LOCK_grant	0
execute dump_waits_global;
event_name	count_star
wait/io/file/sql/query_log	0
wait/synch/rwlock/sql/LOCK_grant	0
execute dump_waits_history;
event_name	count(event_name)
wait/io/file/sql/query_log	32
wait/synch/rwlock/sql/LOCK_grant	4
execute dump_stages_account;
user	host	event_name	count_star
user1	localhost	stage/sql/checking permissions	0
user1	localhost	stage/sql/closing tables	0
user1	localhost	stage/sql/init	0
user1	localhost	stage/sql/Opening tables	0
user1	localhost	stage/sql/starting	0
user2	localhost	stage/sql/checking permissions	0
user2	localhost	stage/sql/closing tables	0
user2	localhost	stage/sql/init	0
user2	localhost	stage/sql/Opening tables	0
user2	localhost	stage/sql/starting	0
user3	localhost	stage/sql/checking permissions	0
user3	localhost	stage/sql/closing tables	0
user3	localhost	stage/sql/init	0
user3	localhost	stage/sql/Opening tables	0
user3	localhost	stage/sql/starting	0
user4	localhost	stage/sql/checking permissions	0
user4	localhost	stage/sql/closing tables	0
user4	localhost	stage/sql/init	0
user4	localhost	stage/sql/Opening tables	0
user4	localhost	stage/sql/starting	0
execute dump_stages_user;
user	event_name	count_star
user1	stage/sql/checking permissions	0
user1	stage/sql/closing tables	0
user1	stage/sql/init	0
user1	stage/sql/Opening tables	0
user1	stage/sql/starting	0
user2	stage/sql/checking permissions	0
user2	stage/sql/closing tables	0
user2	stage/sql/init	0
user2	stage/sql/Opening tables	0
user2	stage/sql/starting	0
user3	stage/sql/checking permissions	0
user3	stage/sql/closing tables	0
user3	stage/sql/init	0
user3	stage/sql/Opening tables	0
user3	stage/sql/starting	0
user4	stage/sql/checking permissions	0
user4	stage/sql/closing tables	0
user4	stage/sql/init	0
user4	stage/sql/Opening tables	0
user4	stage/sql/starting	0
execute dump_stages_host;
host	event_name	count_star
localhost	stage/sql/checking permissions	0
localhost	stage/sql/closing tables	0
localhost	stage/sql/init	0
localhost	stage/sql/Opening tables	0
localhost	stage/sql/starting	0
execute dump_stages_global;
event_name	count_star
stage/sql/checking permissions	0
stage/sql/closing tables	0
stage/sql/init	0
stage/sql/Opening tables	0
stage/sql/starting	0
execute dump_stages_history;
event_name	count(event_name)
stage/sql/checking permissions	16
stage/sql/closing tables	45
stage/sql/init	12
<<<<<<< HEAD
stage/sql/Opening tables	29
stage/sql/starting	28
=======
stage/sql/Opening tables	25
stage/sql/starting	32
>>>>>>> cd28b247
execute dump_statements_account;
user	host	event_name	count_star
user1	localhost	statement/com/Error	0
user1	localhost	statement/com/Quit	0
user1	localhost	statement/sp/freturn	0
user1	localhost	statement/sql/insert	0
user1	localhost	statement/sql/select	0
user2	localhost	statement/com/Error	0
user2	localhost	statement/com/Quit	0
user2	localhost	statement/sp/freturn	0
user2	localhost	statement/sql/insert	0
user2	localhost	statement/sql/select	0
user3	localhost	statement/com/Error	0
user3	localhost	statement/com/Quit	0
user3	localhost	statement/sp/freturn	0
user3	localhost	statement/sql/insert	0
user3	localhost	statement/sql/select	0
user4	localhost	statement/com/Error	0
user4	localhost	statement/com/Quit	0
user4	localhost	statement/sp/freturn	0
user4	localhost	statement/sql/insert	0
user4	localhost	statement/sql/select	0
execute dump_statements_user;
user	event_name	count_star
user1	statement/com/Error	0
user1	statement/com/Quit	0
user1	statement/sp/freturn	0
user1	statement/sql/insert	0
user1	statement/sql/select	0
user2	statement/com/Error	0
user2	statement/com/Quit	0
user2	statement/sp/freturn	0
user2	statement/sql/insert	0
user2	statement/sql/select	0
user3	statement/com/Error	0
user3	statement/com/Quit	0
user3	statement/sp/freturn	0
user3	statement/sql/insert	0
user3	statement/sql/select	0
user4	statement/com/Error	0
user4	statement/com/Quit	0
user4	statement/sp/freturn	0
user4	statement/sql/insert	0
user4	statement/sql/select	0
execute dump_statements_host;
host	event_name	count_star
localhost	statement/com/Error	0
localhost	statement/com/Quit	0
localhost	statement/sp/freturn	0
localhost	statement/sql/insert	0
localhost	statement/sql/select	0
execute dump_statements_global;
event_name	count_star
statement/com/Error	0
statement/com/Quit	0
statement/sp/freturn	0
statement/sql/insert	0
statement/sql/select	0
execute dump_statements_history;
event_name	count(event_name)
statement/com/Quit	4
statement/sp/freturn	4
statement/sql/insert	4
statement/sql/select	12
execute dump_transactions_account;
user	host	event_name	count_star
user1	localhost	transaction	3
user2	localhost	transaction	3
user3	localhost	transaction	3
user4	localhost	transaction	3
execute dump_transactions_user;
user	event_name	count_star
user1	transaction	3
user2	transaction	3
user3	transaction	3
user4	transaction	3
execute dump_transactions_host;
host	event_name	count_star
localhost	transaction	12
execute dump_transactions_global;
event_name	count_star
transaction	12
execute dump_transactions_history;
event_name	count(event_name)
transaction	12
execute dump_accounts;
USER	HOST	CURRENT_CONNECTIONS	TOTAL_CONNECTIONS
root	localhost	1	1
user1	localhost	0	1
user2	localhost	0	1
user3	localhost	0	1
user4	localhost	0	1
execute dump_users;
USER	CURRENT_CONNECTIONS	TOTAL_CONNECTIONS
root	1	1
user1	0	1
user2	0	1
user3	0	1
user4	0	1
execute dump_hosts;
HOST	CURRENT_CONNECTIONS	TOTAL_CONNECTIONS
localhost	1	5
truncate performance_schema.events_transactions_summary_by_account_by_event_name;
"================== TRANSACTIONS_BY_ACCOUNT truncated =================="
"================== Step 30 =================="
call dump_thread();
username	status
user1	not found
username	status
user2	not found
username	status
user3	not found
username	status
user4	not found
execute dump_waits_account;
user	host	event_name	count_star
user1	localhost	wait/io/file/sql/query_log	0
user1	localhost	wait/synch/rwlock/sql/LOCK_grant	0
user2	localhost	wait/io/file/sql/query_log	0
user2	localhost	wait/synch/rwlock/sql/LOCK_grant	0
user3	localhost	wait/io/file/sql/query_log	0
user3	localhost	wait/synch/rwlock/sql/LOCK_grant	0
user4	localhost	wait/io/file/sql/query_log	0
user4	localhost	wait/synch/rwlock/sql/LOCK_grant	0
execute dump_waits_user;
user	event_name	count_star
user1	wait/io/file/sql/query_log	0
user1	wait/synch/rwlock/sql/LOCK_grant	0
user2	wait/io/file/sql/query_log	0
user2	wait/synch/rwlock/sql/LOCK_grant	0
user3	wait/io/file/sql/query_log	0
user3	wait/synch/rwlock/sql/LOCK_grant	0
user4	wait/io/file/sql/query_log	0
user4	wait/synch/rwlock/sql/LOCK_grant	0
execute dump_waits_host;
host	event_name	count_star
localhost	wait/io/file/sql/query_log	0
localhost	wait/synch/rwlock/sql/LOCK_grant	0
execute dump_waits_global;
event_name	count_star
wait/io/file/sql/query_log	0
wait/synch/rwlock/sql/LOCK_grant	0
execute dump_waits_history;
event_name	count(event_name)
wait/io/file/sql/query_log	32
wait/synch/rwlock/sql/LOCK_grant	4
execute dump_stages_account;
user	host	event_name	count_star
user1	localhost	stage/sql/checking permissions	0
user1	localhost	stage/sql/closing tables	0
user1	localhost	stage/sql/init	0
user1	localhost	stage/sql/Opening tables	0
user1	localhost	stage/sql/starting	0
user2	localhost	stage/sql/checking permissions	0
user2	localhost	stage/sql/closing tables	0
user2	localhost	stage/sql/init	0
user2	localhost	stage/sql/Opening tables	0
user2	localhost	stage/sql/starting	0
user3	localhost	stage/sql/checking permissions	0
user3	localhost	stage/sql/closing tables	0
user3	localhost	stage/sql/init	0
user3	localhost	stage/sql/Opening tables	0
user3	localhost	stage/sql/starting	0
user4	localhost	stage/sql/checking permissions	0
user4	localhost	stage/sql/closing tables	0
user4	localhost	stage/sql/init	0
user4	localhost	stage/sql/Opening tables	0
user4	localhost	stage/sql/starting	0
execute dump_stages_user;
user	event_name	count_star
user1	stage/sql/checking permissions	0
user1	stage/sql/closing tables	0
user1	stage/sql/init	0
user1	stage/sql/Opening tables	0
user1	stage/sql/starting	0
user2	stage/sql/checking permissions	0
user2	stage/sql/closing tables	0
user2	stage/sql/init	0
user2	stage/sql/Opening tables	0
user2	stage/sql/starting	0
user3	stage/sql/checking permissions	0
user3	stage/sql/closing tables	0
user3	stage/sql/init	0
user3	stage/sql/Opening tables	0
user3	stage/sql/starting	0
user4	stage/sql/checking permissions	0
user4	stage/sql/closing tables	0
user4	stage/sql/init	0
user4	stage/sql/Opening tables	0
user4	stage/sql/starting	0
execute dump_stages_host;
host	event_name	count_star
localhost	stage/sql/checking permissions	0
localhost	stage/sql/closing tables	0
localhost	stage/sql/init	0
localhost	stage/sql/Opening tables	0
localhost	stage/sql/starting	0
execute dump_stages_global;
event_name	count_star
stage/sql/checking permissions	0
stage/sql/closing tables	0
stage/sql/init	0
stage/sql/Opening tables	0
stage/sql/starting	0
execute dump_stages_history;
event_name	count(event_name)
stage/sql/checking permissions	16
stage/sql/closing tables	45
stage/sql/init	12
<<<<<<< HEAD
stage/sql/Opening tables	29
stage/sql/starting	28
=======
stage/sql/Opening tables	25
stage/sql/starting	32
>>>>>>> cd28b247
execute dump_statements_account;
user	host	event_name	count_star
user1	localhost	statement/com/Error	0
user1	localhost	statement/com/Quit	0
user1	localhost	statement/sp/freturn	0
user1	localhost	statement/sql/insert	0
user1	localhost	statement/sql/select	0
user2	localhost	statement/com/Error	0
user2	localhost	statement/com/Quit	0
user2	localhost	statement/sp/freturn	0
user2	localhost	statement/sql/insert	0
user2	localhost	statement/sql/select	0
user3	localhost	statement/com/Error	0
user3	localhost	statement/com/Quit	0
user3	localhost	statement/sp/freturn	0
user3	localhost	statement/sql/insert	0
user3	localhost	statement/sql/select	0
user4	localhost	statement/com/Error	0
user4	localhost	statement/com/Quit	0
user4	localhost	statement/sp/freturn	0
user4	localhost	statement/sql/insert	0
user4	localhost	statement/sql/select	0
execute dump_statements_user;
user	event_name	count_star
user1	statement/com/Error	0
user1	statement/com/Quit	0
user1	statement/sp/freturn	0
user1	statement/sql/insert	0
user1	statement/sql/select	0
user2	statement/com/Error	0
user2	statement/com/Quit	0
user2	statement/sp/freturn	0
user2	statement/sql/insert	0
user2	statement/sql/select	0
user3	statement/com/Error	0
user3	statement/com/Quit	0
user3	statement/sp/freturn	0
user3	statement/sql/insert	0
user3	statement/sql/select	0
user4	statement/com/Error	0
user4	statement/com/Quit	0
user4	statement/sp/freturn	0
user4	statement/sql/insert	0
user4	statement/sql/select	0
execute dump_statements_host;
host	event_name	count_star
localhost	statement/com/Error	0
localhost	statement/com/Quit	0
localhost	statement/sp/freturn	0
localhost	statement/sql/insert	0
localhost	statement/sql/select	0
execute dump_statements_global;
event_name	count_star
statement/com/Error	0
statement/com/Quit	0
statement/sp/freturn	0
statement/sql/insert	0
statement/sql/select	0
execute dump_statements_history;
event_name	count(event_name)
statement/com/Quit	4
statement/sp/freturn	4
statement/sql/insert	4
statement/sql/select	12
execute dump_transactions_account;
user	host	event_name	count_star
user1	localhost	transaction	0
user2	localhost	transaction	0
user3	localhost	transaction	0
user4	localhost	transaction	0
execute dump_transactions_user;
user	event_name	count_star
user1	transaction	3
user2	transaction	3
user3	transaction	3
user4	transaction	3
execute dump_transactions_host;
host	event_name	count_star
localhost	transaction	12
execute dump_transactions_global;
event_name	count_star
transaction	12
execute dump_transactions_history;
event_name	count(event_name)
transaction	12
execute dump_accounts;
USER	HOST	CURRENT_CONNECTIONS	TOTAL_CONNECTIONS
root	localhost	1	1
user1	localhost	0	1
user2	localhost	0	1
user3	localhost	0	1
user4	localhost	0	1
execute dump_users;
USER	CURRENT_CONNECTIONS	TOTAL_CONNECTIONS
root	1	1
user1	0	1
user2	0	1
user3	0	1
user4	0	1
execute dump_hosts;
HOST	CURRENT_CONNECTIONS	TOTAL_CONNECTIONS
localhost	1	5
truncate performance_schema.events_transactions_summary_by_user_by_event_name;
"================== TRANSACTIONS_BY_USER truncated =================="
"================== Step 31 =================="
call dump_thread();
username	status
user1	not found
username	status
user2	not found
username	status
user3	not found
username	status
user4	not found
execute dump_waits_account;
user	host	event_name	count_star
user1	localhost	wait/io/file/sql/query_log	0
user1	localhost	wait/synch/rwlock/sql/LOCK_grant	0
user2	localhost	wait/io/file/sql/query_log	0
user2	localhost	wait/synch/rwlock/sql/LOCK_grant	0
user3	localhost	wait/io/file/sql/query_log	0
user3	localhost	wait/synch/rwlock/sql/LOCK_grant	0
user4	localhost	wait/io/file/sql/query_log	0
user4	localhost	wait/synch/rwlock/sql/LOCK_grant	0
execute dump_waits_user;
user	event_name	count_star
user1	wait/io/file/sql/query_log	0
user1	wait/synch/rwlock/sql/LOCK_grant	0
user2	wait/io/file/sql/query_log	0
user2	wait/synch/rwlock/sql/LOCK_grant	0
user3	wait/io/file/sql/query_log	0
user3	wait/synch/rwlock/sql/LOCK_grant	0
user4	wait/io/file/sql/query_log	0
user4	wait/synch/rwlock/sql/LOCK_grant	0
execute dump_waits_host;
host	event_name	count_star
localhost	wait/io/file/sql/query_log	0
localhost	wait/synch/rwlock/sql/LOCK_grant	0
execute dump_waits_global;
event_name	count_star
wait/io/file/sql/query_log	0
wait/synch/rwlock/sql/LOCK_grant	0
execute dump_waits_history;
event_name	count(event_name)
wait/io/file/sql/query_log	32
wait/synch/rwlock/sql/LOCK_grant	4
execute dump_stages_account;
user	host	event_name	count_star
user1	localhost	stage/sql/checking permissions	0
user1	localhost	stage/sql/closing tables	0
user1	localhost	stage/sql/init	0
user1	localhost	stage/sql/Opening tables	0
user1	localhost	stage/sql/starting	0
user2	localhost	stage/sql/checking permissions	0
user2	localhost	stage/sql/closing tables	0
user2	localhost	stage/sql/init	0
user2	localhost	stage/sql/Opening tables	0
user2	localhost	stage/sql/starting	0
user3	localhost	stage/sql/checking permissions	0
user3	localhost	stage/sql/closing tables	0
user3	localhost	stage/sql/init	0
user3	localhost	stage/sql/Opening tables	0
user3	localhost	stage/sql/starting	0
user4	localhost	stage/sql/checking permissions	0
user4	localhost	stage/sql/closing tables	0
user4	localhost	stage/sql/init	0
user4	localhost	stage/sql/Opening tables	0
user4	localhost	stage/sql/starting	0
execute dump_stages_user;
user	event_name	count_star
user1	stage/sql/checking permissions	0
user1	stage/sql/closing tables	0
user1	stage/sql/init	0
user1	stage/sql/Opening tables	0
user1	stage/sql/starting	0
user2	stage/sql/checking permissions	0
user2	stage/sql/closing tables	0
user2	stage/sql/init	0
user2	stage/sql/Opening tables	0
user2	stage/sql/starting	0
user3	stage/sql/checking permissions	0
user3	stage/sql/closing tables	0
user3	stage/sql/init	0
user3	stage/sql/Opening tables	0
user3	stage/sql/starting	0
user4	stage/sql/checking permissions	0
user4	stage/sql/closing tables	0
user4	stage/sql/init	0
user4	stage/sql/Opening tables	0
user4	stage/sql/starting	0
execute dump_stages_host;
host	event_name	count_star
localhost	stage/sql/checking permissions	0
localhost	stage/sql/closing tables	0
localhost	stage/sql/init	0
localhost	stage/sql/Opening tables	0
localhost	stage/sql/starting	0
execute dump_stages_global;
event_name	count_star
stage/sql/checking permissions	0
stage/sql/closing tables	0
stage/sql/init	0
stage/sql/Opening tables	0
stage/sql/starting	0
execute dump_stages_history;
event_name	count(event_name)
stage/sql/checking permissions	16
stage/sql/closing tables	45
stage/sql/init	12
<<<<<<< HEAD
stage/sql/Opening tables	29
stage/sql/starting	28
=======
stage/sql/Opening tables	25
stage/sql/starting	32
>>>>>>> cd28b247
execute dump_statements_account;
user	host	event_name	count_star
user1	localhost	statement/com/Error	0
user1	localhost	statement/com/Quit	0
user1	localhost	statement/sp/freturn	0
user1	localhost	statement/sql/insert	0
user1	localhost	statement/sql/select	0
user2	localhost	statement/com/Error	0
user2	localhost	statement/com/Quit	0
user2	localhost	statement/sp/freturn	0
user2	localhost	statement/sql/insert	0
user2	localhost	statement/sql/select	0
user3	localhost	statement/com/Error	0
user3	localhost	statement/com/Quit	0
user3	localhost	statement/sp/freturn	0
user3	localhost	statement/sql/insert	0
user3	localhost	statement/sql/select	0
user4	localhost	statement/com/Error	0
user4	localhost	statement/com/Quit	0
user4	localhost	statement/sp/freturn	0
user4	localhost	statement/sql/insert	0
user4	localhost	statement/sql/select	0
execute dump_statements_user;
user	event_name	count_star
user1	statement/com/Error	0
user1	statement/com/Quit	0
user1	statement/sp/freturn	0
user1	statement/sql/insert	0
user1	statement/sql/select	0
user2	statement/com/Error	0
user2	statement/com/Quit	0
user2	statement/sp/freturn	0
user2	statement/sql/insert	0
user2	statement/sql/select	0
user3	statement/com/Error	0
user3	statement/com/Quit	0
user3	statement/sp/freturn	0
user3	statement/sql/insert	0
user3	statement/sql/select	0
user4	statement/com/Error	0
user4	statement/com/Quit	0
user4	statement/sp/freturn	0
user4	statement/sql/insert	0
user4	statement/sql/select	0
execute dump_statements_host;
host	event_name	count_star
localhost	statement/com/Error	0
localhost	statement/com/Quit	0
localhost	statement/sp/freturn	0
localhost	statement/sql/insert	0
localhost	statement/sql/select	0
execute dump_statements_global;
event_name	count_star
statement/com/Error	0
statement/com/Quit	0
statement/sp/freturn	0
statement/sql/insert	0
statement/sql/select	0
execute dump_statements_history;
event_name	count(event_name)
statement/com/Quit	4
statement/sp/freturn	4
statement/sql/insert	4
statement/sql/select	12
execute dump_transactions_account;
user	host	event_name	count_star
user1	localhost	transaction	0
user2	localhost	transaction	0
user3	localhost	transaction	0
user4	localhost	transaction	0
execute dump_transactions_user;
user	event_name	count_star
user1	transaction	0
user2	transaction	0
user3	transaction	0
user4	transaction	0
execute dump_transactions_host;
host	event_name	count_star
localhost	transaction	12
execute dump_transactions_global;
event_name	count_star
transaction	12
execute dump_transactions_history;
event_name	count(event_name)
transaction	12
execute dump_accounts;
USER	HOST	CURRENT_CONNECTIONS	TOTAL_CONNECTIONS
root	localhost	1	1
user1	localhost	0	1
user2	localhost	0	1
user3	localhost	0	1
user4	localhost	0	1
execute dump_users;
USER	CURRENT_CONNECTIONS	TOTAL_CONNECTIONS
root	1	1
user1	0	1
user2	0	1
user3	0	1
user4	0	1
execute dump_hosts;
HOST	CURRENT_CONNECTIONS	TOTAL_CONNECTIONS
localhost	1	5
truncate performance_schema.events_transactions_summary_by_host_by_event_name;
"================== TRANSACTIONS_BY_HOST truncated =================="
"================== Step 32 =================="
call dump_thread();
username	status
user1	not found
username	status
user2	not found
username	status
user3	not found
username	status
user4	not found
execute dump_waits_account;
user	host	event_name	count_star
user1	localhost	wait/io/file/sql/query_log	0
user1	localhost	wait/synch/rwlock/sql/LOCK_grant	0
user2	localhost	wait/io/file/sql/query_log	0
user2	localhost	wait/synch/rwlock/sql/LOCK_grant	0
user3	localhost	wait/io/file/sql/query_log	0
user3	localhost	wait/synch/rwlock/sql/LOCK_grant	0
user4	localhost	wait/io/file/sql/query_log	0
user4	localhost	wait/synch/rwlock/sql/LOCK_grant	0
execute dump_waits_user;
user	event_name	count_star
user1	wait/io/file/sql/query_log	0
user1	wait/synch/rwlock/sql/LOCK_grant	0
user2	wait/io/file/sql/query_log	0
user2	wait/synch/rwlock/sql/LOCK_grant	0
user3	wait/io/file/sql/query_log	0
user3	wait/synch/rwlock/sql/LOCK_grant	0
user4	wait/io/file/sql/query_log	0
user4	wait/synch/rwlock/sql/LOCK_grant	0
execute dump_waits_host;
host	event_name	count_star
localhost	wait/io/file/sql/query_log	0
localhost	wait/synch/rwlock/sql/LOCK_grant	0
execute dump_waits_global;
event_name	count_star
wait/io/file/sql/query_log	0
wait/synch/rwlock/sql/LOCK_grant	0
execute dump_waits_history;
event_name	count(event_name)
wait/io/file/sql/query_log	32
wait/synch/rwlock/sql/LOCK_grant	4
execute dump_stages_account;
user	host	event_name	count_star
user1	localhost	stage/sql/checking permissions	0
user1	localhost	stage/sql/closing tables	0
user1	localhost	stage/sql/init	0
user1	localhost	stage/sql/Opening tables	0
user1	localhost	stage/sql/starting	0
user2	localhost	stage/sql/checking permissions	0
user2	localhost	stage/sql/closing tables	0
user2	localhost	stage/sql/init	0
user2	localhost	stage/sql/Opening tables	0
user2	localhost	stage/sql/starting	0
user3	localhost	stage/sql/checking permissions	0
user3	localhost	stage/sql/closing tables	0
user3	localhost	stage/sql/init	0
user3	localhost	stage/sql/Opening tables	0
user3	localhost	stage/sql/starting	0
user4	localhost	stage/sql/checking permissions	0
user4	localhost	stage/sql/closing tables	0
user4	localhost	stage/sql/init	0
user4	localhost	stage/sql/Opening tables	0
user4	localhost	stage/sql/starting	0
execute dump_stages_user;
user	event_name	count_star
user1	stage/sql/checking permissions	0
user1	stage/sql/closing tables	0
user1	stage/sql/init	0
user1	stage/sql/Opening tables	0
user1	stage/sql/starting	0
user2	stage/sql/checking permissions	0
user2	stage/sql/closing tables	0
user2	stage/sql/init	0
user2	stage/sql/Opening tables	0
user2	stage/sql/starting	0
user3	stage/sql/checking permissions	0
user3	stage/sql/closing tables	0
user3	stage/sql/init	0
user3	stage/sql/Opening tables	0
user3	stage/sql/starting	0
user4	stage/sql/checking permissions	0
user4	stage/sql/closing tables	0
user4	stage/sql/init	0
user4	stage/sql/Opening tables	0
user4	stage/sql/starting	0
execute dump_stages_host;
host	event_name	count_star
localhost	stage/sql/checking permissions	0
localhost	stage/sql/closing tables	0
localhost	stage/sql/init	0
localhost	stage/sql/Opening tables	0
localhost	stage/sql/starting	0
execute dump_stages_global;
event_name	count_star
stage/sql/checking permissions	0
stage/sql/closing tables	0
stage/sql/init	0
stage/sql/Opening tables	0
stage/sql/starting	0
execute dump_stages_history;
event_name	count(event_name)
stage/sql/checking permissions	16
stage/sql/closing tables	45
stage/sql/init	12
<<<<<<< HEAD
stage/sql/Opening tables	29
stage/sql/starting	28
=======
stage/sql/Opening tables	25
stage/sql/starting	32
>>>>>>> cd28b247
execute dump_statements_account;
user	host	event_name	count_star
user1	localhost	statement/com/Error	0
user1	localhost	statement/com/Quit	0
user1	localhost	statement/sp/freturn	0
user1	localhost	statement/sql/insert	0
user1	localhost	statement/sql/select	0
user2	localhost	statement/com/Error	0
user2	localhost	statement/com/Quit	0
user2	localhost	statement/sp/freturn	0
user2	localhost	statement/sql/insert	0
user2	localhost	statement/sql/select	0
user3	localhost	statement/com/Error	0
user3	localhost	statement/com/Quit	0
user3	localhost	statement/sp/freturn	0
user3	localhost	statement/sql/insert	0
user3	localhost	statement/sql/select	0
user4	localhost	statement/com/Error	0
user4	localhost	statement/com/Quit	0
user4	localhost	statement/sp/freturn	0
user4	localhost	statement/sql/insert	0
user4	localhost	statement/sql/select	0
execute dump_statements_user;
user	event_name	count_star
user1	statement/com/Error	0
user1	statement/com/Quit	0
user1	statement/sp/freturn	0
user1	statement/sql/insert	0
user1	statement/sql/select	0
user2	statement/com/Error	0
user2	statement/com/Quit	0
user2	statement/sp/freturn	0
user2	statement/sql/insert	0
user2	statement/sql/select	0
user3	statement/com/Error	0
user3	statement/com/Quit	0
user3	statement/sp/freturn	0
user3	statement/sql/insert	0
user3	statement/sql/select	0
user4	statement/com/Error	0
user4	statement/com/Quit	0
user4	statement/sp/freturn	0
user4	statement/sql/insert	0
user4	statement/sql/select	0
execute dump_statements_host;
host	event_name	count_star
localhost	statement/com/Error	0
localhost	statement/com/Quit	0
localhost	statement/sp/freturn	0
localhost	statement/sql/insert	0
localhost	statement/sql/select	0
execute dump_statements_global;
event_name	count_star
statement/com/Error	0
statement/com/Quit	0
statement/sp/freturn	0
statement/sql/insert	0
statement/sql/select	0
execute dump_statements_history;
event_name	count(event_name)
statement/com/Quit	4
statement/sp/freturn	4
statement/sql/insert	4
statement/sql/select	12
execute dump_transactions_account;
user	host	event_name	count_star
user1	localhost	transaction	0
user2	localhost	transaction	0
user3	localhost	transaction	0
user4	localhost	transaction	0
execute dump_transactions_user;
user	event_name	count_star
user1	transaction	0
user2	transaction	0
user3	transaction	0
user4	transaction	0
execute dump_transactions_host;
host	event_name	count_star
localhost	transaction	0
execute dump_transactions_global;
event_name	count_star
transaction	12
execute dump_transactions_history;
event_name	count(event_name)
transaction	12
execute dump_accounts;
USER	HOST	CURRENT_CONNECTIONS	TOTAL_CONNECTIONS
root	localhost	1	1
user1	localhost	0	1
user2	localhost	0	1
user3	localhost	0	1
user4	localhost	0	1
execute dump_users;
USER	CURRENT_CONNECTIONS	TOTAL_CONNECTIONS
root	1	1
user1	0	1
user2	0	1
user3	0	1
user4	0	1
execute dump_hosts;
HOST	CURRENT_CONNECTIONS	TOTAL_CONNECTIONS
localhost	1	5
truncate performance_schema.events_transactions_summary_global_by_event_name;
"================== TRANSACTIONS_GLOBAL truncated =================="
"================== Step 33 =================="
call dump_thread();
username	status
user1	not found
username	status
user2	not found
username	status
user3	not found
username	status
user4	not found
execute dump_waits_account;
user	host	event_name	count_star
user1	localhost	wait/io/file/sql/query_log	0
user1	localhost	wait/synch/rwlock/sql/LOCK_grant	0
user2	localhost	wait/io/file/sql/query_log	0
user2	localhost	wait/synch/rwlock/sql/LOCK_grant	0
user3	localhost	wait/io/file/sql/query_log	0
user3	localhost	wait/synch/rwlock/sql/LOCK_grant	0
user4	localhost	wait/io/file/sql/query_log	0
user4	localhost	wait/synch/rwlock/sql/LOCK_grant	0
execute dump_waits_user;
user	event_name	count_star
user1	wait/io/file/sql/query_log	0
user1	wait/synch/rwlock/sql/LOCK_grant	0
user2	wait/io/file/sql/query_log	0
user2	wait/synch/rwlock/sql/LOCK_grant	0
user3	wait/io/file/sql/query_log	0
user3	wait/synch/rwlock/sql/LOCK_grant	0
user4	wait/io/file/sql/query_log	0
user4	wait/synch/rwlock/sql/LOCK_grant	0
execute dump_waits_host;
host	event_name	count_star
localhost	wait/io/file/sql/query_log	0
localhost	wait/synch/rwlock/sql/LOCK_grant	0
execute dump_waits_global;
event_name	count_star
wait/io/file/sql/query_log	0
wait/synch/rwlock/sql/LOCK_grant	0
execute dump_waits_history;
event_name	count(event_name)
wait/io/file/sql/query_log	32
wait/synch/rwlock/sql/LOCK_grant	4
execute dump_stages_account;
user	host	event_name	count_star
user1	localhost	stage/sql/checking permissions	0
user1	localhost	stage/sql/closing tables	0
user1	localhost	stage/sql/init	0
user1	localhost	stage/sql/Opening tables	0
user1	localhost	stage/sql/starting	0
user2	localhost	stage/sql/checking permissions	0
user2	localhost	stage/sql/closing tables	0
user2	localhost	stage/sql/init	0
user2	localhost	stage/sql/Opening tables	0
user2	localhost	stage/sql/starting	0
user3	localhost	stage/sql/checking permissions	0
user3	localhost	stage/sql/closing tables	0
user3	localhost	stage/sql/init	0
user3	localhost	stage/sql/Opening tables	0
user3	localhost	stage/sql/starting	0
user4	localhost	stage/sql/checking permissions	0
user4	localhost	stage/sql/closing tables	0
user4	localhost	stage/sql/init	0
user4	localhost	stage/sql/Opening tables	0
user4	localhost	stage/sql/starting	0
execute dump_stages_user;
user	event_name	count_star
user1	stage/sql/checking permissions	0
user1	stage/sql/closing tables	0
user1	stage/sql/init	0
user1	stage/sql/Opening tables	0
user1	stage/sql/starting	0
user2	stage/sql/checking permissions	0
user2	stage/sql/closing tables	0
user2	stage/sql/init	0
user2	stage/sql/Opening tables	0
user2	stage/sql/starting	0
user3	stage/sql/checking permissions	0
user3	stage/sql/closing tables	0
user3	stage/sql/init	0
user3	stage/sql/Opening tables	0
user3	stage/sql/starting	0
user4	stage/sql/checking permissions	0
user4	stage/sql/closing tables	0
user4	stage/sql/init	0
user4	stage/sql/Opening tables	0
user4	stage/sql/starting	0
execute dump_stages_host;
host	event_name	count_star
localhost	stage/sql/checking permissions	0
localhost	stage/sql/closing tables	0
localhost	stage/sql/init	0
localhost	stage/sql/Opening tables	0
localhost	stage/sql/starting	0
execute dump_stages_global;
event_name	count_star
stage/sql/checking permissions	0
stage/sql/closing tables	0
stage/sql/init	0
stage/sql/Opening tables	0
stage/sql/starting	0
execute dump_stages_history;
event_name	count(event_name)
stage/sql/checking permissions	16
stage/sql/closing tables	45
stage/sql/init	12
<<<<<<< HEAD
stage/sql/Opening tables	29
stage/sql/starting	28
=======
stage/sql/Opening tables	25
stage/sql/starting	32
>>>>>>> cd28b247
execute dump_statements_account;
user	host	event_name	count_star
user1	localhost	statement/com/Error	0
user1	localhost	statement/com/Quit	0
user1	localhost	statement/sp/freturn	0
user1	localhost	statement/sql/insert	0
user1	localhost	statement/sql/select	0
user2	localhost	statement/com/Error	0
user2	localhost	statement/com/Quit	0
user2	localhost	statement/sp/freturn	0
user2	localhost	statement/sql/insert	0
user2	localhost	statement/sql/select	0
user3	localhost	statement/com/Error	0
user3	localhost	statement/com/Quit	0
user3	localhost	statement/sp/freturn	0
user3	localhost	statement/sql/insert	0
user3	localhost	statement/sql/select	0
user4	localhost	statement/com/Error	0
user4	localhost	statement/com/Quit	0
user4	localhost	statement/sp/freturn	0
user4	localhost	statement/sql/insert	0
user4	localhost	statement/sql/select	0
execute dump_statements_user;
user	event_name	count_star
user1	statement/com/Error	0
user1	statement/com/Quit	0
user1	statement/sp/freturn	0
user1	statement/sql/insert	0
user1	statement/sql/select	0
user2	statement/com/Error	0
user2	statement/com/Quit	0
user2	statement/sp/freturn	0
user2	statement/sql/insert	0
user2	statement/sql/select	0
user3	statement/com/Error	0
user3	statement/com/Quit	0
user3	statement/sp/freturn	0
user3	statement/sql/insert	0
user3	statement/sql/select	0
user4	statement/com/Error	0
user4	statement/com/Quit	0
user4	statement/sp/freturn	0
user4	statement/sql/insert	0
user4	statement/sql/select	0
execute dump_statements_host;
host	event_name	count_star
localhost	statement/com/Error	0
localhost	statement/com/Quit	0
localhost	statement/sp/freturn	0
localhost	statement/sql/insert	0
localhost	statement/sql/select	0
execute dump_statements_global;
event_name	count_star
statement/com/Error	0
statement/com/Quit	0
statement/sp/freturn	0
statement/sql/insert	0
statement/sql/select	0
execute dump_statements_history;
event_name	count(event_name)
statement/com/Quit	4
statement/sp/freturn	4
statement/sql/insert	4
statement/sql/select	12
execute dump_transactions_account;
user	host	event_name	count_star
user1	localhost	transaction	0
user2	localhost	transaction	0
user3	localhost	transaction	0
user4	localhost	transaction	0
execute dump_transactions_user;
user	event_name	count_star
user1	transaction	0
user2	transaction	0
user3	transaction	0
user4	transaction	0
execute dump_transactions_host;
host	event_name	count_star
localhost	transaction	0
execute dump_transactions_global;
event_name	count_star
transaction	0
execute dump_transactions_history;
event_name	count(event_name)
transaction	12
execute dump_accounts;
USER	HOST	CURRENT_CONNECTIONS	TOTAL_CONNECTIONS
root	localhost	1	1
user1	localhost	0	1
user2	localhost	0	1
user3	localhost	0	1
user4	localhost	0	1
execute dump_users;
USER	CURRENT_CONNECTIONS	TOTAL_CONNECTIONS
root	1	1
user1	0	1
user2	0	1
user3	0	1
user4	0	1
execute dump_hosts;
HOST	CURRENT_CONNECTIONS	TOTAL_CONNECTIONS
localhost	1	5
truncate performance_schema.accounts;
"================== ACCOUNTS truncated =================="
"================== Step 34 =================="
call dump_thread();
username	status
user1	not found
username	status
user2	not found
username	status
user3	not found
username	status
user4	not found
execute dump_waits_account;
user	host	event_name	count_star
execute dump_waits_user;
user	event_name	count_star
user1	wait/io/file/sql/query_log	0
user1	wait/synch/rwlock/sql/LOCK_grant	0
user2	wait/io/file/sql/query_log	0
user2	wait/synch/rwlock/sql/LOCK_grant	0
user3	wait/io/file/sql/query_log	0
user3	wait/synch/rwlock/sql/LOCK_grant	0
user4	wait/io/file/sql/query_log	0
user4	wait/synch/rwlock/sql/LOCK_grant	0
execute dump_waits_host;
host	event_name	count_star
localhost	wait/io/file/sql/query_log	0
localhost	wait/synch/rwlock/sql/LOCK_grant	0
execute dump_waits_global;
event_name	count_star
wait/io/file/sql/query_log	0
wait/synch/rwlock/sql/LOCK_grant	0
execute dump_waits_history;
event_name	count(event_name)
wait/io/file/sql/query_log	32
wait/synch/rwlock/sql/LOCK_grant	4
execute dump_stages_account;
user	host	event_name	count_star
execute dump_stages_user;
user	event_name	count_star
user1	stage/sql/checking permissions	0
user1	stage/sql/closing tables	0
user1	stage/sql/init	0
user1	stage/sql/Opening tables	0
user1	stage/sql/starting	0
user2	stage/sql/checking permissions	0
user2	stage/sql/closing tables	0
user2	stage/sql/init	0
user2	stage/sql/Opening tables	0
user2	stage/sql/starting	0
user3	stage/sql/checking permissions	0
user3	stage/sql/closing tables	0
user3	stage/sql/init	0
user3	stage/sql/Opening tables	0
user3	stage/sql/starting	0
user4	stage/sql/checking permissions	0
user4	stage/sql/closing tables	0
user4	stage/sql/init	0
user4	stage/sql/Opening tables	0
user4	stage/sql/starting	0
execute dump_stages_host;
host	event_name	count_star
localhost	stage/sql/checking permissions	0
localhost	stage/sql/closing tables	0
localhost	stage/sql/init	0
localhost	stage/sql/Opening tables	0
localhost	stage/sql/starting	0
execute dump_stages_global;
event_name	count_star
stage/sql/checking permissions	0
stage/sql/closing tables	0
stage/sql/init	0
stage/sql/Opening tables	0
stage/sql/starting	0
execute dump_stages_history;
event_name	count(event_name)
stage/sql/checking permissions	16
stage/sql/closing tables	45
stage/sql/init	12
<<<<<<< HEAD
stage/sql/Opening tables	29
stage/sql/starting	28
=======
stage/sql/Opening tables	25
stage/sql/starting	32
>>>>>>> cd28b247
execute dump_statements_account;
user	host	event_name	count_star
execute dump_statements_user;
user	event_name	count_star
user1	statement/com/Error	0
user1	statement/com/Quit	0
user1	statement/sp/freturn	0
user1	statement/sql/insert	0
user1	statement/sql/select	0
user2	statement/com/Error	0
user2	statement/com/Quit	0
user2	statement/sp/freturn	0
user2	statement/sql/insert	0
user2	statement/sql/select	0
user3	statement/com/Error	0
user3	statement/com/Quit	0
user3	statement/sp/freturn	0
user3	statement/sql/insert	0
user3	statement/sql/select	0
user4	statement/com/Error	0
user4	statement/com/Quit	0
user4	statement/sp/freturn	0
user4	statement/sql/insert	0
user4	statement/sql/select	0
execute dump_statements_host;
host	event_name	count_star
localhost	statement/com/Error	0
localhost	statement/com/Quit	0
localhost	statement/sp/freturn	0
localhost	statement/sql/insert	0
localhost	statement/sql/select	0
execute dump_statements_global;
event_name	count_star
statement/com/Error	0
statement/com/Quit	0
statement/sp/freturn	0
statement/sql/insert	0
statement/sql/select	0
execute dump_statements_history;
event_name	count(event_name)
statement/com/Quit	4
statement/sp/freturn	4
statement/sql/insert	4
statement/sql/select	12
execute dump_transactions_account;
user	host	event_name	count_star
execute dump_transactions_user;
user	event_name	count_star
user1	transaction	0
user2	transaction	0
user3	transaction	0
user4	transaction	0
execute dump_transactions_host;
host	event_name	count_star
localhost	transaction	0
execute dump_transactions_global;
event_name	count_star
transaction	0
execute dump_transactions_history;
event_name	count(event_name)
transaction	12
execute dump_accounts;
USER	HOST	CURRENT_CONNECTIONS	TOTAL_CONNECTIONS
root	localhost	1	1
execute dump_users;
USER	CURRENT_CONNECTIONS	TOTAL_CONNECTIONS
root	1	1
user1	0	1
user2	0	1
user3	0	1
user4	0	1
execute dump_hosts;
HOST	CURRENT_CONNECTIONS	TOTAL_CONNECTIONS
localhost	1	5
truncate performance_schema.users;
"================== USERS truncated =================="
"================== Step 35 =================="
call dump_thread();
username	status
user1	not found
username	status
user2	not found
username	status
user3	not found
username	status
user4	not found
execute dump_waits_account;
user	host	event_name	count_star
execute dump_waits_user;
user	event_name	count_star
execute dump_waits_host;
host	event_name	count_star
localhost	wait/io/file/sql/query_log	0
localhost	wait/synch/rwlock/sql/LOCK_grant	0
execute dump_waits_global;
event_name	count_star
wait/io/file/sql/query_log	0
wait/synch/rwlock/sql/LOCK_grant	0
execute dump_waits_history;
event_name	count(event_name)
wait/io/file/sql/query_log	32
wait/synch/rwlock/sql/LOCK_grant	4
execute dump_stages_account;
user	host	event_name	count_star
execute dump_stages_user;
user	event_name	count_star
execute dump_stages_host;
host	event_name	count_star
localhost	stage/sql/checking permissions	0
localhost	stage/sql/closing tables	0
localhost	stage/sql/init	0
localhost	stage/sql/Opening tables	0
localhost	stage/sql/starting	0
execute dump_stages_global;
event_name	count_star
stage/sql/checking permissions	0
stage/sql/closing tables	0
stage/sql/init	0
stage/sql/Opening tables	0
stage/sql/starting	0
execute dump_stages_history;
event_name	count(event_name)
stage/sql/checking permissions	16
stage/sql/closing tables	45
stage/sql/init	12
<<<<<<< HEAD
stage/sql/Opening tables	29
stage/sql/starting	28
=======
stage/sql/Opening tables	25
stage/sql/starting	32
>>>>>>> cd28b247
execute dump_statements_account;
user	host	event_name	count_star
execute dump_statements_user;
user	event_name	count_star
execute dump_statements_host;
host	event_name	count_star
localhost	statement/com/Error	0
localhost	statement/com/Quit	0
localhost	statement/sp/freturn	0
localhost	statement/sql/insert	0
localhost	statement/sql/select	0
execute dump_statements_global;
event_name	count_star
statement/com/Error	0
statement/com/Quit	0
statement/sp/freturn	0
statement/sql/insert	0
statement/sql/select	0
execute dump_statements_history;
event_name	count(event_name)
statement/com/Quit	4
statement/sp/freturn	4
statement/sql/insert	4
statement/sql/select	12
execute dump_transactions_account;
user	host	event_name	count_star
execute dump_transactions_user;
user	event_name	count_star
execute dump_transactions_host;
host	event_name	count_star
localhost	transaction	0
execute dump_transactions_global;
event_name	count_star
transaction	0
execute dump_transactions_history;
event_name	count(event_name)
transaction	12
execute dump_accounts;
USER	HOST	CURRENT_CONNECTIONS	TOTAL_CONNECTIONS
root	localhost	1	1
execute dump_users;
USER	CURRENT_CONNECTIONS	TOTAL_CONNECTIONS
root	1	1
execute dump_hosts;
HOST	CURRENT_CONNECTIONS	TOTAL_CONNECTIONS
localhost	1	5
truncate performance_schema.hosts;
"================== HOSTS truncated =================="
"================== Step 36 =================="
call dump_thread();
username	status
user1	not found
username	status
user2	not found
username	status
user3	not found
username	status
user4	not found
execute dump_waits_account;
user	host	event_name	count_star
execute dump_waits_user;
user	event_name	count_star
execute dump_waits_host;
host	event_name	count_star
localhost	wait/io/file/sql/query_log	0
localhost	wait/synch/rwlock/sql/LOCK_grant	0
execute dump_waits_global;
event_name	count_star
wait/io/file/sql/query_log	0
wait/synch/rwlock/sql/LOCK_grant	0
execute dump_waits_history;
event_name	count(event_name)
wait/io/file/sql/query_log	32
wait/synch/rwlock/sql/LOCK_grant	4
execute dump_stages_account;
user	host	event_name	count_star
execute dump_stages_user;
user	event_name	count_star
execute dump_stages_host;
host	event_name	count_star
localhost	stage/sql/checking permissions	0
localhost	stage/sql/closing tables	0
localhost	stage/sql/init	0
localhost	stage/sql/Opening tables	0
localhost	stage/sql/starting	0
execute dump_stages_global;
event_name	count_star
stage/sql/checking permissions	0
stage/sql/closing tables	0
stage/sql/init	0
stage/sql/Opening tables	0
stage/sql/starting	0
execute dump_stages_history;
event_name	count(event_name)
stage/sql/checking permissions	16
stage/sql/closing tables	45
stage/sql/init	12
<<<<<<< HEAD
stage/sql/Opening tables	29
stage/sql/starting	28
=======
stage/sql/Opening tables	25
stage/sql/starting	32
>>>>>>> cd28b247
execute dump_statements_account;
user	host	event_name	count_star
execute dump_statements_user;
user	event_name	count_star
execute dump_statements_host;
host	event_name	count_star
localhost	statement/com/Error	0
localhost	statement/com/Quit	0
localhost	statement/sp/freturn	0
localhost	statement/sql/insert	0
localhost	statement/sql/select	0
execute dump_statements_global;
event_name	count_star
statement/com/Error	0
statement/com/Quit	0
statement/sp/freturn	0
statement/sql/insert	0
statement/sql/select	0
execute dump_statements_history;
event_name	count(event_name)
statement/com/Quit	4
statement/sp/freturn	4
statement/sql/insert	4
statement/sql/select	12
execute dump_transactions_account;
user	host	event_name	count_star
execute dump_transactions_user;
user	event_name	count_star
execute dump_transactions_host;
host	event_name	count_star
localhost	transaction	0
execute dump_transactions_global;
event_name	count_star
transaction	0
execute dump_transactions_history;
event_name	count(event_name)
transaction	12
execute dump_accounts;
USER	HOST	CURRENT_CONNECTIONS	TOTAL_CONNECTIONS
root	localhost	1	1
execute dump_users;
USER	CURRENT_CONNECTIONS	TOTAL_CONNECTIONS
root	1	1
execute dump_hosts;
HOST	CURRENT_CONNECTIONS	TOTAL_CONNECTIONS
localhost	1	1<|MERGE_RESOLUTION|>--- conflicted
+++ resolved
@@ -250,61 +250,36 @@
 user1	localhost	stage/sql/checking permissions	4
 user1	localhost	stage/sql/closing tables	12
 user1	localhost	stage/sql/init	3
-<<<<<<< HEAD
 user1	localhost	stage/sql/Opening tables	8
-user1	localhost	stage/sql/starting	6
-=======
-user1	localhost	stage/sql/Opening tables	7
 user1	localhost	stage/sql/starting	7
->>>>>>> cd28b247
 execute dump_stages_user;
 user	event_name	count_star
 user1	stage/sql/checking permissions	4
 user1	stage/sql/closing tables	12
 user1	stage/sql/init	3
-<<<<<<< HEAD
 user1	stage/sql/Opening tables	8
-user1	stage/sql/starting	6
-=======
-user1	stage/sql/Opening tables	7
 user1	stage/sql/starting	7
->>>>>>> cd28b247
 execute dump_stages_host;
 host	event_name	count_star
 localhost	stage/sql/checking permissions	4
 localhost	stage/sql/closing tables	12
 localhost	stage/sql/init	3
-<<<<<<< HEAD
 localhost	stage/sql/Opening tables	8
-localhost	stage/sql/starting	6
-=======
-localhost	stage/sql/Opening tables	7
 localhost	stage/sql/starting	7
->>>>>>> cd28b247
 execute dump_stages_global;
 event_name	count_star
 stage/sql/checking permissions	4
 stage/sql/closing tables	12
 stage/sql/init	3
-<<<<<<< HEAD
 stage/sql/Opening tables	8
-stage/sql/starting	6
-=======
-stage/sql/Opening tables	7
 stage/sql/starting	7
->>>>>>> cd28b247
 execute dump_stages_history;
 event_name	count(event_name)
 stage/sql/checking permissions	4
 stage/sql/closing tables	12
 stage/sql/init	3
-<<<<<<< HEAD
 stage/sql/Opening tables	8
-stage/sql/starting	6
-=======
-stage/sql/Opening tables	7
 stage/sql/starting	7
->>>>>>> cd28b247
 execute dump_statements_account;
 user	host	event_name	count_star
 user1	localhost	statement/com/Error	0
@@ -407,13 +382,8 @@
 user1	localhost	stage/sql/checking permissions	4
 user1	localhost	stage/sql/closing tables	12
 user1	localhost	stage/sql/init	3
-<<<<<<< HEAD
 user1	localhost	stage/sql/Opening tables	8
-user1	localhost	stage/sql/starting	6
-=======
-user1	localhost	stage/sql/Opening tables	7
 user1	localhost	stage/sql/starting	7
->>>>>>> cd28b247
 user2	localhost	stage/sql/checking permissions	0
 user2	localhost	stage/sql/closing tables	0
 user2	localhost	stage/sql/init	0
@@ -424,13 +394,8 @@
 user1	stage/sql/checking permissions	4
 user1	stage/sql/closing tables	12
 user1	stage/sql/init	3
-<<<<<<< HEAD
 user1	stage/sql/Opening tables	8
-user1	stage/sql/starting	6
-=======
-user1	stage/sql/Opening tables	7
 user1	stage/sql/starting	7
->>>>>>> cd28b247
 user2	stage/sql/checking permissions	0
 user2	stage/sql/closing tables	0
 user2	stage/sql/init	0
@@ -441,37 +406,22 @@
 localhost	stage/sql/checking permissions	4
 localhost	stage/sql/closing tables	12
 localhost	stage/sql/init	3
-<<<<<<< HEAD
 localhost	stage/sql/Opening tables	8
-localhost	stage/sql/starting	6
-=======
-localhost	stage/sql/Opening tables	7
 localhost	stage/sql/starting	7
->>>>>>> cd28b247
 execute dump_stages_global;
 event_name	count_star
 stage/sql/checking permissions	4
 stage/sql/closing tables	12
 stage/sql/init	3
-<<<<<<< HEAD
 stage/sql/Opening tables	8
-stage/sql/starting	6
-=======
-stage/sql/Opening tables	7
 stage/sql/starting	7
->>>>>>> cd28b247
 execute dump_stages_history;
 event_name	count(event_name)
 stage/sql/checking permissions	4
 stage/sql/closing tables	12
 stage/sql/init	3
-<<<<<<< HEAD
 stage/sql/Opening tables	8
-stage/sql/starting	6
-=======
-stage/sql/Opening tables	7
 stage/sql/starting	7
->>>>>>> cd28b247
 execute dump_statements_account;
 user	host	event_name	count_star
 user1	localhost	statement/com/Error	0
@@ -600,81 +550,46 @@
 user1	localhost	stage/sql/checking permissions	4
 user1	localhost	stage/sql/closing tables	12
 user1	localhost	stage/sql/init	3
-<<<<<<< HEAD
 user1	localhost	stage/sql/Opening tables	8
-user1	localhost	stage/sql/starting	6
-=======
-user1	localhost	stage/sql/Opening tables	7
 user1	localhost	stage/sql/starting	7
->>>>>>> cd28b247
 user2	localhost	stage/sql/checking permissions	4
 user2	localhost	stage/sql/closing tables	11
 user2	localhost	stage/sql/init	3
-<<<<<<< HEAD
 user2	localhost	stage/sql/Opening tables	7
-user2	localhost	stage/sql/starting	6
-=======
-user2	localhost	stage/sql/Opening tables	6
 user2	localhost	stage/sql/starting	7
->>>>>>> cd28b247
 execute dump_stages_user;
 user	event_name	count_star
 user1	stage/sql/checking permissions	4
 user1	stage/sql/closing tables	12
 user1	stage/sql/init	3
-<<<<<<< HEAD
 user1	stage/sql/Opening tables	8
-user1	stage/sql/starting	6
-=======
-user1	stage/sql/Opening tables	7
 user1	stage/sql/starting	7
->>>>>>> cd28b247
 user2	stage/sql/checking permissions	4
 user2	stage/sql/closing tables	11
 user2	stage/sql/init	3
-<<<<<<< HEAD
 user2	stage/sql/Opening tables	7
-user2	stage/sql/starting	6
-=======
-user2	stage/sql/Opening tables	6
 user2	stage/sql/starting	7
->>>>>>> cd28b247
 execute dump_stages_host;
 host	event_name	count_star
 localhost	stage/sql/checking permissions	8
 localhost	stage/sql/closing tables	23
 localhost	stage/sql/init	6
-<<<<<<< HEAD
 localhost	stage/sql/Opening tables	15
-localhost	stage/sql/starting	12
-=======
-localhost	stage/sql/Opening tables	13
 localhost	stage/sql/starting	14
->>>>>>> cd28b247
 execute dump_stages_global;
 event_name	count_star
 stage/sql/checking permissions	8
 stage/sql/closing tables	23
 stage/sql/init	6
-<<<<<<< HEAD
 stage/sql/Opening tables	15
-stage/sql/starting	12
-=======
-stage/sql/Opening tables	13
 stage/sql/starting	14
->>>>>>> cd28b247
 execute dump_stages_history;
 event_name	count(event_name)
 stage/sql/checking permissions	8
 stage/sql/closing tables	23
 stage/sql/init	6
-<<<<<<< HEAD
 stage/sql/Opening tables	15
-stage/sql/starting	12
-=======
-stage/sql/Opening tables	13
 stage/sql/starting	14
->>>>>>> cd28b247
 execute dump_statements_account;
 user	host	event_name	count_star
 user1	localhost	statement/com/Error	0
@@ -796,23 +711,13 @@
 user1	localhost	stage/sql/checking permissions	4
 user1	localhost	stage/sql/closing tables	12
 user1	localhost	stage/sql/init	3
-<<<<<<< HEAD
 user1	localhost	stage/sql/Opening tables	8
-user1	localhost	stage/sql/starting	6
-=======
-user1	localhost	stage/sql/Opening tables	7
 user1	localhost	stage/sql/starting	7
->>>>>>> cd28b247
 user2	localhost	stage/sql/checking permissions	4
 user2	localhost	stage/sql/closing tables	11
 user2	localhost	stage/sql/init	3
-<<<<<<< HEAD
 user2	localhost	stage/sql/Opening tables	7
-user2	localhost	stage/sql/starting	6
-=======
-user2	localhost	stage/sql/Opening tables	6
 user2	localhost	stage/sql/starting	7
->>>>>>> cd28b247
 user3	localhost	stage/sql/checking permissions	0
 user3	localhost	stage/sql/closing tables	0
 user3	localhost	stage/sql/init	0
@@ -823,23 +728,13 @@
 user1	stage/sql/checking permissions	4
 user1	stage/sql/closing tables	12
 user1	stage/sql/init	3
-<<<<<<< HEAD
 user1	stage/sql/Opening tables	8
-user1	stage/sql/starting	6
-=======
-user1	stage/sql/Opening tables	7
 user1	stage/sql/starting	7
->>>>>>> cd28b247
 user2	stage/sql/checking permissions	4
 user2	stage/sql/closing tables	11
 user2	stage/sql/init	3
-<<<<<<< HEAD
 user2	stage/sql/Opening tables	7
-user2	stage/sql/starting	6
-=======
-user2	stage/sql/Opening tables	6
 user2	stage/sql/starting	7
->>>>>>> cd28b247
 user3	stage/sql/checking permissions	0
 user3	stage/sql/closing tables	0
 user3	stage/sql/init	0
@@ -850,37 +745,22 @@
 localhost	stage/sql/checking permissions	8
 localhost	stage/sql/closing tables	23
 localhost	stage/sql/init	6
-<<<<<<< HEAD
 localhost	stage/sql/Opening tables	15
-localhost	stage/sql/starting	12
-=======
-localhost	stage/sql/Opening tables	13
 localhost	stage/sql/starting	14
->>>>>>> cd28b247
 execute dump_stages_global;
 event_name	count_star
 stage/sql/checking permissions	8
 stage/sql/closing tables	23
 stage/sql/init	6
-<<<<<<< HEAD
 stage/sql/Opening tables	15
-stage/sql/starting	12
-=======
-stage/sql/Opening tables	13
 stage/sql/starting	14
->>>>>>> cd28b247
 execute dump_stages_history;
 event_name	count(event_name)
 stage/sql/checking permissions	8
 stage/sql/closing tables	23
 stage/sql/init	6
-<<<<<<< HEAD
 stage/sql/Opening tables	15
-stage/sql/starting	12
-=======
-stage/sql/Opening tables	13
 stage/sql/starting	14
->>>>>>> cd28b247
 execute dump_statements_account;
 user	host	event_name	count_star
 user1	localhost	statement/com/Error	0
@@ -1028,101 +908,56 @@
 user1	localhost	stage/sql/checking permissions	4
 user1	localhost	stage/sql/closing tables	12
 user1	localhost	stage/sql/init	3
-<<<<<<< HEAD
 user1	localhost	stage/sql/Opening tables	8
-user1	localhost	stage/sql/starting	6
-=======
-user1	localhost	stage/sql/Opening tables	7
 user1	localhost	stage/sql/starting	7
->>>>>>> cd28b247
 user2	localhost	stage/sql/checking permissions	4
 user2	localhost	stage/sql/closing tables	11
 user2	localhost	stage/sql/init	3
-<<<<<<< HEAD
 user2	localhost	stage/sql/Opening tables	7
-user2	localhost	stage/sql/starting	6
-=======
-user2	localhost	stage/sql/Opening tables	6
 user2	localhost	stage/sql/starting	7
->>>>>>> cd28b247
 user3	localhost	stage/sql/checking permissions	4
 user3	localhost	stage/sql/closing tables	11
 user3	localhost	stage/sql/init	3
-<<<<<<< HEAD
 user3	localhost	stage/sql/Opening tables	7
-user3	localhost	stage/sql/starting	6
-=======
-user3	localhost	stage/sql/Opening tables	6
 user3	localhost	stage/sql/starting	7
->>>>>>> cd28b247
 execute dump_stages_user;
 user	event_name	count_star
 user1	stage/sql/checking permissions	4
 user1	stage/sql/closing tables	12
 user1	stage/sql/init	3
-<<<<<<< HEAD
 user1	stage/sql/Opening tables	8
-user1	stage/sql/starting	6
-=======
-user1	stage/sql/Opening tables	7
 user1	stage/sql/starting	7
->>>>>>> cd28b247
 user2	stage/sql/checking permissions	4
 user2	stage/sql/closing tables	11
 user2	stage/sql/init	3
-<<<<<<< HEAD
 user2	stage/sql/Opening tables	7
-user2	stage/sql/starting	6
-=======
-user2	stage/sql/Opening tables	6
 user2	stage/sql/starting	7
->>>>>>> cd28b247
 user3	stage/sql/checking permissions	4
 user3	stage/sql/closing tables	11
 user3	stage/sql/init	3
-<<<<<<< HEAD
 user3	stage/sql/Opening tables	7
-user3	stage/sql/starting	6
-=======
-user3	stage/sql/Opening tables	6
 user3	stage/sql/starting	7
->>>>>>> cd28b247
 execute dump_stages_host;
 host	event_name	count_star
 localhost	stage/sql/checking permissions	12
 localhost	stage/sql/closing tables	34
 localhost	stage/sql/init	9
-<<<<<<< HEAD
 localhost	stage/sql/Opening tables	22
-localhost	stage/sql/starting	18
-=======
-localhost	stage/sql/Opening tables	19
 localhost	stage/sql/starting	21
->>>>>>> cd28b247
 execute dump_stages_global;
 event_name	count_star
 stage/sql/checking permissions	12
 stage/sql/closing tables	34
 stage/sql/init	9
-<<<<<<< HEAD
 stage/sql/Opening tables	22
-stage/sql/starting	18
-=======
-stage/sql/Opening tables	19
 stage/sql/starting	21
->>>>>>> cd28b247
 execute dump_stages_history;
 event_name	count(event_name)
 stage/sql/checking permissions	12
 stage/sql/closing tables	34
 stage/sql/init	9
-<<<<<<< HEAD
 stage/sql/Opening tables	22
-stage/sql/starting	18
-=======
-stage/sql/Opening tables	19
 stage/sql/starting	21
->>>>>>> cd28b247
 execute dump_statements_account;
 user	host	event_name	count_star
 user1	localhost	statement/com/Error	0
@@ -1263,33 +1098,18 @@
 user1	localhost	stage/sql/checking permissions	4
 user1	localhost	stage/sql/closing tables	12
 user1	localhost	stage/sql/init	3
-<<<<<<< HEAD
 user1	localhost	stage/sql/Opening tables	8
-user1	localhost	stage/sql/starting	6
-=======
-user1	localhost	stage/sql/Opening tables	7
 user1	localhost	stage/sql/starting	7
->>>>>>> cd28b247
 user2	localhost	stage/sql/checking permissions	4
 user2	localhost	stage/sql/closing tables	11
 user2	localhost	stage/sql/init	3
-<<<<<<< HEAD
 user2	localhost	stage/sql/Opening tables	7
-user2	localhost	stage/sql/starting	6
-=======
-user2	localhost	stage/sql/Opening tables	6
 user2	localhost	stage/sql/starting	7
->>>>>>> cd28b247
 user3	localhost	stage/sql/checking permissions	4
 user3	localhost	stage/sql/closing tables	11
 user3	localhost	stage/sql/init	3
-<<<<<<< HEAD
 user3	localhost	stage/sql/Opening tables	7
-user3	localhost	stage/sql/starting	6
-=======
-user3	localhost	stage/sql/Opening tables	6
 user3	localhost	stage/sql/starting	7
->>>>>>> cd28b247
 user4	localhost	stage/sql/checking permissions	0
 user4	localhost	stage/sql/closing tables	0
 user4	localhost	stage/sql/init	0
@@ -1300,33 +1120,18 @@
 user1	stage/sql/checking permissions	4
 user1	stage/sql/closing tables	12
 user1	stage/sql/init	3
-<<<<<<< HEAD
 user1	stage/sql/Opening tables	8
-user1	stage/sql/starting	6
-=======
-user1	stage/sql/Opening tables	7
 user1	stage/sql/starting	7
->>>>>>> cd28b247
 user2	stage/sql/checking permissions	4
 user2	stage/sql/closing tables	11
 user2	stage/sql/init	3
-<<<<<<< HEAD
 user2	stage/sql/Opening tables	7
-user2	stage/sql/starting	6
-=======
-user2	stage/sql/Opening tables	6
 user2	stage/sql/starting	7
->>>>>>> cd28b247
 user3	stage/sql/checking permissions	4
 user3	stage/sql/closing tables	11
 user3	stage/sql/init	3
-<<<<<<< HEAD
 user3	stage/sql/Opening tables	7
-user3	stage/sql/starting	6
-=======
-user3	stage/sql/Opening tables	6
 user3	stage/sql/starting	7
->>>>>>> cd28b247
 user4	stage/sql/checking permissions	0
 user4	stage/sql/closing tables	0
 user4	stage/sql/init	0
@@ -1337,37 +1142,22 @@
 localhost	stage/sql/checking permissions	12
 localhost	stage/sql/closing tables	34
 localhost	stage/sql/init	9
-<<<<<<< HEAD
 localhost	stage/sql/Opening tables	22
-localhost	stage/sql/starting	18
-=======
-localhost	stage/sql/Opening tables	19
 localhost	stage/sql/starting	21
->>>>>>> cd28b247
 execute dump_stages_global;
 event_name	count_star
 stage/sql/checking permissions	12
 stage/sql/closing tables	34
 stage/sql/init	9
-<<<<<<< HEAD
 stage/sql/Opening tables	22
-stage/sql/starting	18
-=======
-stage/sql/Opening tables	19
 stage/sql/starting	21
->>>>>>> cd28b247
 execute dump_stages_history;
 event_name	count(event_name)
 stage/sql/checking permissions	12
 stage/sql/closing tables	34
 stage/sql/init	9
-<<<<<<< HEAD
 stage/sql/Opening tables	22
-stage/sql/starting	18
-=======
-stage/sql/Opening tables	19
 stage/sql/starting	21
->>>>>>> cd28b247
 execute dump_statements_account;
 user	host	event_name	count_star
 user1	localhost	statement/com/Error	0
@@ -1534,121 +1324,66 @@
 user1	localhost	stage/sql/checking permissions	4
 user1	localhost	stage/sql/closing tables	12
 user1	localhost	stage/sql/init	3
-<<<<<<< HEAD
 user1	localhost	stage/sql/Opening tables	8
-user1	localhost	stage/sql/starting	6
-=======
-user1	localhost	stage/sql/Opening tables	7
 user1	localhost	stage/sql/starting	7
->>>>>>> cd28b247
 user2	localhost	stage/sql/checking permissions	4
 user2	localhost	stage/sql/closing tables	11
 user2	localhost	stage/sql/init	3
-<<<<<<< HEAD
 user2	localhost	stage/sql/Opening tables	7
-user2	localhost	stage/sql/starting	6
-=======
-user2	localhost	stage/sql/Opening tables	6
 user2	localhost	stage/sql/starting	7
->>>>>>> cd28b247
 user3	localhost	stage/sql/checking permissions	4
 user3	localhost	stage/sql/closing tables	11
 user3	localhost	stage/sql/init	3
-<<<<<<< HEAD
 user3	localhost	stage/sql/Opening tables	7
-user3	localhost	stage/sql/starting	6
-=======
-user3	localhost	stage/sql/Opening tables	6
 user3	localhost	stage/sql/starting	7
->>>>>>> cd28b247
 user4	localhost	stage/sql/checking permissions	4
 user4	localhost	stage/sql/closing tables	11
 user4	localhost	stage/sql/init	3
-<<<<<<< HEAD
 user4	localhost	stage/sql/Opening tables	7
-user4	localhost	stage/sql/starting	6
-=======
-user4	localhost	stage/sql/Opening tables	6
 user4	localhost	stage/sql/starting	7
->>>>>>> cd28b247
 execute dump_stages_user;
 user	event_name	count_star
 user1	stage/sql/checking permissions	4
 user1	stage/sql/closing tables	12
 user1	stage/sql/init	3
-<<<<<<< HEAD
 user1	stage/sql/Opening tables	8
-user1	stage/sql/starting	6
-=======
-user1	stage/sql/Opening tables	7
 user1	stage/sql/starting	7
->>>>>>> cd28b247
 user2	stage/sql/checking permissions	4
 user2	stage/sql/closing tables	11
 user2	stage/sql/init	3
-<<<<<<< HEAD
 user2	stage/sql/Opening tables	7
-user2	stage/sql/starting	6
-=======
-user2	stage/sql/Opening tables	6
 user2	stage/sql/starting	7
->>>>>>> cd28b247
 user3	stage/sql/checking permissions	4
 user3	stage/sql/closing tables	11
 user3	stage/sql/init	3
-<<<<<<< HEAD
 user3	stage/sql/Opening tables	7
-user3	stage/sql/starting	6
-=======
-user3	stage/sql/Opening tables	6
 user3	stage/sql/starting	7
->>>>>>> cd28b247
 user4	stage/sql/checking permissions	4
 user4	stage/sql/closing tables	11
 user4	stage/sql/init	3
-<<<<<<< HEAD
 user4	stage/sql/Opening tables	7
-user4	stage/sql/starting	6
-=======
-user4	stage/sql/Opening tables	6
 user4	stage/sql/starting	7
->>>>>>> cd28b247
 execute dump_stages_host;
 host	event_name	count_star
 localhost	stage/sql/checking permissions	16
 localhost	stage/sql/closing tables	45
 localhost	stage/sql/init	12
-<<<<<<< HEAD
 localhost	stage/sql/Opening tables	29
-localhost	stage/sql/starting	24
-=======
-localhost	stage/sql/Opening tables	25
 localhost	stage/sql/starting	28
->>>>>>> cd28b247
 execute dump_stages_global;
 event_name	count_star
 stage/sql/checking permissions	16
 stage/sql/closing tables	45
 stage/sql/init	12
-<<<<<<< HEAD
 stage/sql/Opening tables	29
-stage/sql/starting	24
-=======
-stage/sql/Opening tables	25
 stage/sql/starting	28
->>>>>>> cd28b247
 execute dump_stages_history;
 event_name	count(event_name)
 stage/sql/checking permissions	16
 stage/sql/closing tables	45
 stage/sql/init	12
-<<<<<<< HEAD
 stage/sql/Opening tables	29
-stage/sql/starting	24
-=======
-stage/sql/Opening tables	25
 stage/sql/starting	28
->>>>>>> cd28b247
 execute dump_statements_account;
 user	host	event_name	count_star
 user1	localhost	statement/com/Error	0
@@ -1802,121 +1537,66 @@
 user1	localhost	stage/sql/checking permissions	4
 user1	localhost	stage/sql/closing tables	12
 user1	localhost	stage/sql/init	3
-<<<<<<< HEAD
 user1	localhost	stage/sql/Opening tables	8
-user1	localhost	stage/sql/starting	7
-=======
-user1	localhost	stage/sql/Opening tables	7
 user1	localhost	stage/sql/starting	8
->>>>>>> cd28b247
 user2	localhost	stage/sql/checking permissions	4
 user2	localhost	stage/sql/closing tables	11
 user2	localhost	stage/sql/init	3
-<<<<<<< HEAD
 user2	localhost	stage/sql/Opening tables	7
-user2	localhost	stage/sql/starting	6
-=======
-user2	localhost	stage/sql/Opening tables	6
 user2	localhost	stage/sql/starting	7
->>>>>>> cd28b247
 user3	localhost	stage/sql/checking permissions	4
 user3	localhost	stage/sql/closing tables	11
 user3	localhost	stage/sql/init	3
-<<<<<<< HEAD
 user3	localhost	stage/sql/Opening tables	7
-user3	localhost	stage/sql/starting	6
-=======
-user3	localhost	stage/sql/Opening tables	6
 user3	localhost	stage/sql/starting	7
->>>>>>> cd28b247
 user4	localhost	stage/sql/checking permissions	4
 user4	localhost	stage/sql/closing tables	11
 user4	localhost	stage/sql/init	3
-<<<<<<< HEAD
 user4	localhost	stage/sql/Opening tables	7
-user4	localhost	stage/sql/starting	6
-=======
-user4	localhost	stage/sql/Opening tables	6
 user4	localhost	stage/sql/starting	7
->>>>>>> cd28b247
 execute dump_stages_user;
 user	event_name	count_star
 user1	stage/sql/checking permissions	4
 user1	stage/sql/closing tables	12
 user1	stage/sql/init	3
-<<<<<<< HEAD
 user1	stage/sql/Opening tables	8
-user1	stage/sql/starting	7
-=======
-user1	stage/sql/Opening tables	7
 user1	stage/sql/starting	8
->>>>>>> cd28b247
 user2	stage/sql/checking permissions	4
 user2	stage/sql/closing tables	11
 user2	stage/sql/init	3
-<<<<<<< HEAD
 user2	stage/sql/Opening tables	7
-user2	stage/sql/starting	6
-=======
-user2	stage/sql/Opening tables	6
 user2	stage/sql/starting	7
->>>>>>> cd28b247
 user3	stage/sql/checking permissions	4
 user3	stage/sql/closing tables	11
 user3	stage/sql/init	3
-<<<<<<< HEAD
 user3	stage/sql/Opening tables	7
-user3	stage/sql/starting	6
-=======
-user3	stage/sql/Opening tables	6
 user3	stage/sql/starting	7
->>>>>>> cd28b247
 user4	stage/sql/checking permissions	4
 user4	stage/sql/closing tables	11
 user4	stage/sql/init	3
-<<<<<<< HEAD
 user4	stage/sql/Opening tables	7
-user4	stage/sql/starting	6
-=======
-user4	stage/sql/Opening tables	6
 user4	stage/sql/starting	7
->>>>>>> cd28b247
 execute dump_stages_host;
 host	event_name	count_star
 localhost	stage/sql/checking permissions	16
 localhost	stage/sql/closing tables	45
 localhost	stage/sql/init	12
-<<<<<<< HEAD
 localhost	stage/sql/Opening tables	29
-localhost	stage/sql/starting	25
-=======
-localhost	stage/sql/Opening tables	25
 localhost	stage/sql/starting	29
->>>>>>> cd28b247
 execute dump_stages_global;
 event_name	count_star
 stage/sql/checking permissions	16
 stage/sql/closing tables	45
 stage/sql/init	12
-<<<<<<< HEAD
 stage/sql/Opening tables	29
-stage/sql/starting	25
-=======
-stage/sql/Opening tables	25
 stage/sql/starting	29
->>>>>>> cd28b247
 execute dump_stages_history;
 event_name	count(event_name)
 stage/sql/checking permissions	16
 stage/sql/closing tables	45
 stage/sql/init	12
-<<<<<<< HEAD
 stage/sql/Opening tables	29
-stage/sql/starting	25
-=======
-stage/sql/Opening tables	25
 stage/sql/starting	29
->>>>>>> cd28b247
 execute dump_statements_account;
 user	host	event_name	count_star
 user1	localhost	statement/com/Error	0
@@ -2070,121 +1750,66 @@
 user1	localhost	stage/sql/checking permissions	4
 user1	localhost	stage/sql/closing tables	12
 user1	localhost	stage/sql/init	3
-<<<<<<< HEAD
 user1	localhost	stage/sql/Opening tables	8
-user1	localhost	stage/sql/starting	7
-=======
-user1	localhost	stage/sql/Opening tables	7
 user1	localhost	stage/sql/starting	8
->>>>>>> cd28b247
 user2	localhost	stage/sql/checking permissions	4
 user2	localhost	stage/sql/closing tables	11
 user2	localhost	stage/sql/init	3
-<<<<<<< HEAD
 user2	localhost	stage/sql/Opening tables	7
-user2	localhost	stage/sql/starting	7
-=======
-user2	localhost	stage/sql/Opening tables	6
 user2	localhost	stage/sql/starting	8
->>>>>>> cd28b247
 user3	localhost	stage/sql/checking permissions	4
 user3	localhost	stage/sql/closing tables	11
 user3	localhost	stage/sql/init	3
-<<<<<<< HEAD
 user3	localhost	stage/sql/Opening tables	7
-user3	localhost	stage/sql/starting	6
-=======
-user3	localhost	stage/sql/Opening tables	6
 user3	localhost	stage/sql/starting	7
->>>>>>> cd28b247
 user4	localhost	stage/sql/checking permissions	4
 user4	localhost	stage/sql/closing tables	11
 user4	localhost	stage/sql/init	3
-<<<<<<< HEAD
 user4	localhost	stage/sql/Opening tables	7
-user4	localhost	stage/sql/starting	6
-=======
-user4	localhost	stage/sql/Opening tables	6
 user4	localhost	stage/sql/starting	7
->>>>>>> cd28b247
 execute dump_stages_user;
 user	event_name	count_star
 user1	stage/sql/checking permissions	4
 user1	stage/sql/closing tables	12
 user1	stage/sql/init	3
-<<<<<<< HEAD
 user1	stage/sql/Opening tables	8
-user1	stage/sql/starting	7
-=======
-user1	stage/sql/Opening tables	7
 user1	stage/sql/starting	8
->>>>>>> cd28b247
 user2	stage/sql/checking permissions	4
 user2	stage/sql/closing tables	11
 user2	stage/sql/init	3
-<<<<<<< HEAD
 user2	stage/sql/Opening tables	7
-user2	stage/sql/starting	7
-=======
-user2	stage/sql/Opening tables	6
 user2	stage/sql/starting	8
->>>>>>> cd28b247
 user3	stage/sql/checking permissions	4
 user3	stage/sql/closing tables	11
 user3	stage/sql/init	3
-<<<<<<< HEAD
 user3	stage/sql/Opening tables	7
-user3	stage/sql/starting	6
-=======
-user3	stage/sql/Opening tables	6
 user3	stage/sql/starting	7
->>>>>>> cd28b247
 user4	stage/sql/checking permissions	4
 user4	stage/sql/closing tables	11
 user4	stage/sql/init	3
-<<<<<<< HEAD
 user4	stage/sql/Opening tables	7
-user4	stage/sql/starting	6
-=======
-user4	stage/sql/Opening tables	6
 user4	stage/sql/starting	7
->>>>>>> cd28b247
 execute dump_stages_host;
 host	event_name	count_star
 localhost	stage/sql/checking permissions	16
 localhost	stage/sql/closing tables	45
 localhost	stage/sql/init	12
-<<<<<<< HEAD
 localhost	stage/sql/Opening tables	29
-localhost	stage/sql/starting	26
-=======
-localhost	stage/sql/Opening tables	25
 localhost	stage/sql/starting	30
->>>>>>> cd28b247
 execute dump_stages_global;
 event_name	count_star
 stage/sql/checking permissions	16
 stage/sql/closing tables	45
 stage/sql/init	12
-<<<<<<< HEAD
 stage/sql/Opening tables	29
-stage/sql/starting	26
-=======
-stage/sql/Opening tables	25
 stage/sql/starting	30
->>>>>>> cd28b247
 execute dump_stages_history;
 event_name	count(event_name)
 stage/sql/checking permissions	16
 stage/sql/closing tables	45
 stage/sql/init	12
-<<<<<<< HEAD
 stage/sql/Opening tables	29
-stage/sql/starting	26
-=======
-stage/sql/Opening tables	25
 stage/sql/starting	30
->>>>>>> cd28b247
 execute dump_statements_account;
 user	host	event_name	count_star
 user1	localhost	statement/com/Error	0
@@ -2337,121 +1962,66 @@
 user1	localhost	stage/sql/checking permissions	4
 user1	localhost	stage/sql/closing tables	12
 user1	localhost	stage/sql/init	3
-<<<<<<< HEAD
 user1	localhost	stage/sql/Opening tables	8
-user1	localhost	stage/sql/starting	7
-=======
-user1	localhost	stage/sql/Opening tables	7
 user1	localhost	stage/sql/starting	8
->>>>>>> cd28b247
 user2	localhost	stage/sql/checking permissions	4
 user2	localhost	stage/sql/closing tables	11
 user2	localhost	stage/sql/init	3
-<<<<<<< HEAD
 user2	localhost	stage/sql/Opening tables	7
-user2	localhost	stage/sql/starting	7
-=======
-user2	localhost	stage/sql/Opening tables	6
 user2	localhost	stage/sql/starting	8
->>>>>>> cd28b247
 user3	localhost	stage/sql/checking permissions	4
 user3	localhost	stage/sql/closing tables	11
 user3	localhost	stage/sql/init	3
-<<<<<<< HEAD
 user3	localhost	stage/sql/Opening tables	7
-user3	localhost	stage/sql/starting	7
-=======
-user3	localhost	stage/sql/Opening tables	6
 user3	localhost	stage/sql/starting	8
->>>>>>> cd28b247
 user4	localhost	stage/sql/checking permissions	4
 user4	localhost	stage/sql/closing tables	11
 user4	localhost	stage/sql/init	3
-<<<<<<< HEAD
 user4	localhost	stage/sql/Opening tables	7
-user4	localhost	stage/sql/starting	6
-=======
-user4	localhost	stage/sql/Opening tables	6
 user4	localhost	stage/sql/starting	7
->>>>>>> cd28b247
 execute dump_stages_user;
 user	event_name	count_star
 user1	stage/sql/checking permissions	4
 user1	stage/sql/closing tables	12
 user1	stage/sql/init	3
-<<<<<<< HEAD
 user1	stage/sql/Opening tables	8
-user1	stage/sql/starting	7
-=======
-user1	stage/sql/Opening tables	7
 user1	stage/sql/starting	8
->>>>>>> cd28b247
 user2	stage/sql/checking permissions	4
 user2	stage/sql/closing tables	11
 user2	stage/sql/init	3
-<<<<<<< HEAD
 user2	stage/sql/Opening tables	7
-user2	stage/sql/starting	7
-=======
-user2	stage/sql/Opening tables	6
 user2	stage/sql/starting	8
->>>>>>> cd28b247
 user3	stage/sql/checking permissions	4
 user3	stage/sql/closing tables	11
 user3	stage/sql/init	3
-<<<<<<< HEAD
 user3	stage/sql/Opening tables	7
-user3	stage/sql/starting	7
-=======
-user3	stage/sql/Opening tables	6
 user3	stage/sql/starting	8
->>>>>>> cd28b247
 user4	stage/sql/checking permissions	4
 user4	stage/sql/closing tables	11
 user4	stage/sql/init	3
-<<<<<<< HEAD
 user4	stage/sql/Opening tables	7
-user4	stage/sql/starting	6
-=======
-user4	stage/sql/Opening tables	6
 user4	stage/sql/starting	7
->>>>>>> cd28b247
 execute dump_stages_host;
 host	event_name	count_star
 localhost	stage/sql/checking permissions	16
 localhost	stage/sql/closing tables	45
 localhost	stage/sql/init	12
-<<<<<<< HEAD
 localhost	stage/sql/Opening tables	29
-localhost	stage/sql/starting	27
-=======
-localhost	stage/sql/Opening tables	25
 localhost	stage/sql/starting	31
->>>>>>> cd28b247
 execute dump_stages_global;
 event_name	count_star
 stage/sql/checking permissions	16
 stage/sql/closing tables	45
 stage/sql/init	12
-<<<<<<< HEAD
 stage/sql/Opening tables	29
-stage/sql/starting	27
-=======
-stage/sql/Opening tables	25
 stage/sql/starting	31
->>>>>>> cd28b247
 execute dump_stages_history;
 event_name	count(event_name)
 stage/sql/checking permissions	16
 stage/sql/closing tables	45
 stage/sql/init	12
-<<<<<<< HEAD
 stage/sql/Opening tables	29
-stage/sql/starting	27
-=======
-stage/sql/Opening tables	25
 stage/sql/starting	31
->>>>>>> cd28b247
 execute dump_statements_account;
 user	host	event_name	count_star
 user1	localhost	statement/com/Error	0
@@ -2603,121 +2173,66 @@
 user1	localhost	stage/sql/checking permissions	4
 user1	localhost	stage/sql/closing tables	12
 user1	localhost	stage/sql/init	3
-<<<<<<< HEAD
 user1	localhost	stage/sql/Opening tables	8
-user1	localhost	stage/sql/starting	7
-=======
-user1	localhost	stage/sql/Opening tables	7
 user1	localhost	stage/sql/starting	8
->>>>>>> cd28b247
 user2	localhost	stage/sql/checking permissions	4
 user2	localhost	stage/sql/closing tables	11
 user2	localhost	stage/sql/init	3
-<<<<<<< HEAD
 user2	localhost	stage/sql/Opening tables	7
-user2	localhost	stage/sql/starting	7
-=======
-user2	localhost	stage/sql/Opening tables	6
 user2	localhost	stage/sql/starting	8
->>>>>>> cd28b247
 user3	localhost	stage/sql/checking permissions	4
 user3	localhost	stage/sql/closing tables	11
 user3	localhost	stage/sql/init	3
-<<<<<<< HEAD
 user3	localhost	stage/sql/Opening tables	7
-user3	localhost	stage/sql/starting	7
-=======
-user3	localhost	stage/sql/Opening tables	6
 user3	localhost	stage/sql/starting	8
->>>>>>> cd28b247
 user4	localhost	stage/sql/checking permissions	4
 user4	localhost	stage/sql/closing tables	11
 user4	localhost	stage/sql/init	3
-<<<<<<< HEAD
 user4	localhost	stage/sql/Opening tables	7
-user4	localhost	stage/sql/starting	7
-=======
-user4	localhost	stage/sql/Opening tables	6
 user4	localhost	stage/sql/starting	8
->>>>>>> cd28b247
 execute dump_stages_user;
 user	event_name	count_star
 user1	stage/sql/checking permissions	4
 user1	stage/sql/closing tables	12
 user1	stage/sql/init	3
-<<<<<<< HEAD
 user1	stage/sql/Opening tables	8
-user1	stage/sql/starting	7
-=======
-user1	stage/sql/Opening tables	7
 user1	stage/sql/starting	8
->>>>>>> cd28b247
 user2	stage/sql/checking permissions	4
 user2	stage/sql/closing tables	11
 user2	stage/sql/init	3
-<<<<<<< HEAD
 user2	stage/sql/Opening tables	7
-user2	stage/sql/starting	7
-=======
-user2	stage/sql/Opening tables	6
 user2	stage/sql/starting	8
->>>>>>> cd28b247
 user3	stage/sql/checking permissions	4
 user3	stage/sql/closing tables	11
 user3	stage/sql/init	3
-<<<<<<< HEAD
 user3	stage/sql/Opening tables	7
-user3	stage/sql/starting	7
-=======
-user3	stage/sql/Opening tables	6
 user3	stage/sql/starting	8
->>>>>>> cd28b247
 user4	stage/sql/checking permissions	4
 user4	stage/sql/closing tables	11
 user4	stage/sql/init	3
-<<<<<<< HEAD
 user4	stage/sql/Opening tables	7
-user4	stage/sql/starting	7
-=======
-user4	stage/sql/Opening tables	6
 user4	stage/sql/starting	8
->>>>>>> cd28b247
 execute dump_stages_host;
 host	event_name	count_star
 localhost	stage/sql/checking permissions	16
 localhost	stage/sql/closing tables	45
 localhost	stage/sql/init	12
-<<<<<<< HEAD
 localhost	stage/sql/Opening tables	29
-localhost	stage/sql/starting	28
-=======
-localhost	stage/sql/Opening tables	25
 localhost	stage/sql/starting	32
->>>>>>> cd28b247
 execute dump_stages_global;
 event_name	count_star
 stage/sql/checking permissions	16
 stage/sql/closing tables	45
 stage/sql/init	12
-<<<<<<< HEAD
 stage/sql/Opening tables	29
-stage/sql/starting	28
-=======
-stage/sql/Opening tables	25
 stage/sql/starting	32
->>>>>>> cd28b247
 execute dump_stages_history;
 event_name	count(event_name)
 stage/sql/checking permissions	16
 stage/sql/closing tables	45
 stage/sql/init	12
-<<<<<<< HEAD
 stage/sql/Opening tables	29
-stage/sql/starting	28
-=======
-stage/sql/Opening tables	25
 stage/sql/starting	32
->>>>>>> cd28b247
 execute dump_statements_account;
 user	host	event_name	count_star
 user1	localhost	statement/com/Error	0
@@ -2870,121 +2385,66 @@
 user1	localhost	stage/sql/checking permissions	4
 user1	localhost	stage/sql/closing tables	12
 user1	localhost	stage/sql/init	3
-<<<<<<< HEAD
 user1	localhost	stage/sql/Opening tables	8
-user1	localhost	stage/sql/starting	7
-=======
-user1	localhost	stage/sql/Opening tables	7
 user1	localhost	stage/sql/starting	8
->>>>>>> cd28b247
 user2	localhost	stage/sql/checking permissions	4
 user2	localhost	stage/sql/closing tables	11
 user2	localhost	stage/sql/init	3
-<<<<<<< HEAD
 user2	localhost	stage/sql/Opening tables	7
-user2	localhost	stage/sql/starting	7
-=======
-user2	localhost	stage/sql/Opening tables	6
 user2	localhost	stage/sql/starting	8
->>>>>>> cd28b247
 user3	localhost	stage/sql/checking permissions	4
 user3	localhost	stage/sql/closing tables	11
 user3	localhost	stage/sql/init	3
-<<<<<<< HEAD
 user3	localhost	stage/sql/Opening tables	7
-user3	localhost	stage/sql/starting	7
-=======
-user3	localhost	stage/sql/Opening tables	6
 user3	localhost	stage/sql/starting	8
->>>>>>> cd28b247
 user4	localhost	stage/sql/checking permissions	4
 user4	localhost	stage/sql/closing tables	11
 user4	localhost	stage/sql/init	3
-<<<<<<< HEAD
 user4	localhost	stage/sql/Opening tables	7
-user4	localhost	stage/sql/starting	7
-=======
-user4	localhost	stage/sql/Opening tables	6
 user4	localhost	stage/sql/starting	8
->>>>>>> cd28b247
 execute dump_stages_user;
 user	event_name	count_star
 user1	stage/sql/checking permissions	4
 user1	stage/sql/closing tables	12
 user1	stage/sql/init	3
-<<<<<<< HEAD
 user1	stage/sql/Opening tables	8
-user1	stage/sql/starting	7
-=======
-user1	stage/sql/Opening tables	7
 user1	stage/sql/starting	8
->>>>>>> cd28b247
 user2	stage/sql/checking permissions	4
 user2	stage/sql/closing tables	11
 user2	stage/sql/init	3
-<<<<<<< HEAD
 user2	stage/sql/Opening tables	7
-user2	stage/sql/starting	7
-=======
-user2	stage/sql/Opening tables	6
 user2	stage/sql/starting	8
->>>>>>> cd28b247
 user3	stage/sql/checking permissions	4
 user3	stage/sql/closing tables	11
 user3	stage/sql/init	3
-<<<<<<< HEAD
 user3	stage/sql/Opening tables	7
-user3	stage/sql/starting	7
-=======
-user3	stage/sql/Opening tables	6
 user3	stage/sql/starting	8
->>>>>>> cd28b247
 user4	stage/sql/checking permissions	4
 user4	stage/sql/closing tables	11
 user4	stage/sql/init	3
-<<<<<<< HEAD
 user4	stage/sql/Opening tables	7
-user4	stage/sql/starting	7
-=======
-user4	stage/sql/Opening tables	6
 user4	stage/sql/starting	8
->>>>>>> cd28b247
 execute dump_stages_host;
 host	event_name	count_star
 localhost	stage/sql/checking permissions	16
 localhost	stage/sql/closing tables	45
 localhost	stage/sql/init	12
-<<<<<<< HEAD
 localhost	stage/sql/Opening tables	29
-localhost	stage/sql/starting	28
-=======
-localhost	stage/sql/Opening tables	25
 localhost	stage/sql/starting	32
->>>>>>> cd28b247
 execute dump_stages_global;
 event_name	count_star
 stage/sql/checking permissions	16
 stage/sql/closing tables	45
 stage/sql/init	12
-<<<<<<< HEAD
 stage/sql/Opening tables	29
-stage/sql/starting	28
-=======
-stage/sql/Opening tables	25
 stage/sql/starting	32
->>>>>>> cd28b247
 execute dump_stages_history;
 event_name	count(event_name)
 stage/sql/checking permissions	16
 stage/sql/closing tables	45
 stage/sql/init	12
-<<<<<<< HEAD
 stage/sql/Opening tables	29
-stage/sql/starting	28
-=======
-stage/sql/Opening tables	25
 stage/sql/starting	32
->>>>>>> cd28b247
 execute dump_statements_account;
 user	host	event_name	count_star
 user1	localhost	statement/com/Error	0
@@ -3136,121 +2596,66 @@
 user1	localhost	stage/sql/checking permissions	4
 user1	localhost	stage/sql/closing tables	12
 user1	localhost	stage/sql/init	3
-<<<<<<< HEAD
 user1	localhost	stage/sql/Opening tables	8
-user1	localhost	stage/sql/starting	7
-=======
-user1	localhost	stage/sql/Opening tables	7
 user1	localhost	stage/sql/starting	8
->>>>>>> cd28b247
 user2	localhost	stage/sql/checking permissions	4
 user2	localhost	stage/sql/closing tables	11
 user2	localhost	stage/sql/init	3
-<<<<<<< HEAD
 user2	localhost	stage/sql/Opening tables	7
-user2	localhost	stage/sql/starting	7
-=======
-user2	localhost	stage/sql/Opening tables	6
 user2	localhost	stage/sql/starting	8
->>>>>>> cd28b247
 user3	localhost	stage/sql/checking permissions	4
 user3	localhost	stage/sql/closing tables	11
 user3	localhost	stage/sql/init	3
-<<<<<<< HEAD
 user3	localhost	stage/sql/Opening tables	7
-user3	localhost	stage/sql/starting	7
-=======
-user3	localhost	stage/sql/Opening tables	6
 user3	localhost	stage/sql/starting	8
->>>>>>> cd28b247
 user4	localhost	stage/sql/checking permissions	4
 user4	localhost	stage/sql/closing tables	11
 user4	localhost	stage/sql/init	3
-<<<<<<< HEAD
 user4	localhost	stage/sql/Opening tables	7
-user4	localhost	stage/sql/starting	7
-=======
-user4	localhost	stage/sql/Opening tables	6
 user4	localhost	stage/sql/starting	8
->>>>>>> cd28b247
 execute dump_stages_user;
 user	event_name	count_star
 user1	stage/sql/checking permissions	4
 user1	stage/sql/closing tables	12
 user1	stage/sql/init	3
-<<<<<<< HEAD
 user1	stage/sql/Opening tables	8
-user1	stage/sql/starting	7
-=======
-user1	stage/sql/Opening tables	7
 user1	stage/sql/starting	8
->>>>>>> cd28b247
 user2	stage/sql/checking permissions	4
 user2	stage/sql/closing tables	11
 user2	stage/sql/init	3
-<<<<<<< HEAD
 user2	stage/sql/Opening tables	7
-user2	stage/sql/starting	7
-=======
-user2	stage/sql/Opening tables	6
 user2	stage/sql/starting	8
->>>>>>> cd28b247
 user3	stage/sql/checking permissions	4
 user3	stage/sql/closing tables	11
 user3	stage/sql/init	3
-<<<<<<< HEAD
 user3	stage/sql/Opening tables	7
-user3	stage/sql/starting	7
-=======
-user3	stage/sql/Opening tables	6
 user3	stage/sql/starting	8
->>>>>>> cd28b247
 user4	stage/sql/checking permissions	4
 user4	stage/sql/closing tables	11
 user4	stage/sql/init	3
-<<<<<<< HEAD
 user4	stage/sql/Opening tables	7
-user4	stage/sql/starting	7
-=======
-user4	stage/sql/Opening tables	6
 user4	stage/sql/starting	8
->>>>>>> cd28b247
 execute dump_stages_host;
 host	event_name	count_star
 localhost	stage/sql/checking permissions	16
 localhost	stage/sql/closing tables	45
 localhost	stage/sql/init	12
-<<<<<<< HEAD
 localhost	stage/sql/Opening tables	29
-localhost	stage/sql/starting	28
-=======
-localhost	stage/sql/Opening tables	25
 localhost	stage/sql/starting	32
->>>>>>> cd28b247
 execute dump_stages_global;
 event_name	count_star
 stage/sql/checking permissions	16
 stage/sql/closing tables	45
 stage/sql/init	12
-<<<<<<< HEAD
 stage/sql/Opening tables	29
-stage/sql/starting	28
-=======
-stage/sql/Opening tables	25
 stage/sql/starting	32
->>>>>>> cd28b247
 execute dump_stages_history;
 event_name	count(event_name)
 stage/sql/checking permissions	16
 stage/sql/closing tables	45
 stage/sql/init	12
-<<<<<<< HEAD
 stage/sql/Opening tables	29
-stage/sql/starting	28
-=======
-stage/sql/Opening tables	25
 stage/sql/starting	32
->>>>>>> cd28b247
 execute dump_statements_account;
 user	host	event_name	count_star
 user1	localhost	statement/com/Error	0
@@ -3402,121 +2807,66 @@
 user1	localhost	stage/sql/checking permissions	4
 user1	localhost	stage/sql/closing tables	12
 user1	localhost	stage/sql/init	3
-<<<<<<< HEAD
 user1	localhost	stage/sql/Opening tables	8
-user1	localhost	stage/sql/starting	7
-=======
-user1	localhost	stage/sql/Opening tables	7
 user1	localhost	stage/sql/starting	8
->>>>>>> cd28b247
 user2	localhost	stage/sql/checking permissions	4
 user2	localhost	stage/sql/closing tables	11
 user2	localhost	stage/sql/init	3
-<<<<<<< HEAD
 user2	localhost	stage/sql/Opening tables	7
-user2	localhost	stage/sql/starting	7
-=======
-user2	localhost	stage/sql/Opening tables	6
 user2	localhost	stage/sql/starting	8
->>>>>>> cd28b247
 user3	localhost	stage/sql/checking permissions	4
 user3	localhost	stage/sql/closing tables	11
 user3	localhost	stage/sql/init	3
-<<<<<<< HEAD
 user3	localhost	stage/sql/Opening tables	7
-user3	localhost	stage/sql/starting	7
-=======
-user3	localhost	stage/sql/Opening tables	6
 user3	localhost	stage/sql/starting	8
->>>>>>> cd28b247
 user4	localhost	stage/sql/checking permissions	4
 user4	localhost	stage/sql/closing tables	11
 user4	localhost	stage/sql/init	3
-<<<<<<< HEAD
 user4	localhost	stage/sql/Opening tables	7
-user4	localhost	stage/sql/starting	7
-=======
-user4	localhost	stage/sql/Opening tables	6
 user4	localhost	stage/sql/starting	8
->>>>>>> cd28b247
 execute dump_stages_user;
 user	event_name	count_star
 user1	stage/sql/checking permissions	4
 user1	stage/sql/closing tables	12
 user1	stage/sql/init	3
-<<<<<<< HEAD
 user1	stage/sql/Opening tables	8
-user1	stage/sql/starting	7
-=======
-user1	stage/sql/Opening tables	7
 user1	stage/sql/starting	8
->>>>>>> cd28b247
 user2	stage/sql/checking permissions	4
 user2	stage/sql/closing tables	11
 user2	stage/sql/init	3
-<<<<<<< HEAD
 user2	stage/sql/Opening tables	7
-user2	stage/sql/starting	7
-=======
-user2	stage/sql/Opening tables	6
 user2	stage/sql/starting	8
->>>>>>> cd28b247
 user3	stage/sql/checking permissions	4
 user3	stage/sql/closing tables	11
 user3	stage/sql/init	3
-<<<<<<< HEAD
 user3	stage/sql/Opening tables	7
-user3	stage/sql/starting	7
-=======
-user3	stage/sql/Opening tables	6
 user3	stage/sql/starting	8
->>>>>>> cd28b247
 user4	stage/sql/checking permissions	4
 user4	stage/sql/closing tables	11
 user4	stage/sql/init	3
-<<<<<<< HEAD
 user4	stage/sql/Opening tables	7
-user4	stage/sql/starting	7
-=======
-user4	stage/sql/Opening tables	6
 user4	stage/sql/starting	8
->>>>>>> cd28b247
 execute dump_stages_host;
 host	event_name	count_star
 localhost	stage/sql/checking permissions	16
 localhost	stage/sql/closing tables	45
 localhost	stage/sql/init	12
-<<<<<<< HEAD
 localhost	stage/sql/Opening tables	29
-localhost	stage/sql/starting	28
-=======
-localhost	stage/sql/Opening tables	25
 localhost	stage/sql/starting	32
->>>>>>> cd28b247
 execute dump_stages_global;
 event_name	count_star
 stage/sql/checking permissions	16
 stage/sql/closing tables	45
 stage/sql/init	12
-<<<<<<< HEAD
 stage/sql/Opening tables	29
-stage/sql/starting	28
-=======
-stage/sql/Opening tables	25
 stage/sql/starting	32
->>>>>>> cd28b247
 execute dump_stages_history;
 event_name	count(event_name)
 stage/sql/checking permissions	16
 stage/sql/closing tables	45
 stage/sql/init	12
-<<<<<<< HEAD
 stage/sql/Opening tables	29
-stage/sql/starting	28
-=======
-stage/sql/Opening tables	25
 stage/sql/starting	32
->>>>>>> cd28b247
 execute dump_statements_account;
 user	host	event_name	count_star
 user1	localhost	statement/com/Error	0
@@ -3668,121 +3018,66 @@
 user1	localhost	stage/sql/checking permissions	4
 user1	localhost	stage/sql/closing tables	12
 user1	localhost	stage/sql/init	3
-<<<<<<< HEAD
 user1	localhost	stage/sql/Opening tables	8
-user1	localhost	stage/sql/starting	7
-=======
-user1	localhost	stage/sql/Opening tables	7
 user1	localhost	stage/sql/starting	8
->>>>>>> cd28b247
 user2	localhost	stage/sql/checking permissions	4
 user2	localhost	stage/sql/closing tables	11
 user2	localhost	stage/sql/init	3
-<<<<<<< HEAD
 user2	localhost	stage/sql/Opening tables	7
-user2	localhost	stage/sql/starting	7
-=======
-user2	localhost	stage/sql/Opening tables	6
 user2	localhost	stage/sql/starting	8
->>>>>>> cd28b247
 user3	localhost	stage/sql/checking permissions	4
 user3	localhost	stage/sql/closing tables	11
 user3	localhost	stage/sql/init	3
-<<<<<<< HEAD
 user3	localhost	stage/sql/Opening tables	7
-user3	localhost	stage/sql/starting	7
-=======
-user3	localhost	stage/sql/Opening tables	6
 user3	localhost	stage/sql/starting	8
->>>>>>> cd28b247
 user4	localhost	stage/sql/checking permissions	4
 user4	localhost	stage/sql/closing tables	11
 user4	localhost	stage/sql/init	3
-<<<<<<< HEAD
 user4	localhost	stage/sql/Opening tables	7
-user4	localhost	stage/sql/starting	7
-=======
-user4	localhost	stage/sql/Opening tables	6
 user4	localhost	stage/sql/starting	8
->>>>>>> cd28b247
 execute dump_stages_user;
 user	event_name	count_star
 user1	stage/sql/checking permissions	4
 user1	stage/sql/closing tables	12
 user1	stage/sql/init	3
-<<<<<<< HEAD
 user1	stage/sql/Opening tables	8
-user1	stage/sql/starting	7
-=======
-user1	stage/sql/Opening tables	7
 user1	stage/sql/starting	8
->>>>>>> cd28b247
 user2	stage/sql/checking permissions	4
 user2	stage/sql/closing tables	11
 user2	stage/sql/init	3
-<<<<<<< HEAD
 user2	stage/sql/Opening tables	7
-user2	stage/sql/starting	7
-=======
-user2	stage/sql/Opening tables	6
 user2	stage/sql/starting	8
->>>>>>> cd28b247
 user3	stage/sql/checking permissions	4
 user3	stage/sql/closing tables	11
 user3	stage/sql/init	3
-<<<<<<< HEAD
 user3	stage/sql/Opening tables	7
-user3	stage/sql/starting	7
-=======
-user3	stage/sql/Opening tables	6
 user3	stage/sql/starting	8
->>>>>>> cd28b247
 user4	stage/sql/checking permissions	4
 user4	stage/sql/closing tables	11
 user4	stage/sql/init	3
-<<<<<<< HEAD
 user4	stage/sql/Opening tables	7
-user4	stage/sql/starting	7
-=======
-user4	stage/sql/Opening tables	6
 user4	stage/sql/starting	8
->>>>>>> cd28b247
 execute dump_stages_host;
 host	event_name	count_star
 localhost	stage/sql/checking permissions	16
 localhost	stage/sql/closing tables	45
 localhost	stage/sql/init	12
-<<<<<<< HEAD
 localhost	stage/sql/Opening tables	29
-localhost	stage/sql/starting	28
-=======
-localhost	stage/sql/Opening tables	25
 localhost	stage/sql/starting	32
->>>>>>> cd28b247
 execute dump_stages_global;
 event_name	count_star
 stage/sql/checking permissions	16
 stage/sql/closing tables	45
 stage/sql/init	12
-<<<<<<< HEAD
 stage/sql/Opening tables	29
-stage/sql/starting	28
-=======
-stage/sql/Opening tables	25
 stage/sql/starting	32
->>>>>>> cd28b247
 execute dump_stages_history;
 event_name	count(event_name)
 stage/sql/checking permissions	16
 stage/sql/closing tables	45
 stage/sql/init	12
-<<<<<<< HEAD
 stage/sql/Opening tables	29
-stage/sql/starting	28
-=======
-stage/sql/Opening tables	25
 stage/sql/starting	32
->>>>>>> cd28b247
 execute dump_statements_account;
 user	host	event_name	count_star
 user1	localhost	statement/com/Error	0
@@ -3934,121 +3229,66 @@
 user1	localhost	stage/sql/checking permissions	4
 user1	localhost	stage/sql/closing tables	12
 user1	localhost	stage/sql/init	3
-<<<<<<< HEAD
 user1	localhost	stage/sql/Opening tables	8
-user1	localhost	stage/sql/starting	7
-=======
-user1	localhost	stage/sql/Opening tables	7
 user1	localhost	stage/sql/starting	8
->>>>>>> cd28b247
 user2	localhost	stage/sql/checking permissions	4
 user2	localhost	stage/sql/closing tables	11
 user2	localhost	stage/sql/init	3
-<<<<<<< HEAD
 user2	localhost	stage/sql/Opening tables	7
-user2	localhost	stage/sql/starting	7
-=======
-user2	localhost	stage/sql/Opening tables	6
 user2	localhost	stage/sql/starting	8
->>>>>>> cd28b247
 user3	localhost	stage/sql/checking permissions	4
 user3	localhost	stage/sql/closing tables	11
 user3	localhost	stage/sql/init	3
-<<<<<<< HEAD
 user3	localhost	stage/sql/Opening tables	7
-user3	localhost	stage/sql/starting	7
-=======
-user3	localhost	stage/sql/Opening tables	6
 user3	localhost	stage/sql/starting	8
->>>>>>> cd28b247
 user4	localhost	stage/sql/checking permissions	4
 user4	localhost	stage/sql/closing tables	11
 user4	localhost	stage/sql/init	3
-<<<<<<< HEAD
 user4	localhost	stage/sql/Opening tables	7
-user4	localhost	stage/sql/starting	7
-=======
-user4	localhost	stage/sql/Opening tables	6
 user4	localhost	stage/sql/starting	8
->>>>>>> cd28b247
 execute dump_stages_user;
 user	event_name	count_star
 user1	stage/sql/checking permissions	4
 user1	stage/sql/closing tables	12
 user1	stage/sql/init	3
-<<<<<<< HEAD
 user1	stage/sql/Opening tables	8
-user1	stage/sql/starting	7
-=======
-user1	stage/sql/Opening tables	7
 user1	stage/sql/starting	8
->>>>>>> cd28b247
 user2	stage/sql/checking permissions	4
 user2	stage/sql/closing tables	11
 user2	stage/sql/init	3
-<<<<<<< HEAD
 user2	stage/sql/Opening tables	7
-user2	stage/sql/starting	7
-=======
-user2	stage/sql/Opening tables	6
 user2	stage/sql/starting	8
->>>>>>> cd28b247
 user3	stage/sql/checking permissions	4
 user3	stage/sql/closing tables	11
 user3	stage/sql/init	3
-<<<<<<< HEAD
 user3	stage/sql/Opening tables	7
-user3	stage/sql/starting	7
-=======
-user3	stage/sql/Opening tables	6
 user3	stage/sql/starting	8
->>>>>>> cd28b247
 user4	stage/sql/checking permissions	4
 user4	stage/sql/closing tables	11
 user4	stage/sql/init	3
-<<<<<<< HEAD
 user4	stage/sql/Opening tables	7
-user4	stage/sql/starting	7
-=======
-user4	stage/sql/Opening tables	6
 user4	stage/sql/starting	8
->>>>>>> cd28b247
 execute dump_stages_host;
 host	event_name	count_star
 localhost	stage/sql/checking permissions	16
 localhost	stage/sql/closing tables	45
 localhost	stage/sql/init	12
-<<<<<<< HEAD
 localhost	stage/sql/Opening tables	29
-localhost	stage/sql/starting	28
-=======
-localhost	stage/sql/Opening tables	25
 localhost	stage/sql/starting	32
->>>>>>> cd28b247
 execute dump_stages_global;
 event_name	count_star
 stage/sql/checking permissions	16
 stage/sql/closing tables	45
 stage/sql/init	12
-<<<<<<< HEAD
 stage/sql/Opening tables	29
-stage/sql/starting	28
-=======
-stage/sql/Opening tables	25
 stage/sql/starting	32
->>>>>>> cd28b247
 execute dump_stages_history;
 event_name	count(event_name)
 stage/sql/checking permissions	16
 stage/sql/closing tables	45
 stage/sql/init	12
-<<<<<<< HEAD
 stage/sql/Opening tables	29
-stage/sql/starting	28
-=======
-stage/sql/Opening tables	25
 stage/sql/starting	32
->>>>>>> cd28b247
 execute dump_statements_account;
 user	host	event_name	count_star
 user1	localhost	statement/com/Error	0
@@ -4200,121 +3440,66 @@
 user1	localhost	stage/sql/checking permissions	4
 user1	localhost	stage/sql/closing tables	12
 user1	localhost	stage/sql/init	3
-<<<<<<< HEAD
 user1	localhost	stage/sql/Opening tables	8
-user1	localhost	stage/sql/starting	7
-=======
-user1	localhost	stage/sql/Opening tables	7
 user1	localhost	stage/sql/starting	8
->>>>>>> cd28b247
 user2	localhost	stage/sql/checking permissions	4
 user2	localhost	stage/sql/closing tables	11
 user2	localhost	stage/sql/init	3
-<<<<<<< HEAD
 user2	localhost	stage/sql/Opening tables	7
-user2	localhost	stage/sql/starting	7
-=======
-user2	localhost	stage/sql/Opening tables	6
 user2	localhost	stage/sql/starting	8
->>>>>>> cd28b247
 user3	localhost	stage/sql/checking permissions	4
 user3	localhost	stage/sql/closing tables	11
 user3	localhost	stage/sql/init	3
-<<<<<<< HEAD
 user3	localhost	stage/sql/Opening tables	7
-user3	localhost	stage/sql/starting	7
-=======
-user3	localhost	stage/sql/Opening tables	6
 user3	localhost	stage/sql/starting	8
->>>>>>> cd28b247
 user4	localhost	stage/sql/checking permissions	4
 user4	localhost	stage/sql/closing tables	11
 user4	localhost	stage/sql/init	3
-<<<<<<< HEAD
 user4	localhost	stage/sql/Opening tables	7
-user4	localhost	stage/sql/starting	7
-=======
-user4	localhost	stage/sql/Opening tables	6
 user4	localhost	stage/sql/starting	8
->>>>>>> cd28b247
 execute dump_stages_user;
 user	event_name	count_star
 user1	stage/sql/checking permissions	4
 user1	stage/sql/closing tables	12
 user1	stage/sql/init	3
-<<<<<<< HEAD
 user1	stage/sql/Opening tables	8
-user1	stage/sql/starting	7
-=======
-user1	stage/sql/Opening tables	7
 user1	stage/sql/starting	8
->>>>>>> cd28b247
 user2	stage/sql/checking permissions	4
 user2	stage/sql/closing tables	11
 user2	stage/sql/init	3
-<<<<<<< HEAD
 user2	stage/sql/Opening tables	7
-user2	stage/sql/starting	7
-=======
-user2	stage/sql/Opening tables	6
 user2	stage/sql/starting	8
->>>>>>> cd28b247
 user3	stage/sql/checking permissions	4
 user3	stage/sql/closing tables	11
 user3	stage/sql/init	3
-<<<<<<< HEAD
 user3	stage/sql/Opening tables	7
-user3	stage/sql/starting	7
-=======
-user3	stage/sql/Opening tables	6
 user3	stage/sql/starting	8
->>>>>>> cd28b247
 user4	stage/sql/checking permissions	4
 user4	stage/sql/closing tables	11
 user4	stage/sql/init	3
-<<<<<<< HEAD
 user4	stage/sql/Opening tables	7
-user4	stage/sql/starting	7
-=======
-user4	stage/sql/Opening tables	6
 user4	stage/sql/starting	8
->>>>>>> cd28b247
 execute dump_stages_host;
 host	event_name	count_star
 localhost	stage/sql/checking permissions	16
 localhost	stage/sql/closing tables	45
 localhost	stage/sql/init	12
-<<<<<<< HEAD
 localhost	stage/sql/Opening tables	29
-localhost	stage/sql/starting	28
-=======
-localhost	stage/sql/Opening tables	25
 localhost	stage/sql/starting	32
->>>>>>> cd28b247
 execute dump_stages_global;
 event_name	count_star
 stage/sql/checking permissions	16
 stage/sql/closing tables	45
 stage/sql/init	12
-<<<<<<< HEAD
 stage/sql/Opening tables	29
-stage/sql/starting	28
-=======
-stage/sql/Opening tables	25
 stage/sql/starting	32
->>>>>>> cd28b247
 execute dump_stages_history;
 event_name	count(event_name)
 stage/sql/checking permissions	16
 stage/sql/closing tables	45
 stage/sql/init	12
-<<<<<<< HEAD
 stage/sql/Opening tables	29
-stage/sql/starting	28
-=======
-stage/sql/Opening tables	25
 stage/sql/starting	32
->>>>>>> cd28b247
 execute dump_statements_account;
 user	host	event_name	count_star
 user1	localhost	statement/com/Error	0
@@ -4488,79 +3673,44 @@
 user1	stage/sql/checking permissions	4
 user1	stage/sql/closing tables	12
 user1	stage/sql/init	3
-<<<<<<< HEAD
 user1	stage/sql/Opening tables	8
-user1	stage/sql/starting	7
-=======
-user1	stage/sql/Opening tables	7
 user1	stage/sql/starting	8
->>>>>>> cd28b247
 user2	stage/sql/checking permissions	4
 user2	stage/sql/closing tables	11
 user2	stage/sql/init	3
-<<<<<<< HEAD
 user2	stage/sql/Opening tables	7
-user2	stage/sql/starting	7
-=======
-user2	stage/sql/Opening tables	6
 user2	stage/sql/starting	8
->>>>>>> cd28b247
 user3	stage/sql/checking permissions	4
 user3	stage/sql/closing tables	11
 user3	stage/sql/init	3
-<<<<<<< HEAD
 user3	stage/sql/Opening tables	7
-user3	stage/sql/starting	7
-=======
-user3	stage/sql/Opening tables	6
 user3	stage/sql/starting	8
->>>>>>> cd28b247
 user4	stage/sql/checking permissions	4
 user4	stage/sql/closing tables	11
 user4	stage/sql/init	3
-<<<<<<< HEAD
 user4	stage/sql/Opening tables	7
-user4	stage/sql/starting	7
-=======
-user4	stage/sql/Opening tables	6
 user4	stage/sql/starting	8
->>>>>>> cd28b247
 execute dump_stages_host;
 host	event_name	count_star
 localhost	stage/sql/checking permissions	16
 localhost	stage/sql/closing tables	45
 localhost	stage/sql/init	12
-<<<<<<< HEAD
 localhost	stage/sql/Opening tables	29
-localhost	stage/sql/starting	28
-=======
-localhost	stage/sql/Opening tables	25
 localhost	stage/sql/starting	32
->>>>>>> cd28b247
 execute dump_stages_global;
 event_name	count_star
 stage/sql/checking permissions	16
 stage/sql/closing tables	45
 stage/sql/init	12
-<<<<<<< HEAD
 stage/sql/Opening tables	29
-stage/sql/starting	28
-=======
-stage/sql/Opening tables	25
 stage/sql/starting	32
->>>>>>> cd28b247
 execute dump_stages_history;
 event_name	count(event_name)
 stage/sql/checking permissions	16
 stage/sql/closing tables	45
 stage/sql/init	12
-<<<<<<< HEAD
 stage/sql/Opening tables	29
-stage/sql/starting	28
-=======
-stage/sql/Opening tables	25
 stage/sql/starting	32
->>>>>>> cd28b247
 execute dump_statements_account;
 user	host	event_name	count_star
 user1	localhost	statement/com/Error	0
@@ -4756,37 +3906,22 @@
 localhost	stage/sql/checking permissions	16
 localhost	stage/sql/closing tables	45
 localhost	stage/sql/init	12
-<<<<<<< HEAD
 localhost	stage/sql/Opening tables	29
-localhost	stage/sql/starting	28
-=======
-localhost	stage/sql/Opening tables	25
 localhost	stage/sql/starting	32
->>>>>>> cd28b247
 execute dump_stages_global;
 event_name	count_star
 stage/sql/checking permissions	16
 stage/sql/closing tables	45
 stage/sql/init	12
-<<<<<<< HEAD
 stage/sql/Opening tables	29
-stage/sql/starting	28
-=======
-stage/sql/Opening tables	25
 stage/sql/starting	32
->>>>>>> cd28b247
 execute dump_stages_history;
 event_name	count(event_name)
 stage/sql/checking permissions	16
 stage/sql/closing tables	45
 stage/sql/init	12
-<<<<<<< HEAD
 stage/sql/Opening tables	29
-stage/sql/starting	28
-=======
-stage/sql/Opening tables	25
 stage/sql/starting	32
->>>>>>> cd28b247
 execute dump_statements_account;
 user	host	event_name	count_star
 user1	localhost	statement/com/Error	0
@@ -4989,25 +4124,15 @@
 stage/sql/checking permissions	16
 stage/sql/closing tables	45
 stage/sql/init	12
-<<<<<<< HEAD
 stage/sql/Opening tables	29
-stage/sql/starting	28
-=======
-stage/sql/Opening tables	25
 stage/sql/starting	32
->>>>>>> cd28b247
 execute dump_stages_history;
 event_name	count(event_name)
 stage/sql/checking permissions	16
 stage/sql/closing tables	45
 stage/sql/init	12
-<<<<<<< HEAD
 stage/sql/Opening tables	29
-stage/sql/starting	28
-=======
-stage/sql/Opening tables	25
 stage/sql/starting	32
->>>>>>> cd28b247
 execute dump_statements_account;
 user	host	event_name	count_star
 user1	localhost	statement/com/Error	0
@@ -5217,13 +4342,8 @@
 stage/sql/checking permissions	16
 stage/sql/closing tables	45
 stage/sql/init	12
-<<<<<<< HEAD
 stage/sql/Opening tables	29
-stage/sql/starting	28
-=======
-stage/sql/Opening tables	25
 stage/sql/starting	32
->>>>>>> cd28b247
 execute dump_statements_account;
 user	host	event_name	count_star
 user1	localhost	statement/com/Error	0
@@ -5433,13 +4553,8 @@
 stage/sql/checking permissions	16
 stage/sql/closing tables	45
 stage/sql/init	12
-<<<<<<< HEAD
 stage/sql/Opening tables	29
-stage/sql/starting	28
-=======
-stage/sql/Opening tables	25
 stage/sql/starting	32
->>>>>>> cd28b247
 execute dump_statements_account;
 user	host	event_name	count_star
 user1	localhost	statement/com/Error	0
@@ -5649,13 +4764,8 @@
 stage/sql/checking permissions	16
 stage/sql/closing tables	45
 stage/sql/init	12
-<<<<<<< HEAD
 stage/sql/Opening tables	29
-stage/sql/starting	28
-=======
-stage/sql/Opening tables	25
 stage/sql/starting	32
->>>>>>> cd28b247
 execute dump_statements_account;
 user	host	event_name	count_star
 user1	localhost	statement/com/Error	0
@@ -5865,13 +4975,8 @@
 stage/sql/checking permissions	16
 stage/sql/closing tables	45
 stage/sql/init	12
-<<<<<<< HEAD
 stage/sql/Opening tables	29
-stage/sql/starting	28
-=======
-stage/sql/Opening tables	25
 stage/sql/starting	32
->>>>>>> cd28b247
 execute dump_statements_account;
 user	host	event_name	count_star
 user1	localhost	statement/com/Error	0
@@ -6081,13 +5186,8 @@
 stage/sql/checking permissions	16
 stage/sql/closing tables	45
 stage/sql/init	12
-<<<<<<< HEAD
 stage/sql/Opening tables	29
-stage/sql/starting	28
-=======
-stage/sql/Opening tables	25
 stage/sql/starting	32
->>>>>>> cd28b247
 execute dump_statements_account;
 user	host	event_name	count_star
 user1	localhost	statement/com/Error	0
@@ -6297,13 +5397,8 @@
 stage/sql/checking permissions	16
 stage/sql/closing tables	45
 stage/sql/init	12
-<<<<<<< HEAD
 stage/sql/Opening tables	29
-stage/sql/starting	28
-=======
-stage/sql/Opening tables	25
 stage/sql/starting	32
->>>>>>> cd28b247
 execute dump_statements_account;
 user	host	event_name	count_star
 user1	localhost	statement/com/Error	0
@@ -6513,13 +5608,8 @@
 stage/sql/checking permissions	16
 stage/sql/closing tables	45
 stage/sql/init	12
-<<<<<<< HEAD
 stage/sql/Opening tables	29
-stage/sql/starting	28
-=======
-stage/sql/Opening tables	25
 stage/sql/starting	32
->>>>>>> cd28b247
 execute dump_statements_account;
 user	host	event_name	count_star
 user1	localhost	statement/com/Error	0
@@ -6729,13 +5819,8 @@
 stage/sql/checking permissions	16
 stage/sql/closing tables	45
 stage/sql/init	12
-<<<<<<< HEAD
 stage/sql/Opening tables	29
-stage/sql/starting	28
-=======
-stage/sql/Opening tables	25
 stage/sql/starting	32
->>>>>>> cd28b247
 execute dump_statements_account;
 user	host	event_name	count_star
 user1	localhost	statement/com/Error	0
@@ -6945,13 +6030,8 @@
 stage/sql/checking permissions	16
 stage/sql/closing tables	45
 stage/sql/init	12
-<<<<<<< HEAD
 stage/sql/Opening tables	29
-stage/sql/starting	28
-=======
-stage/sql/Opening tables	25
 stage/sql/starting	32
->>>>>>> cd28b247
 execute dump_statements_account;
 user	host	event_name	count_star
 user1	localhost	statement/com/Error	0
@@ -7161,13 +6241,8 @@
 stage/sql/checking permissions	16
 stage/sql/closing tables	45
 stage/sql/init	12
-<<<<<<< HEAD
 stage/sql/Opening tables	29
-stage/sql/starting	28
-=======
-stage/sql/Opening tables	25
 stage/sql/starting	32
->>>>>>> cd28b247
 execute dump_statements_account;
 user	host	event_name	count_star
 user1	localhost	statement/com/Error	0
@@ -7377,13 +6452,8 @@
 stage/sql/checking permissions	16
 stage/sql/closing tables	45
 stage/sql/init	12
-<<<<<<< HEAD
 stage/sql/Opening tables	29
-stage/sql/starting	28
-=======
-stage/sql/Opening tables	25
 stage/sql/starting	32
->>>>>>> cd28b247
 execute dump_statements_account;
 user	host	event_name	count_star
 user1	localhost	statement/com/Error	0
@@ -7565,13 +6635,8 @@
 stage/sql/checking permissions	16
 stage/sql/closing tables	45
 stage/sql/init	12
-<<<<<<< HEAD
 stage/sql/Opening tables	29
-stage/sql/starting	28
-=======
-stage/sql/Opening tables	25
 stage/sql/starting	32
->>>>>>> cd28b247
 execute dump_statements_account;
 user	host	event_name	count_star
 execute dump_statements_user;
@@ -7697,13 +6762,8 @@
 stage/sql/checking permissions	16
 stage/sql/closing tables	45
 stage/sql/init	12
-<<<<<<< HEAD
 stage/sql/Opening tables	29
-stage/sql/starting	28
-=======
-stage/sql/Opening tables	25
 stage/sql/starting	32
->>>>>>> cd28b247
 execute dump_statements_account;
 user	host	event_name	count_star
 execute dump_statements_user;
@@ -7801,13 +6861,8 @@
 stage/sql/checking permissions	16
 stage/sql/closing tables	45
 stage/sql/init	12
-<<<<<<< HEAD
 stage/sql/Opening tables	29
-stage/sql/starting	28
-=======
-stage/sql/Opening tables	25
 stage/sql/starting	32
->>>>>>> cd28b247
 execute dump_statements_account;
 user	host	event_name	count_star
 execute dump_statements_user;
