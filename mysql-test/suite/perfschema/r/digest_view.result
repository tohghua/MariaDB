CREATE TABLE test.v1 (a int, b int);
INSERT INTO test.v1 VALUES (1, 100), (2, 200), (3, 300);
CREATE TABLE test.t1 (a int, b int);
INSERT INTO test.t1 VALUES (1, 100), (2, 200), (3, 300);
TRUNCATE TABLE performance_schema.events_statements_summary_by_digest;
EXPLAIN EXTENDED SELECT * from test.v1;
id	select_type	table	type	possible_keys	key	key_len	ref	rows	filtered	Extra
1	SIMPLE	v1	ALL	NULL	NULL	NULL	NULL	3	100.00	
Warnings:
Note	1003	select `test`.`v1`.`a` AS `a`,`test`.`v1`.`b` AS `b` from `test`.`v1`
EXPLAIN EXTENDED SELECT * from test.v1 where a = 1;
id	select_type	table	type	possible_keys	key	key_len	ref	rows	filtered	Extra
1	SIMPLE	v1	ALL	NULL	NULL	NULL	NULL	3	100.00	Using where
Warnings:
Note	1003	select `test`.`v1`.`a` AS `a`,`test`.`v1`.`b` AS `b` from `test`.`v1` where `test`.`v1`.`a` = 1
EXPLAIN EXTENDED SELECT * from test.v1 where b > 100;
id	select_type	table	type	possible_keys	key	key_len	ref	rows	filtered	Extra
1	SIMPLE	v1	ALL	NULL	NULL	NULL	NULL	3	100.00	Using where
Warnings:
Note	1003	select `test`.`v1`.`a` AS `a`,`test`.`v1`.`b` AS `b` from `test`.`v1` where `test`.`v1`.`b` > 100
EXPLAIN EXTENDED SELECT a, b from test.v1;
id	select_type	table	type	possible_keys	key	key_len	ref	rows	filtered	Extra
1	SIMPLE	v1	ALL	NULL	NULL	NULL	NULL	3	100.00	
Warnings:
Note	1003	select `test`.`v1`.`a` AS `a`,`test`.`v1`.`b` AS `b` from `test`.`v1`
EXPLAIN EXTENDED SELECT b, a from test.v1;
id	select_type	table	type	possible_keys	key	key_len	ref	rows	filtered	Extra
1	SIMPLE	v1	ALL	NULL	NULL	NULL	NULL	3	100.00	
Warnings:
Note	1003	select `test`.`v1`.`b` AS `b`,`test`.`v1`.`a` AS `a` from `test`.`v1`
SELECT * from test.v1;
a	b
1	100
2	200
3	300
SELECT * from test.v1 where a = 1;
a	b
1	100
SELECT * from test.v1 where b > 100;
a	b
2	200
3	300
SELECT a, b from test.v1;
a	b
1	100
2	200
3	300
SELECT b, a from test.v1;
b	a
100	1
200	2
300	3
#
# DIGESTS SEEN ON TABLE
#
SELECT SCHEMA_NAME, DIGEST_TEXT, COUNT_STAR
FROM performance_schema.events_statements_summary_by_digest
ORDER BY DIGEST_TEXT;
SCHEMA_NAME	DIGEST_TEXT	COUNT_STAR
test	EXPLAIN EXTENDED SELECT * FROM `test` . `v1` 	1
test	EXPLAIN EXTENDED SELECT * FROM `test` . `v1` WHERE `a` = ? 	1
test	EXPLAIN EXTENDED SELECT * FROM `test` . `v1` WHERE `b` > ? 	1
test	EXPLAIN EXTENDED SELECT `a` , `b` FROM `test` . `v1` 	1
test	EXPLAIN EXTENDED SELECT `b` , `a` FROM `test` . `v1` 	1
test	SELECT * FROM `test` . `v1` 	1
test	SELECT * FROM `test` . `v1` WHERE `a` = ? 	1
test	SELECT * FROM `test` . `v1` WHERE `b` > ? 	1
test	SELECT `a` , `b` FROM `test` . `v1` 	1
test	SELECT `b` , `a` FROM `test` . `v1` 	1
test	SHOW WARNINGS 	5
test	TRUNCATE TABLE `performance_schema` . `events_statements_summary_by_digest` 	1
DROP TABLE test.v1;
CREATE VIEW test.v1 AS SELECT * FROM test.t1;
EXPLAIN EXTENDED SELECT * from test.v1;
id	select_type	table	type	possible_keys	key	key_len	ref	rows	filtered	Extra
1	SIMPLE	t1	ALL	NULL	NULL	NULL	NULL	3	100.00	
Warnings:
Note	1003	select `test`.`t1`.`a` AS `a`,`test`.`t1`.`b` AS `b` from `test`.`t1`
EXPLAIN EXTENDED SELECT * from test.v1 where a = 1;
id	select_type	table	type	possible_keys	key	key_len	ref	rows	filtered	Extra
1	SIMPLE	t1	ALL	NULL	NULL	NULL	NULL	3	100.00	Using where
Warnings:
Note	1003	select `test`.`t1`.`a` AS `a`,`test`.`t1`.`b` AS `b` from `test`.`t1` where `test`.`t1`.`a` = 1
EXPLAIN EXTENDED SELECT * from test.v1 where b > 100;
id	select_type	table	type	possible_keys	key	key_len	ref	rows	filtered	Extra
1	SIMPLE	t1	ALL	NULL	NULL	NULL	NULL	3	100.00	Using where
Warnings:
Note	1003	select `test`.`t1`.`a` AS `a`,`test`.`t1`.`b` AS `b` from `test`.`t1` where `test`.`t1`.`b` > 100
EXPLAIN EXTENDED SELECT a, b from test.v1;
id	select_type	table	type	possible_keys	key	key_len	ref	rows	filtered	Extra
1	SIMPLE	t1	ALL	NULL	NULL	NULL	NULL	3	100.00	
Warnings:
Note	1003	select `test`.`t1`.`a` AS `a`,`test`.`t1`.`b` AS `b` from `test`.`t1`
EXPLAIN EXTENDED SELECT b, a from test.v1;
id	select_type	table	type	possible_keys	key	key_len	ref	rows	filtered	Extra
1	SIMPLE	t1	ALL	NULL	NULL	NULL	NULL	3	100.00	
Warnings:
Note	1003	select `test`.`t1`.`b` AS `b`,`test`.`t1`.`a` AS `a` from `test`.`t1`
SELECT * from test.v1;
a	b
1	100
2	200
3	300
SELECT * from test.v1 where a = 1;
a	b
1	100
SELECT * from test.v1 where b > 100;
a	b
2	200
3	300
SELECT a, b from test.v1;
a	b
1	100
2	200
3	300
SELECT b, a from test.v1;
b	a
100	1
200	2
300	3
#
# DIGESTS SEEN ON VIEW
#
SELECT SCHEMA_NAME, DIGEST_TEXT, COUNT_STAR
FROM performance_schema.events_statements_summary_by_digest
ORDER BY DIGEST_TEXT;
SCHEMA_NAME	DIGEST_TEXT	COUNT_STAR
test	CREATE VIEW `test` . `v1` AS SELECT * FROM `test` . `t1` 	1
test	DROP TABLE `test` . `v1` 	1
test	EXPLAIN EXTENDED SELECT * FROM `test` . `v1` 	2
test	EXPLAIN EXTENDED SELECT * FROM `test` . `v1` WHERE `a` = ? 	2
test	EXPLAIN EXTENDED SELECT * FROM `test` . `v1` WHERE `b` > ? 	2
test	EXPLAIN EXTENDED SELECT `a` , `b` FROM `test` . `v1` 	2
test	EXPLAIN EXTENDED SELECT `b` , `a` FROM `test` . `v1` 	2
test	SELECT * FROM `test` . `v1` 	2
test	SELECT * FROM `test` . `v1` WHERE `a` = ? 	2
test	SELECT * FROM `test` . `v1` WHERE `b` > ? 	2
test	SELECT SCHEMA_NAME , `DIGEST_TEXT` , `COUNT_STAR` FROM `performance_schema` . `events_statements_summary_by_digest` ORDER BY `DIGEST_TEXT` 	1
test	SELECT `a` , `b` FROM `test` . `v1` 	2
test	SELECT `b` , `a` FROM `test` . `v1` 	2
test	SHOW WARNINGS 	10
test	TRUNCATE TABLE `performance_schema` . `events_statements_summary_by_digest` 	1
DROP VIEW test.v1;
DROP TABLE test.t1;
CREATE TABLE test.v1 (a int, b int);
INSERT INTO test.v1 VALUES (1, 100), (2, 200), (3, 300);
CREATE TABLE test.t1 (a int, b int);
INSERT INTO test.t1 VALUES (1, 100), (2, 200), (3, 300);
TRUNCATE TABLE performance_schema.events_statements_summary_by_digest;
EXPLAIN SELECT * from test.v1;
id	select_type	table	type	possible_keys	key	key_len	ref	rows	Extra
1	SIMPLE	v1	ALL	NULL	NULL	NULL	NULL	3	
EXPLAIN SELECT * from test.v1 where a = 1;
id	select_type	table	type	possible_keys	key	key_len	ref	rows	Extra
1	SIMPLE	v1	ALL	NULL	NULL	NULL	NULL	3	Using where
EXPLAIN SELECT * from test.v1 where b > 100;
id	select_type	table	type	possible_keys	key	key_len	ref	rows	Extra
1	SIMPLE	v1	ALL	NULL	NULL	NULL	NULL	3	Using where
EXPLAIN SELECT a, b from test.v1;
id	select_type	table	type	possible_keys	key	key_len	ref	rows	Extra
1	SIMPLE	v1	ALL	NULL	NULL	NULL	NULL	3	
EXPLAIN SELECT b, a from test.v1;
id	select_type	table	type	possible_keys	key	key_len	ref	rows	Extra
1	SIMPLE	v1	ALL	NULL	NULL	NULL	NULL	3	
SELECT * from test.v1;
a	b
1	100
2	200
3	300
SELECT * from test.v1 where a = 1;
a	b
1	100
SELECT * from test.v1 where b > 100;
a	b
2	200
3	300
SELECT a, b from test.v1;
a	b
1	100
2	200
3	300
SELECT b, a from test.v1;
b	a
100	1
200	2
300	3
#
# DIGESTS SEEN ON TABLE
#
SELECT SCHEMA_NAME, DIGEST, DIGEST_TEXT, COUNT_STAR
FROM performance_schema.events_statements_summary_by_digest
ORDER BY DIGEST_TEXT;
SCHEMA_NAME	DIGEST	DIGEST_TEXT	COUNT_STAR
<<<<<<< HEAD
test	8b1406618d34996cd11d1796438c78b5	EXPLAIN SELECT * FROM `test` . `v1` 	1
test	2c9e5d5b30d1690ba1a625afb4c42005	EXPLAIN SELECT * FROM `test` . `v1` WHERE `a` = ? 	1
test	2265269dbe1b17d1f309a63b8e56933f	EXPLAIN SELECT * FROM `test` . `v1` WHERE `b` > ? 	1
test	2df0babfc3c8ad27b4e3f99ad59bc938	EXPLAIN SELECT `a` , `b` FROM `test` . `v1` 	1
test	8607297e7ffe77aa19a9d60812c5a8fd	EXPLAIN SELECT `b` , `a` FROM `test` . `v1` 	1
test	9c94fee7865aa050201f6e67887fd0c8	SELECT * FROM `test` . `v1` 	1
test	7c856ddf7b57d65f8124f39e8b81882e	SELECT * FROM `test` . `v1` WHERE `a` = ? 	1
test	994b14d068c24edd8fd61b2f03663be2	SELECT * FROM `test` . `v1` WHERE `b` > ? 	1
test	b3102e1f51878e35936d7d3fe2901839	SELECT `a` , `b` FROM `test` . `v1` 	1
test	cb300dd6358987c5afe1a2b0022fdea0	SELECT `b` , `a` FROM `test` . `v1` 	1
test	1b40b63f6a9dbffd146f0916fe4f5ed2	TRUNCATE TABLE `performance_schema` . `events_statements_summary_by_digest` 	1
=======
test	eae5046a9d01df1163966c0bfeaebe2f	EXPLAIN SELECT * FROM `test` . `v1` 	1
test	f1894d73004034fde99d25abd8416ffa	EXPLAIN SELECT * FROM `test` . `v1` WHERE `a` = ? 	1
test	b1ddddcfd89c9c5e1326e0c520d03d87	EXPLAIN SELECT * FROM `test` . `v1` WHERE `b` > ? 	1
test	4dd37d9265144f5232d4d4f52ba2191c	EXPLAIN SELECT `a` , `b` FROM `test` . `v1` 	1
test	38faf7d85ad1e905a0da57f4806cea9d	EXPLAIN SELECT `b` , `a` FROM `test` . `v1` 	1
test	927ed567fda67d2c992421529099860a	SELECT * FROM `test` . `v1` 	1
test	ca236012aba4eb3ffdaf69abec7e9366	SELECT * FROM `test` . `v1` WHERE `a` = ? 	1
test	525ea4996ecb5a00ee0e61f331a08305	SELECT * FROM `test` . `v1` WHERE `b` > ? 	1
test	499aba5b6baca6e30c5d13efc9e616ba	SELECT `a` , `b` FROM `test` . `v1` 	1
test	3b6fbf35b223db3b2651f2accf6424d2	SELECT `b` , `a` FROM `test` . `v1` 	1
test	c552920371a4c5745ba299a89382e036	TRUNCATE TABLE `performance_schema` . `events_statements_summary_by_digest` 	1
>>>>>>> 734a4d5e
DROP TABLE test.v1;
CREATE VIEW test.v1 AS SELECT * FROM test.t1;
EXPLAIN SELECT * from test.v1;
id	select_type	table	type	possible_keys	key	key_len	ref	rows	Extra
1	SIMPLE	t1	ALL	NULL	NULL	NULL	NULL	3	
EXPLAIN SELECT * from test.v1 where a = 1;
id	select_type	table	type	possible_keys	key	key_len	ref	rows	Extra
1	SIMPLE	t1	ALL	NULL	NULL	NULL	NULL	3	Using where
EXPLAIN SELECT * from test.v1 where b > 100;
id	select_type	table	type	possible_keys	key	key_len	ref	rows	Extra
1	SIMPLE	t1	ALL	NULL	NULL	NULL	NULL	3	Using where
EXPLAIN SELECT a, b from test.v1;
id	select_type	table	type	possible_keys	key	key_len	ref	rows	Extra
1	SIMPLE	t1	ALL	NULL	NULL	NULL	NULL	3	
EXPLAIN SELECT b, a from test.v1;
id	select_type	table	type	possible_keys	key	key_len	ref	rows	Extra
1	SIMPLE	t1	ALL	NULL	NULL	NULL	NULL	3	
SELECT * from test.v1;
a	b
1	100
2	200
3	300
SELECT * from test.v1 where a = 1;
a	b
1	100
SELECT * from test.v1 where b > 100;
a	b
2	200
3	300
SELECT a, b from test.v1;
a	b
1	100
2	200
3	300
SELECT b, a from test.v1;
b	a
100	1
200	2
300	3
#
# DIGESTS SEEN ON VIEW
#
SELECT SCHEMA_NAME, DIGEST, DIGEST_TEXT, COUNT_STAR
FROM performance_schema.events_statements_summary_by_digest
ORDER BY DIGEST_TEXT;
SCHEMA_NAME	DIGEST	DIGEST_TEXT	COUNT_STAR
<<<<<<< HEAD
test	a68fd555281a14d2809c3105e9cb2c90	CREATE VIEW `test` . `v1` AS SELECT * FROM `test` . `t1` 	1
test	4baff8f96e4b6ec6cdbfef5b9c7a8b12	DROP TABLE `test` . `v1` 	1
test	8b1406618d34996cd11d1796438c78b5	EXPLAIN SELECT * FROM `test` . `v1` 	2
test	2c9e5d5b30d1690ba1a625afb4c42005	EXPLAIN SELECT * FROM `test` . `v1` WHERE `a` = ? 	2
test	2265269dbe1b17d1f309a63b8e56933f	EXPLAIN SELECT * FROM `test` . `v1` WHERE `b` > ? 	2
test	2df0babfc3c8ad27b4e3f99ad59bc938	EXPLAIN SELECT `a` , `b` FROM `test` . `v1` 	2
test	8607297e7ffe77aa19a9d60812c5a8fd	EXPLAIN SELECT `b` , `a` FROM `test` . `v1` 	2
test	9c94fee7865aa050201f6e67887fd0c8	SELECT * FROM `test` . `v1` 	2
test	7c856ddf7b57d65f8124f39e8b81882e	SELECT * FROM `test` . `v1` WHERE `a` = ? 	2
test	994b14d068c24edd8fd61b2f03663be2	SELECT * FROM `test` . `v1` WHERE `b` > ? 	2
test	df38ce7f6e35972efe5a4ec57e48bf4d	SELECT SCHEMA_NAME , `DIGEST` , `DIGEST_TEXT` , `COUNT_STAR` FROM `performance_schema` . `events_statements_summary_by_digest` ORDER BY `DIGEST_TEXT` 	1
test	b3102e1f51878e35936d7d3fe2901839	SELECT `a` , `b` FROM `test` . `v1` 	2
test	cb300dd6358987c5afe1a2b0022fdea0	SELECT `b` , `a` FROM `test` . `v1` 	2
test	1b40b63f6a9dbffd146f0916fe4f5ed2	TRUNCATE TABLE `performance_schema` . `events_statements_summary_by_digest` 	1
=======
test	93b87bd4ebcbb5ae9bf2dba94c509fb9	CREATE VIEW `test` . `v1` AS SELECT * FROM `test` . `t1` 	1
test	57cb0a39892c46938cd83aafa3908811	DROP TABLE `test` . `v1` 	1
test	eae5046a9d01df1163966c0bfeaebe2f	EXPLAIN SELECT * FROM `test` . `v1` 	2
test	f1894d73004034fde99d25abd8416ffa	EXPLAIN SELECT * FROM `test` . `v1` WHERE `a` = ? 	2
test	b1ddddcfd89c9c5e1326e0c520d03d87	EXPLAIN SELECT * FROM `test` . `v1` WHERE `b` > ? 	2
test	4dd37d9265144f5232d4d4f52ba2191c	EXPLAIN SELECT `a` , `b` FROM `test` . `v1` 	2
test	38faf7d85ad1e905a0da57f4806cea9d	EXPLAIN SELECT `b` , `a` FROM `test` . `v1` 	2
test	927ed567fda67d2c992421529099860a	SELECT * FROM `test` . `v1` 	2
test	ca236012aba4eb3ffdaf69abec7e9366	SELECT * FROM `test` . `v1` WHERE `a` = ? 	2
test	525ea4996ecb5a00ee0e61f331a08305	SELECT * FROM `test` . `v1` WHERE `b` > ? 	2
test	3bc8d25c6199783091cf96f3908727ca	SELECT SCHEMA_NAME , `DIGEST` , `DIGEST_TEXT` , `COUNT_STAR` FROM `performance_schema` . `events_statements_summary_by_digest` ORDER BY `DIGEST_TEXT` 	1
test	499aba5b6baca6e30c5d13efc9e616ba	SELECT `a` , `b` FROM `test` . `v1` 	2
test	3b6fbf35b223db3b2651f2accf6424d2	SELECT `b` , `a` FROM `test` . `v1` 	2
test	c552920371a4c5745ba299a89382e036	TRUNCATE TABLE `performance_schema` . `events_statements_summary_by_digest` 	1
>>>>>>> 734a4d5e
DROP VIEW test.v1;
DROP TABLE test.t1;<|MERGE_RESOLUTION|>--- conflicted
+++ resolved
@@ -191,31 +191,17 @@
 FROM performance_schema.events_statements_summary_by_digest
 ORDER BY DIGEST_TEXT;
 SCHEMA_NAME	DIGEST	DIGEST_TEXT	COUNT_STAR
-<<<<<<< HEAD
-test	8b1406618d34996cd11d1796438c78b5	EXPLAIN SELECT * FROM `test` . `v1` 	1
-test	2c9e5d5b30d1690ba1a625afb4c42005	EXPLAIN SELECT * FROM `test` . `v1` WHERE `a` = ? 	1
-test	2265269dbe1b17d1f309a63b8e56933f	EXPLAIN SELECT * FROM `test` . `v1` WHERE `b` > ? 	1
-test	2df0babfc3c8ad27b4e3f99ad59bc938	EXPLAIN SELECT `a` , `b` FROM `test` . `v1` 	1
-test	8607297e7ffe77aa19a9d60812c5a8fd	EXPLAIN SELECT `b` , `a` FROM `test` . `v1` 	1
-test	9c94fee7865aa050201f6e67887fd0c8	SELECT * FROM `test` . `v1` 	1
-test	7c856ddf7b57d65f8124f39e8b81882e	SELECT * FROM `test` . `v1` WHERE `a` = ? 	1
-test	994b14d068c24edd8fd61b2f03663be2	SELECT * FROM `test` . `v1` WHERE `b` > ? 	1
-test	b3102e1f51878e35936d7d3fe2901839	SELECT `a` , `b` FROM `test` . `v1` 	1
-test	cb300dd6358987c5afe1a2b0022fdea0	SELECT `b` , `a` FROM `test` . `v1` 	1
-test	1b40b63f6a9dbffd146f0916fe4f5ed2	TRUNCATE TABLE `performance_schema` . `events_statements_summary_by_digest` 	1
-=======
-test	eae5046a9d01df1163966c0bfeaebe2f	EXPLAIN SELECT * FROM `test` . `v1` 	1
-test	f1894d73004034fde99d25abd8416ffa	EXPLAIN SELECT * FROM `test` . `v1` WHERE `a` = ? 	1
-test	b1ddddcfd89c9c5e1326e0c520d03d87	EXPLAIN SELECT * FROM `test` . `v1` WHERE `b` > ? 	1
-test	4dd37d9265144f5232d4d4f52ba2191c	EXPLAIN SELECT `a` , `b` FROM `test` . `v1` 	1
-test	38faf7d85ad1e905a0da57f4806cea9d	EXPLAIN SELECT `b` , `a` FROM `test` . `v1` 	1
-test	927ed567fda67d2c992421529099860a	SELECT * FROM `test` . `v1` 	1
-test	ca236012aba4eb3ffdaf69abec7e9366	SELECT * FROM `test` . `v1` WHERE `a` = ? 	1
-test	525ea4996ecb5a00ee0e61f331a08305	SELECT * FROM `test` . `v1` WHERE `b` > ? 	1
-test	499aba5b6baca6e30c5d13efc9e616ba	SELECT `a` , `b` FROM `test` . `v1` 	1
-test	3b6fbf35b223db3b2651f2accf6424d2	SELECT `b` , `a` FROM `test` . `v1` 	1
-test	c552920371a4c5745ba299a89382e036	TRUNCATE TABLE `performance_schema` . `events_statements_summary_by_digest` 	1
->>>>>>> 734a4d5e
+test	6792f631a33c9aa30f74fc4a1ac00d0d	EXPLAIN SELECT * FROM `test` . `v1` 	1
+test	1a904f6e400d36fc3277347dc3dd7e3b	EXPLAIN SELECT * FROM `test` . `v1` WHERE `a` = ? 	1
+test	84b4a595b190b7b2be65930719a5f217	EXPLAIN SELECT * FROM `test` . `v1` WHERE `b` > ? 	1
+test	c2fbbef6771c0d94bc0bda68b083c2ee	EXPLAIN SELECT `a` , `b` FROM `test` . `v1` 	1
+test	89124df2148819b870c1d648f748b1ad	EXPLAIN SELECT `b` , `a` FROM `test` . `v1` 	1
+test	02270358998b539b9b11f709b372eda9	SELECT * FROM `test` . `v1` 	1
+test	e42e0a8f9dd70f815fd3b1323ae4d07d	SELECT * FROM `test` . `v1` WHERE `a` = ? 	1
+test	f549d4607e65f96ae2bc4dc4f70965dd	SELECT * FROM `test` . `v1` WHERE `b` > ? 	1
+test	d0ca89f87d46b19d6823e9c3d8fcc4f3	SELECT `a` , `b` FROM `test` . `v1` 	1
+test	3599e7d908d651cd2b3410656f0a9a85	SELECT `b` , `a` FROM `test` . `v1` 	1
+test	579dc8800f4005f131faf0202bfd383f	TRUNCATE TABLE `performance_schema` . `events_statements_summary_by_digest` 	1
 DROP TABLE test.v1;
 CREATE VIEW test.v1 AS SELECT * FROM test.t1;
 EXPLAIN SELECT * from test.v1;
@@ -262,36 +248,19 @@
 FROM performance_schema.events_statements_summary_by_digest
 ORDER BY DIGEST_TEXT;
 SCHEMA_NAME	DIGEST	DIGEST_TEXT	COUNT_STAR
-<<<<<<< HEAD
-test	a68fd555281a14d2809c3105e9cb2c90	CREATE VIEW `test` . `v1` AS SELECT * FROM `test` . `t1` 	1
-test	4baff8f96e4b6ec6cdbfef5b9c7a8b12	DROP TABLE `test` . `v1` 	1
-test	8b1406618d34996cd11d1796438c78b5	EXPLAIN SELECT * FROM `test` . `v1` 	2
-test	2c9e5d5b30d1690ba1a625afb4c42005	EXPLAIN SELECT * FROM `test` . `v1` WHERE `a` = ? 	2
-test	2265269dbe1b17d1f309a63b8e56933f	EXPLAIN SELECT * FROM `test` . `v1` WHERE `b` > ? 	2
-test	2df0babfc3c8ad27b4e3f99ad59bc938	EXPLAIN SELECT `a` , `b` FROM `test` . `v1` 	2
-test	8607297e7ffe77aa19a9d60812c5a8fd	EXPLAIN SELECT `b` , `a` FROM `test` . `v1` 	2
-test	9c94fee7865aa050201f6e67887fd0c8	SELECT * FROM `test` . `v1` 	2
-test	7c856ddf7b57d65f8124f39e8b81882e	SELECT * FROM `test` . `v1` WHERE `a` = ? 	2
-test	994b14d068c24edd8fd61b2f03663be2	SELECT * FROM `test` . `v1` WHERE `b` > ? 	2
-test	df38ce7f6e35972efe5a4ec57e48bf4d	SELECT SCHEMA_NAME , `DIGEST` , `DIGEST_TEXT` , `COUNT_STAR` FROM `performance_schema` . `events_statements_summary_by_digest` ORDER BY `DIGEST_TEXT` 	1
-test	b3102e1f51878e35936d7d3fe2901839	SELECT `a` , `b` FROM `test` . `v1` 	2
-test	cb300dd6358987c5afe1a2b0022fdea0	SELECT `b` , `a` FROM `test` . `v1` 	2
-test	1b40b63f6a9dbffd146f0916fe4f5ed2	TRUNCATE TABLE `performance_schema` . `events_statements_summary_by_digest` 	1
-=======
-test	93b87bd4ebcbb5ae9bf2dba94c509fb9	CREATE VIEW `test` . `v1` AS SELECT * FROM `test` . `t1` 	1
-test	57cb0a39892c46938cd83aafa3908811	DROP TABLE `test` . `v1` 	1
-test	eae5046a9d01df1163966c0bfeaebe2f	EXPLAIN SELECT * FROM `test` . `v1` 	2
-test	f1894d73004034fde99d25abd8416ffa	EXPLAIN SELECT * FROM `test` . `v1` WHERE `a` = ? 	2
-test	b1ddddcfd89c9c5e1326e0c520d03d87	EXPLAIN SELECT * FROM `test` . `v1` WHERE `b` > ? 	2
-test	4dd37d9265144f5232d4d4f52ba2191c	EXPLAIN SELECT `a` , `b` FROM `test` . `v1` 	2
-test	38faf7d85ad1e905a0da57f4806cea9d	EXPLAIN SELECT `b` , `a` FROM `test` . `v1` 	2
-test	927ed567fda67d2c992421529099860a	SELECT * FROM `test` . `v1` 	2
-test	ca236012aba4eb3ffdaf69abec7e9366	SELECT * FROM `test` . `v1` WHERE `a` = ? 	2
-test	525ea4996ecb5a00ee0e61f331a08305	SELECT * FROM `test` . `v1` WHERE `b` > ? 	2
-test	3bc8d25c6199783091cf96f3908727ca	SELECT SCHEMA_NAME , `DIGEST` , `DIGEST_TEXT` , `COUNT_STAR` FROM `performance_schema` . `events_statements_summary_by_digest` ORDER BY `DIGEST_TEXT` 	1
-test	499aba5b6baca6e30c5d13efc9e616ba	SELECT `a` , `b` FROM `test` . `v1` 	2
-test	3b6fbf35b223db3b2651f2accf6424d2	SELECT `b` , `a` FROM `test` . `v1` 	2
-test	c552920371a4c5745ba299a89382e036	TRUNCATE TABLE `performance_schema` . `events_statements_summary_by_digest` 	1
->>>>>>> 734a4d5e
+test	1d9b60541940c07a0731da3a7e4b3710	CREATE VIEW `test` . `v1` AS SELECT * FROM `test` . `t1` 	1
+test	c3a18ebfa01b069ce0cbcf1d3c3a28fd	DROP TABLE `test` . `v1` 	1
+test	6792f631a33c9aa30f74fc4a1ac00d0d	EXPLAIN SELECT * FROM `test` . `v1` 	2
+test	1a904f6e400d36fc3277347dc3dd7e3b	EXPLAIN SELECT * FROM `test` . `v1` WHERE `a` = ? 	2
+test	84b4a595b190b7b2be65930719a5f217	EXPLAIN SELECT * FROM `test` . `v1` WHERE `b` > ? 	2
+test	c2fbbef6771c0d94bc0bda68b083c2ee	EXPLAIN SELECT `a` , `b` FROM `test` . `v1` 	2
+test	89124df2148819b870c1d648f748b1ad	EXPLAIN SELECT `b` , `a` FROM `test` . `v1` 	2
+test	02270358998b539b9b11f709b372eda9	SELECT * FROM `test` . `v1` 	2
+test	e42e0a8f9dd70f815fd3b1323ae4d07d	SELECT * FROM `test` . `v1` WHERE `a` = ? 	2
+test	f549d4607e65f96ae2bc4dc4f70965dd	SELECT * FROM `test` . `v1` WHERE `b` > ? 	2
+test	279f05780dfbf44c1b9c444c4a3d7f81	SELECT SCHEMA_NAME , `DIGEST` , `DIGEST_TEXT` , `COUNT_STAR` FROM `performance_schema` . `events_statements_summary_by_digest` ORDER BY `DIGEST_TEXT` 	1
+test	d0ca89f87d46b19d6823e9c3d8fcc4f3	SELECT `a` , `b` FROM `test` . `v1` 	2
+test	3599e7d908d651cd2b3410656f0a9a85	SELECT `b` , `a` FROM `test` . `v1` 	2
+test	579dc8800f4005f131faf0202bfd383f	TRUNCATE TABLE `performance_schema` . `events_statements_summary_by_digest` 	1
 DROP VIEW test.v1;
 DROP TABLE test.t1;