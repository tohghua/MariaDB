"================== Step 1 =================="
call dump_thread();
username	status
user1	not found
username	status
user2	not found
username	status
user3	not found
username	status
user4	not found
execute dump_waits_account;
user	host	event_name	count_star
execute dump_waits_user;
user	event_name	count_star
execute dump_waits_host;
host	event_name	count_star
localhost	wait/io/file/sql/query_log	0
localhost	wait/synch/rwlock/sql/LOCK_grant	0
execute dump_waits_global;
event_name	count_star
wait/io/file/sql/query_log	0
wait/synch/rwlock/sql/LOCK_grant	0
execute dump_waits_history;
event_name	count(event_name)
execute dump_stages_account;
user	host	event_name	count_star
execute dump_stages_user;
user	event_name	count_star
execute dump_stages_host;
host	event_name	count_star
localhost	stage/sql/checking permissions	0
localhost	stage/sql/closing tables	0
localhost	stage/sql/init	0
localhost	stage/sql/Opening tables	0
localhost	stage/sql/starting	0
execute dump_stages_global;
event_name	count_star
stage/sql/checking permissions	0
stage/sql/closing tables	0
stage/sql/init	0
stage/sql/Opening tables	0
stage/sql/starting	0
execute dump_stages_history;
event_name	count(event_name)
execute dump_statements_account;
user	host	event_name	count_star
execute dump_statements_user;
user	event_name	count_star
execute dump_statements_host;
host	event_name	count_star
localhost	statement/com/Error	0
localhost	statement/com/Quit	0
localhost	statement/sp/freturn	0
localhost	statement/sql/insert	0
localhost	statement/sql/select	0
execute dump_statements_global;
event_name	count_star
statement/com/Error	0
statement/com/Quit	0
statement/sp/freturn	0
statement/sql/insert	0
statement/sql/select	0
execute dump_statements_history;
event_name	count(event_name)
execute dump_transactions_account;
user	host	event_name	count_star
execute dump_transactions_user;
user	event_name	count_star
execute dump_transactions_host;
host	event_name	count_star
localhost	transaction	0
execute dump_transactions_global;
event_name	count_star
transaction	0
execute dump_transactions_history;
event_name	count(event_name)
execute dump_accounts;
USER	HOST	CURRENT_CONNECTIONS	TOTAL_CONNECTIONS
execute dump_users;
USER	CURRENT_CONNECTIONS	TOTAL_CONNECTIONS
root	1	1
execute dump_hosts;
HOST	CURRENT_CONNECTIONS	TOTAL_CONNECTIONS
localhost	1	1
connect  con1, localhost, user1, ,test;
connection default;
"================== Step 2 =================="
call dump_thread();
username	event_name	count_star
user1	wait/io/file/sql/query_log	1
user1	wait/synch/rwlock/sql/LOCK_grant	0
username	status
user2	not found
username	status
user3	not found
username	status
user4	not found
execute dump_waits_account;
user	host	event_name	count_star
execute dump_waits_user;
user	event_name	count_star
user1	wait/io/file/sql/query_log	1
user1	wait/synch/rwlock/sql/LOCK_grant	0
execute dump_waits_host;
host	event_name	count_star
localhost	wait/io/file/sql/query_log	1
localhost	wait/synch/rwlock/sql/LOCK_grant	0
execute dump_waits_global;
event_name	count_star
wait/io/file/sql/query_log	1
wait/synch/rwlock/sql/LOCK_grant	0
execute dump_waits_history;
event_name	count(event_name)
wait/io/file/sql/query_log	1
execute dump_stages_account;
user	host	event_name	count_star
execute dump_stages_user;
user	event_name	count_star
user1	stage/sql/checking permissions	0
user1	stage/sql/closing tables	0
user1	stage/sql/init	0
user1	stage/sql/Opening tables	0
user1	stage/sql/starting	0
execute dump_stages_host;
host	event_name	count_star
localhost	stage/sql/checking permissions	0
localhost	stage/sql/closing tables	0
localhost	stage/sql/init	0
localhost	stage/sql/Opening tables	0
localhost	stage/sql/starting	0
execute dump_stages_global;
event_name	count_star
stage/sql/checking permissions	0
stage/sql/closing tables	0
stage/sql/init	0
stage/sql/Opening tables	0
stage/sql/starting	0
execute dump_stages_history;
event_name	count(event_name)
execute dump_statements_account;
user	host	event_name	count_star
execute dump_statements_user;
user	event_name	count_star
user1	statement/com/Error	0
user1	statement/com/Quit	0
user1	statement/sp/freturn	0
user1	statement/sql/insert	0
user1	statement/sql/select	0
execute dump_statements_host;
host	event_name	count_star
localhost	statement/com/Error	0
localhost	statement/com/Quit	0
localhost	statement/sp/freturn	0
localhost	statement/sql/insert	0
localhost	statement/sql/select	0
execute dump_statements_global;
event_name	count_star
statement/com/Error	0
statement/com/Quit	0
statement/sp/freturn	0
statement/sql/insert	0
statement/sql/select	0
execute dump_statements_history;
event_name	count(event_name)
execute dump_transactions_account;
user	host	event_name	count_star
execute dump_transactions_user;
user	event_name	count_star
user1	transaction	0
execute dump_transactions_host;
host	event_name	count_star
localhost	transaction	0
execute dump_transactions_global;
event_name	count_star
transaction	0
execute dump_transactions_history;
event_name	count(event_name)
execute dump_accounts;
USER	HOST	CURRENT_CONNECTIONS	TOTAL_CONNECTIONS
execute dump_users;
USER	CURRENT_CONNECTIONS	TOTAL_CONNECTIONS
root	1	1
user1	1	1
execute dump_hosts;
HOST	CURRENT_CONNECTIONS	TOTAL_CONNECTIONS
localhost	2	2
connection con1;
select uuid_short() <> 1;
uuid_short() <> 1
1
select uuid_short() <> 1;
uuid_short() <> 1
1
start transaction;
insert into test.t1 values ("marker");
commit;
select test.f(10,20);
test.f(10,20)
30
connection default;
"================== Step 3 =================="
call dump_thread();
username	event_name	count_star
user1	wait/io/file/sql/query_log	7
user1	wait/synch/rwlock/sql/LOCK_grant	1
username	status
user2	not found
username	status
user3	not found
username	status
user4	not found
execute dump_waits_account;
user	host	event_name	count_star
execute dump_waits_user;
user	event_name	count_star
user1	wait/io/file/sql/query_log	7
user1	wait/synch/rwlock/sql/LOCK_grant	1
execute dump_waits_host;
host	event_name	count_star
localhost	wait/io/file/sql/query_log	7
localhost	wait/synch/rwlock/sql/LOCK_grant	1
execute dump_waits_global;
event_name	count_star
wait/io/file/sql/query_log	7
wait/synch/rwlock/sql/LOCK_grant	1
execute dump_waits_history;
event_name	count(event_name)
wait/io/file/sql/query_log	7
wait/synch/rwlock/sql/LOCK_grant	1
execute dump_stages_account;
user	host	event_name	count_star
execute dump_stages_user;
user	event_name	count_star
user1	stage/sql/checking permissions	4
user1	stage/sql/closing tables	12
user1	stage/sql/init	3
<<<<<<< HEAD
user1	stage/sql/Opening tables	8
user1	stage/sql/starting	6
=======
user1	stage/sql/Opening tables	7
user1	stage/sql/starting	7
>>>>>>> cd28b247
execute dump_stages_host;
host	event_name	count_star
localhost	stage/sql/checking permissions	4
localhost	stage/sql/closing tables	12
localhost	stage/sql/init	3
<<<<<<< HEAD
localhost	stage/sql/Opening tables	8
localhost	stage/sql/starting	6
=======
localhost	stage/sql/Opening tables	7
localhost	stage/sql/starting	7
>>>>>>> cd28b247
execute dump_stages_global;
event_name	count_star
stage/sql/checking permissions	4
stage/sql/closing tables	12
stage/sql/init	3
<<<<<<< HEAD
stage/sql/Opening tables	8
stage/sql/starting	6
=======
stage/sql/Opening tables	7
stage/sql/starting	7
>>>>>>> cd28b247
execute dump_stages_history;
event_name	count(event_name)
stage/sql/checking permissions	4
stage/sql/closing tables	12
stage/sql/init	3
<<<<<<< HEAD
stage/sql/Opening tables	8
stage/sql/starting	6
=======
stage/sql/Opening tables	7
stage/sql/starting	7
>>>>>>> cd28b247
execute dump_statements_account;
user	host	event_name	count_star
execute dump_statements_user;
user	event_name	count_star
user1	statement/com/Error	0
user1	statement/com/Quit	0
user1	statement/sp/freturn	1
user1	statement/sql/insert	1
user1	statement/sql/select	3
execute dump_statements_host;
host	event_name	count_star
localhost	statement/com/Error	0
localhost	statement/com/Quit	0
localhost	statement/sp/freturn	1
localhost	statement/sql/insert	1
localhost	statement/sql/select	3
execute dump_statements_global;
event_name	count_star
statement/com/Error	0
statement/com/Quit	0
statement/sp/freturn	1
statement/sql/insert	1
statement/sql/select	3
execute dump_statements_history;
event_name	count(event_name)
statement/sp/freturn	1
statement/sql/insert	1
statement/sql/select	3
execute dump_transactions_account;
user	host	event_name	count_star
execute dump_transactions_user;
user	event_name	count_star
user1	transaction	3
execute dump_transactions_host;
host	event_name	count_star
localhost	transaction	3
execute dump_transactions_global;
event_name	count_star
transaction	3
execute dump_transactions_history;
event_name	count(event_name)
transaction	3
execute dump_accounts;
USER	HOST	CURRENT_CONNECTIONS	TOTAL_CONNECTIONS
execute dump_users;
USER	CURRENT_CONNECTIONS	TOTAL_CONNECTIONS
root	1	1
user1	1	1
execute dump_hosts;
HOST	CURRENT_CONNECTIONS	TOTAL_CONNECTIONS
localhost	2	2
connect  con2, localhost, user2, ,test;
connection default;
"================== Step 4 =================="
call dump_thread();
username	event_name	count_star
user1	wait/io/file/sql/query_log	7
user1	wait/synch/rwlock/sql/LOCK_grant	1
username	event_name	count_star
user2	wait/io/file/sql/query_log	1
user2	wait/synch/rwlock/sql/LOCK_grant	0
username	status
user3	not found
username	status
user4	not found
execute dump_waits_account;
user	host	event_name	count_star
execute dump_waits_user;
user	event_name	count_star
user1	wait/io/file/sql/query_log	7
user1	wait/synch/rwlock/sql/LOCK_grant	1
user2	wait/io/file/sql/query_log	1
user2	wait/synch/rwlock/sql/LOCK_grant	0
execute dump_waits_host;
host	event_name	count_star
localhost	wait/io/file/sql/query_log	8
localhost	wait/synch/rwlock/sql/LOCK_grant	1
execute dump_waits_global;
event_name	count_star
wait/io/file/sql/query_log	8
wait/synch/rwlock/sql/LOCK_grant	1
execute dump_waits_history;
event_name	count(event_name)
wait/io/file/sql/query_log	8
wait/synch/rwlock/sql/LOCK_grant	1
execute dump_stages_account;
user	host	event_name	count_star
execute dump_stages_user;
user	event_name	count_star
user1	stage/sql/checking permissions	4
user1	stage/sql/closing tables	12
user1	stage/sql/init	3
<<<<<<< HEAD
user1	stage/sql/Opening tables	8
user1	stage/sql/starting	6
=======
user1	stage/sql/Opening tables	7
user1	stage/sql/starting	7
>>>>>>> cd28b247
user2	stage/sql/checking permissions	0
user2	stage/sql/closing tables	0
user2	stage/sql/init	0
user2	stage/sql/Opening tables	0
user2	stage/sql/starting	0
execute dump_stages_host;
host	event_name	count_star
localhost	stage/sql/checking permissions	4
localhost	stage/sql/closing tables	12
localhost	stage/sql/init	3
<<<<<<< HEAD
localhost	stage/sql/Opening tables	8
localhost	stage/sql/starting	6
=======
localhost	stage/sql/Opening tables	7
localhost	stage/sql/starting	7
>>>>>>> cd28b247
execute dump_stages_global;
event_name	count_star
stage/sql/checking permissions	4
stage/sql/closing tables	12
stage/sql/init	3
<<<<<<< HEAD
stage/sql/Opening tables	8
stage/sql/starting	6
=======
stage/sql/Opening tables	7
stage/sql/starting	7
>>>>>>> cd28b247
execute dump_stages_history;
event_name	count(event_name)
stage/sql/checking permissions	4
stage/sql/closing tables	12
stage/sql/init	3
<<<<<<< HEAD
stage/sql/Opening tables	8
stage/sql/starting	6
=======
stage/sql/Opening tables	7
stage/sql/starting	7
>>>>>>> cd28b247
execute dump_statements_account;
user	host	event_name	count_star
execute dump_statements_user;
user	event_name	count_star
user1	statement/com/Error	0
user1	statement/com/Quit	0
user1	statement/sp/freturn	1
user1	statement/sql/insert	1
user1	statement/sql/select	3
user2	statement/com/Error	0
user2	statement/com/Quit	0
user2	statement/sp/freturn	0
user2	statement/sql/insert	0
user2	statement/sql/select	0
execute dump_statements_host;
host	event_name	count_star
localhost	statement/com/Error	0
localhost	statement/com/Quit	0
localhost	statement/sp/freturn	1
localhost	statement/sql/insert	1
localhost	statement/sql/select	3
execute dump_statements_global;
event_name	count_star
statement/com/Error	0
statement/com/Quit	0
statement/sp/freturn	1
statement/sql/insert	1
statement/sql/select	3
execute dump_statements_history;
event_name	count(event_name)
statement/sp/freturn	1
statement/sql/insert	1
statement/sql/select	3
execute dump_transactions_account;
user	host	event_name	count_star
execute dump_transactions_user;
user	event_name	count_star
user1	transaction	3
user2	transaction	0
execute dump_transactions_host;
host	event_name	count_star
localhost	transaction	3
execute dump_transactions_global;
event_name	count_star
transaction	3
execute dump_transactions_history;
event_name	count(event_name)
transaction	3
execute dump_accounts;
USER	HOST	CURRENT_CONNECTIONS	TOTAL_CONNECTIONS
execute dump_users;
USER	CURRENT_CONNECTIONS	TOTAL_CONNECTIONS
root	1	1
user1	1	1
user2	1	1
execute dump_hosts;
HOST	CURRENT_CONNECTIONS	TOTAL_CONNECTIONS
localhost	3	3
connection con2;
select uuid_short() <> 1;
uuid_short() <> 1
1
select uuid_short() <> 1;
uuid_short() <> 1
1
start transaction;
insert into test.t1 values ("marker");
commit;
select test.f(10,20);
test.f(10,20)
30
connection default;
"================== Step 5 =================="
call dump_thread();
username	event_name	count_star
user1	wait/io/file/sql/query_log	7
user1	wait/synch/rwlock/sql/LOCK_grant	1
username	event_name	count_star
user2	wait/io/file/sql/query_log	7
user2	wait/synch/rwlock/sql/LOCK_grant	1
username	status
user3	not found
username	status
user4	not found
execute dump_waits_account;
user	host	event_name	count_star
execute dump_waits_user;
user	event_name	count_star
user1	wait/io/file/sql/query_log	7
user1	wait/synch/rwlock/sql/LOCK_grant	1
user2	wait/io/file/sql/query_log	7
user2	wait/synch/rwlock/sql/LOCK_grant	1
execute dump_waits_host;
host	event_name	count_star
localhost	wait/io/file/sql/query_log	14
localhost	wait/synch/rwlock/sql/LOCK_grant	2
execute dump_waits_global;
event_name	count_star
wait/io/file/sql/query_log	14
wait/synch/rwlock/sql/LOCK_grant	2
execute dump_waits_history;
event_name	count(event_name)
wait/io/file/sql/query_log	14
wait/synch/rwlock/sql/LOCK_grant	2
execute dump_stages_account;
user	host	event_name	count_star
execute dump_stages_user;
user	event_name	count_star
user1	stage/sql/checking permissions	4
user1	stage/sql/closing tables	12
user1	stage/sql/init	3
<<<<<<< HEAD
user1	stage/sql/Opening tables	8
user1	stage/sql/starting	6
=======
user1	stage/sql/Opening tables	7
user1	stage/sql/starting	7
>>>>>>> cd28b247
user2	stage/sql/checking permissions	4
user2	stage/sql/closing tables	11
user2	stage/sql/init	3
<<<<<<< HEAD
user2	stage/sql/Opening tables	7
user2	stage/sql/starting	6
=======
user2	stage/sql/Opening tables	6
user2	stage/sql/starting	7
>>>>>>> cd28b247
execute dump_stages_host;
host	event_name	count_star
localhost	stage/sql/checking permissions	8
localhost	stage/sql/closing tables	23
localhost	stage/sql/init	6
<<<<<<< HEAD
localhost	stage/sql/Opening tables	15
localhost	stage/sql/starting	12
=======
localhost	stage/sql/Opening tables	13
localhost	stage/sql/starting	14
>>>>>>> cd28b247
execute dump_stages_global;
event_name	count_star
stage/sql/checking permissions	8
stage/sql/closing tables	23
stage/sql/init	6
<<<<<<< HEAD
stage/sql/Opening tables	15
stage/sql/starting	12
=======
stage/sql/Opening tables	13
stage/sql/starting	14
>>>>>>> cd28b247
execute dump_stages_history;
event_name	count(event_name)
stage/sql/checking permissions	8
stage/sql/closing tables	23
stage/sql/init	6
<<<<<<< HEAD
stage/sql/Opening tables	15
stage/sql/starting	12
=======
stage/sql/Opening tables	13
stage/sql/starting	14
>>>>>>> cd28b247
execute dump_statements_account;
user	host	event_name	count_star
execute dump_statements_user;
user	event_name	count_star
user1	statement/com/Error	0
user1	statement/com/Quit	0
user1	statement/sp/freturn	1
user1	statement/sql/insert	1
user1	statement/sql/select	3
user2	statement/com/Error	0
user2	statement/com/Quit	0
user2	statement/sp/freturn	1
user2	statement/sql/insert	1
user2	statement/sql/select	3
execute dump_statements_host;
host	event_name	count_star
localhost	statement/com/Error	0
localhost	statement/com/Quit	0
localhost	statement/sp/freturn	2
localhost	statement/sql/insert	2
localhost	statement/sql/select	6
execute dump_statements_global;
event_name	count_star
statement/com/Error	0
statement/com/Quit	0
statement/sp/freturn	2
statement/sql/insert	2
statement/sql/select	6
execute dump_statements_history;
event_name	count(event_name)
statement/sp/freturn	2
statement/sql/insert	2
statement/sql/select	6
execute dump_transactions_account;
user	host	event_name	count_star
execute dump_transactions_user;
user	event_name	count_star
user1	transaction	3
user2	transaction	3
execute dump_transactions_host;
host	event_name	count_star
localhost	transaction	6
execute dump_transactions_global;
event_name	count_star
transaction	6
execute dump_transactions_history;
event_name	count(event_name)
transaction	6
execute dump_accounts;
USER	HOST	CURRENT_CONNECTIONS	TOTAL_CONNECTIONS
execute dump_users;
USER	CURRENT_CONNECTIONS	TOTAL_CONNECTIONS
root	1	1
user1	1	1
user2	1	1
execute dump_hosts;
HOST	CURRENT_CONNECTIONS	TOTAL_CONNECTIONS
localhost	3	3
connect  con3, localhost, user3, ,test;
connection default;
"================== Step 6 =================="
call dump_thread();
username	event_name	count_star
user1	wait/io/file/sql/query_log	7
user1	wait/synch/rwlock/sql/LOCK_grant	1
username	event_name	count_star
user2	wait/io/file/sql/query_log	7
user2	wait/synch/rwlock/sql/LOCK_grant	1
username	event_name	count_star
user3	wait/io/file/sql/query_log	1
user3	wait/synch/rwlock/sql/LOCK_grant	0
username	status
user4	not found
execute dump_waits_account;
user	host	event_name	count_star
execute dump_waits_user;
user	event_name	count_star
user1	wait/io/file/sql/query_log	7
user1	wait/synch/rwlock/sql/LOCK_grant	1
user2	wait/io/file/sql/query_log	7
user2	wait/synch/rwlock/sql/LOCK_grant	1
user3	wait/io/file/sql/query_log	1
user3	wait/synch/rwlock/sql/LOCK_grant	0
execute dump_waits_host;
host	event_name	count_star
localhost	wait/io/file/sql/query_log	15
localhost	wait/synch/rwlock/sql/LOCK_grant	2
execute dump_waits_global;
event_name	count_star
wait/io/file/sql/query_log	15
wait/synch/rwlock/sql/LOCK_grant	2
execute dump_waits_history;
event_name	count(event_name)
wait/io/file/sql/query_log	15
wait/synch/rwlock/sql/LOCK_grant	2
execute dump_stages_account;
user	host	event_name	count_star
execute dump_stages_user;
user	event_name	count_star
user1	stage/sql/checking permissions	4
user1	stage/sql/closing tables	12
user1	stage/sql/init	3
<<<<<<< HEAD
user1	stage/sql/Opening tables	8
user1	stage/sql/starting	6
=======
user1	stage/sql/Opening tables	7
user1	stage/sql/starting	7
>>>>>>> cd28b247
user2	stage/sql/checking permissions	4
user2	stage/sql/closing tables	11
user2	stage/sql/init	3
<<<<<<< HEAD
user2	stage/sql/Opening tables	7
user2	stage/sql/starting	6
=======
user2	stage/sql/Opening tables	6
user2	stage/sql/starting	7
>>>>>>> cd28b247
user3	stage/sql/checking permissions	0
user3	stage/sql/closing tables	0
user3	stage/sql/init	0
user3	stage/sql/Opening tables	0
user3	stage/sql/starting	0
execute dump_stages_host;
host	event_name	count_star
localhost	stage/sql/checking permissions	8
localhost	stage/sql/closing tables	23
localhost	stage/sql/init	6
<<<<<<< HEAD
localhost	stage/sql/Opening tables	15
localhost	stage/sql/starting	12
=======
localhost	stage/sql/Opening tables	13
localhost	stage/sql/starting	14
>>>>>>> cd28b247
execute dump_stages_global;
event_name	count_star
stage/sql/checking permissions	8
stage/sql/closing tables	23
stage/sql/init	6
<<<<<<< HEAD
stage/sql/Opening tables	15
stage/sql/starting	12
=======
stage/sql/Opening tables	13
stage/sql/starting	14
>>>>>>> cd28b247
execute dump_stages_history;
event_name	count(event_name)
stage/sql/checking permissions	8
stage/sql/closing tables	23
stage/sql/init	6
<<<<<<< HEAD
stage/sql/Opening tables	15
stage/sql/starting	12
=======
stage/sql/Opening tables	13
stage/sql/starting	14
>>>>>>> cd28b247
execute dump_statements_account;
user	host	event_name	count_star
execute dump_statements_user;
user	event_name	count_star
user1	statement/com/Error	0
user1	statement/com/Quit	0
user1	statement/sp/freturn	1
user1	statement/sql/insert	1
user1	statement/sql/select	3
user2	statement/com/Error	0
user2	statement/com/Quit	0
user2	statement/sp/freturn	1
user2	statement/sql/insert	1
user2	statement/sql/select	3
user3	statement/com/Error	0
user3	statement/com/Quit	0
user3	statement/sp/freturn	0
user3	statement/sql/insert	0
user3	statement/sql/select	0
execute dump_statements_host;
host	event_name	count_star
localhost	statement/com/Error	0
localhost	statement/com/Quit	0
localhost	statement/sp/freturn	2
localhost	statement/sql/insert	2
localhost	statement/sql/select	6
execute dump_statements_global;
event_name	count_star
statement/com/Error	0
statement/com/Quit	0
statement/sp/freturn	2
statement/sql/insert	2
statement/sql/select	6
execute dump_statements_history;
event_name	count(event_name)
statement/sp/freturn	2
statement/sql/insert	2
statement/sql/select	6
execute dump_transactions_account;
user	host	event_name	count_star
execute dump_transactions_user;
user	event_name	count_star
user1	transaction	3
user2	transaction	3
user3	transaction	0
execute dump_transactions_host;
host	event_name	count_star
localhost	transaction	6
execute dump_transactions_global;
event_name	count_star
transaction	6
execute dump_transactions_history;
event_name	count(event_name)
transaction	6
execute dump_accounts;
USER	HOST	CURRENT_CONNECTIONS	TOTAL_CONNECTIONS
execute dump_users;
USER	CURRENT_CONNECTIONS	TOTAL_CONNECTIONS
root	1	1
user1	1	1
user2	1	1
user3	1	1
execute dump_hosts;
HOST	CURRENT_CONNECTIONS	TOTAL_CONNECTIONS
localhost	4	4
connection con3;
select uuid_short() <> 1;
uuid_short() <> 1
1
select uuid_short() <> 1;
uuid_short() <> 1
1
start transaction;
insert into test.t1 values ("marker");
commit;
select test.f(10,20);
test.f(10,20)
30
connection default;
"================== Step 7 =================="
call dump_thread();
username	event_name	count_star
user1	wait/io/file/sql/query_log	7
user1	wait/synch/rwlock/sql/LOCK_grant	1
username	event_name	count_star
user2	wait/io/file/sql/query_log	7
user2	wait/synch/rwlock/sql/LOCK_grant	1
username	event_name	count_star
user3	wait/io/file/sql/query_log	7
user3	wait/synch/rwlock/sql/LOCK_grant	1
username	status
user4	not found
execute dump_waits_account;
user	host	event_name	count_star
execute dump_waits_user;
user	event_name	count_star
user1	wait/io/file/sql/query_log	7
user1	wait/synch/rwlock/sql/LOCK_grant	1
user2	wait/io/file/sql/query_log	7
user2	wait/synch/rwlock/sql/LOCK_grant	1
user3	wait/io/file/sql/query_log	7
user3	wait/synch/rwlock/sql/LOCK_grant	1
execute dump_waits_host;
host	event_name	count_star
localhost	wait/io/file/sql/query_log	21
localhost	wait/synch/rwlock/sql/LOCK_grant	3
execute dump_waits_global;
event_name	count_star
wait/io/file/sql/query_log	21
wait/synch/rwlock/sql/LOCK_grant	3
execute dump_waits_history;
event_name	count(event_name)
wait/io/file/sql/query_log	21
wait/synch/rwlock/sql/LOCK_grant	3
execute dump_stages_account;
user	host	event_name	count_star
execute dump_stages_user;
user	event_name	count_star
user1	stage/sql/checking permissions	4
user1	stage/sql/closing tables	12
user1	stage/sql/init	3
<<<<<<< HEAD
user1	stage/sql/Opening tables	8
user1	stage/sql/starting	6
=======
user1	stage/sql/Opening tables	7
user1	stage/sql/starting	7
>>>>>>> cd28b247
user2	stage/sql/checking permissions	4
user2	stage/sql/closing tables	11
user2	stage/sql/init	3
<<<<<<< HEAD
user2	stage/sql/Opening tables	7
user2	stage/sql/starting	6
=======
user2	stage/sql/Opening tables	6
user2	stage/sql/starting	7
>>>>>>> cd28b247
user3	stage/sql/checking permissions	4
user3	stage/sql/closing tables	11
user3	stage/sql/init	3
<<<<<<< HEAD
user3	stage/sql/Opening tables	7
user3	stage/sql/starting	6
=======
user3	stage/sql/Opening tables	6
user3	stage/sql/starting	7
>>>>>>> cd28b247
execute dump_stages_host;
host	event_name	count_star
localhost	stage/sql/checking permissions	12
localhost	stage/sql/closing tables	34
localhost	stage/sql/init	9
<<<<<<< HEAD
localhost	stage/sql/Opening tables	22
localhost	stage/sql/starting	18
=======
localhost	stage/sql/Opening tables	19
localhost	stage/sql/starting	21
>>>>>>> cd28b247
execute dump_stages_global;
event_name	count_star
stage/sql/checking permissions	12
stage/sql/closing tables	34
stage/sql/init	9
<<<<<<< HEAD
stage/sql/Opening tables	22
stage/sql/starting	18
=======
stage/sql/Opening tables	19
stage/sql/starting	21
>>>>>>> cd28b247
execute dump_stages_history;
event_name	count(event_name)
stage/sql/checking permissions	12
stage/sql/closing tables	34
stage/sql/init	9
<<<<<<< HEAD
stage/sql/Opening tables	22
stage/sql/starting	18
=======
stage/sql/Opening tables	19
stage/sql/starting	21
>>>>>>> cd28b247
execute dump_statements_account;
user	host	event_name	count_star
execute dump_statements_user;
user	event_name	count_star
user1	statement/com/Error	0
user1	statement/com/Quit	0
user1	statement/sp/freturn	1
user1	statement/sql/insert	1
user1	statement/sql/select	3
user2	statement/com/Error	0
user2	statement/com/Quit	0
user2	statement/sp/freturn	1
user2	statement/sql/insert	1
user2	statement/sql/select	3
user3	statement/com/Error	0
user3	statement/com/Quit	0
user3	statement/sp/freturn	1
user3	statement/sql/insert	1
user3	statement/sql/select	3
execute dump_statements_host;
host	event_name	count_star
localhost	statement/com/Error	0
localhost	statement/com/Quit	0
localhost	statement/sp/freturn	3
localhost	statement/sql/insert	3
localhost	statement/sql/select	9
execute dump_statements_global;
event_name	count_star
statement/com/Error	0
statement/com/Quit	0
statement/sp/freturn	3
statement/sql/insert	3
statement/sql/select	9
execute dump_statements_history;
event_name	count(event_name)
statement/sp/freturn	3
statement/sql/insert	3
statement/sql/select	9
execute dump_transactions_account;
user	host	event_name	count_star
execute dump_transactions_user;
user	event_name	count_star
user1	transaction	3
user2	transaction	3
user3	transaction	3
execute dump_transactions_host;
host	event_name	count_star
localhost	transaction	9
execute dump_transactions_global;
event_name	count_star
transaction	9
execute dump_transactions_history;
event_name	count(event_name)
transaction	9
execute dump_accounts;
USER	HOST	CURRENT_CONNECTIONS	TOTAL_CONNECTIONS
execute dump_users;
USER	CURRENT_CONNECTIONS	TOTAL_CONNECTIONS
root	1	1
user1	1	1
user2	1	1
user3	1	1
execute dump_hosts;
HOST	CURRENT_CONNECTIONS	TOTAL_CONNECTIONS
localhost	4	4
connect  con4, localhost, user4, ,test;
connection default;
"================== Step 8 =================="
call dump_thread();
username	event_name	count_star
user1	wait/io/file/sql/query_log	7
user1	wait/synch/rwlock/sql/LOCK_grant	1
username	event_name	count_star
user2	wait/io/file/sql/query_log	7
user2	wait/synch/rwlock/sql/LOCK_grant	1
username	event_name	count_star
user3	wait/io/file/sql/query_log	7
user3	wait/synch/rwlock/sql/LOCK_grant	1
username	event_name	count_star
user4	wait/io/file/sql/query_log	1
user4	wait/synch/rwlock/sql/LOCK_grant	0
execute dump_waits_account;
user	host	event_name	count_star
execute dump_waits_user;
user	event_name	count_star
user1	wait/io/file/sql/query_log	7
user1	wait/synch/rwlock/sql/LOCK_grant	1
user2	wait/io/file/sql/query_log	7
user2	wait/synch/rwlock/sql/LOCK_grant	1
user3	wait/io/file/sql/query_log	7
user3	wait/synch/rwlock/sql/LOCK_grant	1
user4	wait/io/file/sql/query_log	1
user4	wait/synch/rwlock/sql/LOCK_grant	0
execute dump_waits_host;
host	event_name	count_star
localhost	wait/io/file/sql/query_log	22
localhost	wait/synch/rwlock/sql/LOCK_grant	3
execute dump_waits_global;
event_name	count_star
wait/io/file/sql/query_log	22
wait/synch/rwlock/sql/LOCK_grant	3
execute dump_waits_history;
event_name	count(event_name)
wait/io/file/sql/query_log	22
wait/synch/rwlock/sql/LOCK_grant	3
execute dump_stages_account;
user	host	event_name	count_star
execute dump_stages_user;
user	event_name	count_star
user1	stage/sql/checking permissions	4
user1	stage/sql/closing tables	12
user1	stage/sql/init	3
<<<<<<< HEAD
user1	stage/sql/Opening tables	8
user1	stage/sql/starting	6
=======
user1	stage/sql/Opening tables	7
user1	stage/sql/starting	7
>>>>>>> cd28b247
user2	stage/sql/checking permissions	4
user2	stage/sql/closing tables	11
user2	stage/sql/init	3
<<<<<<< HEAD
user2	stage/sql/Opening tables	7
user2	stage/sql/starting	6
=======
user2	stage/sql/Opening tables	6
user2	stage/sql/starting	7
>>>>>>> cd28b247
user3	stage/sql/checking permissions	4
user3	stage/sql/closing tables	11
user3	stage/sql/init	3
<<<<<<< HEAD
user3	stage/sql/Opening tables	7
user3	stage/sql/starting	6
=======
user3	stage/sql/Opening tables	6
user3	stage/sql/starting	7
>>>>>>> cd28b247
user4	stage/sql/checking permissions	0
user4	stage/sql/closing tables	0
user4	stage/sql/init	0
user4	stage/sql/Opening tables	0
user4	stage/sql/starting	0
execute dump_stages_host;
host	event_name	count_star
localhost	stage/sql/checking permissions	12
localhost	stage/sql/closing tables	34
localhost	stage/sql/init	9
<<<<<<< HEAD
localhost	stage/sql/Opening tables	22
localhost	stage/sql/starting	18
=======
localhost	stage/sql/Opening tables	19
localhost	stage/sql/starting	21
>>>>>>> cd28b247
execute dump_stages_global;
event_name	count_star
stage/sql/checking permissions	12
stage/sql/closing tables	34
stage/sql/init	9
<<<<<<< HEAD
stage/sql/Opening tables	22
stage/sql/starting	18
=======
stage/sql/Opening tables	19
stage/sql/starting	21
>>>>>>> cd28b247
execute dump_stages_history;
event_name	count(event_name)
stage/sql/checking permissions	12
stage/sql/closing tables	34
stage/sql/init	9
<<<<<<< HEAD
stage/sql/Opening tables	22
stage/sql/starting	18
=======
stage/sql/Opening tables	19
stage/sql/starting	21
>>>>>>> cd28b247
execute dump_statements_account;
user	host	event_name	count_star
execute dump_statements_user;
user	event_name	count_star
user1	statement/com/Error	0
user1	statement/com/Quit	0
user1	statement/sp/freturn	1
user1	statement/sql/insert	1
user1	statement/sql/select	3
user2	statement/com/Error	0
user2	statement/com/Quit	0
user2	statement/sp/freturn	1
user2	statement/sql/insert	1
user2	statement/sql/select	3
user3	statement/com/Error	0
user3	statement/com/Quit	0
user3	statement/sp/freturn	1
user3	statement/sql/insert	1
user3	statement/sql/select	3
user4	statement/com/Error	0
user4	statement/com/Quit	0
user4	statement/sp/freturn	0
user4	statement/sql/insert	0
user4	statement/sql/select	0
execute dump_statements_host;
host	event_name	count_star
localhost	statement/com/Error	0
localhost	statement/com/Quit	0
localhost	statement/sp/freturn	3
localhost	statement/sql/insert	3
localhost	statement/sql/select	9
execute dump_statements_global;
event_name	count_star
statement/com/Error	0
statement/com/Quit	0
statement/sp/freturn	3
statement/sql/insert	3
statement/sql/select	9
execute dump_statements_history;
event_name	count(event_name)
statement/sp/freturn	3
statement/sql/insert	3
statement/sql/select	9
execute dump_transactions_account;
user	host	event_name	count_star
execute dump_transactions_user;
user	event_name	count_star
user1	transaction	3
user2	transaction	3
user3	transaction	3
user4	transaction	0
execute dump_transactions_host;
host	event_name	count_star
localhost	transaction	9
execute dump_transactions_global;
event_name	count_star
transaction	9
execute dump_transactions_history;
event_name	count(event_name)
transaction	9
execute dump_accounts;
USER	HOST	CURRENT_CONNECTIONS	TOTAL_CONNECTIONS
execute dump_users;
USER	CURRENT_CONNECTIONS	TOTAL_CONNECTIONS
root	1	1
user1	1	1
user2	1	1
user3	1	1
user4	1	1
execute dump_hosts;
HOST	CURRENT_CONNECTIONS	TOTAL_CONNECTIONS
localhost	5	5
connection con4;
select uuid_short() <> 1;
uuid_short() <> 1
1
select uuid_short() <> 1;
uuid_short() <> 1
1
start transaction;
insert into test.t1 values ("marker");
commit;
select test.f(10,20);
test.f(10,20)
30
connection default;
"================== Step 9 =================="
call dump_thread();
username	event_name	count_star
user1	wait/io/file/sql/query_log	7
user1	wait/synch/rwlock/sql/LOCK_grant	1
username	event_name	count_star
user2	wait/io/file/sql/query_log	7
user2	wait/synch/rwlock/sql/LOCK_grant	1
username	event_name	count_star
user3	wait/io/file/sql/query_log	7
user3	wait/synch/rwlock/sql/LOCK_grant	1
username	event_name	count_star
user4	wait/io/file/sql/query_log	7
user4	wait/synch/rwlock/sql/LOCK_grant	1
execute dump_waits_account;
user	host	event_name	count_star
execute dump_waits_user;
user	event_name	count_star
user1	wait/io/file/sql/query_log	7
user1	wait/synch/rwlock/sql/LOCK_grant	1
user2	wait/io/file/sql/query_log	7
user2	wait/synch/rwlock/sql/LOCK_grant	1
user3	wait/io/file/sql/query_log	7
user3	wait/synch/rwlock/sql/LOCK_grant	1
user4	wait/io/file/sql/query_log	7
user4	wait/synch/rwlock/sql/LOCK_grant	1
execute dump_waits_host;
host	event_name	count_star
localhost	wait/io/file/sql/query_log	28
localhost	wait/synch/rwlock/sql/LOCK_grant	4
execute dump_waits_global;
event_name	count_star
wait/io/file/sql/query_log	28
wait/synch/rwlock/sql/LOCK_grant	4
execute dump_waits_history;
event_name	count(event_name)
wait/io/file/sql/query_log	28
wait/synch/rwlock/sql/LOCK_grant	4
execute dump_stages_account;
user	host	event_name	count_star
execute dump_stages_user;
user	event_name	count_star
user1	stage/sql/checking permissions	4
user1	stage/sql/closing tables	12
user1	stage/sql/init	3
<<<<<<< HEAD
user1	stage/sql/Opening tables	8
user1	stage/sql/starting	6
=======
user1	stage/sql/Opening tables	7
user1	stage/sql/starting	7
>>>>>>> cd28b247
user2	stage/sql/checking permissions	4
user2	stage/sql/closing tables	11
user2	stage/sql/init	3
<<<<<<< HEAD
user2	stage/sql/Opening tables	7
user2	stage/sql/starting	6
=======
user2	stage/sql/Opening tables	6
user2	stage/sql/starting	7
>>>>>>> cd28b247
user3	stage/sql/checking permissions	4
user3	stage/sql/closing tables	11
user3	stage/sql/init	3
<<<<<<< HEAD
user3	stage/sql/Opening tables	7
user3	stage/sql/starting	6
=======
user3	stage/sql/Opening tables	6
user3	stage/sql/starting	7
>>>>>>> cd28b247
user4	stage/sql/checking permissions	4
user4	stage/sql/closing tables	11
user4	stage/sql/init	3
<<<<<<< HEAD
user4	stage/sql/Opening tables	7
user4	stage/sql/starting	6
=======
user4	stage/sql/Opening tables	6
user4	stage/sql/starting	7
>>>>>>> cd28b247
execute dump_stages_host;
host	event_name	count_star
localhost	stage/sql/checking permissions	16
localhost	stage/sql/closing tables	45
localhost	stage/sql/init	12
<<<<<<< HEAD
localhost	stage/sql/Opening tables	29
localhost	stage/sql/starting	24
=======
localhost	stage/sql/Opening tables	25
localhost	stage/sql/starting	28
>>>>>>> cd28b247
execute dump_stages_global;
event_name	count_star
stage/sql/checking permissions	16
stage/sql/closing tables	45
stage/sql/init	12
<<<<<<< HEAD
stage/sql/Opening tables	29
stage/sql/starting	24
=======
stage/sql/Opening tables	25
stage/sql/starting	28
>>>>>>> cd28b247
execute dump_stages_history;
event_name	count(event_name)
stage/sql/checking permissions	16
stage/sql/closing tables	45
stage/sql/init	12
<<<<<<< HEAD
stage/sql/Opening tables	29
stage/sql/starting	24
=======
stage/sql/Opening tables	25
stage/sql/starting	28
>>>>>>> cd28b247
execute dump_statements_account;
user	host	event_name	count_star
execute dump_statements_user;
user	event_name	count_star
user1	statement/com/Error	0
user1	statement/com/Quit	0
user1	statement/sp/freturn	1
user1	statement/sql/insert	1
user1	statement/sql/select	3
user2	statement/com/Error	0
user2	statement/com/Quit	0
user2	statement/sp/freturn	1
user2	statement/sql/insert	1
user2	statement/sql/select	3
user3	statement/com/Error	0
user3	statement/com/Quit	0
user3	statement/sp/freturn	1
user3	statement/sql/insert	1
user3	statement/sql/select	3
user4	statement/com/Error	0
user4	statement/com/Quit	0
user4	statement/sp/freturn	1
user4	statement/sql/insert	1
user4	statement/sql/select	3
execute dump_statements_host;
host	event_name	count_star
localhost	statement/com/Error	0
localhost	statement/com/Quit	0
localhost	statement/sp/freturn	4
localhost	statement/sql/insert	4
localhost	statement/sql/select	12
execute dump_statements_global;
event_name	count_star
statement/com/Error	0
statement/com/Quit	0
statement/sp/freturn	4
statement/sql/insert	4
statement/sql/select	12
execute dump_statements_history;
event_name	count(event_name)
statement/sp/freturn	4
statement/sql/insert	4
statement/sql/select	12
execute dump_transactions_account;
user	host	event_name	count_star
execute dump_transactions_user;
user	event_name	count_star
user1	transaction	3
user2	transaction	3
user3	transaction	3
user4	transaction	3
execute dump_transactions_host;
host	event_name	count_star
localhost	transaction	12
execute dump_transactions_global;
event_name	count_star
transaction	12
execute dump_transactions_history;
event_name	count(event_name)
transaction	12
execute dump_accounts;
USER	HOST	CURRENT_CONNECTIONS	TOTAL_CONNECTIONS
execute dump_users;
USER	CURRENT_CONNECTIONS	TOTAL_CONNECTIONS
root	1	1
user1	1	1
user2	1	1
user3	1	1
user4	1	1
execute dump_hosts;
HOST	CURRENT_CONNECTIONS	TOTAL_CONNECTIONS
localhost	5	5
disconnect con1;
connection default;
"================== Step 10 =================="
call dump_thread();
username	status
user1	not found
username	event_name	count_star
user2	wait/io/file/sql/query_log	7
user2	wait/synch/rwlock/sql/LOCK_grant	1
username	event_name	count_star
user3	wait/io/file/sql/query_log	7
user3	wait/synch/rwlock/sql/LOCK_grant	1
username	event_name	count_star
user4	wait/io/file/sql/query_log	7
user4	wait/synch/rwlock/sql/LOCK_grant	1
execute dump_waits_account;
user	host	event_name	count_star
execute dump_waits_user;
user	event_name	count_star
user1	wait/io/file/sql/query_log	8
user1	wait/synch/rwlock/sql/LOCK_grant	1
user2	wait/io/file/sql/query_log	7
user2	wait/synch/rwlock/sql/LOCK_grant	1
user3	wait/io/file/sql/query_log	7
user3	wait/synch/rwlock/sql/LOCK_grant	1
user4	wait/io/file/sql/query_log	7
user4	wait/synch/rwlock/sql/LOCK_grant	1
execute dump_waits_host;
host	event_name	count_star
localhost	wait/io/file/sql/query_log	29
localhost	wait/synch/rwlock/sql/LOCK_grant	4
execute dump_waits_global;
event_name	count_star
wait/io/file/sql/query_log	29
wait/synch/rwlock/sql/LOCK_grant	4
execute dump_waits_history;
event_name	count(event_name)
wait/io/file/sql/query_log	29
wait/synch/rwlock/sql/LOCK_grant	4
execute dump_stages_account;
user	host	event_name	count_star
execute dump_stages_user;
user	event_name	count_star
user1	stage/sql/checking permissions	4
user1	stage/sql/closing tables	12
user1	stage/sql/init	3
<<<<<<< HEAD
user1	stage/sql/Opening tables	8
user1	stage/sql/starting	7
=======
user1	stage/sql/Opening tables	7
user1	stage/sql/starting	8
>>>>>>> cd28b247
user2	stage/sql/checking permissions	4
user2	stage/sql/closing tables	11
user2	stage/sql/init	3
<<<<<<< HEAD
user2	stage/sql/Opening tables	7
user2	stage/sql/starting	6
=======
user2	stage/sql/Opening tables	6
user2	stage/sql/starting	7
>>>>>>> cd28b247
user3	stage/sql/checking permissions	4
user3	stage/sql/closing tables	11
user3	stage/sql/init	3
<<<<<<< HEAD
user3	stage/sql/Opening tables	7
user3	stage/sql/starting	6
=======
user3	stage/sql/Opening tables	6
user3	stage/sql/starting	7
>>>>>>> cd28b247
user4	stage/sql/checking permissions	4
user4	stage/sql/closing tables	11
user4	stage/sql/init	3
<<<<<<< HEAD
user4	stage/sql/Opening tables	7
user4	stage/sql/starting	6
=======
user4	stage/sql/Opening tables	6
user4	stage/sql/starting	7
>>>>>>> cd28b247
execute dump_stages_host;
host	event_name	count_star
localhost	stage/sql/checking permissions	16
localhost	stage/sql/closing tables	45
localhost	stage/sql/init	12
<<<<<<< HEAD
localhost	stage/sql/Opening tables	29
localhost	stage/sql/starting	25
=======
localhost	stage/sql/Opening tables	25
localhost	stage/sql/starting	29
>>>>>>> cd28b247
execute dump_stages_global;
event_name	count_star
stage/sql/checking permissions	16
stage/sql/closing tables	45
stage/sql/init	12
<<<<<<< HEAD
stage/sql/Opening tables	29
stage/sql/starting	25
=======
stage/sql/Opening tables	25
stage/sql/starting	29
>>>>>>> cd28b247
execute dump_stages_history;
event_name	count(event_name)
stage/sql/checking permissions	16
stage/sql/closing tables	45
stage/sql/init	12
<<<<<<< HEAD
stage/sql/Opening tables	29
stage/sql/starting	25
=======
stage/sql/Opening tables	25
stage/sql/starting	29
>>>>>>> cd28b247
execute dump_statements_account;
user	host	event_name	count_star
execute dump_statements_user;
user	event_name	count_star
user1	statement/com/Error	0
user1	statement/com/Quit	1
user1	statement/sp/freturn	1
user1	statement/sql/insert	1
user1	statement/sql/select	3
user2	statement/com/Error	0
user2	statement/com/Quit	0
user2	statement/sp/freturn	1
user2	statement/sql/insert	1
user2	statement/sql/select	3
user3	statement/com/Error	0
user3	statement/com/Quit	0
user3	statement/sp/freturn	1
user3	statement/sql/insert	1
user3	statement/sql/select	3
user4	statement/com/Error	0
user4	statement/com/Quit	0
user4	statement/sp/freturn	1
user4	statement/sql/insert	1
user4	statement/sql/select	3
execute dump_statements_host;
host	event_name	count_star
localhost	statement/com/Error	0
localhost	statement/com/Quit	1
localhost	statement/sp/freturn	4
localhost	statement/sql/insert	4
localhost	statement/sql/select	12
execute dump_statements_global;
event_name	count_star
statement/com/Error	0
statement/com/Quit	1
statement/sp/freturn	4
statement/sql/insert	4
statement/sql/select	12
execute dump_statements_history;
event_name	count(event_name)
statement/com/Quit	1
statement/sp/freturn	4
statement/sql/insert	4
statement/sql/select	12
execute dump_transactions_account;
user	host	event_name	count_star
execute dump_transactions_user;
user	event_name	count_star
user1	transaction	3
user2	transaction	3
user3	transaction	3
user4	transaction	3
execute dump_transactions_host;
host	event_name	count_star
localhost	transaction	12
execute dump_transactions_global;
event_name	count_star
transaction	12
execute dump_transactions_history;
event_name	count(event_name)
transaction	12
execute dump_accounts;
USER	HOST	CURRENT_CONNECTIONS	TOTAL_CONNECTIONS
execute dump_users;
USER	CURRENT_CONNECTIONS	TOTAL_CONNECTIONS
root	1	1
user1	0	1
user2	1	1
user3	1	1
user4	1	1
execute dump_hosts;
HOST	CURRENT_CONNECTIONS	TOTAL_CONNECTIONS
localhost	4	5
disconnect con2;
connection default;
"================== Step 11 =================="
call dump_thread();
username	status
user1	not found
username	status
user2	not found
username	event_name	count_star
user3	wait/io/file/sql/query_log	7
user3	wait/synch/rwlock/sql/LOCK_grant	1
username	event_name	count_star
user4	wait/io/file/sql/query_log	7
user4	wait/synch/rwlock/sql/LOCK_grant	1
execute dump_waits_account;
user	host	event_name	count_star
execute dump_waits_user;
user	event_name	count_star
user1	wait/io/file/sql/query_log	8
user1	wait/synch/rwlock/sql/LOCK_grant	1
user2	wait/io/file/sql/query_log	8
user2	wait/synch/rwlock/sql/LOCK_grant	1
user3	wait/io/file/sql/query_log	7
user3	wait/synch/rwlock/sql/LOCK_grant	1
user4	wait/io/file/sql/query_log	7
user4	wait/synch/rwlock/sql/LOCK_grant	1
execute dump_waits_host;
host	event_name	count_star
localhost	wait/io/file/sql/query_log	30
localhost	wait/synch/rwlock/sql/LOCK_grant	4
execute dump_waits_global;
event_name	count_star
wait/io/file/sql/query_log	30
wait/synch/rwlock/sql/LOCK_grant	4
execute dump_waits_history;
event_name	count(event_name)
wait/io/file/sql/query_log	30
wait/synch/rwlock/sql/LOCK_grant	4
execute dump_stages_account;
user	host	event_name	count_star
execute dump_stages_user;
user	event_name	count_star
user1	stage/sql/checking permissions	4
user1	stage/sql/closing tables	12
user1	stage/sql/init	3
<<<<<<< HEAD
user1	stage/sql/Opening tables	8
user1	stage/sql/starting	7
=======
user1	stage/sql/Opening tables	7
user1	stage/sql/starting	8
>>>>>>> cd28b247
user2	stage/sql/checking permissions	4
user2	stage/sql/closing tables	11
user2	stage/sql/init	3
<<<<<<< HEAD
user2	stage/sql/Opening tables	7
user2	stage/sql/starting	7
=======
user2	stage/sql/Opening tables	6
user2	stage/sql/starting	8
>>>>>>> cd28b247
user3	stage/sql/checking permissions	4
user3	stage/sql/closing tables	11
user3	stage/sql/init	3
<<<<<<< HEAD
user3	stage/sql/Opening tables	7
user3	stage/sql/starting	6
=======
user3	stage/sql/Opening tables	6
user3	stage/sql/starting	7
>>>>>>> cd28b247
user4	stage/sql/checking permissions	4
user4	stage/sql/closing tables	11
user4	stage/sql/init	3
<<<<<<< HEAD
user4	stage/sql/Opening tables	7
user4	stage/sql/starting	6
=======
user4	stage/sql/Opening tables	6
user4	stage/sql/starting	7
>>>>>>> cd28b247
execute dump_stages_host;
host	event_name	count_star
localhost	stage/sql/checking permissions	16
localhost	stage/sql/closing tables	45
localhost	stage/sql/init	12
<<<<<<< HEAD
localhost	stage/sql/Opening tables	29
localhost	stage/sql/starting	26
=======
localhost	stage/sql/Opening tables	25
localhost	stage/sql/starting	30
>>>>>>> cd28b247
execute dump_stages_global;
event_name	count_star
stage/sql/checking permissions	16
stage/sql/closing tables	45
stage/sql/init	12
<<<<<<< HEAD
stage/sql/Opening tables	29
stage/sql/starting	26
=======
stage/sql/Opening tables	25
stage/sql/starting	30
>>>>>>> cd28b247
execute dump_stages_history;
event_name	count(event_name)
stage/sql/checking permissions	16
stage/sql/closing tables	45
stage/sql/init	12
<<<<<<< HEAD
stage/sql/Opening tables	29
stage/sql/starting	26
=======
stage/sql/Opening tables	25
stage/sql/starting	30
>>>>>>> cd28b247
execute dump_statements_account;
user	host	event_name	count_star
execute dump_statements_user;
user	event_name	count_star
user1	statement/com/Error	0
user1	statement/com/Quit	1
user1	statement/sp/freturn	1
user1	statement/sql/insert	1
user1	statement/sql/select	3
user2	statement/com/Error	0
user2	statement/com/Quit	1
user2	statement/sp/freturn	1
user2	statement/sql/insert	1
user2	statement/sql/select	3
user3	statement/com/Error	0
user3	statement/com/Quit	0
user3	statement/sp/freturn	1
user3	statement/sql/insert	1
user3	statement/sql/select	3
user4	statement/com/Error	0
user4	statement/com/Quit	0
user4	statement/sp/freturn	1
user4	statement/sql/insert	1
user4	statement/sql/select	3
execute dump_statements_host;
host	event_name	count_star
localhost	statement/com/Error	0
localhost	statement/com/Quit	2
localhost	statement/sp/freturn	4
localhost	statement/sql/insert	4
localhost	statement/sql/select	12
execute dump_statements_global;
event_name	count_star
statement/com/Error	0
statement/com/Quit	2
statement/sp/freturn	4
statement/sql/insert	4
statement/sql/select	12
execute dump_statements_history;
event_name	count(event_name)
statement/com/Quit	2
statement/sp/freturn	4
statement/sql/insert	4
statement/sql/select	12
execute dump_transactions_account;
user	host	event_name	count_star
execute dump_transactions_user;
user	event_name	count_star
user1	transaction	3
user2	transaction	3
user3	transaction	3
user4	transaction	3
execute dump_transactions_host;
host	event_name	count_star
localhost	transaction	12
execute dump_transactions_global;
event_name	count_star
transaction	12
execute dump_transactions_history;
event_name	count(event_name)
transaction	12
execute dump_accounts;
USER	HOST	CURRENT_CONNECTIONS	TOTAL_CONNECTIONS
execute dump_users;
USER	CURRENT_CONNECTIONS	TOTAL_CONNECTIONS
root	1	1
user1	0	1
user2	0	1
user3	1	1
user4	1	1
execute dump_hosts;
HOST	CURRENT_CONNECTIONS	TOTAL_CONNECTIONS
localhost	3	5
disconnect con3;
connection default;
"================== Step 12 =================="
call dump_thread();
username	status
user1	not found
username	status
user2	not found
username	status
user3	not found
username	event_name	count_star
user4	wait/io/file/sql/query_log	7
user4	wait/synch/rwlock/sql/LOCK_grant	1
execute dump_waits_account;
user	host	event_name	count_star
execute dump_waits_user;
user	event_name	count_star
user1	wait/io/file/sql/query_log	8
user1	wait/synch/rwlock/sql/LOCK_grant	1
user2	wait/io/file/sql/query_log	8
user2	wait/synch/rwlock/sql/LOCK_grant	1
user3	wait/io/file/sql/query_log	8
user3	wait/synch/rwlock/sql/LOCK_grant	1
user4	wait/io/file/sql/query_log	7
user4	wait/synch/rwlock/sql/LOCK_grant	1
execute dump_waits_host;
host	event_name	count_star
localhost	wait/io/file/sql/query_log	31
localhost	wait/synch/rwlock/sql/LOCK_grant	4
execute dump_waits_global;
event_name	count_star
wait/io/file/sql/query_log	31
wait/synch/rwlock/sql/LOCK_grant	4
execute dump_waits_history;
event_name	count(event_name)
wait/io/file/sql/query_log	31
wait/synch/rwlock/sql/LOCK_grant	4
execute dump_stages_account;
user	host	event_name	count_star
execute dump_stages_user;
user	event_name	count_star
user1	stage/sql/checking permissions	4
user1	stage/sql/closing tables	12
user1	stage/sql/init	3
<<<<<<< HEAD
user1	stage/sql/Opening tables	8
user1	stage/sql/starting	7
=======
user1	stage/sql/Opening tables	7
user1	stage/sql/starting	8
>>>>>>> cd28b247
user2	stage/sql/checking permissions	4
user2	stage/sql/closing tables	11
user2	stage/sql/init	3
<<<<<<< HEAD
user2	stage/sql/Opening tables	7
user2	stage/sql/starting	7
=======
user2	stage/sql/Opening tables	6
user2	stage/sql/starting	8
>>>>>>> cd28b247
user3	stage/sql/checking permissions	4
user3	stage/sql/closing tables	11
user3	stage/sql/init	3
<<<<<<< HEAD
user3	stage/sql/Opening tables	7
user3	stage/sql/starting	7
=======
user3	stage/sql/Opening tables	6
user3	stage/sql/starting	8
>>>>>>> cd28b247
user4	stage/sql/checking permissions	4
user4	stage/sql/closing tables	11
user4	stage/sql/init	3
<<<<<<< HEAD
user4	stage/sql/Opening tables	7
user4	stage/sql/starting	6
=======
user4	stage/sql/Opening tables	6
user4	stage/sql/starting	7
>>>>>>> cd28b247
execute dump_stages_host;
host	event_name	count_star
localhost	stage/sql/checking permissions	16
localhost	stage/sql/closing tables	45
localhost	stage/sql/init	12
<<<<<<< HEAD
localhost	stage/sql/Opening tables	29
localhost	stage/sql/starting	27
=======
localhost	stage/sql/Opening tables	25
localhost	stage/sql/starting	31
>>>>>>> cd28b247
execute dump_stages_global;
event_name	count_star
stage/sql/checking permissions	16
stage/sql/closing tables	45
stage/sql/init	12
<<<<<<< HEAD
stage/sql/Opening tables	29
stage/sql/starting	27
=======
stage/sql/Opening tables	25
stage/sql/starting	31
>>>>>>> cd28b247
execute dump_stages_history;
event_name	count(event_name)
stage/sql/checking permissions	16
stage/sql/closing tables	45
stage/sql/init	12
<<<<<<< HEAD
stage/sql/Opening tables	29
stage/sql/starting	27
=======
stage/sql/Opening tables	25
stage/sql/starting	31
>>>>>>> cd28b247
execute dump_statements_account;
user	host	event_name	count_star
execute dump_statements_user;
user	event_name	count_star
user1	statement/com/Error	0
user1	statement/com/Quit	1
user1	statement/sp/freturn	1
user1	statement/sql/insert	1
user1	statement/sql/select	3
user2	statement/com/Error	0
user2	statement/com/Quit	1
user2	statement/sp/freturn	1
user2	statement/sql/insert	1
user2	statement/sql/select	3
user3	statement/com/Error	0
user3	statement/com/Quit	1
user3	statement/sp/freturn	1
user3	statement/sql/insert	1
user3	statement/sql/select	3
user4	statement/com/Error	0
user4	statement/com/Quit	0
user4	statement/sp/freturn	1
user4	statement/sql/insert	1
user4	statement/sql/select	3
execute dump_statements_host;
host	event_name	count_star
localhost	statement/com/Error	0
localhost	statement/com/Quit	3
localhost	statement/sp/freturn	4
localhost	statement/sql/insert	4
localhost	statement/sql/select	12
execute dump_statements_global;
event_name	count_star
statement/com/Error	0
statement/com/Quit	3
statement/sp/freturn	4
statement/sql/insert	4
statement/sql/select	12
execute dump_statements_history;
event_name	count(event_name)
statement/com/Quit	3
statement/sp/freturn	4
statement/sql/insert	4
statement/sql/select	12
execute dump_transactions_account;
user	host	event_name	count_star
execute dump_transactions_user;
user	event_name	count_star
user1	transaction	3
user2	transaction	3
user3	transaction	3
user4	transaction	3
execute dump_transactions_host;
host	event_name	count_star
localhost	transaction	12
execute dump_transactions_global;
event_name	count_star
transaction	12
execute dump_transactions_history;
event_name	count(event_name)
transaction	12
execute dump_accounts;
USER	HOST	CURRENT_CONNECTIONS	TOTAL_CONNECTIONS
execute dump_users;
USER	CURRENT_CONNECTIONS	TOTAL_CONNECTIONS
root	1	1
user1	0	1
user2	0	1
user3	0	1
user4	1	1
execute dump_hosts;
HOST	CURRENT_CONNECTIONS	TOTAL_CONNECTIONS
localhost	2	5
disconnect con4;
connection default;
"================== Step 13 =================="
call dump_thread();
username	status
user1	not found
username	status
user2	not found
username	status
user3	not found
username	status
user4	not found
execute dump_waits_account;
user	host	event_name	count_star
execute dump_waits_user;
user	event_name	count_star
user1	wait/io/file/sql/query_log	8
user1	wait/synch/rwlock/sql/LOCK_grant	1
user2	wait/io/file/sql/query_log	8
user2	wait/synch/rwlock/sql/LOCK_grant	1
user3	wait/io/file/sql/query_log	8
user3	wait/synch/rwlock/sql/LOCK_grant	1
user4	wait/io/file/sql/query_log	8
user4	wait/synch/rwlock/sql/LOCK_grant	1
execute dump_waits_host;
host	event_name	count_star
localhost	wait/io/file/sql/query_log	32
localhost	wait/synch/rwlock/sql/LOCK_grant	4
execute dump_waits_global;
event_name	count_star
wait/io/file/sql/query_log	32
wait/synch/rwlock/sql/LOCK_grant	4
execute dump_waits_history;
event_name	count(event_name)
wait/io/file/sql/query_log	32
wait/synch/rwlock/sql/LOCK_grant	4
execute dump_stages_account;
user	host	event_name	count_star
execute dump_stages_user;
user	event_name	count_star
user1	stage/sql/checking permissions	4
user1	stage/sql/closing tables	12
user1	stage/sql/init	3
<<<<<<< HEAD
user1	stage/sql/Opening tables	8
user1	stage/sql/starting	7
=======
user1	stage/sql/Opening tables	7
user1	stage/sql/starting	8
>>>>>>> cd28b247
user2	stage/sql/checking permissions	4
user2	stage/sql/closing tables	11
user2	stage/sql/init	3
<<<<<<< HEAD
user2	stage/sql/Opening tables	7
user2	stage/sql/starting	7
=======
user2	stage/sql/Opening tables	6
user2	stage/sql/starting	8
>>>>>>> cd28b247
user3	stage/sql/checking permissions	4
user3	stage/sql/closing tables	11
user3	stage/sql/init	3
<<<<<<< HEAD
user3	stage/sql/Opening tables	7
user3	stage/sql/starting	7
=======
user3	stage/sql/Opening tables	6
user3	stage/sql/starting	8
>>>>>>> cd28b247
user4	stage/sql/checking permissions	4
user4	stage/sql/closing tables	11
user4	stage/sql/init	3
<<<<<<< HEAD
user4	stage/sql/Opening tables	7
user4	stage/sql/starting	7
=======
user4	stage/sql/Opening tables	6
user4	stage/sql/starting	8
>>>>>>> cd28b247
execute dump_stages_host;
host	event_name	count_star
localhost	stage/sql/checking permissions	16
localhost	stage/sql/closing tables	45
localhost	stage/sql/init	12
<<<<<<< HEAD
localhost	stage/sql/Opening tables	29
localhost	stage/sql/starting	28
=======
localhost	stage/sql/Opening tables	25
localhost	stage/sql/starting	32
>>>>>>> cd28b247
execute dump_stages_global;
event_name	count_star
stage/sql/checking permissions	16
stage/sql/closing tables	45
stage/sql/init	12
<<<<<<< HEAD
stage/sql/Opening tables	29
stage/sql/starting	28
=======
stage/sql/Opening tables	25
stage/sql/starting	32
>>>>>>> cd28b247
execute dump_stages_history;
event_name	count(event_name)
stage/sql/checking permissions	16
stage/sql/closing tables	45
stage/sql/init	12
<<<<<<< HEAD
stage/sql/Opening tables	29
stage/sql/starting	28
=======
stage/sql/Opening tables	25
stage/sql/starting	32
>>>>>>> cd28b247
execute dump_statements_account;
user	host	event_name	count_star
execute dump_statements_user;
user	event_name	count_star
user1	statement/com/Error	0
user1	statement/com/Quit	1
user1	statement/sp/freturn	1
user1	statement/sql/insert	1
user1	statement/sql/select	3
user2	statement/com/Error	0
user2	statement/com/Quit	1
user2	statement/sp/freturn	1
user2	statement/sql/insert	1
user2	statement/sql/select	3
user3	statement/com/Error	0
user3	statement/com/Quit	1
user3	statement/sp/freturn	1
user3	statement/sql/insert	1
user3	statement/sql/select	3
user4	statement/com/Error	0
user4	statement/com/Quit	1
user4	statement/sp/freturn	1
user4	statement/sql/insert	1
user4	statement/sql/select	3
execute dump_statements_host;
host	event_name	count_star
localhost	statement/com/Error	0
localhost	statement/com/Quit	4
localhost	statement/sp/freturn	4
localhost	statement/sql/insert	4
localhost	statement/sql/select	12
execute dump_statements_global;
event_name	count_star
statement/com/Error	0
statement/com/Quit	4
statement/sp/freturn	4
statement/sql/insert	4
statement/sql/select	12
execute dump_statements_history;
event_name	count(event_name)
statement/com/Quit	4
statement/sp/freturn	4
statement/sql/insert	4
statement/sql/select	12
execute dump_transactions_account;
user	host	event_name	count_star
execute dump_transactions_user;
user	event_name	count_star
user1	transaction	3
user2	transaction	3
user3	transaction	3
user4	transaction	3
execute dump_transactions_host;
host	event_name	count_star
localhost	transaction	12
execute dump_transactions_global;
event_name	count_star
transaction	12
execute dump_transactions_history;
event_name	count(event_name)
transaction	12
execute dump_accounts;
USER	HOST	CURRENT_CONNECTIONS	TOTAL_CONNECTIONS
execute dump_users;
USER	CURRENT_CONNECTIONS	TOTAL_CONNECTIONS
root	1	1
user1	0	1
user2	0	1
user3	0	1
user4	0	1
execute dump_hosts;
HOST	CURRENT_CONNECTIONS	TOTAL_CONNECTIONS
localhost	1	5
connection default;
truncate performance_schema.events_waits_summary_by_thread_by_event_name;
"================== WAITS_BY_THREAD truncated =================="
"================== Step 14 =================="
call dump_thread();
username	status
user1	not found
username	status
user2	not found
username	status
user3	not found
username	status
user4	not found
execute dump_waits_account;
user	host	event_name	count_star
execute dump_waits_user;
user	event_name	count_star
user1	wait/io/file/sql/query_log	8
user1	wait/synch/rwlock/sql/LOCK_grant	1
user2	wait/io/file/sql/query_log	8
user2	wait/synch/rwlock/sql/LOCK_grant	1
user3	wait/io/file/sql/query_log	8
user3	wait/synch/rwlock/sql/LOCK_grant	1
user4	wait/io/file/sql/query_log	8
user4	wait/synch/rwlock/sql/LOCK_grant	1
execute dump_waits_host;
host	event_name	count_star
localhost	wait/io/file/sql/query_log	32
localhost	wait/synch/rwlock/sql/LOCK_grant	4
execute dump_waits_global;
event_name	count_star
wait/io/file/sql/query_log	32
wait/synch/rwlock/sql/LOCK_grant	4
execute dump_waits_history;
event_name	count(event_name)
wait/io/file/sql/query_log	32
wait/synch/rwlock/sql/LOCK_grant	4
execute dump_stages_account;
user	host	event_name	count_star
execute dump_stages_user;
user	event_name	count_star
user1	stage/sql/checking permissions	4
user1	stage/sql/closing tables	12
user1	stage/sql/init	3
<<<<<<< HEAD
user1	stage/sql/Opening tables	8
user1	stage/sql/starting	7
=======
user1	stage/sql/Opening tables	7
user1	stage/sql/starting	8
>>>>>>> cd28b247
user2	stage/sql/checking permissions	4
user2	stage/sql/closing tables	11
user2	stage/sql/init	3
<<<<<<< HEAD
user2	stage/sql/Opening tables	7
user2	stage/sql/starting	7
=======
user2	stage/sql/Opening tables	6
user2	stage/sql/starting	8
>>>>>>> cd28b247
user3	stage/sql/checking permissions	4
user3	stage/sql/closing tables	11
user3	stage/sql/init	3
<<<<<<< HEAD
user3	stage/sql/Opening tables	7
user3	stage/sql/starting	7
=======
user3	stage/sql/Opening tables	6
user3	stage/sql/starting	8
>>>>>>> cd28b247
user4	stage/sql/checking permissions	4
user4	stage/sql/closing tables	11
user4	stage/sql/init	3
<<<<<<< HEAD
user4	stage/sql/Opening tables	7
user4	stage/sql/starting	7
=======
user4	stage/sql/Opening tables	6
user4	stage/sql/starting	8
>>>>>>> cd28b247
execute dump_stages_host;
host	event_name	count_star
localhost	stage/sql/checking permissions	16
localhost	stage/sql/closing tables	45
localhost	stage/sql/init	12
<<<<<<< HEAD
localhost	stage/sql/Opening tables	29
localhost	stage/sql/starting	28
=======
localhost	stage/sql/Opening tables	25
localhost	stage/sql/starting	32
>>>>>>> cd28b247
execute dump_stages_global;
event_name	count_star
stage/sql/checking permissions	16
stage/sql/closing tables	45
stage/sql/init	12
<<<<<<< HEAD
stage/sql/Opening tables	29
stage/sql/starting	28
=======
stage/sql/Opening tables	25
stage/sql/starting	32
>>>>>>> cd28b247
execute dump_stages_history;
event_name	count(event_name)
stage/sql/checking permissions	16
stage/sql/closing tables	45
stage/sql/init	12
<<<<<<< HEAD
stage/sql/Opening tables	29
stage/sql/starting	28
=======
stage/sql/Opening tables	25
stage/sql/starting	32
>>>>>>> cd28b247
execute dump_statements_account;
user	host	event_name	count_star
execute dump_statements_user;
user	event_name	count_star
user1	statement/com/Error	0
user1	statement/com/Quit	1
user1	statement/sp/freturn	1
user1	statement/sql/insert	1
user1	statement/sql/select	3
user2	statement/com/Error	0
user2	statement/com/Quit	1
user2	statement/sp/freturn	1
user2	statement/sql/insert	1
user2	statement/sql/select	3
user3	statement/com/Error	0
user3	statement/com/Quit	1
user3	statement/sp/freturn	1
user3	statement/sql/insert	1
user3	statement/sql/select	3
user4	statement/com/Error	0
user4	statement/com/Quit	1
user4	statement/sp/freturn	1
user4	statement/sql/insert	1
user4	statement/sql/select	3
execute dump_statements_host;
host	event_name	count_star
localhost	statement/com/Error	0
localhost	statement/com/Quit	4
localhost	statement/sp/freturn	4
localhost	statement/sql/insert	4
localhost	statement/sql/select	12
execute dump_statements_global;
event_name	count_star
statement/com/Error	0
statement/com/Quit	4
statement/sp/freturn	4
statement/sql/insert	4
statement/sql/select	12
execute dump_statements_history;
event_name	count(event_name)
statement/com/Quit	4
statement/sp/freturn	4
statement/sql/insert	4
statement/sql/select	12
execute dump_transactions_account;
user	host	event_name	count_star
execute dump_transactions_user;
user	event_name	count_star
user1	transaction	3
user2	transaction	3
user3	transaction	3
user4	transaction	3
execute dump_transactions_host;
host	event_name	count_star
localhost	transaction	12
execute dump_transactions_global;
event_name	count_star
transaction	12
execute dump_transactions_history;
event_name	count(event_name)
transaction	12
execute dump_accounts;
USER	HOST	CURRENT_CONNECTIONS	TOTAL_CONNECTIONS
execute dump_users;
USER	CURRENT_CONNECTIONS	TOTAL_CONNECTIONS
root	1	1
user1	0	1
user2	0	1
user3	0	1
user4	0	1
execute dump_hosts;
HOST	CURRENT_CONNECTIONS	TOTAL_CONNECTIONS
localhost	1	5
truncate performance_schema.events_waits_summary_by_account_by_event_name;
"================== WAITS_BY_ACCOUNT truncated =================="
"================== Step 15 =================="
call dump_thread();
username	status
user1	not found
username	status
user2	not found
username	status
user3	not found
username	status
user4	not found
execute dump_waits_account;
user	host	event_name	count_star
execute dump_waits_user;
user	event_name	count_star
user1	wait/io/file/sql/query_log	8
user1	wait/synch/rwlock/sql/LOCK_grant	1
user2	wait/io/file/sql/query_log	8
user2	wait/synch/rwlock/sql/LOCK_grant	1
user3	wait/io/file/sql/query_log	8
user3	wait/synch/rwlock/sql/LOCK_grant	1
user4	wait/io/file/sql/query_log	8
user4	wait/synch/rwlock/sql/LOCK_grant	1
execute dump_waits_host;
host	event_name	count_star
localhost	wait/io/file/sql/query_log	32
localhost	wait/synch/rwlock/sql/LOCK_grant	4
execute dump_waits_global;
event_name	count_star
wait/io/file/sql/query_log	32
wait/synch/rwlock/sql/LOCK_grant	4
execute dump_waits_history;
event_name	count(event_name)
wait/io/file/sql/query_log	32
wait/synch/rwlock/sql/LOCK_grant	4
execute dump_stages_account;
user	host	event_name	count_star
execute dump_stages_user;
user	event_name	count_star
user1	stage/sql/checking permissions	4
user1	stage/sql/closing tables	12
user1	stage/sql/init	3
<<<<<<< HEAD
user1	stage/sql/Opening tables	8
user1	stage/sql/starting	7
=======
user1	stage/sql/Opening tables	7
user1	stage/sql/starting	8
>>>>>>> cd28b247
user2	stage/sql/checking permissions	4
user2	stage/sql/closing tables	11
user2	stage/sql/init	3
<<<<<<< HEAD
user2	stage/sql/Opening tables	7
user2	stage/sql/starting	7
=======
user2	stage/sql/Opening tables	6
user2	stage/sql/starting	8
>>>>>>> cd28b247
user3	stage/sql/checking permissions	4
user3	stage/sql/closing tables	11
user3	stage/sql/init	3
<<<<<<< HEAD
user3	stage/sql/Opening tables	7
user3	stage/sql/starting	7
=======
user3	stage/sql/Opening tables	6
user3	stage/sql/starting	8
>>>>>>> cd28b247
user4	stage/sql/checking permissions	4
user4	stage/sql/closing tables	11
user4	stage/sql/init	3
<<<<<<< HEAD
user4	stage/sql/Opening tables	7
user4	stage/sql/starting	7
=======
user4	stage/sql/Opening tables	6
user4	stage/sql/starting	8
>>>>>>> cd28b247
execute dump_stages_host;
host	event_name	count_star
localhost	stage/sql/checking permissions	16
localhost	stage/sql/closing tables	45
localhost	stage/sql/init	12
<<<<<<< HEAD
localhost	stage/sql/Opening tables	29
localhost	stage/sql/starting	28
=======
localhost	stage/sql/Opening tables	25
localhost	stage/sql/starting	32
>>>>>>> cd28b247
execute dump_stages_global;
event_name	count_star
stage/sql/checking permissions	16
stage/sql/closing tables	45
stage/sql/init	12
<<<<<<< HEAD
stage/sql/Opening tables	29
stage/sql/starting	28
=======
stage/sql/Opening tables	25
stage/sql/starting	32
>>>>>>> cd28b247
execute dump_stages_history;
event_name	count(event_name)
stage/sql/checking permissions	16
stage/sql/closing tables	45
stage/sql/init	12
<<<<<<< HEAD
stage/sql/Opening tables	29
stage/sql/starting	28
=======
stage/sql/Opening tables	25
stage/sql/starting	32
>>>>>>> cd28b247
execute dump_statements_account;
user	host	event_name	count_star
execute dump_statements_user;
user	event_name	count_star
user1	statement/com/Error	0
user1	statement/com/Quit	1
user1	statement/sp/freturn	1
user1	statement/sql/insert	1
user1	statement/sql/select	3
user2	statement/com/Error	0
user2	statement/com/Quit	1
user2	statement/sp/freturn	1
user2	statement/sql/insert	1
user2	statement/sql/select	3
user3	statement/com/Error	0
user3	statement/com/Quit	1
user3	statement/sp/freturn	1
user3	statement/sql/insert	1
user3	statement/sql/select	3
user4	statement/com/Error	0
user4	statement/com/Quit	1
user4	statement/sp/freturn	1
user4	statement/sql/insert	1
user4	statement/sql/select	3
execute dump_statements_host;
host	event_name	count_star
localhost	statement/com/Error	0
localhost	statement/com/Quit	4
localhost	statement/sp/freturn	4
localhost	statement/sql/insert	4
localhost	statement/sql/select	12
execute dump_statements_global;
event_name	count_star
statement/com/Error	0
statement/com/Quit	4
statement/sp/freturn	4
statement/sql/insert	4
statement/sql/select	12
execute dump_statements_history;
event_name	count(event_name)
statement/com/Quit	4
statement/sp/freturn	4
statement/sql/insert	4
statement/sql/select	12
execute dump_transactions_account;
user	host	event_name	count_star
execute dump_transactions_user;
user	event_name	count_star
user1	transaction	3
user2	transaction	3
user3	transaction	3
user4	transaction	3
execute dump_transactions_host;
host	event_name	count_star
localhost	transaction	12
execute dump_transactions_global;
event_name	count_star
transaction	12
execute dump_transactions_history;
event_name	count(event_name)
transaction	12
execute dump_accounts;
USER	HOST	CURRENT_CONNECTIONS	TOTAL_CONNECTIONS
execute dump_users;
USER	CURRENT_CONNECTIONS	TOTAL_CONNECTIONS
root	1	1
user1	0	1
user2	0	1
user3	0	1
user4	0	1
execute dump_hosts;
HOST	CURRENT_CONNECTIONS	TOTAL_CONNECTIONS
localhost	1	5
truncate performance_schema.events_waits_summary_by_user_by_event_name;
"================== WAITS_BY_USER truncated =================="
"================== Step 16 =================="
call dump_thread();
username	status
user1	not found
username	status
user2	not found
username	status
user3	not found
username	status
user4	not found
execute dump_waits_account;
user	host	event_name	count_star
execute dump_waits_user;
user	event_name	count_star
user1	wait/io/file/sql/query_log	0
user1	wait/synch/rwlock/sql/LOCK_grant	0
user2	wait/io/file/sql/query_log	0
user2	wait/synch/rwlock/sql/LOCK_grant	0
user3	wait/io/file/sql/query_log	0
user3	wait/synch/rwlock/sql/LOCK_grant	0
user4	wait/io/file/sql/query_log	0
user4	wait/synch/rwlock/sql/LOCK_grant	0
execute dump_waits_host;
host	event_name	count_star
localhost	wait/io/file/sql/query_log	32
localhost	wait/synch/rwlock/sql/LOCK_grant	4
execute dump_waits_global;
event_name	count_star
wait/io/file/sql/query_log	32
wait/synch/rwlock/sql/LOCK_grant	4
execute dump_waits_history;
event_name	count(event_name)
wait/io/file/sql/query_log	32
wait/synch/rwlock/sql/LOCK_grant	4
execute dump_stages_account;
user	host	event_name	count_star
execute dump_stages_user;
user	event_name	count_star
user1	stage/sql/checking permissions	4
user1	stage/sql/closing tables	12
user1	stage/sql/init	3
<<<<<<< HEAD
user1	stage/sql/Opening tables	8
user1	stage/sql/starting	7
=======
user1	stage/sql/Opening tables	7
user1	stage/sql/starting	8
>>>>>>> cd28b247
user2	stage/sql/checking permissions	4
user2	stage/sql/closing tables	11
user2	stage/sql/init	3
<<<<<<< HEAD
user2	stage/sql/Opening tables	7
user2	stage/sql/starting	7
=======
user2	stage/sql/Opening tables	6
user2	stage/sql/starting	8
>>>>>>> cd28b247
user3	stage/sql/checking permissions	4
user3	stage/sql/closing tables	11
user3	stage/sql/init	3
<<<<<<< HEAD
user3	stage/sql/Opening tables	7
user3	stage/sql/starting	7
=======
user3	stage/sql/Opening tables	6
user3	stage/sql/starting	8
>>>>>>> cd28b247
user4	stage/sql/checking permissions	4
user4	stage/sql/closing tables	11
user4	stage/sql/init	3
<<<<<<< HEAD
user4	stage/sql/Opening tables	7
user4	stage/sql/starting	7
=======
user4	stage/sql/Opening tables	6
user4	stage/sql/starting	8
>>>>>>> cd28b247
execute dump_stages_host;
host	event_name	count_star
localhost	stage/sql/checking permissions	16
localhost	stage/sql/closing tables	45
localhost	stage/sql/init	12
<<<<<<< HEAD
localhost	stage/sql/Opening tables	29
localhost	stage/sql/starting	28
=======
localhost	stage/sql/Opening tables	25
localhost	stage/sql/starting	32
>>>>>>> cd28b247
execute dump_stages_global;
event_name	count_star
stage/sql/checking permissions	16
stage/sql/closing tables	45
stage/sql/init	12
<<<<<<< HEAD
stage/sql/Opening tables	29
stage/sql/starting	28
=======
stage/sql/Opening tables	25
stage/sql/starting	32
>>>>>>> cd28b247
execute dump_stages_history;
event_name	count(event_name)
stage/sql/checking permissions	16
stage/sql/closing tables	45
stage/sql/init	12
<<<<<<< HEAD
stage/sql/Opening tables	29
stage/sql/starting	28
=======
stage/sql/Opening tables	25
stage/sql/starting	32
>>>>>>> cd28b247
execute dump_statements_account;
user	host	event_name	count_star
execute dump_statements_user;
user	event_name	count_star
user1	statement/com/Error	0
user1	statement/com/Quit	1
user1	statement/sp/freturn	1
user1	statement/sql/insert	1
user1	statement/sql/select	3
user2	statement/com/Error	0
user2	statement/com/Quit	1
user2	statement/sp/freturn	1
user2	statement/sql/insert	1
user2	statement/sql/select	3
user3	statement/com/Error	0
user3	statement/com/Quit	1
user3	statement/sp/freturn	1
user3	statement/sql/insert	1
user3	statement/sql/select	3
user4	statement/com/Error	0
user4	statement/com/Quit	1
user4	statement/sp/freturn	1
user4	statement/sql/insert	1
user4	statement/sql/select	3
execute dump_statements_host;
host	event_name	count_star
localhost	statement/com/Error	0
localhost	statement/com/Quit	4
localhost	statement/sp/freturn	4
localhost	statement/sql/insert	4
localhost	statement/sql/select	12
execute dump_statements_global;
event_name	count_star
statement/com/Error	0
statement/com/Quit	4
statement/sp/freturn	4
statement/sql/insert	4
statement/sql/select	12
execute dump_statements_history;
event_name	count(event_name)
statement/com/Quit	4
statement/sp/freturn	4
statement/sql/insert	4
statement/sql/select	12
execute dump_transactions_account;
user	host	event_name	count_star
execute dump_transactions_user;
user	event_name	count_star
user1	transaction	3
user2	transaction	3
user3	transaction	3
user4	transaction	3
execute dump_transactions_host;
host	event_name	count_star
localhost	transaction	12
execute dump_transactions_global;
event_name	count_star
transaction	12
execute dump_transactions_history;
event_name	count(event_name)
transaction	12
execute dump_accounts;
USER	HOST	CURRENT_CONNECTIONS	TOTAL_CONNECTIONS
execute dump_users;
USER	CURRENT_CONNECTIONS	TOTAL_CONNECTIONS
root	1	1
user1	0	1
user2	0	1
user3	0	1
user4	0	1
execute dump_hosts;
HOST	CURRENT_CONNECTIONS	TOTAL_CONNECTIONS
localhost	1	5
truncate performance_schema.events_waits_summary_by_host_by_event_name;
"================== WAITS_BY_HOST truncated =================="
"================== Step 17 =================="
call dump_thread();
username	status
user1	not found
username	status
user2	not found
username	status
user3	not found
username	status
user4	not found
execute dump_waits_account;
user	host	event_name	count_star
execute dump_waits_user;
user	event_name	count_star
user1	wait/io/file/sql/query_log	0
user1	wait/synch/rwlock/sql/LOCK_grant	0
user2	wait/io/file/sql/query_log	0
user2	wait/synch/rwlock/sql/LOCK_grant	0
user3	wait/io/file/sql/query_log	0
user3	wait/synch/rwlock/sql/LOCK_grant	0
user4	wait/io/file/sql/query_log	0
user4	wait/synch/rwlock/sql/LOCK_grant	0
execute dump_waits_host;
host	event_name	count_star
localhost	wait/io/file/sql/query_log	0
localhost	wait/synch/rwlock/sql/LOCK_grant	0
execute dump_waits_global;
event_name	count_star
wait/io/file/sql/query_log	32
wait/synch/rwlock/sql/LOCK_grant	4
execute dump_waits_history;
event_name	count(event_name)
wait/io/file/sql/query_log	32
wait/synch/rwlock/sql/LOCK_grant	4
execute dump_stages_account;
user	host	event_name	count_star
execute dump_stages_user;
user	event_name	count_star
user1	stage/sql/checking permissions	4
user1	stage/sql/closing tables	12
user1	stage/sql/init	3
<<<<<<< HEAD
user1	stage/sql/Opening tables	8
user1	stage/sql/starting	7
=======
user1	stage/sql/Opening tables	7
user1	stage/sql/starting	8
>>>>>>> cd28b247
user2	stage/sql/checking permissions	4
user2	stage/sql/closing tables	11
user2	stage/sql/init	3
<<<<<<< HEAD
user2	stage/sql/Opening tables	7
user2	stage/sql/starting	7
=======
user2	stage/sql/Opening tables	6
user2	stage/sql/starting	8
>>>>>>> cd28b247
user3	stage/sql/checking permissions	4
user3	stage/sql/closing tables	11
user3	stage/sql/init	3
<<<<<<< HEAD
user3	stage/sql/Opening tables	7
user3	stage/sql/starting	7
=======
user3	stage/sql/Opening tables	6
user3	stage/sql/starting	8
>>>>>>> cd28b247
user4	stage/sql/checking permissions	4
user4	stage/sql/closing tables	11
user4	stage/sql/init	3
<<<<<<< HEAD
user4	stage/sql/Opening tables	7
user4	stage/sql/starting	7
=======
user4	stage/sql/Opening tables	6
user4	stage/sql/starting	8
>>>>>>> cd28b247
execute dump_stages_host;
host	event_name	count_star
localhost	stage/sql/checking permissions	16
localhost	stage/sql/closing tables	45
localhost	stage/sql/init	12
<<<<<<< HEAD
localhost	stage/sql/Opening tables	29
localhost	stage/sql/starting	28
=======
localhost	stage/sql/Opening tables	25
localhost	stage/sql/starting	32
>>>>>>> cd28b247
execute dump_stages_global;
event_name	count_star
stage/sql/checking permissions	16
stage/sql/closing tables	45
stage/sql/init	12
<<<<<<< HEAD
stage/sql/Opening tables	29
stage/sql/starting	28
=======
stage/sql/Opening tables	25
stage/sql/starting	32
>>>>>>> cd28b247
execute dump_stages_history;
event_name	count(event_name)
stage/sql/checking permissions	16
stage/sql/closing tables	45
stage/sql/init	12
<<<<<<< HEAD
stage/sql/Opening tables	29
stage/sql/starting	28
=======
stage/sql/Opening tables	25
stage/sql/starting	32
>>>>>>> cd28b247
execute dump_statements_account;
user	host	event_name	count_star
execute dump_statements_user;
user	event_name	count_star
user1	statement/com/Error	0
user1	statement/com/Quit	1
user1	statement/sp/freturn	1
user1	statement/sql/insert	1
user1	statement/sql/select	3
user2	statement/com/Error	0
user2	statement/com/Quit	1
user2	statement/sp/freturn	1
user2	statement/sql/insert	1
user2	statement/sql/select	3
user3	statement/com/Error	0
user3	statement/com/Quit	1
user3	statement/sp/freturn	1
user3	statement/sql/insert	1
user3	statement/sql/select	3
user4	statement/com/Error	0
user4	statement/com/Quit	1
user4	statement/sp/freturn	1
user4	statement/sql/insert	1
user4	statement/sql/select	3
execute dump_statements_host;
host	event_name	count_star
localhost	statement/com/Error	0
localhost	statement/com/Quit	4
localhost	statement/sp/freturn	4
localhost	statement/sql/insert	4
localhost	statement/sql/select	12
execute dump_statements_global;
event_name	count_star
statement/com/Error	0
statement/com/Quit	4
statement/sp/freturn	4
statement/sql/insert	4
statement/sql/select	12
execute dump_statements_history;
event_name	count(event_name)
statement/com/Quit	4
statement/sp/freturn	4
statement/sql/insert	4
statement/sql/select	12
execute dump_transactions_account;
user	host	event_name	count_star
execute dump_transactions_user;
user	event_name	count_star
user1	transaction	3
user2	transaction	3
user3	transaction	3
user4	transaction	3
execute dump_transactions_host;
host	event_name	count_star
localhost	transaction	12
execute dump_transactions_global;
event_name	count_star
transaction	12
execute dump_transactions_history;
event_name	count(event_name)
transaction	12
execute dump_accounts;
USER	HOST	CURRENT_CONNECTIONS	TOTAL_CONNECTIONS
execute dump_users;
USER	CURRENT_CONNECTIONS	TOTAL_CONNECTIONS
root	1	1
user1	0	1
user2	0	1
user3	0	1
user4	0	1
execute dump_hosts;
HOST	CURRENT_CONNECTIONS	TOTAL_CONNECTIONS
localhost	1	5
truncate performance_schema.events_waits_summary_global_by_event_name;
"================== WAITS_GLOBAL truncated =================="
"================== Step 18 =================="
call dump_thread();
username	status
user1	not found
username	status
user2	not found
username	status
user3	not found
username	status
user4	not found
execute dump_waits_account;
user	host	event_name	count_star
execute dump_waits_user;
user	event_name	count_star
user1	wait/io/file/sql/query_log	0
user1	wait/synch/rwlock/sql/LOCK_grant	0
user2	wait/io/file/sql/query_log	0
user2	wait/synch/rwlock/sql/LOCK_grant	0
user3	wait/io/file/sql/query_log	0
user3	wait/synch/rwlock/sql/LOCK_grant	0
user4	wait/io/file/sql/query_log	0
user4	wait/synch/rwlock/sql/LOCK_grant	0
execute dump_waits_host;
host	event_name	count_star
localhost	wait/io/file/sql/query_log	0
localhost	wait/synch/rwlock/sql/LOCK_grant	0
execute dump_waits_global;
event_name	count_star
wait/io/file/sql/query_log	0
wait/synch/rwlock/sql/LOCK_grant	0
execute dump_waits_history;
event_name	count(event_name)
wait/io/file/sql/query_log	32
wait/synch/rwlock/sql/LOCK_grant	4
execute dump_stages_account;
user	host	event_name	count_star
execute dump_stages_user;
user	event_name	count_star
user1	stage/sql/checking permissions	4
user1	stage/sql/closing tables	12
user1	stage/sql/init	3
<<<<<<< HEAD
user1	stage/sql/Opening tables	8
user1	stage/sql/starting	7
=======
user1	stage/sql/Opening tables	7
user1	stage/sql/starting	8
>>>>>>> cd28b247
user2	stage/sql/checking permissions	4
user2	stage/sql/closing tables	11
user2	stage/sql/init	3
<<<<<<< HEAD
user2	stage/sql/Opening tables	7
user2	stage/sql/starting	7
=======
user2	stage/sql/Opening tables	6
user2	stage/sql/starting	8
>>>>>>> cd28b247
user3	stage/sql/checking permissions	4
user3	stage/sql/closing tables	11
user3	stage/sql/init	3
<<<<<<< HEAD
user3	stage/sql/Opening tables	7
user3	stage/sql/starting	7
=======
user3	stage/sql/Opening tables	6
user3	stage/sql/starting	8
>>>>>>> cd28b247
user4	stage/sql/checking permissions	4
user4	stage/sql/closing tables	11
user4	stage/sql/init	3
<<<<<<< HEAD
user4	stage/sql/Opening tables	7
user4	stage/sql/starting	7
=======
user4	stage/sql/Opening tables	6
user4	stage/sql/starting	8
>>>>>>> cd28b247
execute dump_stages_host;
host	event_name	count_star
localhost	stage/sql/checking permissions	16
localhost	stage/sql/closing tables	45
localhost	stage/sql/init	12
<<<<<<< HEAD
localhost	stage/sql/Opening tables	29
localhost	stage/sql/starting	28
=======
localhost	stage/sql/Opening tables	25
localhost	stage/sql/starting	32
>>>>>>> cd28b247
execute dump_stages_global;
event_name	count_star
stage/sql/checking permissions	16
stage/sql/closing tables	45
stage/sql/init	12
<<<<<<< HEAD
stage/sql/Opening tables	29
stage/sql/starting	28
=======
stage/sql/Opening tables	25
stage/sql/starting	32
>>>>>>> cd28b247
execute dump_stages_history;
event_name	count(event_name)
stage/sql/checking permissions	16
stage/sql/closing tables	45
stage/sql/init	12
<<<<<<< HEAD
stage/sql/Opening tables	29
stage/sql/starting	28
=======
stage/sql/Opening tables	25
stage/sql/starting	32
>>>>>>> cd28b247
execute dump_statements_account;
user	host	event_name	count_star
execute dump_statements_user;
user	event_name	count_star
user1	statement/com/Error	0
user1	statement/com/Quit	1
user1	statement/sp/freturn	1
user1	statement/sql/insert	1
user1	statement/sql/select	3
user2	statement/com/Error	0
user2	statement/com/Quit	1
user2	statement/sp/freturn	1
user2	statement/sql/insert	1
user2	statement/sql/select	3
user3	statement/com/Error	0
user3	statement/com/Quit	1
user3	statement/sp/freturn	1
user3	statement/sql/insert	1
user3	statement/sql/select	3
user4	statement/com/Error	0
user4	statement/com/Quit	1
user4	statement/sp/freturn	1
user4	statement/sql/insert	1
user4	statement/sql/select	3
execute dump_statements_host;
host	event_name	count_star
localhost	statement/com/Error	0
localhost	statement/com/Quit	4
localhost	statement/sp/freturn	4
localhost	statement/sql/insert	4
localhost	statement/sql/select	12
execute dump_statements_global;
event_name	count_star
statement/com/Error	0
statement/com/Quit	4
statement/sp/freturn	4
statement/sql/insert	4
statement/sql/select	12
execute dump_statements_history;
event_name	count(event_name)
statement/com/Quit	4
statement/sp/freturn	4
statement/sql/insert	4
statement/sql/select	12
execute dump_transactions_account;
user	host	event_name	count_star
execute dump_transactions_user;
user	event_name	count_star
user1	transaction	3
user2	transaction	3
user3	transaction	3
user4	transaction	3
execute dump_transactions_host;
host	event_name	count_star
localhost	transaction	12
execute dump_transactions_global;
event_name	count_star
transaction	12
execute dump_transactions_history;
event_name	count(event_name)
transaction	12
execute dump_accounts;
USER	HOST	CURRENT_CONNECTIONS	TOTAL_CONNECTIONS
execute dump_users;
USER	CURRENT_CONNECTIONS	TOTAL_CONNECTIONS
root	1	1
user1	0	1
user2	0	1
user3	0	1
user4	0	1
execute dump_hosts;
HOST	CURRENT_CONNECTIONS	TOTAL_CONNECTIONS
localhost	1	5
truncate performance_schema.events_stages_summary_by_thread_by_event_name;
"================== STAGES_BY_THREAD truncated =================="
"================== Step 19 =================="
call dump_thread();
username	status
user1	not found
username	status
user2	not found
username	status
user3	not found
username	status
user4	not found
execute dump_waits_account;
user	host	event_name	count_star
execute dump_waits_user;
user	event_name	count_star
user1	wait/io/file/sql/query_log	0
user1	wait/synch/rwlock/sql/LOCK_grant	0
user2	wait/io/file/sql/query_log	0
user2	wait/synch/rwlock/sql/LOCK_grant	0
user3	wait/io/file/sql/query_log	0
user3	wait/synch/rwlock/sql/LOCK_grant	0
user4	wait/io/file/sql/query_log	0
user4	wait/synch/rwlock/sql/LOCK_grant	0
execute dump_waits_host;
host	event_name	count_star
localhost	wait/io/file/sql/query_log	0
localhost	wait/synch/rwlock/sql/LOCK_grant	0
execute dump_waits_global;
event_name	count_star
wait/io/file/sql/query_log	0
wait/synch/rwlock/sql/LOCK_grant	0
execute dump_waits_history;
event_name	count(event_name)
wait/io/file/sql/query_log	32
wait/synch/rwlock/sql/LOCK_grant	4
execute dump_stages_account;
user	host	event_name	count_star
execute dump_stages_user;
user	event_name	count_star
user1	stage/sql/checking permissions	4
user1	stage/sql/closing tables	12
user1	stage/sql/init	3
<<<<<<< HEAD
user1	stage/sql/Opening tables	8
user1	stage/sql/starting	7
=======
user1	stage/sql/Opening tables	7
user1	stage/sql/starting	8
>>>>>>> cd28b247
user2	stage/sql/checking permissions	4
user2	stage/sql/closing tables	11
user2	stage/sql/init	3
<<<<<<< HEAD
user2	stage/sql/Opening tables	7
user2	stage/sql/starting	7
=======
user2	stage/sql/Opening tables	6
user2	stage/sql/starting	8
>>>>>>> cd28b247
user3	stage/sql/checking permissions	4
user3	stage/sql/closing tables	11
user3	stage/sql/init	3
<<<<<<< HEAD
user3	stage/sql/Opening tables	7
user3	stage/sql/starting	7
=======
user3	stage/sql/Opening tables	6
user3	stage/sql/starting	8
>>>>>>> cd28b247
user4	stage/sql/checking permissions	4
user4	stage/sql/closing tables	11
user4	stage/sql/init	3
<<<<<<< HEAD
user4	stage/sql/Opening tables	7
user4	stage/sql/starting	7
=======
user4	stage/sql/Opening tables	6
user4	stage/sql/starting	8
>>>>>>> cd28b247
execute dump_stages_host;
host	event_name	count_star
localhost	stage/sql/checking permissions	16
localhost	stage/sql/closing tables	45
localhost	stage/sql/init	12
<<<<<<< HEAD
localhost	stage/sql/Opening tables	29
localhost	stage/sql/starting	28
=======
localhost	stage/sql/Opening tables	25
localhost	stage/sql/starting	32
>>>>>>> cd28b247
execute dump_stages_global;
event_name	count_star
stage/sql/checking permissions	16
stage/sql/closing tables	45
stage/sql/init	12
<<<<<<< HEAD
stage/sql/Opening tables	29
stage/sql/starting	28
=======
stage/sql/Opening tables	25
stage/sql/starting	32
>>>>>>> cd28b247
execute dump_stages_history;
event_name	count(event_name)
stage/sql/checking permissions	16
stage/sql/closing tables	45
stage/sql/init	12
<<<<<<< HEAD
stage/sql/Opening tables	29
stage/sql/starting	28
=======
stage/sql/Opening tables	25
stage/sql/starting	32
>>>>>>> cd28b247
execute dump_statements_account;
user	host	event_name	count_star
execute dump_statements_user;
user	event_name	count_star
user1	statement/com/Error	0
user1	statement/com/Quit	1
user1	statement/sp/freturn	1
user1	statement/sql/insert	1
user1	statement/sql/select	3
user2	statement/com/Error	0
user2	statement/com/Quit	1
user2	statement/sp/freturn	1
user2	statement/sql/insert	1
user2	statement/sql/select	3
user3	statement/com/Error	0
user3	statement/com/Quit	1
user3	statement/sp/freturn	1
user3	statement/sql/insert	1
user3	statement/sql/select	3
user4	statement/com/Error	0
user4	statement/com/Quit	1
user4	statement/sp/freturn	1
user4	statement/sql/insert	1
user4	statement/sql/select	3
execute dump_statements_host;
host	event_name	count_star
localhost	statement/com/Error	0
localhost	statement/com/Quit	4
localhost	statement/sp/freturn	4
localhost	statement/sql/insert	4
localhost	statement/sql/select	12
execute dump_statements_global;
event_name	count_star
statement/com/Error	0
statement/com/Quit	4
statement/sp/freturn	4
statement/sql/insert	4
statement/sql/select	12
execute dump_statements_history;
event_name	count(event_name)
statement/com/Quit	4
statement/sp/freturn	4
statement/sql/insert	4
statement/sql/select	12
execute dump_transactions_account;
user	host	event_name	count_star
execute dump_transactions_user;
user	event_name	count_star
user1	transaction	3
user2	transaction	3
user3	transaction	3
user4	transaction	3
execute dump_transactions_host;
host	event_name	count_star
localhost	transaction	12
execute dump_transactions_global;
event_name	count_star
transaction	12
execute dump_transactions_history;
event_name	count(event_name)
transaction	12
execute dump_accounts;
USER	HOST	CURRENT_CONNECTIONS	TOTAL_CONNECTIONS
execute dump_users;
USER	CURRENT_CONNECTIONS	TOTAL_CONNECTIONS
root	1	1
user1	0	1
user2	0	1
user3	0	1
user4	0	1
execute dump_hosts;
HOST	CURRENT_CONNECTIONS	TOTAL_CONNECTIONS
localhost	1	5
truncate performance_schema.events_stages_summary_by_account_by_event_name;
"================== STAGES_BY_ACCOUNT truncated =================="
"================== Step 20 =================="
call dump_thread();
username	status
user1	not found
username	status
user2	not found
username	status
user3	not found
username	status
user4	not found
execute dump_waits_account;
user	host	event_name	count_star
execute dump_waits_user;
user	event_name	count_star
user1	wait/io/file/sql/query_log	0
user1	wait/synch/rwlock/sql/LOCK_grant	0
user2	wait/io/file/sql/query_log	0
user2	wait/synch/rwlock/sql/LOCK_grant	0
user3	wait/io/file/sql/query_log	0
user3	wait/synch/rwlock/sql/LOCK_grant	0
user4	wait/io/file/sql/query_log	0
user4	wait/synch/rwlock/sql/LOCK_grant	0
execute dump_waits_host;
host	event_name	count_star
localhost	wait/io/file/sql/query_log	0
localhost	wait/synch/rwlock/sql/LOCK_grant	0
execute dump_waits_global;
event_name	count_star
wait/io/file/sql/query_log	0
wait/synch/rwlock/sql/LOCK_grant	0
execute dump_waits_history;
event_name	count(event_name)
wait/io/file/sql/query_log	32
wait/synch/rwlock/sql/LOCK_grant	4
execute dump_stages_account;
user	host	event_name	count_star
execute dump_stages_user;
user	event_name	count_star
user1	stage/sql/checking permissions	4
user1	stage/sql/closing tables	12
user1	stage/sql/init	3
<<<<<<< HEAD
user1	stage/sql/Opening tables	8
user1	stage/sql/starting	7
=======
user1	stage/sql/Opening tables	7
user1	stage/sql/starting	8
>>>>>>> cd28b247
user2	stage/sql/checking permissions	4
user2	stage/sql/closing tables	11
user2	stage/sql/init	3
<<<<<<< HEAD
user2	stage/sql/Opening tables	7
user2	stage/sql/starting	7
=======
user2	stage/sql/Opening tables	6
user2	stage/sql/starting	8
>>>>>>> cd28b247
user3	stage/sql/checking permissions	4
user3	stage/sql/closing tables	11
user3	stage/sql/init	3
<<<<<<< HEAD
user3	stage/sql/Opening tables	7
user3	stage/sql/starting	7
=======
user3	stage/sql/Opening tables	6
user3	stage/sql/starting	8
>>>>>>> cd28b247
user4	stage/sql/checking permissions	4
user4	stage/sql/closing tables	11
user4	stage/sql/init	3
<<<<<<< HEAD
user4	stage/sql/Opening tables	7
user4	stage/sql/starting	7
=======
user4	stage/sql/Opening tables	6
user4	stage/sql/starting	8
>>>>>>> cd28b247
execute dump_stages_host;
host	event_name	count_star
localhost	stage/sql/checking permissions	16
localhost	stage/sql/closing tables	45
localhost	stage/sql/init	12
<<<<<<< HEAD
localhost	stage/sql/Opening tables	29
localhost	stage/sql/starting	28
=======
localhost	stage/sql/Opening tables	25
localhost	stage/sql/starting	32
>>>>>>> cd28b247
execute dump_stages_global;
event_name	count_star
stage/sql/checking permissions	16
stage/sql/closing tables	45
stage/sql/init	12
<<<<<<< HEAD
stage/sql/Opening tables	29
stage/sql/starting	28
=======
stage/sql/Opening tables	25
stage/sql/starting	32
>>>>>>> cd28b247
execute dump_stages_history;
event_name	count(event_name)
stage/sql/checking permissions	16
stage/sql/closing tables	45
stage/sql/init	12
<<<<<<< HEAD
stage/sql/Opening tables	29
stage/sql/starting	28
=======
stage/sql/Opening tables	25
stage/sql/starting	32
>>>>>>> cd28b247
execute dump_statements_account;
user	host	event_name	count_star
execute dump_statements_user;
user	event_name	count_star
user1	statement/com/Error	0
user1	statement/com/Quit	1
user1	statement/sp/freturn	1
user1	statement/sql/insert	1
user1	statement/sql/select	3
user2	statement/com/Error	0
user2	statement/com/Quit	1
user2	statement/sp/freturn	1
user2	statement/sql/insert	1
user2	statement/sql/select	3
user3	statement/com/Error	0
user3	statement/com/Quit	1
user3	statement/sp/freturn	1
user3	statement/sql/insert	1
user3	statement/sql/select	3
user4	statement/com/Error	0
user4	statement/com/Quit	1
user4	statement/sp/freturn	1
user4	statement/sql/insert	1
user4	statement/sql/select	3
execute dump_statements_host;
host	event_name	count_star
localhost	statement/com/Error	0
localhost	statement/com/Quit	4
localhost	statement/sp/freturn	4
localhost	statement/sql/insert	4
localhost	statement/sql/select	12
execute dump_statements_global;
event_name	count_star
statement/com/Error	0
statement/com/Quit	4
statement/sp/freturn	4
statement/sql/insert	4
statement/sql/select	12
execute dump_statements_history;
event_name	count(event_name)
statement/com/Quit	4
statement/sp/freturn	4
statement/sql/insert	4
statement/sql/select	12
execute dump_transactions_account;
user	host	event_name	count_star
execute dump_transactions_user;
user	event_name	count_star
user1	transaction	3
user2	transaction	3
user3	transaction	3
user4	transaction	3
execute dump_transactions_host;
host	event_name	count_star
localhost	transaction	12
execute dump_transactions_global;
event_name	count_star
transaction	12
execute dump_transactions_history;
event_name	count(event_name)
transaction	12
execute dump_accounts;
USER	HOST	CURRENT_CONNECTIONS	TOTAL_CONNECTIONS
execute dump_users;
USER	CURRENT_CONNECTIONS	TOTAL_CONNECTIONS
root	1	1
user1	0	1
user2	0	1
user3	0	1
user4	0	1
execute dump_hosts;
HOST	CURRENT_CONNECTIONS	TOTAL_CONNECTIONS
localhost	1	5
truncate performance_schema.events_stages_summary_by_user_by_event_name;
"================== STAGES_BY_USER truncated =================="
"================== Step 21 =================="
call dump_thread();
username	status
user1	not found
username	status
user2	not found
username	status
user3	not found
username	status
user4	not found
execute dump_waits_account;
user	host	event_name	count_star
execute dump_waits_user;
user	event_name	count_star
user1	wait/io/file/sql/query_log	0
user1	wait/synch/rwlock/sql/LOCK_grant	0
user2	wait/io/file/sql/query_log	0
user2	wait/synch/rwlock/sql/LOCK_grant	0
user3	wait/io/file/sql/query_log	0
user3	wait/synch/rwlock/sql/LOCK_grant	0
user4	wait/io/file/sql/query_log	0
user4	wait/synch/rwlock/sql/LOCK_grant	0
execute dump_waits_host;
host	event_name	count_star
localhost	wait/io/file/sql/query_log	0
localhost	wait/synch/rwlock/sql/LOCK_grant	0
execute dump_waits_global;
event_name	count_star
wait/io/file/sql/query_log	0
wait/synch/rwlock/sql/LOCK_grant	0
execute dump_waits_history;
event_name	count(event_name)
wait/io/file/sql/query_log	32
wait/synch/rwlock/sql/LOCK_grant	4
execute dump_stages_account;
user	host	event_name	count_star
execute dump_stages_user;
user	event_name	count_star
user1	stage/sql/checking permissions	0
user1	stage/sql/closing tables	0
user1	stage/sql/init	0
user1	stage/sql/Opening tables	0
user1	stage/sql/starting	0
user2	stage/sql/checking permissions	0
user2	stage/sql/closing tables	0
user2	stage/sql/init	0
user2	stage/sql/Opening tables	0
user2	stage/sql/starting	0
user3	stage/sql/checking permissions	0
user3	stage/sql/closing tables	0
user3	stage/sql/init	0
user3	stage/sql/Opening tables	0
user3	stage/sql/starting	0
user4	stage/sql/checking permissions	0
user4	stage/sql/closing tables	0
user4	stage/sql/init	0
user4	stage/sql/Opening tables	0
user4	stage/sql/starting	0
execute dump_stages_host;
host	event_name	count_star
localhost	stage/sql/checking permissions	16
localhost	stage/sql/closing tables	45
localhost	stage/sql/init	12
<<<<<<< HEAD
localhost	stage/sql/Opening tables	29
localhost	stage/sql/starting	28
=======
localhost	stage/sql/Opening tables	25
localhost	stage/sql/starting	32
>>>>>>> cd28b247
execute dump_stages_global;
event_name	count_star
stage/sql/checking permissions	16
stage/sql/closing tables	45
stage/sql/init	12
<<<<<<< HEAD
stage/sql/Opening tables	29
stage/sql/starting	28
=======
stage/sql/Opening tables	25
stage/sql/starting	32
>>>>>>> cd28b247
execute dump_stages_history;
event_name	count(event_name)
stage/sql/checking permissions	16
stage/sql/closing tables	45
stage/sql/init	12
<<<<<<< HEAD
stage/sql/Opening tables	29
stage/sql/starting	28
=======
stage/sql/Opening tables	25
stage/sql/starting	32
>>>>>>> cd28b247
execute dump_statements_account;
user	host	event_name	count_star
execute dump_statements_user;
user	event_name	count_star
user1	statement/com/Error	0
user1	statement/com/Quit	1
user1	statement/sp/freturn	1
user1	statement/sql/insert	1
user1	statement/sql/select	3
user2	statement/com/Error	0
user2	statement/com/Quit	1
user2	statement/sp/freturn	1
user2	statement/sql/insert	1
user2	statement/sql/select	3
user3	statement/com/Error	0
user3	statement/com/Quit	1
user3	statement/sp/freturn	1
user3	statement/sql/insert	1
user3	statement/sql/select	3
user4	statement/com/Error	0
user4	statement/com/Quit	1
user4	statement/sp/freturn	1
user4	statement/sql/insert	1
user4	statement/sql/select	3
execute dump_statements_host;
host	event_name	count_star
localhost	statement/com/Error	0
localhost	statement/com/Quit	4
localhost	statement/sp/freturn	4
localhost	statement/sql/insert	4
localhost	statement/sql/select	12
execute dump_statements_global;
event_name	count_star
statement/com/Error	0
statement/com/Quit	4
statement/sp/freturn	4
statement/sql/insert	4
statement/sql/select	12
execute dump_statements_history;
event_name	count(event_name)
statement/com/Quit	4
statement/sp/freturn	4
statement/sql/insert	4
statement/sql/select	12
execute dump_transactions_account;
user	host	event_name	count_star
execute dump_transactions_user;
user	event_name	count_star
user1	transaction	3
user2	transaction	3
user3	transaction	3
user4	transaction	3
execute dump_transactions_host;
host	event_name	count_star
localhost	transaction	12
execute dump_transactions_global;
event_name	count_star
transaction	12
execute dump_transactions_history;
event_name	count(event_name)
transaction	12
execute dump_accounts;
USER	HOST	CURRENT_CONNECTIONS	TOTAL_CONNECTIONS
execute dump_users;
USER	CURRENT_CONNECTIONS	TOTAL_CONNECTIONS
root	1	1
user1	0	1
user2	0	1
user3	0	1
user4	0	1
execute dump_hosts;
HOST	CURRENT_CONNECTIONS	TOTAL_CONNECTIONS
localhost	1	5
truncate performance_schema.events_stages_summary_by_host_by_event_name;
"================== STAGES_BY_HOST truncated =================="
"================== Step 22 =================="
call dump_thread();
username	status
user1	not found
username	status
user2	not found
username	status
user3	not found
username	status
user4	not found
execute dump_waits_account;
user	host	event_name	count_star
execute dump_waits_user;
user	event_name	count_star
user1	wait/io/file/sql/query_log	0
user1	wait/synch/rwlock/sql/LOCK_grant	0
user2	wait/io/file/sql/query_log	0
user2	wait/synch/rwlock/sql/LOCK_grant	0
user3	wait/io/file/sql/query_log	0
user3	wait/synch/rwlock/sql/LOCK_grant	0
user4	wait/io/file/sql/query_log	0
user4	wait/synch/rwlock/sql/LOCK_grant	0
execute dump_waits_host;
host	event_name	count_star
localhost	wait/io/file/sql/query_log	0
localhost	wait/synch/rwlock/sql/LOCK_grant	0
execute dump_waits_global;
event_name	count_star
wait/io/file/sql/query_log	0
wait/synch/rwlock/sql/LOCK_grant	0
execute dump_waits_history;
event_name	count(event_name)
wait/io/file/sql/query_log	32
wait/synch/rwlock/sql/LOCK_grant	4
execute dump_stages_account;
user	host	event_name	count_star
execute dump_stages_user;
user	event_name	count_star
user1	stage/sql/checking permissions	0
user1	stage/sql/closing tables	0
user1	stage/sql/init	0
user1	stage/sql/Opening tables	0
user1	stage/sql/starting	0
user2	stage/sql/checking permissions	0
user2	stage/sql/closing tables	0
user2	stage/sql/init	0
user2	stage/sql/Opening tables	0
user2	stage/sql/starting	0
user3	stage/sql/checking permissions	0
user3	stage/sql/closing tables	0
user3	stage/sql/init	0
user3	stage/sql/Opening tables	0
user3	stage/sql/starting	0
user4	stage/sql/checking permissions	0
user4	stage/sql/closing tables	0
user4	stage/sql/init	0
user4	stage/sql/Opening tables	0
user4	stage/sql/starting	0
execute dump_stages_host;
host	event_name	count_star
localhost	stage/sql/checking permissions	0
localhost	stage/sql/closing tables	0
localhost	stage/sql/init	0
localhost	stage/sql/Opening tables	0
localhost	stage/sql/starting	0
execute dump_stages_global;
event_name	count_star
stage/sql/checking permissions	16
stage/sql/closing tables	45
stage/sql/init	12
<<<<<<< HEAD
stage/sql/Opening tables	29
stage/sql/starting	28
=======
stage/sql/Opening tables	25
stage/sql/starting	32
>>>>>>> cd28b247
execute dump_stages_history;
event_name	count(event_name)
stage/sql/checking permissions	16
stage/sql/closing tables	45
stage/sql/init	12
<<<<<<< HEAD
stage/sql/Opening tables	29
stage/sql/starting	28
=======
stage/sql/Opening tables	25
stage/sql/starting	32
>>>>>>> cd28b247
execute dump_statements_account;
user	host	event_name	count_star
execute dump_statements_user;
user	event_name	count_star
user1	statement/com/Error	0
user1	statement/com/Quit	1
user1	statement/sp/freturn	1
user1	statement/sql/insert	1
user1	statement/sql/select	3
user2	statement/com/Error	0
user2	statement/com/Quit	1
user2	statement/sp/freturn	1
user2	statement/sql/insert	1
user2	statement/sql/select	3
user3	statement/com/Error	0
user3	statement/com/Quit	1
user3	statement/sp/freturn	1
user3	statement/sql/insert	1
user3	statement/sql/select	3
user4	statement/com/Error	0
user4	statement/com/Quit	1
user4	statement/sp/freturn	1
user4	statement/sql/insert	1
user4	statement/sql/select	3
execute dump_statements_host;
host	event_name	count_star
localhost	statement/com/Error	0
localhost	statement/com/Quit	4
localhost	statement/sp/freturn	4
localhost	statement/sql/insert	4
localhost	statement/sql/select	12
execute dump_statements_global;
event_name	count_star
statement/com/Error	0
statement/com/Quit	4
statement/sp/freturn	4
statement/sql/insert	4
statement/sql/select	12
execute dump_statements_history;
event_name	count(event_name)
statement/com/Quit	4
statement/sp/freturn	4
statement/sql/insert	4
statement/sql/select	12
execute dump_transactions_account;
user	host	event_name	count_star
execute dump_transactions_user;
user	event_name	count_star
user1	transaction	3
user2	transaction	3
user3	transaction	3
user4	transaction	3
execute dump_transactions_host;
host	event_name	count_star
localhost	transaction	12
execute dump_transactions_global;
event_name	count_star
transaction	12
execute dump_transactions_history;
event_name	count(event_name)
transaction	12
execute dump_accounts;
USER	HOST	CURRENT_CONNECTIONS	TOTAL_CONNECTIONS
execute dump_users;
USER	CURRENT_CONNECTIONS	TOTAL_CONNECTIONS
root	1	1
user1	0	1
user2	0	1
user3	0	1
user4	0	1
execute dump_hosts;
HOST	CURRENT_CONNECTIONS	TOTAL_CONNECTIONS
localhost	1	5
truncate performance_schema.events_stages_summary_global_by_event_name;
"================== STAGES_GLOBAL truncated =================="
"================== Step 23 =================="
call dump_thread();
username	status
user1	not found
username	status
user2	not found
username	status
user3	not found
username	status
user4	not found
execute dump_waits_account;
user	host	event_name	count_star
execute dump_waits_user;
user	event_name	count_star
user1	wait/io/file/sql/query_log	0
user1	wait/synch/rwlock/sql/LOCK_grant	0
user2	wait/io/file/sql/query_log	0
user2	wait/synch/rwlock/sql/LOCK_grant	0
user3	wait/io/file/sql/query_log	0
user3	wait/synch/rwlock/sql/LOCK_grant	0
user4	wait/io/file/sql/query_log	0
user4	wait/synch/rwlock/sql/LOCK_grant	0
execute dump_waits_host;
host	event_name	count_star
localhost	wait/io/file/sql/query_log	0
localhost	wait/synch/rwlock/sql/LOCK_grant	0
execute dump_waits_global;
event_name	count_star
wait/io/file/sql/query_log	0
wait/synch/rwlock/sql/LOCK_grant	0
execute dump_waits_history;
event_name	count(event_name)
wait/io/file/sql/query_log	32
wait/synch/rwlock/sql/LOCK_grant	4
execute dump_stages_account;
user	host	event_name	count_star
execute dump_stages_user;
user	event_name	count_star
user1	stage/sql/checking permissions	0
user1	stage/sql/closing tables	0
user1	stage/sql/init	0
user1	stage/sql/Opening tables	0
user1	stage/sql/starting	0
user2	stage/sql/checking permissions	0
user2	stage/sql/closing tables	0
user2	stage/sql/init	0
user2	stage/sql/Opening tables	0
user2	stage/sql/starting	0
user3	stage/sql/checking permissions	0
user3	stage/sql/closing tables	0
user3	stage/sql/init	0
user3	stage/sql/Opening tables	0
user3	stage/sql/starting	0
user4	stage/sql/checking permissions	0
user4	stage/sql/closing tables	0
user4	stage/sql/init	0
user4	stage/sql/Opening tables	0
user4	stage/sql/starting	0
execute dump_stages_host;
host	event_name	count_star
localhost	stage/sql/checking permissions	0
localhost	stage/sql/closing tables	0
localhost	stage/sql/init	0
localhost	stage/sql/Opening tables	0
localhost	stage/sql/starting	0
execute dump_stages_global;
event_name	count_star
stage/sql/checking permissions	0
stage/sql/closing tables	0
stage/sql/init	0
stage/sql/Opening tables	0
stage/sql/starting	0
execute dump_stages_history;
event_name	count(event_name)
stage/sql/checking permissions	16
stage/sql/closing tables	45
stage/sql/init	12
<<<<<<< HEAD
stage/sql/Opening tables	29
stage/sql/starting	28
=======
stage/sql/Opening tables	25
stage/sql/starting	32
>>>>>>> cd28b247
execute dump_statements_account;
user	host	event_name	count_star
execute dump_statements_user;
user	event_name	count_star
user1	statement/com/Error	0
user1	statement/com/Quit	1
user1	statement/sp/freturn	1
user1	statement/sql/insert	1
user1	statement/sql/select	3
user2	statement/com/Error	0
user2	statement/com/Quit	1
user2	statement/sp/freturn	1
user2	statement/sql/insert	1
user2	statement/sql/select	3
user3	statement/com/Error	0
user3	statement/com/Quit	1
user3	statement/sp/freturn	1
user3	statement/sql/insert	1
user3	statement/sql/select	3
user4	statement/com/Error	0
user4	statement/com/Quit	1
user4	statement/sp/freturn	1
user4	statement/sql/insert	1
user4	statement/sql/select	3
execute dump_statements_host;
host	event_name	count_star
localhost	statement/com/Error	0
localhost	statement/com/Quit	4
localhost	statement/sp/freturn	4
localhost	statement/sql/insert	4
localhost	statement/sql/select	12
execute dump_statements_global;
event_name	count_star
statement/com/Error	0
statement/com/Quit	4
statement/sp/freturn	4
statement/sql/insert	4
statement/sql/select	12
execute dump_statements_history;
event_name	count(event_name)
statement/com/Quit	4
statement/sp/freturn	4
statement/sql/insert	4
statement/sql/select	12
execute dump_transactions_account;
user	host	event_name	count_star
execute dump_transactions_user;
user	event_name	count_star
user1	transaction	3
user2	transaction	3
user3	transaction	3
user4	transaction	3
execute dump_transactions_host;
host	event_name	count_star
localhost	transaction	12
execute dump_transactions_global;
event_name	count_star
transaction	12
execute dump_transactions_history;
event_name	count(event_name)
transaction	12
execute dump_accounts;
USER	HOST	CURRENT_CONNECTIONS	TOTAL_CONNECTIONS
execute dump_users;
USER	CURRENT_CONNECTIONS	TOTAL_CONNECTIONS
root	1	1
user1	0	1
user2	0	1
user3	0	1
user4	0	1
execute dump_hosts;
HOST	CURRENT_CONNECTIONS	TOTAL_CONNECTIONS
localhost	1	5
truncate performance_schema.events_statements_summary_by_thread_by_event_name;
"================== STATEMENTS_BY_THREAD truncated =================="
"================== Step 24 =================="
call dump_thread();
username	status
user1	not found
username	status
user2	not found
username	status
user3	not found
username	status
user4	not found
execute dump_waits_account;
user	host	event_name	count_star
execute dump_waits_user;
user	event_name	count_star
user1	wait/io/file/sql/query_log	0
user1	wait/synch/rwlock/sql/LOCK_grant	0
user2	wait/io/file/sql/query_log	0
user2	wait/synch/rwlock/sql/LOCK_grant	0
user3	wait/io/file/sql/query_log	0
user3	wait/synch/rwlock/sql/LOCK_grant	0
user4	wait/io/file/sql/query_log	0
user4	wait/synch/rwlock/sql/LOCK_grant	0
execute dump_waits_host;
host	event_name	count_star
localhost	wait/io/file/sql/query_log	0
localhost	wait/synch/rwlock/sql/LOCK_grant	0
execute dump_waits_global;
event_name	count_star
wait/io/file/sql/query_log	0
wait/synch/rwlock/sql/LOCK_grant	0
execute dump_waits_history;
event_name	count(event_name)
wait/io/file/sql/query_log	32
wait/synch/rwlock/sql/LOCK_grant	4
execute dump_stages_account;
user	host	event_name	count_star
execute dump_stages_user;
user	event_name	count_star
user1	stage/sql/checking permissions	0
user1	stage/sql/closing tables	0
user1	stage/sql/init	0
user1	stage/sql/Opening tables	0
user1	stage/sql/starting	0
user2	stage/sql/checking permissions	0
user2	stage/sql/closing tables	0
user2	stage/sql/init	0
user2	stage/sql/Opening tables	0
user2	stage/sql/starting	0
user3	stage/sql/checking permissions	0
user3	stage/sql/closing tables	0
user3	stage/sql/init	0
user3	stage/sql/Opening tables	0
user3	stage/sql/starting	0
user4	stage/sql/checking permissions	0
user4	stage/sql/closing tables	0
user4	stage/sql/init	0
user4	stage/sql/Opening tables	0
user4	stage/sql/starting	0
execute dump_stages_host;
host	event_name	count_star
localhost	stage/sql/checking permissions	0
localhost	stage/sql/closing tables	0
localhost	stage/sql/init	0
localhost	stage/sql/Opening tables	0
localhost	stage/sql/starting	0
execute dump_stages_global;
event_name	count_star
stage/sql/checking permissions	0
stage/sql/closing tables	0
stage/sql/init	0
stage/sql/Opening tables	0
stage/sql/starting	0
execute dump_stages_history;
event_name	count(event_name)
stage/sql/checking permissions	16
stage/sql/closing tables	45
stage/sql/init	12
<<<<<<< HEAD
stage/sql/Opening tables	29
stage/sql/starting	28
=======
stage/sql/Opening tables	25
stage/sql/starting	32
>>>>>>> cd28b247
execute dump_statements_account;
user	host	event_name	count_star
execute dump_statements_user;
user	event_name	count_star
user1	statement/com/Error	0
user1	statement/com/Quit	1
user1	statement/sp/freturn	1
user1	statement/sql/insert	1
user1	statement/sql/select	3
user2	statement/com/Error	0
user2	statement/com/Quit	1
user2	statement/sp/freturn	1
user2	statement/sql/insert	1
user2	statement/sql/select	3
user3	statement/com/Error	0
user3	statement/com/Quit	1
user3	statement/sp/freturn	1
user3	statement/sql/insert	1
user3	statement/sql/select	3
user4	statement/com/Error	0
user4	statement/com/Quit	1
user4	statement/sp/freturn	1
user4	statement/sql/insert	1
user4	statement/sql/select	3
execute dump_statements_host;
host	event_name	count_star
localhost	statement/com/Error	0
localhost	statement/com/Quit	4
localhost	statement/sp/freturn	4
localhost	statement/sql/insert	4
localhost	statement/sql/select	12
execute dump_statements_global;
event_name	count_star
statement/com/Error	0
statement/com/Quit	4
statement/sp/freturn	4
statement/sql/insert	4
statement/sql/select	12
execute dump_statements_history;
event_name	count(event_name)
statement/com/Quit	4
statement/sp/freturn	4
statement/sql/insert	4
statement/sql/select	12
execute dump_transactions_account;
user	host	event_name	count_star
execute dump_transactions_user;
user	event_name	count_star
user1	transaction	3
user2	transaction	3
user3	transaction	3
user4	transaction	3
execute dump_transactions_host;
host	event_name	count_star
localhost	transaction	12
execute dump_transactions_global;
event_name	count_star
transaction	12
execute dump_transactions_history;
event_name	count(event_name)
transaction	12
execute dump_accounts;
USER	HOST	CURRENT_CONNECTIONS	TOTAL_CONNECTIONS
execute dump_users;
USER	CURRENT_CONNECTIONS	TOTAL_CONNECTIONS
root	1	1
user1	0	1
user2	0	1
user3	0	1
user4	0	1
execute dump_hosts;
HOST	CURRENT_CONNECTIONS	TOTAL_CONNECTIONS
localhost	1	5
truncate performance_schema.events_statements_summary_by_account_by_event_name;
"================== STATEMENTS_BY_ACCOUNT truncated =================="
"================== Step 25 =================="
call dump_thread();
username	status
user1	not found
username	status
user2	not found
username	status
user3	not found
username	status
user4	not found
execute dump_waits_account;
user	host	event_name	count_star
execute dump_waits_user;
user	event_name	count_star
user1	wait/io/file/sql/query_log	0
user1	wait/synch/rwlock/sql/LOCK_grant	0
user2	wait/io/file/sql/query_log	0
user2	wait/synch/rwlock/sql/LOCK_grant	0
user3	wait/io/file/sql/query_log	0
user3	wait/synch/rwlock/sql/LOCK_grant	0
user4	wait/io/file/sql/query_log	0
user4	wait/synch/rwlock/sql/LOCK_grant	0
execute dump_waits_host;
host	event_name	count_star
localhost	wait/io/file/sql/query_log	0
localhost	wait/synch/rwlock/sql/LOCK_grant	0
execute dump_waits_global;
event_name	count_star
wait/io/file/sql/query_log	0
wait/synch/rwlock/sql/LOCK_grant	0
execute dump_waits_history;
event_name	count(event_name)
wait/io/file/sql/query_log	32
wait/synch/rwlock/sql/LOCK_grant	4
execute dump_stages_account;
user	host	event_name	count_star
execute dump_stages_user;
user	event_name	count_star
user1	stage/sql/checking permissions	0
user1	stage/sql/closing tables	0
user1	stage/sql/init	0
user1	stage/sql/Opening tables	0
user1	stage/sql/starting	0
user2	stage/sql/checking permissions	0
user2	stage/sql/closing tables	0
user2	stage/sql/init	0
user2	stage/sql/Opening tables	0
user2	stage/sql/starting	0
user3	stage/sql/checking permissions	0
user3	stage/sql/closing tables	0
user3	stage/sql/init	0
user3	stage/sql/Opening tables	0
user3	stage/sql/starting	0
user4	stage/sql/checking permissions	0
user4	stage/sql/closing tables	0
user4	stage/sql/init	0
user4	stage/sql/Opening tables	0
user4	stage/sql/starting	0
execute dump_stages_host;
host	event_name	count_star
localhost	stage/sql/checking permissions	0
localhost	stage/sql/closing tables	0
localhost	stage/sql/init	0
localhost	stage/sql/Opening tables	0
localhost	stage/sql/starting	0
execute dump_stages_global;
event_name	count_star
stage/sql/checking permissions	0
stage/sql/closing tables	0
stage/sql/init	0
stage/sql/Opening tables	0
stage/sql/starting	0
execute dump_stages_history;
event_name	count(event_name)
stage/sql/checking permissions	16
stage/sql/closing tables	45
stage/sql/init	12
<<<<<<< HEAD
stage/sql/Opening tables	29
stage/sql/starting	28
=======
stage/sql/Opening tables	25
stage/sql/starting	32
>>>>>>> cd28b247
execute dump_statements_account;
user	host	event_name	count_star
execute dump_statements_user;
user	event_name	count_star
user1	statement/com/Error	0
user1	statement/com/Quit	1
user1	statement/sp/freturn	1
user1	statement/sql/insert	1
user1	statement/sql/select	3
user2	statement/com/Error	0
user2	statement/com/Quit	1
user2	statement/sp/freturn	1
user2	statement/sql/insert	1
user2	statement/sql/select	3
user3	statement/com/Error	0
user3	statement/com/Quit	1
user3	statement/sp/freturn	1
user3	statement/sql/insert	1
user3	statement/sql/select	3
user4	statement/com/Error	0
user4	statement/com/Quit	1
user4	statement/sp/freturn	1
user4	statement/sql/insert	1
user4	statement/sql/select	3
execute dump_statements_host;
host	event_name	count_star
localhost	statement/com/Error	0
localhost	statement/com/Quit	4
localhost	statement/sp/freturn	4
localhost	statement/sql/insert	4
localhost	statement/sql/select	12
execute dump_statements_global;
event_name	count_star
statement/com/Error	0
statement/com/Quit	4
statement/sp/freturn	4
statement/sql/insert	4
statement/sql/select	12
execute dump_statements_history;
event_name	count(event_name)
statement/com/Quit	4
statement/sp/freturn	4
statement/sql/insert	4
statement/sql/select	12
execute dump_transactions_account;
user	host	event_name	count_star
execute dump_transactions_user;
user	event_name	count_star
user1	transaction	3
user2	transaction	3
user3	transaction	3
user4	transaction	3
execute dump_transactions_host;
host	event_name	count_star
localhost	transaction	12
execute dump_transactions_global;
event_name	count_star
transaction	12
execute dump_transactions_history;
event_name	count(event_name)
transaction	12
execute dump_accounts;
USER	HOST	CURRENT_CONNECTIONS	TOTAL_CONNECTIONS
execute dump_users;
USER	CURRENT_CONNECTIONS	TOTAL_CONNECTIONS
root	1	1
user1	0	1
user2	0	1
user3	0	1
user4	0	1
execute dump_hosts;
HOST	CURRENT_CONNECTIONS	TOTAL_CONNECTIONS
localhost	1	5
truncate performance_schema.events_statements_summary_by_user_by_event_name;
"================== STATEMENTS_BY_USER truncated =================="
"================== Step 26 =================="
call dump_thread();
username	status
user1	not found
username	status
user2	not found
username	status
user3	not found
username	status
user4	not found
execute dump_waits_account;
user	host	event_name	count_star
execute dump_waits_user;
user	event_name	count_star
user1	wait/io/file/sql/query_log	0
user1	wait/synch/rwlock/sql/LOCK_grant	0
user2	wait/io/file/sql/query_log	0
user2	wait/synch/rwlock/sql/LOCK_grant	0
user3	wait/io/file/sql/query_log	0
user3	wait/synch/rwlock/sql/LOCK_grant	0
user4	wait/io/file/sql/query_log	0
user4	wait/synch/rwlock/sql/LOCK_grant	0
execute dump_waits_host;
host	event_name	count_star
localhost	wait/io/file/sql/query_log	0
localhost	wait/synch/rwlock/sql/LOCK_grant	0
execute dump_waits_global;
event_name	count_star
wait/io/file/sql/query_log	0
wait/synch/rwlock/sql/LOCK_grant	0
execute dump_waits_history;
event_name	count(event_name)
wait/io/file/sql/query_log	32
wait/synch/rwlock/sql/LOCK_grant	4
execute dump_stages_account;
user	host	event_name	count_star
execute dump_stages_user;
user	event_name	count_star
user1	stage/sql/checking permissions	0
user1	stage/sql/closing tables	0
user1	stage/sql/init	0
user1	stage/sql/Opening tables	0
user1	stage/sql/starting	0
user2	stage/sql/checking permissions	0
user2	stage/sql/closing tables	0
user2	stage/sql/init	0
user2	stage/sql/Opening tables	0
user2	stage/sql/starting	0
user3	stage/sql/checking permissions	0
user3	stage/sql/closing tables	0
user3	stage/sql/init	0
user3	stage/sql/Opening tables	0
user3	stage/sql/starting	0
user4	stage/sql/checking permissions	0
user4	stage/sql/closing tables	0
user4	stage/sql/init	0
user4	stage/sql/Opening tables	0
user4	stage/sql/starting	0
execute dump_stages_host;
host	event_name	count_star
localhost	stage/sql/checking permissions	0
localhost	stage/sql/closing tables	0
localhost	stage/sql/init	0
localhost	stage/sql/Opening tables	0
localhost	stage/sql/starting	0
execute dump_stages_global;
event_name	count_star
stage/sql/checking permissions	0
stage/sql/closing tables	0
stage/sql/init	0
stage/sql/Opening tables	0
stage/sql/starting	0
execute dump_stages_history;
event_name	count(event_name)
stage/sql/checking permissions	16
stage/sql/closing tables	45
stage/sql/init	12
<<<<<<< HEAD
stage/sql/Opening tables	29
stage/sql/starting	28
=======
stage/sql/Opening tables	25
stage/sql/starting	32
>>>>>>> cd28b247
execute dump_statements_account;
user	host	event_name	count_star
execute dump_statements_user;
user	event_name	count_star
user1	statement/com/Error	0
user1	statement/com/Quit	0
user1	statement/sp/freturn	0
user1	statement/sql/insert	0
user1	statement/sql/select	0
user2	statement/com/Error	0
user2	statement/com/Quit	0
user2	statement/sp/freturn	0
user2	statement/sql/insert	0
user2	statement/sql/select	0
user3	statement/com/Error	0
user3	statement/com/Quit	0
user3	statement/sp/freturn	0
user3	statement/sql/insert	0
user3	statement/sql/select	0
user4	statement/com/Error	0
user4	statement/com/Quit	0
user4	statement/sp/freturn	0
user4	statement/sql/insert	0
user4	statement/sql/select	0
execute dump_statements_host;
host	event_name	count_star
localhost	statement/com/Error	0
localhost	statement/com/Quit	4
localhost	statement/sp/freturn	4
localhost	statement/sql/insert	4
localhost	statement/sql/select	12
execute dump_statements_global;
event_name	count_star
statement/com/Error	0
statement/com/Quit	4
statement/sp/freturn	4
statement/sql/insert	4
statement/sql/select	12
execute dump_statements_history;
event_name	count(event_name)
statement/com/Quit	4
statement/sp/freturn	4
statement/sql/insert	4
statement/sql/select	12
execute dump_transactions_account;
user	host	event_name	count_star
execute dump_transactions_user;
user	event_name	count_star
user1	transaction	3
user2	transaction	3
user3	transaction	3
user4	transaction	3
execute dump_transactions_host;
host	event_name	count_star
localhost	transaction	12
execute dump_transactions_global;
event_name	count_star
transaction	12
execute dump_transactions_history;
event_name	count(event_name)
transaction	12
execute dump_accounts;
USER	HOST	CURRENT_CONNECTIONS	TOTAL_CONNECTIONS
execute dump_users;
USER	CURRENT_CONNECTIONS	TOTAL_CONNECTIONS
root	1	1
user1	0	1
user2	0	1
user3	0	1
user4	0	1
execute dump_hosts;
HOST	CURRENT_CONNECTIONS	TOTAL_CONNECTIONS
localhost	1	5
truncate performance_schema.events_statements_summary_by_host_by_event_name;
"================== STATEMENTS_BY_HOST truncated =================="
"================== Step 27 =================="
call dump_thread();
username	status
user1	not found
username	status
user2	not found
username	status
user3	not found
username	status
user4	not found
execute dump_waits_account;
user	host	event_name	count_star
execute dump_waits_user;
user	event_name	count_star
user1	wait/io/file/sql/query_log	0
user1	wait/synch/rwlock/sql/LOCK_grant	0
user2	wait/io/file/sql/query_log	0
user2	wait/synch/rwlock/sql/LOCK_grant	0
user3	wait/io/file/sql/query_log	0
user3	wait/synch/rwlock/sql/LOCK_grant	0
user4	wait/io/file/sql/query_log	0
user4	wait/synch/rwlock/sql/LOCK_grant	0
execute dump_waits_host;
host	event_name	count_star
localhost	wait/io/file/sql/query_log	0
localhost	wait/synch/rwlock/sql/LOCK_grant	0
execute dump_waits_global;
event_name	count_star
wait/io/file/sql/query_log	0
wait/synch/rwlock/sql/LOCK_grant	0
execute dump_waits_history;
event_name	count(event_name)
wait/io/file/sql/query_log	32
wait/synch/rwlock/sql/LOCK_grant	4
execute dump_stages_account;
user	host	event_name	count_star
execute dump_stages_user;
user	event_name	count_star
user1	stage/sql/checking permissions	0
user1	stage/sql/closing tables	0
user1	stage/sql/init	0
user1	stage/sql/Opening tables	0
user1	stage/sql/starting	0
user2	stage/sql/checking permissions	0
user2	stage/sql/closing tables	0
user2	stage/sql/init	0
user2	stage/sql/Opening tables	0
user2	stage/sql/starting	0
user3	stage/sql/checking permissions	0
user3	stage/sql/closing tables	0
user3	stage/sql/init	0
user3	stage/sql/Opening tables	0
user3	stage/sql/starting	0
user4	stage/sql/checking permissions	0
user4	stage/sql/closing tables	0
user4	stage/sql/init	0
user4	stage/sql/Opening tables	0
user4	stage/sql/starting	0
execute dump_stages_host;
host	event_name	count_star
localhost	stage/sql/checking permissions	0
localhost	stage/sql/closing tables	0
localhost	stage/sql/init	0
localhost	stage/sql/Opening tables	0
localhost	stage/sql/starting	0
execute dump_stages_global;
event_name	count_star
stage/sql/checking permissions	0
stage/sql/closing tables	0
stage/sql/init	0
stage/sql/Opening tables	0
stage/sql/starting	0
execute dump_stages_history;
event_name	count(event_name)
stage/sql/checking permissions	16
stage/sql/closing tables	45
stage/sql/init	12
<<<<<<< HEAD
stage/sql/Opening tables	29
stage/sql/starting	28
=======
stage/sql/Opening tables	25
stage/sql/starting	32
>>>>>>> cd28b247
execute dump_statements_account;
user	host	event_name	count_star
execute dump_statements_user;
user	event_name	count_star
user1	statement/com/Error	0
user1	statement/com/Quit	0
user1	statement/sp/freturn	0
user1	statement/sql/insert	0
user1	statement/sql/select	0
user2	statement/com/Error	0
user2	statement/com/Quit	0
user2	statement/sp/freturn	0
user2	statement/sql/insert	0
user2	statement/sql/select	0
user3	statement/com/Error	0
user3	statement/com/Quit	0
user3	statement/sp/freturn	0
user3	statement/sql/insert	0
user3	statement/sql/select	0
user4	statement/com/Error	0
user4	statement/com/Quit	0
user4	statement/sp/freturn	0
user4	statement/sql/insert	0
user4	statement/sql/select	0
execute dump_statements_host;
host	event_name	count_star
localhost	statement/com/Error	0
localhost	statement/com/Quit	0
localhost	statement/sp/freturn	0
localhost	statement/sql/insert	0
localhost	statement/sql/select	0
execute dump_statements_global;
event_name	count_star
statement/com/Error	0
statement/com/Quit	4
statement/sp/freturn	4
statement/sql/insert	4
statement/sql/select	12
execute dump_statements_history;
event_name	count(event_name)
statement/com/Quit	4
statement/sp/freturn	4
statement/sql/insert	4
statement/sql/select	12
execute dump_transactions_account;
user	host	event_name	count_star
execute dump_transactions_user;
user	event_name	count_star
user1	transaction	3
user2	transaction	3
user3	transaction	3
user4	transaction	3
execute dump_transactions_host;
host	event_name	count_star
localhost	transaction	12
execute dump_transactions_global;
event_name	count_star
transaction	12
execute dump_transactions_history;
event_name	count(event_name)
transaction	12
execute dump_accounts;
USER	HOST	CURRENT_CONNECTIONS	TOTAL_CONNECTIONS
execute dump_users;
USER	CURRENT_CONNECTIONS	TOTAL_CONNECTIONS
root	1	1
user1	0	1
user2	0	1
user3	0	1
user4	0	1
execute dump_hosts;
HOST	CURRENT_CONNECTIONS	TOTAL_CONNECTIONS
localhost	1	5
truncate performance_schema.events_statements_summary_global_by_event_name;
"================== STATEMENTS_GLOBAL truncated =================="
"================== Step 28 =================="
call dump_thread();
username	status
user1	not found
username	status
user2	not found
username	status
user3	not found
username	status
user4	not found
execute dump_waits_account;
user	host	event_name	count_star
execute dump_waits_user;
user	event_name	count_star
user1	wait/io/file/sql/query_log	0
user1	wait/synch/rwlock/sql/LOCK_grant	0
user2	wait/io/file/sql/query_log	0
user2	wait/synch/rwlock/sql/LOCK_grant	0
user3	wait/io/file/sql/query_log	0
user3	wait/synch/rwlock/sql/LOCK_grant	0
user4	wait/io/file/sql/query_log	0
user4	wait/synch/rwlock/sql/LOCK_grant	0
execute dump_waits_host;
host	event_name	count_star
localhost	wait/io/file/sql/query_log	0
localhost	wait/synch/rwlock/sql/LOCK_grant	0
execute dump_waits_global;
event_name	count_star
wait/io/file/sql/query_log	0
wait/synch/rwlock/sql/LOCK_grant	0
execute dump_waits_history;
event_name	count(event_name)
wait/io/file/sql/query_log	32
wait/synch/rwlock/sql/LOCK_grant	4
execute dump_stages_account;
user	host	event_name	count_star
execute dump_stages_user;
user	event_name	count_star
user1	stage/sql/checking permissions	0
user1	stage/sql/closing tables	0
user1	stage/sql/init	0
user1	stage/sql/Opening tables	0
user1	stage/sql/starting	0
user2	stage/sql/checking permissions	0
user2	stage/sql/closing tables	0
user2	stage/sql/init	0
user2	stage/sql/Opening tables	0
user2	stage/sql/starting	0
user3	stage/sql/checking permissions	0
user3	stage/sql/closing tables	0
user3	stage/sql/init	0
user3	stage/sql/Opening tables	0
user3	stage/sql/starting	0
user4	stage/sql/checking permissions	0
user4	stage/sql/closing tables	0
user4	stage/sql/init	0
user4	stage/sql/Opening tables	0
user4	stage/sql/starting	0
execute dump_stages_host;
host	event_name	count_star
localhost	stage/sql/checking permissions	0
localhost	stage/sql/closing tables	0
localhost	stage/sql/init	0
localhost	stage/sql/Opening tables	0
localhost	stage/sql/starting	0
execute dump_stages_global;
event_name	count_star
stage/sql/checking permissions	0
stage/sql/closing tables	0
stage/sql/init	0
stage/sql/Opening tables	0
stage/sql/starting	0
execute dump_stages_history;
event_name	count(event_name)
stage/sql/checking permissions	16
stage/sql/closing tables	45
stage/sql/init	12
<<<<<<< HEAD
stage/sql/Opening tables	29
stage/sql/starting	28
=======
stage/sql/Opening tables	25
stage/sql/starting	32
>>>>>>> cd28b247
execute dump_statements_account;
user	host	event_name	count_star
execute dump_statements_user;
user	event_name	count_star
user1	statement/com/Error	0
user1	statement/com/Quit	0
user1	statement/sp/freturn	0
user1	statement/sql/insert	0
user1	statement/sql/select	0
user2	statement/com/Error	0
user2	statement/com/Quit	0
user2	statement/sp/freturn	0
user2	statement/sql/insert	0
user2	statement/sql/select	0
user3	statement/com/Error	0
user3	statement/com/Quit	0
user3	statement/sp/freturn	0
user3	statement/sql/insert	0
user3	statement/sql/select	0
user4	statement/com/Error	0
user4	statement/com/Quit	0
user4	statement/sp/freturn	0
user4	statement/sql/insert	0
user4	statement/sql/select	0
execute dump_statements_host;
host	event_name	count_star
localhost	statement/com/Error	0
localhost	statement/com/Quit	0
localhost	statement/sp/freturn	0
localhost	statement/sql/insert	0
localhost	statement/sql/select	0
execute dump_statements_global;
event_name	count_star
statement/com/Error	0
statement/com/Quit	0
statement/sp/freturn	0
statement/sql/insert	0
statement/sql/select	0
execute dump_statements_history;
event_name	count(event_name)
statement/com/Quit	4
statement/sp/freturn	4
statement/sql/insert	4
statement/sql/select	12
execute dump_transactions_account;
user	host	event_name	count_star
execute dump_transactions_user;
user	event_name	count_star
user1	transaction	3
user2	transaction	3
user3	transaction	3
user4	transaction	3
execute dump_transactions_host;
host	event_name	count_star
localhost	transaction	12
execute dump_transactions_global;
event_name	count_star
transaction	12
execute dump_transactions_history;
event_name	count(event_name)
transaction	12
execute dump_accounts;
USER	HOST	CURRENT_CONNECTIONS	TOTAL_CONNECTIONS
execute dump_users;
USER	CURRENT_CONNECTIONS	TOTAL_CONNECTIONS
root	1	1
user1	0	1
user2	0	1
user3	0	1
user4	0	1
execute dump_hosts;
HOST	CURRENT_CONNECTIONS	TOTAL_CONNECTIONS
localhost	1	5
truncate performance_schema.events_transactions_summary_by_thread_by_event_name;
"================== TRANSACTIONS_BY_THREAD truncated =================="
"================== Step 29 =================="
call dump_thread();
username	status
user1	not found
username	status
user2	not found
username	status
user3	not found
username	status
user4	not found
execute dump_waits_account;
user	host	event_name	count_star
execute dump_waits_user;
user	event_name	count_star
user1	wait/io/file/sql/query_log	0
user1	wait/synch/rwlock/sql/LOCK_grant	0
user2	wait/io/file/sql/query_log	0
user2	wait/synch/rwlock/sql/LOCK_grant	0
user3	wait/io/file/sql/query_log	0
user3	wait/synch/rwlock/sql/LOCK_grant	0
user4	wait/io/file/sql/query_log	0
user4	wait/synch/rwlock/sql/LOCK_grant	0
execute dump_waits_host;
host	event_name	count_star
localhost	wait/io/file/sql/query_log	0
localhost	wait/synch/rwlock/sql/LOCK_grant	0
execute dump_waits_global;
event_name	count_star
wait/io/file/sql/query_log	0
wait/synch/rwlock/sql/LOCK_grant	0
execute dump_waits_history;
event_name	count(event_name)
wait/io/file/sql/query_log	32
wait/synch/rwlock/sql/LOCK_grant	4
execute dump_stages_account;
user	host	event_name	count_star
execute dump_stages_user;
user	event_name	count_star
user1	stage/sql/checking permissions	0
user1	stage/sql/closing tables	0
user1	stage/sql/init	0
user1	stage/sql/Opening tables	0
user1	stage/sql/starting	0
user2	stage/sql/checking permissions	0
user2	stage/sql/closing tables	0
user2	stage/sql/init	0
user2	stage/sql/Opening tables	0
user2	stage/sql/starting	0
user3	stage/sql/checking permissions	0
user3	stage/sql/closing tables	0
user3	stage/sql/init	0
user3	stage/sql/Opening tables	0
user3	stage/sql/starting	0
user4	stage/sql/checking permissions	0
user4	stage/sql/closing tables	0
user4	stage/sql/init	0
user4	stage/sql/Opening tables	0
user4	stage/sql/starting	0
execute dump_stages_host;
host	event_name	count_star
localhost	stage/sql/checking permissions	0
localhost	stage/sql/closing tables	0
localhost	stage/sql/init	0
localhost	stage/sql/Opening tables	0
localhost	stage/sql/starting	0
execute dump_stages_global;
event_name	count_star
stage/sql/checking permissions	0
stage/sql/closing tables	0
stage/sql/init	0
stage/sql/Opening tables	0
stage/sql/starting	0
execute dump_stages_history;
event_name	count(event_name)
stage/sql/checking permissions	16
stage/sql/closing tables	45
stage/sql/init	12
<<<<<<< HEAD
stage/sql/Opening tables	29
stage/sql/starting	28
=======
stage/sql/Opening tables	25
stage/sql/starting	32
>>>>>>> cd28b247
execute dump_statements_account;
user	host	event_name	count_star
execute dump_statements_user;
user	event_name	count_star
user1	statement/com/Error	0
user1	statement/com/Quit	0
user1	statement/sp/freturn	0
user1	statement/sql/insert	0
user1	statement/sql/select	0
user2	statement/com/Error	0
user2	statement/com/Quit	0
user2	statement/sp/freturn	0
user2	statement/sql/insert	0
user2	statement/sql/select	0
user3	statement/com/Error	0
user3	statement/com/Quit	0
user3	statement/sp/freturn	0
user3	statement/sql/insert	0
user3	statement/sql/select	0
user4	statement/com/Error	0
user4	statement/com/Quit	0
user4	statement/sp/freturn	0
user4	statement/sql/insert	0
user4	statement/sql/select	0
execute dump_statements_host;
host	event_name	count_star
localhost	statement/com/Error	0
localhost	statement/com/Quit	0
localhost	statement/sp/freturn	0
localhost	statement/sql/insert	0
localhost	statement/sql/select	0
execute dump_statements_global;
event_name	count_star
statement/com/Error	0
statement/com/Quit	0
statement/sp/freturn	0
statement/sql/insert	0
statement/sql/select	0
execute dump_statements_history;
event_name	count(event_name)
statement/com/Quit	4
statement/sp/freturn	4
statement/sql/insert	4
statement/sql/select	12
execute dump_transactions_account;
user	host	event_name	count_star
execute dump_transactions_user;
user	event_name	count_star
user1	transaction	3
user2	transaction	3
user3	transaction	3
user4	transaction	3
execute dump_transactions_host;
host	event_name	count_star
localhost	transaction	12
execute dump_transactions_global;
event_name	count_star
transaction	12
execute dump_transactions_history;
event_name	count(event_name)
transaction	12
execute dump_accounts;
USER	HOST	CURRENT_CONNECTIONS	TOTAL_CONNECTIONS
execute dump_users;
USER	CURRENT_CONNECTIONS	TOTAL_CONNECTIONS
root	1	1
user1	0	1
user2	0	1
user3	0	1
user4	0	1
execute dump_hosts;
HOST	CURRENT_CONNECTIONS	TOTAL_CONNECTIONS
localhost	1	5
truncate performance_schema.events_transactions_summary_by_account_by_event_name;
"================== TRANSACTIONS_BY_ACCOUNT truncated =================="
"================== Step 30 =================="
call dump_thread();
username	status
user1	not found
username	status
user2	not found
username	status
user3	not found
username	status
user4	not found
execute dump_waits_account;
user	host	event_name	count_star
execute dump_waits_user;
user	event_name	count_star
user1	wait/io/file/sql/query_log	0
user1	wait/synch/rwlock/sql/LOCK_grant	0
user2	wait/io/file/sql/query_log	0
user2	wait/synch/rwlock/sql/LOCK_grant	0
user3	wait/io/file/sql/query_log	0
user3	wait/synch/rwlock/sql/LOCK_grant	0
user4	wait/io/file/sql/query_log	0
user4	wait/synch/rwlock/sql/LOCK_grant	0
execute dump_waits_host;
host	event_name	count_star
localhost	wait/io/file/sql/query_log	0
localhost	wait/synch/rwlock/sql/LOCK_grant	0
execute dump_waits_global;
event_name	count_star
wait/io/file/sql/query_log	0
wait/synch/rwlock/sql/LOCK_grant	0
execute dump_waits_history;
event_name	count(event_name)
wait/io/file/sql/query_log	32
wait/synch/rwlock/sql/LOCK_grant	4
execute dump_stages_account;
user	host	event_name	count_star
execute dump_stages_user;
user	event_name	count_star
user1	stage/sql/checking permissions	0
user1	stage/sql/closing tables	0
user1	stage/sql/init	0
user1	stage/sql/Opening tables	0
user1	stage/sql/starting	0
user2	stage/sql/checking permissions	0
user2	stage/sql/closing tables	0
user2	stage/sql/init	0
user2	stage/sql/Opening tables	0
user2	stage/sql/starting	0
user3	stage/sql/checking permissions	0
user3	stage/sql/closing tables	0
user3	stage/sql/init	0
user3	stage/sql/Opening tables	0
user3	stage/sql/starting	0
user4	stage/sql/checking permissions	0
user4	stage/sql/closing tables	0
user4	stage/sql/init	0
user4	stage/sql/Opening tables	0
user4	stage/sql/starting	0
execute dump_stages_host;
host	event_name	count_star
localhost	stage/sql/checking permissions	0
localhost	stage/sql/closing tables	0
localhost	stage/sql/init	0
localhost	stage/sql/Opening tables	0
localhost	stage/sql/starting	0
execute dump_stages_global;
event_name	count_star
stage/sql/checking permissions	0
stage/sql/closing tables	0
stage/sql/init	0
stage/sql/Opening tables	0
stage/sql/starting	0
execute dump_stages_history;
event_name	count(event_name)
stage/sql/checking permissions	16
stage/sql/closing tables	45
stage/sql/init	12
<<<<<<< HEAD
stage/sql/Opening tables	29
stage/sql/starting	28
=======
stage/sql/Opening tables	25
stage/sql/starting	32
>>>>>>> cd28b247
execute dump_statements_account;
user	host	event_name	count_star
execute dump_statements_user;
user	event_name	count_star
user1	statement/com/Error	0
user1	statement/com/Quit	0
user1	statement/sp/freturn	0
user1	statement/sql/insert	0
user1	statement/sql/select	0
user2	statement/com/Error	0
user2	statement/com/Quit	0
user2	statement/sp/freturn	0
user2	statement/sql/insert	0
user2	statement/sql/select	0
user3	statement/com/Error	0
user3	statement/com/Quit	0
user3	statement/sp/freturn	0
user3	statement/sql/insert	0
user3	statement/sql/select	0
user4	statement/com/Error	0
user4	statement/com/Quit	0
user4	statement/sp/freturn	0
user4	statement/sql/insert	0
user4	statement/sql/select	0
execute dump_statements_host;
host	event_name	count_star
localhost	statement/com/Error	0
localhost	statement/com/Quit	0
localhost	statement/sp/freturn	0
localhost	statement/sql/insert	0
localhost	statement/sql/select	0
execute dump_statements_global;
event_name	count_star
statement/com/Error	0
statement/com/Quit	0
statement/sp/freturn	0
statement/sql/insert	0
statement/sql/select	0
execute dump_statements_history;
event_name	count(event_name)
statement/com/Quit	4
statement/sp/freturn	4
statement/sql/insert	4
statement/sql/select	12
execute dump_transactions_account;
user	host	event_name	count_star
execute dump_transactions_user;
user	event_name	count_star
user1	transaction	3
user2	transaction	3
user3	transaction	3
user4	transaction	3
execute dump_transactions_host;
host	event_name	count_star
localhost	transaction	12
execute dump_transactions_global;
event_name	count_star
transaction	12
execute dump_transactions_history;
event_name	count(event_name)
transaction	12
execute dump_accounts;
USER	HOST	CURRENT_CONNECTIONS	TOTAL_CONNECTIONS
execute dump_users;
USER	CURRENT_CONNECTIONS	TOTAL_CONNECTIONS
root	1	1
user1	0	1
user2	0	1
user3	0	1
user4	0	1
execute dump_hosts;
HOST	CURRENT_CONNECTIONS	TOTAL_CONNECTIONS
localhost	1	5
truncate performance_schema.events_transactions_summary_by_user_by_event_name;
"================== TRANSACTIONS_BY_USER truncated =================="
"================== Step 31 =================="
call dump_thread();
username	status
user1	not found
username	status
user2	not found
username	status
user3	not found
username	status
user4	not found
execute dump_waits_account;
user	host	event_name	count_star
execute dump_waits_user;
user	event_name	count_star
user1	wait/io/file/sql/query_log	0
user1	wait/synch/rwlock/sql/LOCK_grant	0
user2	wait/io/file/sql/query_log	0
user2	wait/synch/rwlock/sql/LOCK_grant	0
user3	wait/io/file/sql/query_log	0
user3	wait/synch/rwlock/sql/LOCK_grant	0
user4	wait/io/file/sql/query_log	0
user4	wait/synch/rwlock/sql/LOCK_grant	0
execute dump_waits_host;
host	event_name	count_star
localhost	wait/io/file/sql/query_log	0
localhost	wait/synch/rwlock/sql/LOCK_grant	0
execute dump_waits_global;
event_name	count_star
wait/io/file/sql/query_log	0
wait/synch/rwlock/sql/LOCK_grant	0
execute dump_waits_history;
event_name	count(event_name)
wait/io/file/sql/query_log	32
wait/synch/rwlock/sql/LOCK_grant	4
execute dump_stages_account;
user	host	event_name	count_star
execute dump_stages_user;
user	event_name	count_star
user1	stage/sql/checking permissions	0
user1	stage/sql/closing tables	0
user1	stage/sql/init	0
user1	stage/sql/Opening tables	0
user1	stage/sql/starting	0
user2	stage/sql/checking permissions	0
user2	stage/sql/closing tables	0
user2	stage/sql/init	0
user2	stage/sql/Opening tables	0
user2	stage/sql/starting	0
user3	stage/sql/checking permissions	0
user3	stage/sql/closing tables	0
user3	stage/sql/init	0
user3	stage/sql/Opening tables	0
user3	stage/sql/starting	0
user4	stage/sql/checking permissions	0
user4	stage/sql/closing tables	0
user4	stage/sql/init	0
user4	stage/sql/Opening tables	0
user4	stage/sql/starting	0
execute dump_stages_host;
host	event_name	count_star
localhost	stage/sql/checking permissions	0
localhost	stage/sql/closing tables	0
localhost	stage/sql/init	0
localhost	stage/sql/Opening tables	0
localhost	stage/sql/starting	0
execute dump_stages_global;
event_name	count_star
stage/sql/checking permissions	0
stage/sql/closing tables	0
stage/sql/init	0
stage/sql/Opening tables	0
stage/sql/starting	0
execute dump_stages_history;
event_name	count(event_name)
stage/sql/checking permissions	16
stage/sql/closing tables	45
stage/sql/init	12
<<<<<<< HEAD
stage/sql/Opening tables	29
stage/sql/starting	28
=======
stage/sql/Opening tables	25
stage/sql/starting	32
>>>>>>> cd28b247
execute dump_statements_account;
user	host	event_name	count_star
execute dump_statements_user;
user	event_name	count_star
user1	statement/com/Error	0
user1	statement/com/Quit	0
user1	statement/sp/freturn	0
user1	statement/sql/insert	0
user1	statement/sql/select	0
user2	statement/com/Error	0
user2	statement/com/Quit	0
user2	statement/sp/freturn	0
user2	statement/sql/insert	0
user2	statement/sql/select	0
user3	statement/com/Error	0
user3	statement/com/Quit	0
user3	statement/sp/freturn	0
user3	statement/sql/insert	0
user3	statement/sql/select	0
user4	statement/com/Error	0
user4	statement/com/Quit	0
user4	statement/sp/freturn	0
user4	statement/sql/insert	0
user4	statement/sql/select	0
execute dump_statements_host;
host	event_name	count_star
localhost	statement/com/Error	0
localhost	statement/com/Quit	0
localhost	statement/sp/freturn	0
localhost	statement/sql/insert	0
localhost	statement/sql/select	0
execute dump_statements_global;
event_name	count_star
statement/com/Error	0
statement/com/Quit	0
statement/sp/freturn	0
statement/sql/insert	0
statement/sql/select	0
execute dump_statements_history;
event_name	count(event_name)
statement/com/Quit	4
statement/sp/freturn	4
statement/sql/insert	4
statement/sql/select	12
execute dump_transactions_account;
user	host	event_name	count_star
execute dump_transactions_user;
user	event_name	count_star
user1	transaction	0
user2	transaction	0
user3	transaction	0
user4	transaction	0
execute dump_transactions_host;
host	event_name	count_star
localhost	transaction	12
execute dump_transactions_global;
event_name	count_star
transaction	12
execute dump_transactions_history;
event_name	count(event_name)
transaction	12
execute dump_accounts;
USER	HOST	CURRENT_CONNECTIONS	TOTAL_CONNECTIONS
execute dump_users;
USER	CURRENT_CONNECTIONS	TOTAL_CONNECTIONS
root	1	1
user1	0	1
user2	0	1
user3	0	1
user4	0	1
execute dump_hosts;
HOST	CURRENT_CONNECTIONS	TOTAL_CONNECTIONS
localhost	1	5
truncate performance_schema.events_transactions_summary_by_host_by_event_name;
"================== TRANSACTIONS_BY_HOST truncated =================="
"================== Step 32 =================="
call dump_thread();
username	status
user1	not found
username	status
user2	not found
username	status
user3	not found
username	status
user4	not found
execute dump_waits_account;
user	host	event_name	count_star
execute dump_waits_user;
user	event_name	count_star
user1	wait/io/file/sql/query_log	0
user1	wait/synch/rwlock/sql/LOCK_grant	0
user2	wait/io/file/sql/query_log	0
user2	wait/synch/rwlock/sql/LOCK_grant	0
user3	wait/io/file/sql/query_log	0
user3	wait/synch/rwlock/sql/LOCK_grant	0
user4	wait/io/file/sql/query_log	0
user4	wait/synch/rwlock/sql/LOCK_grant	0
execute dump_waits_host;
host	event_name	count_star
localhost	wait/io/file/sql/query_log	0
localhost	wait/synch/rwlock/sql/LOCK_grant	0
execute dump_waits_global;
event_name	count_star
wait/io/file/sql/query_log	0
wait/synch/rwlock/sql/LOCK_grant	0
execute dump_waits_history;
event_name	count(event_name)
wait/io/file/sql/query_log	32
wait/synch/rwlock/sql/LOCK_grant	4
execute dump_stages_account;
user	host	event_name	count_star
execute dump_stages_user;
user	event_name	count_star
user1	stage/sql/checking permissions	0
user1	stage/sql/closing tables	0
user1	stage/sql/init	0
user1	stage/sql/Opening tables	0
user1	stage/sql/starting	0
user2	stage/sql/checking permissions	0
user2	stage/sql/closing tables	0
user2	stage/sql/init	0
user2	stage/sql/Opening tables	0
user2	stage/sql/starting	0
user3	stage/sql/checking permissions	0
user3	stage/sql/closing tables	0
user3	stage/sql/init	0
user3	stage/sql/Opening tables	0
user3	stage/sql/starting	0
user4	stage/sql/checking permissions	0
user4	stage/sql/closing tables	0
user4	stage/sql/init	0
user4	stage/sql/Opening tables	0
user4	stage/sql/starting	0
execute dump_stages_host;
host	event_name	count_star
localhost	stage/sql/checking permissions	0
localhost	stage/sql/closing tables	0
localhost	stage/sql/init	0
localhost	stage/sql/Opening tables	0
localhost	stage/sql/starting	0
execute dump_stages_global;
event_name	count_star
stage/sql/checking permissions	0
stage/sql/closing tables	0
stage/sql/init	0
stage/sql/Opening tables	0
stage/sql/starting	0
execute dump_stages_history;
event_name	count(event_name)
stage/sql/checking permissions	16
stage/sql/closing tables	45
stage/sql/init	12
<<<<<<< HEAD
stage/sql/Opening tables	29
stage/sql/starting	28
=======
stage/sql/Opening tables	25
stage/sql/starting	32
>>>>>>> cd28b247
execute dump_statements_account;
user	host	event_name	count_star
execute dump_statements_user;
user	event_name	count_star
user1	statement/com/Error	0
user1	statement/com/Quit	0
user1	statement/sp/freturn	0
user1	statement/sql/insert	0
user1	statement/sql/select	0
user2	statement/com/Error	0
user2	statement/com/Quit	0
user2	statement/sp/freturn	0
user2	statement/sql/insert	0
user2	statement/sql/select	0
user3	statement/com/Error	0
user3	statement/com/Quit	0
user3	statement/sp/freturn	0
user3	statement/sql/insert	0
user3	statement/sql/select	0
user4	statement/com/Error	0
user4	statement/com/Quit	0
user4	statement/sp/freturn	0
user4	statement/sql/insert	0
user4	statement/sql/select	0
execute dump_statements_host;
host	event_name	count_star
localhost	statement/com/Error	0
localhost	statement/com/Quit	0
localhost	statement/sp/freturn	0
localhost	statement/sql/insert	0
localhost	statement/sql/select	0
execute dump_statements_global;
event_name	count_star
statement/com/Error	0
statement/com/Quit	0
statement/sp/freturn	0
statement/sql/insert	0
statement/sql/select	0
execute dump_statements_history;
event_name	count(event_name)
statement/com/Quit	4
statement/sp/freturn	4
statement/sql/insert	4
statement/sql/select	12
execute dump_transactions_account;
user	host	event_name	count_star
execute dump_transactions_user;
user	event_name	count_star
user1	transaction	0
user2	transaction	0
user3	transaction	0
user4	transaction	0
execute dump_transactions_host;
host	event_name	count_star
localhost	transaction	0
execute dump_transactions_global;
event_name	count_star
transaction	12
execute dump_transactions_history;
event_name	count(event_name)
transaction	12
execute dump_accounts;
USER	HOST	CURRENT_CONNECTIONS	TOTAL_CONNECTIONS
execute dump_users;
USER	CURRENT_CONNECTIONS	TOTAL_CONNECTIONS
root	1	1
user1	0	1
user2	0	1
user3	0	1
user4	0	1
execute dump_hosts;
HOST	CURRENT_CONNECTIONS	TOTAL_CONNECTIONS
localhost	1	5
truncate performance_schema.events_transactions_summary_global_by_event_name;
"================== TRANSACTIONS_GLOBAL truncated =================="
"================== Step 33 =================="
call dump_thread();
username	status
user1	not found
username	status
user2	not found
username	status
user3	not found
username	status
user4	not found
execute dump_waits_account;
user	host	event_name	count_star
execute dump_waits_user;
user	event_name	count_star
user1	wait/io/file/sql/query_log	0
user1	wait/synch/rwlock/sql/LOCK_grant	0
user2	wait/io/file/sql/query_log	0
user2	wait/synch/rwlock/sql/LOCK_grant	0
user3	wait/io/file/sql/query_log	0
user3	wait/synch/rwlock/sql/LOCK_grant	0
user4	wait/io/file/sql/query_log	0
user4	wait/synch/rwlock/sql/LOCK_grant	0
execute dump_waits_host;
host	event_name	count_star
localhost	wait/io/file/sql/query_log	0
localhost	wait/synch/rwlock/sql/LOCK_grant	0
execute dump_waits_global;
event_name	count_star
wait/io/file/sql/query_log	0
wait/synch/rwlock/sql/LOCK_grant	0
execute dump_waits_history;
event_name	count(event_name)
wait/io/file/sql/query_log	32
wait/synch/rwlock/sql/LOCK_grant	4
execute dump_stages_account;
user	host	event_name	count_star
execute dump_stages_user;
user	event_name	count_star
user1	stage/sql/checking permissions	0
user1	stage/sql/closing tables	0
user1	stage/sql/init	0
user1	stage/sql/Opening tables	0
user1	stage/sql/starting	0
user2	stage/sql/checking permissions	0
user2	stage/sql/closing tables	0
user2	stage/sql/init	0
user2	stage/sql/Opening tables	0
user2	stage/sql/starting	0
user3	stage/sql/checking permissions	0
user3	stage/sql/closing tables	0
user3	stage/sql/init	0
user3	stage/sql/Opening tables	0
user3	stage/sql/starting	0
user4	stage/sql/checking permissions	0
user4	stage/sql/closing tables	0
user4	stage/sql/init	0
user4	stage/sql/Opening tables	0
user4	stage/sql/starting	0
execute dump_stages_host;
host	event_name	count_star
localhost	stage/sql/checking permissions	0
localhost	stage/sql/closing tables	0
localhost	stage/sql/init	0
localhost	stage/sql/Opening tables	0
localhost	stage/sql/starting	0
execute dump_stages_global;
event_name	count_star
stage/sql/checking permissions	0
stage/sql/closing tables	0
stage/sql/init	0
stage/sql/Opening tables	0
stage/sql/starting	0
execute dump_stages_history;
event_name	count(event_name)
stage/sql/checking permissions	16
stage/sql/closing tables	45
stage/sql/init	12
<<<<<<< HEAD
stage/sql/Opening tables	29
stage/sql/starting	28
=======
stage/sql/Opening tables	25
stage/sql/starting	32
>>>>>>> cd28b247
execute dump_statements_account;
user	host	event_name	count_star
execute dump_statements_user;
user	event_name	count_star
user1	statement/com/Error	0
user1	statement/com/Quit	0
user1	statement/sp/freturn	0
user1	statement/sql/insert	0
user1	statement/sql/select	0
user2	statement/com/Error	0
user2	statement/com/Quit	0
user2	statement/sp/freturn	0
user2	statement/sql/insert	0
user2	statement/sql/select	0
user3	statement/com/Error	0
user3	statement/com/Quit	0
user3	statement/sp/freturn	0
user3	statement/sql/insert	0
user3	statement/sql/select	0
user4	statement/com/Error	0
user4	statement/com/Quit	0
user4	statement/sp/freturn	0
user4	statement/sql/insert	0
user4	statement/sql/select	0
execute dump_statements_host;
host	event_name	count_star
localhost	statement/com/Error	0
localhost	statement/com/Quit	0
localhost	statement/sp/freturn	0
localhost	statement/sql/insert	0
localhost	statement/sql/select	0
execute dump_statements_global;
event_name	count_star
statement/com/Error	0
statement/com/Quit	0
statement/sp/freturn	0
statement/sql/insert	0
statement/sql/select	0
execute dump_statements_history;
event_name	count(event_name)
statement/com/Quit	4
statement/sp/freturn	4
statement/sql/insert	4
statement/sql/select	12
execute dump_transactions_account;
user	host	event_name	count_star
execute dump_transactions_user;
user	event_name	count_star
user1	transaction	0
user2	transaction	0
user3	transaction	0
user4	transaction	0
execute dump_transactions_host;
host	event_name	count_star
localhost	transaction	0
execute dump_transactions_global;
event_name	count_star
transaction	0
execute dump_transactions_history;
event_name	count(event_name)
transaction	12
execute dump_accounts;
USER	HOST	CURRENT_CONNECTIONS	TOTAL_CONNECTIONS
execute dump_users;
USER	CURRENT_CONNECTIONS	TOTAL_CONNECTIONS
root	1	1
user1	0	1
user2	0	1
user3	0	1
user4	0	1
execute dump_hosts;
HOST	CURRENT_CONNECTIONS	TOTAL_CONNECTIONS
localhost	1	5
truncate performance_schema.accounts;
"================== ACCOUNTS truncated =================="
"================== Step 34 =================="
call dump_thread();
username	status
user1	not found
username	status
user2	not found
username	status
user3	not found
username	status
user4	not found
execute dump_waits_account;
user	host	event_name	count_star
execute dump_waits_user;
user	event_name	count_star
user1	wait/io/file/sql/query_log	0
user1	wait/synch/rwlock/sql/LOCK_grant	0
user2	wait/io/file/sql/query_log	0
user2	wait/synch/rwlock/sql/LOCK_grant	0
user3	wait/io/file/sql/query_log	0
user3	wait/synch/rwlock/sql/LOCK_grant	0
user4	wait/io/file/sql/query_log	0
user4	wait/synch/rwlock/sql/LOCK_grant	0
execute dump_waits_host;
host	event_name	count_star
localhost	wait/io/file/sql/query_log	0
localhost	wait/synch/rwlock/sql/LOCK_grant	0
execute dump_waits_global;
event_name	count_star
wait/io/file/sql/query_log	0
wait/synch/rwlock/sql/LOCK_grant	0
execute dump_waits_history;
event_name	count(event_name)
wait/io/file/sql/query_log	32
wait/synch/rwlock/sql/LOCK_grant	4
execute dump_stages_account;
user	host	event_name	count_star
execute dump_stages_user;
user	event_name	count_star
user1	stage/sql/checking permissions	0
user1	stage/sql/closing tables	0
user1	stage/sql/init	0
user1	stage/sql/Opening tables	0
user1	stage/sql/starting	0
user2	stage/sql/checking permissions	0
user2	stage/sql/closing tables	0
user2	stage/sql/init	0
user2	stage/sql/Opening tables	0
user2	stage/sql/starting	0
user3	stage/sql/checking permissions	0
user3	stage/sql/closing tables	0
user3	stage/sql/init	0
user3	stage/sql/Opening tables	0
user3	stage/sql/starting	0
user4	stage/sql/checking permissions	0
user4	stage/sql/closing tables	0
user4	stage/sql/init	0
user4	stage/sql/Opening tables	0
user4	stage/sql/starting	0
execute dump_stages_host;
host	event_name	count_star
localhost	stage/sql/checking permissions	0
localhost	stage/sql/closing tables	0
localhost	stage/sql/init	0
localhost	stage/sql/Opening tables	0
localhost	stage/sql/starting	0
execute dump_stages_global;
event_name	count_star
stage/sql/checking permissions	0
stage/sql/closing tables	0
stage/sql/init	0
stage/sql/Opening tables	0
stage/sql/starting	0
execute dump_stages_history;
event_name	count(event_name)
stage/sql/checking permissions	16
stage/sql/closing tables	45
stage/sql/init	12
<<<<<<< HEAD
stage/sql/Opening tables	29
stage/sql/starting	28
=======
stage/sql/Opening tables	25
stage/sql/starting	32
>>>>>>> cd28b247
execute dump_statements_account;
user	host	event_name	count_star
execute dump_statements_user;
user	event_name	count_star
user1	statement/com/Error	0
user1	statement/com/Quit	0
user1	statement/sp/freturn	0
user1	statement/sql/insert	0
user1	statement/sql/select	0
user2	statement/com/Error	0
user2	statement/com/Quit	0
user2	statement/sp/freturn	0
user2	statement/sql/insert	0
user2	statement/sql/select	0
user3	statement/com/Error	0
user3	statement/com/Quit	0
user3	statement/sp/freturn	0
user3	statement/sql/insert	0
user3	statement/sql/select	0
user4	statement/com/Error	0
user4	statement/com/Quit	0
user4	statement/sp/freturn	0
user4	statement/sql/insert	0
user4	statement/sql/select	0
execute dump_statements_host;
host	event_name	count_star
localhost	statement/com/Error	0
localhost	statement/com/Quit	0
localhost	statement/sp/freturn	0
localhost	statement/sql/insert	0
localhost	statement/sql/select	0
execute dump_statements_global;
event_name	count_star
statement/com/Error	0
statement/com/Quit	0
statement/sp/freturn	0
statement/sql/insert	0
statement/sql/select	0
execute dump_statements_history;
event_name	count(event_name)
statement/com/Quit	4
statement/sp/freturn	4
statement/sql/insert	4
statement/sql/select	12
execute dump_transactions_account;
user	host	event_name	count_star
execute dump_transactions_user;
user	event_name	count_star
user1	transaction	0
user2	transaction	0
user3	transaction	0
user4	transaction	0
execute dump_transactions_host;
host	event_name	count_star
localhost	transaction	0
execute dump_transactions_global;
event_name	count_star
transaction	0
execute dump_transactions_history;
event_name	count(event_name)
transaction	12
execute dump_accounts;
USER	HOST	CURRENT_CONNECTIONS	TOTAL_CONNECTIONS
execute dump_users;
USER	CURRENT_CONNECTIONS	TOTAL_CONNECTIONS
root	1	1
user1	0	1
user2	0	1
user3	0	1
user4	0	1
execute dump_hosts;
HOST	CURRENT_CONNECTIONS	TOTAL_CONNECTIONS
localhost	1	5
truncate performance_schema.users;
"================== USERS truncated =================="
"================== Step 35 =================="
call dump_thread();
username	status
user1	not found
username	status
user2	not found
username	status
user3	not found
username	status
user4	not found
execute dump_waits_account;
user	host	event_name	count_star
execute dump_waits_user;
user	event_name	count_star
execute dump_waits_host;
host	event_name	count_star
localhost	wait/io/file/sql/query_log	0
localhost	wait/synch/rwlock/sql/LOCK_grant	0
execute dump_waits_global;
event_name	count_star
wait/io/file/sql/query_log	0
wait/synch/rwlock/sql/LOCK_grant	0
execute dump_waits_history;
event_name	count(event_name)
wait/io/file/sql/query_log	32
wait/synch/rwlock/sql/LOCK_grant	4
execute dump_stages_account;
user	host	event_name	count_star
execute dump_stages_user;
user	event_name	count_star
execute dump_stages_host;
host	event_name	count_star
localhost	stage/sql/checking permissions	0
localhost	stage/sql/closing tables	0
localhost	stage/sql/init	0
localhost	stage/sql/Opening tables	0
localhost	stage/sql/starting	0
execute dump_stages_global;
event_name	count_star
stage/sql/checking permissions	0
stage/sql/closing tables	0
stage/sql/init	0
stage/sql/Opening tables	0
stage/sql/starting	0
execute dump_stages_history;
event_name	count(event_name)
stage/sql/checking permissions	16
stage/sql/closing tables	45
stage/sql/init	12
<<<<<<< HEAD
stage/sql/Opening tables	29
stage/sql/starting	28
=======
stage/sql/Opening tables	25
stage/sql/starting	32
>>>>>>> cd28b247
execute dump_statements_account;
user	host	event_name	count_star
execute dump_statements_user;
user	event_name	count_star
execute dump_statements_host;
host	event_name	count_star
localhost	statement/com/Error	0
localhost	statement/com/Quit	0
localhost	statement/sp/freturn	0
localhost	statement/sql/insert	0
localhost	statement/sql/select	0
execute dump_statements_global;
event_name	count_star
statement/com/Error	0
statement/com/Quit	0
statement/sp/freturn	0
statement/sql/insert	0
statement/sql/select	0
execute dump_statements_history;
event_name	count(event_name)
statement/com/Quit	4
statement/sp/freturn	4
statement/sql/insert	4
statement/sql/select	12
execute dump_transactions_account;
user	host	event_name	count_star
execute dump_transactions_user;
user	event_name	count_star
execute dump_transactions_host;
host	event_name	count_star
localhost	transaction	0
execute dump_transactions_global;
event_name	count_star
transaction	0
execute dump_transactions_history;
event_name	count(event_name)
transaction	12
execute dump_accounts;
USER	HOST	CURRENT_CONNECTIONS	TOTAL_CONNECTIONS
execute dump_users;
USER	CURRENT_CONNECTIONS	TOTAL_CONNECTIONS
root	1	1
execute dump_hosts;
HOST	CURRENT_CONNECTIONS	TOTAL_CONNECTIONS
localhost	1	5
truncate performance_schema.hosts;
"================== HOSTS truncated =================="
"================== Step 36 =================="
call dump_thread();
username	status
user1	not found
username	status
user2	not found
username	status
user3	not found
username	status
user4	not found
execute dump_waits_account;
user	host	event_name	count_star
execute dump_waits_user;
user	event_name	count_star
execute dump_waits_host;
host	event_name	count_star
localhost	wait/io/file/sql/query_log	0
localhost	wait/synch/rwlock/sql/LOCK_grant	0
execute dump_waits_global;
event_name	count_star
wait/io/file/sql/query_log	0
wait/synch/rwlock/sql/LOCK_grant	0
execute dump_waits_history;
event_name	count(event_name)
wait/io/file/sql/query_log	32
wait/synch/rwlock/sql/LOCK_grant	4
execute dump_stages_account;
user	host	event_name	count_star
execute dump_stages_user;
user	event_name	count_star
execute dump_stages_host;
host	event_name	count_star
localhost	stage/sql/checking permissions	0
localhost	stage/sql/closing tables	0
localhost	stage/sql/init	0
localhost	stage/sql/Opening tables	0
localhost	stage/sql/starting	0
execute dump_stages_global;
event_name	count_star
stage/sql/checking permissions	0
stage/sql/closing tables	0
stage/sql/init	0
stage/sql/Opening tables	0
stage/sql/starting	0
execute dump_stages_history;
event_name	count(event_name)
stage/sql/checking permissions	16
stage/sql/closing tables	45
stage/sql/init	12
<<<<<<< HEAD
stage/sql/Opening tables	29
stage/sql/starting	28
=======
stage/sql/Opening tables	25
stage/sql/starting	32
>>>>>>> cd28b247
execute dump_statements_account;
user	host	event_name	count_star
execute dump_statements_user;
user	event_name	count_star
execute dump_statements_host;
host	event_name	count_star
localhost	statement/com/Error	0
localhost	statement/com/Quit	0
localhost	statement/sp/freturn	0
localhost	statement/sql/insert	0
localhost	statement/sql/select	0
execute dump_statements_global;
event_name	count_star
statement/com/Error	0
statement/com/Quit	0
statement/sp/freturn	0
statement/sql/insert	0
statement/sql/select	0
execute dump_statements_history;
event_name	count(event_name)
statement/com/Quit	4
statement/sp/freturn	4
statement/sql/insert	4
statement/sql/select	12
execute dump_transactions_account;
user	host	event_name	count_star
execute dump_transactions_user;
user	event_name	count_star
execute dump_transactions_host;
host	event_name	count_star
localhost	transaction	0
execute dump_transactions_global;
event_name	count_star
transaction	0
execute dump_transactions_history;
event_name	count(event_name)
transaction	12
execute dump_accounts;
USER	HOST	CURRENT_CONNECTIONS	TOTAL_CONNECTIONS
execute dump_users;
USER	CURRENT_CONNECTIONS	TOTAL_CONNECTIONS
root	1	1
execute dump_hosts;
HOST	CURRENT_CONNECTIONS	TOTAL_CONNECTIONS
localhost	1	1<|MERGE_RESOLUTION|>--- conflicted
+++ resolved
@@ -234,49 +234,29 @@
 user1	stage/sql/checking permissions	4
 user1	stage/sql/closing tables	12
 user1	stage/sql/init	3
-<<<<<<< HEAD
 user1	stage/sql/Opening tables	8
-user1	stage/sql/starting	6
-=======
-user1	stage/sql/Opening tables	7
 user1	stage/sql/starting	7
->>>>>>> cd28b247
 execute dump_stages_host;
 host	event_name	count_star
 localhost	stage/sql/checking permissions	4
 localhost	stage/sql/closing tables	12
 localhost	stage/sql/init	3
-<<<<<<< HEAD
 localhost	stage/sql/Opening tables	8
-localhost	stage/sql/starting	6
-=======
-localhost	stage/sql/Opening tables	7
 localhost	stage/sql/starting	7
->>>>>>> cd28b247
 execute dump_stages_global;
 event_name	count_star
 stage/sql/checking permissions	4
 stage/sql/closing tables	12
 stage/sql/init	3
-<<<<<<< HEAD
 stage/sql/Opening tables	8
-stage/sql/starting	6
-=======
-stage/sql/Opening tables	7
 stage/sql/starting	7
->>>>>>> cd28b247
 execute dump_stages_history;
 event_name	count(event_name)
 stage/sql/checking permissions	4
 stage/sql/closing tables	12
 stage/sql/init	3
-<<<<<<< HEAD
 stage/sql/Opening tables	8
-stage/sql/starting	6
-=======
-stage/sql/Opening tables	7
 stage/sql/starting	7
->>>>>>> cd28b247
 execute dump_statements_account;
 user	host	event_name	count_star
 execute dump_statements_user;
@@ -369,13 +349,8 @@
 user1	stage/sql/checking permissions	4
 user1	stage/sql/closing tables	12
 user1	stage/sql/init	3
-<<<<<<< HEAD
 user1	stage/sql/Opening tables	8
-user1	stage/sql/starting	6
-=======
-user1	stage/sql/Opening tables	7
 user1	stage/sql/starting	7
->>>>>>> cd28b247
 user2	stage/sql/checking permissions	0
 user2	stage/sql/closing tables	0
 user2	stage/sql/init	0
@@ -386,37 +361,22 @@
 localhost	stage/sql/checking permissions	4
 localhost	stage/sql/closing tables	12
 localhost	stage/sql/init	3
-<<<<<<< HEAD
 localhost	stage/sql/Opening tables	8
-localhost	stage/sql/starting	6
-=======
-localhost	stage/sql/Opening tables	7
 localhost	stage/sql/starting	7
->>>>>>> cd28b247
 execute dump_stages_global;
 event_name	count_star
 stage/sql/checking permissions	4
 stage/sql/closing tables	12
 stage/sql/init	3
-<<<<<<< HEAD
 stage/sql/Opening tables	8
-stage/sql/starting	6
-=======
-stage/sql/Opening tables	7
 stage/sql/starting	7
->>>>>>> cd28b247
 execute dump_stages_history;
 event_name	count(event_name)
 stage/sql/checking permissions	4
 stage/sql/closing tables	12
 stage/sql/init	3
-<<<<<<< HEAD
 stage/sql/Opening tables	8
-stage/sql/starting	6
-=======
-stage/sql/Opening tables	7
 stage/sql/starting	7
->>>>>>> cd28b247
 execute dump_statements_account;
 user	host	event_name	count_star
 execute dump_statements_user;
@@ -528,59 +488,34 @@
 user1	stage/sql/checking permissions	4
 user1	stage/sql/closing tables	12
 user1	stage/sql/init	3
-<<<<<<< HEAD
 user1	stage/sql/Opening tables	8
-user1	stage/sql/starting	6
-=======
-user1	stage/sql/Opening tables	7
 user1	stage/sql/starting	7
->>>>>>> cd28b247
 user2	stage/sql/checking permissions	4
 user2	stage/sql/closing tables	11
 user2	stage/sql/init	3
-<<<<<<< HEAD
 user2	stage/sql/Opening tables	7
-user2	stage/sql/starting	6
-=======
-user2	stage/sql/Opening tables	6
 user2	stage/sql/starting	7
->>>>>>> cd28b247
 execute dump_stages_host;
 host	event_name	count_star
 localhost	stage/sql/checking permissions	8
 localhost	stage/sql/closing tables	23
 localhost	stage/sql/init	6
-<<<<<<< HEAD
 localhost	stage/sql/Opening tables	15
-localhost	stage/sql/starting	12
-=======
-localhost	stage/sql/Opening tables	13
 localhost	stage/sql/starting	14
->>>>>>> cd28b247
 execute dump_stages_global;
 event_name	count_star
 stage/sql/checking permissions	8
 stage/sql/closing tables	23
 stage/sql/init	6
-<<<<<<< HEAD
 stage/sql/Opening tables	15
-stage/sql/starting	12
-=======
-stage/sql/Opening tables	13
 stage/sql/starting	14
->>>>>>> cd28b247
 execute dump_stages_history;
 event_name	count(event_name)
 stage/sql/checking permissions	8
 stage/sql/closing tables	23
 stage/sql/init	6
-<<<<<<< HEAD
 stage/sql/Opening tables	15
-stage/sql/starting	12
-=======
-stage/sql/Opening tables	13
 stage/sql/starting	14
->>>>>>> cd28b247
 execute dump_statements_account;
 user	host	event_name	count_star
 execute dump_statements_user;
@@ -683,23 +618,13 @@
 user1	stage/sql/checking permissions	4
 user1	stage/sql/closing tables	12
 user1	stage/sql/init	3
-<<<<<<< HEAD
 user1	stage/sql/Opening tables	8
-user1	stage/sql/starting	6
-=======
-user1	stage/sql/Opening tables	7
 user1	stage/sql/starting	7
->>>>>>> cd28b247
 user2	stage/sql/checking permissions	4
 user2	stage/sql/closing tables	11
 user2	stage/sql/init	3
-<<<<<<< HEAD
 user2	stage/sql/Opening tables	7
-user2	stage/sql/starting	6
-=======
-user2	stage/sql/Opening tables	6
 user2	stage/sql/starting	7
->>>>>>> cd28b247
 user3	stage/sql/checking permissions	0
 user3	stage/sql/closing tables	0
 user3	stage/sql/init	0
@@ -710,37 +635,22 @@
 localhost	stage/sql/checking permissions	8
 localhost	stage/sql/closing tables	23
 localhost	stage/sql/init	6
-<<<<<<< HEAD
 localhost	stage/sql/Opening tables	15
-localhost	stage/sql/starting	12
-=======
-localhost	stage/sql/Opening tables	13
 localhost	stage/sql/starting	14
->>>>>>> cd28b247
 execute dump_stages_global;
 event_name	count_star
 stage/sql/checking permissions	8
 stage/sql/closing tables	23
 stage/sql/init	6
-<<<<<<< HEAD
 stage/sql/Opening tables	15
-stage/sql/starting	12
-=======
-stage/sql/Opening tables	13
 stage/sql/starting	14
->>>>>>> cd28b247
 execute dump_stages_history;
 event_name	count(event_name)
 stage/sql/checking permissions	8
 stage/sql/closing tables	23
 stage/sql/init	6
-<<<<<<< HEAD
 stage/sql/Opening tables	15
-stage/sql/starting	12
-=======
-stage/sql/Opening tables	13
 stage/sql/starting	14
->>>>>>> cd28b247
 execute dump_statements_account;
 user	host	event_name	count_star
 execute dump_statements_user;
@@ -862,69 +772,39 @@
 user1	stage/sql/checking permissions	4
 user1	stage/sql/closing tables	12
 user1	stage/sql/init	3
-<<<<<<< HEAD
 user1	stage/sql/Opening tables	8
-user1	stage/sql/starting	6
-=======
-user1	stage/sql/Opening tables	7
 user1	stage/sql/starting	7
->>>>>>> cd28b247
 user2	stage/sql/checking permissions	4
 user2	stage/sql/closing tables	11
 user2	stage/sql/init	3
-<<<<<<< HEAD
 user2	stage/sql/Opening tables	7
-user2	stage/sql/starting	6
-=======
-user2	stage/sql/Opening tables	6
 user2	stage/sql/starting	7
->>>>>>> cd28b247
 user3	stage/sql/checking permissions	4
 user3	stage/sql/closing tables	11
 user3	stage/sql/init	3
-<<<<<<< HEAD
 user3	stage/sql/Opening tables	7
-user3	stage/sql/starting	6
-=======
-user3	stage/sql/Opening tables	6
 user3	stage/sql/starting	7
->>>>>>> cd28b247
 execute dump_stages_host;
 host	event_name	count_star
 localhost	stage/sql/checking permissions	12
 localhost	stage/sql/closing tables	34
 localhost	stage/sql/init	9
-<<<<<<< HEAD
 localhost	stage/sql/Opening tables	22
-localhost	stage/sql/starting	18
-=======
-localhost	stage/sql/Opening tables	19
 localhost	stage/sql/starting	21
->>>>>>> cd28b247
 execute dump_stages_global;
 event_name	count_star
 stage/sql/checking permissions	12
 stage/sql/closing tables	34
 stage/sql/init	9
-<<<<<<< HEAD
 stage/sql/Opening tables	22
-stage/sql/starting	18
-=======
-stage/sql/Opening tables	19
 stage/sql/starting	21
->>>>>>> cd28b247
 execute dump_stages_history;
 event_name	count(event_name)
 stage/sql/checking permissions	12
 stage/sql/closing tables	34
 stage/sql/init	9
-<<<<<<< HEAD
 stage/sql/Opening tables	22
-stage/sql/starting	18
-=======
-stage/sql/Opening tables	19
 stage/sql/starting	21
->>>>>>> cd28b247
 execute dump_statements_account;
 user	host	event_name	count_star
 execute dump_statements_user;
@@ -1037,33 +917,18 @@
 user1	stage/sql/checking permissions	4
 user1	stage/sql/closing tables	12
 user1	stage/sql/init	3
-<<<<<<< HEAD
 user1	stage/sql/Opening tables	8
-user1	stage/sql/starting	6
-=======
-user1	stage/sql/Opening tables	7
 user1	stage/sql/starting	7
->>>>>>> cd28b247
 user2	stage/sql/checking permissions	4
 user2	stage/sql/closing tables	11
 user2	stage/sql/init	3
-<<<<<<< HEAD
 user2	stage/sql/Opening tables	7
-user2	stage/sql/starting	6
-=======
-user2	stage/sql/Opening tables	6
 user2	stage/sql/starting	7
->>>>>>> cd28b247
 user3	stage/sql/checking permissions	4
 user3	stage/sql/closing tables	11
 user3	stage/sql/init	3
-<<<<<<< HEAD
 user3	stage/sql/Opening tables	7
-user3	stage/sql/starting	6
-=======
-user3	stage/sql/Opening tables	6
 user3	stage/sql/starting	7
->>>>>>> cd28b247
 user4	stage/sql/checking permissions	0
 user4	stage/sql/closing tables	0
 user4	stage/sql/init	0
@@ -1074,37 +939,22 @@
 localhost	stage/sql/checking permissions	12
 localhost	stage/sql/closing tables	34
 localhost	stage/sql/init	9
-<<<<<<< HEAD
 localhost	stage/sql/Opening tables	22
-localhost	stage/sql/starting	18
-=======
-localhost	stage/sql/Opening tables	19
 localhost	stage/sql/starting	21
->>>>>>> cd28b247
 execute dump_stages_global;
 event_name	count_star
 stage/sql/checking permissions	12
 stage/sql/closing tables	34
 stage/sql/init	9
-<<<<<<< HEAD
 stage/sql/Opening tables	22
-stage/sql/starting	18
-=======
-stage/sql/Opening tables	19
 stage/sql/starting	21
->>>>>>> cd28b247
 execute dump_stages_history;
 event_name	count(event_name)
 stage/sql/checking permissions	12
 stage/sql/closing tables	34
 stage/sql/init	9
-<<<<<<< HEAD
 stage/sql/Opening tables	22
-stage/sql/starting	18
-=======
-stage/sql/Opening tables	19
 stage/sql/starting	21
->>>>>>> cd28b247
 execute dump_statements_account;
 user	host	event_name	count_star
 execute dump_statements_user;
@@ -1236,79 +1086,44 @@
 user1	stage/sql/checking permissions	4
 user1	stage/sql/closing tables	12
 user1	stage/sql/init	3
-<<<<<<< HEAD
 user1	stage/sql/Opening tables	8
-user1	stage/sql/starting	6
-=======
-user1	stage/sql/Opening tables	7
 user1	stage/sql/starting	7
->>>>>>> cd28b247
 user2	stage/sql/checking permissions	4
 user2	stage/sql/closing tables	11
 user2	stage/sql/init	3
-<<<<<<< HEAD
 user2	stage/sql/Opening tables	7
-user2	stage/sql/starting	6
-=======
-user2	stage/sql/Opening tables	6
 user2	stage/sql/starting	7
->>>>>>> cd28b247
 user3	stage/sql/checking permissions	4
 user3	stage/sql/closing tables	11
 user3	stage/sql/init	3
-<<<<<<< HEAD
 user3	stage/sql/Opening tables	7
-user3	stage/sql/starting	6
-=======
-user3	stage/sql/Opening tables	6
 user3	stage/sql/starting	7
->>>>>>> cd28b247
 user4	stage/sql/checking permissions	4
 user4	stage/sql/closing tables	11
 user4	stage/sql/init	3
-<<<<<<< HEAD
 user4	stage/sql/Opening tables	7
-user4	stage/sql/starting	6
-=======
-user4	stage/sql/Opening tables	6
 user4	stage/sql/starting	7
->>>>>>> cd28b247
 execute dump_stages_host;
 host	event_name	count_star
 localhost	stage/sql/checking permissions	16
 localhost	stage/sql/closing tables	45
 localhost	stage/sql/init	12
-<<<<<<< HEAD
 localhost	stage/sql/Opening tables	29
-localhost	stage/sql/starting	24
-=======
-localhost	stage/sql/Opening tables	25
 localhost	stage/sql/starting	28
->>>>>>> cd28b247
 execute dump_stages_global;
 event_name	count_star
 stage/sql/checking permissions	16
 stage/sql/closing tables	45
 stage/sql/init	12
-<<<<<<< HEAD
 stage/sql/Opening tables	29
-stage/sql/starting	24
-=======
-stage/sql/Opening tables	25
 stage/sql/starting	28
->>>>>>> cd28b247
 execute dump_stages_history;
 event_name	count(event_name)
 stage/sql/checking permissions	16
 stage/sql/closing tables	45
 stage/sql/init	12
-<<<<<<< HEAD
 stage/sql/Opening tables	29
-stage/sql/starting	24
-=======
-stage/sql/Opening tables	25
 stage/sql/starting	28
->>>>>>> cd28b247
 execute dump_statements_account;
 user	host	event_name	count_star
 execute dump_statements_user;
@@ -1427,79 +1242,44 @@
 user1	stage/sql/checking permissions	4
 user1	stage/sql/closing tables	12
 user1	stage/sql/init	3
-<<<<<<< HEAD
 user1	stage/sql/Opening tables	8
-user1	stage/sql/starting	7
-=======
-user1	stage/sql/Opening tables	7
 user1	stage/sql/starting	8
->>>>>>> cd28b247
 user2	stage/sql/checking permissions	4
 user2	stage/sql/closing tables	11
 user2	stage/sql/init	3
-<<<<<<< HEAD
 user2	stage/sql/Opening tables	7
-user2	stage/sql/starting	6
-=======
-user2	stage/sql/Opening tables	6
 user2	stage/sql/starting	7
->>>>>>> cd28b247
 user3	stage/sql/checking permissions	4
 user3	stage/sql/closing tables	11
 user3	stage/sql/init	3
-<<<<<<< HEAD
 user3	stage/sql/Opening tables	7
-user3	stage/sql/starting	6
-=======
-user3	stage/sql/Opening tables	6
 user3	stage/sql/starting	7
->>>>>>> cd28b247
 user4	stage/sql/checking permissions	4
 user4	stage/sql/closing tables	11
 user4	stage/sql/init	3
-<<<<<<< HEAD
 user4	stage/sql/Opening tables	7
-user4	stage/sql/starting	6
-=======
-user4	stage/sql/Opening tables	6
 user4	stage/sql/starting	7
->>>>>>> cd28b247
 execute dump_stages_host;
 host	event_name	count_star
 localhost	stage/sql/checking permissions	16
 localhost	stage/sql/closing tables	45
 localhost	stage/sql/init	12
-<<<<<<< HEAD
 localhost	stage/sql/Opening tables	29
-localhost	stage/sql/starting	25
-=======
-localhost	stage/sql/Opening tables	25
 localhost	stage/sql/starting	29
->>>>>>> cd28b247
 execute dump_stages_global;
 event_name	count_star
 stage/sql/checking permissions	16
 stage/sql/closing tables	45
 stage/sql/init	12
-<<<<<<< HEAD
 stage/sql/Opening tables	29
-stage/sql/starting	25
-=======
-stage/sql/Opening tables	25
 stage/sql/starting	29
->>>>>>> cd28b247
 execute dump_stages_history;
 event_name	count(event_name)
 stage/sql/checking permissions	16
 stage/sql/closing tables	45
 stage/sql/init	12
-<<<<<<< HEAD
 stage/sql/Opening tables	29
-stage/sql/starting	25
-=======
-stage/sql/Opening tables	25
 stage/sql/starting	29
->>>>>>> cd28b247
 execute dump_statements_account;
 user	host	event_name	count_star
 execute dump_statements_user;
@@ -1618,79 +1398,44 @@
 user1	stage/sql/checking permissions	4
 user1	stage/sql/closing tables	12
 user1	stage/sql/init	3
-<<<<<<< HEAD
 user1	stage/sql/Opening tables	8
-user1	stage/sql/starting	7
-=======
-user1	stage/sql/Opening tables	7
 user1	stage/sql/starting	8
->>>>>>> cd28b247
 user2	stage/sql/checking permissions	4
 user2	stage/sql/closing tables	11
 user2	stage/sql/init	3
-<<<<<<< HEAD
 user2	stage/sql/Opening tables	7
-user2	stage/sql/starting	7
-=======
-user2	stage/sql/Opening tables	6
 user2	stage/sql/starting	8
->>>>>>> cd28b247
 user3	stage/sql/checking permissions	4
 user3	stage/sql/closing tables	11
 user3	stage/sql/init	3
-<<<<<<< HEAD
 user3	stage/sql/Opening tables	7
-user3	stage/sql/starting	6
-=======
-user3	stage/sql/Opening tables	6
 user3	stage/sql/starting	7
->>>>>>> cd28b247
 user4	stage/sql/checking permissions	4
 user4	stage/sql/closing tables	11
 user4	stage/sql/init	3
-<<<<<<< HEAD
 user4	stage/sql/Opening tables	7
-user4	stage/sql/starting	6
-=======
-user4	stage/sql/Opening tables	6
 user4	stage/sql/starting	7
->>>>>>> cd28b247
 execute dump_stages_host;
 host	event_name	count_star
 localhost	stage/sql/checking permissions	16
 localhost	stage/sql/closing tables	45
 localhost	stage/sql/init	12
-<<<<<<< HEAD
 localhost	stage/sql/Opening tables	29
-localhost	stage/sql/starting	26
-=======
-localhost	stage/sql/Opening tables	25
 localhost	stage/sql/starting	30
->>>>>>> cd28b247
 execute dump_stages_global;
 event_name	count_star
 stage/sql/checking permissions	16
 stage/sql/closing tables	45
 stage/sql/init	12
-<<<<<<< HEAD
 stage/sql/Opening tables	29
-stage/sql/starting	26
-=======
-stage/sql/Opening tables	25
 stage/sql/starting	30
->>>>>>> cd28b247
 execute dump_stages_history;
 event_name	count(event_name)
 stage/sql/checking permissions	16
 stage/sql/closing tables	45
 stage/sql/init	12
-<<<<<<< HEAD
 stage/sql/Opening tables	29
-stage/sql/starting	26
-=======
-stage/sql/Opening tables	25
 stage/sql/starting	30
->>>>>>> cd28b247
 execute dump_statements_account;
 user	host	event_name	count_star
 execute dump_statements_user;
@@ -1808,79 +1553,44 @@
 user1	stage/sql/checking permissions	4
 user1	stage/sql/closing tables	12
 user1	stage/sql/init	3
-<<<<<<< HEAD
 user1	stage/sql/Opening tables	8
-user1	stage/sql/starting	7
-=======
-user1	stage/sql/Opening tables	7
 user1	stage/sql/starting	8
->>>>>>> cd28b247
 user2	stage/sql/checking permissions	4
 user2	stage/sql/closing tables	11
 user2	stage/sql/init	3
-<<<<<<< HEAD
 user2	stage/sql/Opening tables	7
-user2	stage/sql/starting	7
-=======
-user2	stage/sql/Opening tables	6
 user2	stage/sql/starting	8
->>>>>>> cd28b247
 user3	stage/sql/checking permissions	4
 user3	stage/sql/closing tables	11
 user3	stage/sql/init	3
-<<<<<<< HEAD
 user3	stage/sql/Opening tables	7
-user3	stage/sql/starting	7
-=======
-user3	stage/sql/Opening tables	6
 user3	stage/sql/starting	8
->>>>>>> cd28b247
 user4	stage/sql/checking permissions	4
 user4	stage/sql/closing tables	11
 user4	stage/sql/init	3
-<<<<<<< HEAD
 user4	stage/sql/Opening tables	7
-user4	stage/sql/starting	6
-=======
-user4	stage/sql/Opening tables	6
 user4	stage/sql/starting	7
->>>>>>> cd28b247
 execute dump_stages_host;
 host	event_name	count_star
 localhost	stage/sql/checking permissions	16
 localhost	stage/sql/closing tables	45
 localhost	stage/sql/init	12
-<<<<<<< HEAD
 localhost	stage/sql/Opening tables	29
-localhost	stage/sql/starting	27
-=======
-localhost	stage/sql/Opening tables	25
 localhost	stage/sql/starting	31
->>>>>>> cd28b247
 execute dump_stages_global;
 event_name	count_star
 stage/sql/checking permissions	16
 stage/sql/closing tables	45
 stage/sql/init	12
-<<<<<<< HEAD
 stage/sql/Opening tables	29
-stage/sql/starting	27
-=======
-stage/sql/Opening tables	25
 stage/sql/starting	31
->>>>>>> cd28b247
 execute dump_stages_history;
 event_name	count(event_name)
 stage/sql/checking permissions	16
 stage/sql/closing tables	45
 stage/sql/init	12
-<<<<<<< HEAD
 stage/sql/Opening tables	29
-stage/sql/starting	27
-=======
-stage/sql/Opening tables	25
 stage/sql/starting	31
->>>>>>> cd28b247
 execute dump_statements_account;
 user	host	event_name	count_star
 execute dump_statements_user;
@@ -1997,79 +1707,44 @@
 user1	stage/sql/checking permissions	4
 user1	stage/sql/closing tables	12
 user1	stage/sql/init	3
-<<<<<<< HEAD
 user1	stage/sql/Opening tables	8
-user1	stage/sql/starting	7
-=======
-user1	stage/sql/Opening tables	7
 user1	stage/sql/starting	8
->>>>>>> cd28b247
 user2	stage/sql/checking permissions	4
 user2	stage/sql/closing tables	11
 user2	stage/sql/init	3
-<<<<<<< HEAD
 user2	stage/sql/Opening tables	7
-user2	stage/sql/starting	7
-=======
-user2	stage/sql/Opening tables	6
 user2	stage/sql/starting	8
->>>>>>> cd28b247
 user3	stage/sql/checking permissions	4
 user3	stage/sql/closing tables	11
 user3	stage/sql/init	3
-<<<<<<< HEAD
 user3	stage/sql/Opening tables	7
-user3	stage/sql/starting	7
-=======
-user3	stage/sql/Opening tables	6
 user3	stage/sql/starting	8
->>>>>>> cd28b247
 user4	stage/sql/checking permissions	4
 user4	stage/sql/closing tables	11
 user4	stage/sql/init	3
-<<<<<<< HEAD
 user4	stage/sql/Opening tables	7
-user4	stage/sql/starting	7
-=======
-user4	stage/sql/Opening tables	6
 user4	stage/sql/starting	8
->>>>>>> cd28b247
 execute dump_stages_host;
 host	event_name	count_star
 localhost	stage/sql/checking permissions	16
 localhost	stage/sql/closing tables	45
 localhost	stage/sql/init	12
-<<<<<<< HEAD
 localhost	stage/sql/Opening tables	29
-localhost	stage/sql/starting	28
-=======
-localhost	stage/sql/Opening tables	25
 localhost	stage/sql/starting	32
->>>>>>> cd28b247
 execute dump_stages_global;
 event_name	count_star
 stage/sql/checking permissions	16
 stage/sql/closing tables	45
 stage/sql/init	12
-<<<<<<< HEAD
 stage/sql/Opening tables	29
-stage/sql/starting	28
-=======
-stage/sql/Opening tables	25
 stage/sql/starting	32
->>>>>>> cd28b247
 execute dump_stages_history;
 event_name	count(event_name)
 stage/sql/checking permissions	16
 stage/sql/closing tables	45
 stage/sql/init	12
-<<<<<<< HEAD
 stage/sql/Opening tables	29
-stage/sql/starting	28
-=======
-stage/sql/Opening tables	25
 stage/sql/starting	32
->>>>>>> cd28b247
 execute dump_statements_account;
 user	host	event_name	count_star
 execute dump_statements_user;
@@ -2187,79 +1862,44 @@
 user1	stage/sql/checking permissions	4
 user1	stage/sql/closing tables	12
 user1	stage/sql/init	3
-<<<<<<< HEAD
 user1	stage/sql/Opening tables	8
-user1	stage/sql/starting	7
-=======
-user1	stage/sql/Opening tables	7
 user1	stage/sql/starting	8
->>>>>>> cd28b247
 user2	stage/sql/checking permissions	4
 user2	stage/sql/closing tables	11
 user2	stage/sql/init	3
-<<<<<<< HEAD
 user2	stage/sql/Opening tables	7
-user2	stage/sql/starting	7
-=======
-user2	stage/sql/Opening tables	6
 user2	stage/sql/starting	8
->>>>>>> cd28b247
 user3	stage/sql/checking permissions	4
 user3	stage/sql/closing tables	11
 user3	stage/sql/init	3
-<<<<<<< HEAD
 user3	stage/sql/Opening tables	7
-user3	stage/sql/starting	7
-=======
-user3	stage/sql/Opening tables	6
 user3	stage/sql/starting	8
->>>>>>> cd28b247
 user4	stage/sql/checking permissions	4
 user4	stage/sql/closing tables	11
 user4	stage/sql/init	3
-<<<<<<< HEAD
 user4	stage/sql/Opening tables	7
-user4	stage/sql/starting	7
-=======
-user4	stage/sql/Opening tables	6
 user4	stage/sql/starting	8
->>>>>>> cd28b247
 execute dump_stages_host;
 host	event_name	count_star
 localhost	stage/sql/checking permissions	16
 localhost	stage/sql/closing tables	45
 localhost	stage/sql/init	12
-<<<<<<< HEAD
 localhost	stage/sql/Opening tables	29
-localhost	stage/sql/starting	28
-=======
-localhost	stage/sql/Opening tables	25
 localhost	stage/sql/starting	32
->>>>>>> cd28b247
 execute dump_stages_global;
 event_name	count_star
 stage/sql/checking permissions	16
 stage/sql/closing tables	45
 stage/sql/init	12
-<<<<<<< HEAD
 stage/sql/Opening tables	29
-stage/sql/starting	28
-=======
-stage/sql/Opening tables	25
 stage/sql/starting	32
->>>>>>> cd28b247
 execute dump_stages_history;
 event_name	count(event_name)
 stage/sql/checking permissions	16
 stage/sql/closing tables	45
 stage/sql/init	12
-<<<<<<< HEAD
 stage/sql/Opening tables	29
-stage/sql/starting	28
-=======
-stage/sql/Opening tables	25
 stage/sql/starting	32
->>>>>>> cd28b247
 execute dump_statements_account;
 user	host	event_name	count_star
 execute dump_statements_user;
@@ -2376,79 +2016,44 @@
 user1	stage/sql/checking permissions	4
 user1	stage/sql/closing tables	12
 user1	stage/sql/init	3
-<<<<<<< HEAD
 user1	stage/sql/Opening tables	8
-user1	stage/sql/starting	7
-=======
-user1	stage/sql/Opening tables	7
 user1	stage/sql/starting	8
->>>>>>> cd28b247
 user2	stage/sql/checking permissions	4
 user2	stage/sql/closing tables	11
 user2	stage/sql/init	3
-<<<<<<< HEAD
 user2	stage/sql/Opening tables	7
-user2	stage/sql/starting	7
-=======
-user2	stage/sql/Opening tables	6
 user2	stage/sql/starting	8
->>>>>>> cd28b247
 user3	stage/sql/checking permissions	4
 user3	stage/sql/closing tables	11
 user3	stage/sql/init	3
-<<<<<<< HEAD
 user3	stage/sql/Opening tables	7
-user3	stage/sql/starting	7
-=======
-user3	stage/sql/Opening tables	6
 user3	stage/sql/starting	8
->>>>>>> cd28b247
 user4	stage/sql/checking permissions	4
 user4	stage/sql/closing tables	11
 user4	stage/sql/init	3
-<<<<<<< HEAD
 user4	stage/sql/Opening tables	7
-user4	stage/sql/starting	7
-=======
-user4	stage/sql/Opening tables	6
 user4	stage/sql/starting	8
->>>>>>> cd28b247
 execute dump_stages_host;
 host	event_name	count_star
 localhost	stage/sql/checking permissions	16
 localhost	stage/sql/closing tables	45
 localhost	stage/sql/init	12
-<<<<<<< HEAD
 localhost	stage/sql/Opening tables	29
-localhost	stage/sql/starting	28
-=======
-localhost	stage/sql/Opening tables	25
 localhost	stage/sql/starting	32
->>>>>>> cd28b247
 execute dump_stages_global;
 event_name	count_star
 stage/sql/checking permissions	16
 stage/sql/closing tables	45
 stage/sql/init	12
-<<<<<<< HEAD
 stage/sql/Opening tables	29
-stage/sql/starting	28
-=======
-stage/sql/Opening tables	25
 stage/sql/starting	32
->>>>>>> cd28b247
 execute dump_stages_history;
 event_name	count(event_name)
 stage/sql/checking permissions	16
 stage/sql/closing tables	45
 stage/sql/init	12
-<<<<<<< HEAD
 stage/sql/Opening tables	29
-stage/sql/starting	28
-=======
-stage/sql/Opening tables	25
 stage/sql/starting	32
->>>>>>> cd28b247
 execute dump_statements_account;
 user	host	event_name	count_star
 execute dump_statements_user;
@@ -2565,79 +2170,44 @@
 user1	stage/sql/checking permissions	4
 user1	stage/sql/closing tables	12
 user1	stage/sql/init	3
-<<<<<<< HEAD
 user1	stage/sql/Opening tables	8
-user1	stage/sql/starting	7
-=======
-user1	stage/sql/Opening tables	7
 user1	stage/sql/starting	8
->>>>>>> cd28b247
 user2	stage/sql/checking permissions	4
 user2	stage/sql/closing tables	11
 user2	stage/sql/init	3
-<<<<<<< HEAD
 user2	stage/sql/Opening tables	7
-user2	stage/sql/starting	7
-=======
-user2	stage/sql/Opening tables	6
 user2	stage/sql/starting	8
->>>>>>> cd28b247
 user3	stage/sql/checking permissions	4
 user3	stage/sql/closing tables	11
 user3	stage/sql/init	3
-<<<<<<< HEAD
 user3	stage/sql/Opening tables	7
-user3	stage/sql/starting	7
-=======
-user3	stage/sql/Opening tables	6
 user3	stage/sql/starting	8
->>>>>>> cd28b247
 user4	stage/sql/checking permissions	4
 user4	stage/sql/closing tables	11
 user4	stage/sql/init	3
-<<<<<<< HEAD
 user4	stage/sql/Opening tables	7
-user4	stage/sql/starting	7
-=======
-user4	stage/sql/Opening tables	6
 user4	stage/sql/starting	8
->>>>>>> cd28b247
 execute dump_stages_host;
 host	event_name	count_star
 localhost	stage/sql/checking permissions	16
 localhost	stage/sql/closing tables	45
 localhost	stage/sql/init	12
-<<<<<<< HEAD
 localhost	stage/sql/Opening tables	29
-localhost	stage/sql/starting	28
-=======
-localhost	stage/sql/Opening tables	25
 localhost	stage/sql/starting	32
->>>>>>> cd28b247
 execute dump_stages_global;
 event_name	count_star
 stage/sql/checking permissions	16
 stage/sql/closing tables	45
 stage/sql/init	12
-<<<<<<< HEAD
 stage/sql/Opening tables	29
-stage/sql/starting	28
-=======
-stage/sql/Opening tables	25
 stage/sql/starting	32
->>>>>>> cd28b247
 execute dump_stages_history;
 event_name	count(event_name)
 stage/sql/checking permissions	16
 stage/sql/closing tables	45
 stage/sql/init	12
-<<<<<<< HEAD
 stage/sql/Opening tables	29
-stage/sql/starting	28
-=======
-stage/sql/Opening tables	25
 stage/sql/starting	32
->>>>>>> cd28b247
 execute dump_statements_account;
 user	host	event_name	count_star
 execute dump_statements_user;
@@ -2754,79 +2324,44 @@
 user1	stage/sql/checking permissions	4
 user1	stage/sql/closing tables	12
 user1	stage/sql/init	3
-<<<<<<< HEAD
 user1	stage/sql/Opening tables	8
-user1	stage/sql/starting	7
-=======
-user1	stage/sql/Opening tables	7
 user1	stage/sql/starting	8
->>>>>>> cd28b247
 user2	stage/sql/checking permissions	4
 user2	stage/sql/closing tables	11
 user2	stage/sql/init	3
-<<<<<<< HEAD
 user2	stage/sql/Opening tables	7
-user2	stage/sql/starting	7
-=======
-user2	stage/sql/Opening tables	6
 user2	stage/sql/starting	8
->>>>>>> cd28b247
 user3	stage/sql/checking permissions	4
 user3	stage/sql/closing tables	11
 user3	stage/sql/init	3
-<<<<<<< HEAD
 user3	stage/sql/Opening tables	7
-user3	stage/sql/starting	7
-=======
-user3	stage/sql/Opening tables	6
 user3	stage/sql/starting	8
->>>>>>> cd28b247
 user4	stage/sql/checking permissions	4
 user4	stage/sql/closing tables	11
 user4	stage/sql/init	3
-<<<<<<< HEAD
 user4	stage/sql/Opening tables	7
-user4	stage/sql/starting	7
-=======
-user4	stage/sql/Opening tables	6
 user4	stage/sql/starting	8
->>>>>>> cd28b247
 execute dump_stages_host;
 host	event_name	count_star
 localhost	stage/sql/checking permissions	16
 localhost	stage/sql/closing tables	45
 localhost	stage/sql/init	12
-<<<<<<< HEAD
 localhost	stage/sql/Opening tables	29
-localhost	stage/sql/starting	28
-=======
-localhost	stage/sql/Opening tables	25
 localhost	stage/sql/starting	32
->>>>>>> cd28b247
 execute dump_stages_global;
 event_name	count_star
 stage/sql/checking permissions	16
 stage/sql/closing tables	45
 stage/sql/init	12
-<<<<<<< HEAD
 stage/sql/Opening tables	29
-stage/sql/starting	28
-=======
-stage/sql/Opening tables	25
 stage/sql/starting	32
->>>>>>> cd28b247
 execute dump_stages_history;
 event_name	count(event_name)
 stage/sql/checking permissions	16
 stage/sql/closing tables	45
 stage/sql/init	12
-<<<<<<< HEAD
 stage/sql/Opening tables	29
-stage/sql/starting	28
-=======
-stage/sql/Opening tables	25
 stage/sql/starting	32
->>>>>>> cd28b247
 execute dump_statements_account;
 user	host	event_name	count_star
 execute dump_statements_user;
@@ -2943,79 +2478,44 @@
 user1	stage/sql/checking permissions	4
 user1	stage/sql/closing tables	12
 user1	stage/sql/init	3
-<<<<<<< HEAD
 user1	stage/sql/Opening tables	8
-user1	stage/sql/starting	7
-=======
-user1	stage/sql/Opening tables	7
 user1	stage/sql/starting	8
->>>>>>> cd28b247
 user2	stage/sql/checking permissions	4
 user2	stage/sql/closing tables	11
 user2	stage/sql/init	3
-<<<<<<< HEAD
 user2	stage/sql/Opening tables	7
-user2	stage/sql/starting	7
-=======
-user2	stage/sql/Opening tables	6
 user2	stage/sql/starting	8
->>>>>>> cd28b247
 user3	stage/sql/checking permissions	4
 user3	stage/sql/closing tables	11
 user3	stage/sql/init	3
-<<<<<<< HEAD
 user3	stage/sql/Opening tables	7
-user3	stage/sql/starting	7
-=======
-user3	stage/sql/Opening tables	6
 user3	stage/sql/starting	8
->>>>>>> cd28b247
 user4	stage/sql/checking permissions	4
 user4	stage/sql/closing tables	11
 user4	stage/sql/init	3
-<<<<<<< HEAD
 user4	stage/sql/Opening tables	7
-user4	stage/sql/starting	7
-=======
-user4	stage/sql/Opening tables	6
 user4	stage/sql/starting	8
->>>>>>> cd28b247
 execute dump_stages_host;
 host	event_name	count_star
 localhost	stage/sql/checking permissions	16
 localhost	stage/sql/closing tables	45
 localhost	stage/sql/init	12
-<<<<<<< HEAD
 localhost	stage/sql/Opening tables	29
-localhost	stage/sql/starting	28
-=======
-localhost	stage/sql/Opening tables	25
 localhost	stage/sql/starting	32
->>>>>>> cd28b247
 execute dump_stages_global;
 event_name	count_star
 stage/sql/checking permissions	16
 stage/sql/closing tables	45
 stage/sql/init	12
-<<<<<<< HEAD
 stage/sql/Opening tables	29
-stage/sql/starting	28
-=======
-stage/sql/Opening tables	25
 stage/sql/starting	32
->>>>>>> cd28b247
 execute dump_stages_history;
 event_name	count(event_name)
 stage/sql/checking permissions	16
 stage/sql/closing tables	45
 stage/sql/init	12
-<<<<<<< HEAD
 stage/sql/Opening tables	29
-stage/sql/starting	28
-=======
-stage/sql/Opening tables	25
 stage/sql/starting	32
->>>>>>> cd28b247
 execute dump_statements_account;
 user	host	event_name	count_star
 execute dump_statements_user;
@@ -3132,79 +2632,44 @@
 user1	stage/sql/checking permissions	4
 user1	stage/sql/closing tables	12
 user1	stage/sql/init	3
-<<<<<<< HEAD
 user1	stage/sql/Opening tables	8
-user1	stage/sql/starting	7
-=======
-user1	stage/sql/Opening tables	7
 user1	stage/sql/starting	8
->>>>>>> cd28b247
 user2	stage/sql/checking permissions	4
 user2	stage/sql/closing tables	11
 user2	stage/sql/init	3
-<<<<<<< HEAD
 user2	stage/sql/Opening tables	7
-user2	stage/sql/starting	7
-=======
-user2	stage/sql/Opening tables	6
 user2	stage/sql/starting	8
->>>>>>> cd28b247
 user3	stage/sql/checking permissions	4
 user3	stage/sql/closing tables	11
 user3	stage/sql/init	3
-<<<<<<< HEAD
 user3	stage/sql/Opening tables	7
-user3	stage/sql/starting	7
-=======
-user3	stage/sql/Opening tables	6
 user3	stage/sql/starting	8
->>>>>>> cd28b247
 user4	stage/sql/checking permissions	4
 user4	stage/sql/closing tables	11
 user4	stage/sql/init	3
-<<<<<<< HEAD
 user4	stage/sql/Opening tables	7
-user4	stage/sql/starting	7
-=======
-user4	stage/sql/Opening tables	6
 user4	stage/sql/starting	8
->>>>>>> cd28b247
 execute dump_stages_host;
 host	event_name	count_star
 localhost	stage/sql/checking permissions	16
 localhost	stage/sql/closing tables	45
 localhost	stage/sql/init	12
-<<<<<<< HEAD
 localhost	stage/sql/Opening tables	29
-localhost	stage/sql/starting	28
-=======
-localhost	stage/sql/Opening tables	25
 localhost	stage/sql/starting	32
->>>>>>> cd28b247
 execute dump_stages_global;
 event_name	count_star
 stage/sql/checking permissions	16
 stage/sql/closing tables	45
 stage/sql/init	12
-<<<<<<< HEAD
 stage/sql/Opening tables	29
-stage/sql/starting	28
-=======
-stage/sql/Opening tables	25
 stage/sql/starting	32
->>>>>>> cd28b247
 execute dump_stages_history;
 event_name	count(event_name)
 stage/sql/checking permissions	16
 stage/sql/closing tables	45
 stage/sql/init	12
-<<<<<<< HEAD
 stage/sql/Opening tables	29
-stage/sql/starting	28
-=======
-stage/sql/Opening tables	25
 stage/sql/starting	32
->>>>>>> cd28b247
 execute dump_statements_account;
 user	host	event_name	count_star
 execute dump_statements_user;
@@ -3321,79 +2786,44 @@
 user1	stage/sql/checking permissions	4
 user1	stage/sql/closing tables	12
 user1	stage/sql/init	3
-<<<<<<< HEAD
 user1	stage/sql/Opening tables	8
-user1	stage/sql/starting	7
-=======
-user1	stage/sql/Opening tables	7
 user1	stage/sql/starting	8
->>>>>>> cd28b247
 user2	stage/sql/checking permissions	4
 user2	stage/sql/closing tables	11
 user2	stage/sql/init	3
-<<<<<<< HEAD
 user2	stage/sql/Opening tables	7
-user2	stage/sql/starting	7
-=======
-user2	stage/sql/Opening tables	6
 user2	stage/sql/starting	8
->>>>>>> cd28b247
 user3	stage/sql/checking permissions	4
 user3	stage/sql/closing tables	11
 user3	stage/sql/init	3
-<<<<<<< HEAD
 user3	stage/sql/Opening tables	7
-user3	stage/sql/starting	7
-=======
-user3	stage/sql/Opening tables	6
 user3	stage/sql/starting	8
->>>>>>> cd28b247
 user4	stage/sql/checking permissions	4
 user4	stage/sql/closing tables	11
 user4	stage/sql/init	3
-<<<<<<< HEAD
 user4	stage/sql/Opening tables	7
-user4	stage/sql/starting	7
-=======
-user4	stage/sql/Opening tables	6
 user4	stage/sql/starting	8
->>>>>>> cd28b247
 execute dump_stages_host;
 host	event_name	count_star
 localhost	stage/sql/checking permissions	16
 localhost	stage/sql/closing tables	45
 localhost	stage/sql/init	12
-<<<<<<< HEAD
 localhost	stage/sql/Opening tables	29
-localhost	stage/sql/starting	28
-=======
-localhost	stage/sql/Opening tables	25
 localhost	stage/sql/starting	32
->>>>>>> cd28b247
 execute dump_stages_global;
 event_name	count_star
 stage/sql/checking permissions	16
 stage/sql/closing tables	45
 stage/sql/init	12
-<<<<<<< HEAD
 stage/sql/Opening tables	29
-stage/sql/starting	28
-=======
-stage/sql/Opening tables	25
 stage/sql/starting	32
->>>>>>> cd28b247
 execute dump_stages_history;
 event_name	count(event_name)
 stage/sql/checking permissions	16
 stage/sql/closing tables	45
 stage/sql/init	12
-<<<<<<< HEAD
 stage/sql/Opening tables	29
-stage/sql/starting	28
-=======
-stage/sql/Opening tables	25
 stage/sql/starting	32
->>>>>>> cd28b247
 execute dump_statements_account;
 user	host	event_name	count_star
 execute dump_statements_user;
@@ -3532,37 +2962,22 @@
 localhost	stage/sql/checking permissions	16
 localhost	stage/sql/closing tables	45
 localhost	stage/sql/init	12
-<<<<<<< HEAD
 localhost	stage/sql/Opening tables	29
-localhost	stage/sql/starting	28
-=======
-localhost	stage/sql/Opening tables	25
 localhost	stage/sql/starting	32
->>>>>>> cd28b247
 execute dump_stages_global;
 event_name	count_star
 stage/sql/checking permissions	16
 stage/sql/closing tables	45
 stage/sql/init	12
-<<<<<<< HEAD
 stage/sql/Opening tables	29
-stage/sql/starting	28
-=======
-stage/sql/Opening tables	25
 stage/sql/starting	32
->>>>>>> cd28b247
 execute dump_stages_history;
 event_name	count(event_name)
 stage/sql/checking permissions	16
 stage/sql/closing tables	45
 stage/sql/init	12
-<<<<<<< HEAD
 stage/sql/Opening tables	29
-stage/sql/starting	28
-=======
-stage/sql/Opening tables	25
 stage/sql/starting	32
->>>>>>> cd28b247
 execute dump_statements_account;
 user	host	event_name	count_star
 execute dump_statements_user;
@@ -3708,25 +3123,15 @@
 stage/sql/checking permissions	16
 stage/sql/closing tables	45
 stage/sql/init	12
-<<<<<<< HEAD
 stage/sql/Opening tables	29
-stage/sql/starting	28
-=======
-stage/sql/Opening tables	25
 stage/sql/starting	32
->>>>>>> cd28b247
 execute dump_stages_history;
 event_name	count(event_name)
 stage/sql/checking permissions	16
 stage/sql/closing tables	45
 stage/sql/init	12
-<<<<<<< HEAD
 stage/sql/Opening tables	29
-stage/sql/starting	28
-=======
-stage/sql/Opening tables	25
 stage/sql/starting	32
->>>>>>> cd28b247
 execute dump_statements_account;
 user	host	event_name	count_star
 execute dump_statements_user;
@@ -3879,13 +3284,8 @@
 stage/sql/checking permissions	16
 stage/sql/closing tables	45
 stage/sql/init	12
-<<<<<<< HEAD
 stage/sql/Opening tables	29
-stage/sql/starting	28
-=======
-stage/sql/Opening tables	25
 stage/sql/starting	32
->>>>>>> cd28b247
 execute dump_statements_account;
 user	host	event_name	count_star
 execute dump_statements_user;
@@ -4038,13 +3438,8 @@
 stage/sql/checking permissions	16
 stage/sql/closing tables	45
 stage/sql/init	12
-<<<<<<< HEAD
 stage/sql/Opening tables	29
-stage/sql/starting	28
-=======
-stage/sql/Opening tables	25
 stage/sql/starting	32
->>>>>>> cd28b247
 execute dump_statements_account;
 user	host	event_name	count_star
 execute dump_statements_user;
@@ -4197,13 +3592,8 @@
 stage/sql/checking permissions	16
 stage/sql/closing tables	45
 stage/sql/init	12
-<<<<<<< HEAD
 stage/sql/Opening tables	29
-stage/sql/starting	28
-=======
-stage/sql/Opening tables	25
 stage/sql/starting	32
->>>>>>> cd28b247
 execute dump_statements_account;
 user	host	event_name	count_star
 execute dump_statements_user;
@@ -4356,13 +3746,8 @@
 stage/sql/checking permissions	16
 stage/sql/closing tables	45
 stage/sql/init	12
-<<<<<<< HEAD
 stage/sql/Opening tables	29
-stage/sql/starting	28
-=======
-stage/sql/Opening tables	25
 stage/sql/starting	32
->>>>>>> cd28b247
 execute dump_statements_account;
 user	host	event_name	count_star
 execute dump_statements_user;
@@ -4515,13 +3900,8 @@
 stage/sql/checking permissions	16
 stage/sql/closing tables	45
 stage/sql/init	12
-<<<<<<< HEAD
 stage/sql/Opening tables	29
-stage/sql/starting	28
-=======
-stage/sql/Opening tables	25
 stage/sql/starting	32
->>>>>>> cd28b247
 execute dump_statements_account;
 user	host	event_name	count_star
 execute dump_statements_user;
@@ -4674,13 +4054,8 @@
 stage/sql/checking permissions	16
 stage/sql/closing tables	45
 stage/sql/init	12
-<<<<<<< HEAD
 stage/sql/Opening tables	29
-stage/sql/starting	28
-=======
-stage/sql/Opening tables	25
 stage/sql/starting	32
->>>>>>> cd28b247
 execute dump_statements_account;
 user	host	event_name	count_star
 execute dump_statements_user;
@@ -4833,13 +4208,8 @@
 stage/sql/checking permissions	16
 stage/sql/closing tables	45
 stage/sql/init	12
-<<<<<<< HEAD
 stage/sql/Opening tables	29
-stage/sql/starting	28
-=======
-stage/sql/Opening tables	25
 stage/sql/starting	32
->>>>>>> cd28b247
 execute dump_statements_account;
 user	host	event_name	count_star
 execute dump_statements_user;
@@ -4992,13 +4362,8 @@
 stage/sql/checking permissions	16
 stage/sql/closing tables	45
 stage/sql/init	12
-<<<<<<< HEAD
 stage/sql/Opening tables	29
-stage/sql/starting	28
-=======
-stage/sql/Opening tables	25
 stage/sql/starting	32
->>>>>>> cd28b247
 execute dump_statements_account;
 user	host	event_name	count_star
 execute dump_statements_user;
@@ -5151,13 +4516,8 @@
 stage/sql/checking permissions	16
 stage/sql/closing tables	45
 stage/sql/init	12
-<<<<<<< HEAD
 stage/sql/Opening tables	29
-stage/sql/starting	28
-=======
-stage/sql/Opening tables	25
 stage/sql/starting	32
->>>>>>> cd28b247
 execute dump_statements_account;
 user	host	event_name	count_star
 execute dump_statements_user;
@@ -5310,13 +4670,8 @@
 stage/sql/checking permissions	16
 stage/sql/closing tables	45
 stage/sql/init	12
-<<<<<<< HEAD
 stage/sql/Opening tables	29
-stage/sql/starting	28
-=======
-stage/sql/Opening tables	25
 stage/sql/starting	32
->>>>>>> cd28b247
 execute dump_statements_account;
 user	host	event_name	count_star
 execute dump_statements_user;
@@ -5469,13 +4824,8 @@
 stage/sql/checking permissions	16
 stage/sql/closing tables	45
 stage/sql/init	12
-<<<<<<< HEAD
 stage/sql/Opening tables	29
-stage/sql/starting	28
-=======
-stage/sql/Opening tables	25
 stage/sql/starting	32
->>>>>>> cd28b247
 execute dump_statements_account;
 user	host	event_name	count_star
 execute dump_statements_user;
@@ -5628,13 +4978,8 @@
 stage/sql/checking permissions	16
 stage/sql/closing tables	45
 stage/sql/init	12
-<<<<<<< HEAD
 stage/sql/Opening tables	29
-stage/sql/starting	28
-=======
-stage/sql/Opening tables	25
 stage/sql/starting	32
->>>>>>> cd28b247
 execute dump_statements_account;
 user	host	event_name	count_star
 execute dump_statements_user;
@@ -5759,13 +5104,8 @@
 stage/sql/checking permissions	16
 stage/sql/closing tables	45
 stage/sql/init	12
-<<<<<<< HEAD
 stage/sql/Opening tables	29
-stage/sql/starting	28
-=======
-stage/sql/Opening tables	25
 stage/sql/starting	32
->>>>>>> cd28b247
 execute dump_statements_account;
 user	host	event_name	count_star
 execute dump_statements_user;
@@ -5862,13 +5202,8 @@
 stage/sql/checking permissions	16
 stage/sql/closing tables	45
 stage/sql/init	12
-<<<<<<< HEAD
 stage/sql/Opening tables	29
-stage/sql/starting	28
-=======
-stage/sql/Opening tables	25
 stage/sql/starting	32
->>>>>>> cd28b247
 execute dump_statements_account;
 user	host	event_name	count_star
 execute dump_statements_user;
