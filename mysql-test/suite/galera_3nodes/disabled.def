--- conflicted
+++ resolved
@@ -10,17 +10,10 @@
 #
 ##############################################################################
 
-<<<<<<< HEAD
-galera_2_cluster : MDEV-29877 Galera test failure on galera_2_cluster
-galera_gtid_2_cluster : MDEV-29877 Galera test failure on galera_2_cluster
-galera_vote_rejoin_mysqldump : MDEV-24481: galera_3nodes.galera_vote_rejoin_mysqldump MTR failed: mysql_shutdown failed
-galera_ssl_reload : MDEV-30172 At line 50: mysql_shutdown failed
-# Opensuse/suse/rocky9/rocky84/rhel9/rhel8-ppc64le .. - all same IPv6 isn't configured right or skipping or galera
-galera_ipv6_rsync : Can't connect to server on '::1' (115)
-galera_ipv6_rsync_section : Can't connect to server on '::1' (115)
-=======
 galera_2_cluster : MDEV-32631 galera_2_cluster: before_rollback(): Assertion `0' failed
 galera_gtid_2_cluster : MDEV-32633 galera_gtid_2_cluster: Assertion `thd->wsrep_next_trx_id() != (0x7fffffffffffffffLL * 2ULL + 1)'
 galera_vote_rejoin_mysqldump : MDEV-24481: galera_3nodes.galera_vote_rejoin_mysqldump MTR failed: mysql_shutdown failed
 galera_ssl_reload : MDEV-32778 galera_ssl_reload failed with warning message
->>>>>>> 15bb8acf
+# Opensuse/suse/rocky9/rocky84/rhel9/rhel8-ppc64le .. - all same IPv6 isn't configured right or skipping or galera
+galera_ipv6_rsync : Can't connect to server on '::1' (115)
+galera_ipv6_rsync_section : Can't connect to server on '::1' (115)