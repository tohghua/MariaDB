--- conflicted
+++ resolved
@@ -14,13 +14,7 @@
 galera_gtid_2_cluster : MDEV-29877 Galera test failure on galera_2_cluster
 galera_parallel_apply_3nodes : MDEV-29368 DEBUG_SYNC timeout
 galera_parallel_apply_3nodes : MDEV-29774 Galera test galera_parallel_apply_3nodes is unstable
-<<<<<<< HEAD
 galera_vote_rejoin_mysqldump : MDEV-24481: galera_3nodes.galera_vote_rejoin_mysqldump MTR failed: mysql_shutdown failed
-=======
-galera_vote_rejoin_mysqldump : MDEV-24481: galera_3nodes.galera_vote_rejoin_mysqldump MTR failed: mysql_shutdown failed
-galera_2_cluster : MDEV-29877 Galera test failure on galera_2_cluster
-galera_gtid_2_cluster : MDEV-29877 Galera test failure on galera_2_cluster
 galera_ssl_reload : MDEV-30172 At line 50: mysql_shutdown failed
 GCF-354 : mysqltest: At line 39: query 'DROP TABLE test.t1' failed: 1047: WSREP has not yet prepared node for application use
-GCF-354 : mysqltest: At line 30: query 'INSERT INTO test.t1 values (1)' failed: 1180: Got error 6 "No such device or address"
->>>>>>> 687657c2
+GCF-354 : mysqltest: At line 30: query 'INSERT INTO test.t1 values (1)' failed: 1180: Got error 6 "No such device or address"