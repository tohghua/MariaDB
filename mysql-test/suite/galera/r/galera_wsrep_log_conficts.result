CREATE TABLE t1 (
f1 VARCHAR(255) PRIMARY KEY
) ENGINE=InnoDB DEFAULT CHARSET=utf8;
INSERT INTO t1 VALUES ('abc');
connection node_2;
SELECT f1 = 'abc' FROM t1;
f1 = 'abc'
1
connection node_1;
SET AUTOCOMMIT=OFF;
START TRANSACTION;
UPDATE t1 SET f1 = 'klm';
connection node_2;
SET AUTOCOMMIT=OFF;
START TRANSACTION;
UPDATE t1 SET f1 = 'xyz';
connection node_1;
COMMIT;
connect node_2a, 127.0.0.1, root, , test, $NODE_MYPORT_2;
connection node_2a;
connection node_2;
COMMIT;
<<<<<<< HEAD
ERROR 40001: wsrep aborted transaction
=======
ERROR 40001: Deadlock: wsrep aborted transaction
>>>>>>> 287d1053
include/assert_grep.inc [cluster conflict due to high priority abort for threads]
DROP TABLE t1;<|MERGE_RESOLUTION|>--- conflicted
+++ resolved
@@ -20,10 +20,6 @@
 connection node_2a;
 connection node_2;
 COMMIT;
-<<<<<<< HEAD
-ERROR 40001: wsrep aborted transaction
-=======
 ERROR 40001: Deadlock: wsrep aborted transaction
->>>>>>> 287d1053
 include/assert_grep.inc [cluster conflict due to high priority abort for threads]
 DROP TABLE t1;