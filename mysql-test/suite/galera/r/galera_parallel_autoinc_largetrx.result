<<<<<<< HEAD
connection node_1;
CREATE TABLE ten (f1 INTEGER);
INSERT INTO ten VALUES (1),(2),(3),(4),(5),(6),(7),(8),(9),(10);
CREATE TABLE t1 (f1 INTEGER AUTO_INCREMENT PRIMARY KEY, f2 INTEGER) Engine=InnoDB;
connection node_2;
=======
CREATE TABLE ten (f1 INTEGER) Engine=InnoDB;
INSERT INTO ten VALUES (1),(2),(3),(4),(5),(6),(7),(8),(9),(10);
CREATE TABLE t1 (f1 INTEGER AUTO_INCREMENT PRIMARY KEY, f2 INTEGER) Engine=InnoDB;
set session wsrep_sync_wait=15;
>>>>>>> 3e5526b0
SET GLOBAL wsrep_slave_threads = 4;
connection node_1;
INSERT INTO t1 (f2) SELECT 1 FROM ten AS a1, ten AS a2, ten AS a3, ten AS a4;;
connection node_1a;
INSERT INTO t1 (f2) SELECT 1 FROM ten AS a1, ten AS a2, ten AS a3, ten AS a4;;
connection node_2;
INSERT INTO t1 (f2) SELECT 1 FROM ten AS a1, ten AS a2, ten AS a3, ten AS a4;;
<<<<<<< HEAD
connection node_1;
connection node_1a;
connection node_2;
=======
>>>>>>> 3e5526b0
SELECT COUNT(*) FROM t1;
COUNT(*)
30000
SELECT COUNT(DISTINCT f1) FROM t1;
COUNT(DISTINCT f1)
30000
<<<<<<< HEAD
SELECT COUNT(*) FROM INFORMATION_SCHEMA.PROCESSLIST WHERE
USER = 'system user' AND STATE NOT LIKE 'InnoDB%';
COUNT(*)
3
connection default;
=======
>>>>>>> 3e5526b0
DROP TABLE t1;
DROP TABLE ten;<|MERGE_RESOLUTION|>--- conflicted
+++ resolved
@@ -1,15 +1,9 @@
-<<<<<<< HEAD
 connection node_1;
-CREATE TABLE ten (f1 INTEGER);
+CREATE TABLE ten (f1 INTEGER) Engine=InnoDB;
 INSERT INTO ten VALUES (1),(2),(3),(4),(5),(6),(7),(8),(9),(10);
 CREATE TABLE t1 (f1 INTEGER AUTO_INCREMENT PRIMARY KEY, f2 INTEGER) Engine=InnoDB;
 connection node_2;
-=======
-CREATE TABLE ten (f1 INTEGER) Engine=InnoDB;
-INSERT INTO ten VALUES (1),(2),(3),(4),(5),(6),(7),(8),(9),(10);
-CREATE TABLE t1 (f1 INTEGER AUTO_INCREMENT PRIMARY KEY, f2 INTEGER) Engine=InnoDB;
 set session wsrep_sync_wait=15;
->>>>>>> 3e5526b0
 SET GLOBAL wsrep_slave_threads = 4;
 connection node_1;
 INSERT INTO t1 (f2) SELECT 1 FROM ten AS a1, ten AS a2, ten AS a3, ten AS a4;;
@@ -17,25 +11,16 @@
 INSERT INTO t1 (f2) SELECT 1 FROM ten AS a1, ten AS a2, ten AS a3, ten AS a4;;
 connection node_2;
 INSERT INTO t1 (f2) SELECT 1 FROM ten AS a1, ten AS a2, ten AS a3, ten AS a4;;
-<<<<<<< HEAD
 connection node_1;
 connection node_1a;
 connection node_2;
-=======
->>>>>>> 3e5526b0
+disconnect node_1a;
 SELECT COUNT(*) FROM t1;
 COUNT(*)
 30000
 SELECT COUNT(DISTINCT f1) FROM t1;
 COUNT(DISTINCT f1)
 30000
-<<<<<<< HEAD
-SELECT COUNT(*) FROM INFORMATION_SCHEMA.PROCESSLIST WHERE
-USER = 'system user' AND STATE NOT LIKE 'InnoDB%';
-COUNT(*)
-3
 connection default;
-=======
->>>>>>> 3e5526b0
 DROP TABLE t1;
 DROP TABLE ten;