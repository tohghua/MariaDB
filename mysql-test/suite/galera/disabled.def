##############################################################################
#
#  List the test cases that are to be disabled temporarily.
#
#  Separate the test case name and the comment with ':'.
#
#    <testcasename> : MDEV-<xxxx> <comment>
#
#  Do not use any TAB characters for whitespace.
#
##############################################################################

GAL-419 : MDEV-13549 Galera test failures
MW-329 : wsrep_local_replays not stable
MW-336 : MDEV-13549 Timeout in wait_condition.inc for PROCESSLIST
MW-416 : MDEV-13549 Galera test failures
galera_account_management : MariaDB 10.0 does not support ALTER USER
galera_as_master_gtid : Requires MySQL GTID
galera_as_master_gtid_change_master : Requires MySQL GTID
galera_as_slave_preordered : wsrep-preordered feature not merged to MariaDB
galera_as_slave_replication_bundle : MDEV-15785 OPTION_GTID_BEGIN is set in Gtid_log_event::do_apply_event()
galera_binlog_rows_query_log_events: MariaDB does not support binlog_rows_query_log_events
galera_binlog_stmt_autoinc : MDEV-13549 auto_increment mismatch
galera_flush :  MariaDB does not have global.thread_statistics
galera_gcs_fc_limit : MDEV-17061 Timeout in wait_condition.inc for PROCESSLIST
galera_migrate : MariaDB does not support START SLAVE USER
galera_pc_ignore_sb : MDEV-17357 Test failure on galera.galera_pc_ignore_sb
galera_ssl_upgrade : MDEV-13549 Galera test failures
<<<<<<< HEAD
galera.MW-329 : wsrep_local_replays not stable
MW-416 : MDEV-13549 Galera test failures
galera.MW-44 : MDEV-15809 Test failure on galera.MW-44
galera.galera_pc_ignore_sb : MDEV-15811 Test failure on galera_pc_ignore_sb
galera_kill_applier : race condition at the start of the test
galera_ist_progress: MDEV-15236 galera_ist_progress fails when trying to read transfer status
pxc-421: Lock timeout exceeded
galera_sst_mysqldump_with_key : MDEV-16890 Galera test failure
galera.galera_kill_ddl : MDEV-17108 Test failure on galera.galera_kill_ddl
galera.galera_var_node_address : MDEV-17151 Galera test failure on galera.galera_var_node_address
galera_gc_fc_limit : MDEV-17061 Test failure on galera.galera_gc_fc_limit
galera_as_slave_replication_budle : MDEV-15785 Test case galera_as_slave_replication_bundle caused debug assertion
galera_wan : MDEV-17259: Test failure on galera.galera_wan
galera_pc_ignore_sb : MDEV-17357 Test failure on galera.galera_pc_ignore_sb
galera.MW-328A : MDEV-17847 Galera test failure on MW-328[A|B|C]
galera.MW-328B : MDEV-17847 Galera test failure on MW-328[A|B|C]
galera.MW-328C : MDEV-17847 Galera test failure on MW-328[A|B|C]
galera.galera_sst_xtrabackup-v2 : MDEV-17848 Galera test failure on galera_sst_xtrabackup-v2[_data_dir]
galera.galera_sst_xtrabackup-v2_data_dir : MDEV-17848 Galera test failure on galera_sst_xtrabackup-v2[_data_dir]
query_cache : MDEV-18137: Galera test failure on query_cache
=======
galera_sst_mysqldump_with_key : MDEV-16890 Galera test failure
galera_var_notify_cmd : MDEV-13549 Galera test failures
galera_wan : MDEV-17259: Test failure on galera.galera_wan
partition : MDEV-13549 regularly showing auto_increment mismatch
>>>>>>> 6567636b
<|MERGE_RESOLUTION|>--- conflicted
+++ resolved
@@ -11,9 +11,13 @@
 ##############################################################################
 
 GAL-419 : MDEV-13549 Galera test failures
+MW-328A : MDEV-17847 Galera test failure on MW-328[A|B|C]
+MW-328B : MDEV-17847 Galera test failure on MW-328[A|B|C]
+MW-328C : MDEV-17847 Galera test failure on MW-328[A|B|C]
 MW-329 : wsrep_local_replays not stable
 MW-336 : MDEV-13549 Timeout in wait_condition.inc for PROCESSLIST
 MW-416 : MDEV-13549 Galera test failures
+MW-44 : MDEV-15809 Test failure on galera.MW-44
 galera_account_management : MariaDB 10.0 does not support ALTER USER
 galera_as_master_gtid : Requires MySQL GTID
 galera_as_master_gtid_change_master : Requires MySQL GTID
@@ -23,33 +27,18 @@
 galera_binlog_stmt_autoinc : MDEV-13549 auto_increment mismatch
 galera_flush :  MariaDB does not have global.thread_statistics
 galera_gcs_fc_limit : MDEV-17061 Timeout in wait_condition.inc for PROCESSLIST
+galera_ist_progress: MDEV-15236 galera_ist_progress fails when trying to read transfer status
+galera_kill_applier : race condition at the start of the test
+galera_kill_ddl : MDEV-17108 Test failure on galera.galera_kill_ddl
 galera_migrate : MariaDB does not support START SLAVE USER
-galera_pc_ignore_sb : MDEV-17357 Test failure on galera.galera_pc_ignore_sb
+galera_pc_ignore_sb : MDEV-15811/MDEV-17357 Test failure
 galera_ssl_upgrade : MDEV-13549 Galera test failures
-<<<<<<< HEAD
-galera.MW-329 : wsrep_local_replays not stable
-MW-416 : MDEV-13549 Galera test failures
-galera.MW-44 : MDEV-15809 Test failure on galera.MW-44
-galera.galera_pc_ignore_sb : MDEV-15811 Test failure on galera_pc_ignore_sb
-galera_kill_applier : race condition at the start of the test
-galera_ist_progress: MDEV-15236 galera_ist_progress fails when trying to read transfer status
-pxc-421: Lock timeout exceeded
 galera_sst_mysqldump_with_key : MDEV-16890 Galera test failure
-galera.galera_kill_ddl : MDEV-17108 Test failure on galera.galera_kill_ddl
-galera.galera_var_node_address : MDEV-17151 Galera test failure on galera.galera_var_node_address
-galera_gc_fc_limit : MDEV-17061 Test failure on galera.galera_gc_fc_limit
-galera_as_slave_replication_budle : MDEV-15785 Test case galera_as_slave_replication_bundle caused debug assertion
-galera_wan : MDEV-17259: Test failure on galera.galera_wan
-galera_pc_ignore_sb : MDEV-17357 Test failure on galera.galera_pc_ignore_sb
-galera.MW-328A : MDEV-17847 Galera test failure on MW-328[A|B|C]
-galera.MW-328B : MDEV-17847 Galera test failure on MW-328[A|B|C]
-galera.MW-328C : MDEV-17847 Galera test failure on MW-328[A|B|C]
-galera.galera_sst_xtrabackup-v2 : MDEV-17848 Galera test failure on galera_sst_xtrabackup-v2[_data_dir]
-galera.galera_sst_xtrabackup-v2_data_dir : MDEV-17848 Galera test failure on galera_sst_xtrabackup-v2[_data_dir]
-query_cache : MDEV-18137: Galera test failure on query_cache
-=======
-galera_sst_mysqldump_with_key : MDEV-16890 Galera test failure
+galera_sst_xtrabackup-v2 : MDEV-17848 Galera test failure
+galera_sst_xtrabackup-v2_data_dir : MDEV-17848 Galera test failure
+galera_var_node_address : MDEV-17151 Galera test failure
 galera_var_notify_cmd : MDEV-13549 Galera test failures
 galera_wan : MDEV-17259: Test failure on galera.galera_wan
 partition : MDEV-13549 regularly showing auto_increment mismatch
->>>>>>> 6567636b
+pxc-421: Lock timeout exceeded
+query_cache : MDEV-18137: Galera test failure on query_cache