--source include/galera_cluster.inc
--source include/force_restart.inc

--connection node_1
set global wsrep_on=OFF;
reset master;
set global wsrep_on=ON;
--connection node_2
set global wsrep_on=OFF;
reset master;
set global wsrep_on=ON;

#
# Test Galera with --log-bin --log-slave-updates .
# This way the actual MySQL binary log is used,
# rather than Galera's own implementation
#

CREATE TABLE t1 (id INT PRIMARY KEY) ENGINE=InnoDB;
INSERT INTO t1 VALUES (1);

CREATE TABLE t2 (id INT) ENGINE=InnoDB;
INSERT INTO t2 VALUES (1);
INSERT INTO t2 VALUES (1);

--connection node_2
SELECT COUNT(*) = 1 FROM t1;
SELECT COUNT(*) = 2 FROM t2;

--connection node_1
ALTER TABLE t1 ADD COLUMN f2 INTEGER;
--let $MASTER_MYPORT=$NODE_MYPORT_1
--source include/show_binlog_events.inc

--connection node_2
SELECT COUNT(*) = 2 FROM INFORMATION_SCHEMA.COLUMNS WHERE TABLE_NAME = 't1';
--let $MASTER_MYPORT=$NODE_MYPORT_2
--source include/show_binlog_events.inc

DROP TABLE t1;
DROP TABLE t2;

--echo #cleanup
--connection node_1
SET GLOBAL wsrep_on=OFF;
RESET MASTER;
<<<<<<< HEAD
SET GLOBAL wsrep_on=ON;
--connection node_2
SET GLOBAL wsrep_on=OFF;
reset master;
SET GLOBAL wsrep_on=ON;
=======
>>>>>>> e5e58777
<|MERGE_RESOLUTION|>--- conflicted
+++ resolved
@@ -43,12 +43,4 @@
 --echo #cleanup
 --connection node_1
 SET GLOBAL wsrep_on=OFF;
-RESET MASTER;
-<<<<<<< HEAD
-SET GLOBAL wsrep_on=ON;
---connection node_2
-SET GLOBAL wsrep_on=OFF;
-reset master;
-SET GLOBAL wsrep_on=ON;
-=======
->>>>>>> e5e58777
+RESET MASTER;