--- conflicted
+++ resolved
@@ -740,13 +740,6 @@
 CREATE TABLE t2 (f1 INT NOT NULL)ENGINE=InnoDB;
 ERROR 42S01: Table 't2' already exists
 DROP TABLE t2, t1;
-<<<<<<< HEAD
-# End of 10.2 tests
-CREATE TABLE t1 (a GEOMETRY, INDEX(a(8)),
-FOREIGN KEY (a) REFERENCES x (xx)) ENGINE=InnoDB;
-ERROR HY000: Can't create table `test`.`t1` (errno: 150 "Foreign key constraint is incorrectly formed")
-# End of 10.4 tests
-=======
 #
 # MDEV-23685 SIGSEGV on ADD FOREIGN KEY after failed attempt
 # to create unique key on virtual column
@@ -759,4 +752,7 @@
 ALTER TABLE t1 ADD FOREIGN KEY (a) REFERENCES t1 (pk);
 DROP TABLE t1;
 # End of 10.2 tests
->>>>>>> 7e07e38c
+CREATE TABLE t1 (a GEOMETRY, INDEX(a(8)),
+FOREIGN KEY (a) REFERENCES x (xx)) ENGINE=InnoDB;
+ERROR HY000: Can't create table `test`.`t1` (errno: 150 "Foreign key constraint is incorrectly formed")
+# End of 10.4 tests