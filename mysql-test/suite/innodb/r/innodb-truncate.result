--- conflicted
+++ resolved
@@ -86,12 +86,10 @@
 CREATE TABLE t3 (a INT) ENGINE=InnoDB;
 ERROR HY000: Can't create table `test`.`t3` (errno: 150 "Foreign key constraint is incorrectly formed")
 ALTER TABLE t1 RENAME TO t3;
-<<<<<<< HEAD
-ERROR HY000: Error on rename of './test/t1' to './test/t3' (errno: 150 "Foreign key constraint is incorrectly formed")
-ALTER TABLE t1 FORCE;
-TRUNCATE TABLE t1;
-ERROR 42000: Cannot truncate a table referenced in a foreign key constraint (`test`.`t2`, CONSTRAINT `t2_ibfk_1` FOREIGN KEY (`f2`) REFERENCES `test`.`t1` (`f2`))
-DROP TABLE t2, t1;
+ALTER TABLE t3 FORCE;
+TRUNCATE TABLE t3;
+ERROR 42000: Cannot truncate a table referenced in a foreign key constraint (`test`.`t2`, CONSTRAINT `t2_ibfk_1` FOREIGN KEY (`f2`) REFERENCES `test`.`t3` (`f2`))
+DROP TABLE t2, t3;
 #
 # MDEV-24861 Assertion `trx->rsegs.m_redo.rseg' failed
 # in innodb_prepare_commit_versioned
@@ -104,10 +102,4 @@
 ALTER TABLE t1 FORCE;
 TRUNCATE TABLE t2;
 DROP TABLE t1, t2;
-# End of 10.6 tests
-=======
-ALTER TABLE t3 FORCE;
-TRUNCATE TABLE t3;
-ERROR 42000: Cannot truncate a table referenced in a foreign key constraint (`test`.`t2`, CONSTRAINT `t2_ibfk_1` FOREIGN KEY (`f2`) REFERENCES `test`.`t3` (`f2`))
-DROP TABLE t2, t3;
->>>>>>> 2c60d43d
+# End of 10.6 tests