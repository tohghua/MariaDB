SET @save_frequency= @@GLOBAL.innodb_purge_rseg_truncate_frequency;
SET GLOBAL innodb_purge_rseg_truncate_frequency=1;
SET @old_instant=
(SELECT variable_value FROM information_schema.global_status
WHERE variable_name = 'innodb_instant_alter_column');
CREATE TABLE t1 (
pk INT AUTO_INCREMENT PRIMARY KEY,
c1 INT,
c2 VARCHAR(255),
c3 VARCHAR(255),
c4 INT,
c5 INT,
c6 INT,
c7 VARCHAR(255),
c8 TIMESTAMP NULL
) ENGINE=InnoDB;
INSERT INTO t1 VALUES (NULL,1,NULL,'foo',NULL,1,NULL,NULL,'2011-11-11 00:00:00');
ALTER TABLE t1 ADD COLUMN f INT;
REPLACE INTO t1 (c7) VALUES ('bar');
CREATE TABLE t2 (i INT PRIMARY KEY) ENGINE=InnoDB;
INSERT INTO t2 VALUES (-1),(1);
ALTER TABLE t2 ADD COLUMN j INT;
BEGIN;
DELETE FROM t2;
ROLLBACK;
TRUNCATE TABLE t2;
INSERT INTO t2 VALUES (1,2);
CREATE TABLE t3 (pk INT AUTO_INCREMENT PRIMARY KEY) ENGINE=InnoDB;
INSERT INTO t3 () VALUES ();
ALTER TABLE t3 ADD COLUMN f INT;
UPDATE t3 SET pk = DEFAULT;
SELECT * FROM t3;
pk	f
0	NULL
CREATE TABLE t4 (pk INT PRIMARY KEY) ENGINE=InnoDB;
INSERT INTO t4 VALUES (0);
ALTER TABLE t4 ADD COLUMN b INT;
SELECT COUNT(*)>0 FROM INFORMATION_SCHEMA.COLUMNS
LEFT JOIN t4 ON (NUMERIC_SCALE = pk);
COUNT(*)>0
1
ALTER TABLE t4 ADD COLUMN c INT;
CREATE TABLE t5 (i INT, KEY(i)) ENGINE=InnoDB;
INSERT INTO t5 VALUES (-42);
ALTER TABLE t5 ADD UNIQUE ui(i);
ALTER TABLE t5 ADD COLUMN i2 INT, DROP INDEX i;
CREATE TABLE t6 (i INT NOT NULL) ENGINE=InnoDB;
INSERT INTO t6 VALUES (0);
ALTER TABLE t6 ADD COLUMN j INT;
TRUNCATE TABLE t6;
INSERT INTO t6 VALUES (1,2);
CREATE TABLE t7 (i INT) ENGINE=InnoDB;
INSERT INTO t7 VALUES (1),(2),(3),(4),(5);
ALTER TABLE t7 ADD t TEXT DEFAULT '';
CREATE TABLE t8 (i INT) ENGINE=InnoDB ROW_FORMAT=REDUNDANT;
INSERT INTO t8 VALUES (NULL);
ALTER TABLE t8 ADD c CHAR(3);
SET DEBUG_SYNC='row_log_table_apply1_before SIGNAL rebuilt WAIT_FOR dml';
ALTER TABLE t8 FORCE;
connect  dml,localhost,root,,;
SET DEBUG_SYNC='now WAIT_FOR rebuilt';
BEGIN;
INSERT INTO t8 SET i=1;
UPDATE t8 SET i=ISNULL(i);
ROLLBACK;
SET DEBUG_SYNC='now SIGNAL dml';
connection default;
SET DEBUG_SYNC='RESET';
CREATE TABLE t9 (
pk INT AUTO_INCREMENT PRIMARY KEY,
c1 BIGINT UNSIGNED,
c2 TIMESTAMP NULL DEFAULT CURRENT_TIMESTAMP,
c3 BIGINT,
c4 VARCHAR(257) CHARACTER SET utf8,
c5 TINYINT UNSIGNED,
c6 TINYINT,
c7 VARCHAR(257) CHARACTER SET latin1,
c8 VARCHAR(257) CHARACTER SET binary
) ENGINE=InnoDB;
INSERT INTO t9 () VALUES ();
ALTER TABLE t9 ADD COLUMN IF NOT EXISTS t TIMESTAMP NULL KEY;
Warnings:
Note	1061	Multiple primary key defined
SET DEBUG_SYNC='row_log_table_apply1_before SIGNAL rebuilt WAIT_FOR dml';
OPTIMIZE TABLE t9;
connection dml;
SET DEBUG_SYNC='now WAIT_FOR rebuilt';
BEGIN;
INSERT INTO t9 () VALUES (),();
UPDATE t9 SET t=current_timestamp();
ROLLBACK;
SET DEBUG_SYNC='now SIGNAL dml';
disconnect dml;
connection default;
Table	Op	Msg_type	Msg_text
test.t9	optimize	note	Table does not support optimize, doing recreate + analyze instead
test.t9	optimize	status	OK
SET DEBUG_SYNC='RESET';
CREATE TABLE t10 (pk INT DEFAULT 0 KEY) ENGINE=InnoDB;
INSERT INTO t10 (pk) VALUES (1);
ALTER TABLE t10 ADD c INT;
TRUNCATE TABLE t10;
INSERT INTO t10 VALUES (1,1),(2,2);
ALTER TABLE t10 FORCE;
CREATE TABLE t11 (
c01 enum('a','b'),
c02 bit,
c03 blob,
c04 enum('c','d'),
c05 blob,
c06 decimal,
c07 char(1),
c08 int,
c09 char(1),
c10 set('e','f'),
c11 char(1),
c12 float,
c13 bit,
c14 char(1),
c15 int,
c16 float,
c17 decimal,
c18 char(1) CHARACTER SET utf8 not null default '',
c19 float,
c20 set('g','h'),
c21 char(1),
c22 int,
c23 int,
c24 int,
c25 set('i','j'),
c26 decimal,
c27 float,
c28 char(1),
c29 int,
c30 enum('k','l'),
c31 decimal,
c32 char(1),
c33 decimal,
c34 bit,
c35 enum('m','n'),
c36 set('o','p'),
c37 enum('q','r'),
c38 blob,
c39 decimal,
c40 blob not null default '',
c41 char(1),
c42 int,
c43 float,
c44 float,
c45 enum('s','t'),
c46 decimal,
c47 set('u','v'),
c48 enum('w','x'),
c49 set('y','z'),
c50 float
) ENGINE=InnoDB;
INSERT INTO t11 () VALUES  ();
ALTER TABLE t11 ADD COLUMN f INT;
INSERT INTO t11 () VALUES ();
UPDATE t11 SET c22 = 1;
InnoDB		0 transactions not purged
DROP TABLE t1,t2,t3,t4,t5,t6,t7,t8,t9,t10,t11;
#
# MDEV-15060 Assertion in row_log_table_apply_op after instant ADD
# when the table is emptied during subsequent ALTER TABLE
#
CREATE TABLE t1 (a INT) ENGINE=InnoDB;
INSERT INTO t1 VALUES (NULL);
ALTER TABLE t1 ADD COLUMN b INT NOT NULL;
connect stop_purge,localhost,root;
START TRANSACTION WITH CONSISTENT SNAPSHOT;
connect ddl,localhost,root,,test;
DELETE FROM t1;
SET DEBUG_SYNC='row_log_table_apply1_before SIGNAL copied WAIT_FOR logged';
ALTER TABLE t1 FORCE;
connection default;
SET DEBUG_SYNC='now WAIT_FOR copied';
BEGIN;
INSERT INTO t1 SET b=1;
ROLLBACK;
connection stop_purge;
COMMIT;
connection default;
InnoDB		2 transactions not purged
SET DEBUG_SYNC='now SIGNAL logged';
connection ddl;
connection default;
DROP TABLE t1;
SET DEBUG_SYNC='RESET';
#
# MDEV-16131 Assertion failed in dict_index_t::instant_field_value()
#
CREATE TABLE t1 (a INT PRIMARY KEY) ENGINE=InnoDB;
INSERT INTO t1 SET a=0;
ALTER TABLE t1 ADD COLUMN b INT NOT NULL DEFAULT 2, ADD COLUMN c INT;
connection stop_purge;
START TRANSACTION WITH CONSISTENT SNAPSHOT;
connection default;
DELETE FROM t1;
connection ddl;
SET DEBUG_SYNC='row_log_table_apply1_before SIGNAL copied WAIT_FOR logged';
ALTER TABLE t1 FORCE;
connection stop_purge;
COMMIT;
connection default;
SET DEBUG_SYNC = 'now WAIT_FOR copied';
InnoDB		1 transactions not purged
INSERT INTO t1 SET a=1;
INSERT INTO t1 SET a=2,b=3,c=4;
SET DEBUG_SYNC = 'now SIGNAL logged';
connection ddl;
connection default;
SET DEBUG_SYNC = RESET;
SELECT * FROM t1;
a	b	c
1	2	NULL
2	3	4
ALTER TABLE t1 DROP b, ALGORITHM=INSTANT;
connection stop_purge;
START TRANSACTION WITH CONSISTENT SNAPSHOT;
connection default;
DELETE FROM t1;
connection ddl;
SET DEBUG_SYNC='row_log_table_apply1_before SIGNAL copied WAIT_FOR logged';
ALTER TABLE t1 ADD COLUMN b INT NOT NULL DEFAULT 2 AFTER a, FORCE;
disconnect stop_purge;
connection default;
SET DEBUG_SYNC = 'now WAIT_FOR copied';
InnoDB		1 transactions not purged
INSERT INTO t1 SET a=1;
INSERT INTO t1 SET a=2,c=4;
SET DEBUG_SYNC = 'now SIGNAL logged';
connection ddl;
UPDATE t1 SET b = b + 1 WHERE a = 2;
connection default;
SET DEBUG_SYNC = RESET;
SELECT * FROM t1;
a	b	c
1	2	NULL
2	3	4
#
# MDEV-15872 Crash in online ALTER TABLE...ADD PRIMARY KEY
# after instant ADD COLUMN ... NULL
#
ALTER TABLE t1 ADD COLUMN d INT, ALGORITHM=INSTANT;
UPDATE t1 SET d=1;
connection ddl;
SET DEBUG_SYNC='row_log_table_apply1_before SIGNAL copied WAIT_FOR logged';
ALTER TABLE t1 DROP PRIMARY KEY, ADD PRIMARY KEY (a,d);
connection default;
SET DEBUG_SYNC = 'now WAIT_FOR copied';
BEGIN;
INSERT INTO t1 SET a=3;
ROLLBACK;
SET DEBUG_SYNC = 'now SIGNAL logged';
connection ddl;
ERROR 22004: Invalid use of NULL value
disconnect ddl;
connection default;
SET DEBUG_SYNC = RESET;
SELECT * FROM t1;
a	b	c	d
1	2	NULL	1
2	3	4	1
DROP TABLE t1;
#
# MDEV-19916 Corruption after instant ADD/DROP and shrinking the tree
#
CREATE TABLE t1 (a INT PRIMARY KEY) ENGINE=InnoDB;
SET @old_limit = @@innodb_limit_optimistic_insert_debug;
SET GLOBAL innodb_limit_optimistic_insert_debug = 2;
INSERT INTO t1 VALUES (1),(5),(4),(3),(2);
SET GLOBAL innodb_limit_optimistic_insert_debug = @old_limit;
ALTER TABLE t1 ADD COLUMN b INT, ALGORITHM=INSTANT;
SET @old_defragment = @@innodb_defragment;
SET GLOBAL innodb_defragment = 1;
OPTIMIZE TABLE t1;
Table	Op	Msg_type	Msg_text
test.t1	optimize	status	OK
SET GLOBAL innodb_defragment = @old_defragment;
ALTER TABLE t1 ADD vb INT AS (b) VIRTUAL;
CHECK TABLE t1;
Table	Op	Msg_type	Msg_text
test.t1	check	status	OK
SELECT * FROM t1;
a	b	vb
1	NULL	NULL
2	NULL	NULL
3	NULL	NULL
4	NULL	NULL
5	NULL	NULL
DROP TABLE t1;
#
# MDEV-21045 AddressSanitizer: use-after-poison in mem_heap_dup / row_log_table_get_pk_col
#
CREATE TABLE t1 (a TEXT) ENGINE = InnoDB ROW_FORMAT=REDUNDANT;
INSERT INTO t1 (a) VALUES ('foo');
ALTER TABLE t1 ADD COLUMN b INT DEFAULT 0,algorithm=instant;
connect  con2,localhost,root,,test;
SET DEBUG_SYNC='innodb_inplace_alter_table_enter SIGNAL onlinealter WAIT_FOR update';
ALTER TABLE t1 ADD PRIMARY KEY (b);
connection default;
SET DEBUG_SYNC='now WAIT_FOR onlinealter';
UPDATE t1 SET b = 1;
SET DEBUG_SYNC='now SIGNAL update';
connection con2;
connection default;
DROP TABLE t1;
#
# MDEV-21658 Error on online ADD PRIMARY KEY after instant DROP/reorder
#
CREATE TABLE t1 (a INT, b INT, c INT, col INT) ENGINE=InnoDB;
INSERT INTO t1 () VALUES ();
ALTER TABLE t1 DROP b, DROP c, DROP col;
ALTER TABLE t1 ADD COLUMN col INT;
ALTER TABLE t1 DROP a, DROP col, ADD COLUMN b INT;
connection con2;
SET SQL_MODE= '';
SET DEBUG_SYNC = 'row_log_table_apply1_before SIGNAL scanned WAIT_FOR dml';
ALTER TABLE t1 ADD PRIMARY KEY(b);
connection default;
SET DEBUG_SYNC = 'now WAIT_FOR scanned';
UPDATE t1 SET b = 1;
SET DEBUG_SYNC = 'now SIGNAL dml';
connection con2;
Warnings:
Warning	1265	Data truncated for column 'b' at row 1
connection default;
SELECT * FROM t1;
b
1
SET DEBUG_SYNC='RESET';
disconnect con2;
DROP TABLE t1;
#
# MDEV-24653 Assertion block->page.id.page_no() == index->page failed
# in innobase_add_instant_try()
#
SET @saved_limit = @@GLOBAL.innodb_limit_optimistic_insert_debug;
SET GLOBAL innodb_limit_optimistic_insert_debug = 2;
CREATE TABLE t1 (a INT PRIMARY KEY) ENGINE=InnoDB;
INSERT INTO t1 VALUES (1),(2),(3),(4);
ALTER TABLE t1 ADD COLUMN b INT;
DELETE FROM t1;
InnoDB		0 transactions not purged
ALTER TABLE t1 ADD COLUMN c INT;
SELECT * FROM t1;
a	b	c
DROP TABLE t1;
SET GLOBAL innodb_limit_optimistic_insert_debug = @saved_limit;
# End of 10.3 tests
#
# MDEV-17899 Assertion failures on rollback of instant ADD/DROP
# MDEV-18098 Crash after rollback of instant DROP COLUMN
#
SET @save_dbug = @@SESSION.debug_dbug;
SET debug_dbug='+d,ib_commit_inplace_fail_1';
CREATE TABLE t1 (a int, b int) ENGINE=InnoDB;
INSERT INTO t1 VALUES (1,2);
ALTER TABLE t1 DROP COLUMN b;
ERROR HY000: Internal error: Injected error!
ALTER TABLE t1 DROP COLUMN b;
ERROR HY000: Internal error: Injected error!
ALTER TABLE t1 ADD COLUMN c INT;
ERROR HY000: Internal error: Injected error!
SELECT * FROM t1;
a	b
1	2
DROP TABLE t1;
CREATE TABLE t1 (a int, b int) ENGINE=InnoDB;
ALTER TABLE t1 ADD COLUMN c INT;
ERROR HY000: Internal error: Injected error!
BEGIN;
INSERT INTO t1 VALUES(1, 1);
ROLLBACK;
ALTER TABLE t1 DROP COLUMN b;
ERROR HY000: Internal error: Injected error!
INSERT INTO t1 values (1,1);
SELECT * FROM t1;
a	b
1	1
DROP TABLE t1;
SET debug_dbug = @save_dbug;
#
# MDEV-24512 Assertion failed in rec_is_metadata()
#            in btr_discard_only_page_on_level()
#
SET @save_limit= @@GLOBAL.innodb_limit_optimistic_insert_debug;
SET GLOBAL innodb_limit_optimistic_insert_debug=2;
CREATE TABLE t1 (c CHAR(1) UNIQUE) ENGINE=InnoDB;
ALTER TABLE t1 ADD c2 INT NOT NULL DEFAULT 0 FIRST;
INSERT INTO t1 (c) VALUES ('x'),('d'),('r'),('f'),('y'),('u'),('m'),('d');
ERROR 23000: Duplicate entry 'd' for key 'c'
SET GLOBAL innodb_limit_optimistic_insert_debug=@save_limit;
SELECT * FROM t1;
c2	c
DROP TABLE t1;
# End of 10.4 tests
<<<<<<< HEAD
#
# MDEV-22867 Assertion instant.n_core_fields == n_core_fields
# in dict_index_t::instant_add_field
#
CREATE TABLE t1 (a INT PRIMARY KEY, b INT UNIQUE) ENGINE=InnoDB;
INSERT INTO t1 SET a=1;
connect  prevent_purge,localhost,root,,;
START TRANSACTION WITH CONSISTENT SNAPSHOT;
connection default;
ALTER TABLE t1 ADD COLUMN c INT;
DELETE FROM t1;
connect  con2,localhost,root,,test;
ALTER TABLE t1 DROP b, ADD INDEX(c), ALGORITHM=NOCOPY;
ERROR 0A000: ALGORITHM=NOCOPY is not supported for this operation. Try ALGORITHM=INPLACE
SET DEBUG_SYNC='innodb_inplace_alter_table_enter SIGNAL ddl WAIT_FOR emptied';
ALTER TABLE t1 DROP b;
connection default;
SET DEBUG_SYNC='now WAIT_FOR ddl';
BEGIN;
INSERT INTO t1 SET a=1;
connection prevent_purge;
COMMIT;
disconnect prevent_purge;
connection default;
ROLLBACK;
SELECT * FROM t1;
a	b	c
SET DEBUG_SYNC='now SIGNAL emptied';
connection con2;
disconnect con2;
connection default;
ALTER TABLE t1 DROP c;
INSERT INTO t1 VALUES (2),(3),(4);
CHECK TABLE t1;
Table	Op	Msg_type	Msg_text
test.t1	check	status	OK
DROP TABLE t1;
SET DEBUG_SYNC=RESET;
# End of 10.5 tests
SET GLOBAL innodb_purge_rseg_truncate_frequency = @save_frequency;
=======
SET GLOBAL innodb_purge_rseg_truncate_frequency = @save_frequency;
SELECT variable_value-@old_instant instants
FROM information_schema.global_status
WHERE variable_name = 'innodb_instant_alter_column';
instants
29
>>>>>>> e626f511
<|MERGE_RESOLUTION|>--- conflicted
+++ resolved
@@ -396,7 +396,6 @@
 c2	c
 DROP TABLE t1;
 # End of 10.4 tests
-<<<<<<< HEAD
 #
 # MDEV-22867 Assertion instant.n_core_fields == n_core_fields
 # in dict_index_t::instant_add_field
@@ -437,11 +436,8 @@
 SET DEBUG_SYNC=RESET;
 # End of 10.5 tests
 SET GLOBAL innodb_purge_rseg_truncate_frequency = @save_frequency;
-=======
-SET GLOBAL innodb_purge_rseg_truncate_frequency = @save_frequency;
 SELECT variable_value-@old_instant instants
 FROM information_schema.global_status
 WHERE variable_name = 'innodb_instant_alter_column';
 instants
-29
->>>>>>> e626f511
+32