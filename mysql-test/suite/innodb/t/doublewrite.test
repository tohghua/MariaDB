--- conflicted
+++ resolved
@@ -25,11 +25,7 @@
 let ALGO=`select @@innodb_checksum_algorithm`;
 let SEARCH_FILE= $MYSQLTEST_VARDIR/log/mysqld.1.err;
 
-<<<<<<< HEAD
-create table t1 (f1 int primary key, f2 blob) engine=innodb stats_persistent=0;
-=======
 create table t1 (f1 int primary key, f2 blob) stats_persistent=0, engine=innodb;
->>>>>>> fa3171df
 
 start transaction;
 insert into t1 values(1, repeat('#',12));
