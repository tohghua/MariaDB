--source include/have_debug.inc
--source include/have_debug_sync.inc
--source include/have_binlog_format_row.inc
--source include/have_innodb.inc
--source include/master-slave.inc

connection master;
set @old_master_binlog_checksum= @@global.binlog_checksum;

# MDEV-4475: Cannot replicate to old server when binlog contains
# empty Gtid_list event
#
# Test this by binlog rotation before we log any GTIDs.
<<<<<<< HEAD
connection slave;

# Need to stop/start the master without GTID before setting debug_dbug
--source include/stop_slave.inc
CHANGE MASTER TO MASTER_USE_GTID=NO;
--source include/start_slave.inc

=======
sync_slave_with_master;
>>>>>>> e5396177
--source include/stop_slave.inc
--echo # Test slave with no capability gets dummy event, which is ignored.
set @old_dbug= @@global.debug_dbug;
SET @@global.debug_dbug='+d,simulate_slave_capability_none';
--source include/start_slave.inc

connection master;
FLUSH LOGS;
--source include/wait_for_binlog_checkpoint.inc
CREATE TABLE t1 (a INT PRIMARY KEY);
INSERT INTO t1 VALUES (0);
sync_slave_with_master;

connection master;
# Add a dummy event just to have something to sync_slave_with_master on.
# Otherwise we occasionally get different $relaylog_start, depending on
# whether Format_description_log_event was written to relay log or not
# at the time of SHOW SLAVE STATUS.
ALTER TABLE t1 ORDER BY a;
sync_slave_with_master;
connection slave;
let $relaylog_start= query_get_value(SHOW SLAVE STATUS, Relay_Log_Pos, 1);

connection master;
SET SESSION binlog_annotate_row_events = ON;
let $binlog_file= query_get_value(SHOW MASTER STATUS, File, 1);
let $binlog_start= query_get_value(SHOW MASTER STATUS, Position, 1);
# A short event, to test when we need to use user_var_event for dummy event.
DELETE FROM t1;
INSERT INTO t1 /* A comment just to make the annotate event sufficiently long that the dummy event will need to get padded with spaces so that we can test that this works */ VALUES(1);
let $binlog_limit= 0, 10;
--source include/show_binlog_events.inc
sync_slave_with_master;
connection slave;

SELECT * FROM t1;
let $binlog_file= query_get_value(SHOW SLAVE STATUS, Relay_Log_File, 1);
let $binlog_start= $relaylog_start;
let $binlog_limit=0,10;
--source include/show_relaylog_events.inc
set @@global.debug_dbug= @old_dbug;

--echo # Test dummy event is checksummed correctly.

connection master;
set @@global.binlog_checksum = CRC32;
--source include/wait_for_binlog_checkpoint.inc
TRUNCATE t1;
let $binlog_file= query_get_value(SHOW MASTER STATUS, File, 1);
let $binlog_start= query_get_value(SHOW MASTER STATUS, Position, 1);
INSERT INTO t1 VALUES(2);
let $binlog_limit= 0, 5;
--source include/show_binlog_events.inc
sync_slave_with_master;
connection slave;

SELECT * FROM t1;
let $binlog_file= query_get_value(SHOW SLAVE STATUS, Relay_Log_File, 1);
let $binlog_start= 0;
let $binlog_limit=7,5;
--source include/show_relaylog_events.inc


--echo *** MDEV-5754: MySQL 5.5 slaves cannot replicate from MariaDB 10.0 ***

# The problem was that for a group commit, we get commit id into the
# GTID event, and there was a bug in the code that replaces GTID with
# dummy that failed when commit id was present.
#
# So setup a group commit in InnoDB.

--connection master
CREATE TABLE t2 (a INT PRIMARY KEY) ENGINE=InnoDB;
# MDEV-515 takes X-lock on the table for the first insert.
# So concurrent insert won't happen on the table
INSERT INTO t2 VALUES(100);
let $binlog_file= query_get_value(SHOW MASTER STATUS, File, 1);
let $binlog_start= query_get_value(SHOW MASTER STATUS, Position, 1);

--connect (con1,127.0.0.1,root,,test,$SERVER_MYPORT_1,)
SET debug_sync='commit_after_release_LOCK_prepare_ordered SIGNAL master_queued1 WAIT_FOR master_cont1';
send INSERT INTO t2 VALUES (1);

--connection master
SET debug_sync='now WAIT_FOR master_queued1';

--connect (con2,127.0.0.1,root,,test,$SERVER_MYPORT_1,)
SET debug_sync='commit_after_release_LOCK_prepare_ordered SIGNAL master_queued2';
send INSERT INTO t2 VALUES (2);

--connection master
SET debug_sync='now WAIT_FOR master_queued2';
SET debug_sync='now SIGNAL master_cont1';

--connection con1
REAP;
SET debug_sync='RESET';
--connection con2
REAP;
SET debug_sync='RESET';
--connection master
SET debug_sync='RESET';
let $binlog_limit= 0, 10;
--source include/show_binlog_events.inc
--save_master_pos

--connection slave
--sync_with_master
SELECT * FROM t2 ORDER BY a;


--echo # Test that slave which cannot tolerate holes in binlog stream but
--echo # knows the event does not get dummy event

--source include/stop_slave.inc
SET @@global.debug_dbug='+d,simulate_slave_capability_old_53';
--source include/start_slave.inc
connection master;
ALTER TABLE t1 ORDER BY a;
sync_slave_with_master;
connection slave;
let $relaylog_start= query_get_value(SHOW SLAVE STATUS, Relay_Log_Pos, 1);

connection master;
let $binlog_file= query_get_value(SHOW MASTER STATUS, File, 1);
let $binlog_start= query_get_value(SHOW MASTER STATUS, Position, 1);
UPDATE t1 SET a = 3;
let $binlog_limit= 0, 5;
--source include/show_binlog_events.inc
sync_slave_with_master;
connection slave;

SELECT * FROM t1;
let $binlog_file= query_get_value(SHOW SLAVE STATUS, Relay_Log_File, 1);
let $binlog_start= $relaylog_start;
let $binlog_limit=0,5;
--source include/show_relaylog_events.inc

select @@global.log_slave_updates;
select @@global.replicate_annotate_row_events;

--echo Clean up.
connection master;
set @@global.binlog_checksum = @old_master_binlog_checksum;
DROP TABLE t1, t2;
sync_slave_with_master;
set @@global.debug_dbug= @old_dbug;
--source include/rpl_end.inc<|MERGE_RESOLUTION|>--- conflicted
+++ resolved
@@ -11,17 +11,13 @@
 # empty Gtid_list event
 #
 # Test this by binlog rotation before we log any GTIDs.
-<<<<<<< HEAD
-connection slave;
+sync_slave_with_master;
 
 # Need to stop/start the master without GTID before setting debug_dbug
 --source include/stop_slave.inc
 CHANGE MASTER TO MASTER_USE_GTID=NO;
 --source include/start_slave.inc
 
-=======
-sync_slave_with_master;
->>>>>>> e5396177
 --source include/stop_slave.inc
 --echo # Test slave with no capability gets dummy event, which is ignored.
 set @old_dbug= @@global.debug_dbug;
