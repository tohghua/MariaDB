include/rpl_init.inc [topology=1->2]
connection server_2;
include/stop_slave.inc
SET @slave_old_strict= @@GLOBAL.gtid_strict_mode;
SET GLOBAL gtid_strict_mode= 1;
CHANGE MASTER TO master_use_gtid=slave_pos;
include/start_slave.inc
connection server_1;
SET @master_old_strict= @@GLOBAL.gtid_strict_mode;
SET GLOBAL gtid_strict_mode= 1;
CREATE TABLE t1 (a INT PRIMARY KEY);
INSERT INTO t1 VALUES (1);
connection server_2;
SELECT * FROM t1 ORDER BY a;
a
1
include/stop_slave.inc
connection server_1;
INSERT INTO t1 VALUES (2);
INSERT INTO t1 VALUES (3);
RESET MASTER;
SET GLOBAL gtid_slave_pos= 'OLD_GTID_POS';
connection server_2;
include/start_slave.inc
connection server_1;
INSERT INTO t1 VALUES (4);
include/save_master_gtid.inc
connection server_2;
SET sql_log_bin= 0;
CALL mtr.add_suppression("The binlog on the master is missing the GTID");
SET sql_log_bin= 1;
include/wait_for_slave_io_error.inc [errno=1236]
STOP SLAVE SQL_THREAD;
SET GLOBAL gtid_slave_pos= 'OLD_GTID_POS';
include/start_slave.inc
include/sync_with_master_gtid.inc
SELECT * FROM t1 ORDER BY a;
a
1
4
include/stop_slave.inc
RESET SLAVE ALL;
RESET MASTER;
SET GLOBAL gtid_slave_pos= '0-2-10';
connection server_1;
CHANGE MASTER TO master_host = '127.0.0.1', master_port = SERVER_MYPORT_2,
<<<<<<< HEAD
master_user= 'root', master_ssl_verify_server_cert=0, master_use_gtid=CURRENT_POS;
Warnings:
Warning	1287	'master_use_gtid=current_pos' is deprecated and will be removed in a future release. Please use master_demote_to_slave=1 instead
=======
master_user= 'root', master_use_gtid=CURRENT_POS;
>>>>>>> cd28b247
START SLAVE;
connection server_2;
INSERT INTO t1 VALUES (11);
connection server_1;
SET sql_log_bin= 0;
CALL mtr.add_suppression("which is not in the master's binlog. Since the master's binlog contains GTIDs with higher sequence numbers, it probably means that the slave has diverged");
SET sql_log_bin= 1;
include/wait_for_slave_io_error.inc [errno=1236]
connection server_1;
STOP SLAVE SQL_THREAD;
SET GLOBAL gtid_slave_pos= '0-2-10';
SET GLOBAL gtid_strict_mode= 0;
include/start_slave.inc
SELECT * FROM t1 ORDER BY a;
a
1
2
3
4
11
include/stop_slave.inc
RESET SLAVE ALL;
Warnings:
Note	4190	RESET SLAVE is implicitly changing the value of 'Using_Gtid' from 'Current_Pos' to 'Slave_Pos'
INSERT INTO t1 VALUES (12);
connection server_2;
INSERT INTO t1 VALUES (22);
CHANGE MASTER TO master_host = '127.0.0.1', master_port = SERVER_MYPORT_1,
master_user= 'root', master_use_gtid=CURRENT_POS;
<<<<<<< HEAD
Warnings:
Warning	1287	'master_use_gtid=current_pos' is deprecated and will be removed in a future release. Please use master_demote_to_slave=1 instead
=======
>>>>>>> cd28b247
START SLAVE;
SET sql_log_bin= 0;
CALL mtr.add_suppression("which is not in the master's binlog. Since the master's binlog contains GTIDs with higher sequence numbers, it probably means that the slave has diverged");
SET sql_log_bin= 1;
include/wait_for_slave_io_error.inc [errno=1236]
STOP SLAVE SQL_THREAD;
SET GLOBAL gtid_strict_mode= 0;
CHANGE MASTER TO master_use_gtid=SLAVE_POS;
SET GLOBAL gtid_slave_pos= 'OLD_GTID_POS';
Warnings:
Warning	1947	Specified GTID OLD_GTID_POS conflicts with the binary log which contains a more recent GTID 0-2-12. If MASTER_GTID_POS=CURRENT_POS is used, the binlog position will override the new value of @@gtid_slave_pos
include/start_slave.inc
SELECT * FROM t1 ORDER BY a;
a
1
4
11
12
22
connection server_2;
SET GLOBAL gtid_strict_mode= @slave_old_strict;
connection server_1;
DROP TABLE t1;
SET GLOBAL gtid_strict_mode= @master_old_strict;
include/rpl_end.inc<|MERGE_RESOLUTION|>--- conflicted
+++ resolved
@@ -44,13 +44,7 @@
 SET GLOBAL gtid_slave_pos= '0-2-10';
 connection server_1;
 CHANGE MASTER TO master_host = '127.0.0.1', master_port = SERVER_MYPORT_2,
-<<<<<<< HEAD
 master_user= 'root', master_ssl_verify_server_cert=0, master_use_gtid=CURRENT_POS;
-Warnings:
-Warning	1287	'master_use_gtid=current_pos' is deprecated and will be removed in a future release. Please use master_demote_to_slave=1 instead
-=======
-master_user= 'root', master_use_gtid=CURRENT_POS;
->>>>>>> cd28b247
 START SLAVE;
 connection server_2;
 INSERT INTO t1 VALUES (11);
@@ -80,11 +74,6 @@
 INSERT INTO t1 VALUES (22);
 CHANGE MASTER TO master_host = '127.0.0.1', master_port = SERVER_MYPORT_1,
 master_user= 'root', master_use_gtid=CURRENT_POS;
-<<<<<<< HEAD
-Warnings:
-Warning	1287	'master_use_gtid=current_pos' is deprecated and will be removed in a future release. Please use master_demote_to_slave=1 instead
-=======
->>>>>>> cd28b247
 START SLAVE;
 SET sql_log_bin= 0;
 CALL mtr.add_suppression("which is not in the master's binlog. Since the master's binlog contains GTIDs with higher sequence numbers, it probably means that the slave has diverged");
