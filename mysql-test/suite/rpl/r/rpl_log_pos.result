include/master-slave.inc
[connection master]
call mtr.add_suppression ("Slave I/O: Got fatal error 1236 from master when reading data from binary");
show master status;
File	Position	Binlog_Do_DB	Binlog_Ignore_DB
master-bin.000001	#	<Binlog_Do_DB>	<Binlog_Ignore_DB>
include/stop_slave.inc
change master to master_log_pos=MASTER_LOG_POS;
Read_Master_Log_Pos = '75'
start slave;
<<<<<<< HEAD
Last_IO_Error = Got fatal error 1236 from master when reading data from binary log: 'binlog truncated in the middle of event'
include/stop_slave.inc
=======
include/wait_for_slave_io_error.inc [errno=1236]
Last_IO_Error = 'Got fatal error 1236 from master when reading data from binary log: 'log event entry exceeded max_allowed_packet; Increase max_allowed_packet on master''
include/stop_slave_sql.inc
>>>>>>> 8b27f9a0
show master status;
File	Position	Binlog_Do_DB	Binlog_Ignore_DB
master-bin.000001	#	<Binlog_Do_DB>	<Binlog_Ignore_DB>
create table if not exists t1 (n int);
drop table if exists t1;
create table t1 (n int);
insert into t1 values (1),(2),(3);
change master to master_log_pos=MASTER_LOG_POS;
start slave;
select * from t1 ORDER BY n;
n
1
2
3
drop table t1;
End of 5.0 tests
include/rpl_end.inc<|MERGE_RESOLUTION|>--- conflicted
+++ resolved
@@ -8,14 +8,9 @@
 change master to master_log_pos=MASTER_LOG_POS;
 Read_Master_Log_Pos = '75'
 start slave;
-<<<<<<< HEAD
-Last_IO_Error = Got fatal error 1236 from master when reading data from binary log: 'binlog truncated in the middle of event'
-include/stop_slave.inc
-=======
 include/wait_for_slave_io_error.inc [errno=1236]
-Last_IO_Error = 'Got fatal error 1236 from master when reading data from binary log: 'log event entry exceeded max_allowed_packet; Increase max_allowed_packet on master''
+Last_IO_Error = 'Got fatal error 1236 from master when reading data from binary log: 'binlog truncated in the middle of event''
 include/stop_slave_sql.inc
->>>>>>> 8b27f9a0
 show master status;
 File	Position	Binlog_Do_DB	Binlog_Ignore_DB
 master-bin.000001	#	<Binlog_Do_DB>	<Binlog_Ignore_DB>
