--- conflicted
+++ resolved
@@ -1,20 +1,5 @@
-<<<<<<< HEAD
-stop slave;
-drop table if exists t1,t2,t3,t4,t5,t6,t7,t8,t9;
-reset master;
-reset slave;
-drop table if exists t1,t2,t3,t4,t5,t6,t7,t8,t9;
-start slave;
-=======
 include/master-slave.inc
 [connection master]
-SET @old_binlog_format= @@global.binlog_format;
-SET BINLOG_FORMAT=MIXED;
-SET GLOBAL BINLOG_FORMAT=MIXED;
-SELECT @@GLOBAL.BINLOG_FORMAT, @@SESSION.BINLOG_FORMAT;
-@@GLOBAL.BINLOG_FORMAT	@@SESSION.BINLOG_FORMAT
-MIXED	MIXED
->>>>>>> 09c80e12
 **** On Master ****
 CREATE TABLE t1 (a INT, b LONG);
 INSERT INTO t1 VALUES (1,1), (2,2);
@@ -40,10 +25,5 @@
 slave-bin.000001	#	Table_map	#	#	table_id: # (test.t1)
 slave-bin.000001	#	Write_rows	#	#	table_id: # flags: STMT_END_F
 slave-bin.000001	#	Query	#	#	COMMIT
-<<<<<<< HEAD
 DROP TABLE IF EXISTS t1;
-=======
-DROP TABLE IF EXISTS t1;
-SET @@global.binlog_format= @old_binlog_format;
-include/rpl_end.inc
->>>>>>> 09c80e12
+include/rpl_end.inc