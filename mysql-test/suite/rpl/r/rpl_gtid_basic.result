--- conflicted
+++ resolved
@@ -69,11 +69,6 @@
 connection server_4;
 CHANGE MASTER TO master_host = '127.0.0.1', master_port = MASTER_PORT,
 MASTER_USE_GTID=CURRENT_POS;
-<<<<<<< HEAD
-Warnings:
-Warning	1287	'master_use_gtid=current_pos' is deprecated and will be removed in a future release. Please use master_demote_to_slave=1 instead
-=======
->>>>>>> cd28b247
 include/start_slave.inc
 SELECT * FROM t1 ORDER BY a;
 a	b
@@ -94,11 +89,6 @@
 include/stop_slave.inc
 CHANGE MASTER TO master_host = '127.0.0.1', master_port = SERVER_MYPORT_4,
 MASTER_USE_GTID=CURRENT_POS;
-<<<<<<< HEAD
-Warnings:
-Warning	1287	'master_use_gtid=current_pos' is deprecated and will be removed in a future release. Please use master_demote_to_slave=1 instead
-=======
->>>>>>> cd28b247
 include/start_slave.inc
 connection server_4;
 UPDATE t2 SET b="j1a" WHERE a=5;
@@ -127,11 +117,6 @@
 connection server_3;
 CHANGE MASTER TO master_host = '127.0.0.1', master_port = SERVER_MYPORT_4,
 MASTER_USE_GTID=CURRENT_POS;
-<<<<<<< HEAD
-Warnings:
-Warning	1287	'master_use_gtid=current_pos' is deprecated and will be removed in a future release. Please use master_demote_to_slave=1 instead
-=======
->>>>>>> cd28b247
 include/start_slave.inc
 include/sync_with_master_gtid.inc
 SELECT * FROM t2 ORDER BY a;
