--- conflicted
+++ resolved
@@ -698,11 +698,7 @@
 master-bin.000001	#	Intvar	#	#	INSERT_ID=10
 master-bin.000001	#	Begin_load_query	#	#	;file_id=#;block_len=#
 master-bin.000001	#	Intvar	#	#	INSERT_ID=10
-<<<<<<< HEAD
-master-bin.000001	#	Execute_load_query	#	#	use `test`; LOAD DATA INFILE '../../std_data/rpl_loaddata.dat' INTO TABLE `t4` FIELDS TERMINATED BY '\t' ENCLOSED BY '' ESCAPED BY '\\' LINES TERMINATED BY '\n' (`a`, @b) SET `b`= @b + bug27417(2) ;file_id=#
-=======
-master-bin.000001	#	Execute_load_query	#	#	use `test`; LOAD DATA INFILE '../../std_data/rpl_loaddata.dat' INTO TABLE `t4` FIELDS TERMINATED BY '\t' ENCLOSED BY '' ESCAPED BY '\\' LINES TERMINATED BY '\n' (`a`, @`b`) SET `b`=((@`b`) + `bug27417`(2)) ;file_id=#
->>>>>>> 534b65a4
+master-bin.000001	#	Execute_load_query	#	#	use `test`; LOAD DATA INFILE '../../std_data/rpl_loaddata.dat' INTO TABLE `t4` FIELDS TERMINATED BY '\t' ENCLOSED BY '' ESCAPED BY '\\' LINES TERMINATED BY '\n' (`a`, @`b`) SET `b`= @b + bug27417(2) ;file_id=#
 master-bin.000001	#	Query	#	#	ROLLBACK
 /* the output must denote there is the query */;
 drop trigger trg_del_t2;
@@ -954,11 +950,7 @@
 master-bin.000001	#	Begin_load_query	#	#	;file_id=#;block_len=#
 master-bin.000001	#	Intvar	#	#	INSERT_ID=10
 master-bin.000001	#	User var	#	#	@`b`=_latin1 0x3135 COLLATE latin1_swedish_ci
-<<<<<<< HEAD
-master-bin.000001	#	Execute_load_query	#	#	use `test`; LOAD DATA INFILE '../../std_data/rpl_loaddata.dat' INTO TABLE `t4` FIELDS TERMINATED BY '\t' ENCLOSED BY '' ESCAPED BY '\\' LINES TERMINATED BY '\n' (`a`, @b) SET `b`= @b + bug27417(2) ;file_id=#
-=======
-master-bin.000001	#	Execute_load_query	#	#	use `test`; LOAD DATA INFILE '../../std_data/rpl_loaddata.dat' INTO TABLE `t4` FIELDS TERMINATED BY '\t' ENCLOSED BY '' ESCAPED BY '\\' LINES TERMINATED BY '\n' (`a`, @`b`) SET `b`=((@`b`) + `bug27417`(2)) ;file_id=#
->>>>>>> 534b65a4
+master-bin.000001	#	Execute_load_query	#	#	use `test`; LOAD DATA INFILE '../../std_data/rpl_loaddata.dat' INTO TABLE `t4` FIELDS TERMINATED BY '\t' ENCLOSED BY '' ESCAPED BY '\\' LINES TERMINATED BY '\n' (`a`, @`b`) SET `b`= @b + bug27417(2) ;file_id=#
 master-bin.000001	#	Query	#	#	ROLLBACK
 drop trigger trg_del_t2;
 drop table t1,t2,t3,t4,t5;
