--- conflicted
+++ resolved
@@ -67,21 +67,8 @@
 WHERE engine = 'innodb'
 AND support IN ('YES', 'DEFAULT', 'ENABLED');
 COUNT(*)
-<<<<<<< HEAD
 0
 FOUND 3 /InnoDB: No valid checkpoint was found; the log was created with BogoDB 1\.2\.3\.4\./ in mysqld.1.err
-=======
-1
-FOUND 3 /InnoDB: Upgrading redo log:/ in mysqld.1.err
-# Empty large multi-file redo log from after MariaDB 10.2.2
-# restart: --innodb-data-home-dir=MYSQLTEST_VARDIR/tmp/log_corruption --innodb-log-group-home-dir=MYSQLTEST_VARDIR/tmp/log_corruption --innodb-force-recovery=5 --innodb-log-file-size=2m
-SELECT COUNT(*) FROM INFORMATION_SCHEMA.ENGINES
-WHERE engine = 'innodb'
-AND support IN ('YES', 'DEFAULT', 'ENABLED');
-COUNT(*)
-1
-FOUND 4 /InnoDB: Upgrading redo log:/ in mysqld.1.err
->>>>>>> f124d71a
 # redo log from "after" MariaDB 10.2.2, but with invalid header checksum
 # restart: --innodb-data-home-dir=MYSQLTEST_VARDIR/tmp/log_corruption --innodb-log-group-home-dir=MYSQLTEST_VARDIR/tmp/log_corruption
 SELECT * FROM INFORMATION_SCHEMA.ENGINES
@@ -202,11 +189,15 @@
 AND support IN ('YES', 'DEFAULT', 'ENABLED');
 COUNT(*)
 1
-<<<<<<< HEAD
 FOUND 4 /InnoDB: Upgrading redo log:/ in mysqld.1.err
-=======
-FOUND 6 /InnoDB: Upgrading redo log:/ in mysqld.1.err
->>>>>>> f124d71a
+# Empty large multi-file redo log from after MariaDB 10.2.2
+# restart: --innodb-data-home-dir=MYSQLTEST_VARDIR/tmp/log_corruption --innodb-log-group-home-dir=MYSQLTEST_VARDIR/tmp/log_corruption --innodb-force-recovery=5 --innodb-log-file-size=4m
+SELECT COUNT(*) FROM INFORMATION_SCHEMA.ENGINES
+WHERE engine = 'innodb'
+AND support IN ('YES', 'DEFAULT', 'ENABLED');
+COUNT(*)
+1
+FOUND 5 /InnoDB: Upgrading redo log:/ in mysqld.1.err
 # Minimal MariaDB 10.1.21 encrypted redo log
 # restart: --innodb-data-home-dir=MYSQLTEST_VARDIR/tmp/log_corruption --innodb-log-group-home-dir=MYSQLTEST_VARDIR/tmp/log_corruption --innodb-force-recovery=5
 SELECT COUNT(*) `1` FROM INFORMATION_SCHEMA.ENGINES WHERE engine='innodb'
