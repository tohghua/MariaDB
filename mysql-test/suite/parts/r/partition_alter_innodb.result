#
# MDEV-14641 Incompatible key or row definition between the MariaDB .frm file and the information in the storage engine
#
CREATE TABLE t1 (i INT) ENGINE=InnoDB PARTITION BY LIST(i) (PARTITION p0 VALUES IN (1),  PARTITION p1 VALUES IN (2));;
ALTER TABLE t1 ROW_FORMAT=COMPRESSED;
ALTER TABLE t1 DROP PARTITION p1;
SELECT * FROM t1;
i
DROP TABLE t1;
#
# MDEV-13788 Server crash when issuing bad SQL partition syntax
#
CREATE TABLE t1 (id int, d date) ENGINE=InnoDB PARTITION BY RANGE COLUMNS(d) (PARTITION p1 VALUES LESS THAN (MAXVALUE));
SHOW CREATE TABLE t1;
Table	Create Table
t1	CREATE TABLE `t1` (
  `id` int(11) DEFAULT NULL,
  `d` date DEFAULT NULL
) ENGINE=InnoDB DEFAULT CHARSET=latin1
 PARTITION BY RANGE  COLUMNS(`d`)
(PARTITION `p1` VALUES LESS THAN (MAXVALUE) ENGINE = InnoDB)
ALTER TABLE t1 REORGANIZE PARTITION p1 INTO
(
PARTITION p2, /* Notice no values */
PARTITION p3 VALUES LESS THAN (MAXVALUE)
);
ERROR HY000: Syntax error: RANGE PARTITIONING requires definition of VALUES LESS THAN for each partition
DROP TABLE t1;
CREATE TABLE t1 (id int, d date) ENGINE=InnoDB PARTITION BY LIST (id) (PARTITION p1 VALUES IN (1,2,3));
SHOW CREATE TABLE t1;
Table	Create Table
t1	CREATE TABLE `t1` (
  `id` int(11) DEFAULT NULL,
  `d` date DEFAULT NULL
) ENGINE=InnoDB DEFAULT CHARSET=latin1
 PARTITION BY LIST (`id`)
(PARTITION `p1` VALUES IN (1,2,3) ENGINE = InnoDB)
ALTER TABLE t1 REORGANIZE PARTITION p1 INTO
(
PARTITION p2, /* Notice no values */
PARTITION p3 VALUES IN (4,5,6)
);
ERROR HY000: Syntax error: LIST PARTITIONING requires definition of VALUES IN for each partition
DROP TABLE t1;
#
# MDEV-15456 Server crashes upon adding or dropping a partition in ALTER under LOCK TABLE after ER_SAME_NAME_PARTITION
#
create table t1 (i int) engine=InnoDB partition by range(i) (partition p0 values less than (10));
lock table t1 write;
alter table t1 add partition (partition p0 values less than (20));
ERROR HY000: Duplicate partition name p0
alter table t1 add partition (partition p1 values less than (20)) /* comment */;
drop table t1;
#
# MDEV-27065 Partitioning tables with custom data directories moves data back to default directory
#
ALTER TABLE t1 PARTITION BY RANGE(id)(
PARTITION p0 VALUES LESS THAN (1000),
PARTITION p1 VALUES LESS THAN MAXVALUE
);
Warnings:
Warning	1618	<DATA DIRECTORY> table option of old schema is ignored
DROP TABLE t1;
#
<<<<<<< HEAD
# MDEV-28079 Shutdown hangs after altering innodb partition fts table
#
CREATE TABLE t1(f1 INT, f2 CHAR(100))ENGINE=InnoDB PARTITION BY HASH(f1) PARTITIONS 2;
ALTER TABLE t1 ADD FULLTEXT(f2);
InnoDB		0 transactions not purged
DROP TABLE t1;
# End of 10.6 tests
=======
# MDEV-26127 Assertion `err != DB_DUPLICATE_KEY' failed or InnoDB: Failing assertion: id != 0 on ALTER ... REBUILD PARTITION
#
CREATE TABLE t1 (c INT) ENGINE=InnoDB PARTITION BY KEY(c) PARTITIONS 4;;
LOCK TABLES t1 WRITE, t1 AS a READ;
ALTER TABLE t1 REBUILD PARTITION p0;
DROP TABLE t1;
>>>>>>> 4849d94f
<|MERGE_RESOLUTION|>--- conflicted
+++ resolved
@@ -62,19 +62,17 @@
 Warning	1618	<DATA DIRECTORY> table option of old schema is ignored
 DROP TABLE t1;
 #
-<<<<<<< HEAD
+# MDEV-26127 Assertion `err != DB_DUPLICATE_KEY' failed or InnoDB: Failing assertion: id != 0 on ALTER ... REBUILD PARTITION
+#
+CREATE TABLE t1 (c INT) ENGINE=InnoDB PARTITION BY KEY(c) PARTITIONS 4;;
+LOCK TABLES t1 WRITE, t1 AS a READ;
+ALTER TABLE t1 REBUILD PARTITION p0;
+DROP TABLE t1;
+#
 # MDEV-28079 Shutdown hangs after altering innodb partition fts table
 #
 CREATE TABLE t1(f1 INT, f2 CHAR(100))ENGINE=InnoDB PARTITION BY HASH(f1) PARTITIONS 2;
 ALTER TABLE t1 ADD FULLTEXT(f2);
 InnoDB		0 transactions not purged
 DROP TABLE t1;
-# End of 10.6 tests
-=======
-# MDEV-26127 Assertion `err != DB_DUPLICATE_KEY' failed or InnoDB: Failing assertion: id != 0 on ALTER ... REBUILD PARTITION
-#
-CREATE TABLE t1 (c INT) ENGINE=InnoDB PARTITION BY KEY(c) PARTITIONS 4;;
-LOCK TABLES t1 WRITE, t1 AS a READ;
-ALTER TABLE t1 REBUILD PARTITION p0;
-DROP TABLE t1;
->>>>>>> 4849d94f
+# End of 10.6 tests