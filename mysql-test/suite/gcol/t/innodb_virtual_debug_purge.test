--source include/have_innodb.inc
--source include/have_debug_sync.inc
--source include/have_debug.inc
--source include/have_partition.inc

set default_storage_engine=innodb;
set @old_dbug=@@global.debug_dbug;
# Ensure that the history list length will actually be decremented by purge.
SET @saved_frequency = @@GLOBAL.innodb_purge_rseg_truncate_frequency;
SET GLOBAL innodb_purge_rseg_truncate_frequency = 1;

CREATE TABLE `t` (
  `a` BLOB,
  `b` BLOB,
  `c` BLOB GENERATED ALWAYS AS (CONCAT(a,b)) VIRTUAL,
  `h` VARCHAR(10) DEFAULT NULL,
  `i` int
) ENGINE=InnoDB;

INSERT INTO t VALUES (REPEAT('g', 16000), REPEAT('x', 16000), DEFAULT, "kk", 1);
INSERT INTO t VALUES (REPEAT('a', 16000), REPEAT('b', 16000), DEFAULT, "mm", 2);

CREATE INDEX idx ON t(c(100));

SET global debug_dbug="d,ib_purge_virtual_index_callback";
UPDATE t SET a = REPEAT('m', 16000) WHERE a like "aaa%";
--source ../../innodb/include/wait_all_purged.inc
SET global debug_dbug=@old_dbug;
DROP TABLE t;

CREATE TABLE t (
  a TINYBLOB,
  b TINYBLOB,
  c TINYBLOB GENERATED ALWAYS AS (CONCAT(a,b)) VIRTUAL,
  h VARCHAR(10) DEFAULT NULL,
  i INT
) ROW_FORMAT=COMPACT ENGINE=InnoDB;

INSERT INTO t VALUES (REPEAT('g', 100), REPEAT('x', 100), DEFAULT, "kk", 1);
INSERT INTO t VALUES (REPEAT('a', 100), REPEAT('b', 100), DEFAULT, "mm", 2);

CREATE INDEX idx ON t(c(100));

SET global debug_dbug="d,ib_purge_virtual_index_callback";
UPDATE t SET a = REPEAT('m', 100) WHERE a like "aaa%";
--source ../../innodb/include/wait_all_purged.inc
SET global debug_dbug=@old_dbug;
DROP TABLE t;


CREATE TABLE t1 (
    id INT NOT NULL,
    store_id INT NOT NULL,
    x INT GENERATED ALWAYS AS (id + store_id)
)
PARTITION BY RANGE (store_id) (
    PARTITION p0 VALUES LESS THAN (6),
    PARTITION p1 VALUES LESS THAN (11),
    PARTITION p2 VALUES LESS THAN (16),
    PARTITION p3 VALUES LESS THAN (21)
);

insert into t1 values(1, 2, default);
insert into t1 values(3, 4, default);

insert into t1 values(3, 12, default);
insert into t1 values(4, 18, default);

CREATE INDEX idx ON t1(x);

SET global debug_dbug="d,ib_purge_virtual_index_callback";
UPDATE t1 SET id = 10 WHERE id = 1;
--source ../../innodb/include/wait_all_purged.inc
SET global debug_dbug=@old_dbug;
DROP TABLE t1;

#
# BUG#22082762 RE-ENABLE SUPPORT FOR ADDING VIRTUAL INDEX WHILE DROPPING VIRTUAL COLUMN
#
--source include/count_sessions.inc

connect (con1,localhost,root,,);
connection default;

# Test adding virtual index on newly added virtual column
CREATE TABLE t1 (a INT, b INT);

INSERT INTO t1(a, b) VALUES (1, 1), (2, 2), (3, 3);

connection con1;
--echo # disable purge
CREATE TABLE t0 (a INT) ENGINE=InnoDB;
BEGIN; SELECT * FROM t0;

connection default;
DELETE FROM t1 WHERE a = 1;

UPDATE t1 SET a = 4, b = 4 WHERE a = 3;

INSERT INTO t1(a, b) VALUES (5, 5);

SET DEBUG_SYNC= 'inplace_after_index_build SIGNAL uncommitted WAIT_FOR purged';
--error ER_ALTER_OPERATION_NOT_SUPPORTED_REASON
ALTER TABLE t1 ADD COLUMN c INT GENERATED ALWAYS AS(a+b), ADD INDEX idx (c), ALGORITHM=INPLACE, LOCK=NONE;
send ALTER TABLE t1 ADD COLUMN c INT GENERATED ALWAYS AS(a+b), ADD INDEX idx (c), ALGORITHM=INPLACE, LOCK=SHARED;

connection con1;
SET DEBUG_SYNC= 'now WAIT_FOR uncommitted';

--echo # enable purge
COMMIT;

--echo # wait for purge to process the deleted records.
let $wait_all_purged = 1;
--source ../../innodb/include/wait_all_purged.inc
let $wait_all_purged = 0;

SET DEBUG_SYNC= 'now SIGNAL purged';

connection default;
--echo /* connection default */ ALTER TABLE t1 ADD COLUMN c INT GENERATED ALWAYS AS(a+b), ADD INDEX idx (c), ALGORITHM=INPLACE, LOCK=SHARED;
--reap
SHOW CREATE TABLE t1;

SELECT * FROM t1;

DROP TABLE t1;

# Test adding index on existing virtual column
CREATE TABLE t1 (a INT, b INT, c INT GENERATED ALWAYS AS(a+b));

INSERT INTO t1(a, b) VALUES (1, 1), (2, 2), (3, 3), (4, 4);

connection con1;
--echo # disable purge
BEGIN; SELECT * FROM t0;

connection default;
DELETE FROM t1 WHERE a = 1;

UPDATE t1 SET a = 2, b = 2 WHERE a = 5;

INSERT INTO t1(a, b) VALUES (6, 6);

SET DEBUG_SYNC= 'inplace_after_index_build SIGNAL uncommitted WAIT_FOR purged';
send ALTER TABLE t1 ADD INDEX idx (c), ALGORITHM=INPLACE, LOCK=NONE;

connection con1;
SET DEBUG_SYNC= 'now WAIT_FOR uncommitted';

DELETE FROM t1 WHERE a = 3;

UPDATE t1 SET a = 7, b = 7 WHERE a = 4;

INSERT INTO t1(a, b) VALUES (8, 8);

--echo # enable purge
COMMIT;

--echo # wait for purge to process the deleted/updated records.
let $wait_all_purged=2;
--source ../../innodb/include/wait_all_purged.inc
let $wait_all_purged=0;

SET DEBUG_SYNC= 'now SIGNAL purged';

disconnect con1;

connection default;
--echo /* connection default */ ALTER TABLE t1 ADD INDEX idx (c), ALGORITHM=INPLACE, LOCK=NONE;
--reap
SHOW CREATE TABLE t1;

SELECT * FROM t1;

DROP TABLE t0, t1;

#
# test MDLs with purge
#
create table t (a blob, b blob, c blob as (concat(a,b)), h varchar(10), index (c(100)));
insert t(a,b,h) values (repeat('g', 16000), repeat('x', 16000), "kk");
insert t(a,b,h) values (repeat('a', 16000), repeat('b', 16000), "mm");
set global debug_dbug="d,ib_purge_virtual_index_callback";
connect(prevent_purge, localhost, root);
start transaction with consistent snapshot;
connection default;
update t set a = repeat('m', 16000) where a like "aaa%";
connect(lock_table, localhost, root);
lock table t write;
connection prevent_purge;
commit;
connection default;
disconnect lock_table;
--source ../../innodb/include/wait_all_purged.inc
set global debug_dbug=@old_dbug;
drop table t;

--echo #
--echo # MDEV-15165 InnoDB purge for index on virtual column
--echo # is trying to access an incomplete record
--echo #
CREATE TABLE t1(
 u INT PRIMARY KEY, b BLOB, ug INT GENERATED ALWAYS AS (u) VIRTUAL,
 INDEX bug(b(100),ug)
) ENGINE=InnoDB;
INSERT INTO t1 (u,b) VALUES(1,REPEAT('a',16384));
connection prevent_purge;
start transaction with consistent snapshot;
connection default;
DELETE FROM t1;
SET DEBUG_SYNC='blob_write_middle SIGNAL halfway WAIT_FOR purged';
send INSERT INTO t1 (u,b) VALUES(1,REPEAT('a',16384));
connection prevent_purge;
SET DEBUG_SYNC='now WAIT_FOR halfway';
COMMIT;
--source ../../innodb/include/wait_all_purged.inc
SET DEBUG_SYNC='now SIGNAL purged';

connection default;
reap;
DROP TABLE t1;

CREATE TABLE t1 (y YEAR, vy YEAR AS (y) VIRTUAL UNIQUE, pk INT PRIMARY KEY)
ENGINE=InnoDB;

INSERT INTO t1 (pk,y) VALUES (1,2022);
CREATE TABLE t2(f1 INT NOT NULL, PRIMARY KEY(f1))ENGINE=InnoDB;

SET GLOBAL debug_dbug = 'd,ib_purge_virtual_index_callback';

BEGIN;
INSERT INTO t2(f1) VALUES(1);
connection prevent_purge;
SET DEBUG_SYNC=RESET;
start transaction with consistent snapshot;
connection default;
COMMIT;

connect(truncate,localhost,root,,);
REPLACE INTO t1(pk, y) SELECT pk,y FROM t1;
send TRUNCATE TABLE t1;

connection prevent_purge;
COMMIT;
SET DEBUG_SYNC='now SIGNAL purge_start';
disconnect prevent_purge;

connection default;
SET DEBUG_SYNC='now WAIT_FOR purge_start';
--source ../../innodb/include/wait_all_purged.inc
SET GLOBAL debug_dbug=@old_dbug;

connection truncate;
reap;
disconnect truncate;

connection default;
DROP TABLE t1, t2;

<<<<<<< HEAD
=======
--echo #
--echo # MDEV-16222 Assertion `0' failed in row_purge_remove_sec_if_poss_leaf
--echo # on table with virtual columns and indexes
--echo #

--source suite/innodb/include/wait_all_purged.inc
--let $datadir= `select @@datadir`
SET @saved_dbug= @@GLOBAL.debug_dbug;
set global debug_dbug= "d,ib_purge_virtual_mdev_16222_1,ib_purge_virtual_mdev_16222_2";

create table t1 (
  pk serial, vb tinyblob as (b) virtual, b tinyblob,
  primary key(pk), index (vb(64)))
engine innodb;

insert ignore into t1 (b) values ('foo');

--disable_ps2_protocol
select * into outfile 'load.data' from t1;
--enable_ps2_protocol
load data infile 'load.data' replace into table t1;

set debug_sync= "now WAIT_FOR latch_released";
set global debug_dbug= @saved_dbug;
drop table t1;
--remove_file $datadir/test/load.data

set debug_sync= "now SIGNAL drop_started WAIT_FOR got_no_such_table";

create table t1 (
  pk serial, vb tinyblob as (b) virtual, b tinyblob,
  primary key(pk), index (vb(64)))
engine innodb;

insert ignore into t1 (b) values ('foo');

--disable_ps2_protocol
select * into outfile 'load.data' from t1;
--enable_ps2_protocol
load data infile 'load.data' replace into table t1;

set debug_sync= "now WAIT_FOR got_no_such_table";

# FIXME: Race condition here:
# 1. purge thread goes into sending got_no_such_table
# 2. test thread finishes debug_sync= "RESET" below
# 3. purge thread sends got_no_such_table
set global debug_dbug= @saved_dbug;

# cleanup
drop table t1;
--remove_file $datadir/test/load.data

>>>>>>> 9854fb6f
--source include/wait_until_count_sessions.inc
set debug_sync=reset;

SET GLOBAL innodb_purge_rseg_truncate_frequency = @saved_frequency;<|MERGE_RESOLUTION|>--- conflicted
+++ resolved
@@ -258,62 +258,10 @@
 connection default;
 DROP TABLE t1, t2;
 
-<<<<<<< HEAD
-=======
---echo #
---echo # MDEV-16222 Assertion `0' failed in row_purge_remove_sec_if_poss_leaf
---echo # on table with virtual columns and indexes
---echo #
-
---source suite/innodb/include/wait_all_purged.inc
---let $datadir= `select @@datadir`
-SET @saved_dbug= @@GLOBAL.debug_dbug;
-set global debug_dbug= "d,ib_purge_virtual_mdev_16222_1,ib_purge_virtual_mdev_16222_2";
-
-create table t1 (
-  pk serial, vb tinyblob as (b) virtual, b tinyblob,
-  primary key(pk), index (vb(64)))
-engine innodb;
-
-insert ignore into t1 (b) values ('foo');
-
 --disable_ps2_protocol
-select * into outfile 'load.data' from t1;
 --enable_ps2_protocol
-load data infile 'load.data' replace into table t1;
-
-set debug_sync= "now WAIT_FOR latch_released";
-set global debug_dbug= @saved_dbug;
-drop table t1;
---remove_file $datadir/test/load.data
-
-set debug_sync= "now SIGNAL drop_started WAIT_FOR got_no_such_table";
-
-create table t1 (
-  pk serial, vb tinyblob as (b) virtual, b tinyblob,
-  primary key(pk), index (vb(64)))
-engine innodb;
-
-insert ignore into t1 (b) values ('foo');
-
 --disable_ps2_protocol
-select * into outfile 'load.data' from t1;
 --enable_ps2_protocol
-load data infile 'load.data' replace into table t1;
-
-set debug_sync= "now WAIT_FOR got_no_such_table";
-
-# FIXME: Race condition here:
-# 1. purge thread goes into sending got_no_such_table
-# 2. test thread finishes debug_sync= "RESET" below
-# 3. purge thread sends got_no_such_table
-set global debug_dbug= @saved_dbug;
-
-# cleanup
-drop table t1;
---remove_file $datadir/test/load.data
-
->>>>>>> 9854fb6f
 --source include/wait_until_count_sessions.inc
 set debug_sync=reset;
 
