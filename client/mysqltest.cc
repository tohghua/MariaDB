--- conflicted
+++ resolved
@@ -6816,11 +6816,6 @@
       }
     }
   }
-<<<<<<< HEAD
-  die("The input buffer is too small for this query.\n"
-      "check your query or increase MAX_QUERY and recompile");
-=======
->>>>>>> 621041b6
   DBUG_RETURN(0);
 }
 
