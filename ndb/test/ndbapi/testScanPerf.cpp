/* Copyright (C) 2003 MySQL AB

   This program is free software; you can redistribute it and/or modify
   it under the terms of the GNU General Public License as published by
   the Free Software Foundation; either version 2 of the License, or
   (at your option) any later version.

   This program is distributed in the hope that it will be useful,
   but WITHOUT ANY WARRANTY; without even the implied warranty of
   MERCHANTABILITY or FITNESS FOR A PARTICULAR PURPOSE.  See the
   GNU General Public License for more details.

   You should have received a copy of the GNU General Public License
   along with this program; if not, write to the Free Software
   Foundation, Inc., 59 Temple Place, Suite 330, Boston, MA  02111-1307  USA */

#include <NDBT.hpp>
#include <NDBT_Test.hpp>
#include <HugoTransactions.hpp>
#include <UtilTransactions.hpp>
#include <random.h>
#include <getarg.h>

struct Parameter {
  char * name;
  unsigned value;
  unsigned min;
  unsigned max; 
};

#define P_BATCH   0
#define P_PARRA   1
#define P_LOCK    2
#define P_FILT    3
#define P_BOUND   4
#define P_ACCESS  5
#define P_FETCH   6
#define P_ROWS    7
#define P_LOOPS   8
#define P_CREATE  9
#define P_RESET  11
#define P_MULTI  12

#define P_MAX 13

static 
Parameter 
g_paramters[] = {
  { "batch",       0, 0, 1 }, // 0, 15
  { "parallelism", 0, 0, 1 }, // 0,  1
  { "lock",        0, 0, 2 }, // read, exclusive, dirty
  { "filter",      0, 0, 3 }, // all, none, 1, 100
  { "range",       0, 0, 3 }, // all, none, 1, 100
  { "access",      0, 0, 2 }, // scan, idx, idx sorted
  { "fetch",       0, 0, 1 }, // No, yes
  { "size",  1000000, 1, ~0 },
  { "iterations",  3, 1, ~0 },
  { "create_drop", 1, 0, 1 },
  { "data",        1, 0, 1 },
  { "q-reset bounds", 0, 1, 0 },
  { "multi read range", 1000, 1, ~0 }
};

static Ndb* g_ndb = 0;
static const NdbDictionary::Table * g_table;
static const NdbDictionary::Index * g_index;
static char g_tablename[256];
static char g_indexname[256];

int create_table();
int run_scan();

int
main(int argc, const char** argv){
  ndb_init();
  int verbose = 1;
  int optind = 0;

  struct getargs args[1+P_MAX] = {
    { "verbose", 'v', arg_flag, &verbose, "Print verbose status", "verbose" }
  };
  const int num_args = 1 + P_MAX;
  int i;
  for(i = 0; i<P_MAX; i++){
    args[i+1].long_name = g_paramters[i].name;
    args[i+1].short_name = * g_paramters[i].name;
    args[i+1].type = arg_integer;
    args[i+1].value = &g_paramters[i].value;
    BaseString tmp;
    tmp.assfmt("min: %d max: %d", g_paramters[i].min, g_paramters[i].max);
    args[i+1].help = strdup(tmp.c_str());
    args[i+1].arg_help = 0;
  }
  
  if(getarg(args, num_args, argc, argv, &optind)) {
    arg_printusage(args, num_args, argv[0], "tabname1 tabname2 ...");
    return NDBT_WRONGARGS;
  }

  myRandom48Init(NdbTick_CurrentMillisecond());

  g_ndb = new Ndb("TEST_DB");
  if(g_ndb->init() != 0){
    g_err << "init() failed" << endl;
    goto error;
  }
  if(g_ndb->waitUntilReady() != 0){
    g_err << "Wait until ready failed" << endl;
    goto error;
  }
  for(i = optind; i<argc; i++){
    const char * T = argv[i];
    g_info << "Testing " << T << endl;
    BaseString::snprintf(g_tablename, sizeof(g_tablename), T);
    BaseString::snprintf(g_indexname, sizeof(g_indexname), "IDX_%s", T);
    if(create_table())
      goto error;
    if(run_scan())
      goto error;
  }

  if(g_ndb) delete g_ndb;
  return NDBT_OK;
 error:
  if(g_ndb) delete g_ndb;
  return NDBT_FAILED;
}

int
create_table(){
  NdbDictionary::Dictionary* dict = g_ndb->getDictionary();
  assert(dict);
  if(g_paramters[P_CREATE].value){
    g_ndb->getDictionary()->dropTable(g_tablename);
    const NdbDictionary::Table * pTab = NDBT_Tables::getTable(g_tablename);
    assert(pTab);
    NdbDictionary::Table copy = * pTab;
    copy.setLogging(false);
    if(dict->createTable(copy) != 0){
      g_err << "Failed to create table: " << g_tablename << endl;
      return -1;
    }

    NdbDictionary::Index x(g_indexname);
    x.setTable(g_tablename);
    x.setType(NdbDictionary::Index::OrderedIndex);
    x.setLogging(false);
    for (unsigned k = 0; k < copy.getNoOfColumns(); k++){
      if(copy.getColumn(k)->getPrimaryKey()){
	x.addColumnName(copy.getColumn(k)->getName());
      }
    }

    if(dict->createIndex(x) != 0){
      g_err << "Failed to create index: " << endl;
      return -1;
    }
  }
  g_table = dict->getTable(g_tablename);
  g_index = dict->getIndex(g_indexname, g_tablename);
  assert(g_table);
  assert(g_index);

  if(g_paramters[P_CREATE].value)
  {
    int rows = g_paramters[P_ROWS].value;
    HugoTransactions hugoTrans(* g_table);
    if (hugoTrans.loadTable(g_ndb, rows)){
      g_err.println("Failed to load %s with %d rows", 
		    g_table->getName(), rows);
      return -1;
    }
  }
  
  return 0;
}

inline 
void err(NdbError e){
  ndbout << e << endl;
}

int
run_scan(){
  int iter = g_paramters[P_LOOPS].value;
  NDB_TICKS start1, stop;
  int sum_time= 0;

  int sample_rows = 0;
  int tot_rows = 0;
  NDB_TICKS sample_start = NdbTick_CurrentMillisecond();

  Uint32 tot = g_paramters[P_ROWS].value;

  if(g_paramters[P_BOUND].value >= 2 || g_paramters[P_FILT].value == 2)
    iter *= g_paramters[P_ROWS].value;

  NdbScanOperation * pOp = 0;
  NdbIndexScanOperation * pIOp = 0;
  NdbConnection * pTrans = 0;
  NdbResultSet * rs = 0;
  int check = 0;

  for(int i = 0; i<iter; i++){
    start1 = NdbTick_CurrentMillisecond();
    pTrans = pTrans ? pTrans : g_ndb->startTransaction();
    if(!pTrans){
      g_err << "Failed to start transaction" << endl;
      err(g_ndb->getNdbError());
      return -1;
    }
    
    int par = g_paramters[P_PARRA].value;
    int bat = g_paramters[P_BATCH].value;
    NdbScanOperation::LockMode lm;
    switch(g_paramters[P_LOCK].value){
    case 0:
      lm = NdbScanOperation::LM_CommittedRead;
      break;
    case 1:
      lm = NdbScanOperation::LM_Read;
      break;
    case 2:
      lm = NdbScanOperation::LM_Exclusive;
      break;
    default:
      abort();
    }

    if(g_paramters[P_ACCESS].value == 0){
      pOp = pTrans->getNdbScanOperation(g_tablename);
      assert(pOp);
      rs = pOp->readTuples(lm, bat, par);
    } else {
      if(g_paramters[P_RESET].value == 0 || pIOp == 0)
      {
	pOp= pIOp= pTrans->getNdbIndexScanOperation(g_indexname, g_tablename);
	bool ord = g_paramters[P_ACCESS].value == 2;
	rs = pIOp->readTuples(lm, bat, par, ord);
      }
      else
      {
	pIOp->reset_bounds();
      }

      switch(g_paramters[P_BOUND].value){
      case 0: // All
	break;
      case 1: // None
	pIOp->setBound((Uint32)0, NdbIndexScanOperation::BoundEQ, 0);
	break;
      case 2: { // 1 row
      default:  
	assert(g_table->getNoOfPrimaryKeys() == 1); // only impl. so far
	int tot = g_paramters[P_ROWS].value;
	int row = rand() % tot;
#if 0
	fix_eq_bound(pIOp, row);
#else
	pIOp->setBound((Uint32)0, NdbIndexScanOperation::BoundEQ, &row);
#endif
	if(g_paramters[P_RESET].value == 2)
	  goto execute;
	break;
      }
      case 3: { // read multi
	int multi = g_paramters[P_MULTI].value;
	int tot = g_paramters[P_ROWS].value;
	for(; multi > 0 && i < iter; --multi, i++)
	{
	  int row = rand() % tot;
	  pIOp->setBound((Uint32)0, NdbIndexScanOperation::BoundEQ, &row);
	  pIOp->set_new_bound();
	}
	if(g_paramters[P_RESET].value == 2)
	  goto execute;
	break;
      }
      }
<<<<<<< HEAD
=======
      if(g_paramters[P_RESET].value == 2)
	goto execute;
>>>>>>> 8d117174
    }
    assert(pOp);
    assert(rs);
    
    switch(g_paramters[P_FILT].value){
    case 0: // All
      check = pOp->interpret_exit_ok();
      break;
    case 1: // None
      check = pOp->interpret_exit_nok();
      break;
    case 2: { // 1 row
    default:  
      assert(g_table->getNoOfPrimaryKeys() == 1); // only impl. so far
      abort();
#if 0
      int tot = g_paramters[P_ROWS].value;
      int row = rand() % tot;
      NdbScanFilter filter(pOp) ;   
      filter.begin(NdbScanFilter::AND);
      fix_eq(filter, pOp, row);
      filter.end();
      break;
#endif
    }
    }
    if(check != 0){
      err(pOp->getNdbError());
      return -1;
    }
    assert(check == 0);

    if(g_paramters[P_RESET].value == 1)
      g_paramters[P_RESET].value = 2;
    
    for(int i = 0; i<g_table->getNoOfColumns(); i++){
      pOp->getValue(i);
    }

    if(g_paramters[P_RESET].value == 1)
      g_paramters[P_RESET].value = 2;
execute:
    int rows = 0;
    check = pTrans->execute(NoCommit);
    assert(check == 0);
    int fetch = g_paramters[P_FETCH].value;
    while((check = rs->nextResult(true)) == 0){
      do {
	rows++;
      } while(!fetch && ((check = rs->nextResult(false)) == 0));
      if(check == -1){
        err(pTrans->getNdbError());
        return -1;
      }
      assert(check == 2);
    }

    if(check == -1){
      err(pTrans->getNdbError());
      return -1;
    }
    assert(check == 1);
    if(g_paramters[P_RESET].value == 0)
    {
      pTrans->close();
      pTrans = 0;
    }
    stop = NdbTick_CurrentMillisecond();
    
    int time_passed= (int)(stop - start1);
    sample_rows += rows;
    sum_time+= time_passed;
    tot_rows+= rows;
    
    if(sample_rows >= tot)
    {
      int sample_time = (int)(stop - sample_start);
      g_info << "Found " << sample_rows << " rows" << endl;
      g_err.println("Time: %d ms = %u rows/sec", sample_time,
		    (1000*sample_rows)/sample_time);
      sample_rows = 0;
      sample_start = stop;
    }
  }
<<<<<<< HEAD

  g_err.println("Avg time: %d ms = %u rows/sec",
		sum_time/iter,
                (1000*iter)/sum_time);
=======
  
  g_err.println("Avg time: %d ms = %u rows/sec", sum_time/tot_rows,
                (1000*tot_rows)/sum_time);
>>>>>>> 8d117174
  return 0;
}<|MERGE_RESOLUTION|>--- conflicted
+++ resolved
@@ -277,11 +277,6 @@
 	break;
       }
       }
-<<<<<<< HEAD
-=======
-      if(g_paramters[P_RESET].value == 2)
-	goto execute;
->>>>>>> 8d117174
     }
     assert(pOp);
     assert(rs);
@@ -366,15 +361,8 @@
       sample_start = stop;
     }
   }
-<<<<<<< HEAD
-
-  g_err.println("Avg time: %d ms = %u rows/sec",
-		sum_time/iter,
-                (1000*iter)/sum_time);
-=======
   
   g_err.println("Avg time: %d ms = %u rows/sec", sum_time/tot_rows,
                 (1000*tot_rows)/sum_time);
->>>>>>> 8d117174
   return 0;
 }