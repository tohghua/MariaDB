--- conflicted
+++ resolved
@@ -1065,10 +1065,7 @@
     if (cs != NULL && aValue != NULL) {
       // current limitation: strxfrm does not increase length
       assert(cs->strxfrm_multiply <= 1);
-<<<<<<< HEAD
       ((Uint32*)xfrmData)[len >> 2] = 0;
-=======
->>>>>>> f7fb4072
       unsigned n =
 	(*cs->coll->strnxfrm)(cs,
                             (uchar*)xfrmData, sizeof(xfrmData),
