#!/bin/sh
# Copyright (c) 2000, 2013, Oracle and/or its affiliates.
# Copyright (c) 2009, 2013, Monty Program Ab
#
# This program is free software; you can redistribute it and/or modify
# it under the terms of the GNU General Public License as published by
# the Free Software Foundation; version 2 of the License.
#
# This program is distributed in the hope that it will be useful,
# but WITHOUT ANY WARRANTY; without even the implied warranty of
# MERCHANTABILITY or FITNESS FOR A PARTICULAR PURPOSE.  See the
# GNU General Public License for more details.
#
# You should have received a copy of the GNU General Public License
# along with this program; if not, write to the Free Software
# Foundation, Inc., 51 Franklin St, Fifth Floor, Boston, MA  02110-1335  USA

# This scripts creates the MariaDB Server system tables
#
# All unrecognized arguments to this script are passed to mysqld.

basedir=""
builddir=""
ldata="@localstatedir@"
langdir=""
srcdir=""
log_error=""

args=""
defaults=""
defaults_group_suffix=""
mysqld_opt=""
user=""
silent_startup="--silent-startup"

force=0
in_rpm=0
ip_only=0
cross_bootstrap=0
auth_root_authentication_method=socket
auth_root_socket_user=""
skip_test_db=0

dirname0=`dirname $0 2>/dev/null`
dirname0=`dirname $dirname0 2>/dev/null`

usage()
{
  cat <<EOF
Usage: $0 [OPTIONS]
  --auth-root-authentication-method=normal|socket
                       Chooses the authentication method for the created
                       initial root user. The historical behavior is 'normal'
                       to creates a root user that can login without password,
                       which can be insecure. The default behavior 'socket'
                       sets an invalid root password but allows the system root
                       user to login as MariaDB root without a password.
  --auth-root-socket-user=user
                       Used with --auth-root-authentication-method=socket. It
                       specifies the name of the second MariaDB root account,
                       as well as of the system account allowed to access it.
                       Defaults to the value of --user.
  --basedir=path       The path to the MariaDB installation directory.
  --builddir=path      If using --srcdir with out-of-directory builds, you
                       will need to set this to the location of the build
                       directory where built files reside.
  --cross-bootstrap    For internal use.  Used when building the MariaDB system
                       tables on a different host than the target.
  --datadir=path       The path to the MariaDB data directory.
  --no-defaults        Don't read default options from any option file.
  --defaults-extra-file=name
                       Read this file after the global files are read.
  --defaults-file=name Only read default options from the given file name.
  --defaults-group-suffix=name
                       In addition to the given groups, read also groups with
                       this suffix
  --force              Causes mysql_install_db to run even if DNS does not
                       work.  In that case, grant table entries that
                       normally use hostnames will use IP addresses.
  --help               Display this help and exit.
  --ldata=path         The path to the MariaDB data directory. Same as
                       --datadir.
  --rpm                For internal use.  This option is used by RPM files
                       during the MariaDB installation process.
  --skip-name-resolve  Use IP addresses rather than hostnames when creating
                       grant table entries.  This option can be useful if
                       your DNS does not work.
  --skip-test-db       Don't install a test database.
  --srcdir=path        The path to the MariaDB source directory.  This option
                       uses the compiled binaries and support files within the
                       source tree, useful for if you don't want to install
                       MariaDB yet and just want to create the system tables.
  --user=user_name     The login username to use for running mysqld.  Files
                       and directories created by mysqld will be owned by this
                       user.  You must be root to use this option.  By default
                       mysqld runs using your current login name and files and
                       directories that it creates will be owned by you.

All other options are passed to the mysqld program

EOF
  exit 1
}

s_echo()
{
  if test "$in_rpm" -eq 0 -a "$cross_bootstrap" -eq 0
  then
    echo "$1"
  fi
}

link_to_help()
{
  echo
  echo "The latest information about mysql_install_db is available at"
  echo "https://mariadb.com/kb/en/installing-system-tables-mysql_install_db"
}

parse_arg()
{
  echo "$1" | sed -e 's/^[^=]*=//'
}

parse_arguments()
{
  # We only need to pass arguments through to the server if we don't
  # handle them here.  So, we collect unrecognized options (passed on
  # the command line) into the args variable.
  pick_args=
  if test "$1" = PICK-ARGS-FROM-ARGV
  then
    pick_args=1
    shift
  fi

  for arg
  do
    case "$arg" in
      --force) force=1 ;;
      --basedir=*) basedir=`parse_arg "$arg"` ;;
      --builddir=*) builddir=`parse_arg "$arg"` ;;
      --srcdir=*)  srcdir=`parse_arg "$arg"` ;;
      --ldata=*|--datadir=*|--data=*) ldata=`parse_arg "$arg"` ;;
      --log-error=*)
       log_error=`parse_arg "$arg"` ;;
      --user=*)
        # Note that the user will be passed to mysqld so that it runs
        # as 'user' (crucial e.g. if log-bin=/some_other_path/
        # where a chown of datadir won't help)
        user=`parse_arg "$arg"` ;;
      --skip-name-resolve) ip_only=1 ;;
      --verbose) verbose=1 ; silent_startup="" ;;
      --rpm) in_rpm=1 ;;
      --help) usage ;;
      --no-defaults|--defaults-file=*|--defaults-extra-file=*)
        defaults="$arg" ;;
      --defaults-group-suffix=*)
        defaults_group_suffix="$arg" ;;

      --cross-bootstrap|--windows)
        # Used when building the MariaDB system tables on a different host than
        # the target. The platform-independent files that are created in
        # --datadir on the host can be copied to the target system.
        #
        # The most common use for this feature is in the Windows installer
        # which will take the files from datadir and include them as part of
        # the install package.  See top-level 'dist-hook' make target.
        #
        # --windows is a deprecated alias
        cross_bootstrap=1 ;;
      --auth-root-authentication-method=normal)
	auth_root_authentication_method=normal ;;
      --auth-root-authentication-method=socket)
	auth_root_authentication_method=socket ;;
      --auth-root-authentication-method=*)
        usage ;;
      --auth-root-socket-user=*)
        auth_root_socket_user="$(parse_arg "$arg")" ;;
      --skip-test-db) skip_test_db=1 ;;

      *)
        if test -n "$pick_args"
        then
          # This sed command makes sure that any special chars are quoted,
          # so the arg gets passed exactly to the server.
          # XXX: This is broken; true fix requires using eval and proper
          # quoting of every single arg ($basedir, $ldata, etc.)
          #args="$args "`echo "$arg" | sed -e 's,\([^a-zA-Z0-9_.-]\),\\\\\1,g'`
          args="$args $arg"
        fi
        ;;
    esac
  done
}

# Try to find a specific file within --basedir which can either be a binary
# release or installed source directory and return the path.
find_in_dirs()
{
  case "$1" in
    --dir)
      return_dir=1; shift
      ;;
  esac

  file=$1; shift

  for dir in "$@"
  do
    if test -f "$dir/$file"
    then
      if test -n "$return_dir"
      then
        echo "$dir"
      else
        echo "$dir/$file"
      fi
      break
    fi
  done
}

cannot_find_file()
{
  echo
  echo "FATAL ERROR: Could not find $1"

  shift
  if test $# -ne 0
  then
    echo
    echo "The following directories were searched:"
    echo
    for dir in "$@"
    do
      echo "    $dir"
    done
  fi

  echo
  echo "If you compiled from source, you need to either run 'make install' to"
  echo "copy the software into the correct location ready for operation."
  echo "If you don't want to do a full install, you can use the --srcdir"
  echo "option to only install the mysql database and privilege tables."
  echo
  echo "If you are using a binary release, you must either be at the top"
  echo "level of the extracted archive, or pass the --basedir option"
  echo "pointing to that location."
  link_to_help
}

# Ok, let's go.  We first need to parse arguments which are required by
# my_print_defaults so that we can execute it first, then later re-parse
# the command line to add any extra bits that we need.
parse_arguments "$@"

#
# We can now find my_print_defaults.  This script supports:
#
#   --srcdir=path pointing to compiled source tree
#   --basedir=path pointing to installed binary location
#
# or default to compiled-in locations.
#
if test -n "$srcdir" && test -n "$basedir"
then
  echo "ERROR: Specify either --basedir or --srcdir, not both."
  link_to_help
  exit 1
fi
if test -n "$srcdir"
then
  # In an out-of-source build, builddir is not srcdir. Try to guess where
  # builddir is by looking for my_print_defaults.
  if test -z "$builddir"
  then
    if test -x "$dirname0/extra/my_print_defaults"
    then
      builddir="$dirname0"
    else
      builddir="$srcdir"
    fi
  fi
  print_defaults="$builddir/extra/my_print_defaults"
elif test -n "$basedir"
then
  print_defaults=`find_in_dirs my_print_defaults $basedir/bin $basedir/extra`
  if test -z "$print_defaults"
  then
    cannot_find_file my_print_defaults $basedir/bin $basedir/extra
    exit 1
  fi
elif test -n "$dirname0" -a -x "$dirname0/@bindir@/my_print_defaults"
then
  print_defaults="$dirname0/@bindir@/my_print_defaults"
elif test -x "./extra/my_print_defaults"
then
  srcdir="."
  builddir="."
  print_defaults="./extra/my_print_defaults"
else
  print_defaults="@bindir@/my_print_defaults"
fi

if test ! -x "$print_defaults"
then
  cannot_find_file "$print_defaults"
  exit 1
fi

# Now we can get arguments from the groups [mysqld] and [mysql_install_db]
# in the my.cfg file, then re-run to merge with command line arguments.
parse_arguments `"$print_defaults" $defaults $defaults_group_suffix --mysqld mysql_install_db mariadb-install-db`

parse_arguments PICK-ARGS-FROM-ARGV "$@"

rel_mysqld="$dirname0/@INSTALL_SBINDIR@/mysqld"

# Configure paths to support files
if test -n "$srcdir"
then
  basedir="$builddir"
  bindir="$basedir/client"
  resolveip="$basedir/extra/resolveip"
  mysqld="$basedir/sql/mysqld"
  langdir="$basedir/sql/share/english"
  srcpkgdatadir="$srcdir/scripts"
  buildpkgdatadir="$builddir/scripts"
  plugindir="$builddir/plugin/auth_socket"
  pamtooldir="$builddir/plugin/auth_pam"
elif test -n "$basedir"
then
  bindir="$basedir/bin" # only used in the help text
  resolveip=`find_in_dirs resolveip @resolveip_locations@`
  if test -z "$resolveip"
  then
    cannot_find_file resolveip @resolveip_locations@
    exit 1
  fi
  mysqld=`find_in_dirs mysqld @mysqld_locations@`
  if test -z "$mysqld"
  then
    cannot_find_file mysqld @mysqld_locations@
    exit 1
  fi
  langdir=`find_in_dirs --dir errmsg.sys @errmsg_locations@`
  if test -z "$langdir"
  then
    cannot_find_file errmsg.sys @errmsg_locations@
    exit 1
  fi
  srcpkgdatadir=`find_in_dirs --dir fill_help_tables.sql @pkgdata_locations@`
  buildpkgdatadir=$srcpkgdatadir
  if test -z "$srcpkgdatadir"
  then
    cannot_find_file fill_help_tables.sql @pkgdata_locations@
    exit 1
  fi
  plugindir=`find_in_dirs --dir auth_pam.so $basedir/lib*/plugin $basedir/lib*/mysql/plugin $basedir/lib/*/mariadb19/plugin`
  pamtooldir=$plugindir
# relative from where the script was run for a relocatable install
elif test -n "$dirname0" -a -x "$rel_mysqld" -a ! "$rel_mysqld" -ef "@sbindir@/mysqld"
then
  basedir="$dirname0"
  bindir="$basedir/@INSTALL_BINDIR@"
  resolveip="$bindir/resolveip"
  mysqld="$rel_mysqld"
  srcpkgdatadir="$basedir/@INSTALL_MYSQLSHAREDIR@"
  buildpkgdatadir="$basedir/@INSTALL_MYSQLSHAREDIR@"
  plugindir="$basedir/@INSTALL_PLUGINDIR@"
  pamtooldir=$plugindir
else
  basedir="@prefix@"
  bindir="@bindir@"
  resolveip="$bindir/resolveip"
  mysqld="@sbindir@/mysqld"
  srcpkgdatadir="@pkgdatadir@"
  buildpkgdatadir="@pkgdatadir@"
  plugindir="@pkgplugindir@"
  pamtooldir="@pkgplugindir@"
fi

# Set up paths to SQL scripts required for bootstrap
fill_help_tables="$srcpkgdatadir/fill_help_tables.sql"
create_system_tables="$srcpkgdatadir/mysql_system_tables.sql"
create_system_tables2="$srcpkgdatadir/mysql_performance_tables.sql"
fill_system_tables="$srcpkgdatadir/mysql_system_tables_data.sql"
maria_add_gis_sp="$buildpkgdatadir/maria_add_gis_sp_bootstrap.sql"
mysql_test_db="$srcpkgdatadir/mysql_test_db.sql"

for f in "$fill_help_tables" "$create_system_tables" "$create_system_tables2" "$fill_system_tables" "$maria_add_gis_sp" "$mysql_test_db"
do
  if test ! -f "$f"
  then
    cannot_find_file "$f"
    exit 1
  fi
done

if test ! -x "$mysqld"
then
  cannot_find_file "$mysqld"
  exit 1
fi

if test -n "$langdir"
then
  if test ! -f "$langdir/errmsg.sys"
  then
    cannot_find_file "$langdir/errmsg.sys"
    exit 1
  fi
  mysqld_opt="--lc-messages-dir=$langdir/.."
else
  mysqld_opt="--lc-messages=en_US"
fi


# Try to determine the hostname
hostname=`@HOSTNAME@`

# Check if hostname is valid
if test "$cross_bootstrap" -eq 0 -a "$in_rpm" -eq 0 -a "$force" -eq 0
then
  resolved=`"$resolveip" $hostname 2>&1`
  if test $? -ne 0
  then
    resolved=`"$resolveip" localhost 2>&1`
    if test $? -ne 0
    then
      echo "Neither host '$hostname' nor 'localhost' could be looked up with"
      echo "'$resolveip'"
      echo "Please configure the 'hostname' command to return a correct"
      echo "hostname."
      echo "If you want to solve this at a later stage, restart this script"
      echo "with the --force option"
      link_to_help
      exit 1
    fi
    echo "WARNING: The host '$hostname' could not be looked up with $resolveip."
    echo "This probably means that your libc libraries are not 100 % compatible"
    echo "with this binary MariaDB version. The MariaDB daemon, mysqld, should work"
    echo "normally with the exception that host name resolving will not work."
    echo "This means that you should use IP addresses instead of hostnames"
    echo "when specifying MariaDB privileges !"
  fi
fi

if test "$ip_only" -eq 1
then
  hostname=`echo "$resolved" | awk '/ /{print $6}'`
fi

# Create database directories
for dir in "$ldata"
do
  if test ! -d "$dir"
  then
    if ! `mkdir -p "$dir"`
    then
      echo "Fatal error Can't create database directory '$dir'"
      link_to_help
      exit 1
    fi
    chmod 700 "$dir"
  fi
  if test -n "$user"
  then
    chown $user "$dir"
    if test $? -ne 0
    then
      echo "Cannot change ownership of the database directories to the '$user'"
      echo "user.  Check that you have the necessary permissions and try again."
      exit 1
    fi
  fi
done

if test -n "$user"
then
  if test -z "$srcdir" -a "$in_rpm" -eq 0
  then
    chown 0 "$pamtooldir/auth_pam_tool_dir/auth_pam_tool" && \
    chmod 04755 "$pamtooldir/auth_pam_tool_dir/auth_pam_tool"
    if test $? -ne 0
    then
        echo "Couldn't set an owner to '$pamtooldir/auth_pam_tool_dir/auth_pam_tool'."
        echo "It must be root, the PAM authentication plugin doesn't work otherwise.."
        echo
    fi
    chown $user "$pamtooldir/auth_pam_tool_dir" && \
    chmod 0700 "$pamtooldir/auth_pam_tool_dir"
    if test $? -ne 0
    then
        echo "Cannot change ownership of the '$pamtooldir/auth_pam_tool_dir' directory"
        echo "to the '$user' user. Check that you have the necessary permissions and try again."
        echo
    fi
  fi
  args="$args --user=$user"
fi

if test -f "$ldata/mysql/user.frm"
then
    echo "mysql.user table already exists!"
    echo "Run mysql_upgrade, not mysql_install_db"
    exit 0
fi

# When doing a "cross bootstrap" install, no reference to the current
# host should be added to the system tables.  So we filter out any
# lines which contain the current host name.
if test $cross_bootstrap -eq 1
then
  filter_cmd_line="sed -e '/@current_hostname/d'"
else
  filter_cmd_line="cat"
fi

# Configure mysqld command line
mysqld_bootstrap="${MYSQLD_BOOTSTRAP-$mysqld}"
mysqld_install_cmd_line()
{
  "$mysqld_bootstrap" $defaults $defaults_group_suffix "$mysqld_opt" --bootstrap $silent_startup\
  "--basedir=$basedir" "--datadir=$ldata" --log-warnings=0 --enforce-storage-engine="" \
  "--plugin-dir=${plugindir}" \
  $args --max_allowed_packet=8M \
  --net_buffer_length=16K
}

# Use $auth_root_socket_user if explicitly specified.
# Otherwise use the owner of datadir - ${user:-$USER}
# Use 'root' as a fallback
auth_root_socket_user=${auth_root_socket_user:-${user:-${USER:-root}}}

cat_sql()
{
  echo "create database if not exists mysql;"
  echo "use mysql;"

  case "$auth_root_authentication_method" in
    normal)
      echo "SET @auth_root_socket=NULL;"
      ;;
    socket)
      echo "SET @auth_root_socket='$auth_root_socket_user';"
      ;;
  esac

  cat "$create_system_tables" "$create_system_tables2" "$fill_system_tables" "$fill_help_tables" "$maria_add_gis_sp"
  if test "$skip_test_db" -eq 0
  then
    cat "$mysql_test_db"
  fi
}

# Create the system and help tables by passing them to "mysqld --bootstrap"
s_echo "Installing MariaDB/MySQL system tables in '$ldata' ..."
if cat_sql | eval "$filter_cmd_line" | mysqld_install_cmd_line > /dev/null
then
  s_echo "OK"
else
  log_file_place=$ldata
  if test -n "$log_error"
  then
    log_file_place="$log_error or $log_file_place"
  fi
  echo
  echo "Installation of system tables failed!  Examine the logs in"
  echo "$log_file_place for more information."
  echo
  echo "The problem could be conflicting information in an external"
  echo "my.cnf files. You can ignore these by doing:"
  echo
  echo "    shell> $0 --defaults-file=~/.my.cnf"
  echo
  echo "You can also try to start the mysqld daemon with:"
  echo
  echo "    shell> $mysqld --skip-grant-tables --general-log &"
  echo
  echo "and use the command line tool $bindir/mysql"
  echo "to connect to the mysql database and look at the grant tables:"
  echo
  echo "    shell> $bindir/mysql -u root mysql"
  echo "    mysql> show tables;"
  echo
  echo "Try 'mysqld --help' if you have problems with paths.  Using"
  echo "--general-log gives you a log in $ldata that may be helpful."
  link_to_help
  echo "You can find the latest source at https://downloads.mariadb.org and"
  echo "the maria-discuss email list at https://launchpad.net/~maria-discuss"
  echo
  echo "Please check all of the above before submitting a bug report"
  echo "at https://mariadb.org/jira"
  echo
  exit 1
fi

# Don't output verbose information if running inside bootstrap or using
# --srcdir for testing.  In such cases, there's no end user looking at
# the screen.
if test "$cross_bootstrap" -eq 0 && test -z "$srcdir"
then
  s_echo
  s_echo "To start mysqld at boot time you have to copy"
  s_echo "support-files/mysql.server to the right place for your system"

  if test "$auth_root_authentication_method" = normal
  then
    echo
    echo
    echo "PLEASE REMEMBER TO SET A PASSWORD FOR THE MariaDB root USER !"
    echo "To do so, start the server, then issue the following command:"
    echo
    echo "'$bindir/mysql_secure_installation'"
    echo
    echo "which will also give you the option of removing the test"
    echo "databases and anonymous user created by default.  This is"
    echo "strongly recommended for production servers."
  else
    echo
    echo
    echo "Two all-privilege accounts were created."
    echo "One is root@localhost, it has no password, but you need to"
    echo "be system 'root' user to connect. Use, for example, sudo mysql"
    echo "The second is $auth_root_socket_user@localhost, it has no password either, but"
    echo "you need to be the system '$auth_root_socket_user' user to connect."
    echo "After connecting you can set the password, if you would need to be"
    echo "able to connect as any of these users with a password and without sudo"
  fi

  echo
<<<<<<< HEAD
  echo "See the MariaDB Knowledgebase at https://mariadb.com/kb or the"
  echo "MySQL manual for more instructions."
=======
  echo "See the MariaDB Knowledgebase at http://mariadb.com/kb"
>>>>>>> 4da22738

  if test "$in_rpm" -eq 0
  then
    echo
    echo "You can start the MariaDB daemon with:"
    echo "cd '$basedir' ; $bindir/mysqld_safe --datadir='$ldata'"
    echo
    echo "You can test the MariaDB daemon with mysql-test-run.pl"
    echo "cd '$basedir/mysql-test' ; perl mysql-test-run.pl"
  fi

  echo
  echo "Please report any problems at https://mariadb.org/jira"
  echo
<<<<<<< HEAD
  echo "The latest information about MariaDB is available at https://mariadb.org/."
  echo "You can find additional information about the MySQL part at:"
  echo "https://dev.mysql.com"
=======
  echo "The latest information about MariaDB is available at http://mariadb.org/."
  echo
>>>>>>> 4da22738
  echo "Consider joining MariaDB's strong and vibrant community:"
  echo "https://mariadb.org/get-involved/"
  echo
fi

exit 0<|MERGE_RESOLUTION|>--- conflicted
+++ resolved
@@ -631,12 +631,7 @@
   fi
 
   echo
-<<<<<<< HEAD
-  echo "See the MariaDB Knowledgebase at https://mariadb.com/kb or the"
-  echo "MySQL manual for more instructions."
-=======
-  echo "See the MariaDB Knowledgebase at http://mariadb.com/kb"
->>>>>>> 4da22738
+  echo "See the MariaDB Knowledgebase at https://mariadb.com/kb"
 
   if test "$in_rpm" -eq 0
   then
@@ -651,14 +646,8 @@
   echo
   echo "Please report any problems at https://mariadb.org/jira"
   echo
-<<<<<<< HEAD
   echo "The latest information about MariaDB is available at https://mariadb.org/."
-  echo "You can find additional information about the MySQL part at:"
-  echo "https://dev.mysql.com"
-=======
-  echo "The latest information about MariaDB is available at http://mariadb.org/."
-  echo
->>>>>>> 4da22738
+  echo
   echo "Consider joining MariaDB's strong and vibrant community:"
   echo "https://mariadb.org/get-involved/"
   echo
