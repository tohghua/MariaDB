dnl -*- ksh -*-
dnl Process this file with autoconf to produce a configure script.

AC_PREREQ(2.52)dnl		Minimum Autoconf version required.

AC_INIT(sql/mysqld.cc)
AC_CANONICAL_SYSTEM
# The Docs Makefile.am parses this line!
# remember to also change ndb version below and update version.c in ndb
AM_INIT_AUTOMAKE(mysql, 5.1.10-beta)
AM_CONFIG_HEADER(config.h)

PROTOCOL_VERSION=10
DOT_FRM_VERSION=6
# See the libtool docs for information on how to do shared lib versions.
SHARED_LIB_MAJOR_VERSION=15
SHARED_LIB_VERSION=$SHARED_LIB_MAJOR_VERSION:0:0

# Set all version vars based on $VERSION. How do we do this more elegant ?
# Remember that regexps needs to quote [ and ] since this is run through m4
MYSQL_NO_DASH_VERSION=`echo $VERSION | sed -e "s|[[a-z]]*-.*$||"`
MYSQL_BASE_VERSION=`echo $MYSQL_NO_DASH_VERSION | sed -e "s|\.[[^.]]*$||"`
MYSQL_VERSION_ID=`echo $MYSQL_NO_DASH_VERSION. | sed -e 's/[[^0-9.]]//g; s/\./  /g; s/ \([[0-9]]\) / 0\\1 /g; s/ //g'`

# The port should be constant for a LONG time
MYSQL_TCP_PORT_DEFAULT=3306
MYSQL_UNIX_ADDR_DEFAULT="/tmp/mysql.sock"

dnl Include m4 
sinclude(config/ac-macros/alloca.m4)
sinclude(config/ac-macros/check_cpu.m4)
sinclude(config/ac-macros/character_sets.m4)
sinclude(config/ac-macros/compiler_flag.m4)
sinclude(config/ac-macros/plugins.m4)
sinclude(config/ac-macros/ha_berkeley.m4)
sinclude(config/ac-macros/ha_ndbcluster.m4)
sinclude(config/ac-macros/large_file.m4)
sinclude(config/ac-macros/misc.m4)
sinclude(config/ac-macros/openssl.m4)
sinclude(config/ac-macros/readline.m4)
sinclude(config/ac-macros/replication.m4)
sinclude(config/ac-macros/yassl.m4)
sinclude(config/ac-macros/zlib.m4)

# Remember to add a directory sql/share/LANGUAGE
AVAILABLE_LANGUAGES="\
czech danish dutch english estonian french german greek hungarian \
italian japanese korean norwegian norwegian-ny polish portuguese \
romanian russian serbian slovak spanish swedish ukrainian"

<<<<<<< HEAD
=======
#--------------------------------------------------------------------
# Declare our plugin modules
#--------------------------------------------------------------------

MYSQL_STORAGE_ENGINE(berkeley,  berkeley-db, [BerkeleyDB Storage Engine],
        [Transactional Tables using BerkeleyDB], [max,max-no-ndb])
MYSQL_PLUGIN_DIRECTORY(berkeley,[storage/bdb])
MYSQL_PLUGIN_STATIC(berkeley,   [[\$(bdb_libs_with_path)]])
MYSQL_PLUGIN_ACTIONS(berkeley,  [MYSQL_SETUP_BERKELEY_DB])

MYSQL_STORAGE_ENGINE(blackhole,,[Blackhole Storage Engine],
        [Basic Write-only Read-never tables], [max,max-no-ndb])
MYSQL_PLUGIN_DIRECTORY(blackhole, [storage/blackhole])
MYSQL_PLUGIN_STATIC(blackhole,  [libblackhole.a])
MYSQL_PLUGIN_DYNAMIC(blackhole, [ha_blackhole.la])

MYSQL_STORAGE_ENGINE(csv,,      [CSV Storage Engine],
        [Stores tables in text CSV format])
MYSQL_PLUGIN_DIRECTORY(csv,     [storage/csv])
MYSQL_PLUGIN_STATIC(csv,        [libcsv.a])
MYSQL_PLUGIN_MANDATORY(csv)     dnl Used for logging

MYSQL_STORAGE_ENGINE(federated,,[Federated Storage Engine],
        [Connects to tables on remote MySQL servers], [max,max-no-ndb])

MYSQL_PLUGIN(ftexample,         [Simple Parser],
        [Simple full-text parser plugin])
MYSQL_PLUGIN_DIRECTORY(ftexample, [plugin/fulltext])
MYSQL_PLUGIN_DYNAMIC(ftexample, [mypluglib.la])

MYSQL_STORAGE_ENGINE(heap,no,   [Memory Storage Engine],
        [Volatile memory based tables])
MYSQL_PLUGIN_DIRECTORY(heap,    [storage/heap])
MYSQL_PLUGIN_STATIC(heap,       [libheap.a])
MYSQL_PLUGIN_MANDATORY(heap)    dnl Memory tables

MYSQL_STORAGE_ENGINE(innobase,  innodb, [InnoDB Storage Engine],
        [Transactional Tables using InnoDB], [max,max-no-ndb])
MYSQL_PLUGIN_DIRECTORY(innobase, [storage/innobase])
MYSQL_PLUGIN_STATIC(innobase,   [libinnobase.a])
MYSQL_PLUGIN_ACTIONS(innobase,  [
  AC_CHECK_LIB(rt, aio_read, [innodb_system_libs="-lrt"])
  AC_SUBST(innodb_system_libs)
])

MYSQL_STORAGE_ENGINE(myisam,no, [MyISAM Storage Engine],
        [Traditional non-transactional MySQL tables])
MYSQL_PLUGIN_DIRECTORY(myisam,  [storage/myisam])
MYSQL_PLUGIN_STATIC(myisam,     [libmyisam.a])
MYSQL_PLUGIN_MANDATORY(myisam)  dnl Default

MYSQL_STORAGE_ENGINE(myisammrg,no,[MyISAM MERGE Engine],
        [Merge multiple MySQL tables into one])
MYSQL_PLUGIN_DIRECTORY(myisammrg,[storage/myisammrg])
MYSQL_PLUGIN_STATIC(myisammrg,  [libmyisammrg.a])
MYSQL_PLUGIN_MANDATORY(myisammrg)

MYSQL_STORAGE_ENGINE(ndbcluster, ndbcluster, [Cluster Storage Engine],
        [High Availability Clustered tables], [max])
MYSQL_PLUGIN_DIRECTORY(ndbcluster,[storage/ndb])
MYSQL_PLUGIN_STATIC(ndbcluster, [[\$(ndbcluster_libs) \$(ndbcluster_system_libs) \$(NDB_SCI_LIBS)]])
MYSQL_PLUGIN_ACTIONS(ndbcluster,[MYSQL_SETUP_NDBCLUSTER])

MYSQL_STORAGE_ENGINE(partition, partition, [Partition Support],
        [MySQL Partitioning Support], [max,max-no-ndb])

dnl -- ndbcluster requires partition to be enabled
MYSQL_PLUGIN_DEPENDS(ndbcluster, [partition])


>>>>>>> 549fe7c8
#####
#####

AC_SUBST(MYSQL_NO_DASH_VERSION)
AC_SUBST(MYSQL_BASE_VERSION)
AC_SUBST(MYSQL_VERSION_ID)
AC_SUBST(PROTOCOL_VERSION)
AC_DEFINE_UNQUOTED([PROTOCOL_VERSION], [$PROTOCOL_VERSION],
                   [mysql client protocol version])
AC_SUBST(DOT_FRM_VERSION)
AC_DEFINE_UNQUOTED([DOT_FRM_VERSION], [$DOT_FRM_VERSION],
                   [Version of .frm files])
AC_SUBST(SHARED_LIB_MAJOR_VERSION)
AC_SUBST(SHARED_LIB_VERSION)
AC_SUBST(AVAILABLE_LANGUAGES)


# Canonicalize the configuration name.
SYSTEM_TYPE="$host_vendor-$host_os"
MACHINE_TYPE="$host_cpu"
AC_SUBST(SYSTEM_TYPE)
AC_DEFINE_UNQUOTED([SYSTEM_TYPE], ["$SYSTEM_TYPE"],
                   [Name of system, eg solaris])
AC_SUBST(MACHINE_TYPE)
AC_DEFINE_UNQUOTED([MACHINE_TYPE], ["$MACHINE_TYPE"],
                   [Machine type name, eg sun10])

# Detect intel x86 like processor
BASE_MACHINE_TYPE=$MACHINE_TYPE
case $MACHINE_TYPE in
  i?86) BASE_MACHINE_TYPE=i386 ;;
esac

# Save some variables and the command line options for mysqlbug
SAVE_ASFLAGS="$ASFLAGS"
SAVE_CFLAGS="$CFLAGS"
SAVE_CXXFLAGS="$CXXFLAGS"
SAVE_LDFLAGS="$LDFLAGS"
SAVE_CXXLDFLAGS="$CXXLDFLAGS"
CONF_COMMAND="$0 $ac_configure_args"
AC_SUBST(CONF_COMMAND)
AC_SUBST(SAVE_ASFLAGS)
AC_SUBST(SAVE_CFLAGS)
AC_SUBST(SAVE_CXXFLAGS)
AC_SUBST(SAVE_LDFLAGS)
AC_SUBST(SAVE_CXXLDFLAGS)
AC_SUBST(CXXLDFLAGS)

#AC_ARG_PROGRAM			# Automaticly invoked by AM_INIT_AUTOMAKE

AM_SANITY_CHECK
# This is needed is SUBDIRS is set
AC_PROG_MAKE_SET

##############################################################################
# The below section needs to be done before AC_PROG_CC
##############################################################################

# Hack for OS X/Darwin and Metrowerks CodeWarrior
AC_ARG_WITH(darwin-mwcc,
[  --with-darwin-mwcc      Use Metrowerks CodeWarrior wrappers on OS X/Darwin],[
 if [ "with_darwin_mwcc" = yes ] ; then
  builddir=`pwd`
  ccwrapper="$builddir/support-files/MacOSX/mwcc-wrapper"
  arwrapper="$builddir/support-files/MacOSX/mwar-wrapper"
  CC="$ccwrapper"
  CXX="$ccwrapper"
  LD="$ccwrapper"
  AR="$arwrapper"
  RANLIB=:
  export CC CXX LD AR RANLIB
  AC_SUBST(AR)
  AC_SUBST(RANLIB)
 fi
])

AM_CONDITIONAL(DARWIN_MWCC, test x$with_darwin_mwcc = xyes)

if test "x${CFLAGS-}" = x ; then
  cflags_is_set=no
else
  cflags_is_set=yes
fi

if test "x${CPPFLAGS-}" = x ; then
  cppflags_is_set=no
else
  cppflags_is_set=yes
fi

if test "x${LDFLAGS-}" = x ; then
  ldflags_is_set=no
else
  ldflags_is_set=yes
fi

################ End of section to be done before AC_PROG_CC #################

# The following hack should ensure that configure doesn't add optimizing
# or debugging flags to CFLAGS or CXXFLAGS
# C_EXTRA_FLAGS are flags that are automaticly added to both
# CFLAGS and CXXFLAGS
CFLAGS="$CFLAGS $C_EXTRA_FLAGS "
CXXFLAGS="$CXXFLAGS $C_EXTRA_FLAGS "

dnl Checks for programs.
AC_PROG_AWK
AC_PROG_CC
AC_PROG_CXX
AC_PROG_CPP

# Print version of CC and CXX compiler (if they support --version)
case $SYSTEM_TYPE in
  *netware*)
CC_VERSION=`$CC -version | grep -i version`
    ;;
  *)
CC_VERSION=`$CC --version | sed 1q`
    ;;
esac
if test $? -eq "0"
then
  AC_MSG_CHECKING("C Compiler version");
  AC_MSG_RESULT("$CC $CC_VERSION")
else
CC_VERSION=""
fi
AC_SUBST(CC_VERSION)
MYSQL_CHECK_CXX_VERSION

# Fix for sgi gcc / sgiCC which tries to emulate gcc
if test "$CC" = "sgicc"
then
  ac_cv_prog_gcc="no"
fi
if test "$CXX" = "sgi++"
then
  GXX="no"
fi

if test "$ac_cv_prog_gcc" = "yes"
then
  AS="$CC -c"
  AC_SUBST(AS)
else
  AC_PATH_PROG(AS, as, as)
fi

# Still need ranlib for readline; local static use only so no libtool.
AC_PROG_RANLIB
# We use libtool
#AC_LIBTOOL_WIN32_DLL
AC_PROG_LIBTOOL

# Ensure that we have --preserve-dup-deps defines, otherwise we get link
# problems of 'mysql' with CXX=g++
LIBTOOL="$LIBTOOL --preserve-dup-deps"
AC_SUBST(LIBTOOL)dnl

AC_SUBST(NM)dnl

# NM= "$NM -X64"
#archive_expsym_cmds= `echo "$archive_expsym_cmds" | sed -e '/"$(CC)"//'`
#archive_expsym_cmds= "$CC -q64 $archive_expsym_cmds"
#  CXXFLAGS=`echo "$CXXFLAGS -Werror" | sed -e 's/-fbranch-probabilities//; s/-Wall//; s/-ansi//; s/-pedantic//; s/-Wcheck//'`

#AC_LIBTOOL_DLOPEN AC_LIBTOOL_WIN32_DLL AC_DISABLE_FAST_INSTALL AC_DISABLE_SHARED AC_DISABLE_STATIC

# AC_PROG_INSTALL
AC_PROG_INSTALL
test -z "$INSTALL_SCRIPT" && INSTALL_SCRIPT='${INSTALL_PROGRAM}'

# Not critical since the generated file is distributed
AC_CHECK_PROGS(YACC, ['bison -y -p MYSQL'])
AC_CHECK_PROG(PDFMANUAL, pdftex, manual.pdf)
AC_CHECK_PROG(DVIS,      tex,    manual.dvi)

AC_MSG_CHECKING("return type of sprintf")

#check the return type of sprintf
case $SYSTEM_TYPE in
  *netware*)
    AC_DEFINE(SPRINTF_RETURNS_INT, [1]) AC_MSG_RESULT("int")
    ;;
  *)
AC_TRY_RUN([
  int main()
    {
      char* s = "hello";
      char buf[6];
      if((int)sprintf(buf, s) == strlen(s))
	return 0;
      
      return -1;
     }
   ],
   [AC_DEFINE(SPRINTF_RETURNS_INT, [1], [POSIX sprintf])
   AC_MSG_RESULT("int")],
   [AC_TRY_RUN([
 int main()
   {
     char* s = "hello";
     char buf[6];
     if((char*)sprintf(buf,s) == buf + strlen(s))
       return 0;
     return -1;
   }           ],
               [AC_DEFINE(SPRINTF_RETURNS_PTR, [1], [Broken sprintf])
                AC_MSG_RESULT("ptr")],
               [AC_DEFINE(SPRINTF_RETURNS_GARBAGE, [1], [Broken sprintf])
                AC_MSG_RESULT("garbage")])
   ])
    ;;
esac

AC_PATH_PROG(uname_prog, uname, no)

# We should go through this and put all the explictly system dependent
# stuff in one place
AC_MSG_CHECKING(operating system)
AC_CACHE_VAL(mysql_cv_sys_os,
[
if test "$uname_prog" != "no"; then
  mysql_cv_sys_os="`uname`"
else
  mysql_cv_sys_os="Not Solaris"
fi
])
AC_MSG_RESULT($mysql_cv_sys_os)

# This should be rewritten to use $target_os
case "$target_os" in
  sco3.2v5*) 
     CFLAGS="$CFLAGS -DSCO"
     CXXFLAGS="$CXXFLAGS -DSCO"
     LD='$(CC) $(CFLAGS)'
     case "$CFLAGS" in
       *-belf*) 
         AC_SYS_COMPILER_FLAG(-belf,sco_belf_option,CFLAGS,[],[
         case "$LDFLAGS" in
           *-belf*) ;;
           *) AC_MSG_WARN([Adding -belf option to ldflags.])
              LDFLAGS="$LDFLAGS -belf"
           ;;
         esac
         ])
       ;;
       *)
         AC_SYS_COMPILER_FLAG(-belf,sco_belf_option,CFLAGS,[],[
         case "$LDFLAGS" in
           *-belf*) ;;
           *)
	     AC_MSG_WARN([Adding -belf option to ldflags.])
             LDFLAGS="$LDFLAGS -belf"
           ;;
         esac
         ])
       ;;
     esac
  ;;
  sysv5UnixWare* | sysv5OpenUNIX8*) 
    if test "$GCC" != "yes"; then
      # Use the built-in alloca()
      CFLAGS="$CFLAGS -Kalloca"
    fi
    CXXFLAGS="$CXXFLAGS -DNO_CPLUSPLUS_ALLOCA"
  ;;
  sysv5SCO_SV6.0.0*)
    if test "$GCC" != "yes"; then
      # Use the built-in alloca()
      CFLAGS="$CFLAGS -Kalloca"
      CXXFLAGS="$CFLAGS -Kalloca"
      # Use no_implicit for templates
      CXXFLAGS="$CXXFLAGS -Tno_implicit"
      AC_DEFINE([HAVE_EXPLICIT_TEMPLATE_INSTANTIATION],
        [1], [Defined by configure. Use explicit template instantiation.])
    fi
  ;;
esac
AC_SUBST(CC)
AC_SUBST(CFLAGS)
AC_SUBST(CXX)
AC_SUBST(CXXFLAGS)
AC_SUBST(LD)
AC_SUBST(INSTALL_SCRIPT)

export CC CXX CFLAGS LD LDFLAGS AR ARFLAGS

if test "$GCC" = "yes"
then
  # mysqld requires -fno-implicit-templates.
  # Disable exceptions as they seams to create problems with gcc and threads.
  # mysqld doesn't use run-time-type-checking, so we disable it.
  # We should use -Wno-invalid-offsetof flag to disable some warnings from gcc
  # regarding offset() usage in C++ which are done in a safe manner in the
  # server
  CXXFLAGS="$CXXFLAGS -fno-implicit-templates -fno-exceptions -fno-rtti"
  AC_DEFINE([HAVE_EXPLICIT_TEMPLATE_INSTANTIATION],
    [1], [Defined by configure. Use explicit template instantiation.])
fi

MYSQL_PROG_AR

# libmysqlclient versioning when linked with GNU ld.
if $LD --version 2>/dev/null|grep -q GNU; then
  LD_VERSION_SCRIPT="-Wl,--version-script=\$(top_builddir)/libmysql/libmysql.ver"
  AC_CONFIG_FILES(libmysql/libmysql.ver)
fi
AC_SUBST(LD_VERSION_SCRIPT)

# Avoid bug in fcntl on some versions of linux
AC_MSG_CHECKING("if we should use 'skip-locking' as default for $target_os")
# Any variation of Linux
if expr "$target_os" : "[[Ll]]inux.*" > /dev/null
then
  MYSQLD_DEFAULT_SWITCHES="--skip-locking"
  TARGET_LINUX="true"
  AC_MSG_RESULT("yes")
  AC_DEFINE([TARGET_OS_LINUX], [1], [Whether we build for Linux])
else
  MYSQLD_DEFAULT_SWITCHES=""
  TARGET_LINUX="false"
  AC_MSG_RESULT("no")
fi
AC_SUBST(MYSQLD_DEFAULT_SWITCHES)
AC_SUBST(TARGET_LINUX)

dnl Find paths to some shell programs
AC_PATH_PROG(LN, ln, ln)
# This must be able to take a -f flag like normal unix ln.
AC_PATH_PROG(LN_CP_F, ln, ln)
if ! ( expr "$SYSTEM_TYPE" : ".*netware.*" > /dev/null ); then
# If ln -f does not exists use -s (AFS systems)
if test -n "$LN_CP_F"; then
  LN_CP_F="$LN_CP_F -s"
fi
fi

AC_PATH_PROG(MV, mv, mv)
AC_PATH_PROG(RM, rm, rm)
AC_PATH_PROG(CP, cp, cp)
AC_PATH_PROG(SED, sed, sed)
AC_PATH_PROG(CMP, cmp, cmp)
AC_PATH_PROG(CHMOD, chmod, chmod)
AC_PATH_PROG(HOSTNAME, hostname, hostname)
# Check for a GNU tar named 'gtar', or 'gnutar' (MacOS X) and
# fall back to 'tar' otherwise and hope that it's a GNU tar as well
AC_CHECK_PROGS(TAR, gnutar gtar tar)

dnl We use a path for perl so the script startup works
dnl We make sure to use perl, not perl5, in hopes that the RPMs will
dnl not depend on the perl5 binary being installed (probably a bug in RPM)
AC_PATH_PROG(PERL, perl, no)
if test "$PERL" != "no" && $PERL -e 'require 5' > /dev/null 2>&1
then
  PERL5=$PERL
else
  AC_PATH_PROG(PERL5, perl5, no)
  if test "$PERL5" != no
  then
    PERL=$PERL5
    ac_cv_path_PERL=$ac_cv_path_PERL5
  fi
fi

AC_SUBST(HOSTNAME)
AC_SUBST(PERL)
AC_SUBST(PERL5)

# Lock for PS
AC_PATH_PROG(PS, ps, ps)
AC_MSG_CHECKING("how to check if pid exists")
PS=$ac_cv_path_PS
# Linux style
if $PS p $$ 2> /dev/null | grep $0 > /dev/null
then
  FIND_PROC="$PS p \$\$PID | grep -v grep | grep \$\$MYSQLD > /dev/null"
# Solaris
elif $PS -fp $$ 2> /dev/null | grep $0 > /dev/null
then
  FIND_PROC="$PS -p \$\$PID | grep -v grep | grep \$\$MYSQLD > /dev/null"
# BSD style
elif $PS -uaxww 2> /dev/null | grep $0 > /dev/null
then
  FIND_PROC="$PS -uaxww | grep -v grep | grep \$\$MYSQLD | grep \" \$\$PID \" > /dev/null"
# SysV style
elif $PS -ef 2> /dev/null | grep $0 > /dev/null
then
  FIND_PROC="$PS -ef | grep -v grep | grep \$\$MYSQLD | grep \" \$\$PID \" > /dev/null"
# Do anybody use this?
elif $PS $$ 2> /dev/null | grep $0 > /dev/null
then
  FIND_PROC="$PS \$\$PID | grep -v grep | grep \$\$MYSQLD > /dev/null"
else
  case $SYSTEM_TYPE in
    *freebsd*)
      FIND_PROC="$PS p \$\$PID | grep -v grep | grep \$\$MYSQLD > /dev/null"
      ;;
    *darwin*)
      FIND_PROC="$PS -uaxww | grep -v grep | grep \$\$MYSQLD | grep \" \$\$PID \" > /dev/null"
      ;;
    *cygwin*)
      FIND_PROC="$PS -e | grep -v grep | grep \$\$MYSQLD | grep \" \$\$PID \" > /dev/null"
      ;;
    *netware*)
      FIND_PROC=
      ;;
    *)
      AC_MSG_ERROR([Could not find the right ps switches. Which OS is this ?. See the Installation chapter in the Reference Manual.])
  esac
fi
AC_SUBST(FIND_PROC)
AC_MSG_RESULT("$FIND_PROC")

# Check if a pid is valid
AC_PATH_PROG(KILL, kill, kill)
AC_MSG_CHECKING("for kill switches")
if $ac_cv_path_KILL -0 $$
then
  CHECK_PID="$ac_cv_path_KILL -0 \$\$PID > /dev/null 2> /dev/null"
elif kill -s 0 $$
then
  CHECK_PID="$ac_cv_path_KILL -s 0 \$\$PID > /dev/null 2> /dev/null"
else
  AC_MSG_WARN([kill -0 to check for pid seems to fail])
    CHECK_PID="$ac_cv_path_KILL -s SIGCONT \$\$PID > /dev/null 2> /dev/null"
fi
AC_SUBST(CHECK_PID)
AC_MSG_RESULT("$CHECK_PID")

# We need an ANSI C compiler
AM_PROG_CC_STDC

# We need an assembler, too
AM_PROG_AS

if test "$am_cv_prog_cc_stdc" = "no"
then
  AC_MSG_ERROR([MySQL requires an ANSI C compiler (and a C++ compiler). Try gcc. See the Installation chapter in the Reference Manual.])
fi

NOINST_LDFLAGS="-static"

static_nss=""
STATIC_NSS_FLAGS=""
OTHER_LIBC_LIB=""
AC_ARG_WITH(other-libc,
 [  --with-other-libc=DIR   Link against libc and other standard libraries 
                          installed in the specified non-standard location 
                          overriding default. Originally added to be able to
                          link against glibc 2.2 without making the user 
                          upgrade the standard libc installation.],
 [
   other_libc_include="$withval/include"
   other_libc_lib="$withval/lib"
   with_other_libc="yes"
   enable_shared="no"
   all_is_static="yes"
   CFLAGS="$CFLAGS -I$other_libc_include"
   # There seems to be a feature in gcc that treats system and libc headers
   # silently when they violatate ANSI C++ standard, but it is strict otherwise
   # since gcc cannot now recognize that our headers are libc, we work around
   # by telling it to be permissive. Note that this option only works with
   # new versions of gcc (2.95.x and above)
   CXXFLAGS="$CXXFLAGS -fpermissive -I$other_libc_include"
   if test -f "$other_libc_lib/libnss_files.a"
   then
     # libc has been compiled with --enable-static-nss
     # we need special flags, but we will have to add those later
     STATIC_NSS_FLAGS="-lc -lnss_files -lnss_dns -lresolv"
     STATIC_NSS_FLAGS="$STATIC_NSS_FLAGS $STATIC_NSS_FLAGS"
     OTHER_LIBC_LIB="-static -L$other_libc_lib"
     static_nss=1
   else
     # this is a dirty hack. We if we detect static nss glibc in the special
     # location, we do not re-direct the linker to get libraries from there
     # during check. The reason is that if we did, we would have to find a
     # way to append the special static nss flags to LIBS every time we do
     # any check - this is definitely feasible, but not worthwhile the risk
     # of breaking other things. So for our purposes it would be sufficient
     # to assume that whoever is using static NSS knows what he is doing and
     # has sensible libraries in the regular location
     LDFLAGS="$LDFLAGS -static -L$other_libc_lib "
   fi
   
   # When linking against custom libc installed separately, we want to force
   # all binary builds to be static, including the build done by configure
   # itself to test for system features.
   with_mysqld_ldflags="-all-static"
   with_client_ldflags="-all-static"
   NOINST_LDFLAGS="-all-static"
 ],
 [
  other_libc_include=
  other_libc_lib=
  with_other_libc="no"
 ]
)
AC_SUBST(NOINST_LDFLAGS)

#
# Check if we are using Linux and a glibc compiled with static nss
# (this is true on the MySQL build machines to avoid NSS problems)
#

if test "$TARGET_LINUX" = "true" -a "$static_nss" = ""
then
  tmp=`nm /usr/lib/libc.a  | grep _nss_files_getaliasent_r`
  if test -n "$tmp"
  then
     STATIC_NSS_FLAGS="-lc -lnss_files -lnss_dns -lresolv"
     STATIC_NSS_FLAGS="$STATIC_NSS_FLAGS $STATIC_NSS_FLAGS"
     static_nss=1
  fi
fi


AC_ARG_WITH(server-suffix,
    [  --with-server-suffix    Append value to the version string.],
    [ MYSQL_SERVER_SUFFIX=`echo "$withval" | sed -e  's/^\(...................................\)..*$/\1/'` ],
    [ MYSQL_SERVER_SUFFIX= ]
    )
AC_SUBST(MYSQL_SERVER_SUFFIX)

# Set flags if we want to force to use pthreads
AC_ARG_WITH(pthread,
    [  --with-pthread          Force use of pthread library.],
    [ with_pthread=$withval ],
    [ with_pthread=no ]
    )

# Force use of thread libs LIBS
AC_ARG_WITH(named-thread-libs,
    [  --with-named-thread-libs=ARG
                          Use specified thread libraries instead of 
                          those automatically found by configure.],
    [ with_named_thread=$withval ],
    [ with_named_thread=no ]
    )

# Force use of a curses libs
AC_ARG_WITH(named-curses-libs,
    [  --with-named-curses-libs=ARG
                          Use specified curses libraries instead of 
                          those automatically found by configure.],
    [ with_named_curses=$withval ],
    [ with_named_curses=no ]
    )

# Make thread safe client
AC_ARG_ENABLE(thread-safe-client,
    [  --disable-thread-safe-client   
                          Compile the client without threads.],
    [ THREAD_SAFE_CLIENT=$enableval ],
    [ THREAD_SAFE_CLIENT=yes ]
    )

# compile with strings functions in assembler
AC_ARG_ENABLE(assembler,
    [  --enable-assembler      Use assembler versions of some string 
                          functions if available.],
    [ ENABLE_ASSEMBLER=$enableval ],
    [ ENABLE_ASSEMBLER=no ]
    )

AC_MSG_CHECKING(if we should use assembler functions)
# For now we only support assembler on i386 and sparc systems
AM_CONDITIONAL(ASSEMBLER_x86, test "$ENABLE_ASSEMBLER" = "yes" -a "$BASE_MACHINE_TYPE" = "i386")
AM_CONDITIONAL(ASSEMBLER_sparc32, test "$ENABLE_ASSEMBLER" = "yes" -a "$BASE_MACHINE_TYPE" = "sparc")
AM_CONDITIONAL(ASSEMBLER_sparc64, test "$ENABLE_ASSEMBLER" = "yes" -a "$BASE_MACHINE_TYPE" = "sparcv9")
AM_CONDITIONAL(ASSEMBLER, test "$ASSEMBLER_x86_TRUE" = "" -o "$ASSEMBLER_sparc32_TRUE" = "")

if test "$ASSEMBLER_TRUE" = ""
then
  AC_MSG_RESULT([yes])
else
  AC_MSG_RESULT([no])
fi


# Use this to set the place used for unix socket used to local communication.
AC_ARG_WITH(unix-socket-path,
    [  --with-unix-socket-path=SOCKET
                          Where to put the unix-domain socket.  SOCKET must be 
                          an absolute file name.],
    [ MYSQL_UNIX_ADDR=$withval ],
    [ MYSQL_UNIX_ADDR=$MYSQL_UNIX_ADDR_DEFAULT ]
    )
AC_SUBST(MYSQL_UNIX_ADDR)

AC_ARG_WITH(tcp-port,
    [  --with-tcp-port=port-number
                          Which port to use for MySQL services (default 3306)],
    [ MYSQL_TCP_PORT=$withval ],
    [ MYSQL_TCP_PORT=$MYSQL_TCP_PORT_DEFAULT ]
    )
AC_SUBST(MYSQL_TCP_PORT)
# We might want to document the assigned port in the manual.
AC_SUBST(MYSQL_TCP_PORT_DEFAULT)

# Use this to set the place used for unix socket used to local communication.
AC_ARG_WITH(mysqld-user,
    [  --with-mysqld-user=username   
                          What user the mysqld daemon shall be run as.],
    [ MYSQLD_USER=$withval ],
    [ MYSQLD_USER=mysql ]
    )
AC_SUBST(MYSQLD_USER)

# If we should allow LOAD DATA LOCAL
AC_MSG_CHECKING(If we should should enable LOAD DATA LOCAL by default)
AC_ARG_ENABLE(local-infile,
    [  --enable-local-infile   Enable LOAD DATA LOCAL INFILE (default: disabled)],
    [ ENABLED_LOCAL_INFILE=$enableval ],
    [ ENABLED_LOCAL_INFILE=no ]
    )
if test "$ENABLED_LOCAL_INFILE" = "yes"
then
  AC_MSG_RESULT([yes])
  AC_DEFINE([ENABLED_LOCAL_INFILE], [1],
            [If LOAD DATA LOCAL INFILE should be enabled by default])
else
  AC_MSG_RESULT([no])
fi

  
MYSQL_SYS_LARGEFILE

# Types that must be checked AFTER large file support is checked
AC_TYPE_SIZE_T

#--------------------------------------------------------------------
# Check for system header files
#--------------------------------------------------------------------

AC_HEADER_DIRENT
AC_HEADER_STDC
AC_HEADER_SYS_WAIT
AC_CHECK_HEADERS(fcntl.h float.h floatingpoint.h ieeefp.h limits.h \
 memory.h pwd.h select.h \
 stdlib.h stddef.h \
 strings.h string.h synch.h sys/mman.h sys/socket.h netinet/in.h arpa/inet.h \
 sys/timeb.h sys/types.h sys/un.h sys/vadvise.h sys/wait.h term.h \
 unistd.h utime.h sys/utime.h termio.h termios.h sched.h crypt.h alloca.h \
 sys/ioctl.h malloc.h sys/malloc.h sys/ipc.h sys/shm.h linux/config.h \
 sys/resource.h sys/param.h)

#--------------------------------------------------------------------
# Check for system libraries. Adds the library to $LIBS
# and defines HAVE_LIBM etc
#--------------------------------------------------------------------

AC_CHECK_LIB(m, floor, [], AC_CHECK_LIB(m, __infinity))

AC_CHECK_LIB(nsl_r, gethostbyname_r, [],
  AC_CHECK_LIB(nsl, gethostbyname_r))
AC_CHECK_FUNC(gethostbyname_r)

AC_CHECK_FUNC(setsockopt, , AC_CHECK_LIB(socket, setsockopt))
AC_CHECK_FUNC(yp_get_default_domain, ,
  AC_CHECK_LIB(nsl, yp_get_default_domain))
AC_CHECK_FUNC(p2open, , AC_CHECK_LIB(gen, p2open))
# This may get things to compile even if bind-8 is installed
AC_CHECK_FUNC(bind, , AC_CHECK_LIB(bind, bind))
# Check if crypt() exists in libc or libcrypt, sets LIBS if needed
AC_SEARCH_LIBS(crypt, crypt, AC_DEFINE(HAVE_CRYPT, 1, [crypt]))

# For sem_xxx functions on Solaris 2.6
AC_CHECK_FUNC(sem_init, , AC_CHECK_LIB(posix4, sem_init))
MYSQL_CHECK_ZLIB_WITH_COMPRESS

# For large pages support
if test "$TARGET_LINUX" = "true"
then
  # For SHM_HUGETLB on Linux
  AC_CHECK_DECLS(SHM_HUGETLB, 
      AC_DEFINE([HAVE_LARGE_PAGES], [1], 
                [Define if you have large pages support])
      AC_DEFINE([HUGETLB_USE_PROC_MEMINFO], [1],
                [Define if /proc/meminfo shows the huge page size (Linux only)])
      , ,
      [
#include <sys/shm.h>
      ]
  )
fi

#--------------------------------------------------------------------
# Check for TCP wrapper support
#--------------------------------------------------------------------

AC_ARG_WITH(libwrap,
[  --with-libwrap[=DIR]      Compile in libwrap (tcp_wrappers) support],[
  case "$with_libwrap" in
  no) : ;;
  yes|*)
    _cppflags=${CPPFLAGS}
    _ldflags=${LDFLAGS}

    if test "$with_libwrap" != "yes"; then
      CPPFLAGS="${CPPFLAGS} -I$with_libwrap/include"
      LDFLAGS="${LDFLAGS} -L$with_libwrap/lib"
    fi

    _libs=${LIBS}
    AC_CHECK_HEADER(tcpd.h,
      LIBS="-lwrap $LIBS"
      AC_MSG_CHECKING(for TCP wrappers library -lwrap)
      AC_TRY_LINK([#include <tcpd.h>
int allow_severity = 0;
int deny_severity  = 0;

struct request_info *req;
],[hosts_access (req)],
        AC_MSG_RESULT(yes)
        AC_DEFINE([LIBWRAP], [1], [Define if you have -lwrap])
        AC_DEFINE([HAVE_LIBWRAP], [1], [Define if have -lwrap])
	if test "$with_libwrap" != "yes"; then
	    WRAPLIBS="-L${with_libwrap}/lib"
	fi
	WRAPLIBS="${WRAPLIBS} -lwrap",
        AC_MSG_RESULT(no)
        CPPFLAGS=${_cppflags} LDFLAGS=${_ldflags}),
      CPPFLAGS=${_cppflags} LDFLAGS=${_ldflags})
    LDFLAGS=${_ldflags} LIBS=${_libs}
    ;;
  esac
])
AC_SUBST(WRAPLIBS)

if test "$TARGET_LINUX" = "true"; then
  AC_MSG_CHECKING([for atomic operations])

  AC_LANG_SAVE
  AC_LANG_CPLUSPLUS

  atom_ops=
  AC_TRY_RUN([
#include <asm/atomic.h>
int main()
{
  atomic_t v;

  atomic_set(&v, 23);
  atomic_add(5, &v);
  return atomic_read(&v) == 28 ? 0 : -1;
}
  ],
  [AC_DEFINE([HAVE_ATOMIC_ADD], [1],
             [atomic_add() from <asm/atomic.h> (Linux only)])
   atom_ops="${atom_ops}atomic_add "],
  )
  AC_TRY_RUN([
#include <asm/atomic.h>
int main()
{
  atomic_t v;

  atomic_set(&v, 23);
  atomic_sub(5, &v);
  return atomic_read(&v) == 18 ? 0 : -1;
}
  ],
  [AC_DEFINE([HAVE_ATOMIC_SUB], [1],
             [atomic_sub() from <asm/atomic.h> (Linux only)])
   atom_ops="${atom_ops}atomic_sub "],
  )

  if test -z "$atom_ops"; then atom_ops="no"; fi
  AC_MSG_RESULT($atom_ops)

  AC_LANG_RESTORE

  AC_ARG_WITH(pstack,
    [  --with-pstack           Use the pstack backtrace library],
    [ USE_PSTACK=$withval ],
    [ USE_PSTACK=no ])
  pstack_libs=
  pstack_dirs=
  if test "$USE_PSTACK" = yes -a "$TARGET_LINUX" = "true" -a "$BASE_MACHINE_TYPE" = "i386"
  then
    have_libiberty= have_libbfd=
    my_save_LIBS="$LIBS"
dnl I have no idea if this is a good test - can not find docs for libiberty  
    AC_CHECK_LIB([iberty], [fdmatch],
      [have_libiberty=yes
       AC_CHECK_LIB([bfd], [bfd_openr], [have_libbfd=yes], , [-liberty])])
    LIBS="$my_save_LIBS"

    if test x"$have_libiberty" = xyes -a x"$have_libbfd" = xyes
    then
      pstack_dirs='$(top_srcdir)'/pstack
      pstack_libs="../pstack/libpstack.a -lbfd -liberty"
      # We must link staticly when using pstack
      with_mysqld_ldflags="-all-static"
      AC_SUBST([pstack_dirs])
      AC_SUBST([pstack_libs])
      AC_DEFINE([USE_PSTACK], [1], [the pstack backtrace library])
dnl This check isn't needed, but might be nice to give some feedback....
dnl    AC_CHECK_HEADER(libiberty.h,
dnl      have_libiberty_h=yes,
dnl      have_libiberty_h=no)
    else
      USE_PSTACK="no"
    fi
  else
    USE_PSTACK="no"
  fi
fi
AM_CONDITIONAL(COMPILE_PSTACK, test "$USE_PSTACK" = "yes")
AC_MSG_CHECKING([if we should use pstack])
AC_MSG_RESULT([$USE_PSTACK])

# Check for gtty if termio.h doesn't exists
if test "$ac_cv_header_termio_h" = "no" -a "$ac_cv_header_termios_h" = "no"
then
  AC_CHECK_FUNC(gtty, , AC_CHECK_LIB(compat, gtty))
fi

# We make a special variable for non-threaded version of LIBS to avoid
# including thread libs into non-threaded version of MySQL client library.
# Later in this script LIBS will be augmented with a threads library.
NON_THREADED_LIBS="$LIBS"

AC_MSG_CHECKING([for int8])
case $SYSTEM_TYPE in
  *netware)
    AC_MSG_RESULT([no])
    ;;
  *)
AC_TRY_RUN([
#ifdef HAVE_STDLIB_H
#include <stdlib.h>
#endif

#ifdef HAVE_STDDEF_H
#include <stddef.h>
#endif

#ifdef HAVE_SYS_TYPES_H
#include <sys/types.h>
#endif

int main()
{
  int8 i;
  return 0;
}
],
[AC_DEFINE([HAVE_INT_8_16_32], [1],
           [whether int8, int16 and int32 types exist])
AC_MSG_RESULT([yes])],
[AC_MSG_RESULT([no])]
)
    ;;
esac

#
# Some system specific hacks
#

MAX_C_OPTIMIZE="-O3"
MAX_CXX_OPTIMIZE="-O3"

case $SYSTEM_TYPE in
  *solaris2.7*)
    # Solaris 2.7 has a broken /usr/include/widec.h
    # Make a fixed copy in ./include
    AC_MSG_WARN([Fixing broken include files for $SYSTEM_TYPE])
    echo "  - Creating local copy of widec.h"
    if test ! -d include
    then
      mkdir ./include
    fi
    builddir=`pwd`
    sed -e "s|^#if[ 	]*!defined(lint) && !defined(__lint)|#if !defined\(lint\) \&\& !defined\(__lint\) \&\& !defined\(getwc\)|" < /usr/include/widec.h > include/widec.h
    CFLAGS="$CFLAGS -DHAVE_CURSES_H -I$builddir/include -DHAVE_RWLOCK_T"
    CXXFLAGS="$CXXFLAGS -DHAVE_CURSES_H -I$builddir/include -DHAVE_RWLOCK_T"
    ;;
  *solaris2.8*)
    # Solaris 2.8 has a broken /usr/include/widec.h
    # Make a fixed copy in ./include
    AC_MSG_WARN([Fixing broken include files for $SYSTEM_TYPE])
    echo "  - Creating local copy of widec.h"
    if test ! -d include
    then
      mkdir ./include
    fi
    builddir=`pwd`
    sed -e "s|^#if[ 	]*!defined(__lint)|#if !defined\(__lint\) \&\& !defined\(getwc\)|" < /usr/include/widec.h > include/widec.h
    CFLAGS="$CFLAGS -DHAVE_CURSES_H -I$builddir/include -DHAVE_RWLOCK_T"
    CXXFLAGS="$CXXFLAGS -DHAVE_CURSES_H -I$builddir/include -DHAVE_RWLOCK_T"
    ;;
  *solaris2.5.1*)
    AC_MSG_WARN([Enabling getpass() workaround for Solaris 2.5.1])
    CFLAGS="$CFLAGS -DHAVE_BROKEN_GETPASS -DSOLARIS -DHAVE_RWLOCK_T";
    CXXFLAGS="$CXXFLAGS -DHAVE_RWLOCK_T -DSOLARIS"
    ;;
  *solaris*)
    CFLAGS="$CFLAGS -DHAVE_RWLOCK_T"
    CXXFLAGS="$CXXFLAGS -DHAVE_RWLOCK_T"
    ;;
  *SunOS*)
    AC_MSG_WARN([Enabling getpass() workaround for SunOS])
    CFLAGS="$CFLAGS -DHAVE_BROKEN_GETPASS -DSOLARIS";
    ;;
  *hpux10.20*)
    AC_MSG_WARN([Enabling workarounds for hpux 10.20])
    CFLAGS="$CFLAGS -DHAVE_BROKEN_SNPRINTF -DSIGNALS_DONT_BREAK_READ -DDO_NOT_REMOVE_THREAD_WRAPPERS -DHPUX10 -DSIGNAL_WITH_VIO_CLOSE -DHAVE_BROKEN_PTHREAD_COND_TIMEDWAIT -DHAVE_POSIX1003_4a_MUTEX"
    CXXFLAGS="$CXXFLAGS -DHAVE_BROKEN_SNPRINTF -D_INCLUDE_LONGLONG -DSIGNALS_DONT_BREAK_READ -DDO_NOT_REMOVE_THREAD_WRAPPERS -DHPUX10 -DSIGNAL_WITH_VIO_CLOSE -DHAVE_BROKEN_PTHREAD_COND_TIMEDWAIT -DHAVE_POSIX1003_4a_MUTEX"
    if test "$with_named_thread" = "no"
    then 
      AC_MSG_WARN([Using --with-named-thread=-lpthread])
      with_named_thread="-lcma"
    fi
    ;;
  *hpux11.*)
    AC_MSG_WARN([Enabling workarounds for hpux 11])
    CFLAGS="$CFLAGS -DHPUX11  -DSNPRINTF_RETURN_TRUNC -DHAVE_BROKEN_PREAD -DDONT_USE_FINITE -DHAVE_BROKEN_GETPASS -DNO_FCNTL_NONBLOCK -DDO_NOT_REMOVE_THREAD_WRAPPERS -DHAVE_BROKEN_PTHREAD_COND_TIMEDWAIT"
    CXXFLAGS="$CXXFLAGS -DHPUX11  -DSNPRINTF_RETURN_TRUNC -DHAVE_BROKEN_PREAD -DDONT_USE_FINITE -D_INCLUDE_LONGLONG -DNO_FCNTL_NONBLOCK -DDO_NOT_REMOVE_THREAD_WRAPPERS -DHAVE_BROKEN_PTHREAD_COND_TIMEDWAIT"
    if test "$with_named_thread" = "no"
    then 
      AC_MSG_WARN([Using --with-named-thread=-lpthread])
      with_named_thread="-lpthread"
    fi
    # Fixes for HPUX 11.0 compiler
    if test "$ac_cv_prog_gcc" = "no"
    then
      CFLAGS="$CFLAGS -DHAVE_BROKEN_INLINE"
# set working flags first in line, letting override it (i. e. for debug):
      CXXFLAGS="+O2 $CXXFLAGS"
      MAX_C_OPTIMIZE=""
      MAX_CXX_OPTIMIZE=""
      ndb_cxxflags_fix="$ndb_cxxflags_fix -Aa"
    fi
    ;;
  *rhapsody*)
    if test "$ac_cv_prog_gcc" = "yes"
    then
      CPPFLAGS="$CPPFLAGS -traditional-cpp "
      CFLAGS="-DHAVE_CTHREADS_WRAPPER -DDO_NOT_REMOVE_THREAD_WRAPPERS"
      CXXFLAGS="-DHAVE_CTHREADS_WRAPPER"
      if test $with_named_curses = "no"
      then
	with_named_curses=""
      fi
    fi
    ;;
  *darwin5*)
    if test "$ac_cv_prog_gcc" = "yes"
    then
      FLAGS="-traditional-cpp -DHAVE_DARWIN5_THREADS -D_P1003_1B_VISIBLE -DSIGNAL_WITH_VIO_CLOSE -DSIGNALS_DONT_BREAK_READ -DHAVE_BROKEN_REALPATH"
      CFLAGS="$CFLAGS $FLAGS"
      CXXFLAGS="$CXXFLAGS $FLAGS"
      MAX_C_OPTIMIZE="-O"
      with_named_curses=""
    fi
    ;;
  *darwin6*)
    if test "$ac_cv_prog_gcc" = "yes"
    then
      FLAGS="-D_P1003_1B_VISIBLE -DSIGNAL_WITH_VIO_CLOSE -DSIGNALS_DONT_BREAK_READ -DHAVE_BROKEN_REALPATH"
      CFLAGS="$CFLAGS $FLAGS"
      CXXFLAGS="$CXXFLAGS $FLAGS"
      MAX_C_OPTIMIZE="-O"
    fi
    ;;
  *darwin*)
    if test "$ac_cv_prog_gcc" = "yes"
    then
      FLAGS="-D_P1003_1B_VISIBLE -DSIGNAL_WITH_VIO_CLOSE -DSIGNALS_DONT_BREAK_READ -DIGNORE_SIGHUP_SIGQUIT"
      CFLAGS="$CFLAGS $FLAGS"
      CXXFLAGS="$CXXFLAGS $FLAGS"
      MAX_C_OPTIMIZE="-O"
    fi
    ;;
  *freebsd*)
    AC_MSG_WARN([Adding fix for interrupted reads])
    OSVERSION=`sysctl -a | grep osreldate | awk '{ print $2 }'`
    if test "$OSVERSION" -gt "480100" && \
       test "$OSVERSION" -lt "500000" || \
       test "$OSVERSION" -gt "500109"
    then
       CXXFLAGS="$CXXFLAGS -DMYSQLD_NET_RETRY_COUNT=1000000"
    else
       CFLAGS="$CFLAGS -DHAVE_BROKEN_REALPATH"
       CXXFLAGS="$CXXFLAGS -DMYSQLD_NET_RETRY_COUNT=1000000 -DHAVE_BROKEN_REALPATH"
    fi
    ;;
  *netbsd*)
    AC_MSG_WARN([Adding flag -Dunix])
    CFLAGS="$CFLAGS -Dunix"
    CXXFLAGS="$CXXFLAGS -Dunix"
    OVERRIDE_MT_LD_ADD="\$(top_srcdir)/mit-pthreads/obj/libpthread.a"
    ;;
  *bsdi*)
    AC_MSG_WARN([Adding fix for BSDI])
    CFLAGS="$CFLAGS -D__BSD__ -DHAVE_BROKEN_REALPATH"
    AC_DEFINE_UNQUOTED([SOCKOPT_OPTLEN_TYPE], [size_t],
                       [Last argument to get/setsockopt])
    ;;
   *sgi-irix6*)
    if test "$with_named_thread" = "no"
    then 
      AC_MSG_WARN([Using --with-named-thread=-lpthread])
      with_named_thread="-lpthread"
    fi
    CXXFLAGS="$CXXFLAGS -D_BOOL"
    ;;
    *aix4.3*)
      AC_MSG_WARN([Adding defines for AIX])
      CFLAGS="$CFLAGS -Wa,-many -DUNDEF_HAVE_INITGROUPS -DSIGNALS_DONT_BREAK_READ"
      CXXFLAGS="$CXXFLAGS -Wa,-many -DUNDEF_HAVE_INITGROUPS -DSIGNALS_DONT_BREAK_READ"
    ;;
dnl Is this the right match for DEC OSF on alpha?
    *dec-osf*)
      if test "$ac_cv_prog_gcc" = "yes" && test "$host_cpu" = "alpha"
      then
	  AC_MSG_WARN([Adding defines for DEC OSF on alpha])
	  CFLAGS="$CFLAGS -mieee"
	  CXXFLAGS="$CXXFLAGS -mieee"
      fi
      AC_MSG_WARN([Adding defines for OSF1])
      # gethostbyname_r is deprecated and doesn't work ok on OSF1
      CFLAGS="$CFLAGS -DUNDEF_HAVE_GETHOSTBYNAME_R -DSNPRINTF_RETURN_TRUNC"
      CXXFLAGS="$CXXFLAGS -DUNDEF_HAVE_GETHOSTBYNAME_R -DSNPRINTF_RETURN_TRUNC"
      # fix to handle include of <stdint.h> correctly on OSF1 with cxx compiler
      CXXFLAGS="$CXXFLAGS -I/usr/include/cxx -I/usr/include/cxx_cname -I/usr/include -I/usr/include.dtk"
    ;;
  *netware*)
    # No need for curses library so set it to null
    with_named_curses=""

    # No thread library - in LibC
    with_named_thread=""
    
    #
    # Edit Makefile.in files.
    #
    echo -n "configuring Makefile.in files for NetWare... "
    for file in sql/Makefile.in libmysql/Makefile.in libmysql_r/Makefile.in sql/share/Makefile.in strings/Makefile.in client/Makefile.in
    do
    # echo "#### $file ####"
      filedir="`dirname $file`"
      filebase="`basename $file`"
      filesed=$filedir/$filebase.sed
      #
      # Backup and always use original file
      #
      if test -f $file.bk
      then
        cp -fp $file.bk $file
      else
        cp -fp $file $file.bk
      fi
      case $file in
        sql/Makefile.in)
          # Use gen_lex_hash.linux instead of gen_lex_hash
          # Add library dependencies to mysqld_DEPENDENCIES
          lib_DEPENDENCIES="\$(pstack_libs) \$(openssl_libs) \$(yassl_libs)"
          cat > $filesed << EOF
s,\(^.*\$(MAKE) gen_lex_hash\)\$(EXEEXT),#\1,
s,\(\./gen_lex_hash\)\$(EXEEXT),\1.linux,
s%\(mysqld_DEPENDENCIES = \) %\1$lib_DEPENDENCIES %
EOF
          ;;
        sql/share/Makefile.in)
          cat > $filesed << EOF
s,\(extra/comp_err\),\1.linux,
EOF
          ;;
        libmysql/Makefile.in)
          cat > $filesed << EOF
s,\(\./conf_to_src\)\( \$(top_srcdir)\),\1.linux\2,
s,\(: conf_to_src\),\1.linux,
EOF
          ;;
        libmysql_r/Makefile.in)
          cat > $filesed << EOF
s,\(\./conf_to_src\)\( \$(top_srcdir)\),\1.linux\2,
s,\(: conf_to_src\),\1.linux,
EOF
          ;;
        strings/Makefile.in)
          cat > $filesed << EOF
s,\(\./conf_to_src\)\( \$(top_srcdir)\),\1.linux\2,
s,\(: conf_to_src\),\1.linux,
EOF
          ;;
        client/Makefile.in)
          #
          cat > $filesed << EOF
s,libmysqlclient.la,.libs/libmysqlclient.a,
EOF
          ;;
      esac
      if `sed -f $filesed $file > $file.nw`;\
      then
        mv -f $file.nw $file
        rm -f $filesed
      else
        exit 1
      fi
      # wait for file system changes to complete
      sleep 1
    done
    echo "done"

    #
    # Make sure the following files are writable.
    #
    # When the files are retrieved from some source code control systems they are read-only.
    #
    echo -n "making sure specific build files are writable... "
    for file in \
        Docs/mysql.info \
        Docs/INSTALL-BINARY \
        INSTALL-SOURCE \
        COPYING
    do
      if test -e $file; then
        chmod +w $file
      fi
    done
    echo "done"

    ;;
esac


#---START: Used in for client configure
# Check if we threads are in libc or if we should use
# -lpthread, -lpthreads or mit-pthreads
# We have to check libc last because else it fails on Solaris 2.6

with_posix_threads="no"
# Search thread lib on Linux
if test "$with_named_thread" = "no"
then
    AC_MSG_CHECKING("Linux threads")
    if test "$TARGET_LINUX" = "true"
    then
        AC_MSG_RESULT("starting")
        # use getconf to check glibc contents
        AC_MSG_CHECKING("getconf GNU_LIBPTHREAD_VERSION")
        case `getconf GNU_LIBPTHREAD_VERSION | tr abcdefghijklmnopqrstuvwxyz ABCDEFGHIJKLMNOPQRSTUVWXYZ` in
        NPTL* )
                AC_MSG_RESULT("NPTL")
                AC_DEFINE([HAVE_NPTL], [1], [NPTL threads implementation])
                with_named_thread="-lpthread"
                ;;
        LINUXTHREADS* )
                AC_MSG_RESULT("Linuxthreads")
                AC_DEFINE([HAVE_LINUXTHREADS], [1], 
                      [Whether we are using Xavier Leroy's LinuxThreads])
                with_named_thread="-lpthread"
                ;;
        * )
                AC_MSG_RESULT("unknown")
                ;;
        esac
        if test "$with_named_thread" = "no"
        then
          # old method, check headers
          # Look for LinuxThreads.
          AC_MSG_CHECKING("LinuxThreads in header file comment")
          res=`grep Linuxthreads /usr/include/pthread.h 2>/dev/null | wc -l`
          if test "$res" -gt 0
          then
            AC_MSG_RESULT("Found")
            AC_DEFINE([HAVE_LINUXTHREADS], [1],
                  [Whether we are using Xavier Leroy's LinuxThreads])
            # Linux 2.0 sanity check
            AC_TRY_COMPILE([#include <sched.h>], [int a = sched_get_priority_min(1);], ,
                  AC_MSG_ERROR([Syntax error in sched.h. Change _P to __P in the /usr/include/sched.h file. See the Installation chapter in the Reference Manual]))
            # RedHat 5.0 does not work with dynamic linking of this. -static also
            # gives a speed increase in linux so it does not hurt on other systems.
            with_named_thread="-lpthread"
          else
            AC_MSG_RESULT("Not found")
            # If this is a linux machine we should barf
            AC_MSG_ERROR([This is a Linux system without a working getconf, 
and Linuxthreads was not found. Please install it (or a new glibc) and try again.  
See the Installation chapter in the Reference Manual for more information.])
          fi
        else
            AC_MSG_RESULT("no need to check headers")
        fi
        
        AC_MSG_CHECKING("for pthread_create in -lpthread");
        ac_save_LIBS="$LIBS"
        LIBS="$LIBS -lpthread"
        AC_TRY_LINK( [#include <pthread.h>],
              [ (void) pthread_create((pthread_t*) 0,(pthread_attr_t*) 0, 0, 0); ],
              AC_MSG_RESULT("yes"),
              [ AC_MSG_RESULT("no")
                AC_MSG_ERROR([
This is a Linux system claiming to support threads, either Linuxthreads or NPTL, but linking a test program failed.  
Please install one of these (or a new glibc) and try again.  
See the Installation chapter in the Reference Manual for more information.]) ]
              )
        LIBS="$ac_save_LIBS"
    else
        AC_MSG_RESULT("no")
    fi  # "$TARGET_LINUX" 
fi  # "$with_named_thread" = "no" -a "$with_mit_threads" = "no"


# Hack for DEC-UNIX (OSF1 -> Tru64)
if test "$with_named_thread" = "no" -a "$with_mit_threads" = "no"
then
    AC_MSG_CHECKING("DEC threads post OSF/1 3.2")
    if test -f /usr/shlib/libpthread.so -a -f /usr/lib/libmach.a -a -f /usr/ccs/lib/cmplrs/cc/libexc.a
    then
      with_named_thread="-lpthread -lmach -lexc"
      CFLAGS="$CFLAGS -D_REENTRANT"
      CXXFLAGS="$CXXFLAGS -D_REENTRANT"
      AC_DEFINE(HAVE_DEC_THREADS, [1], [Whether we are using DEC threads])
      AC_MSG_RESULT("yes")
    else
      AC_MSG_RESULT("no")
    fi  # DEC threads
fi  # "$with_named_thread" = "no" -a "$with_mit_threads" = "no"


dnl This is needed because -lsocket has to come after the thread
dnl library on SCO.
AC_DEFUN([MYSQL_REMOVE_SOCKET_FROM_LIBS_HACK], [
  LIBS=`echo " $LIBS " | sed -e 's/ -lsocket / /g'`
])
# Hack for SCO UNIX
if test "$with_named_thread" = "no"
then
  AC_MSG_CHECKING("SCO threads")
  if expr "$SYSTEM_TYPE" : ".*sco.*" > /dev/null
  then
    if test -f /usr/lib/libgthreads.a -o -f /usr/lib/libgthreads.so
    then
      MYSQL_REMOVE_SOCKET_FROM_LIBS_HACK
      with_named_thread="-lgthreads -lsocket -lgthreads"
      # sched.h conflicts with fsu-threads
      touch ./include/sched.h
      touch ./include/semaphore.h

      # We must have gcc
      if expr "$CC" : ".*gcc.*"
      then
	AC_MSG_RESULT("yes")
      else
	AC_MSG_ERROR([On SCO UNIX MySQL must be compiled with gcc. See the Installation chapter in the Reference Manual.]);
      fi
      AC_MSG_RESULT("yes")
    elif test -f /usr/local/lib/libpthread.a -o -f /usr/local/lib/libpthread.so
    then
      MYSQL_REMOVE_SOCKET_FROM_LIBS_HACK
      with_named_thread="-lpthread -lsocket"
      # sched.h conflicts with fsu-threads
      # touch ./include/sched.h

      AC_MSG_CHECKING("for gcc")
      # We must have gcc
      if expr "$CC" : ".*gcc.*"
      then
	AC_MSG_RESULT("yes")
      else
	AC_MSG_ERROR([On SCO UNIX MySQL must be compiled with gcc. See the Installation chapter in the Reference Manual.]);
      fi
      AC_MSG_RESULT("yes")
    # Hack for SCO UnixWare 7.1.x
    #
    elif test "$with_named_thread" = "no"
    then
      AC_MSG_RESULT("no")
      AC_MSG_CHECKING("SCO UnixWare 7.1.x native threads")
      if expr "$SYSTEM_TYPE" : ".*sco.*" > /dev/null
      then
        if test -f /usr/lib/libthread.so -o -f /usr/lib/libthreadT.so
        then
	  MYSQL_REMOVE_SOCKET_FROM_LIBS_HACK
          if expr "$CC" : ".*gcc.*"
          then
            with_named_thread="-pthread -lsocket -lnsl"
          else
            with_named_thread="-Kthread -lsocket -lnsl"
          fi
          if expr "$SYSTEM_TYPE" : ".*unixware7.0.0" > /dev/null
          then
            AC_DEFINE(HAVE_UNIXWARE7_THREADS, [1])
          fi
          AC_MSG_RESULT("yes")
          # We must have cc
          AC_MSG_CHECKING("for gcc")
          if expr "$CC" : ".*gcc.*"
          then
	    CC="$CC -pthread -DUNIXWARE_7 -DHAVE_BROKEN_RWLOCK"
	    CXX="$CXX -pthread -DUNIXWARE_7 -DHAVE_BROKEN_RWLOCK"
          else
	    CC="$CC -Kthread -DUNIXWARE_7 -DHAVE_BROKEN_RWLOCK"
	    CXX="$CXX -Kthread -DUNIXWARE_7 -DHAVE_BROKEN_RWLOCK"
          fi
        else
          AC_MSG_ERROR([configure: error: Can't find thread libs on SCO UnixWare7. See the Installation chapter in the Reference Manual.]) 
        fi
      else
        AC_MSG_RESULT("no")
      fi
    else
      AC_MSG_ERROR([On SCO UNIX MySQL requires that the FSUThreads package is installed. See the Installation chapter in the Reference Manual.])
    fi
  else
    AC_MSG_RESULT("no")
  fi
fi

#
# Check for SCO threading libraries
#
if test "$with_named_thread" = "no"
then
  AC_MSG_CHECKING([SCO OpenServer 6, UnixWare 7 or OpenUNIX 8 native threads])
  if expr "$SYSTEM_TYPE" : ".*UnixWare.*" > /dev/null || \
     expr "$SYSTEM_TYPE" : ".*SCO_SV6.*" > /dev/null || \
     expr "$SYSTEM_TYPE" : ".*OpenUNIX.*" > /dev/null
  then
    if test -f /usr/lib/libthread.so -o -f /usr/lib/libthreadT.so
    then
      MYSQL_REMOVE_SOCKET_FROM_LIBS_HACK
      if expr "$CC" : ".*gcc.*" > /dev/null
      then
        with_named_thread="-pthread -lsocket -lnsl"
	CC="$CC -pthread -DUNIXWARE_7 -DHAVE_BROKEN_RWLOCK";
	CXX="$CXX -pthread -DUNIXWARE_7 -DHAVE_BROKEN_RWLOCK";
      else
        with_named_thread="-Kthread -lsocket -lnsl"
	CC="$CC -Kthread -DUNIXWARE_7 -DHAVE_BROKEN_RWLOCK";
	CXX="$CXX -Kthread -DUNIXWARE_7 -DHAVE_BROKEN_RWLOCK";
      fi
      if expr "$SYSTEM_TYPE" : ".*unixware7.0.0" > /dev/null
      then
        AC_DEFINE(HAVE_UNIXWARE7_THREADS, [1], [Have UnixWare 7 (or similar) almost-POSIX threading library])
      fi
      AC_MSG_RESULT(yes)
    else
      AC_MSG_ERROR([configure: error: Can't find thread library on SCO/Caldera system. See the Installation chapter in the Reference Manual.]) 
    fi
  else
    AC_MSG_RESULT(no)
  fi
fi

# Hack for Siemens UNIX
if test "$with_named_thread" = "no"
then
  AC_MSG_CHECKING("Siemens threads")
  if test -f /usr/lib/libxnet.so -a "$SYSTEM_TYPE" = "sni-sysv4"
  then
    LIBS="-lxnet $LIBS"
    NON_THREADED_LIBS="-lxnet $NON_THREADED_LIBS"
    with_named_thread="-Kthread $LDFLAGS -lxnet"
    LD_FLAGS=""
    CFLAGS="-Kthread $CFLAGS"
    CXXFLAGS="-Kthread $CXXFLAGS"
    AC_MSG_RESULT("yes")
  else
    AC_MSG_RESULT("no")
  fi
fi

# Use library named -lpthread
if test "$with_named_thread" = "no" -a "$with_pthread" = "yes"
then
    with_named_thread="-lpthread"
fi

#---END:

# Hack for Solaris >= 2.5
# We want both the new and the old interface
 
if test "$with_named_thread" = "no"
then
  AC_MSG_CHECKING("Solaris threads")
  if test -f /usr/lib/libpthread.so -a -f /usr/lib/libthread.so
  then
    with_named_thread="-lpthread -lthread"
    AC_MSG_RESULT("yes")
  else
    AC_MSG_RESULT("no")
  fi
fi

# Should we use named pthread library ?
AC_MSG_CHECKING("named thread libs:")
if test "$with_named_thread" != "no"
then
  LIBS="$with_named_thread $LIBS $with_named_thread"
  CLIENT_THREAD_LIBS="$with_named_thread"
  with_posix_threads="yes"
  AC_MSG_RESULT("$with_named_thread")
else
  AC_MSG_RESULT("no")
  # pthread_create is in standard libraries (As in BSDI 3.0)
  AC_MSG_CHECKING("for pthread_create in -libc");
  AC_TRY_LINK(
  [#include <pthread.h>],
  [ (void) pthread_create((pthread_t*) 0,(pthread_attr_t*) 0, 0, 0); ],
  with_posix_threads=yes, with_posix_threads=no)
  AC_MSG_RESULT("$with_posix_threads")
  if test "$with_posix_threads" = "no"
  then
    AC_MSG_CHECKING("for pthread_create in -lpthread");
    ac_save_LIBS="$LIBS"
    LIBS="$LIBS -lpthread"
    CLIENT_THREAD_LIBS="-lpthread"
    AC_TRY_LINK(
    [#include <pthread.h>],
    [ (void) pthread_create((pthread_t*) 0,(pthread_attr_t*) 0, 0, 0); ],
    with_posix_threads=yes, with_posix_threads=no)
    AC_MSG_RESULT("$with_posix_threads")
    if test "$with_posix_threads" = "no"
    then
      LIBS=" $ac_save_LIBS -lpthreads"
      CLIENT_THREAD_LIBS="-lpthreads"
      AC_MSG_CHECKING("for pthread_create in -lpthreads");
      AC_TRY_LINK(
      [#include <pthread.h>],
      [ pthread_create((pthread_t*) 0,(pthread_attr_t*) 0, 0, 0); ],
      with_posix_threads=yes, with_posix_threads=no)
      AC_MSG_RESULT("$with_posix_threads")
      if test "$with_posix_threads" = "no"
      then
        # This is for FreeBSD
        LIBS="$ac_save_LIBS -pthread"
        CLIENT_THREAD_LIBS="-pthread"
        AC_MSG_CHECKING("for pthread_create in -pthread");
        AC_TRY_LINK(
        [#include <pthread.h>],
        [ pthread_create((pthread_t*) 0,(pthread_attr_t*) 0, 0, 0); ],
        with_posix_threads=yes, with_posix_threads=no)
        AC_MSG_RESULT("$with_posix_threads")
      fi
    fi
  fi
fi

#---START: Used in for client configure
# Must be checked after, because strtok_r may be in -lpthread
# On AIX strtok_r is in libc_r

my_save_LIBS="$LIBS"
AC_CHECK_LIB(pthread,strtok_r)
LIBS="$my_save_LIBS"
if test "$ac_cv_lib_pthread_strtok_r" = "no"
then
  AC_CHECK_LIB(c_r,strtok_r)
  case "$with_osf32_threads---$target_os" in
    # Don't keep -lc_r in LIBS; -pthread handles it magically
    yes---* | *---freebsd* | *---hpux*) LIBS="$my_save_LIBS" ;;

  esac
  AC_CHECK_FUNCS(strtok_r pthread_init)
else
  AC_CHECK_FUNCS(strtok_r)
fi
#---END:

# dlopen, dlerror
case "$with_mysqld_ldflags " in

  *"-static "*)
    # No need to check for dlopen when mysqld is linked with
    # -all-static or -static as it won't be able to load any functions.
    # NOTE! It would be better if it was possible to test if dlopen
    # can be used, but a good way to test it couldn't be found

    ;;

  *)
    # Check for dlopen, needed for user definable functions
    # This must be checked after threads on AIX
    # We only need this for mysqld, not for the clients.

    my_save_LIBS="$LIBS"
    LIBS=""
    AC_CHECK_LIB(dl,dlopen)
    LIBDL=$LIBS
    LIBS="$my_save_LIBS"
    AC_SUBST(LIBDL)

    my_save_LIBS="$LIBS"
    LIBS="$LIBS $LIBDL"
    AC_CHECK_FUNCS(dlopen dlerror)
    LIBS="$my_save_LIBS"

    ;;
esac


# System characteristics
case $SYSTEM_TYPE in
  *netware*) ;;
  *)
AC_SYS_RESTARTABLE_SYSCALLS
    ;;
esac

# Build optimized or debug version ?
# First check for gcc and g++
if test "$ac_cv_prog_gcc" = "yes"
then
  DEBUG_CFLAGS="-g"
  DEBUG_OPTIMIZE_CC="-O"
  OPTIMIZE_CFLAGS="$MAX_C_OPTIMIZE"
else
  DEBUG_CFLAGS="-g"
  DEBUG_OPTIMIZE_CC=""
  OPTIMIZE_CFLAGS="-O"
fi
if test "$ac_cv_prog_cxx_g" = "yes"
then
  DEBUG_CXXFLAGS="-g"
  DEBUG_OPTIMIZE_CXX="-O"
  OPTIMIZE_CXXFLAGS="$MAX_CXX_OPTIMIZE"
else
  DEBUG_CXXFLAGS="-g"
  DEBUG_OPTIMIZE_CXX=""
  OPTIMIZE_CXXFLAGS="-O"
fi

if expr "$SYSTEM_TYPE" : ".*netware.*" > /dev/null; then
  DEBUG_CFLAGS="-g -DDEBUG -sym internal,codeview4"
  DEBUG_CXXFLAGS="-g -DDEBUG -sym internal,codeview4"
  DEBUG_OPTIMIZE_CC="-DDEBUG"
  DEBUG_OPTIMIZE_CXX="-DDEBUG"
  OPTIMIZE_CFLAGS="-O3 -DNDEBUG"
  OPTIMIZE_CXXFLAGS="-O3 -DNDEBUG"
fi

# If the user specified CFLAGS, we won't add any optimizations
if test -n "$SAVE_CFLAGS"
then
  OPTIMIZE_CFLAGS=""
  DEBUG_OPTIMIZE_CC=""
fi
# Ditto for CXXFLAGS
if test -n "$SAVE_CXXFLAGS"
then
  OPTIMIZE_CXXFLAGS=""
  DEBUG_OPTIMIZE_CXX=""
fi

AC_ARG_WITH(debug,
    [  --with-debug            Add debug code
  --with-debug=full       Add debug code (adds memory checker, very slow)],
    [with_debug=$withval],
    [with_debug=no])
if test "$with_debug" = "yes"
then
  # Medium debug.
  CFLAGS="$DEBUG_CFLAGS $DEBUG_OPTIMIZE_CC -DDBUG_ON -DSAFE_MUTEX $CFLAGS"
  CXXFLAGS="$DEBUG_CXXFLAGS $DEBUG_OPTIMIZE_CXX -DDBUG_ON -DSAFE_MUTEX $CXXFLAGS"
elif test "$with_debug" = "full"
then
  # Full debug. Very slow in some cases
  CFLAGS="$DEBUG_CFLAGS -DDBUG_ON -DSAFE_MUTEX -DSAFEMALLOC $CFLAGS"
  CXXFLAGS="$DEBUG_CXXFLAGS -DDBUG_ON -DSAFE_MUTEX -DSAFEMALLOC $CXXFLAGS"
else
  # Optimized version. No debug
  CFLAGS="$OPTIMIZE_CFLAGS -DDBUG_OFF $CFLAGS"
  CXXFLAGS="$OPTIMIZE_CXXFLAGS -DDBUG_OFF $CXXFLAGS"
fi

# If we should allow error injection tests
AC_ARG_WITH(error-inject,
    AC_HELP_STRING([--with-error-inject],[Enable error injection in MySQL Server]),
    [ with_error_inject=$withval ],
    [ with_error_inject=no ])

if test $with_debug != "no"
then
  if test "$with_error_inject" = "yes"
  then
    AC_DEFINE([ERROR_INJECT_SUPPORT], [1],
              [Enable error injection in MySQL Server])
  fi
fi

AC_ARG_WITH([fast-mutexes],
	    AC_HELP_STRING([--with-fast-mutexes], 
	    [Compile with fast mutexes (default is disabled)]),
	    [with_fast_mutexes=$withval], [with_fast_mutexes=no])

if test "$with_fast_mutexes" != "no"
then
  if test "$with_debug" != "no"
  then
    AC_MSG_WARN(['--with-fast-mutexes' ignored when '--with-debug' is given])
  else
    AC_DEFINE([MY_PTHREAD_FASTMUTEX], [1], 
	      [Define to 1 if you want to use fast mutexes])
  fi
fi

# Force static compilation to avoid linking problems/get more speed
AC_ARG_WITH(mysqld-ldflags,
    [  --with-mysqld-ldflags   Extra linking arguments for mysqld],
    [MYSQLD_EXTRA_LDFLAGS=$withval],
    [MYSQLD_EXTRA_LDFLAGS=])
AC_SUBST(MYSQLD_EXTRA_LDFLAGS)

AC_ARG_WITH(client-ldflags,
    [  --with-client-ldflags   Extra linking arguments for clients],
    [CLIENT_EXTRA_LDFLAGS=$withval],
    [CLIENT_EXTRA_LDFLAGS=])
AC_SUBST(CLIENT_EXTRA_LDFLAGS)

AC_ARG_WITH(lib-ccflags,
    [  --with-lib-ccflags      Extra CC options for libraries],
    [LIB_EXTRA_CCFLAGS=$withval],
    [LIB_EXTRA_CCFLAGS=])
AC_SUBST(LIB_EXTRA_CCFLAGS)

# Avoid stupid bug on some OS 
AC_ARG_WITH(low-memory,
    [  --with-low-memory       Try to use less memory to compile to avoid 
                          memory limitations.],
    [with_lowmem=$withval],
    [with_lowmem=no])
if test "$with_lowmem" = "yes"
then
  if test "$ac_cv_prog_gcc" = "yes" 
  then 
    LM_CFLAGS="-fno-inline"
  else
    LM_CFLAGS="-O0"
  fi
else
  LM_CFLAGS=""
fi
AC_SUBST(LM_CFLAGS)

AC_ARG_WITH(comment,
    [  --with-comment          Comment about compilation environment.],
    [with_comment=$withval],
    [with_comment=no])
if test "$with_comment" != "no"
then
  COMPILATION_COMMENT=$with_comment
else
  COMPILATION_COMMENT="Source distribution"
fi
AC_SUBST(COMPILATION_COMMENT)

AC_MSG_CHECKING("need of special linking flags")
if test "$TARGET_LINUX" = "true" -a "$ac_cv_prog_gcc" = "yes" -a "$all_is_static" != "yes"
then
  LDFLAGS="$LDFLAGS -rdynamic"
  AC_MSG_RESULT("-rdynamic")
else
  AC_MSG_RESULT("none")
fi

dnl Checks for typedefs, structures, and compiler characteristics.
AC_C_CONST
AC_C_INLINE
AC_TYPE_OFF_T
AC_STRUCT_ST_RDEV
AC_HEADER_TIME
AC_STRUCT_TM
MYSQL_NEEDS_MYSYS_NEW
# AC_CHECK_SIZEOF return 0 when it does not find the size of a
# type. We want a error instead.
AC_CHECK_SIZEOF(char, 1)
if test "$ac_cv_sizeof_char" -eq 0
then
  AC_MSG_ERROR([No size for char type.
A likely cause for this could be that there isn't any
static libraries installed. You can verify this by checking if you have libm.a
in /lib, /usr/lib or some other standard place.  If this is the problem,
install the static libraries and try again.  If this isn't the problem,
examine config.log for possible errors.  If you want to report this, use
'scripts/mysqlbug' and include at least the last 20 rows from config.log!])
fi
AC_CHECK_SIZEOF(char*, 4)
AC_CHECK_SIZEOF(short, 2)
AC_CHECK_SIZEOF(int, 4)
if test "$ac_cv_sizeof_int" -eq 0
then
  AC_MSG_ERROR("No size for int type.")
fi
AC_CHECK_SIZEOF(long, 4)
if test "$ac_cv_sizeof_long" -eq 0
then
  AC_MSG_ERROR("No size for long type.")
fi
AC_CHECK_SIZEOF(long long, 8)
if test "$ac_cv_sizeof_long_long" -eq 0
then
  AC_MSG_ERROR("MySQL needs a long long type.")
fi
# off_t is not a builtin type
MYSQL_CHECK_SIZEOF(off_t, 4)
if test "$ac_cv_sizeof_off_t" -eq 0
then
  AC_MSG_ERROR("MySQL needs a off_t type.")
fi

# do we need #pragma interface/#pragma implementation ?
# yes if it's gcc 2.x, and not icc pretending to be gcc, and not cygwin
AC_MSG_CHECKING(the need for @%:@pragma interface/implementation)
# instead of trying to match SYSTEM_TYPE and CC_VERSION (that doesn't
# follow any standard), we'll use well-defined preprocessor macros:
AC_TRY_CPP([
#if !defined(__CYGWIN__) && !defined(__INTEL_COMPILER) && defined(__GNUC__) && (__GNUC__ < 3)
#error USE_PRAGMA_IMPLEMENTATION
#endif
],AC_MSG_RESULT(no) ,AC_MSG_RESULT(yes) ; CXXFLAGS="$CXXFLAGS -DUSE_PRAGMA_IMPLEMENTATION")

# This always gives a warning. Ignore it unless you are cross compiling
AC_C_BIGENDIAN
#---START: Used in for client configure
# Check base type of last arg to accept
MYSQL_TYPE_ACCEPT
#---END:
# Figure out what type of struct rlimit to use with setrlimit
MYSQL_TYPE_STRUCT_RLIMIT
# Find where the stack goes
MYSQL_STACK_DIRECTION
# We want to skip alloca on irix unconditionally. It may work on some version..
MYSQL_FUNC_ALLOCA
# Do struct timespec have members tv_sec or ts_sec
MYSQL_TIMESPEC_TS
# Do we have the tzname variable
MYSQL_TZNAME
# Do the system files define ulong
MYSQL_CHECK_ULONG
# Do the system files define uchar
MYSQL_CHECK_UCHAR
# Do the system files define uint
MYSQL_CHECK_UINT
# Check for fp_except in ieeefp.h
MYSQL_CHECK_FP_EXCEPT
# Check for IN_ADDR_T
MYSQL_CHECK_IN_ADDR_T
# Do the c++ compiler have a bool type
MYSQL_CXX_BOOL
# Check some common bugs with gcc 2.8.# on sparc
if ! ( expr "$SYSTEM_TYPE" : ".*netware.*" > /dev/null ); then
MYSQL_CHECK_LONGLONG_TO_FLOAT
if test "$ac_cv_conv_longlong_to_float" != "yes"
then
  AC_MSG_ERROR([Your compiler cannot convert a longlong value to a float!
If you are using gcc 2.8.# you should upgrade to egcs 1.0.3 or newer and try
again]);
fi
fi
AC_CHECK_TYPES([sigset_t, off_t], [], [], [#include <sys/types.h>])
AC_CHECK_TYPES([size_t], [], [], [#include <stdio.h>])
AC_CHECK_TYPES([u_int32_t])

MYSQL_PTHREAD_YIELD

######################################################################
# For readline/libedit (We simply move the mimimum amount of stuff from
# the readline/libedit configure.in here)

dnl Checks for header files.
AC_CHECK_HEADERS(malloc.h sys/cdefs.h)

dnl Checks for library functions.
AC_FUNC_ALLOCA
AC_PROG_GCC_TRADITIONAL
AC_TYPE_SIGNAL
AC_CHECK_FUNCS(re_comp regcomp strdup)

dnl Sun compilers have their own vis.h that is about something
dnl totally different. So, not to change the libedit source, we
dnl do some additional checks before we define HAVE_VIS_H.
AC_CHECK_HEADER(vis.h,
  [AC_CHECK_FUNC(strvis,
    [AC_DEFINE([HAVE_VIS_H], [1],[Found vis.h and the strvis() function])])])

AC_CHECK_FUNCS(strlcat strlcpy)
AC_CHECK_FUNCS(issetugid)
AC_CHECK_FUNCS(fgetln)
AC_CHECK_FUNCS(getline flockfile)

# from old readline settting:

MAKE_SHELL=/bin/sh
AC_SUBST(MAKE_SHELL)

# Already-done: stdlib.h string.h unistd.h termios.h
AC_CHECK_HEADERS(varargs.h stdarg.h dirent.h locale.h ndir.h sys/dir.h \
 sys/file.h sys/ndir.h sys/ptem.h sys/pte.h sys/select.h sys/stream.h \
 sys/mman.h curses.h termcap.h termio.h termbits.h asm/termbits.h grp.h \
paths.h semaphore.h)

# Already-done: strcasecmp
AC_CHECK_FUNCS(lstat putenv select setenv setlocale strcoll tcgetattr)

AC_STAT_MACROS_BROKEN
MYSQL_SIGNAL_CHECK
MYSQL_CHECK_GETPW_FUNCS
MYSQL_HAVE_TIOCGWINSZ
MYSQL_HAVE_FIONREAD
MYSQL_HAVE_TIOCSTAT
MYSQL_STRUCT_DIRENT_D_INO
MYSQL_STRUCT_DIRENT_D_NAMLEN
MYSQL_TYPE_SIGHANDLER
MYSQL_CHECK_MULTIBYTE
if test "$with_named_curses" = "no"
then
  MYSQL_CHECK_LIB_TERMCAP
else
  TERMCAP_LIB="$with_named_curses"
fi
AC_SUBST(TERMCAP_LIB)

LIBEDIT_LOBJECTS=""
AC_CHECK_FUNC(strunvis, ,[LIBEDIT_LOBJECTS="$LIBEDIT_LOBJECTS unvis.o"])
AC_CHECK_FUNC(strvis,   ,[LIBEDIT_LOBJECTS="$LIBEDIT_LOBJECTS vis.o"])
AC_CHECK_FUNC(strlcpy,  ,[LIBEDIT_LOBJECTS="$LIBEDIT_LOBJECTS strlcpy.o"])
AC_CHECK_FUNC(strlcat,  ,[LIBEDIT_LOBJECTS="$LIBEDIT_LOBJECTS strlcat.o"])
AC_CHECK_FUNC(fgetln,   ,[LIBEDIT_LOBJECTS="$LIBEDIT_LOBJECTS fgetln.o"])
AC_SUBST(LIBEDIT_LOBJECTS)
enable_readline="yes"

# End of readline/libedit stuff
#########################################################################

dnl Checks for library functions.

#
# The following code disables intrinsic function support while we test for
# library functions.  This is to avoid configure problems with Intel ecc
# compiler

ORG_CFLAGS="$CFLAGS"
if test "$GCC" != "yes"; then
  AC_SYS_COMPILER_FLAG(-nolib_inline,nolib_inline,CFLAGS,[],[])
fi

#AC_FUNC_MMAP
AC_TYPE_SIGNAL
MYSQL_TYPE_QSORT
AC_FUNC_UTIME_NULL
AC_FUNC_VPRINTF

AC_CHECK_FUNCS(alarm bcmp bfill bmove bsearch bzero \
  chsize cuserid fchmod fcntl \
  fconvert fdatasync finite fpresetsticky fpsetmask fsync ftruncate \
  getcwd gethostbyaddr_r gethostbyname_r getpass getpassphrase getpwnam \
  getpwuid getrlimit getrusage getwd gmtime_r index initgroups isnan \
  localtime_r locking longjmp lrand48 madvise mallinfo memcpy memmove \
  mkstemp mlockall perror poll pread pthread_attr_create mmap mmap64 getpagesize \
  pthread_attr_getstacksize pthread_attr_setprio pthread_attr_setschedparam \
  pthread_attr_setstacksize pthread_condattr_create pthread_getsequence_np \
  pthread_key_delete pthread_rwlock_rdlock pthread_setprio \
  pthread_setprio_np pthread_setschedparam pthread_sigmask readlink \
  realpath rename rint rwlock_init setupterm \
  shmget shmat shmdt shmctl sigaction sigemptyset sigaddset \
  sighold sigset sigthreadmask sleep \
  snprintf socket stpcpy strcasecmp strerror strsignal strnlen strpbrk strstr strtol \
  strtoll strtoul strtoull tell tempnam thr_setconcurrency vidattr \
  posix_fallocate)

#
#
#
case "$target" in
 *-*-aix4* | *-*-sco*)
	# (grr) aix 4.3 has a stub for clock_gettime, (returning ENOSYS)
	# and using AC_TRY_RUN is hard when cross-compiling
	# We also disable for SCO for the time being, the headers for the
	# thread library we use conflicts with other headers.
    ;;
 *) AC_CHECK_FUNCS(clock_gettime)
    ;;
esac

# isinf() could be a function or a macro (HPUX)
AC_MSG_CHECKING(for isinf with <math.h>)
AC_TRY_LINK([#include <math.h>], [float f = 0.0; isinf(f)],
 AC_MSG_RESULT(yes)
 AC_DEFINE(HAVE_ISINF, [1], [isinf() macro or function]),
 AC_MSG_RESULT(no))
 
CFLAGS="$ORG_CFLAGS"

# Sanity check: We chould not have any fseeko symbol unless
# large_file_support=yes
AC_CHECK_FUNC(fseeko,
[if test "$large_file_support" = no -a "$TARGET_LINUX" = "true";
then
  AC_MSG_ERROR("Found fseeko symbol but large_file_support is not enabled!");
fi]
)

# Check definition of gethostbyaddr_r (glibc2 defines this with 8 arguments)
ac_save_CXXFLAGS="$CXXFLAGS"
AC_CACHE_CHECK([style of gethost* routines], mysql_cv_gethost_style,
AC_LANG_SAVE
AC_LANG_CPLUSPLUS

# Test whether madvise() is declared in C++ code -- it is not on some
# systems, such as Solaris
AC_CHECK_DECLS(madvise, [], [], [#if HAVE_SYS_MMAN_H
#include <sys/types.h>
#include <sys/mman.h>
#endif])

# Do not treat warnings as errors if we are linking against other libc
# this is to work around gcc not being permissive on non-system includes
# with respect to ANSI C++
# We also remove the -fbranch-probabilities option as this will give warnings
# about not profiled code, which confuses configure
# We also must remove -W and -Wcheck which on icc produces warnings that
# we don't want to catch with -Werror

if test "$ac_cv_prog_gxx" = "yes" -a "$with_other_libc" = "no"
then
  CXXFLAGS=`echo "$CXXFLAGS -Werror" | sed -e 's/-fbranch-probabilities//; s/-Wall//; s/-ansi//; s/-pedantic//; s/-Wcheck//'`
fi

AC_TRY_COMPILE(
[#undef inline
#if !defined(SCO) && !defined(__osf__) && !defined(_REENTRANT)
#define _REENTRANT
#endif
#include <pthread.h>
#include <sys/types.h>
#include <sys/socket.h>
#include <netinet/in.h>
#include <arpa/inet.h>
#include <netdb.h>],
[int skr;
 struct hostent *foo = gethostbyaddr_r((const char *) 0,
  0, 0, (struct hostent *) 0, (char *) NULL,  0, &skr); return (foo == 0);],
mysql_cv_gethost_style=solaris, mysql_cv_gethost_style=other))
AC_LANG_RESTORE
CXXFLAGS="$ac_save_CXXFLAGS"
if test "$mysql_cv_gethost_style" = "solaris"
then
  AC_DEFINE([HAVE_SOLARIS_STYLE_GETHOST], [1],
            [Solaris define gethostbyaddr_r with 7 arguments. glibc2 defines this with 8 arguments])
fi

#---START: Used in for client configure

# Check definition of gethostbyname_r (glibc2.0.100 is different from Solaris)
ac_save_CXXFLAGS="$CXXFLAGS"
AC_CACHE_CHECK([style of gethostname_r routines], mysql_cv_gethostname_style,
AC_LANG_SAVE
AC_LANG_CPLUSPLUS
if test "$ac_cv_prog_gxx" = "yes" -a "$with_other_libc" = "no"
then
  CXXFLAGS=`echo "$CXXFLAGS -Werror" | sed -e 's/-fbranch-probabilities//; s/-Wall//; s/-ansi//; s/-pedantic//; s/-Wcheck//'`
fi
AC_TRY_COMPILE(
[#undef inline
#if !defined(SCO) && !defined(__osf__) && !defined(_REENTRANT)
#define _REENTRANT
#endif
#include <pthread.h>
#include <sys/types.h>
#include <sys/socket.h>
#include <netinet/in.h>
#include <arpa/inet.h>
#include <netdb.h>],
[int skr;

 skr = gethostbyname_r((const char *) 0,
  (struct hostent*) 0, (char*) 0, 0, (struct hostent **) 0, &skr);],
mysql_cv_gethostname_style=glibc2, mysql_cv_gethostname_style=other))
AC_LANG_RESTORE
CXXFLAGS="$ac_save_CXXFLAGS"
if test "$mysql_cv_gethostname_style" = "glibc2"
then
  AC_DEFINE([HAVE_GETHOSTBYNAME_R_GLIBC2_STYLE], [1],
            [Solaris define gethostbyname_r with 5 arguments. glibc2 defines this with 6 arguments])
fi

# Check 3rd argument of getthostbyname_r
ac_save_CXXFLAGS="$CXXFLAGS"
AC_CACHE_CHECK([3 argument to gethostname_r routines], mysql_cv_gethostname_arg,
AC_LANG_SAVE
AC_LANG_CPLUSPLUS
if test "$ac_cv_prog_gxx" = "yes" -a "$with_other_libc" = "no"
then
  CXXFLAGS=`echo "$CXXFLAGS -Werror" | sed -e 's/-fbranch-probabilities//; s/-Wall//; s/-ansi//; s/-pedantic//; s/-Wcheck//'`
fi
AC_TRY_COMPILE(
[#undef inline
#if !defined(SCO) && !defined(__osf__) && !defined(_REENTRANT)
#define _REENTRANT
#endif
#include <pthread.h>
#include <sys/types.h>
#include <sys/socket.h>
#include <netinet/in.h>
#include <arpa/inet.h>
#include <netdb.h>],
[int skr;

 skr = gethostbyname_r((const char *) 0, (struct hostent*) 0, (struct hostent_data*) 0);],
mysql_cv_gethostname_arg=hostent_data, mysql_cv_gethostname_arg=char))
AC_LANG_RESTORE
CXXFLAGS="$ac_save_CXXFLAGS"
if test "$mysql_cv_gethostname_arg" = "hostent_data"
then
  AC_DEFINE([HAVE_GETHOSTBYNAME_R_RETURN_INT], [1],
            [In OSF 4.0f the 3'd argument to gethostname_r is hostent_data *])
fi


# Check definition of pthread_getspecific
AC_CACHE_CHECK("args to pthread_getspecific", mysql_cv_getspecific_args,
AC_TRY_COMPILE(
[#if !defined(SCO) && !defined(__osf__) && !defined(_REENTRANT)
#define _REENTRANT
#endif
#define _POSIX_PTHREAD_SEMANTICS 
#include <pthread.h> ],
[ void *pthread_getspecific(pthread_key_t key);
pthread_getspecific((pthread_key_t) NULL); ],
mysql_cv_getspecific_args=POSIX, mysql_cv_getspecific_args=other))
  if test "$mysql_cv_getspecific_args" = "other"
  then
    AC_DEFINE([HAVE_NONPOSIX_PTHREAD_GETSPECIFIC], [1],
              [For some non posix threads])
  fi

  # Check definition of pthread_mutex_init
  AC_CACHE_CHECK("args to pthread_mutex_init", mysql_cv_mutex_init_args,
  AC_TRY_COMPILE(
[#if !defined(SCO) && !defined(__osf__)
#define _REENTRANT
#endif
#define _POSIX_PTHREAD_SEMANTICS 
#include <pthread.h> ],
[ 
  pthread_mutexattr_t attr;
  pthread_mutex_t mp;
  pthread_mutex_init(&mp,&attr); ],
mysql_cv_mutex_init_args=POSIX, mysql_cv_mutex_init_args=other))
  if test "$mysql_cv_mutex_init_args" = "other"
  then
    AC_DEFINE([HAVE_NONPOSIX_PTHREAD_MUTEX_INIT], [1],
              [For some non posix threads])
  fi
#---END:

#---START: Used in for client configure
# Check definition of readdir_r
AC_CACHE_CHECK("args to readdir_r", mysql_cv_readdir_r,
AC_TRY_LINK(
[#if !defined(SCO) && !defined(__osf__)
#define _REENTRANT
#endif
#define _POSIX_PTHREAD_SEMANTICS 
#include <pthread.h>
#include <dirent.h>],
[ int readdir_r(DIR *dirp, struct dirent *entry, struct dirent **result);
readdir_r((DIR *) NULL, (struct dirent *) NULL, (struct dirent **) NULL); ],
mysql_cv_readdir_r=POSIX, mysql_cv_readdir_r=other))
if test "$mysql_cv_readdir_r" = "POSIX"
then
  AC_DEFINE([HAVE_READDIR_R], [1], [POSIX readdir_r])
fi

# Check definition of posix sigwait()
AC_CACHE_CHECK("style of sigwait", mysql_cv_sigwait,
AC_TRY_LINK(
[#if !defined(SCO) && !defined(__osf__)
#define _REENTRANT
#endif
#define _POSIX_PTHREAD_SEMANTICS 
#include <pthread.h>
#include <signal.h>],
[#ifndef _AIX
sigset_t set;
int sig;
sigwait(&set,&sig);
#endif],
mysql_cv_sigwait=POSIX, mysql_cv_sigwait=other))
if test "$mysql_cv_sigwait" = "POSIX"
then
  AC_DEFINE([HAVE_SIGWAIT], [1], [POSIX sigwait])
fi

if test "$mysql_cv_sigwait" != "POSIX"
then
unset mysql_cv_sigwait
# Check definition of posix sigwait()
AC_CACHE_CHECK("style of sigwait", mysql_cv_sigwait,
AC_TRY_LINK(
[#if !defined(SCO) && !defined(__osf__)
#define _REENTRANT
#endif
#define _POSIX_PTHREAD_SEMANTICS 
#include <pthread.h>
#include <signal.h>],
[sigset_t set;
int sig;
sigwait(&set);],
mysql_cv_sigwait=NONPOSIX, mysql_cv_sigwait=other))
if test "$mysql_cv_sigwait" = "NONPOSIX"
then
  AC_DEFINE([HAVE_NONPOSIX_SIGWAIT], [1], [sigwait with one argument])
fi
fi
#---END:

# Check if pthread_attr_setscope() exists
AC_CACHE_CHECK("for pthread_attr_setscope", mysql_cv_pthread_attr_setscope,
AC_TRY_LINK(
[#if !defined(SCO) && !defined(__osf__)
#define _REENTRANT
#endif
#define _POSIX_PTHREAD_SEMANTICS 
#include <pthread.h>],
[pthread_attr_t thr_attr;
pthread_attr_setscope(&thr_attr,0);],
mysql_cv_pthread_attr_setscope=yes, mysql_cv_pthread_attr_setscope=no))
if test "$mysql_cv_pthread_attr_setscope" = "yes"
then
  AC_DEFINE([HAVE_PTHREAD_ATTR_SETSCOPE], [1], [pthread_attr_setscope])
fi

# Check for bad includes
AC_MSG_CHECKING("can netinet files be included")
AC_TRY_COMPILE(
[#include <sys/types.h>
#include <sys/socket.h>
#include <netinet/in_systm.h>
#include <netinet/in.h>
#include <netinet/ip.h>
#include <netinet/tcp.h>],
[ printf("1\n"); ],
netinet_inc=yes, netinet_inc=no)
if test "$netinet_inc" = "no"
then
  AC_DEFINE([HAVE_BROKEN_NETINET_INCLUDES], [1], [Can netinet be included])
fi
AC_MSG_RESULT("$netinet_inc")

#--------------------------------------------------------------------
# Check for requested features
#--------------------------------------------------------------------

MYSQL_CHECK_BIG_TABLES
MYSQL_CHECK_MAX_INDEXES
MYSQL_CHECK_REPLICATION
MYSQL_CHECK_VIO
MYSQL_CHECK_OPENSSL
MYSQL_CHECK_YASSL

#--------------------------------------------------------------------
# Declare our plugin modules
# Has to be done late, as the plugin may need to check for existence of
# functions tested above
#--------------------------------------------------------------------

MYSQL_STORAGE_ENGINE(archive,,  [Archive Storage Engine],
        [Archive Storage Engine], [max,max-no-ndb])
MYSQL_PLUGIN_DIRECTORY(archive, [storage/archive])
MYSQL_PLUGIN_STATIC(archive,    [libarchive.a])
MYSQL_PLUGIN_DYNAMIC(archive,   [ha_archive.la])

MYSQL_STORAGE_ENGINE(berkeley,  berkeley-db, [BerkeleyDB Storage Engine],
        [Transactional Tables using BerkeleyDB], [max,max-no-ndb])
MYSQL_PLUGIN_DIRECTORY(berkeley,[storage/bdb])
MYSQL_PLUGIN_STATIC(berkeley,   [[\$(bdb_libs_with_path)]])
MYSQL_PLUGIN_ACTIONS(berkeley,  [MYSQL_SETUP_BERKELEY_DB])

MYSQL_STORAGE_ENGINE(blackhole,,[Blackhole Storage Engine],
        [Basic Write-only Read-never tables], [max,max-no-ndb])
MYSQL_PLUGIN_DIRECTORY(blackhole, [storage/blackhole])
MYSQL_PLUGIN_STATIC(blackhole,  [libblackhole.a])
MYSQL_PLUGIN_DYNAMIC(blackhole, [ha_blackhole.la])

MYSQL_STORAGE_ENGINE(csv,,      [CSV Storage Engine],
        [Stores tables in text CSV format])
MYSQL_PLUGIN_DIRECTORY(csv,     [storage/csv])
MYSQL_PLUGIN_STATIC(csv,        [libcsv.a])
MYSQL_PLUGIN_MANDATORY(csv)     dnl Used for logging

MYSQL_STORAGE_ENGINE(example,,  [Example Storage Engine],
        [Skeleton for Storage Engines for developers], [max,max-no-ndb])
MYSQL_PLUGIN_DIRECTORY(example, [storage/example])
MYSQL_PLUGIN_STATIC(example,    [libexample.a])
MYSQL_PLUGIN_DYNAMIC(example,   [ha_example.la])

MYSQL_STORAGE_ENGINE(federated,,[Federated Storage Engine],
        [Connects to tables on remote MySQL servers], [max,max-no-ndb])

MYSQL_PLUGIN(ftexample,         [Simple Parser],
        [Simple full-text parser plugin])
MYSQL_PLUGIN_DIRECTORY(ftexample, [plugin/fulltext])
MYSQL_PLUGIN_DYNAMIC(ftexample, [mypluglib.la])

MYSQL_STORAGE_ENGINE(heap,no,   [Memory Storage Engine],
        [Volatile memory based tables])
MYSQL_PLUGIN_DIRECTORY(heap,    [storage/heap])
MYSQL_PLUGIN_STATIC(heap,       [libheap.a])
MYSQL_PLUGIN_MANDATORY(heap)    dnl Memory tables

MYSQL_STORAGE_ENGINE(innobase,  innodb, [InnoDB Storage Engine],
        [Transactional Tables using InnoDB], [max,max-no-ndb])
MYSQL_PLUGIN_DIRECTORY(innobase, [storage/innobase])
MYSQL_PLUGIN_STATIC(innobase,   [libinnobase.a])
MYSQL_PLUGIN_ACTIONS(innobase,  [
  AC_CHECK_LIB(rt, aio_read, [innodb_system_libs="-lrt"])
  AC_SUBST(innodb_system_libs)
])

MYSQL_STORAGE_ENGINE(myisam,no, [MyISAM Storage Engine],
        [Traditional non-transactional MySQL tables])
MYSQL_PLUGIN_DIRECTORY(myisam,  [storage/myisam])
MYSQL_PLUGIN_STATIC(myisam,     [libmyisam.a])
MYSQL_PLUGIN_MANDATORY(myisam)  dnl Default

MYSQL_STORAGE_ENGINE(myisammrg,no,[MyISAM MERGE Engine],
        [Merge multiple MySQL tables into one])
MYSQL_PLUGIN_DIRECTORY(myisammrg,[storage/myisammrg])
MYSQL_PLUGIN_STATIC(myisammrg,  [libmyisammrg.a])
MYSQL_PLUGIN_MANDATORY(myisammrg)

MYSQL_STORAGE_ENGINE(ndbcluster, ndbcluster, [Cluster Storage Engine],
        [High Availability Clustered tables], [max])
MYSQL_PLUGIN_DIRECTORY(ndbcluster,[storage/ndb])
MYSQL_PLUGIN_STATIC(ndbcluster, [[\$(ndbcluster_libs) \$(ndbcluster_system_libs) \$(NDB_SCI_LIBS)]])
MYSQL_PLUGIN_ACTIONS(ndbcluster,[MYSQL_SETUP_NDBCLUSTER])

MYSQL_STORAGE_ENGINE(partition, partition, [Partition Support],
        [MySQL Partitioning Support], [max,max-no-ndb])

dnl -- ndbcluster requires partition to be enabled
MYSQL_PLUGIN_DEPENDS(ndbcluster, [partition])

MYSQL_CONFIGURE_PLUGINS([none])

# Only build client code?
AC_ARG_WITH(server,
    [  --without-server        Only build the client.],
    [with_server=$withval],
    [with_server=yes]
)

AC_ARG_WITH(embedded-server,
    [  --with-embedded-server  Build the embedded server (libmysqld).],
    [with_embedded_server=$withval],
    [with_embedded_server=no]
)

AC_ARG_WITH(query_cache,
    [  --without-query-cache   Do not build query cache.],
    [with_query_cache=$withval],
    [with_query_cache=yes]
)

if test "$with_query_cache" = "yes"
then
  AC_DEFINE([HAVE_QUERY_CACHE], [1], [If we want to have query cache])
fi

AC_ARG_WITH(geometry,
    [  --without-geometry      Do not build geometry-related parts.],
    [with_geometry=$withval],
    [with_geometry=yes]
)

if test "$with_geometry" = "yes"
then
  AC_DEFINE([HAVE_SPATIAL], [1], [Spatial extentions])
  AC_DEFINE([HAVE_RTREE_KEYS], [1], [RTree keys])
fi

AC_ARG_WITH(embedded_privilege_control,
    [  --with-embedded-privilege-control
                          Build parts to check user's privileges.
			  Only affects embedded library.],
    [with_embedded_privilege_control=$withval],
    [with_embedded_privilege_control=no]
)

if test "$with_embedded_privilege_control" = "yes"
then
  AC_DEFINE([HAVE_EMBEDDED_PRIVILEGE_CONTROL], [1],
            [Access checks in embedded library])
fi

tools_dirs=""

AC_ARG_WITH([mysqlmanager],
  AC_HELP_STRING([--with-mysqlmanager], [Build the mysqlmanager binary: yes/no (default: build if server is built.)]),,)

if test "$with_mysqlmanager" = "yes" -o \
        '(' "$with_mysqlmanager:$with_server" = ":yes" -a \
            -d "$srcdir/server-tools" ')' ; then
  tools_dirs="$tools_dirs server-tools"
  AC_CONFIG_FILES(server-tools/Makefile server-tools/instance-manager/Makefile)
fi

AC_SUBST(tools_dirs)

#MYSQL_CHECK_CPU

libmysqld_dirs=
linked_libmysqld_targets=
if test "$with_embedded_server" = "yes"
then
  libmysqld_dirs=libmysqld
  linked_libmysqld_targets="linked_libmysqld_sources linked_libmysqldex_sources"
  AC_CONFIG_FILES(libmysqld/Makefile libmysqld/examples/Makefile)
  # We can't build embedded library without building the server, because
  # we depend on libmysys, libmystrings, libmyisam, etc.
  with_server=yes
fi
# XXX: We need to add @libmysqld_extra_libs@ (or whatever) so that
# mysql_config --libmysqld-libs will print out something like
# -L/path/to/lib/mysql -lmysqld -lmyisam -lmysys -lmystrings -ldbug ...
AC_SUBST([libmysqld_dirs])
AC_SUBST([linked_libmysqld_targets])

# Shall we build the docs?
AC_ARG_WITH(docs,
    [  --without-docs          Skip building of the documentation.],
    [with_docs=$withval],
    [with_docs=yes]
)

if test "$with_docs" = "yes"
then
  docs_dirs="Docs"
else
  docs_dirs=""
fi
AC_SUBST(docs_dirs)

# Shall we build the man pages?
AC_ARG_WITH(man,
    [  --without-man          Skip building of the man pages.],
    [with_man=$withval],
    [with_man=yes]
)

if test "$with_man" = "yes"
then
  man_dirs="man"
  man1_files=`ls -1 $srcdir/man/*.1 | sed -e 's;^.*man/;;'`
  man1_files=`echo $man1_files`
else
  man_dirs=""
  man1_files=""
fi
AC_SUBST(man_dirs)
AC_SUBST(man1_files)

# Don't build readline, i have it already
AC_ARG_WITH(readline,
    [  --without-readline      Use system readline instead of bundled copy.],
    [ with_readline=$withval ],
    [ with_readline=undefined ]
    )
    
AC_ARG_WITH(libedit,
    [  --without-libedit       Use system libedit instead of bundled copy.],
    [ with_libedit=$withval ],
    [ with_libedit=undefined ]
    )

if test "$with_readline/$with_libedit" = "undefined/undefined" -a ! -e "$srcdir/cmd-line-utils"
then
  with_readline=no
  with_libedit=no
fi

#
# We support next variants of compilation:
#                              --with-readline
#                |       yes      |  no  |               undefined
# --with-libedit |                |      |
# ---------------+----------------+------+----------------------------------
#       yes      |      ERROR!    |   use libedit from mysql sources
# ---------------+----------------+------+----------------------------------
#       no       | use readline   | use system readline or external libedit
#                | from mysql     | according to results of m4 tests
# ---------------+ sources (if it +      +----------------------------------
#    undefined   | is presented)  |      | use libedit from mysql sources
                   

compile_readline="no"
compile_libedit="no"

if [test "$with_libedit" = "yes"] && [test "$with_readline" = "yes"]
then
    AC_MSG_ERROR([You can not use --with-readline and --with-libedit at the same time, please choose one of it])
fi

readline_topdir=""
readline_basedir=""
readline_dir=""
readline_h_ln_cmd=""
readline_link=""

if expr "$SYSTEM_TYPE" : ".*netware.*" > /dev/null
then
    # For NetWare, do not need readline
    echo "Skipping readline"
else

if [test "$with_libedit" = "yes"] || [test "$with_libedit" = "undefined"] && [test "$with_readline" = "undefined"]
then
    readline_topdir="cmd-line-utils"
    readline_basedir="libedit"
    readline_dir="$readline_topdir/$readline_basedir"
    readline_link="\$(top_builddir)/cmd-line-utils/libedit/libedit.a"
    readline_h_ln_cmd="\$(LN) -s \$(top_srcdir)/cmd-line-utils/libedit/readline readline"
    compile_libedit=yes
    AC_DEFINE_UNQUOTED(HAVE_HIST_ENTRY, 1)
    AC_DEFINE_UNQUOTED(USE_LIBEDIT_INTERFACE, 1)
elif test "$with_readline" = "yes"
then
    readline_topdir="cmd-line-utils"
    readline_basedir="readline"
    readline_dir="$readline_topdir/$readline_basedir"
    readline_link="\$(top_builddir)/cmd-line-utils/readline/libreadline.a"
    readline_h_ln_cmd="\$(LN) -s \$(top_srcdir)/cmd-line-utils/readline readline"
    compile_readline=yes
    AC_DEFINE_UNQUOTED(USE_NEW_READLINE_INTERFACE, 1)
else
    # Use system readline library
    AC_LANG_SAVE
    AC_LANG_CPLUSPLUS
    MYSQL_CHECK_LIBEDIT_INTERFACE
    MYSQL_CHECK_NEW_RL_INTERFACE
    MYSQL_CHECK_READLINE_DECLARES_HIST_ENTRY
    AC_LANG_RESTORE
    if [test "$mysql_cv_new_rl_interface" = "yes"]
    then
        # Use the new readline interface
        readline_link="-lreadline"
    elif [test "$mysql_cv_libedit_interface" = "yes"]
    then
        # Use libedit
        readline_link="-ledit"
    else
       AC_MSG_ERROR([Could not find system readline or libedit libraries
          Use --with-readline or --with-libedit to use the bundled
          versions of libedit or readline])
    fi
fi
#
# if either readline or libedit is enabled - generate Makefile's for both
# (to make sure both are included in 'make dist')
#
if test -n "$readline_basedir"
then
  AC_CONFIG_FILES(cmd-line-utils/Makefile dnl
                  cmd-line-utils/libedit/Makefile dnl
                  cmd-line-utils/readline/Makefile)
fi
fi

AC_SUBST(readline_dir)
AC_SUBST(readline_topdir)
AC_SUBST(readline_basedir)
AC_SUBST(readline_link)
AC_SUBST(readline_h_ln_cmd)


# If we have threads generate some library functions and test programs
sql_server_dirs=
sql_server=
server_scripts=
thread_dirs=

dnl This probably should be cleaned up more - for now the threaded
dnl client is just using plain-old libs.
sql_client_dirs="strings regex mysys libmysql client"
linked_client_targets="linked_libmysql_sources"

AM_CONDITIONAL(THREAD_SAFE_CLIENT, test "$THREAD_SAFE_CLIENT" != "no")

if test "$THREAD_SAFE_CLIENT" != "no"
then
  sql_client_dirs="libmysql_r $sql_client_dirs"
  linked_client_targets="$linked_client_targets linked_libmysql_r_sources"
  AC_CONFIG_FILES(libmysql_r/Makefile)
  AC_DEFINE([THREAD_SAFE_CLIENT], [1], [Should be client be thread safe])
fi

CLIENT_LIBS="$NON_THREADED_LIBS $openssl_libs $ZLIB_LIBS $STATIC_NSS_FLAGS"

AC_SUBST(CLIENT_LIBS)
AC_SUBST(CLIENT_THREAD_LIBS)
AC_SUBST(NON_THREADED_LIBS)
AC_SUBST(STATIC_NSS_FLAGS)
AC_SUBST(sql_client_dirs)
AC_SUBST(linked_client_targets)

# If configuring for NetWare, set up to link sources from and build the netware directory
netware_dir=
linked_netware_sources=
if expr "$SYSTEM_TYPE" : ".*netware.*" > /dev/null
then
  netware_dir="netware"
  linked_netware_sources="linked_netware_sources"
fi
AC_SUBST(netware_dir)
AC_SUBST(linked_netware_sources)
AM_CONDITIONAL(HAVE_NETWARE, test "$netware_dir" = "netware")

# Ensure that table handlers gets all modifications to CFLAGS/CXXFLAGS
export CC CXX CFLAGS CXXFLAGS LD LDFLAGS AR
ac_configure_args="$ac_configure_args CFLAGS='$CFLAGS' CXXFLAGS='$CXXFLAGS'"

if test "$with_server" = "yes" -o "$THREAD_SAFE_CLIENT" != "no"
then
  AC_DEFINE([THREAD], [1],
            [Define if you want to have threaded code. This may be undef on client code])
  # Avoid _PROGRAMS names
  THREAD_LOBJECTS="thr_alarm.o thr_lock.o thr_mutex.o thr_rwlock.o my_pthread.o my_thr_init.o mf_keycache.o"
  AC_SUBST(THREAD_LOBJECTS)
  server_scripts="mysqld_safe mysql_install_db"
  sql_server_dirs="strings mysys dbug extra regex"

  sql_server="$sql_server vio sql"
fi

# IMPORTANT - do not modify LIBS past this line - this hack is the only way
# I know to add the static NSS magic if we have static NSS libraries with
# glibc - Sasha

LDFLAGS="$LDFLAGS $OTHER_LIBC_LIB"
LIBS="$LIBS $STATIC_NSS_FLAGS"

AC_SUBST(sql_server_dirs)
AC_SUBST(sql_server)
AC_SUBST(thread_dirs)
AC_SUBST(server_scripts)

AC_SUBST(mysql_plugin_dirs)
AC_SUBST(mysql_plugin_libs)
AC_SUBST(mysql_plugin_defs)


# Now that sql_client_dirs and sql_server_dirs are stable, determine the union.
# Start with the (longer) server list, add each client item not yet present.
sql_union_dirs=" $sql_server_dirs "
for DIR in $sql_client_dirs
do
  if echo " $sql_union_dirs " | grep " $DIR " >/dev/null
  then
    :  # already present, skip
  else
    sql_union_dirs="$sql_union_dirs $DIR "
  fi
done
AC_SUBST(sql_union_dirs)

# Some usefull subst
AC_SUBST(CC)
AC_SUBST(GXX)

# Set configuration options for make_binary_distribution

CONF_ARGS=
case $SYSTEM_TYPE in
  *netware*)
    MAKE_BINARY_DISTRIBUTION_OPTIONS=--no-strip
    CONF_ARGS=--host="$MACHINE_TYPE-$SYSTEM_TYPE"
    ;;
  *)
    MAKE_BINARY_DISTRIBUTION_OPTIONS=
    ;;
esac

for CONF in $other_configures; do
  (cd `dirname $CONF`; ./`basename $CONF` $CONF_ARGS --build=$build_alias)
done

AC_SUBST(MAKE_BINARY_DISTRIBUTION_OPTIONS)

# Output results
AC_CONFIG_FILES(Makefile extra/Makefile mysys/Makefile dnl
 unittest/Makefile unittest/mytap/Makefile unittest/mytap/t/Makefile dnl
 unittest/mysys/Makefile unittest/examples/Makefile dnl
 strings/Makefile regex/Makefile storage/Makefile dnl
 man/Makefile BUILD/Makefile vio/Makefile dnl
 libmysql/Makefile client/Makefile dnl
 pstack/Makefile pstack/aout/Makefile sql/Makefile sql/share/Makefile dnl
 sql/sql_builtin.cc sql-common/Makefile dnl
 dbug/Makefile scripts/Makefile include/Makefile dnl
 tests/Makefile Docs/Makefile support-files/Makefile dnl
 support-files/MacOSX/Makefile mysql-test/Makefile dnl
 mysql-test/ndb/Makefile netware/Makefile dnl
 include/mysql_version.h plugin/Makefile win/Makefile)
 AC_CONFIG_COMMANDS([default], , test -z "$CONFIG_HEADERS" || echo timestamp > stamp-h)
 AC_OUTPUT

echo
echo "MySQL has a Web site at http://www.mysql.com/ which carries details on the"
echo "latest release, upcoming features, and other information to make your"
echo "work or play with MySQL more productive. There you can also find"
echo "information about mailing lists for MySQL discussion."
echo
echo "Remember to check the platform specific part of the reference manual for"
echo "hints about installing MySQL on your platform. Also have a look at the"
echo "files in the Docs directory."
echo
# The following text is checked in ./Do-compile to verify that configure
# ended sucessfully - don't remove it.
echo "Thank you for choosing MySQL!"
echo<|MERGE_RESOLUTION|>--- conflicted
+++ resolved
@@ -48,79 +48,6 @@
 italian japanese korean norwegian norwegian-ny polish portuguese \
 romanian russian serbian slovak spanish swedish ukrainian"
 
-<<<<<<< HEAD
-=======
-#--------------------------------------------------------------------
-# Declare our plugin modules
-#--------------------------------------------------------------------
-
-MYSQL_STORAGE_ENGINE(berkeley,  berkeley-db, [BerkeleyDB Storage Engine],
-        [Transactional Tables using BerkeleyDB], [max,max-no-ndb])
-MYSQL_PLUGIN_DIRECTORY(berkeley,[storage/bdb])
-MYSQL_PLUGIN_STATIC(berkeley,   [[\$(bdb_libs_with_path)]])
-MYSQL_PLUGIN_ACTIONS(berkeley,  [MYSQL_SETUP_BERKELEY_DB])
-
-MYSQL_STORAGE_ENGINE(blackhole,,[Blackhole Storage Engine],
-        [Basic Write-only Read-never tables], [max,max-no-ndb])
-MYSQL_PLUGIN_DIRECTORY(blackhole, [storage/blackhole])
-MYSQL_PLUGIN_STATIC(blackhole,  [libblackhole.a])
-MYSQL_PLUGIN_DYNAMIC(blackhole, [ha_blackhole.la])
-
-MYSQL_STORAGE_ENGINE(csv,,      [CSV Storage Engine],
-        [Stores tables in text CSV format])
-MYSQL_PLUGIN_DIRECTORY(csv,     [storage/csv])
-MYSQL_PLUGIN_STATIC(csv,        [libcsv.a])
-MYSQL_PLUGIN_MANDATORY(csv)     dnl Used for logging
-
-MYSQL_STORAGE_ENGINE(federated,,[Federated Storage Engine],
-        [Connects to tables on remote MySQL servers], [max,max-no-ndb])
-
-MYSQL_PLUGIN(ftexample,         [Simple Parser],
-        [Simple full-text parser plugin])
-MYSQL_PLUGIN_DIRECTORY(ftexample, [plugin/fulltext])
-MYSQL_PLUGIN_DYNAMIC(ftexample, [mypluglib.la])
-
-MYSQL_STORAGE_ENGINE(heap,no,   [Memory Storage Engine],
-        [Volatile memory based tables])
-MYSQL_PLUGIN_DIRECTORY(heap,    [storage/heap])
-MYSQL_PLUGIN_STATIC(heap,       [libheap.a])
-MYSQL_PLUGIN_MANDATORY(heap)    dnl Memory tables
-
-MYSQL_STORAGE_ENGINE(innobase,  innodb, [InnoDB Storage Engine],
-        [Transactional Tables using InnoDB], [max,max-no-ndb])
-MYSQL_PLUGIN_DIRECTORY(innobase, [storage/innobase])
-MYSQL_PLUGIN_STATIC(innobase,   [libinnobase.a])
-MYSQL_PLUGIN_ACTIONS(innobase,  [
-  AC_CHECK_LIB(rt, aio_read, [innodb_system_libs="-lrt"])
-  AC_SUBST(innodb_system_libs)
-])
-
-MYSQL_STORAGE_ENGINE(myisam,no, [MyISAM Storage Engine],
-        [Traditional non-transactional MySQL tables])
-MYSQL_PLUGIN_DIRECTORY(myisam,  [storage/myisam])
-MYSQL_PLUGIN_STATIC(myisam,     [libmyisam.a])
-MYSQL_PLUGIN_MANDATORY(myisam)  dnl Default
-
-MYSQL_STORAGE_ENGINE(myisammrg,no,[MyISAM MERGE Engine],
-        [Merge multiple MySQL tables into one])
-MYSQL_PLUGIN_DIRECTORY(myisammrg,[storage/myisammrg])
-MYSQL_PLUGIN_STATIC(myisammrg,  [libmyisammrg.a])
-MYSQL_PLUGIN_MANDATORY(myisammrg)
-
-MYSQL_STORAGE_ENGINE(ndbcluster, ndbcluster, [Cluster Storage Engine],
-        [High Availability Clustered tables], [max])
-MYSQL_PLUGIN_DIRECTORY(ndbcluster,[storage/ndb])
-MYSQL_PLUGIN_STATIC(ndbcluster, [[\$(ndbcluster_libs) \$(ndbcluster_system_libs) \$(NDB_SCI_LIBS)]])
-MYSQL_PLUGIN_ACTIONS(ndbcluster,[MYSQL_SETUP_NDBCLUSTER])
-
-MYSQL_STORAGE_ENGINE(partition, partition, [Partition Support],
-        [MySQL Partitioning Support], [max,max-no-ndb])
-
-dnl -- ndbcluster requires partition to be enabled
-MYSQL_PLUGIN_DEPENDS(ndbcluster, [partition])
-
-
->>>>>>> 549fe7c8
 #####
 #####
 
@@ -2285,12 +2212,6 @@
 # functions tested above
 #--------------------------------------------------------------------
 
-MYSQL_STORAGE_ENGINE(archive,,  [Archive Storage Engine],
-        [Archive Storage Engine], [max,max-no-ndb])
-MYSQL_PLUGIN_DIRECTORY(archive, [storage/archive])
-MYSQL_PLUGIN_STATIC(archive,    [libarchive.a])
-MYSQL_PLUGIN_DYNAMIC(archive,   [ha_archive.la])
-
 MYSQL_STORAGE_ENGINE(berkeley,  berkeley-db, [BerkeleyDB Storage Engine],
         [Transactional Tables using BerkeleyDB], [max,max-no-ndb])
 MYSQL_PLUGIN_DIRECTORY(berkeley,[storage/bdb])
@@ -2308,12 +2229,6 @@
 MYSQL_PLUGIN_DIRECTORY(csv,     [storage/csv])
 MYSQL_PLUGIN_STATIC(csv,        [libcsv.a])
 MYSQL_PLUGIN_MANDATORY(csv)     dnl Used for logging
-
-MYSQL_STORAGE_ENGINE(example,,  [Example Storage Engine],
-        [Skeleton for Storage Engines for developers], [max,max-no-ndb])
-MYSQL_PLUGIN_DIRECTORY(example, [storage/example])
-MYSQL_PLUGIN_STATIC(example,    [libexample.a])
-MYSQL_PLUGIN_DYNAMIC(example,   [ha_example.la])
 
 MYSQL_STORAGE_ENGINE(federated,,[Federated Storage Engine],
         [Connects to tables on remote MySQL servers], [max,max-no-ndb])
