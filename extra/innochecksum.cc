/*
   Copyright (c) 2005, 2016, Oracle and/or its affiliates. All rights reserved.
   Copyright (c) 2014, 2021, MariaDB Corporation.

   This program is free software; you can redistribute it and/or modify
   it under the terms of the GNU General Public License as published by
   the Free Software Foundation; version 2 of the License.

   This program is distributed in the hope that it will be useful,
   but WITHOUT ANY WARRANTY; without even the implied warranty of
   MERCHANTABILITY or FITNESS FOR A PARTICULAR PURPOSE.  See the
   GNU General Public License for more details.

   You should have received a copy of the GNU General Public License
   along with this program; if not, write to the Free Software
   Foundation, Inc., 51 Franklin St, Fifth Floor, Boston, MA 02110-1335  USA
*/

/*
  InnoDB offline file checksum utility.  85% of the code in this utility
  is included from the InnoDB codebase.

  The final 15% was originally written by Mark Smith of Danga
  Interactive, Inc. <junior@danga.com>

  Published with a permission.
*/

#include <my_global.h>
#include <stdio.h>
#include <stdlib.h>
#include <time.h>
#include <sys/types.h>
#include <sys/stat.h>
#ifndef __WIN__
# include <unistd.h>
#endif
#include <my_getopt.h>
#include <m_string.h>
#include <welcome_copyright_notice.h> /* ORACLE_WELCOME_COPYRIGHT_NOTICE */

/* Only parts of these files are included from the InnoDB codebase.
The parts not included are excluded by #ifndef UNIV_INNOCHECKSUM. */

typedef void fil_space_t;

#include "page0size.h"

#define FLST_BASE_NODE_SIZE (4 + 2 * FIL_ADDR_SIZE)
#define FLST_NODE_SIZE (2 * FIL_ADDR_SIZE)
#define FSEG_PAGE_DATA FIL_PAGE_DATA
#define FSEG_HEADER_SIZE	10
#define UT_BITS_IN_BYTES(b) (((b) + 7) / 8)

#include "ut0ut.h"
#include "ut0byte.h"
#include "mtr0types.h"
#include "mach0data.h"
#include "fsp0types.h"
#include "rem0rec.h"
#include "buf0checksum.h"        /* buf_calc_page_*() */
#include "buf0buf.h"             /* buf_page_is_corrupted */
#include "fil0fil.h"             /* FIL_* */
#include "page0page.h"           /* PAGE_* */
#include "page0zip.h"            /* page_zip_*() */
#include "trx0undo.h"            /* TRX_* */
#include "fsp0fsp.h"             /* fsp_flags_get_page_size() &
                                    fsp_flags_get_zip_size() */
#include "ut0crc32.h"            /* ut_crc32_init() */
#include "fsp0pagecompress.h"    /* fil_get_compression_alg_name */
#include "fil0crypt.h"           /* fil_space_verify_crypt_checksum */

#include <string.h>

#ifdef UNIV_NONINL
# include "fsp0fsp.ic"
# include "mach0data.ic"
# include "ut0rnd.ic"
#endif

#ifndef PRIuMAX
#define PRIuMAX   "llu"
#endif

/* Global variables */
static bool			verbose;
static bool			just_count;
static uint32_t			start_page;
static uint32_t			end_page;
static uint32_t			do_page;
static bool			use_end_page;
static bool			do_one_page;
static my_bool do_leaf;
static my_bool per_page_details;
static ulint n_merge;
extern ulong			srv_checksum_algorithm;
static ulint physical_page_size;  /* Page size in bytes on disk. */
static ulint logical_page_size;   /* Page size when uncompressed. */
ulong srv_page_size;
ulong srv_page_size_shift;
page_size_t			univ_page_size(0, 0, false);
/* Current page number (0 based). */
uint32_t		cur_page_num;
/* Current space. */
uint32_t		cur_space;
/* Skip the checksum verification. */
static bool			no_check;
/* Enabled for strict checksum verification. */
bool				strict_verify = 0;
/* Enabled for rewrite checksum. */
static bool			do_write;
/* Mismatches count allowed (0 by default). */
static unsigned long long     	allow_mismatches=0;
static bool			page_type_summary;
static bool			page_type_dump;
/* Store filename for page-type-dump option. */
char*				page_dump_filename = 0;
/* skip the checksum verification & rewrite if page is doublewrite buffer. */
static bool			skip_page = 0;
const char			*dbug_setting = "FALSE";
char*				log_filename = NULL;
/* User defined filename for logging. */
FILE*				log_file = NULL;
/* Enabled for log write option. */
static bool			is_log_enabled = false;

#ifndef _WIN32
/* advisory lock for non-window system. */
struct flock			lk;
#endif /* _WIN32 */

/* Strict check algorithm name. */
static ulong			strict_check;
/* Rewrite checksum algorithm name. */
static ulong			write_check;

/* Innodb page type. */
struct innodb_page_type {
	int n_undo_state_active;
	int n_undo_state_cached;
	int n_undo_state_to_purge;
	int n_undo_state_prepared;
	int n_undo_state_other;
	int n_undo;
	int n_fil_page_index;
	int n_fil_page_undo_log;
	int n_fil_page_inode;
	int n_fil_page_ibuf_free_list;
	int n_fil_page_ibuf_bitmap;
	int n_fil_page_type_sys;
	int n_fil_page_type_trx_sys;
	int n_fil_page_type_fsp_hdr;
	int n_fil_page_type_allocated;
	int n_fil_page_type_xdes;
	int n_fil_page_type_blob;
	int n_fil_page_type_zblob;
	int n_fil_page_type_other;
	int n_fil_page_type_zblob2;
	int n_fil_page_type_page_compressed;
	int n_fil_page_type_page_compressed_encrypted;
} page_type;

/* Possible values for "--strict-check" for strictly verify checksum
and "--write" for rewrite checksum. */
static const char *innochecksum_algorithms[] = {
	"crc32",
	"crc32",
	"innodb",
	"innodb",
	"none",
	"none",
	NullS
};

/* Used to define an enumerate type of the "innochecksum algorithm". */
static TYPELIB innochecksum_algorithms_typelib = {
	array_elements(innochecksum_algorithms)-1,"",
	innochecksum_algorithms, NULL
};

#define SIZE_RANGES_FOR_PAGE 10
#define NUM_RETRIES 3
#define DEFAULT_RETRY_DELAY 1000000

struct per_page_stats {
  ulint n_recs;
  ulint data_size;
  ulint left_page_no;
  ulint right_page_no;
  per_page_stats(ulint n, ulint data, ulint left, ulint right) :
      n_recs(n), data_size(data), left_page_no(left), right_page_no(right) {}
  per_page_stats() : n_recs(0), data_size(0), left_page_no(0), right_page_no(0) {}
};

struct per_index_stats {
  unsigned long long pages;
  unsigned long long leaf_pages;
  ulint first_leaf_page;
  ulint count;
  ulint free_pages;
  ulint max_data_size;
  unsigned long long total_n_recs;
  unsigned long long total_data_bytes;

  /*!< first element for empty pages,
  last element for pages with more than logical_page_size */
  unsigned long long pages_in_size_range[SIZE_RANGES_FOR_PAGE+2];

  std::map<unsigned long long, per_page_stats> leaves;

  per_index_stats():pages(0), leaf_pages(0), first_leaf_page(0),
                    count(0), free_pages(0), max_data_size(0), total_n_recs(0),
                    total_data_bytes(0)
  {
    memset(pages_in_size_range, 0, sizeof(pages_in_size_range));
  }
};

std::map<unsigned long long, per_index_stats> index_ids;

void print_index_leaf_stats(
	unsigned long long id,
	const per_index_stats& index,
	FILE*	fil_out)

{
	ulint page_no = index.first_leaf_page;
	std::map<unsigned long long, per_page_stats>::const_iterator it_page = index.leaves.find(page_no);
	fprintf(fil_out, "\nindex: %llu leaf page stats: n_pages = %llu\n",
		id, index.leaf_pages);
	fprintf(fil_out, "page_no\tdata_size\tn_recs\n");
	while (it_page != index.leaves.end()) {
		const per_page_stats& stat = it_page->second;
		fprintf(fil_out, "%llu\t" ULINTPF "\t" ULINTPF "\n", it_page->first, stat.data_size, stat.n_recs);
		page_no = stat.right_page_no;
		it_page = index.leaves.find(page_no);
	}
}

void defrag_analysis(
	unsigned long long id,
	const per_index_stats& index,
	FILE*	fil_out)
{
	// TODO: make it work for compressed pages too
	std::map<unsigned long long, per_page_stats>::const_iterator it = index.leaves.find(index.first_leaf_page);
	ulint n_pages = 0;
	ulint n_leaf_pages = 0;
	while (it != index.leaves.end()) {
		ulint data_size_total = 0;
		for (ulong i = 0; i < n_merge; i++) {
			const per_page_stats& stat = it->second;
			n_leaf_pages ++;
			data_size_total += stat.data_size;
			it = index.leaves.find(stat.right_page_no);
			if (it == index.leaves.end()) {
				break;
			}
		}

		if (index.max_data_size) {
			n_pages += data_size_total / index.max_data_size;
			if (data_size_total % index.max_data_size != 0) {
				n_pages += 1;
			}
		}
	}

	if (index.leaf_pages) {
		fprintf(fil_out, "count = " ULINTPF " free = " ULINTPF "\n", index.count, index.free_pages);
	}

	if (!n_leaf_pages) {
		n_leaf_pages = 1;
	}

	fprintf(fil_out, "%llu\t\t%llu\t\t" ULINTPF "\t\t" ULINTPF "\t\t" ULINTPF "\t\t%.2f\t" ULINTPF "\n",
		id, index.leaf_pages, n_leaf_pages, n_merge, n_pages,
		1.0 - (double)n_pages / (double)n_leaf_pages, index.max_data_size);
}

void print_leaf_stats(
	FILE*	fil_out)
{
	fprintf(fil_out, "\n**************************************************\n");
	fprintf(fil_out, "index_id\t#leaf_pages\t#actual_leaf_pages\tn_merge\t"
		"#leaf_after_merge\tdefrag\n");
	for (std::map<unsigned long long, per_index_stats>::const_iterator it = index_ids.begin();
	     it != index_ids.end(); it++) {
		const per_index_stats& index = it->second;

		if (verbose) {
			print_index_leaf_stats(it->first, index, fil_out);
		}

		if (n_merge) {
			defrag_analysis(it->first, index, fil_out);
		}
	}
}

/** Get the page size of the filespace from the filespace header.
@param[in]	buf	buffer used to read the page.
@return page size */
static
const page_size_t
get_page_size(
	byte*	buf)
{
	const unsigned	flags = mach_read_from_4(buf + FIL_PAGE_DATA
						 + FSP_SPACE_FLAGS);

	const ulong	ssize = FSP_FLAGS_GET_PAGE_SSIZE(flags);

	srv_page_size_shift = ssize
		? UNIV_ZIP_SIZE_SHIFT_MIN - 1 + ssize
		: UNIV_PAGE_SIZE_SHIFT_ORIG;

	srv_page_size = 1U << srv_page_size_shift;

	univ_page_size.copy_from(
		page_size_t(srv_page_size, srv_page_size, false));

	return(page_size_t(flags));
}

#ifdef _WIN32
/***********************************************//*
 @param		[in] error	error no. from the getLastError().

 @retval error message corresponding to error no.
*/
static
char*
error_message(
	int	error)
{
	static char err_msg[1024] = {'\0'};
	FormatMessage(FORMAT_MESSAGE_FROM_SYSTEM,
		NULL, error, MAKELANGID(LANG_NEUTRAL, SUBLANG_DEFAULT),
		(LPTSTR)err_msg, sizeof(err_msg), NULL );

	return (err_msg);
}
#endif /* _WIN32 */

/***********************************************//*
 @param>>_______[in] name>_____name of file.
 @retval file pointer; file pointer is NULL when error occurred.
*/

FILE*
open_file(
	const char*	name)
{
	int	fd;		/* file descriptor. */
	FILE*	fil_in;
#ifdef _WIN32
	HANDLE		hFile;		/* handle to open file. */
	DWORD		access;		/* define access control */
	int		flags = 0;	/* define the mode for file
					descriptor */

	if (do_write) {
		access =  GENERIC_READ | GENERIC_WRITE;
		flags =  _O_RDWR | _O_BINARY;
	} else {
		access = GENERIC_READ;
		flags = _O_RDONLY | _O_BINARY;
	}

	/* CreateFile() also provide advisory lock with the usage of
	access and share mode of the file.*/
	hFile = CreateFile(
			(LPCTSTR) name, access, 0L, NULL,
			OPEN_EXISTING, NULL, NULL);

	if (hFile == INVALID_HANDLE_VALUE) {
		/* print the error message. */
		fprintf(stderr, "Filename::%s %s\n", name,
			error_message(GetLastError()));

			return (NULL);
		}

	/* get the file descriptor. */
	fd= _open_osfhandle((intptr_t)hFile, flags);
#else /* _WIN32 */

	int	create_flag;
	/* define the advisory lock and open file mode. */
	if (do_write) {
		create_flag = O_RDWR;
		lk.l_type = F_WRLCK;
	} else {
		create_flag = O_RDONLY;
		lk.l_type = F_RDLCK;
	}

	fd = open(name, create_flag);

	lk.l_whence = SEEK_SET;
	lk.l_start = lk.l_len = 0;

	if (fcntl(fd, F_SETLK, &lk) == -1) {
		fprintf(stderr, "Error: Unable to lock file::"
			" %s\n", name);
		perror("fcntl");
		return (NULL);
	}
#endif /* _WIN32 */

	if (do_write) {
		fil_in = fdopen(fd, "rb+");
	} else {
		fil_in = fdopen(fd, "rb");
	}

	return (fil_in);
}

/************************************************************//*
 Read the content of file

 @param  [in,out]	buf			read the file in buffer
 @param  [in]		partial_page_read	enable when to read the
						remaining buffer for first page.
 @param  [in]		physical_page_size	Physical/Commpressed page size.
 @param  [in,out]	fil_in			file pointer created for the
						tablespace.
 @retval no. of bytes read.
*/
ulint read_file(
	byte*	buf,
	bool	partial_page_read,
	ulint	physical_page_size,
	FILE*	fil_in)
{
	ulint bytes = 0;

	DBUG_ASSERT(physical_page_size >= UNIV_ZIP_SIZE_MIN);

	if (partial_page_read) {
		buf += UNIV_ZIP_SIZE_MIN;
		physical_page_size -= UNIV_ZIP_SIZE_MIN;
		bytes = UNIV_ZIP_SIZE_MIN;
	}

	bytes += ulint(fread(buf, 1, physical_page_size, fil_in));

	return bytes;
}

/** Check whether the page contains all zeroes.
@param[in]	buf	page
@param[in]	size	physical size of the page
@return true if the page is all zeroes; else false */
static bool is_page_all_zeroes(
	byte*	buf,
	ulint	size)
{
	/* On pages that are not all zero, the page number
	must match. */
	const ulint* p = reinterpret_cast<const ulint*>(buf);
	const ulint* const end = reinterpret_cast<const ulint*>(buf + size);
	do {
		if (*p++) {
			return false;
		}
	} while (p != end);

	return true;
}

/** Check if page is corrupted or not.
@param[in]	buf		page frame
@param[in]	page_size	page size
@param[in]	is_encrypted	true if page0 contained cryp_data
				with crypt_scheme encrypted
@param[in]	is_compressed	true if page0 fsp_flags contained
				page compression flag
@retval true if page is corrupted otherwise false. */
static
bool
is_page_corrupted(
	byte*			buf,
	const page_size_t&	page_size,
	bool			is_encrypted,
	bool			is_compressed)
{

	/* enable if page is corrupted. */
	bool is_corrupted;
	/* use to store LSN values. */
	uint32_t logseq;
	uint32_t logseqfield;
	ulint page_type = mach_read_from_2(buf+FIL_PAGE_TYPE);
	uint32_t key_version = mach_read_from_4(buf+FIL_PAGE_FILE_FLUSH_LSN_OR_KEY_VERSION);
	uint32_t space_id = mach_read_from_4(
		buf + FIL_PAGE_ARCH_LOG_NO_OR_SPACE_ID);

	if (mach_read_from_4(buf + FIL_PAGE_OFFSET) != cur_page_num
	    || space_id != cur_space) {
		/* On pages that are not all zero, the page number
		must match. */
		if (is_page_all_zeroes(buf, page_size.physical())) {
			return false;
		}

		if (is_log_enabled) {
			fprintf(log_file,
				"page id mismatch space::" UINT32PF
				" page::" UINT32PF " \n",
				space_id, cur_page_num);
		}

		return true;
	}

	/* We can't trust only a page type, thus we take account
	also fsp_flags or crypt_data on page 0 */
	if ((page_type == FIL_PAGE_PAGE_COMPRESSED && is_compressed) ||
	    (page_type == FIL_PAGE_PAGE_COMPRESSED_ENCRYPTED &&
	     is_compressed && is_encrypted)) {
		/* Page compressed tables do not contain post compression
		checksum. */
		return (false);
	}

	if (page_size.is_compressed()) {
		/* check the stored log sequence numbers
		for uncompressed tablespace. */
		logseq = mach_read_from_4(buf + FIL_PAGE_LSN + 4);
		logseqfield = mach_read_from_4(
				buf + page_size.logical() -
				FIL_PAGE_END_LSN_OLD_CHKSUM + 4);

		if (is_log_enabled) {
			fprintf(log_file,
				"space::" UINT32PF " page::" UINT32PF
				"; log sequence number:first = " UINT32PF
				"; second = " UINT32PF "\n",
				space_id, cur_page_num, logseq, logseqfield);
			if (logseq != logseqfield) {
				fprintf(log_file,
					"Fail; space::" UINT32PF
					" page::" UINT32PF
					" invalid (fails log "
					"sequence number check)\n",
					space_id, cur_page_num);
			}
		}
	}

	/* Again we can't trust only FIL_PAGE_FILE_FLUSH_LSN field
	now repurposed as FIL_PAGE_FILE_FLUSH_LSN_OR_KEY_VERSION,
	we need to check also crypt_data contents.

	If page is encrypted, use different checksum calculation
	as innochecksum can't decrypt pages. Note that some old InnoDB
	versions did not initialize FIL_PAGE_FILE_FLUSH_LSN field
	so if crypt checksum does not match we verify checksum using
	normal method. */
	if (is_encrypted && key_version != 0) {
		is_corrupted = !fil_space_verify_crypt_checksum(buf,
								page_size);
		if (is_corrupted && log_file) {
			fprintf(log_file,
				"[page id: space=" UINT32PF
				", page_number=" UINT32PF "] may be corrupted;"
				" key_version=" UINT32PF "\n",
				space_id, cur_page_num,
				mach_read_from_4(
					FIL_PAGE_FILE_FLUSH_LSN_OR_KEY_VERSION
					+ buf));
		}
	} else {
		is_corrupted = true;
	}

	if (is_corrupted) {
		is_corrupted = buf_page_is_corrupted(
			true, buf, page_size, NULL);
	}

	return(is_corrupted);
}

/********************************************//*
 Check if page is doublewrite buffer or not.
 @param [in] page	buffer page

 @retval true  if page is doublewrite buffer otherwise false.
*/
static
bool
is_page_doublewritebuffer(
	const byte*	page)
{
	if ((cur_page_num >= FSP_EXTENT_SIZE)
		&& (cur_page_num < FSP_EXTENT_SIZE * 3)) {
		/* page is doublewrite buffer. */
		return (true);
	}

	return (false);
}

/*******************************************************//*
Check if page is empty or not.
 @param		[in] page		page to checked for empty.
 @param		[in] len	size of page.

 @retval true if page is empty.
 @retval false if page is not empty.
*/
static
bool
is_page_empty(
	const byte*	page,
	size_t		len)
{
	while (len--) {
		if (*page++) {
			return (false);
		}
	}

	return (true);
}

/********************************************************************//**
Rewrite the checksum for the page.
@param	[in/out] page			page buffer
@param	[in] physical_page_size		page size in bytes on disk.
@param	[in] iscompressed		Is compressed/Uncompressed Page.

@retval true  : do rewrite
@retval false : skip the rewrite as checksum stored match with
		calculated or page is doublwrite buffer.
*/

bool
update_checksum(
	byte*	page,
	ulong	physical_page_size,
	bool	iscompressed)
{
	ib_uint32_t	checksum = 0;
	byte		stored1[4];	/* get FIL_PAGE_SPACE_OR_CHKSUM field checksum */
	byte		stored2[4];	/* get FIL_PAGE_END_LSN_OLD_CHKSUM field checksum */

	ut_ad(page);
	/* If page is doublewrite buffer, skip the rewrite of checksum. */
	if (skip_page) {
		return (false);
	}

	memcpy(stored1, page + FIL_PAGE_SPACE_OR_CHKSUM, 4);
	memcpy(stored2, page + physical_page_size -
	       FIL_PAGE_END_LSN_OLD_CHKSUM, 4);

	/* Check if page is empty, exclude the checksum field */
	if (is_page_empty(page + 4, physical_page_size - 12)
	    && is_page_empty(page + physical_page_size - 4, 4)) {

		memset(page + FIL_PAGE_SPACE_OR_CHKSUM, 0, 4);
		memset(page + physical_page_size -
		       FIL_PAGE_END_LSN_OLD_CHKSUM, 0, 4);

		goto func_exit;
	}

	if (iscompressed) {
		/* page is compressed */
		checksum = page_zip_calc_checksum(
			page, physical_page_size,
			static_cast<srv_checksum_algorithm_t>(write_check));

		mach_write_to_4(page + FIL_PAGE_SPACE_OR_CHKSUM, checksum);
		if (is_log_enabled) {
			fprintf(log_file, "page::" UINT32PF "; Updated checksum ="
				" " UINT32PF "\n", cur_page_num, checksum);
		}

	} else {
		/* page is uncompressed. */

		/* Store the new formula checksum */
		switch ((srv_checksum_algorithm_t) write_check) {

		case SRV_CHECKSUM_ALGORITHM_CRC32:
		case SRV_CHECKSUM_ALGORITHM_STRICT_CRC32:
			checksum = buf_calc_page_crc32(page);
			break;

		case SRV_CHECKSUM_ALGORITHM_INNODB:
		case SRV_CHECKSUM_ALGORITHM_STRICT_INNODB:
			checksum = (ib_uint32_t)
					buf_calc_page_new_checksum(page);
			break;

		case SRV_CHECKSUM_ALGORITHM_NONE:
		case SRV_CHECKSUM_ALGORITHM_STRICT_NONE:
			checksum = BUF_NO_CHECKSUM_MAGIC;
			break;
		/* no default so the compiler will emit a warning if new
		enum is added and not handled here */
		}

		mach_write_to_4(page + FIL_PAGE_SPACE_OR_CHKSUM, checksum);
		if (is_log_enabled) {
			fprintf(log_file, "page::" UINT32PF "; Updated checksum field1"
				" = " UINT32PF "\n", cur_page_num, checksum);
		}

		if (write_check == SRV_CHECKSUM_ALGORITHM_STRICT_INNODB
		    || write_check == SRV_CHECKSUM_ALGORITHM_INNODB) {
			checksum = (ib_uint32_t)
					buf_calc_page_old_checksum(page);
		}

		mach_write_to_4(page + physical_page_size -
				FIL_PAGE_END_LSN_OLD_CHKSUM,checksum);

		if (is_log_enabled) {
			fprintf(log_file, "page::" UINT32PF "; Updated checksum "
				"field2 = " UINT32PF "\n", cur_page_num, checksum);
		}

	}

func_exit:
	/* The following code is to check the stored checksum with the
	calculated checksum. If it matches, then return FALSE to skip
	the rewrite of checksum, otherwise return TRUE. */
	if (iscompressed) {
		if (!memcmp(stored1, page + FIL_PAGE_SPACE_OR_CHKSUM, 4)) {
			return (false);
		}
		return (true);
	}

	if (!memcmp(stored1, page + FIL_PAGE_SPACE_OR_CHKSUM, 4)
	    && !memcmp(stored2, page + physical_page_size -
		       FIL_PAGE_END_LSN_OLD_CHKSUM, 4)) {
		return (false);

	}

	return (true);
}

/**
 Write the content to the file
@param[in]		filename	name of the file.
@param[in,out]		file		file pointer where content
					have to be written
@param[in]		buf		file buffer read
@param[in]		compressed	Enabled if tablespace is
					compressed.
@param[in,out]		pos		current file position.
@param[in]		page_size	page size in bytes on disk.

@retval true	if successfully written
@retval false	if a non-recoverable error occurred
*/
static
bool
write_file(
	const char*	filename,
	FILE*		file,
	byte*		buf,
	bool		compressed,
	fpos_t*		pos,
	ulong		page_size)
{
	bool	do_update;

	do_update = update_checksum(buf, page_size, compressed);

	if (file != stdin) {
		if (do_update) {
			/* Set the previous file pointer position
			saved in pos to current file position. */
			if (0 != fsetpos(file, pos)) {
				perror("fsetpos");
				return(false);
			}
		} else {
			/* Store the current file position in pos */
			if (0 != fgetpos(file, pos)) {
				perror("fgetpos");
				return(false);
			}
			return(true);
		}
	}

	if (page_size
		!= fwrite(buf, 1, page_size, file == stdin ? stdout : file)) {
		fprintf(stderr, "Failed to write page::" UINT32PF " to %s: %s\n",
			cur_page_num, filename, strerror(errno));

		return(false);
	}
	if (file != stdin) {
		fflush(file);
		/* Store the current file position in pos */
		if (0 != fgetpos(file, pos)) {
			perror("fgetpos");
			return(false);
		}
	}

	return(true);
}

// checks using current xdes page whether the page is free
<<<<<<< HEAD
static bool page_is_free(const byte *xdes, page_size_t page_size,
                         ulonglong page_no)
=======
static inline bool is_page_free(const byte *xdes, page_size_t page_size,
                                uint32_t page_no)
>>>>>>> 742b3a0d
{
  const byte *des=
      xdes + XDES_ARR_OFFSET +
      XDES_SIZE * ((page_no & (page_size.physical() - 1)) / FSP_EXTENT_SIZE);
  return xdes_get_bit(des, XDES_FREE_BIT, page_no % FSP_EXTENT_SIZE);
}

/*
Parse the page and collect/dump the information about page type
@param [in] page	buffer page
@param [out] xdes	extend descriptor page
@param [in] file	file for diagnosis.
@param [in] page_size	page_size
@param [in] is_encrypted  tablespace is encrypted
*/
void
parse_page(
	const byte*	page,
	byte*		xdes,
	FILE*		file,
	const page_size_t& page_size,
	bool is_encrypted)
{
	unsigned long long id;
	uint16_t undo_page_type;
	char str[20]={'\0'};
	ulint n_recs;
	uint32_t page_no, left_page_no, right_page_no;
	ulint data_bytes;
	bool is_leaf;
	ulint size_range_id;

	/* Check whether page is doublewrite buffer. */
	if(skip_page) {
		strcpy(str, "Double_write_buffer");
	} else {
		strcpy(str, "-");
	}

	switch (mach_read_from_2(page + FIL_PAGE_TYPE)) {

	case FIL_PAGE_INDEX: {
		uint32_t key_version = mach_read_from_4(page + FIL_PAGE_FILE_FLUSH_LSN_OR_KEY_VERSION);
		page_type.n_fil_page_index++;

		/* If page is encrypted we can't read index header */
		if (!is_encrypted) {
			id = mach_read_from_8(page + PAGE_HEADER + PAGE_INDEX_ID);
			n_recs = mach_read_from_2(page + PAGE_HEADER + PAGE_N_RECS);
			page_no = mach_read_from_4(page + FIL_PAGE_OFFSET);
			left_page_no = mach_read_from_4(page + FIL_PAGE_PREV);
			right_page_no = mach_read_from_4(page + FIL_PAGE_NEXT);
			ulint is_comp = mach_read_from_2(page + PAGE_HEADER + PAGE_N_HEAP) & 0x8000;
			ulint level = mach_read_from_2(page + PAGE_HEADER + PAGE_LEVEL);
			ulint garbage = mach_read_from_2(page + PAGE_HEADER + PAGE_GARBAGE);


			data_bytes = (ulint)(mach_read_from_2(page + PAGE_HEADER + PAGE_HEAP_TOP)
				- (is_comp
					? PAGE_NEW_SUPREMUM_END
					: PAGE_OLD_SUPREMUM_END)
				- garbage);

			is_leaf = (!*(const uint16*) (page + (PAGE_HEADER + PAGE_LEVEL)));

			if (page_type_dump) {
				fprintf(file, "#::" UINT32PF "\t\t|\t\tIndex page\t\t\t|"
					"\tindex id=%llu,", cur_page_num, id);

				fprintf(file,
					" page level=" ULINTPF
					", No. of records=" ULINTPF
					", garbage=" ULINTPF ", %s\n",
					level, n_recs, garbage, str);
			}

			size_range_id = (data_bytes * SIZE_RANGES_FOR_PAGE
				+ page_size.logical() - 1) /
				page_size.logical();

			if (size_range_id > SIZE_RANGES_FOR_PAGE + 1) {
				/* data_bytes is bigger than logical_page_size */
				size_range_id = SIZE_RANGES_FOR_PAGE + 1;
			}
			if (per_page_details) {
				printf("index id=%llu page " UINT32PF " leaf %d n_recs " ULINTPF " data_bytes " ULINTPF
					"\n", id, page_no, is_leaf, n_recs, data_bytes);
			}
			/* update per-index statistics */
			{
				per_index_stats &index = index_ids[id];
				if (is_page_free(xdes, page_size, page_no)) {
					index.free_pages++;
					return;
				}

				index.pages++;

				if (is_leaf) {
					index.leaf_pages++;
					if (data_bytes > index.max_data_size) {
						index.max_data_size = data_bytes;
					}
					struct per_page_stats pp(n_recs, data_bytes,
						left_page_no, right_page_no);

					index.leaves[page_no] = pp;

					if (left_page_no == ULINT32_UNDEFINED) {
						index.first_leaf_page = page_no;
						index.count++;
					}
				}

				index.total_n_recs += n_recs;
				index.total_data_bytes += data_bytes;
				index.pages_in_size_range[size_range_id] ++;
			}
		} else {
			fprintf(file, "#::" UINT32PF "\t\t|\t\tEncrypted Index page\t\t\t|"
				"\tkey_version " UINT32PF ",%s\n", cur_page_num, key_version, str);
		}

		break;
	}
	case FIL_PAGE_UNDO_LOG:
		page_type.n_fil_page_undo_log++;
		undo_page_type = mach_read_from_2(page +
				     TRX_UNDO_PAGE_HDR + TRX_UNDO_PAGE_TYPE);
		if (page_type_dump) {
			fprintf(file, "#::" UINT32PF "\t\t|\t\tUndo log page\t\t\t|",
				cur_page_num);
		}
		page_type.n_undo++;
		undo_page_type = mach_read_from_2(page + TRX_UNDO_SEG_HDR +
						  TRX_UNDO_STATE);
		switch (undo_page_type) {
			case TRX_UNDO_ACTIVE:
				page_type.n_undo_state_active++;
				if (page_type_dump) {
					fprintf(file, ", %s", "Undo log of "
						"an active transaction");
				}
				break;

			case TRX_UNDO_CACHED:
				page_type.n_undo_state_cached++;
				if (page_type_dump) {
					fprintf(file, ", %s", "Page is "
						"cached for quick reuse");
				}
				break;

			case TRX_UNDO_TO_PURGE:
				page_type.n_undo_state_to_purge++;
				if (page_type_dump) {
					fprintf(file, ", %s", "Will be "
						"freed in purge when all undo"
					"data in it is removed");
				}
				break;

			case TRX_UNDO_PREPARED:
				page_type.n_undo_state_prepared++;
				if (page_type_dump) {
					fprintf(file, ", %s", "Undo log of "
						"an prepared transaction");
				}
				break;

			default:
				page_type.n_undo_state_other++;
				break;
		}
		if(page_type_dump) {
			fprintf(file, ", %s\n", str);
		}
		break;

	case FIL_PAGE_INODE:
		page_type.n_fil_page_inode++;
		if (page_type_dump) {
			fprintf(file, "#::" UINT32PF "\t\t|\t\tInode page\t\t\t|"
				"\t%s\n",cur_page_num, str);
		}
		break;

	case FIL_PAGE_IBUF_FREE_LIST:
		page_type.n_fil_page_ibuf_free_list++;
		if (page_type_dump) {
			fprintf(file, "#::" UINT32PF "\t\t|\t\tInsert buffer free list"
				" page\t|\t%s\n", cur_page_num, str);
		}
		break;

	case FIL_PAGE_TYPE_ALLOCATED:
		page_type.n_fil_page_type_allocated++;
		if (page_type_dump) {
			fprintf(file, "#::" UINT32PF "\t\t|\t\tFreshly allocated "
				"page\t\t|\t%s\n", cur_page_num, str);
		}
		break;

	case FIL_PAGE_IBUF_BITMAP:
		page_type.n_fil_page_ibuf_bitmap++;
		if (page_type_dump) {
			fprintf(file, "#::" UINT32PF "\t\t|\t\tInsert Buffer "
				"Bitmap\t\t|\t%s\n", cur_page_num, str);
		}
		break;

	case FIL_PAGE_TYPE_SYS:
		page_type.n_fil_page_type_sys++;
		if (page_type_dump) {
			fprintf(file, "#::" UINT32PF "\t\t|\t\tSystem page\t\t\t|"
				"\t%s\n", cur_page_num, str);
		}
		break;

	case FIL_PAGE_TYPE_TRX_SYS:
		page_type.n_fil_page_type_trx_sys++;
		if (page_type_dump) {
			fprintf(file, "#::" UINT32PF "\t\t|\t\tTransaction system "
				"page\t\t|\t%s\n", cur_page_num, str);
		}
		break;

	case FIL_PAGE_TYPE_FSP_HDR:
		page_type.n_fil_page_type_fsp_hdr++;
		if (page_type_dump) {
			fprintf(file, "#::" UINT32PF "\t\t|\t\tFile Space "
				"Header\t\t|\t%s\n", cur_page_num, str);
		}
		break;

	case FIL_PAGE_TYPE_XDES:
		page_type.n_fil_page_type_xdes++;
		if (page_type_dump) {
			fprintf(file, "#::" UINT32PF "\t\t|\t\tExtent descriptor "
				"page\t\t|\t%s\n", cur_page_num, str);
		}
		break;

	case FIL_PAGE_TYPE_BLOB:
		page_type.n_fil_page_type_blob++;
		if (page_type_dump) {
			fprintf(file, "#::" UINT32PF "\t\t|\t\tBLOB page\t\t\t|\t%s\n",
				cur_page_num, str);
		}
		break;

	case FIL_PAGE_TYPE_ZBLOB:
		page_type.n_fil_page_type_zblob++;
		if (page_type_dump) {
			fprintf(file, "#::" UINT32PF "\t\t|\t\tCompressed BLOB "
				"page\t\t|\t%s\n", cur_page_num, str);
		}
		break;

	case FIL_PAGE_TYPE_ZBLOB2:
		page_type.n_fil_page_type_zblob2++;
		if (page_type_dump) {
			fprintf(file, "#::" UINT32PF "\t\t|\t\tSubsequent Compressed "
				"BLOB page\t|\t%s\n", cur_page_num, str);
		}
			break;

	case FIL_PAGE_PAGE_COMPRESSED:
		page_type.n_fil_page_type_page_compressed++;
		if (page_type_dump) {
			fprintf(file, "#::" UINT32PF "\t\t|\t\tPage compressed "
				"page\t|\t%s\n", cur_page_num, str);
		}
		break;

	case FIL_PAGE_PAGE_COMPRESSED_ENCRYPTED:
		page_type.n_fil_page_type_page_compressed_encrypted++;
		if (page_type_dump) {
			fprintf(file, "#::" UINT32PF "\t\t|\t\tPage compressed encrypted "
				"page\t|\t%s\n", cur_page_num, str);
		}
		break;
	default:
		page_type.n_fil_page_type_other++;
		break;
	}
}
/**
@param [in/out] file_name	name of the filename

@retval FILE pointer if successfully created else NULL when error occurred.
*/
FILE*
create_file(
	char*	file_name)
{
	FILE*	file = NULL;

#ifndef _WIN32
	file = fopen(file_name, "wb");
	if (file == NULL) {
		fprintf(stderr, "Failed to create file: %s: %s\n",
			file_name, strerror(errno));
		return(NULL);
	}
#else
	HANDLE		hFile;		/* handle to open file. */
	int fd = 0;
	hFile = CreateFile((LPCTSTR) file_name,
			  GENERIC_READ | GENERIC_WRITE,
			  FILE_SHARE_READ | FILE_SHARE_DELETE,
			  NULL, CREATE_NEW, NULL, NULL);

	if (hFile == INVALID_HANDLE_VALUE) {
		/* print the error message. */
		fprintf(stderr, "Filename::%s %s\n",
			file_name,
			error_message(GetLastError()));

			return(NULL);
		}

	/* get the file descriptor. */
	fd= _open_osfhandle((intptr_t)hFile, _O_RDWR | _O_BINARY);
	file = fdopen(fd, "wb");
#endif /* _WIN32 */

	return(file);
}

/*
 Print the page type count of a tablespace.
 @param [in] fil_out	stream where the output goes.
*/
void
print_summary(
	FILE*	fil_out)
{
	fprintf(fil_out, "\n================PAGE TYPE SUMMARY==============\n");
	fprintf(fil_out, "#PAGE_COUNT\tPAGE_TYPE");
	fprintf(fil_out, "\n===============================================\n");
	fprintf(fil_out, "%8d\tIndex page\n",
		page_type.n_fil_page_index);
	fprintf(fil_out, "%8d\tUndo log page\n",
		page_type.n_fil_page_undo_log);
	fprintf(fil_out, "%8d\tInode page\n",
		page_type.n_fil_page_inode);
	fprintf(fil_out, "%8d\tInsert buffer free list page\n",
		page_type.n_fil_page_ibuf_free_list);
	fprintf(fil_out, "%8d\tFreshly allocated page\n",
		page_type.n_fil_page_type_allocated);
	fprintf(fil_out, "%8d\tInsert buffer bitmap\n",
		page_type.n_fil_page_ibuf_bitmap);
	fprintf(fil_out, "%8d\tSystem page\n",
		page_type.n_fil_page_type_sys);
	fprintf(fil_out, "%8d\tTransaction system page\n",
		page_type.n_fil_page_type_trx_sys);
	fprintf(fil_out, "%8d\tFile Space Header\n",
		page_type.n_fil_page_type_fsp_hdr);
	fprintf(fil_out, "%8d\tExtent descriptor page\n",
		page_type.n_fil_page_type_xdes);
	fprintf(fil_out, "%8d\tBLOB page\n",
		page_type.n_fil_page_type_blob);
	fprintf(fil_out, "%8d\tCompressed BLOB page\n",
		page_type.n_fil_page_type_zblob);
	fprintf(fil_out, "%8d\tPage compressed page\n",
		page_type.n_fil_page_type_page_compressed);
	fprintf(fil_out, "%8d\tPage compressed encrypted page\n",
		page_type.n_fil_page_type_page_compressed_encrypted);
	fprintf(fil_out, "%8d\tOther type of page\n",
		page_type.n_fil_page_type_other);

	fprintf(fil_out, "\n===============================================\n");
	fprintf(fil_out, "Additional information:\n");
	fprintf(fil_out, "Undo page type: %d\n", page_type.n_undo);
	fprintf(fil_out, "Undo page state: %d active, %d cached, %d"
		" to_purge, %d prepared, %d other\n",
		page_type.n_undo_state_active,
		page_type.n_undo_state_cached,
		page_type.n_undo_state_to_purge,
		page_type.n_undo_state_prepared,
		page_type.n_undo_state_other);

	fprintf(fil_out, "index_id\t#pages\t\t#leaf_pages\t#recs_per_page"
		"\t#bytes_per_page\n");

	for (std::map<unsigned long long, per_index_stats>::const_iterator it = index_ids.begin();
	     it != index_ids.end(); it++) {
		const per_index_stats& index = it->second;
		fprintf(fil_out, "%lld\t\t%lld\t\t%lld\t\t%lld\t\t%lld\n",
			it->first, index.pages, index.leaf_pages,
			index.total_n_recs / index.pages,
			index.total_data_bytes / index.pages);
	}

	fprintf(fil_out, "\n");
	fprintf(fil_out, "index_id\tpage_data_bytes_histgram(empty,...,oversized)\n");

	for (std::map<unsigned long long, per_index_stats>::const_iterator it = index_ids.begin();
	     it != index_ids.end(); it++) {
		fprintf(fil_out, "%lld\t", it->first);
		const per_index_stats& index = it->second;
		for (ulint i = 0; i < SIZE_RANGES_FOR_PAGE+2; i++) {
			fprintf(fil_out, "\t%lld", index.pages_in_size_range[i]);
		}
		fprintf(fil_out, "\n");
	}

	if (do_leaf) {
		print_leaf_stats(fil_out);
	}
}

/* command line argument for innochecksum tool. */
static struct my_option innochecksum_options[] = {
  {"help", '?', "Displays this help and exits.",
    0, 0, 0, GET_NO_ARG, NO_ARG, 0, 0, 0, 0, 0, 0},
  {"info", 'I', "Synonym for --help.",
    0, 0, 0, GET_NO_ARG, NO_ARG, 0, 0, 0, 0, 0, 0},
  {"version", 'V', "Displays version information and exits.",
    0, 0, 0, GET_NO_ARG, NO_ARG, 0, 0, 0, 0, 0, 0},
  {"verbose", 'v', "Verbose (prints progress every 5 seconds).",
    &verbose, &verbose, 0, GET_BOOL, NO_ARG, 0, 0, 0, 0, 0, 0},
#ifndef DBUG_OFF
  {"debug", '#', "Output debug log. See https://mariadb.com/kb/en/library/creating-a-trace-file/",
    &dbug_setting, &dbug_setting, 0, GET_STR, OPT_ARG, 0, 0, 0, 0, 0, 0},
#endif /* !DBUG_OFF */
  {"count", 'c', "Print the count of pages in the file and exits.",
    &just_count, &just_count, 0, GET_BOOL, NO_ARG, 0, 0, 0, 0, 0, 0},
  {"start_page", 's', "Start on this page number (0 based).",
    &start_page, &start_page, 0, GET_UINT, REQUIRED_ARG,
    0, 0, FIL_NULL, 0, 1, 0},
  {"end_page", 'e', "End at this page number (0 based).",
    &end_page, &end_page, 0, GET_UINT, REQUIRED_ARG,
    0, 0, FIL_NULL, 0, 1, 0},
  {"page", 'p', "Check only this page (0 based).",
    &do_page, &do_page, 0, GET_UINT, REQUIRED_ARG,
    0, 0, FIL_NULL, 0, 1, 0},
  {"strict-check", 'C', "Specify the strict checksum algorithm by the user.",
    &strict_check, &strict_check, &innochecksum_algorithms_typelib,
    GET_ENUM, REQUIRED_ARG, 0, 0, 0, 0, 0, 0},
  {"no-check", 'n', "Ignore the checksum verification.",
    &no_check, &no_check, 0, GET_BOOL, NO_ARG, 0, 0, 0, 0, 0, 0},
  {"allow-mismatches", 'a', "Maximum checksum mismatch allowed.",
    &allow_mismatches, &allow_mismatches, 0,
    GET_ULL, REQUIRED_ARG, 0, 0, ULLONG_MAX, 0, 1, 0},
  {"write", 'w', "Rewrite the checksum algorithm by the user.",
    &write_check, &write_check, &innochecksum_algorithms_typelib,
    GET_ENUM, REQUIRED_ARG, 0, 0, 0, 0, 0, 0},
  {"page-type-summary", 'S', "Display a count of each page type "
   "in a tablespace.", &page_type_summary, &page_type_summary, 0,
   GET_BOOL, NO_ARG, 0, 0, 0, 0, 0, 0},
  {"page-type-dump", 'D', "Dump the page type info for each page in a "
   "tablespace.", &page_dump_filename, &page_dump_filename, 0,
   GET_STR, REQUIRED_ARG, 0, 0, 0, 0, 0, 0},
  {"per-page-details", 'i', "Print out per-page detail information.",
   &per_page_details, &per_page_details, 0, GET_BOOL, NO_ARG, 0, 0, 0, 0, 0, 0},
   {"log", 'l', "log output.",
     &log_filename, &log_filename, 0,
      GET_STR, REQUIRED_ARG, 0, 0, 0, 0, 0, 0},
  {"leaf", 'f', "Examine leaf index pages",
    &do_leaf, &do_leaf, 0, GET_BOOL, NO_ARG, 0, 0, 0, 0, 0, 0},
  {"merge", 'm', "leaf page count if merge given number of consecutive pages",
   &n_merge, &n_merge, 0, GET_ULONG, REQUIRED_ARG, 0, 0, (longlong)10L, 0, 1, 0},

  {0, 0, 0, 0, 0, 0, GET_NO_ARG, NO_ARG, 0, 0, 0, 0, 0, 0}
};

/* Print out the Innodb version and machine information. */
static void print_version(void)
{
#ifdef DBUG_OFF
	printf("%s Ver %s, for %s (%s)\n",
		my_progname, INNODB_VERSION_STR,
		SYSTEM_TYPE, MACHINE_TYPE);
#else
	printf("%s-debug Ver %s, for %s (%s)\n",
		my_progname, INNODB_VERSION_STR,
		SYSTEM_TYPE, MACHINE_TYPE);
#endif /* DBUG_OFF */
}

static void usage(void)
{
	print_version();
	puts(ORACLE_WELCOME_COPYRIGHT_NOTICE("2000"));
	printf("InnoDB offline file checksum utility.\n");
	printf("Usage: %s [-c] [-s <start page>] [-e <end page>] "
		"[-p <page>] [-i] [-v]  [-a <allow mismatches>] [-n] "
		"[-C <strict-check>] [-w <write>] [-S] [-D <page type dump>] "
		"[-l <log>] [-l] [-m <merge pages>] <filename or [-]>\n", my_progname);
	printf("See https://mariadb.com/kb/en/library/innochecksum/"
	       " for usage hints.\n");
	my_print_help(innochecksum_options);
	my_print_variables(innochecksum_options);
}

extern "C" my_bool
innochecksum_get_one_option(
	int			optid,
	const struct my_option	*opt MY_ATTRIBUTE((unused)),
	char			*argument MY_ATTRIBUTE((unused)))
{
	switch (optid) {
#ifndef DBUG_OFF
	case '#':
		dbug_setting = argument
			? argument
			: IF_WIN("d:O,innochecksum.trace",
				 "d:o,/tmp/innochecksum.trace");
		DBUG_PUSH(dbug_setting);
		break;
#endif /* !DBUG_OFF */
	case 'e':
		use_end_page = true;
		break;
	case 'p':
		end_page = start_page = do_page;
		use_end_page = true;
		do_one_page = true;
		break;
	case 'V':
		print_version();
		my_end(0);
		exit(EXIT_SUCCESS);
		break;
	case 'C':
		strict_verify = true;
		switch ((srv_checksum_algorithm_t) strict_check) {

		case SRV_CHECKSUM_ALGORITHM_STRICT_CRC32:
		case SRV_CHECKSUM_ALGORITHM_CRC32:
			srv_checksum_algorithm =
				SRV_CHECKSUM_ALGORITHM_STRICT_CRC32;
			break;

		case SRV_CHECKSUM_ALGORITHM_STRICT_INNODB:
		case SRV_CHECKSUM_ALGORITHM_INNODB:
			srv_checksum_algorithm =
				SRV_CHECKSUM_ALGORITHM_STRICT_INNODB;
			break;

		case SRV_CHECKSUM_ALGORITHM_STRICT_NONE:
		case SRV_CHECKSUM_ALGORITHM_NONE:
			srv_checksum_algorithm =
				SRV_CHECKSUM_ALGORITHM_STRICT_NONE;
			break;
		default:
			return(true);
		}
		break;
	case 'n':
		no_check = true;
		break;
	case 'a':
	case 'S':
		break;
	case 'w':
		do_write = true;
		break;
	case 'D':
		page_type_dump = true;
		break;
	case 'l':
		is_log_enabled = true;
		break;
	case 'I':
	case '?':
		usage();
		my_end(0);
		exit(EXIT_SUCCESS);
		break;
	}

	return(false);
}

static
bool
get_options(
	int	*argc,
	char	***argv)
{
	if (handle_options(argc, argv, innochecksum_options,
			innochecksum_get_one_option)) {
		my_end(0);
		exit(true);
	}

	/* The next arg must be the filename */
	if (!*argc) {
		usage();
		my_end(0);
		return (true);
	}

	return (false);
}

/** Check from page 0 if table is encrypted.
@param[in]	filename	Filename
@param[in]	page_size	page size
@param[in]	page		Page 0
@retval true if tablespace is encrypted, false if not
*/
static
bool check_encryption(
	const char* filename,
	const page_size_t& page_size,
	byte * page)
{
	ulint offset = (FSP_HEADER_OFFSET + (XDES_ARR_OFFSET + XDES_SIZE *
			(page_size.physical()) / FSP_EXTENT_SIZE));

	if (memcmp(page + offset, CRYPT_MAGIC, MAGIC_SZ) != 0) {
		return false;
	}

	ulint type = mach_read_from_1(page + offset + MAGIC_SZ + 0);

	if (! (type == CRYPT_SCHEME_UNENCRYPTED ||
	       type == CRYPT_SCHEME_1)) {
		return false;
	}

	ulint iv_length = mach_read_from_1(page + offset + MAGIC_SZ + 1);

	if (iv_length != CRYPT_SCHEME_1_IV_LEN) {
		return false;
	}

	uint32_t min_key_version = mach_read_from_4
		(page + offset + MAGIC_SZ + 2 + iv_length);

	uint32_t key_id = mach_read_from_4
		(page + offset + MAGIC_SZ + 2 + iv_length + 4);

	if (type == CRYPT_SCHEME_1 && is_log_enabled) {
		fprintf(log_file,"Tablespace %s encrypted key_version " UINT32PF " key_id " UINT32PF "\n",
			filename, min_key_version, key_id);
	}

	return (type == CRYPT_SCHEME_1);
}

/**
Verify page checksum.
@param[in] buf			page to verify
@param[in] page_size		page size
@param[in] is_encrypted		true if tablespace is encrypted
@param[in] is_compressed	true if tablespace is page compressed
@param[in,out] mismatch_count	Number of pages failed in checksum verify
@retval 0 if page checksum matches or 1 if it does not match
*/
static
int verify_checksum(
	byte* buf,
	const page_size_t& page_size,
	bool is_encrypted,
	bool is_compressed,
	unsigned long long* mismatch_count)
{
	int exit_status = 0;
	bool is_corrupted = false;

	is_corrupted = is_page_corrupted(
		buf, page_size, is_encrypted, is_compressed);

	if (is_corrupted) {
		fprintf(stderr, "Fail: page::" UINT32PF " invalid\n",
			cur_page_num);

		(*mismatch_count)++;

		if (*mismatch_count > allow_mismatches) {
			fprintf(stderr,
				"Exceeded the "
				"maximum allowed "
				"checksum mismatch "
				"count::%llu current::%llu\n",
				*mismatch_count,
				allow_mismatches);

			exit_status = 1;
		}
	}

	return (exit_status);
}

/** Rewrite page checksum if needed.
@param[in]	filename	File name
@param[in]	fil_in		File pointer
@param[in]	buf		page
@param[in]	page_size	page size
@param[in]	pos		File position
@param[in]	is_encrypted	true if tablespace is encrypted
@param[in]	is_compressed	true if tablespace is page compressed
@retval 0 if checksum rewrite was successful, 1 if error was detected */
static
int
rewrite_checksum(
	const char*	filename,
	FILE*		fil_in,
	byte*		buf,
	const page_size_t& page_size,
	fpos_t*		pos,
	bool is_encrypted,
	bool is_compressed)
{
	int exit_status = 0;
	/* Rewrite checksum. Note that for encrypted and
	page compressed tables this is not currently supported. */
	if (do_write &&
		!is_encrypted &&
		!is_compressed
		&& !write_file(filename, fil_in, buf,
			page_size.is_compressed(), pos,
			static_cast<ulong>(page_size.physical()))) {

		exit_status = 1;
	}

	return (exit_status);
}

int main(
	int	argc,
	char	**argv)
{
	/* our input file. */
	FILE*		fil_in = NULL;
	/* our input filename. */
	char*		filename;
	/* Buffer to store pages read. */
	byte*		buf_ptr = NULL;
	byte*		xdes_ptr = NULL;
	byte*		buf = NULL;
	byte*		xdes = NULL;
	/* bytes read count */
	ulint		bytes;
	/* last time */
	time_t		lastt = 0;
	/* stat, to get file size. */
#ifdef _WIN32
	struct _stat64	st;
#else
	struct stat	st;
#endif /* _WIN32 */

	int exit_status = 0;

	/* size of file (has to be 64 bits) */
	unsigned long long int	size		= 0;
	/* number of pages in file */
	uint32_t	pages;

	off_t		offset			= 0;
	/* count the no. of page corrupted. */
	unsigned long long   mismatch_count		= 0;

	bool		partial_page_read	= false;
	/* Enabled when read from stdin is done. */
	bool		read_from_stdin		= false;
	FILE*		fil_page_type		= NULL;
	fpos_t		pos;

	/* enable when space_id of given file is zero. */
	bool		is_system_tablespace = false;

	ut_crc32_init();
	MY_INIT(argv[0]);
	DBUG_ENTER("main");
	DBUG_PROCESS(argv[0]);

	if (get_options(&argc,&argv)) {
		exit_status = 1;
		goto my_exit;
	}

	if (strict_verify && no_check) {
		fprintf(stderr, "Error: --strict-check option cannot be used "
			"together with --no-check option.\n");
		exit_status = 1;
		goto my_exit;
	}

	if (no_check && !do_write) {
		fprintf(stderr, "Error: --no-check must be associated with "
			"--write option.\n");
		exit_status = 1;
		goto my_exit;
	}

	if (page_type_dump) {
		fil_page_type = create_file(page_dump_filename);
		if (!fil_page_type) {
			exit_status = 1;
			goto my_exit;
		}
	}

	if (is_log_enabled) {
		log_file = create_file(log_filename);
		if (!log_file) {
			exit_status = 1;
			goto my_exit;
		}
		fprintf(log_file, "InnoDB File Checksum Utility.\n");
	}

	if (verbose) {
		my_print_variables(innochecksum_options);
	}


	buf_ptr = (byte*) malloc(UNIV_PAGE_SIZE_MAX * 2);
	xdes_ptr = (byte*)malloc(UNIV_PAGE_SIZE_MAX * 2);
	buf = (byte *) ut_align(buf_ptr, UNIV_PAGE_SIZE_MAX);
	xdes = (byte *) ut_align(xdes_ptr, UNIV_PAGE_SIZE_MAX);

	/* The file name is not optional. */
	for (int i = 0; i < argc; ++i) {

		/* Reset parameters for each file. */
		filename = argv[i];
		memset(&page_type, 0, sizeof(innodb_page_type));
		partial_page_read = false;
		skip_page = false;

		if (is_log_enabled) {
			fprintf(log_file, "Filename = %s\n", filename);
		}

		if (*filename == '-') {
			/* read from stdin. */
			fil_in = stdin;
			read_from_stdin = true;

		}

		/* stat the file to get size and page count. */
		if (!read_from_stdin &&
#ifdef _WIN32
			_stat64(filename, &st)) {
#else
			stat(filename, &st)) {
#endif /* _WIN32 */
			fprintf(stderr, "Error: %s cannot be found\n",
				filename);

			exit_status = 1;
			goto my_exit;
		}

		if (!read_from_stdin) {
			size = st.st_size;
			fil_in = open_file(filename);
			/*If fil_in is NULL, terminate as some error encountered */
			if(fil_in == NULL) {
				exit_status = 1;
				goto my_exit;
			}
			/* Save the current file pointer in pos variable.*/
			if (0 != fgetpos(fil_in, &pos)) {
				perror("fgetpos");
				exit_status = 1;
				goto my_exit;
			}
		}

		/* Read the minimum page size. */
		bytes = fread(buf, 1, UNIV_ZIP_SIZE_MIN, fil_in);
		partial_page_read = true;

		if (bytes != UNIV_ZIP_SIZE_MIN) {
			fprintf(stderr, "Error: Was not able to read the "
				"minimum page size ");
			fprintf(stderr, "of %d bytes.  Bytes read was " ULINTPF "\n",
				UNIV_ZIP_SIZE_MIN, bytes);

			exit_status = 1;
			goto my_exit;
		}

		/* enable variable is_system_tablespace when space_id of given
		file is zero. Use to skip the checksum verification and rewrite
		for doublewrite pages. */
		cur_space = mach_read_from_4(buf + FIL_PAGE_SPACE_ID);
		cur_page_num = mach_read_from_4(buf + FIL_PAGE_OFFSET);

		/* Determine page size, zip_size and page compression
		from fsp_flags and encryption metadata from page 0 */
		const page_size_t&	page_size = get_page_size(buf);

		ulint flags = mach_read_from_4(FSP_HEADER_OFFSET + FSP_SPACE_FLAGS + buf);
		ulint zip_size = page_size.is_compressed() ? page_size.logical() : 0;
		logical_page_size = page_size.is_compressed() ? zip_size : 0;
		physical_page_size = page_size.physical();
		bool is_compressed = FSP_FLAGS_HAS_PAGE_COMPRESSION(flags);

		if (physical_page_size == UNIV_ZIP_SIZE_MIN) {
			partial_page_read = false;
		} else {
			/* Read rest of the page 0 to determine crypt_data */
			bytes = read_file(buf, partial_page_read, page_size.physical(), fil_in);
			if (bytes != page_size.physical()) {
				fprintf(stderr, "Error: Was not able to read the "
					"rest of the page ");
				fprintf(stderr, "of " ULINTPF " bytes.  Bytes read was " ULINTPF "\n",
					page_size.physical() - UNIV_ZIP_SIZE_MIN, bytes);

				exit_status = 1;
				goto my_exit;
			}
			partial_page_read = false;
		}


		/* Now that we have full page 0 in buffer, check encryption */
		bool is_encrypted = check_encryption(filename, page_size, buf);

		/* Verify page 0 contents. Note that we can't allow
		checksum mismatch on page 0, because that would mean we
		could not trust it content. */
		if (!no_check) {
			unsigned long long tmp_allow_mismatches = allow_mismatches;
			allow_mismatches = 0;

			exit_status = verify_checksum(
				buf, page_size, is_encrypted,
				is_compressed, &mismatch_count);

			if (exit_status) {
				fprintf(stderr, "Error: Page 0 checksum mismatch, can't continue. \n");
				goto my_exit;
			}
			allow_mismatches = tmp_allow_mismatches;
		}

		if ((exit_status = rewrite_checksum(filename, fil_in, buf,
					page_size, &pos, is_encrypted, is_compressed))) {
			goto my_exit;
		}

		if (page_type_dump) {
			fprintf(fil_page_type,
				"\n\nFilename::%s\n", filename);
			fprintf(fil_page_type,
				"========================================"
				"======================================\n");
			fprintf(fil_page_type,
				"\tPAGE_NO\t\t|\t\tPAGE_TYPE\t\t"
				"\t|\tEXTRA INFO\n");
			fprintf(fil_page_type,
				"========================================"
				"======================================\n");
		}

		if (per_page_details) {
			printf("page " UINT32PF " ", cur_page_num);
		}

		memcpy(xdes, buf, physical_page_size);

		if (page_type_summary || page_type_dump) {
			parse_page(buf, xdes, fil_page_type, page_size, is_encrypted);
		}

		pages = uint32_t(size / page_size.physical());

		if (just_count) {
			fprintf(read_from_stdin ? stderr : stdout,
				"Number of pages:" UINT32PF "\n", pages);
			continue;
		} else if (verbose && !read_from_stdin) {
			if (is_log_enabled) {
				fprintf(log_file, "file %s = %llu bytes "
					"(" UINT32PF " pages)\n",
					filename, size, pages);
				if (do_one_page) {
					fprintf(log_file, "Innochecksum: "
						"checking page::"
						UINT32PF ";\n",
						do_page);
				}
			}
		} else {
			if (is_log_enabled) {
				fprintf(log_file, "Innochecksum: checking "
					"pages in range::" UINT32PF
					" to " UINT32PF "\n",
					start_page, use_end_page ?
					end_page : (pages - 1));
			}
		}

		off_t cur_offset = 0;
		/* Find the first non all-zero page and fetch the
		space id from there. */
		while (is_page_all_zeroes(buf, physical_page_size)) {
			bytes = ulong(read_file(
					buf, false, physical_page_size,
					fil_in));

			if (feof(fil_in)) {
				fprintf(stderr, "All are "
					"zero-filled pages.");
				goto my_exit;
			}

			cur_offset++;
		}

		cur_space = mach_read_from_4(buf + FIL_PAGE_SPACE_ID);
		is_system_tablespace = (cur_space == 0);

		if (cur_offset > 0) {
			/* Re-read the non-zero page to check the
			checksum. So move the file pointer to
			previous position and reset the page number too. */
			cur_page_num = mach_read_from_4(buf + FIL_PAGE_OFFSET);
			if (!start_page) {
				goto first_non_zero;
			}
		}

		/* seek to the necessary position */
		if (start_page) {
			if (!read_from_stdin) {
				/* If read is not from stdin, we can use
				fseeko() to position the file pointer to
				the desired page. */
				partial_page_read = false;

				offset = off_t(ulonglong(start_page)
					       * page_size.physical());
#ifdef _WIN32
				if (_fseeki64(fil_in, offset, SEEK_SET)) {
#else
				if (fseeko(fil_in, offset, SEEK_SET)) {
#endif /* _WIN32 */
					perror("Error: Unable to seek to "
						"necessary offset");

					exit_status = 1;
					goto my_exit;
				}
				/* Save the current file pointer in
				pos variable. */
				if (0 != fgetpos(fil_in, &pos)) {
					perror("fgetpos");

					exit_status = 1;
					goto my_exit;
				}
			} else {

				ulong count = 0;

				while (!feof(fil_in)) {
					if (start_page == count) {
						break;
					}
					/* We read a part of page to find the
					minimum page size. We cannot reset
					the file pointer to the beginning of
					the page if we are reading from stdin
					(fseeko() on stdin doesn't work). So
					read only the remaining part of page,
					if partial_page_read is enable. */
					bytes = read_file(buf,
							  partial_page_read,
							  static_cast<ulong>(
								  page_size.physical()),
							  fil_in);

					partial_page_read = false;
					count++;

					if (!bytes || feof(fil_in)) {
						goto unexpected_eof;
					}
				}
			}
		}

		/* main checksumming loop */
		cur_page_num = start_page ? start_page : cur_page_num + 1;

		while (!feof(fil_in)) {

			bytes = read_file(buf, partial_page_read,
					  static_cast<ulong>(
						  page_size.physical()), fil_in);
			partial_page_read = false;

			if (!bytes && feof(fil_in)) {
				if (cur_page_num == start_page) {
unexpected_eof:
					fputs("Error: Unable "
					      "to seek to necessary offset\n",
					      stderr);

					exit_status = 1;
					goto my_exit;
				}
				break;
			}

			if (ferror(fil_in)) {
				fprintf(stderr, "Error reading " ULINTPF " bytes",
					page_size.physical());
				perror(" ");

				exit_status = 1;
				goto my_exit;
			}

			if (bytes != page_size.physical()) {
				fprintf(stderr, "Error: bytes read (" ULINTPF ") "
					"doesn't match page size (" ULINTPF ")\n",
					bytes, page_size.physical());
				exit_status = 1;
				goto my_exit;
			}

first_non_zero:
			if (is_system_tablespace) {
				/* enable when page is double write buffer.*/
				skip_page = is_page_doublewritebuffer(buf);
			} else {
				skip_page = false;
			}

			ulint cur_page_type = mach_read_from_2(buf+FIL_PAGE_TYPE);

			/* FIXME: Page compressed or Page compressed and encrypted
			pages do not contain checksum. */
			if (cur_page_type == FIL_PAGE_PAGE_COMPRESSED ||
			    cur_page_type == FIL_PAGE_PAGE_COMPRESSED_ENCRYPTED) {
				skip_page = true;
			}

			/* If no-check is enabled, skip the
			checksum verification.*/
			if (!no_check &&
			    !is_page_free(xdes, page_size, cur_page_num) &&
			    !skip_page &&
			    (exit_status = verify_checksum(
						buf, page_size,
						is_encrypted, is_compressed,
						&mismatch_count))) {
				goto my_exit;
			}

			if ((exit_status = rewrite_checksum(filename, fil_in, buf,
						page_size, &pos, is_encrypted, is_compressed))) {
				goto my_exit;
			}

			/* end if this was the last page we were supposed to check */
			if (use_end_page && (cur_page_num >= end_page)) {
				break;
			}

			if (per_page_details) {
				printf("page " UINT32PF " ", cur_page_num);
			}

			if (page_get_page_no(buf) % physical_page_size == 0) {
				memcpy(xdes, buf, physical_page_size);
			}

			if (page_type_summary || page_type_dump) {
				parse_page(buf, xdes, fil_page_type, page_size, is_encrypted);
			}

			/* do counter increase and progress printing */
			cur_page_num++;

			if (verbose && !read_from_stdin) {
				if ((cur_page_num % 64) == 0) {
					time_t now = time(0);
					if (!lastt) {
						lastt= now;
					} else if (now - lastt >= 1 && is_log_enabled) {
						fprintf(log_file, "page::" UINT32PF " "
							"okay: %.3f%% done\n",
							(cur_page_num - 1),
							(double) cur_page_num / pages * 100);
						lastt = now;
					}
				}
			}
		}

		if (!read_from_stdin) {
			/* flcose() will flush the data and release the lock if
			any acquired. */
			fclose(fil_in);
		}

		/* Enabled for page type summary. */
		if (page_type_summary) {
			if (!read_from_stdin) {
				fprintf(stdout, "\nFile::%s",filename);
				print_summary(stdout);
			} else {
				print_summary(stderr);
			}
		}
	}

	if (is_log_enabled) {
		fclose(log_file);
	}

	free(buf_ptr);
	free(xdes_ptr);

	my_end(exit_status);
	DBUG_RETURN(exit_status);

my_exit:
	if (buf_ptr) {
		free(buf_ptr);
	}

	if (xdes_ptr) {
		free(xdes_ptr);
	}

	if (!read_from_stdin && fil_in) {
		fclose(fil_in);
	}

	if (log_file) {
		fclose(log_file);
	}

	my_end(exit_status);
	DBUG_RETURN(exit_status);
}<|MERGE_RESOLUTION|>--- conflicted
+++ resolved
@@ -817,13 +817,8 @@
 }
 
 // checks using current xdes page whether the page is free
-<<<<<<< HEAD
-static bool page_is_free(const byte *xdes, page_size_t page_size,
-                         ulonglong page_no)
-=======
 static inline bool is_page_free(const byte *xdes, page_size_t page_size,
                                 uint32_t page_no)
->>>>>>> 742b3a0d
 {
   const byte *des=
       xdes + XDES_ARR_OFFSET +
