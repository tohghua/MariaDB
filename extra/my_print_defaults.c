--- conflicted
+++ resolved
@@ -71,15 +71,6 @@
   exit(exit_code);
 }
 
-<<<<<<< HEAD
-=======
-static void version()
-{
-  printf("%s  Ver 1.8 for %s at %s\n",my_progname,SYSTEM_TYPE, MACHINE_TYPE);
-}
-
-
->>>>>>> 7343a2ce
 static void usage() __attribute__ ((noreturn));
 static void usage()
 {
