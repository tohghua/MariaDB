--- conflicted
+++ resolved
@@ -1451,7 +1451,6 @@
 
 	msg("Waiting for log copy thread to read lsn %llu", (ulonglong)server_lsn_after_lock);
 	backup_wait_for_lsn(server_lsn_after_lock);
-<<<<<<< HEAD
 	DBUG_EXECUTE_FOR_KEY("sleep_after_waiting_for_lsn", {},
 		{
 			ulong milliseconds = strtoul(dbug_val, NULL, 10);
@@ -1459,10 +1458,7 @@
 			my_sleep(milliseconds*1000UL);
 		});
 
-	backup_fix_ddl(corrupted_pages);
-=======
 	corrupted_pages.backup_fix_ddl(ds_data, ds_meta);
->>>>>>> 50f3b7d1
 
 	// There is no need to stop slave thread before coping non-Innodb data when
 	// --no-lock option is used because --no-lock option requires that no DDL or
@@ -1959,15 +1955,9 @@
 	     end(srv_sys_space.end());
 	     iter != end;
 	     ++iter) {
-<<<<<<< HEAD
 		const char *filepath = iter->filepath();
-		if (!(ret = copy_or_move_file(base_name(filepath), filepath,
-=======
-		const char *filename = base_name(iter->name());
-
-		if (!(ret = copy_or_move_file(ds_tmp, filename, iter->name(),
->>>>>>> 50f3b7d1
-					      dst_dir, 1))) {
+		if (!(ret = copy_or_move_file(ds_tmp, base_name(filepath),
+					      filepath, dst_dir, 1))) {
 			goto cleanup;
 		}
 	}
@@ -2253,13 +2243,8 @@
 			unlink(info.name);
 
 		std::string full_path(dir_path);
-<<<<<<< HEAD
 		full_path.append(1, '/').append(info.name);
-		if (!(ret = copy_file(ds_data, full_path.c_str() , info.name, 1)))
-=======
-		full_path.append(1, OS_PATH_SEPARATOR).append(info.name);
 		if (!(ret = ds_data->copy_file(full_path.c_str() , info.name, 1)))
->>>>>>> 50f3b7d1
 			break;
 	}
 	os_file_closedir(dir);
