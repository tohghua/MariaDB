--- conflicted
+++ resolved
@@ -295,6 +295,7 @@
 my_bool opt_noversioncheck = FALSE;
 my_bool opt_no_backup_locks = FALSE;
 my_bool opt_decompress = FALSE;
+my_bool opt_remove_original;
 
 my_bool opt_lock_ddl_per_table = FALSE;
 
@@ -526,6 +527,7 @@
   OPT_DECOMPRESS,
   OPT_INCREMENTAL_HISTORY_NAME,
   OPT_INCREMENTAL_HISTORY_UUID,
+  OPT_REMOVE_ORIGINAL,
   OPT_LOCK_WAIT_QUERY_TYPE,
   OPT_KILL_LONG_QUERY_TYPE,
   OPT_HISTORY,
@@ -1484,16 +1486,6 @@
 
 			goto error;
 		}
-<<<<<<< HEAD
-=======
-
-		if (innobase_log_file_size > UINT_MAX32) {
-			msg("mariabackup: innobase_log_file_size can't be "
-			    "over 4GB on 32-bit systemsi\n");
-
-			goto error;
-		}
->>>>>>> 909cdafd
 	}
 
 	static char default_path[2] = { FN_CURLIB, 0 };
@@ -1537,17 +1529,7 @@
 	srv_sys_space.set_path(srv_data_home);
 	srv_sys_space.set_flags(FSP_FLAGS_PAGE_SSIZE());
 
-<<<<<<< HEAD
 	if (!srv_sys_space.parse_params(innobase_data_file_path, true)) {
-=======
-	ret = (my_bool) srv_parse_data_file_paths_and_sizes(
-			internal_innobase_data_file_path);
-	if (ret == FALSE) {
-		msg("mariabackup: syntax error in innodb_data_file_path\n");
-mem_free_and_error:
-		free(internal_innobase_data_file_path);
-		internal_innobase_data_file_path = NULL;
->>>>>>> 909cdafd
 		goto error;
 	}
 
@@ -1579,16 +1561,6 @@
 
 	srv_file_flush_method_str = innobase_unix_file_flush_method;
 
-<<<<<<< HEAD
-=======
-	srv_n_log_files = (ulint) innobase_log_files_in_group;
-	srv_log_file_size = (ulint) innobase_log_file_size;
-	msg("mariabackup:   innodb_log_files_in_group = %ld\n",
-	    srv_n_log_files);
-	msg("mariabackup:   innodb_log_file_size = %lld\n",
-	    (long long int) srv_log_file_size);
-
->>>>>>> 909cdafd
 	srv_log_buffer_size = (ulint) innobase_log_buffer_size;
 
         /* We set srv_pool_size here in units of 1 kB. InnoDB internally
@@ -1680,42 +1652,13 @@
 {
 	dberr_t err = innobase_start_or_create_for_mysql();
 	if (err != DB_SUCCESS) {
-		msg("xtrabackup: innodb_init() returned %d (%s).\n",
+		msg("mariabackup: innodb_init() returned %d (%s).\n",
 		    err, ut_strerr(err));
 		innodb_shutdown();
 		return(TRUE);
 	}
 
 	return(FALSE);
-<<<<<<< HEAD
-=======
-
-error:
-	msg("mariabackup: innodb_init(): Error occured.\n");
-	return(TRUE);
-}
-
-static void
-innodb_end()
-{
-	srv_fast_shutdown = (ulint) innobase_fast_shutdown;
-	innodb_inited = 0;
-
-	msg("mariabackup: starting shutdown with innodb_fast_shutdown = %lu\n",
-	    srv_fast_shutdown);
-
-	innodb_shutdown();
-	free(internal_innobase_data_file_path);
-	internal_innobase_data_file_path = NULL;
-
-	/* They may not be needed for now */
-//	hash_free(&innobase_open_tables);
-//	pthread_mutex_destroy(&innobase_share_mutex);
-//	pthread_mutex_destroy(&prepare_commit_mutex);
-//	pthread_mutex_destroy(&commit_threads_m);
-//	pthread_mutex_destroy(&commit_cond_m);
-//	pthread_cond_destroy(&commit_cond);
->>>>>>> 909cdafd
 }
 
 /* ================= common ================= */
@@ -1893,13 +1836,8 @@
 
 	fclose(fp);
 
-<<<<<<< HEAD
 	if (page_size == ULINT_UNDEFINED) {
-		msg("xtrabackup: page_size is required in %s\n", filepath);
-=======
-	if (info->page_size == ULINT_UNDEFINED) {
 		msg("mariabackup: page_size is required in %s\n", filepath);
->>>>>>> 909cdafd
 		r = FALSE;
 	} else {
 		info->page_size = page_size_t(zip_size ? zip_size : page_size,
@@ -2405,91 +2343,7 @@
 lsn_t
 xtrabackup_copy_log(copy_logfile copy, lsn_t start_lsn, lsn_t end_lsn)
 {
-<<<<<<< HEAD
 	lsn_t	scanned_lsn	= start_lsn;
-=======
-	lsn_t		scanned_lsn;
-	ulint		data_len;
-	ulint		write_size;
-	const byte*	log_block;
-
-	ulint		scanned_checkpoint_no = 0;
-
-	*finished = false;
-	scanned_lsn = start_lsn;
-	log_block = log_sys->buf;
-
-	while (log_block < log_sys->buf + RECV_SCAN_SIZE && !*finished) {
-		ulint	no = log_block_get_hdr_no(log_block);
-		ulint	scanned_no = log_block_convert_lsn_to_no(scanned_lsn);
-		ibool	checksum_is_ok =
-			log_block_checksum_is_ok_or_old_format(log_block);
-
-		if (no != scanned_no && checksum_is_ok) {
-			ulint blocks_in_group;
-
-			blocks_in_group = log_block_convert_lsn_to_no(
-				log_group_get_capacity(group)) - 1;
-
-			if ((no < scanned_no &&
-			    ((scanned_no - no) % blocks_in_group) == 0) ||
-			    no == 0 ||
-			    /* Log block numbers wrap around at 0x3FFFFFFF */
-			    ((scanned_no | 0x40000000UL) - no) %
-			    blocks_in_group == 0) {
-
-				/* old log block, do nothing */
-				*finished = true;
-				break;
-			}
-
-			msg("mariabackup: error:"
-			    " log block numbers mismatch:\n"
-			    "mariabackup: error: expected log block no. %lu,"
-			    " but got no. %lu from the log file.\n",
-			    (ulong) scanned_no, (ulong) no);
-
-			if ((no - scanned_no) % blocks_in_group == 0) {
-				msg("mariabackup: error:"
-				    " it looks like InnoDB log has wrapped"
-				    " around before xtrabackup could"
-				    " process all records due to either"
-				    " log copying being too slow, or "
-				    " log files being too small.\n");
-			}
-
-			return(false);
-		} else if (!checksum_is_ok) {
-			/* Garbage or an incompletely written log block */
-
-			msg("mariabackup: warning: Log block checksum mismatch"
-			    " (block no %lu at lsn " LSN_PF "): \n"
-			    "expected %lu, calculated checksum %lu\n",
-				(ulong) no,
-				scanned_lsn,
-				(ulong) log_block_get_checksum(log_block),
-				(ulong) log_block_calc_checksum(log_block));
-			msg("mariabackup: warning: this is possible when the "
-			    "log block has not been fully written by the "
-			    "server, will retry later.\n");
-			*finished = true;
-			break;
-		}
-
-		if (log_block_get_flush_bit(log_block)) {
-			/* This block was a start of a log flush operation:
-			we know that the previous flush operation must have
-			been completed for all log groups before this block
-			can have been flushed to any of the groups. Therefore,
-			we know that log data is contiguous up to scanned_lsn
-			in all non-corrupt log groups. */
-
-			if (scanned_lsn > *contiguous_lsn) {
-
-				*contiguous_lsn = scanned_lsn;
-			}
-		}
->>>>>>> 909cdafd
 
 	const byte* log_block = log_sys->buf;
 
@@ -2534,18 +2388,11 @@
 			log_crypt(log_sys->buf, start_lsn, write_size);
 		}
 
-<<<<<<< HEAD
 		if (ds_write(dst_log_file, log_sys->buf, write_size)) {
-			msg("xtrabackup: Error: "
+			msg("mariabackup: Error: "
 			    "write to logfile failed\n");
 			return(0);
 		}
-=======
-	if (ds_write(dst_log_file, log_sys->buf, write_size)) {
-		msg("mariabackup: Error: "
-		    "write to logfile failed\n");
-		return(false);
->>>>>>> 909cdafd
 	}
 
 	return(scanned_lsn);
@@ -2586,7 +2433,7 @@
 		if (!start_lsn) {
 			ds_close(dst_log_file);
 			dst_log_file = NULL;
-			msg("xtrabackup: Error: xtrabackup_copy_logfile()"
+			msg("mariabackup: Error: xtrabackup_copy_logfile()"
 			    " failed.\n");
 			return(true);
 		}
@@ -2599,16 +2446,8 @@
 	/* update global variable*/
 	log_copy_scanned_lsn = start_lsn;
 
-<<<<<<< HEAD
 	debug_sync_point("xtrabackup_copy_logfile_pause");
 	return(false);
-=======
-error:
-	mutex_exit(&log_sys->mutex);
-	ds_close(dst_log_file);
-	msg("mariabackup: Error: xtrabackup_copy_logfile() failed.\n");
-	return(TRUE);
->>>>>>> 909cdafd
 }
 
 static os_thread_ret_t log_copying_thread(void*)
@@ -3056,7 +2895,7 @@
 
 	/* create_new_db must not be true. */
 	if (err != DB_SUCCESS || create_new_db) {
-		msg("xtrabackup: could not find data files at the "
+		msg("mariabackup: could not find data files at the "
 		    "specified datadir\n");
 		return(DB_ERROR);
 	}
@@ -3081,16 +2920,6 @@
 		return(err);
 	}
 
-<<<<<<< HEAD
-=======
-	/* create_new_db must not be TRUE.. */
-	if (create_new_db) {
-		msg("mariabackup: could not find data files at the "
-		    "specified datadir\n");
-		return(DB_ERROR);
-	}
-
->>>>>>> 909cdafd
 	/* Add separate undo tablespaces to fil_system */
 
 	err = srv_undo_tablespaces_init(false);
@@ -3134,34 +2963,7 @@
 void
 xb_data_files_close()
 {
-<<<<<<< HEAD
 	ut_ad(!os_thread_count);
-=======
-	ulint	i;
-
-	/* Shutdown the aio threads. This has been copied from
-	innobase_shutdown_for_mysql(). */
-
-	srv_shutdown_state = SRV_SHUTDOWN_EXIT_THREADS;
-
-	for (i = 0; i < 1000; i++) {
-		os_aio_wake_all_threads_at_shutdown();
-
-		if (os_thread_count == 0) {
-			break;
-		}
-		os_thread_sleep(10000);
-	}
-
-	if (i == 1000) {
-		msg("mariabackup: Warning: %lu threads created by InnoDB"
-		    " had not exited at shutdown!\n",
-		    (ulong) os_thread_count);
-	}
-
-	os_aio_free();
-
->>>>>>> 909cdafd
 	fil_close_all_files();
 	if (buf_dblwr) {
 		buf_dblwr_free();
@@ -3635,12 +3437,11 @@
 
 static void stop_backup_threads()
 {
-<<<<<<< HEAD
 	log_copying = false;
 
 	if (log_copying_stop) {
 		os_event_set(log_copying_stop);
-		msg("xtrabackup: Stopping log copying thread.\n");
+		msg("mariabackup: Stopping log copying thread.\n");
 		while (log_copying_running) {
 			msg(".");
 			os_thread_sleep(200000); /*0.2 sec*/
@@ -3657,31 +3458,6 @@
 		os_event_destroy(wait_throttle);
 	}
 }
-=======
-	MY_STAT			 stat_info;
-	lsn_t			 latest_cp;
-	uint			 i;
-	uint			 count;
-	os_ib_mutex_t		 count_mutex;
-	data_thread_ctxt_t 	*data_threads;
-
-#ifdef USE_POSIX_FADVISE
-	msg("mariabackup: uses posix_fadvise().\n");
-#endif
-
-	/* cd to datadir */
-
-	if (my_setwd(mysql_real_data_home,MYF(MY_WME)))
-	{
-		msg("mariabackup: cannot my_setwd %s\n", mysql_real_data_home);
-		exit(EXIT_FAILURE);
-	}
-	msg("mariabackup: cd to %s\n", mysql_real_data_home);
-
-	msg("mariabackup: open files limit requested %u, set to %u\n",
-	    (uint) xb_open_files_limit,
-	    xb_set_max_open_files(xb_open_files_limit));
->>>>>>> 909cdafd
 
 /** Implement the core of --backup
 @return	whether the operation succeeded */
@@ -3699,25 +3475,17 @@
 		    && log_sys->log.format != 0) {
 			metadata_to_lsn = mach_read_from_8(
 				log_sys->checkpoint_buf + LOG_CHECKPOINT_LSN);
-			msg("xtrabackup: The latest check point"
+			msg("mariabackup: The latest check point"
 			    " (for incremental): '" LSN_PF "'\n",
 			    metadata_to_lsn);
 		} else {
 			metadata_to_lsn = 0;
-			msg("xtrabackup: Error: recv_find_max_checkpoint() failed.\n");
+			msg("mariabackup: Error: recv_find_max_checkpoint() failed.\n");
 		}
 		log_mutex_exit();
 	}
 
-<<<<<<< HEAD
 	stop_backup_threads();
-=======
-	if (srv_close_files)
-		msg("mariabackup: warning: close-files specified. Use it "
-		    "at your own risk. If there are DDL operations like table DROP TABLE "
-		    "or RENAME TABLE during the backup, inconsistent backup will be "
-		    "produced.\n");
->>>>>>> 909cdafd
 
 	if (!dst_log_file || xtrabackup_copy_logfile(COPY_LAST)) {
 		return false;
@@ -3740,7 +3508,7 @@
 	metadata_last_lsn = log_copy_scanned_lsn;
 
 	if (!xtrabackup_stream_metadata(ds_meta)) {
-		msg("xtrabackup: Error: failed to stream metadata.\n");
+		msg("mariabackup: Error: failed to stream metadata.\n");
 		return false;
 	}
 	if (xtrabackup_extra_lsndir) {
@@ -3749,7 +3517,7 @@
 		sprintf(filename, "%s/%s", xtrabackup_extra_lsndir,
 			XTRABACKUP_METADATA_FILENAME);
 		if (!xtrabackup_write_metadata(filename)) {
-			msg("xtrabackup: Error: failed to write metadata "
+			msg("mariabackup: Error: failed to write metadata "
 			    "to '%s'.\n", filename);
 			return false;
 		}
@@ -3772,19 +3540,19 @@
 	data_thread_ctxt_t 	*data_threads;
 
 #ifdef USE_POSIX_FADVISE
-	msg("xtrabackup: uses posix_fadvise().\n");
+	msg("mariabackup: uses posix_fadvise().\n");
 #endif
 
 	/* cd to datadir */
 
 	if (my_setwd(mysql_real_data_home,MYF(MY_WME)))
 	{
-		msg("xtrabackup: cannot my_setwd %s\n", mysql_real_data_home);
+		msg("mariabackup: cannot my_setwd %s\n", mysql_real_data_home);
 		return(false);
 	}
-	msg("xtrabackup: cd to %s\n", mysql_real_data_home);
-
-	msg("xtrabackup: open files limit requested %u, set to %u\n",
+	msg("mariabackup: cd to %s\n", mysql_real_data_home);
+
+	msg("mariabackup: open files limit requested %u, set to %u\n",
 	    (uint) xb_open_files_limit,
 	    xb_set_max_open_files(xb_open_files_limit));
 
@@ -3798,7 +3566,7 @@
 	srv_operation = SRV_OPERATION_BACKUP;
 
 	if (xb_close_files)
-		msg("xtrabackup: warning: close-files specified. Use it "
+		msg("mariabackup: warning: close-files specified. Use it "
 		    "at your own risk. If there are DDL operations like table DROP TABLE "
 		    "or RENAME TABLE during the backup, inconsistent backup will be "
 		    "produced.\n");
@@ -3827,37 +3595,21 @@
 		srv_file_flush_method = SRV_O_DSYNC;
 
 	} else if (0 == ut_strcmp(srv_file_flush_method_str, "O_DIRECT")) {
-<<<<<<< HEAD
 		srv_file_flush_method = SRV_O_DIRECT;
-		msg("xtrabackup: using O_DIRECT\n");
-=======
-	  	srv_unix_file_flush_method = SRV_UNIX_O_DIRECT;
 		msg("mariabackup: using O_DIRECT\n");
->>>>>>> 909cdafd
 	} else if (0 == ut_strcmp(srv_file_flush_method_str, "littlesync")) {
 		srv_file_flush_method = SRV_LITTLESYNC;
 	} else if (0 == ut_strcmp(srv_file_flush_method_str, "nosync")) {
 		srv_file_flush_method = SRV_NOSYNC;
 	} else if (0 == ut_strcmp(srv_file_flush_method_str, "ALL_O_DIRECT")) {
-<<<<<<< HEAD
 		srv_file_flush_method = SRV_ALL_O_DIRECT_FSYNC;
-		msg("xtrabackup: using ALL_O_DIRECT\n");
+		msg("mariabackup: using ALL_O_DIRECT\n");
 	} else if (0 == ut_strcmp(srv_file_flush_method_str,
 				  "O_DIRECT_NO_FSYNC")) {
 		srv_file_flush_method = SRV_O_DIRECT_NO_FSYNC;
-		msg("xtrabackup: using O_DIRECT_NO_FSYNC\n");
-	} else {
-		msg("xtrabackup: Unrecognized value %s for "
-=======
-		srv_unix_file_flush_method = SRV_UNIX_ALL_O_DIRECT;
-		msg("mariabackup: using ALL_O_DIRECT\n");
-	} else if (0 == ut_strcmp(srv_file_flush_method_str,
-				  "O_DIRECT_NO_FSYNC")) {
-		srv_unix_file_flush_method = SRV_UNIX_O_DIRECT_NO_FSYNC;
 		msg("mariabackup: using O_DIRECT_NO_FSYNC\n");
 	} else {
-	  	msg("mariabackup: Unrecognized value %s for "
->>>>>>> 909cdafd
+		msg("mariabackup: Unrecognized value %s for "
 		    "innodb_flush_method\n", srv_file_flush_method_str);
 		goto fail;
 	}
@@ -3949,13 +3701,8 @@
 
 	/* log_file_created must not be TRUE, if online */
 	if (log_file_created) {
-<<<<<<< HEAD
-		msg("xtrabackup: Something wrong with source files...\n");
+		msg("mariabackup: Something wrong with source files...\n");
 		goto fail;
-=======
-		msg("mariabackup: Something wrong with source files...\n");
-		exit(EXIT_FAILURE);
->>>>>>> 909cdafd
 	}
 
 	}
@@ -4000,7 +3747,7 @@
 
 	if (log_sys->log.format == 0) {
 old_format:
-		msg("xtrabackup: Error: cannot process redo log"
+		msg("mariabackup: Error: cannot process redo log"
 		    " before MariaDB 10.2.2\n");
 		log_mutex_exit();
 		goto log_fail;
@@ -4046,8 +3793,7 @@
 	memset(&stat_info, 0, sizeof(MY_STAT));
 	dst_log_file = ds_open(ds_redo, "ib_logfile0", &stat_info);
 	if (dst_log_file == NULL) {
-<<<<<<< HEAD
-		msg("xtrabackup: error: failed to open the target stream for "
+		msg("mariabackup: error: failed to open the target stream for "
 		    "'ib_logfile0'.\n");
 		goto fail;
 	}
@@ -4065,7 +3811,7 @@
 	/* Write the log header. */
 	if (ds_write(dst_log_file, log_hdr, sizeof log_hdr)) {
 	log_write_fail:
-		msg("xtrabackup: error: write to logfile failed\n");
+		msg("mariabackup: error: write to logfile failed\n");
 		goto fail;
 	}
 	/* Adjust the checkpoint page. */
@@ -4082,25 +3828,6 @@
 	    || ds_write(dst_log_file, log_hdr, sizeof log_hdr)
 	    || ds_write(dst_log_file, log_hdr, sizeof log_hdr)) {
 		goto log_write_fail;
-=======
-		msg("mariabackup: error: failed to open the target stream for "
-		    "'%s'.\n", XB_LOG_FILENAME);
-		ut_free(log_hdr_buf_);
-		exit(EXIT_FAILURE);
-	}
-
-	/* label it */
-	strcpy((char*) log_hdr_buf + LOG_FILE_WAS_CREATED_BY_HOT_BACKUP,
-		"xtrabkup ");
-	ut_sprintf_timestamp(
-		(char*) log_hdr_buf + (LOG_FILE_WAS_CREATED_BY_HOT_BACKUP
-				+ (sizeof "xtrabkup ") - 1));
-
-	if (ds_write(dst_log_file, log_hdr_buf, LOG_FILE_HDR_SIZE)) {
-		msg("mariabackup: error: write to logfile failed\n");
-		ut_free(log_hdr_buf_);
-		exit(EXIT_FAILURE);
->>>>>>> 909cdafd
 	}
 
 	/* start flag */
@@ -4130,15 +3857,9 @@
 	/* Populate fil_system with tablespaces to copy */
 	err = xb_load_tablespaces();
 	if (err != DB_SUCCESS) {
-<<<<<<< HEAD
-		msg("xtrabackup: error: xb_load_tablespaces() failed with"
+		msg("mariabackup: error: xb_load_tablespaces() failed with"
 		    "error code %u\n", err);
 		goto fail;
-=======
-		msg("mariabackup: error: xb_load_tablespaces() failed with"
-		    "error code %lu\n", err);
-		exit(EXIT_FAILURE);
->>>>>>> 909cdafd
 	}
 
 	/* FLUSH CHANGED_PAGE_BITMAPS call */
@@ -4170,13 +3891,8 @@
 
 	it = datafiles_iter_new(fil_system);
 	if (it == NULL) {
-<<<<<<< HEAD
-		msg("xtrabackup: Error: datafiles_iter_new() failed.\n");
+		msg("mariabackup: Error: datafiles_iter_new() failed.\n");
 		goto fail;
-=======
-		msg("mariabackup: Error: datafiles_iter_new() failed.\n");
-		exit(EXIT_FAILURE);
->>>>>>> 909cdafd
 	}
 
 	/* Create data copying threads */
@@ -4221,71 +3937,10 @@
 
 		backup_release();
 
-<<<<<<< HEAD
 		if (ok) {
 			backup_finish();
 		}
 	}
-=======
-		if (err != DB_SUCCESS) {
-			msg("mariabackup: Error: recv_find_max_checkpoint() failed.\n");
-			mutex_exit(&log_sys->mutex);
-			goto skip_last_cp;
-		}
-
-		log_group_read_checkpoint_info(max_cp_group, max_cp_field);
-
-		xtrabackup_choose_lsn_offset(checkpoint_lsn_start);
-
-		latest_cp = mach_read_from_8(log_sys->checkpoint_buf +
-					     LOG_CHECKPOINT_LSN);
-
-		mutex_exit(&log_sys->mutex);
-
-		msg("mariabackup: The latest check point (for incremental): "
-		    "'" LSN_PF "'\n", latest_cp);
-	}
-skip_last_cp:
-	/* stop log_copying_thread */
-	log_copying = FALSE;
-	os_event_set(log_copying_stop);
-	msg("mariabackup: Stopping log copying thread.\n");
-	while (log_copying_running) {
-		msg(".");
-		os_thread_sleep(200000); /*0.2 sec*/
-	}
-	msg("\n");
-
-	os_event_free(log_copying_stop);
-	if (ds_close(dst_log_file)) {
-		exit(EXIT_FAILURE);
-	}
-
-	if(!xtrabackup_incremental) {
-		strcpy(metadata_type, "full-backuped");
-		metadata_from_lsn = 0;
-	} else {
-		strcpy(metadata_type, "incremental");
-		metadata_from_lsn = incremental_lsn;
-	}
-	metadata_to_lsn = latest_cp;
-	metadata_last_lsn = log_copy_scanned_lsn;
-
-	if (!xtrabackup_stream_metadata(ds_meta)) {
-		msg("mariabackup: Error: failed to stream metadata.\n");
-		exit(EXIT_FAILURE);
-	}
-	if (xtrabackup_extra_lsndir) {
-		char	filename[FN_REFLEN];
-
-		sprintf(filename, "%s/%s", xtrabackup_extra_lsndir,
-			XTRABACKUP_METADATA_FILENAME);
-		if (!xtrabackup_write_metadata(filename)) {
-			msg("mariabackup: Error: failed to write metadata "
-			    "to '%s'.\n", filename);
-			exit(EXIT_FAILURE);
-		}
->>>>>>> 909cdafd
 
 	if (!ok) {
 		goto fail;
@@ -4297,40 +3952,18 @@
 
 	xtrabackup_destroy_datasinks();
 
-<<<<<<< HEAD
-	msg("xtrabackup: Redo log (from LSN " LSN_PF " to " LSN_PF
-=======
-	if (wait_throttle) {
-		/* wait for io_watching_thread completion */
-		while (io_watching_thread_running) {
-			os_thread_sleep(1000000);
-		}
-		os_event_free(wait_throttle);
-		wait_throttle = NULL;
-	}
-
-	msg("mariabackup: Transaction log of lsn (" LSN_PF ") to (" LSN_PF
->>>>>>> 909cdafd
+	msg("mariabackup: Redo log (from LSN " LSN_PF " to " LSN_PF
 	    ") was copied.\n", checkpoint_lsn_start, log_copy_scanned_lsn);
 	xb_filters_free();
 
 	xb_data_files_close();
 
-<<<<<<< HEAD
 	/* Make sure that the latest checkpoint was included */
 	if (metadata_to_lsn > log_copy_scanned_lsn) {
-		msg("xtrabackup: error: failed to copy enough redo log ("
+		msg("mariabackup: error: failed to copy enough redo log ("
 		    "LSN=" LSN_PF "; checkpoint LSN=" LSN_PF ").\n",
 		    log_copy_scanned_lsn, metadata_to_lsn);
 		goto fail;
-=======
-	/* Make sure that the latest checkpoint made it to xtrabackup_logfile */
-	if (latest_cp > log_copy_scanned_lsn) {
-		msg("mariabackup: error: last checkpoint LSN (" LSN_PF
-		    ") is larger than last copied LSN (" LSN_PF ").\n",
-		    latest_cp, log_copy_scanned_lsn);
-		exit(EXIT_FAILURE);
->>>>>>> 909cdafd
 	}
 
 	innodb_shutdown();
@@ -4339,300 +3972,6 @@
 
 /* ================= prepare ================= */
 
-<<<<<<< HEAD
-=======
-static my_bool
-xtrabackup_init_temp_log(void)
-{
-	pfs_os_file_t	src_file;
-	char		src_path[FN_REFLEN];
-	char		dst_path[FN_REFLEN];
-	ibool		success;
-
-	ulint		field;
-	byte*		log_buf= (byte *)malloc(UNIV_PAGE_SIZE_MAX * 128); /* 2 MB */
-
-	ib_int64_t	file_size;
-
-	lsn_t		max_no;
-	lsn_t		max_lsn;
-	lsn_t		checkpoint_no;
-
-	ulint		fold;
-
-	bool		checkpoint_found;
-
-	max_no = 0;
-
-	if (!log_buf) {
-		goto error;
-	}
-
-	if (!xb_init_log_block_size()) {
-		goto error;
-	}
-
-	if(!xtrabackup_incremental_dir) {
-		sprintf(dst_path, "%s/ib_logfile0", xtrabackup_target_dir);
-		sprintf(src_path, "%s/%s", xtrabackup_target_dir,
-			XB_LOG_FILENAME);
-	} else {
-		sprintf(dst_path, "%s/ib_logfile0", xtrabackup_incremental_dir);
-		sprintf(src_path, "%s/%s", xtrabackup_incremental_dir,
-			XB_LOG_FILENAME);
-	}
-
-	srv_normalize_path_for_win(dst_path);
-	srv_normalize_path_for_win(src_path);
-retry:
-	src_file = os_file_create_simple_no_error_handling(0, src_path,
-							   OS_FILE_OPEN,
-							   OS_FILE_READ_WRITE,
-							   &success,0);
-	if (!success) {
-		/* The following call prints an error message */
-		os_file_get_last_error(TRUE);
-
-		msg("mariabackup: Warning: cannot open %s. will try to find.\n",
-		    src_path);
-
-		/* check if ib_logfile0 may be xtrabackup_logfile */
-		src_file = os_file_create_simple_no_error_handling(0, dst_path,
-								   OS_FILE_OPEN,
-								   OS_FILE_READ_WRITE,
-								   &success,0);
-		if (!success) {
-			os_file_get_last_error(TRUE);
-			msg("mariabackup: Fatal error: cannot find %s.\n",
-			    src_path);
-
-			goto error;
-		}
-
-		success = os_file_read(src_file, log_buf, 0,
-					  LOG_FILE_HDR_SIZE);
-		if (!success) {
-			goto error;
-		}
-
-		if ( ut_memcmp(log_buf + LOG_FILE_WAS_CREATED_BY_HOT_BACKUP,
-				(byte*)"xtrabkup", (sizeof "xtrabkup") - 1) == 0) {
-			msg("mariabackup: 'ib_logfile0' seems to be "
-			    "'xtrabackup_logfile'. will retry.\n");
-
-			os_file_close(src_file);
-			src_file = XB_FILE_UNDEFINED;
-
-			/* rename and try again */
-			success = os_file_rename(0, dst_path, src_path);
-			if (!success) {
-				goto error;
-			}
-
-			goto retry;
-		}
-
-		msg("mariabackup: Fatal error: cannot find %s.\n", src_path);
-
-		os_file_close(src_file);
-		src_file = XB_FILE_UNDEFINED;
-
-		goto error;
-	}
-
-	file_size = os_file_get_size(src_file);
-
-
-	/* TODO: We should skip the following modifies, if it is not the first time. */
-
-	/* read log file header */
-	success = os_file_read(src_file, log_buf, 0, LOG_FILE_HDR_SIZE);
-	if (!success) {
-		goto error;
-	}
-
-	if ( ut_memcmp(log_buf + LOG_FILE_WAS_CREATED_BY_HOT_BACKUP,
-			(byte*)"xtrabkup", (sizeof "xtrabkup") - 1) != 0 ) {
-		msg("mariabackup: notice: xtrabackup_logfile was already used "
-		    "to '--prepare'.\n");
-		goto skip_modify;
-	} else {
-		/* clear it later */
-		//memset(log_buf + LOG_FILE_WAS_CREATED_BY_HOT_BACKUP,
-		//		' ', 4);
-	}
-
-	checkpoint_found = false;
-
-	/* read last checkpoint lsn */
-	for (field = LOG_CHECKPOINT_1; field <= LOG_CHECKPOINT_2;
-			field += LOG_CHECKPOINT_2 - LOG_CHECKPOINT_1) {
-		if (!recv_check_cp_is_consistent(const_cast<const byte *>
-						 (log_buf + field)))
-			goto not_consistent;
-
-		checkpoint_no = mach_read_from_8(log_buf + field +
-						 LOG_CHECKPOINT_NO);
-
-		if (checkpoint_no >= max_no) {
-
-			max_no = checkpoint_no;
-			max_lsn = mach_read_from_8(log_buf + field +
-						   LOG_CHECKPOINT_LSN);
-			checkpoint_found = true;
-		}
-not_consistent:
-		;
-	}
-
-	if (!checkpoint_found) {
-		msg("mariabackup: No valid checkpoint found.\n");
-		goto error;
-	}
-
-
-	/* It seems to be needed to overwrite the both checkpoint area. */
-	mach_write_to_8(log_buf + LOG_CHECKPOINT_1 + LOG_CHECKPOINT_LSN,
-			max_lsn);
-	mach_write_to_4(log_buf + LOG_CHECKPOINT_1
-			+ LOG_CHECKPOINT_OFFSET_LOW32,
-			LOG_FILE_HDR_SIZE +
-			(ulint)(max_lsn -
-			 ut_uint64_align_down(max_lsn,
-					      OS_FILE_LOG_BLOCK_SIZE)));
-	mach_write_to_4(log_buf + LOG_CHECKPOINT_1
-			+ LOG_CHECKPOINT_OFFSET_HIGH32, 0);
-	fold = ut_fold_binary(log_buf + LOG_CHECKPOINT_1, LOG_CHECKPOINT_CHECKSUM_1);
-	mach_write_to_4(log_buf + LOG_CHECKPOINT_1 + LOG_CHECKPOINT_CHECKSUM_1, fold);
-
-	fold = ut_fold_binary(log_buf + LOG_CHECKPOINT_1 + LOG_CHECKPOINT_LSN,
-		LOG_CHECKPOINT_CHECKSUM_2 - LOG_CHECKPOINT_LSN);
-	mach_write_to_4(log_buf + LOG_CHECKPOINT_1 + LOG_CHECKPOINT_CHECKSUM_2, fold);
-
-	mach_write_to_8(log_buf + LOG_CHECKPOINT_2 + LOG_CHECKPOINT_LSN,
-			max_lsn);
-	mach_write_to_4(log_buf + LOG_CHECKPOINT_2
-			+ LOG_CHECKPOINT_OFFSET_LOW32,
-			LOG_FILE_HDR_SIZE +
-			(ulint)(max_lsn -
-			 ut_uint64_align_down(max_lsn,
-					      OS_FILE_LOG_BLOCK_SIZE)));
-	mach_write_to_4(log_buf + LOG_CHECKPOINT_2
-			+ LOG_CHECKPOINT_OFFSET_HIGH32, 0);
-        fold = ut_fold_binary(log_buf + LOG_CHECKPOINT_2, LOG_CHECKPOINT_CHECKSUM_1);
-        mach_write_to_4(log_buf + LOG_CHECKPOINT_2 + LOG_CHECKPOINT_CHECKSUM_1, fold);
-
-        fold = ut_fold_binary(log_buf + LOG_CHECKPOINT_2 + LOG_CHECKPOINT_LSN,
-                LOG_CHECKPOINT_CHECKSUM_2 - LOG_CHECKPOINT_LSN);
-        mach_write_to_4(log_buf + LOG_CHECKPOINT_2 + LOG_CHECKPOINT_CHECKSUM_2, fold);
-
-
-	success = os_file_write(src_path, src_file, log_buf, 0,
-				LOG_FILE_HDR_SIZE);
-	if (!success) {
-		goto error;
-	}
-
-	/* expand file size (9/8) and align to UNIV_PAGE_SIZE_MAX */
-
-	if (file_size % UNIV_PAGE_SIZE_MAX) {
-		memset(log_buf, 0, UNIV_PAGE_SIZE_MAX);
-		success = os_file_write(src_path, src_file, log_buf,
-					    file_size,
-					    UNIV_PAGE_SIZE_MAX
-					    - (ulint) (file_size
-						       % UNIV_PAGE_SIZE_MAX));
-		if (!success) {
-			goto error;
-		}
-
-		file_size = os_file_get_size(src_file);
-	}
-
-	/* TODO: We should judge whether the file is already expanded or not... */
-	{
-		ulint	expand;
-
-		memset(log_buf, 0, UNIV_PAGE_SIZE_MAX * 128);
-		expand = (ulint) (file_size / UNIV_PAGE_SIZE_MAX / 8);
-
-		for (; expand > 128; expand -= 128) {
-			success = os_file_write(src_path, src_file, log_buf,
-						file_size,
-						UNIV_PAGE_SIZE_MAX * 128);
-			if (!success) {
-				goto error;
-			}
-			file_size += UNIV_PAGE_SIZE_MAX * 128;
-		}
-
-		if (expand) {
-			success = os_file_write(src_path, src_file, log_buf,
-						file_size,
-						expand * UNIV_PAGE_SIZE_MAX);
-			if (!success) {
-				goto error;
-			}
-			file_size += UNIV_PAGE_SIZE_MAX * expand;
-		}
-	}
-
-	/* make larger than 2MB */
-	if (file_size < 2*1024*1024L) {
-		memset(log_buf, 0, UNIV_PAGE_SIZE_MAX);
-		while (file_size < 2*1024*1024L) {
-			success = os_file_write(src_path, src_file, log_buf,
-						file_size,
-						UNIV_PAGE_SIZE_MAX);
-			if (!success) {
-				goto error;
-			}
-			file_size += UNIV_PAGE_SIZE_MAX;
-		}
-		file_size = os_file_get_size(src_file);
-	}
-
-	msg("mariabackup: xtrabackup_logfile detected: size=" INT64PF ", "
-	    "start_lsn=(" LSN_PF ")\n", file_size, max_lsn);
-
-	os_file_close(src_file);
-	src_file = XB_FILE_UNDEFINED;
-
-	/* fake InnoDB */
-	innobase_log_files_in_group_save = innobase_log_files_in_group;
-	srv_log_group_home_dir_save = srv_log_group_home_dir;
-	innobase_log_file_size_save = innobase_log_file_size;
-
-	srv_log_group_home_dir = NULL;
-	innobase_log_file_size      = file_size;
-	innobase_log_files_in_group = 1;
-
-	srv_thread_concurrency = 0;
-
-	/* rename 'xtrabackup_logfile' to 'ib_logfile0' */
-	success = os_file_rename(0, src_path, dst_path);
-	if (!success) {
-		goto error;
-	}
-	xtrabackup_logfile_is_renamed = TRUE;
-	free(log_buf);
-	return(FALSE);
-
-skip_modify:
-	free(log_buf);
-	os_file_close(src_file);
-	src_file = XB_FILE_UNDEFINED;
-	return(FALSE);
-
-error:
-	free(log_buf);
-	if (src_file != XB_FILE_UNDEFINED)
-		os_file_close(src_file);
-	msg("mariabackup: Error: xtrabackup_init_temp_log() failed.\n");
-	return(TRUE); /*ERROR*/
-}
-
->>>>>>> 909cdafd
 /***********************************************************************
 Generates path to the meta file path from a given path to an incremental .delta
 by replacing trailing ".delta" with ".meta", or returns error if 'delta_path'
@@ -4805,7 +4144,7 @@
 			OS_FILE_OPEN, OS_FILE_READ_WRITE, false, success);
 
 		if (!*success) {
-			msg("xtrabackup: Cannot open file %s\n", real_name);
+			msg("mariabackup: Cannot open file %s\n", real_name);
 		}
 exit:
 		log_mutex_exit();
@@ -4884,7 +4223,6 @@
 	}
 
 	/* No matching space found. create the new one.  */
-<<<<<<< HEAD
 	const ulint flags = info.page_size.is_compressed()
 		? get_bit_shift(info.page_size.physical()
 				>> (UNIV_ZIP_SIZE_SHIFT_MIN - 1))
@@ -4904,40 +4242,11 @@
 		*success = xb_space_create_file(real_name, info.space_id,
 						flags, &file);
 	} else {
-		msg("xtrabackup: Cannot create tablespace %s\n",
+		msg("mariabackup: Cannot create tablespace %s\n",
 		    dest_space_name);
-=======
-
-	if (!fil_space_create(dest_space_name, space_id, 0,
-			      FIL_TABLESPACE, 0, false)) {
-		msg("mariabackup: Cannot create tablespace %s\n",
-			dest_space_name);
-		goto exit;
->>>>>>> 909cdafd
 	}
 
 	goto exit;
-<<<<<<< HEAD
-=======
-
-found:
-	/* open the file and return it's handle */
-
-	file = os_file_create_simple_no_error_handling(0, real_name,
-						       OS_FILE_OPEN,
-						       OS_FILE_READ_WRITE,
-						       &ok,0);
-
-	if (ok) {
-		*success = TRUE;
-	} else {
-		msg("mariabackup: Cannot open file %s\n", real_name);
-	}
-
-exit:
-
-	return file;
->>>>>>> 909cdafd
 }
 
 /************************************************************************
@@ -5271,463 +4580,12 @@
 		}
 
 		snprintf(dbpath, sizeof(dbpath), "%s/%s", path, dbinfo.name);
-<<<<<<< HEAD
-=======
-		srv_normalize_path_for_win(dbpath);
+
+		os_normalize_path(dbpath);
 
 		dbdir = os_file_opendir(dbpath, FALSE);
 
 		if (dbdir != NULL) {
-
-			ret = fil_file_readdir_next_file(&err, dbpath, dbdir,
-								&fileinfo);
-			while (ret == 0) {
-
-			        if (fileinfo.type == OS_FILE_TYPE_DIR) {
-
-				        goto next_file_item_2;
-				}
-
-				if (strlen(fileinfo.name) > suffix_len
-				    && 0 == strcmp(fileinfo.name + 
-						strlen(fileinfo.name) -
-								suffix_len,
-						suffix)) {
-					/* The name ends in suffix; process
-					the file */
-					if (!func(
-						    path,
-						    dbinfo.name,
-						    fileinfo.name, data))
-					{
-						return(FALSE);
-					}
-				}
-next_file_item_2:
-				ret = fil_file_readdir_next_file(&err,
-								dbpath, dbdir,
-								&fileinfo);
-			}
-
-			os_file_closedir(dbdir);
-		}
-next_datadir_item:
-		ret = fil_file_readdir_next_file(&err,
-						path,
-								dir, &dbinfo);
-	}
-
-	os_file_closedir(dir);
-
-	return(TRUE);
-}
-
-/************************************************************************
-Applies all .delta files from incremental_dir to the full backup.
-@return TRUE on success. */
-static
-ibool
-xtrabackup_apply_deltas()
-{
-	return xb_process_datadir(xtrabackup_incremental_dir, ".delta",
-		xtrabackup_apply_delta, NULL);
-}
-
-static my_bool
-xtrabackup_close_temp_log(my_bool clear_flag)
-{
-	pfs_os_file_t	src_file;
-	char	src_path[FN_REFLEN];
-	char	dst_path[FN_REFLEN];
-	ibool	success;
-	byte	log_buf[UNIV_PAGE_SIZE_MAX];
-
-	if (!xtrabackup_logfile_is_renamed)
-		return(FALSE);
-
-	/* rename 'ib_logfile0' to 'xtrabackup_logfile' */
-	if(!xtrabackup_incremental_dir) {
-		sprintf(dst_path, "%s/ib_logfile0", xtrabackup_target_dir);
-		sprintf(src_path, "%s/%s", xtrabackup_target_dir,
-			XB_LOG_FILENAME);
-	} else {
-		sprintf(dst_path, "%s/ib_logfile0", xtrabackup_incremental_dir);
-		sprintf(src_path, "%s/%s", xtrabackup_incremental_dir,
-			XB_LOG_FILENAME);
-	}
-
-	srv_normalize_path_for_win(dst_path);
-	srv_normalize_path_for_win(src_path);
-
-	success = os_file_rename(0, dst_path, src_path);
-	if (!success) {
-		goto error;
-	}
-	xtrabackup_logfile_is_renamed = FALSE;
-
-	if (!clear_flag)
-		return(FALSE);
-
-	/* clear LOG_FILE_WAS_CREATED_BY_HOT_BACKUP field */
-	src_file = os_file_create_simple_no_error_handling(0, src_path,
-							   OS_FILE_OPEN,
-							   OS_FILE_READ_WRITE,
-							   &success,0);
-	if (!success) {
-		goto error;
-	}
-
-	success = os_file_read(src_file, log_buf, 0, LOG_FILE_HDR_SIZE);
-	if (!success) {
-		goto error;
-	}
-
-	memset(log_buf + LOG_FILE_WAS_CREATED_BY_HOT_BACKUP, ' ', 4);
-
-	success = os_file_write(src_path, src_file, log_buf, 0,
-				LOG_FILE_HDR_SIZE);
-	if (!success) {
-		goto error;
-	}
-
-	os_file_close(src_file);
-	src_file = XB_FILE_UNDEFINED;
-
-	innobase_log_files_in_group = innobase_log_files_in_group_save;
-	srv_log_group_home_dir = srv_log_group_home_dir_save;
-	innobase_log_file_size = innobase_log_file_size_save;
-
-	return(FALSE);
-error:
-	if (src_file != XB_FILE_UNDEFINED)
-		os_file_close(src_file);
-	msg("mariabackup: Error: xtrabackup_close_temp_log() failed.\n");
-	return(TRUE); /*ERROR*/
-}
-
-
-/*********************************************************************//**
-Write the meta data (index user fields) config file.
-@return true in case of success otherwise false. */
-static
-bool
-xb_export_cfg_write_index_fields(
-/*===========================*/
-	const dict_index_t*	index,	/*!< in: write the meta data for
-					this index */
-	FILE*			file)	/*!< in: file to write to */
-{
-	byte			row[sizeof(ib_uint32_t) * 2];
-
-	for (ulint i = 0; i < index->n_fields; ++i) {
-		byte*			ptr = row;
-		const dict_field_t*	field = &index->fields[i];
-
-		mach_write_to_4(ptr, field->prefix_len);
-		ptr += sizeof(ib_uint32_t);
-
-		mach_write_to_4(ptr, field->fixed_len);
-
-		if (fwrite(row, 1, sizeof(row), file) != sizeof(row)) {
-
-			msg("mariabackup: Error: writing index fields.");
-
-			return(false);
-		}
-
-		/* Include the NUL byte in the length. */
-		ib_uint32_t	len = (ib_uint32_t)strlen(field->name) + 1;
-		ut_a(len > 1);
-
-		mach_write_to_4(row, len);
-
-		if (fwrite(row, 1,  sizeof(len), file) != sizeof(len)
-		    || fwrite(field->name, 1, len, file) != len) {
-
-			msg("mariabackup: Error: writing index column.");
-
-			return(false);
-		}
-	}
-
-	return(true);
-}
-
-/*********************************************************************//**
-Write the meta data config file index information.
-@return true in case of success otherwise false. */
-static	__attribute__((nonnull, warn_unused_result))
-bool
-xb_export_cfg_write_indexes(
-/*======================*/
-	const dict_table_t*	table,	/*!< in: write the meta data for
-					this table */
-	FILE*			file)	/*!< in: file to write to */
-{
-	{
-		byte		row[sizeof(ib_uint32_t)];
-
-		/* Write the number of indexes in the table. */
-		mach_write_to_4(row, UT_LIST_GET_LEN(table->indexes));
-
-		if (fwrite(row, 1, sizeof(row), file) != sizeof(row)) {
-			msg("mariabackup: Error: writing index count.");
-
-			return(false);
-		}
-	}
-
-	bool			ret = true;
-
-	/* Write the index meta data. */
-	for (const dict_index_t* index = UT_LIST_GET_FIRST(table->indexes);
-	     index != 0 && ret;
-	     index = UT_LIST_GET_NEXT(indexes, index)) {
-
-		byte*		ptr;
-		byte		row[sizeof(ib_uint64_t)
-				    + sizeof(ib_uint32_t) * 8];
-
-		ptr = row;
-
-		ut_ad(sizeof(ib_uint64_t) == 8);
-		mach_write_to_8(ptr, index->id);
-		ptr += sizeof(ib_uint64_t);
-
-		mach_write_to_4(ptr, index->space);
-		ptr += sizeof(ib_uint32_t);
-
-		mach_write_to_4(ptr, index->page);
-		ptr += sizeof(ib_uint32_t);
-
-		mach_write_to_4(ptr, index->type);
-		ptr += sizeof(ib_uint32_t);
-
-		mach_write_to_4(ptr, index->trx_id_offset);
-		ptr += sizeof(ib_uint32_t);
-
-		mach_write_to_4(ptr, index->n_user_defined_cols);
-		ptr += sizeof(ib_uint32_t);
-
-		mach_write_to_4(ptr, index->n_uniq);
-		ptr += sizeof(ib_uint32_t);
-
-		mach_write_to_4(ptr, index->n_nullable);
-		ptr += sizeof(ib_uint32_t);
-
-		mach_write_to_4(ptr, index->n_fields);
-
-		if (fwrite(row, 1, sizeof(row), file) != sizeof(row)) {
-
-			msg("mariabackup: Error: writing index meta-data.");
-
-			return(false);
-		}
-
-		/* Write the length of the index name.
-		NUL byte is included in the length. */
-		ib_uint32_t	len = (ib_uint32_t)strlen(index->name) + 1;
-		ut_a(len > 1);
-
-		mach_write_to_4(row, len);
-
-		if (fwrite(row, 1, sizeof(len), file) != sizeof(len)
-		    || fwrite(index->name, 1, len, file) != len) {
-
-			msg("mariabackup: Error: writing index name.");
-
-			return(false);
-		}
-
-		ret = xb_export_cfg_write_index_fields(index, file);
-	}
-
-	return(ret);
-}
-
-/*********************************************************************//**
-Write the meta data (table columns) config file. Serialise the contents of
-dict_col_t structure, along with the column name. All fields are serialized
-as ib_uint32_t.
-@return true in case of success otherwise false. */
-static	__attribute__((nonnull, warn_unused_result))
-bool
-xb_export_cfg_write_table(
-/*====================*/
-	const dict_table_t*	table,	/*!< in: write the meta data for
-					this table */
-	FILE*			file)	/*!< in: file to write to */
-{
-	dict_col_t*		col;
-	byte			row[sizeof(ib_uint32_t) * 7];
-
-	col = table->cols;
-
-	for (ulint i = 0; i < table->n_cols; ++i, ++col) {
-		byte*		ptr = row;
-
-		mach_write_to_4(ptr, col->prtype);
-		ptr += sizeof(ib_uint32_t);
-
-		mach_write_to_4(ptr, col->mtype);
-		ptr += sizeof(ib_uint32_t);
-
-		mach_write_to_4(ptr, col->len);
-		ptr += sizeof(ib_uint32_t);
-
-		mach_write_to_4(ptr, col->mbminmaxlen);
-		ptr += sizeof(ib_uint32_t);
-
-		mach_write_to_4(ptr, col->ind);
-		ptr += sizeof(ib_uint32_t);
-
-		mach_write_to_4(ptr, col->ord_part);
-		ptr += sizeof(ib_uint32_t);
-
-		mach_write_to_4(ptr, col->max_prefix);
-
-		if (fwrite(row, 1, sizeof(row), file) != sizeof(row)) {
-			msg("mariabackup: Error: writing table column data.");
-
-			return(false);
-		}
-
-		/* Write out the column name as [len, byte array]. The len
-		includes the NUL byte. */
-		ib_uint32_t	len;
-		const char*	col_name;
-
-		col_name = dict_table_get_col_name(table, dict_col_get_no(col));
-
-		/* Include the NUL byte in the length. */
-		len = (ib_uint32_t)strlen(col_name) + 1;
-		ut_a(len > 1);
-
-		mach_write_to_4(row, len);
-
-		if (fwrite(row, 1,  sizeof(len), file) != sizeof(len)
-		    || fwrite(col_name, 1, len, file) != len) {
-
-			msg("mariabackup: Error: writing column name.");
-
-			return(false);
-		}
-	}
-
-	return(true);
-}
-
-/*********************************************************************//**
-Write the meta data config file header.
-@return true in case of success otherwise false. */
-static	__attribute__((nonnull, warn_unused_result))
-bool
-xb_export_cfg_write_header(
-/*=====================*/
-	const dict_table_t*	table,	/*!< in: write the meta data for
-					this table */
-	FILE*			file)	/*!< in: file to write to */
-{
-	byte			value[sizeof(ib_uint32_t)];
-
-	/* Write the meta-data version number. */
-	mach_write_to_4(value, IB_EXPORT_CFG_VERSION_V1);
-
-	if (fwrite(&value, 1, sizeof(value), file) != sizeof(value)) {
-		msg("mariabackup: Error: writing meta-data version number.");
-
-		return(false);
-	}
-
-	/* Write the server hostname. */
-	ib_uint32_t		len;
-	const char*		hostname = "Hostname unknown";
-
-	/* The server hostname includes the NUL byte. */
-	len = (ib_uint32_t)strlen(hostname) + 1;
-	mach_write_to_4(value, len);
-
-	if (fwrite(&value, 1,  sizeof(value), file) != sizeof(value)
-	    || fwrite(hostname, 1,  len, file) != len) {
-
-		msg("mariabackup: Error: writing hostname.");
-
-		return(false);
-	}
-
-	/* The table name includes the NUL byte. */
-	ut_a(table->name != 0);
-	len = (ib_uint32_t)strlen(table->name) + 1;
-
-	/* Write the table name. */
-	mach_write_to_4(value, len);
-
-	if (fwrite(&value, 1,  sizeof(value), file) != sizeof(value)
-	    || fwrite(table->name, 1,  len, file) != len) {
-
-		msg("mariabackup: Error: writing table name.");
-
-		return(false);
-	}
-
-	byte		row[sizeof(ib_uint32_t) * 3];
-
-	/* Write the next autoinc value. */
-	mach_write_to_8(row, table->autoinc);
-
-	if (fwrite(row, 1, sizeof(ib_uint64_t), file) != sizeof(ib_uint64_t)) {
-		msg("mariabackup: Error: writing table autoinc value.");
-
-		return(false);
-	}
-
-	byte*		ptr = row;
-
-	/* Write the system page size. */
-	mach_write_to_4(ptr, UNIV_PAGE_SIZE);
-	ptr += sizeof(ib_uint32_t);
-
-	/* Write the table->flags. */
-	mach_write_to_4(ptr, table->flags);
-	ptr += sizeof(ib_uint32_t);
-
-	/* Write the number of columns in the table. */
-	mach_write_to_4(ptr, table->n_cols);
-
-	if (fwrite(row, 1,  sizeof(row), file) != sizeof(row)) {
-		msg("mariabackup: Error: writing table meta-data.");
-
-		return(false);
-	}
-
-	return(true);
-}
-
-/*********************************************************************//**
-Write MySQL 5.6-style meta data config file.
-@return true in case of success otherwise false. */
-static
-bool
-xb_export_cfg_write(
-	const fil_node_t*	node,
-	const dict_table_t*	table)	/*!< in: write the meta data for
-					this table */
-{
-	char	file_path[FN_REFLEN];
-	FILE*	file;
-	bool	success;
->>>>>>> 909cdafd
-
-		os_normalize_path(dbpath);
-
-		dbdir = os_file_opendir(dbpath, FALSE);
-
-<<<<<<< HEAD
-		if (dbdir != NULL) {
-=======
-	if (file == NULL) {
-		msg("mariabackup: Error: cannot open %s\n", node->name);
->>>>>>> 909cdafd
 
 			ret = fil_file_readdir_next_file(&err, dbpath, dbdir,
 								&fileinfo);
@@ -5759,13 +4617,7 @@
 								&fileinfo);
 			}
 
-<<<<<<< HEAD
 			os_file_closedir(dbdir);
-=======
-		if (fclose(file) != 0) {
-			msg("mariabackup: Error: cannot close %s\n", node->name);
-			success = false;
->>>>>>> 909cdafd
 		}
 next_datadir_item:
 		ret = fil_file_readdir_next_file(&err,
@@ -5859,48 +4711,23 @@
 	}
 
 	if (!strcmp(metadata_type, "full-backuped")) {
-<<<<<<< HEAD
 		if (xtrabackup_incremental) {
-			msg("xtrabackup: error: applying incremental backup "
+			msg("mariabackup: error: applying incremental backup "
 			    "needs a prepared target.\n");
 			return(false);
 		}
-		msg("xtrabackup: This target seems to be not prepared yet.\n");
+		msg("mariabackup: This target seems to be not prepared yet.\n");
 	} else if (!strcmp(metadata_type, "log-applied")) {
-		msg("xtrabackup: This target seems to be already prepared.\n");
+		msg("mariabackup: This target seems to be already prepared.\n");
 	} else {
-		msg("xtrabackup: This target does not have correct metadata.\n");
+		msg("mariabackup: This target does not have correct metadata.\n");
 		return(false);
 	}
 
 	bool ok = !xtrabackup_incremental
 		|| metadata_to_lsn == incremental_lsn;
 	if (!ok) {
-		msg("xtrabackup: error: This incremental backup seems "
-=======
-		msg("mariabackup: This target seems to be not prepared yet.\n");
-	} else if (!strcmp(metadata_type, "log-applied")) {
-		msg("mariabackup: This target seems to be already "
-		    "prepared with --apply-log-only.\n");
-		goto skip_check;
-	} else if (!strcmp(metadata_type, "full-prepared")) {
-		msg("mariabackup: This target seems to be already prepared.\n");
-	} else {
-		msg("mariabackup: This target seems not to have correct "
-		    "metadata...\n");
-		exit(EXIT_FAILURE);
-	}
-
-	if (xtrabackup_incremental) {
-		msg("mariabackup: error: applying incremental backup "
-		    "needs target prepared with --apply-log-only.\n");
-		exit(EXIT_FAILURE);
-	}
-skip_check:
-	if (xtrabackup_incremental
-	    && metadata_to_lsn != incremental_lsn) {
 		msg("mariabackup: error: This incremental backup seems "
->>>>>>> 909cdafd
 		    "not to be proper for the target.\n"
 		    "mariabackup:  Check 'to_lsn' of the target and "
 		    "'from_lsn' of the incremental.\n");
@@ -5937,13 +4764,8 @@
 #endif
 		dberr_t err = xb_data_files_init();
 		if (err != DB_SUCCESS) {
-<<<<<<< HEAD
-			msg("xtrabackup: error: xb_data_files_init() failed "
+			msg("mariabackup: error: xb_data_files_init() failed "
 			    "with error %s\n", ut_strerr(err));
-=======
-			msg("mariabackup: error: xb_data_files_init() failed "
-			    "with error code %lu\n", err);
->>>>>>> 909cdafd
 			goto error_cleanup;
 		}
 
@@ -5997,164 +4819,7 @@
 
 	if (innodb_init()) {
 		goto error_cleanup;
-<<<<<<< HEAD
-=======
-
-	if (xtrabackup_export) {
-		msg("mariabackup: export option is specified.\n");
-		pfs_os_file_t	info_file;
-		char		info_file_path[FN_REFLEN];
-		ibool		success;
-		char		table_name[FN_REFLEN];
-
-		byte*		page;
-		byte*		buf = NULL;
-
-		buf = static_cast<byte *>(ut_malloc(UNIV_PAGE_SIZE * 2));
-		page = static_cast<byte *>(ut_align(buf, UNIV_PAGE_SIZE));
-
-		/* flush insert buffer at shutdwon */
-		innobase_fast_shutdown = 0;
-
-		it = datafiles_iter_new(fil_system);
-		if (it == NULL) {
-			msg("mariabackup: Error: datafiles_iter_new() "
-			    "failed.\n");
-			exit(EXIT_FAILURE);
-		}
-		while ((node = datafiles_iter_next(it)) != NULL) {
-			int		 len;
-			char		*next, *prev, *p;
-			dict_table_t*	 table;
-			dict_index_t*	 index;
-			ulint		 n_index;
-
-			space = node->space;
-
-			/* treat file_per_table only */
-			if (!fil_is_user_tablespace_id(space->id)) {
-				continue;
-			}
-
-			/* node exist == file exist, here */
-			strcpy(info_file_path, node->name);
-#ifdef _WIN32
-			for (int i = 0; info_file_path[i]; i++)
-				if (info_file_path[i] == '\\')
-					info_file_path[i]= '/';
-#endif
-			strcpy(info_file_path +
-			       strlen(info_file_path) -
-			       4, ".exp");
-
-			len =(ib_uint32_t)strlen(info_file_path);
-
-			p = info_file_path;
-			prev = NULL;
-			while ((next = strchr(p, '/')) != NULL)
-			{
-				prev = p;
-				p = next + 1;
-			}
-			info_file_path[len - 4] = 0;
-			strncpy(table_name, prev, FN_REFLEN);
-
-			info_file_path[len - 4] = '.';
-
-			mutex_enter(&(dict_sys->mutex));
-
-			table = dict_table_get_low(table_name);
-			if (!table) {
-				msg("mariabackup: error: "
-				    "cannot find dictionary "
-				    "record of table %s\n",
-				    table_name);
-				goto next_node;
-			}
-
-			/* Write MySQL 5.6 .cfg file */
-			if (!xb_export_cfg_write(node, table)) {
-				goto next_node;
-			}
-
-			index = dict_table_get_first_index(table);
-			n_index = UT_LIST_GET_LEN(table->indexes);
-			if (n_index > 31) {
-				msg("mariabackup: warning: table '%s' has more "
-				    "than 31 indexes, .exp file was not "
-				    "generated. Table will fail to import "
-				    "on server version prior to 5.6.\n",
-				    table->name);
-				goto next_node;
-			}
-
-			/* init exp file */
-			memset(page, 0, UNIV_PAGE_SIZE);
-			mach_write_to_4(page    , 0x78706f72UL);
-			mach_write_to_4(page + 4, 0x74696e66UL);/*"xportinf"*/
-			mach_write_to_4(page + 8, n_index);
-			strncpy((char *) page + 12,
-				table_name, 500);
-
-			msg("mariabackup: export metadata of "
-			    "table '%s' to file `%s` "
-			    "(%lu indexes)\n",
-			    table_name, info_file_path,
-			    n_index);
-
-			n_index = 1;
-			while (index) {
-				mach_write_to_8(page + n_index * 512, index->id);
-				mach_write_to_4(page + n_index * 512 + 8,
-						index->page);
-				strncpy((char *) page + n_index * 512 +
-					12, index->name, 500);
-
-				msg("mariabackup:     name=%s, "
-				    "id.low=%lu, page=%lu\n",
-				    index->name,
-				    (ulint)(index->id &
-					    0xFFFFFFFFUL),
-				    (ulint) index->page);
-				index = dict_table_get_next_index(index);
-				n_index++;
-			}
-
-			srv_normalize_path_for_win(info_file_path);
-			info_file = os_file_create(
-				0,
-				info_file_path,
-				OS_FILE_OVERWRITE,
-				OS_FILE_NORMAL, OS_DATA_FILE,
-				&success,0);
-			if (!success) {
-				os_file_get_last_error(TRUE);
-				goto next_node;
-			}
-			success = os_file_write(info_file_path,
-						info_file, page,
-						0, UNIV_PAGE_SIZE);
-			if (!success) {
-				os_file_get_last_error(TRUE);
-				goto next_node;
-			}
-			success = os_file_flush(info_file);
-			if (!success) {
-				os_file_get_last_error(TRUE);
-				goto next_node;
-			}
-next_node:
-			if (info_file != XB_FILE_UNDEFINED) {
-				os_file_close(info_file);
-				info_file = XB_FILE_UNDEFINED;
-			}
-			mutex_exit(&(dict_sys->mutex));
-		}
-
-		ut_free(buf);
->>>>>>> 909cdafd
-	}
-
+	}
 
 	if (ok) {
 		mtr_t			mtr;
@@ -6191,34 +4856,13 @@
 	}
 
 	/* Check whether the log is applied enough or not. */
-<<<<<<< HEAD
 	if ((srv_start_lsn || fil_space_get(SRV_LOG_SPACE_FIRST_ID))
 	    && srv_start_lsn < target_lsn) {
-		msg("xtrabackup: error: "
+		msg("mariabackup: error: "
 		    "The log was only applied up to LSN " LSN_PF
 		    ", instead of " LSN_PF "\n",
 		    srv_start_lsn, target_lsn);
 		ok = false;
-=======
-	if ((xtrabackup_incremental
-	     && srv_start_lsn < incremental_to_lsn)
-	    ||(!xtrabackup_incremental
-	       && srv_start_lsn < metadata_to_lsn)) {
-		msg("mariabackup: error: "
-		    "The transaction log file is corrupted.\n"
-		    "mariabackup: error: "
-		    "The log was not applied to the intended LSN!\n");
-		msg("mariabackup: Log applied to lsn " LSN_PF "\n",
-		    srv_start_lsn);
-		if (xtrabackup_incremental) {
-			msg("mariabackup: The intended lsn is " LSN_PF "\n",
-			    incremental_to_lsn);
-		} else {
-			msg("mariabackup: The intended lsn is " LSN_PF "\n",
-			    metadata_to_lsn);
-		}
-		exit(EXIT_FAILURE);
->>>>>>> 909cdafd
 	}
 #ifdef WITH_WSREP
 	else if (ok) xb_write_galera_info(xtrabackup_incremental);
@@ -6691,13 +5335,8 @@
 	    && !strcmp(mysql_data_home, "./")) {
 		if (!xtrabackup_print_param)
 			usage();
-<<<<<<< HEAD
-		msg("\nxtrabackup: Error: Please set parameter 'datadir'\n");
+		msg("\nmariabackup: Error: Please set parameter 'datadir'\n");
 		return(EXIT_FAILURE);
-=======
-		msg("\nmariabackup: Error: Please set parameter 'datadir'\n");
-		exit(EXIT_FAILURE);
->>>>>>> 909cdafd
 	}
 
 	/* Expand target-dir, incremental-basedir, etc. */
