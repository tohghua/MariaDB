--- conflicted
+++ resolved
@@ -232,29 +232,7 @@
 
 	posix_fadvise(cursor->file, 0, 0, POSIX_FADV_SEQUENTIAL);
 
-<<<<<<< HEAD
-	const page_size_t page_size(cursor->node->space->flags);
-=======
-	/* Determine the page size */
-	zip_size = xb_get_zip_size(node);
-	if (zip_size == ULINT_UNDEFINED) {
-		xb_fil_cur_close(cursor);
-		return(XB_FIL_CUR_SKIP);
-	} else if (zip_size) {
-		page_size = zip_size;
-		page_size_shift = get_bit_shift(page_size);
-		msg("[%02u] %s is compressed with page size = "
-		    "%lu bytes\n", thread_n, node->name, page_size);
-		if (page_size_shift < 10 || page_size_shift > 14) {
-			msg("[%02u] mariabackup: Error: Invalid "
-			    "page size: %lu.\n", thread_n, page_size);
-			ut_error;
-		}
-	} else {
-		page_size = UNIV_PAGE_SIZE;
-		page_size_shift = UNIV_PAGE_SIZE_SHIFT;
-	}
->>>>>>> fb252f70
+	const page_size_t page_size(node->space->flags);
 	cursor->page_size = page_size;
 
 	/* Allocate read buffer */
@@ -269,6 +247,19 @@
 	cursor->buf_offset = 0;
 	cursor->buf_page_no = 0;
 	cursor->thread_n = thread_n;
+
+	if (!node->space->crypt_data
+	    && os_file_read(IORequestRead,
+			    node->handle, cursor->buf, 0,
+			    page_size.physical())) {
+		mutex_enter(&fil_system->mutex);
+		if (!node->space->crypt_data) {
+			node->space->crypt_data
+				= fil_space_read_crypt_data(page_size,
+							    cursor->buf);
+		}
+		mutex_exit(&fil_system->mutex);
+	}
 
 	cursor->space_size = (ulint)(cursor->statinfo.st_size
 				     / page_size.physical());
@@ -291,7 +282,6 @@
 /*============*/
 	xb_fil_cur_t*	cursor)	/*!< in/out: source file cursor */
 {
-	ibool			success;
 	byte*			page;
 	ulint			i;
 	ulint			npages;
@@ -299,13 +289,10 @@
 	xb_fil_cur_result_t	ret;
 	ib_int64_t		offset;
 	ib_int64_t		to_read;
-<<<<<<< HEAD
+	byte			tmp_frame[UNIV_PAGE_SIZE_MAX];
+	byte			tmp_page[UNIV_PAGE_SIZE_MAX];
 	const ulint		page_size = cursor->page_size.physical();
 	xb_ad(!cursor->is_system() || page_size == UNIV_PAGE_SIZE);
-=======
-	byte			tmp_frame[UNIV_PAGE_SIZE_MAX];
-	byte			tmp_page[UNIV_PAGE_SIZE_MAX];
->>>>>>> fb252f70
 
 	cursor->read_filter->get_next_batch(&cursor->read_filter_ctxt,
 					    &offset, &to_read);
@@ -346,6 +333,12 @@
 	retry_count = 10;
 	ret = XB_FIL_CUR_SUCCESS;
 
+	fil_space_t *space = fil_space_acquire_for_io(cursor->space_id);
+
+	if (!space) {
+		return XB_FIL_CUR_ERROR;
+	}
+
 read_retry:
 	xtrabackup_io_throttling();
 
@@ -354,27 +347,14 @@
 	cursor->buf_offset = offset;
 	cursor->buf_page_no = (ulint)(offset / cursor->page_size.physical());
 
-	FilSpace space(cursor->space_id);
-
-	if (!space()) {
-		return(XB_FIL_CUR_ERROR);
-	}
-
-<<<<<<< HEAD
-	success = os_file_read(IORequestRead,
-			       cursor->file, cursor->buf, offset,
-			       (ulint) to_read);
-	if (!success) {
-		return(XB_FIL_CUR_ERROR);
-	}
-=======
-	fil_space_t *space = fil_space_acquire_for_io(cursor->space_id);
->>>>>>> fb252f70
-
+	if (!os_file_read(IORequestRead, cursor->file, cursor->buf, offset,
+			  (ulint) to_read)) {
+		ret = XB_FIL_CUR_ERROR;
+		goto func_exit;
+	}
 	/* check pages for corruption and re-read if necessary. i.e. in case of
 	partially written pages */
 	for (page = cursor->buf, i = 0; i < npages;
-<<<<<<< HEAD
 	     page += page_size, i++) {
 		ulint page_no = cursor->buf_page_no + i;
 
@@ -382,11 +362,26 @@
                     page_no >= FSP_EXTENT_SIZE &&
                     page_no < FSP_EXTENT_SIZE * 3) {
                         /* We ignore the doublewrite buffer pages */
-                } else if (!fil_space_verify_crypt_checksum(
-                                   page, cursor->page_size, space->id, page_no)
-                           && buf_page_is_corrupted(true, page,
-                                                    cursor->page_size,
-                                                    space)) {
+                } else if (fil_space_verify_crypt_checksum(
+                                   page, cursor->page_size,
+				   space->id, page_no)) {
+			ut_ad(mach_read_from_4(page + FIL_PAGE_SPACE_ID)
+			      == space->id);
+
+			bool decrypted = false;
+
+			memcpy(tmp_page, page, page_size);
+
+			if (!fil_space_decrypt(space, tmp_frame,
+					       tmp_page, &decrypted)
+			    || buf_page_is_corrupted(true, tmp_page,
+						     cursor->page_size,
+						     space)) {
+				goto corrupted;
+			}
+		} else if (buf_page_is_corrupted(true, page, cursor->page_size,
+						 space)) {
+corrupted:
                         retry_count--;
                         if (retry_count == 0) {
                                 msg("[%02u] mariabackup: "
@@ -406,66 +401,15 @@
                         }
 
                         os_thread_sleep(100000);
-
                         goto read_retry;
                 }
                 cursor->buf_read += page_size;
                 cursor->buf_npages++;
-=======
-	     page += cursor->page_size, i++) {
-		ulint page_no = cursor->buf_page_no + i;
-
-		if (cursor->space_id == TRX_SYS_SPACE
-		    && page_no >= FSP_EXTENT_SIZE
-		    && page_no < FSP_EXTENT_SIZE * 3) {
-			/* We ignore the doublewrite buffer pages */
-		} else if (fil_space_verify_crypt_checksum(
-				   page, cursor->zip_size,
-				   space, page_no)) {
-			ut_ad(mach_read_from_4(page + FIL_PAGE_SPACE_ID)
-			      == space->id);
-
-			bool decrypted = false;
-
-			memcpy(tmp_page, page, cursor->page_size);
-
-			if (!fil_space_decrypt(space, tmp_frame,
-					       tmp_page, &decrypted)
-			    || buf_page_is_corrupted(true, tmp_page,
-						     cursor->zip_size,
-						     space)) {
-				goto corrupted;
-			}
-		} else if (buf_page_is_corrupted(true, page, cursor->zip_size,
-						 space)) {
-corrupted:
-			retry_count--;
-
-			if (retry_count == 0) {
-				msg("[%02u] mariabackup: "
-				    "Error: failed to read page after "
-				    "10 retries. File %s seems to be "
-				    "corrupted.\n", cursor->thread_n,
-				    cursor->abs_path);
-				ret = XB_FIL_CUR_ERROR;
-				break;
-			}
-			msg("[%02u] mariabackup: "
-			    "Database page corruption detected at page "
-			    ULINTPF ", retrying...\n", cursor->thread_n,
-			    page_no);
-
-			os_thread_sleep(100000);
-			goto read_retry;
-		}
-		cursor->buf_read += cursor->page_size;
-		cursor->buf_npages++;
->>>>>>> fb252f70
 	}
 
 	posix_fadvise(cursor->file, offset, to_read, POSIX_FADV_DONTNEED);
+func_exit:
 	fil_space_release_for_io(space);
-
 	return(ret);
 }
 
