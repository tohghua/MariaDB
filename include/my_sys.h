/* Copyright (c) 2000, 2011, Oracle and/or its affiliates. All rights reserved.

   This program is free software; you can redistribute it and/or modify
   it under the terms of the GNU General Public License as published by
   the Free Software Foundation; version 2 of the License.

   This program is distributed in the hope that it will be useful,
   but WITHOUT ANY WARRANTY; without even the implied warranty of
   MERCHANTABILITY or FITNESS FOR A PARTICULAR PURPOSE.  See the
   GNU General Public License for more details.

   You should have received a copy of the GNU General Public License
   along with this program; if not, write to the Free Software
   Foundation, Inc., 59 Temple Place, Suite 330, Boston, MA  02111-1307  USA */

#ifndef _my_sys_h
#define _my_sys_h

#include "my_global.h"                  /* C_MODE_START, C_MODE_END */

C_MODE_START

#ifdef HAVE_AIOWAIT
#include <sys/asynch.h>			/* Used by record-cache */
typedef struct my_aio_result {
  aio_result_t result;
  int	       pending;
} my_aio_result;
#endif

#ifdef HAVE_VALGRIND
# include <valgrind/memcheck.h>
# define MEM_UNDEFINED(a,len) VALGRIND_MAKE_MEM_UNDEFINED(a,len)
# define MEM_NOACCESS(a,len) VALGRIND_MAKE_MEM_NOACCESS(a,len)
# define MEM_CHECK_ADDRESSABLE(a,len) VALGRIND_CHECK_MEM_IS_ADDRESSABLE(a,len)
# define MEM_CHECK_DEFINED(a,len) VALGRIND_CHECK_MEM_IS_DEFINED(a,len)
#else /* HAVE_VALGRIND */
# define MEM_UNDEFINED(a,len) ((void) 0)
# define MEM_NOACCESS(a,len) ((void) 0)
# define MEM_CHECK_ADDRESSABLE(a,len) ((void) 0)
# define MEM_CHECK_DEFINED(a,len) ((void) 0)
#endif /* HAVE_VALGRIND */

#include <my_pthread.h>

#include <m_ctype.h>                    /* for CHARSET_INFO */
#include <stdarg.h>
#include <typelib.h>
#ifdef _WIN32
#include <malloc.h> /*for alloca*/
#endif

#define MY_INIT(name)   { my_progname= name; my_init(); }

/**
  Max length of an error message generated by mysys utilities.
  Some mysys functions produce error messages. These mostly go
  to stderr.
  This constant defines the size of the buffer used to format
  the message. It should be kept in sync with MYSQL_ERRMSG_SIZE,
  since sometimes mysys errors are stored in the server diagnostics
  area, and we would like to avoid unexpected truncation.
*/
#define MYSYS_ERRMSG_SIZE   (512)

#define MY_FILE_ERROR	((size_t) -1)

	/* General bitmaps for my_func's */
#define MY_FFNF		1	/* Fatal if file not found */
#define MY_FNABP	2	/* Fatal if not all bytes read/writen */
#define MY_NABP		4	/* Error if not all bytes read/writen */
#define MY_FAE		8	/* Fatal if any error */
#define MY_WME		16	/* Write message on error */
#define MY_WAIT_IF_FULL 32	/* Wait and try again if disk full error */
#define MY_IGNORE_BADFD 32      /* my_sync: ignore 'bad descriptor' errors */
#define MY_SYNC_DIR     8192    /* my_create/delete/rename: sync directory */
#define MY_UNUSED       64      /* Unused (was support for RAID) */
#define MY_FULL_IO     512      /* For my_read - loop intil I/O is complete */
#define MY_DONT_CHECK_FILESIZE 128 /* Option to init_io_cache() */
#define MY_LINK_WARNING 32	/* my_redel() gives warning if links */
#define MY_COPYTIME	64	/* my_redel() copys time */
#define MY_DELETE_OLD	256	/* my_create_with_symlink() */
#define MY_RESOLVE_LINK 128	/* my_realpath(); Only resolve links */
#define MY_HOLD_ORIGINAL_MODES 128  /* my_copy() holds to file modes */
#define MY_REDEL_MAKE_BACKUP 256
#define MY_SEEK_NOT_DONE 32	/* my_lock may have to do a seek */
#define MY_DONT_WAIT	64	/* my_lock() don't wait if can't lock */
#define MY_ZEROFILL	32	/* my_malloc(), fill array with zero */
#define MY_ALLOW_ZERO_PTR 64	/* my_realloc() ; zero ptr -> malloc */
#define MY_FREE_ON_ERROR 128	/* my_realloc() ; Free old ptr on error */
#define MY_HOLD_ON_ERROR 256	/* my_realloc() ; Return old ptr on error */
#define MY_DONT_OVERWRITE_FILE 1024	/* my_copy: Don't overwrite file */
#define MY_THREADSAFE 2048      /* my_seek(): lock fd mutex */
#define MY_SYNC       4096      /* my_copy(): sync dst file */

#define MY_CHECK_ERROR	1	/* Params to my_end; Check open-close */
#define MY_GIVE_INFO	2	/* Give time info about process*/
#define MY_DONT_FREE_DBUG 4     /* Do not call DBUG_END() in my_end() */

#define ME_HIGHBYTE	8	/* Shift for colours */
#define ME_NOCUR	1	/* Don't use curses message */
#define ME_OLDWIN	2	/* Use old window */
#define ME_BELL		4	/* Ring bell then printing message */
#define ME_HOLDTANG	8	/* Don't delete last keys */
#define ME_WAITTOT	16	/* Wait for errtime secs of for a action */
#define ME_WAITTANG	32	/* Wait for a user action  */
#define ME_NOREFRESH	64	/* Write the error message to error log */
#define ME_NOINPUT	128	/* Dont use the input libary */
#define ME_COLOUR1	((1 << ME_HIGHBYTE))	/* Possibly error-colours */
#define ME_COLOUR2	((2 << ME_HIGHBYTE))
#define ME_COLOUR3	((3 << ME_HIGHBYTE))
#define ME_FATALERROR   1024    /* Fatal statement error */

	/* Bits in last argument to fn_format */
#define MY_REPLACE_DIR		1	/* replace dir in name with 'dir' */
#define MY_REPLACE_EXT		2	/* replace extension with 'ext' */
#define MY_UNPACK_FILENAME	4	/* Unpack name (~ -> home) */
#define MY_PACK_FILENAME	8	/* Pack name (home -> ~) */
#define MY_RESOLVE_SYMLINKS	16	/* Resolve all symbolic links */
#define MY_RETURN_REAL_PATH	32	/* return full path for file */
#define MY_SAFE_PATH		64	/* Return NULL if too long path */
#define MY_RELATIVE_PATH	128	/* name is relative to 'dir' */
#define MY_APPEND_EXT           256     /* add 'ext' as additional extension*/


	/* My seek flags */
#define MY_SEEK_SET	0
#define MY_SEEK_CUR	1
#define MY_SEEK_END	2

	/* Some constants */
#define MY_WAIT_FOR_USER_TO_FIX_PANIC	60	/* in seconds */
#define MY_WAIT_GIVE_USER_A_MESSAGE	10	/* Every 10 times of prev */
#define MIN_COMPRESS_LENGTH		50	/* Don't compress small bl. */
#define DFLT_INIT_HITS  3

	/* root_alloc flags */
#define MY_KEEP_PREALLOC	1
#define MY_MARK_BLOCKS_FREE     2  /* move used to free list and reuse them */

	/* Internal error numbers (for assembler functions) */
#define MY_ERRNO_EDOM		33
#define MY_ERRNO_ERANGE		34

	/* Bits for get_date timeflag */
#define GETDATE_DATE_TIME	1
#define GETDATE_SHORT_DATE	2
#define GETDATE_HHMMSSTIME	4
#define GETDATE_GMT		8
#define GETDATE_FIXEDLENGTH	16

	/* defines when allocating data */
extern void *my_malloc(size_t Size,myf MyFlags);
extern void *my_multi_malloc(myf MyFlags, ...);
extern void *my_realloc(void *oldpoint, size_t Size, myf MyFlags);
extern void my_free(void *ptr);
extern void *my_memdup(const void *from,size_t length,myf MyFlags);
extern char *my_strdup(const char *from,myf MyFlags);
extern char *my_strndup(const char *from, size_t length,
				   myf MyFlags);
#define TRASH(A,B) do{MEM_CHECK_ADDRESSABLE(A,B);MEM_UNDEFINED(A,B);} while (0)
#if defined(ENABLED_DEBUG_SYNC)
extern void (*debug_sync_C_callback_ptr)(const char *, size_t);
#define DEBUG_SYNC_C(_sync_point_name_) do {                            \
    if (debug_sync_C_callback_ptr != NULL)                              \
      (*debug_sync_C_callback_ptr)(STRING_WITH_LEN(_sync_point_name_)); } \
  while(0)
#else
#define DEBUG_SYNC_C(_sync_point_name_)
#endif /* defined(ENABLED_DEBUG_SYNC) */

#ifdef HAVE_LARGE_PAGES
extern uint my_get_large_page_size(void);
extern uchar * my_large_malloc(size_t size, myf my_flags);
extern void my_large_free(uchar *ptr);
#else
#define my_get_large_page_size() (0)
#define my_large_malloc(A,B) my_malloc_lock((A),(B))
#define my_large_free(A) my_free_lock((A))
#endif /* HAVE_LARGE_PAGES */

#ifdef HAVE_ALLOCA
#if defined(_AIX) && !defined(__GNUC__) && !defined(_AIX43)
#pragma alloca
#endif /* _AIX */
#if defined(__MWERKS__)
#undef alloca
#define alloca _alloca
#endif /* __MWERKS__ */
#if defined(__GNUC__) && !defined(HAVE_ALLOCA_H) && ! defined(alloca)
#define alloca __builtin_alloca
#endif /* GNUC */
#define my_alloca(SZ) alloca((size_t) (SZ))
#define my_afree(PTR) {}
#else
#define my_alloca(SZ) my_malloc(SZ,MYF(MY_FAE))
#define my_afree(PTR) my_free(PTR)
#endif /* HAVE_ALLOCA */

#ifndef errno				/* did we already get it? */
#ifdef HAVE_ERRNO_AS_DEFINE
#include <errno.h>			/* errno is a define */
#else
extern int errno;			/* declare errno */
#endif
#endif					/* #ifndef errno */
extern char *home_dir;			/* Home directory for user */
extern const char *my_progname;		/* program-name (printed in errors) */
<<<<<<< HEAD
extern char curr_dir[];		/* Current directory for user */
extern void (*error_handler_hook)(uint my_err, const char *str,myf MyFlags);
extern void (*fatal_error_handler_hook)(uint my_err, const char *str,
=======
extern char NEAR curr_dir[];		/* Current directory for user */
extern int (*error_handler_hook)(uint my_err, const char *str,myf MyFlags);
extern void(*sql_print_warning_hook)(const char *format,...);
extern int (*fatal_error_handler_hook)(uint my_err, const char *str,
>>>>>>> 39323920
				       myf MyFlags);
extern uint my_file_limit;
extern ulong my_thread_stack_size;

extern const char *(*proc_info_hook)(void *, const char *, const char *,
                                     const char *, const unsigned int);

#ifdef HAVE_LARGE_PAGES
extern my_bool my_use_large_pages;
extern uint    my_large_page_size;
#endif

/* charsets */
#define MY_ALL_CHARSETS_SIZE 2048
extern MYSQL_PLUGIN_IMPORT CHARSET_INFO *default_charset_info;
extern MYSQL_PLUGIN_IMPORT CHARSET_INFO *all_charsets[MY_ALL_CHARSETS_SIZE];
extern CHARSET_INFO compiled_charsets[];

/* statistics */
extern ulong	my_file_opened,my_stream_opened, my_tmp_file_created;
extern ulong    my_file_total_opened;
extern uint	mysys_usage_id;
extern my_bool	my_init_done;

					/* Point to current my_message() */
extern void (*my_sigtstp_cleanup)(void),
					/* Executed before jump to shell */
	    (*my_sigtstp_restart)(void),
	    (*my_abort_hook)(int);
					/* Executed when comming from shell */
extern MYSQL_PLUGIN_IMPORT int my_umask;		/* Default creation mask  */
extern int my_umask_dir,
	   my_recived_signals,	/* Signals we have got */
	   my_safe_to_handle_signal, /* Set when allowed to SIGTSTP */
	   my_dont_interrupt;	/* call remember_intr when set */
extern my_bool my_use_symdir;

extern ulong	my_default_record_cache_size;
extern my_bool  my_disable_locking, my_disable_async_io,
                my_disable_flush_key_blocks, my_disable_symlinks;
extern char	wild_many,wild_one,wild_prefix;
extern const char *charsets_dir;
/* from default.c */
extern const char *my_defaults_extra_file;
extern const char *my_defaults_group_suffix;
extern const char *my_defaults_file;

extern my_bool timed_mutexes;

enum loglevel {
   ERROR_LEVEL,
   WARNING_LEVEL,
   INFORMATION_LEVEL
};

enum cache_type
{
  TYPE_NOT_SET= 0, READ_CACHE, WRITE_CACHE,
  SEQ_READ_APPEND		/* sequential read or append */,
  READ_FIFO, READ_NET,WRITE_NET};

enum flush_type
{
  FLUSH_KEEP,           /* flush block and keep it in the cache */
  FLUSH_RELEASE,        /* flush block and remove it from the cache */
  FLUSH_IGNORE_CHANGED, /* remove block from the cache */
  /*
    As my_disable_flush_pagecache_blocks is always 0, the following option
    is strictly equivalent to FLUSH_KEEP
  */
  FLUSH_FORCE_WRITE
};

typedef struct st_record_cache	/* Used when cacheing records */
{
  File file;
  int	rc_seek,error,inited;
  uint	rc_length,read_length,reclength;
  my_off_t rc_record_pos,end_of_file;
  uchar *rc_buff,*rc_buff2,*rc_pos,*rc_end,*rc_request_pos;
#ifdef HAVE_AIOWAIT
  int	use_async_io;
  my_aio_result aio_result;
#endif
  enum cache_type type;
} RECORD_CACHE;

enum file_type
{
  UNOPEN = 0, FILE_BY_OPEN, FILE_BY_CREATE, STREAM_BY_FOPEN, STREAM_BY_FDOPEN,
  FILE_BY_MKSTEMP, FILE_BY_DUP
};

struct st_my_file_info
{
  char  *name;
#ifdef _WIN32
  HANDLE fhandle;   /* win32 file handle */
  int    oflag;     /* open flags, e.g O_APPEND */
#endif
  enum   file_type	type;
#if !defined(HAVE_PREAD) && !defined(_WIN32)
  mysql_mutex_t mutex;
#endif
};

extern struct st_my_file_info *my_file_info;

typedef struct st_dynamic_array
{
  uchar *buffer;
  uint elements,max_element;
  uint alloc_increment;
  uint size_of_element;
} DYNAMIC_ARRAY;

typedef struct st_my_tmpdir
{
  DYNAMIC_ARRAY full_list;
  char **list;
  uint cur, max;
  mysql_mutex_t mutex;
} MY_TMPDIR;

typedef struct st_dynamic_string
{
  char *str;
  size_t length,max_length,alloc_increment;
} DYNAMIC_STRING;

struct st_io_cache;
typedef int (*IO_CACHE_CALLBACK)(struct st_io_cache*);

typedef struct st_io_cache_share
{
  mysql_mutex_t       mutex;           /* To sync on reads into buffer. */
  mysql_cond_t        cond;            /* To wait for signals. */
  mysql_cond_t        cond_writer;     /* For a synchronized writer. */
  /* Offset in file corresponding to the first byte of buffer. */
  my_off_t              pos_in_file;
  /* If a synchronized write cache is the source of the data. */
  struct st_io_cache    *source_cache;
  uchar                 *buffer;         /* The read buffer. */
  uchar                 *read_end;       /* Behind last valid byte of buffer. */
  int                   running_threads; /* threads not in lock. */
  int                   total_threads;   /* threads sharing the cache. */
  int                   error;           /* Last error. */
#ifdef NOT_YET_IMPLEMENTED
  /* whether the structure should be free'd */
  my_bool alloced;
#endif
} IO_CACHE_SHARE;

typedef struct st_io_cache		/* Used when cacheing files */
{
  /* Offset in file corresponding to the first byte of uchar* buffer. */
  my_off_t pos_in_file;
  /*
    The offset of end of file for READ_CACHE and WRITE_CACHE.
    For SEQ_READ_APPEND it the maximum of the actual end of file and
    the position represented by read_end.
  */
  my_off_t end_of_file;
  /* Points to current read position in the buffer */
  uchar	*read_pos;
  /* the non-inclusive boundary in the buffer for the currently valid read */
  uchar  *read_end;
  uchar  *buffer;				/* The read buffer */
  /* Used in ASYNC_IO */
  uchar  *request_pos;

  /* Only used in WRITE caches and in SEQ_READ_APPEND to buffer writes */
  uchar  *write_buffer;
  /*
    Only used in SEQ_READ_APPEND, and points to the current read position
    in the write buffer. Note that reads in SEQ_READ_APPEND caches can
    happen from both read buffer (uchar* buffer) and write buffer
    (uchar* write_buffer).
  */
  uchar *append_read_pos;
  /* Points to current write position in the write buffer */
  uchar *write_pos;
  /* The non-inclusive boundary of the valid write area */
  uchar *write_end;

  /*
    Current_pos and current_end are convenience variables used by
    my_b_tell() and other routines that need to know the current offset
    current_pos points to &write_pos, and current_end to &write_end in a
    WRITE_CACHE, and &read_pos and &read_end respectively otherwise
  */
  uchar  **current_pos, **current_end;

  /*
    The lock is for append buffer used in SEQ_READ_APPEND cache
    need mutex copying from append buffer to read buffer.
  */
  mysql_mutex_t append_buffer_lock;
  /*
    The following is used when several threads are reading the
    same file in parallel. They are synchronized on disk
    accesses reading the cached part of the file asynchronously.
    It should be set to NULL to disable the feature.  Only
    READ_CACHE mode is supported.
  */
  IO_CACHE_SHARE *share;

  /*
    A caller will use my_b_read() macro to read from the cache
    if the data is already in cache, it will be simply copied with
    memcpy() and internal variables will be accordinging updated with
    no functions invoked. However, if the data is not fully in the cache,
    my_b_read() will call read_function to fetch the data. read_function
    must never be invoked directly.
  */
  int (*read_function)(struct st_io_cache *,uchar *,size_t);
  /*
    Same idea as in the case of read_function, except my_b_write() needs to
    be replaced with my_b_append() for a SEQ_READ_APPEND cache
  */
  int (*write_function)(struct st_io_cache *,const uchar *,size_t);
  /*
    Specifies the type of the cache. Depending on the type of the cache
    certain operations might not be available and yield unpredicatable
    results. Details to be documented later
  */
  enum cache_type type;
  /*
    Callbacks when the actual read I/O happens. These were added and
    are currently used for binary logging of LOAD DATA INFILE - when a
    block is read from the file, we create a block create/append event, and
    when IO_CACHE is closed, we create an end event. These functions could,
    of course be used for other things
  */
  IO_CACHE_CALLBACK pre_read;
  IO_CACHE_CALLBACK post_read;
  IO_CACHE_CALLBACK pre_close;
  /*
    Counts the number of times, when we were forced to use disk. We use it to
    increase the binlog_cache_disk_use and binlog_stmt_cache_disk_use status
    variables.
  */
  ulong disk_writes;
  void* arg;				/* for use by pre/post_read */
  char *file_name;			/* if used with 'open_cached_file' */
  char *dir,*prefix;
  File file; /* file descriptor */
  /*
    seek_not_done is set by my_b_seek() to inform the upcoming read/write
    operation that a seek needs to be preformed prior to the actual I/O
    error is 0 if the cache operation was successful, -1 if there was a
    "hard" error, and the actual number of I/O-ed bytes if the read/write was
    partial.
  */
  int	seek_not_done,error;
  /* buffer_length is memory size allocated for buffer or write_buffer */
  size_t	buffer_length;
  /* read_length is the same as buffer_length except when we use async io */
  size_t  read_length;
  myf	myflags;			/* Flags used to my_read/my_write */
  /*
    alloced_buffer is 1 if the buffer was allocated by init_io_cache() and
    0 if it was supplied by the user.
    Currently READ_NET is the only one that will use a buffer allocated
    somewhere else
  */
  my_bool alloced_buffer;
#ifdef HAVE_AIOWAIT
  /*
    As inidicated by ifdef, this is for async I/O, which is not currently
    used (because it's not reliable on all systems)
  */
  uint inited;
  my_off_t aio_read_pos;
  my_aio_result aio_result;
#endif
} IO_CACHE;

typedef int (*qsort2_cmp)(const void *, const void *, const void *);

	/* defines for mf_iocache */

	/* Test if buffer is inited */
#define my_b_clear(info) (info)->buffer=0
#define my_b_inited(info) (info)->buffer
#define my_b_EOF INT_MIN

#define my_b_read(info,Buffer,Count) \
  ((info)->read_pos + (Count) <= (info)->read_end ?\
   (memcpy(Buffer,(info)->read_pos,(size_t) (Count)), \
    ((info)->read_pos+=(Count)),0) :\
   (*(info)->read_function)((info),Buffer,Count))

#define my_b_write(info,Buffer,Count) \
 ((info)->write_pos + (Count) <=(info)->write_end ?\
  (memcpy((info)->write_pos, (Buffer), (size_t)(Count)),\
   ((info)->write_pos+=(Count)),0) : \
   (*(info)->write_function)((info),(uchar *)(Buffer),(Count)))

#define my_b_get(info) \
  ((info)->read_pos != (info)->read_end ?\
   ((info)->read_pos++, (int) (uchar) (info)->read_pos[-1]) :\
   _my_b_get(info))

	/* my_b_write_byte dosn't have any err-check */
#define my_b_write_byte(info,chr) \
  (((info)->write_pos < (info)->write_end) ?\
   ((*(info)->write_pos++)=(chr)) :\
   (_my_b_write(info,0,0) , ((*(info)->write_pos++)=(chr))))

#define my_b_fill_cache(info) \
  (((info)->read_end=(info)->read_pos),(*(info)->read_function)(info,0,0))

#define my_b_tell(info) ((info)->pos_in_file + \
			 (size_t) (*(info)->current_pos - (info)->request_pos))

#define my_b_get_buffer_start(info) (info)->request_pos 
#define my_b_get_bytes_in_buffer(info) (char*) (info)->read_end -   \
  (char*) my_b_get_buffer_start(info)
#define my_b_get_pos_in_file(info) (info)->pos_in_file

/* tell write offset in the SEQ_APPEND cache */
int      my_b_copy_to_file(IO_CACHE *cache, FILE *file);
my_off_t my_b_append_tell(IO_CACHE* info);
my_off_t my_b_safe_tell(IO_CACHE* info); /* picks the correct tell() */

#define my_b_bytes_in_cache(info) (size_t) (*(info)->current_end - \
					  *(info)->current_pos)

typedef uint32 ha_checksum;

/* Define the type of function to be passed to process_default_option_files */
typedef int (*Process_option_func)(void *ctx, const char *group_name,
                                   const char *option);

#include <my_alloc.h>


	/* Prototypes for mysys and my_func functions */

extern int my_copy(const char *from,const char *to,myf MyFlags);
extern int my_delete(const char *name,myf MyFlags);
extern int my_getwd(char * buf,size_t size,myf MyFlags);
extern int my_setwd(const char *dir,myf MyFlags);
extern int my_lock(File fd,int op,my_off_t start, my_off_t length,myf MyFlags);
extern void *my_once_alloc(size_t Size,myf MyFlags);
extern void my_once_free(void);
extern char *my_once_strdup(const char *src,myf myflags);
extern void *my_once_memdup(const void *src, size_t len, myf myflags);
extern File my_open(const char *FileName,int Flags,myf MyFlags);
extern File my_register_filename(File fd, const char *FileName,
				 enum file_type type_of_file,
				 uint error_message_number, myf MyFlags);
extern File my_create(const char *FileName,int CreateFlags,
		      int AccessFlags, myf MyFlags);
extern int my_close(File Filedes,myf MyFlags);
extern int my_mkdir(const char *dir, int Flags, myf MyFlags);
extern int my_readlink(char *to, const char *filename, myf MyFlags);
extern int my_is_symlink(const char *filename);
extern int my_realpath(char *to, const char *filename, myf MyFlags);
extern File my_create_with_symlink(const char *linkname, const char *filename,
				   int createflags, int access_flags,
				   myf MyFlags);
extern int my_delete_with_symlink(const char *name, myf MyFlags);
extern int my_rename_with_symlink(const char *from,const char *to,myf MyFlags);
extern int my_symlink(const char *content, const char *linkname, myf MyFlags);
extern size_t my_read(File Filedes,uchar *Buffer,size_t Count,myf MyFlags);
extern size_t my_pread(File Filedes,uchar *Buffer,size_t Count,my_off_t offset,
		     myf MyFlags);
extern int my_rename(const char *from,const char *to,myf MyFlags);
extern my_off_t my_seek(File fd,my_off_t pos,int whence,myf MyFlags);
extern my_off_t my_tell(File fd,myf MyFlags);
extern size_t my_write(File Filedes,const uchar *Buffer,size_t Count,
		     myf MyFlags);
extern size_t my_pwrite(File Filedes,const uchar *Buffer,size_t Count,
		      my_off_t offset,myf MyFlags);
extern size_t my_fread(FILE *stream,uchar *Buffer,size_t Count,myf MyFlags);
extern size_t my_fwrite(FILE *stream,const uchar *Buffer,size_t Count,
		      myf MyFlags);
extern my_off_t my_fseek(FILE *stream,my_off_t pos,int whence,myf MyFlags);
extern my_off_t my_ftell(FILE *stream,myf MyFlags);

/* implemented in my_memmem.c */
extern void *my_memmem(const void *haystack, size_t haystacklen,
                       const void *needle, size_t needlelen);


#ifdef _WIN32
extern int      my_access(const char *path, int amode);
#else
#define my_access access
#endif

extern int check_if_legal_filename(const char *path);
extern int check_if_legal_tablename(const char *path);
extern my_bool is_filename_allowed(const char *name, size_t length);

#ifdef _WIN32
extern int nt_share_delete(const char *name,myf MyFlags);
#define my_delete_allow_opened(fname,flags)  nt_share_delete((fname),(flags))
#else
#define my_delete_allow_opened(fname,flags)  my_delete((fname),(flags))
#endif

#ifdef _WIN32
/* Windows-only functions (CRT equivalents)*/
extern HANDLE   my_get_osfhandle(File fd);
extern void     my_osmaperr(unsigned long last_error);
#endif

extern void init_glob_errs(void);
extern const char** get_global_errmsgs();
extern void wait_for_free_space(const char *filename, int errors);
extern FILE *my_fopen(const char *FileName,int Flags,myf MyFlags);
extern FILE *my_fdopen(File Filedes,const char *name, int Flags,myf MyFlags);
extern FILE *my_freopen(const char *path, const char *mode, FILE *stream);
extern int my_fclose(FILE *fd,myf MyFlags);
extern File my_fileno(FILE *fd);
extern int my_chsize(File fd,my_off_t newlength, int filler, myf MyFlags);
extern void thr_set_sync_wait_callback(void (*before_sync)(void),
                                       void (*after_sync)(void));
extern int my_sync(File fd, myf my_flags);
extern int my_sync_dir(const char *dir_name, myf my_flags);
extern int my_sync_dir_by_file(const char *file_name, myf my_flags);
<<<<<<< HEAD
extern void my_error(int nr,myf MyFlags, ...);
extern void my_printf_error(uint my_err, const char *format,
                            myf MyFlags, ...)
                            ATTRIBUTE_FORMAT(printf, 2, 4);
extern void my_printv_error(uint error, const char *format, myf MyFlags,
                            va_list ap);
extern int my_error_register(const char** (*get_errmsgs) (),
                             int first, int last);
=======
extern int my_error _VARARGS((int nr,myf MyFlags, ...));
extern int my_printf_error _VARARGS((uint my_err, const char *format,
				     myf MyFlags, ...))
				    ATTRIBUTE_FORMAT(printf, 2, 4);
extern void my_printf_warning _VARARGS((const char * format, ...));
extern int my_error_register(const char **errmsgs, int first, int last);
>>>>>>> 39323920
extern const char **my_error_unregister(int first, int last);
extern void my_message(uint my_err, const char *str,myf MyFlags);
extern void my_message_stderr(uint my_err, const char *str, myf MyFlags);
extern my_bool my_init(void);
extern void my_end(int infoflag);
extern int my_redel(const char *from, const char *to, int MyFlags);
extern int my_copystat(const char *from, const char *to, int MyFlags);
extern char * my_filename(File fd);

#ifdef EXTRA_DEBUG
void my_print_open_files(void);
#else
#define my_print_open_files()
#endif

extern my_bool init_tmpdir(MY_TMPDIR *tmpdir, const char *pathlist);
extern char *my_tmpdir(MY_TMPDIR *tmpdir);
extern void free_tmpdir(MY_TMPDIR *tmpdir);

extern void my_remember_signal(int signal_number,sig_handler (*func)(int));
extern size_t dirname_part(char * to,const char *name, size_t *to_res_length);
extern size_t dirname_length(const char *name);
#define base_name(A) (A+dirname_length(A))
extern int test_if_hard_path(const char *dir_name);
extern my_bool has_path(const char *name);
extern char *convert_dirname(char *to, const char *from, const char *from_end);
extern void to_unix_path(char * name);
extern char * fn_ext(const char *name);
extern char * fn_same(char * toname,const char *name,int flag);
extern char * fn_format(char * to,const char *name,const char *dir,
			   const char *form, uint flag);
extern size_t strlength(const char *str);
extern void pack_dirname(char * to,const char *from);
extern size_t normalize_dirname(char * to, const char *from);
extern size_t unpack_dirname(char * to,const char *from);
extern size_t cleanup_dirname(char * to,const char *from);
extern size_t system_filename(char * to,const char *from);
extern size_t unpack_filename(char * to,const char *from);
extern char * intern_filename(char * to,const char *from);
extern char * directory_file_name(char * dst, const char *src);
extern int pack_filename(char * to, const char *name, size_t max_length);
extern char * my_path(char * to,const char *progname,
			 const char *own_pathname_part);
extern char * my_load_path(char * to, const char *path,
			      const char *own_path_prefix);
extern int wild_compare(const char *str,const char *wildstr,
                        pbool str_is_pattern);
extern my_bool array_append_string_unique(const char *str,
                                          const char **array, size_t size);
extern void get_date(char * to,int timeflag,time_t use_time);
extern void soundex(CHARSET_INFO *, char * out_pntr, char * in_pntr,
                    pbool remove_garbage);
extern int init_record_cache(RECORD_CACHE *info,size_t cachesize,File file,
			     size_t reclength,enum cache_type type,
			     pbool use_async_io);
extern int read_cache_record(RECORD_CACHE *info,uchar *to);
extern int end_record_cache(RECORD_CACHE *info);
extern int write_cache_record(RECORD_CACHE *info,my_off_t filepos,
			      const uchar *record,size_t length);
extern int flush_write_cache(RECORD_CACHE *info);
extern void handle_recived_signals(void);

extern sig_handler my_set_alarm_variable(int signo);
extern void my_string_ptr_sort(uchar *base,uint items,size_t size);
extern void radixsort_for_str_ptr(uchar* base[], uint number_of_elements,
				  size_t size_of_element,uchar *buffer[]);
extern qsort_t my_qsort(void *base_ptr, size_t total_elems, size_t size,
                        qsort_cmp cmp);
extern qsort_t my_qsort2(void *base_ptr, size_t total_elems, size_t size,
                         qsort2_cmp cmp, void *cmp_argument);
extern qsort2_cmp get_ptr_compare(size_t);
void my_store_ptr(uchar *buff, size_t pack_length, my_off_t pos);
my_off_t my_get_ptr(uchar *ptr, size_t pack_length);
extern int init_io_cache(IO_CACHE *info,File file,size_t cachesize,
			 enum cache_type type,my_off_t seek_offset,
			 pbool use_async_io, myf cache_myflags);
extern my_bool reinit_io_cache(IO_CACHE *info,enum cache_type type,
			       my_off_t seek_offset,pbool use_async_io,
			       pbool clear_cache);
extern void setup_io_cache(IO_CACHE* info);
extern int _my_b_read(IO_CACHE *info,uchar *Buffer,size_t Count);
extern int _my_b_read_r(IO_CACHE *info,uchar *Buffer,size_t Count);
extern void init_io_cache_share(IO_CACHE *read_cache, IO_CACHE_SHARE *cshare,
                                IO_CACHE *write_cache, uint num_threads);
extern void remove_io_thread(IO_CACHE *info);
extern int _my_b_seq_read(IO_CACHE *info,uchar *Buffer,size_t Count);
extern int _my_b_net_read(IO_CACHE *info,uchar *Buffer,size_t Count);
extern int _my_b_get(IO_CACHE *info);
extern int _my_b_async_read(IO_CACHE *info,uchar *Buffer,size_t Count);
extern int _my_b_write(IO_CACHE *info,const uchar *Buffer,size_t Count);
extern int my_b_append(IO_CACHE *info,const uchar *Buffer,size_t Count);
extern int my_b_safe_write(IO_CACHE *info,const uchar *Buffer,size_t Count);

extern int my_block_write(IO_CACHE *info, const uchar *Buffer,
			  size_t Count, my_off_t pos);
extern int my_b_flush_io_cache(IO_CACHE *info, int need_append_buffer_lock);

#define flush_io_cache(info) my_b_flush_io_cache((info),1)

extern int end_io_cache(IO_CACHE *info);
extern size_t my_b_fill(IO_CACHE *info);
extern void my_b_seek(IO_CACHE *info,my_off_t pos);
extern size_t my_b_gets(IO_CACHE *info, char *to, size_t max_length);
extern my_off_t my_b_filelength(IO_CACHE *info);
extern size_t my_b_printf(IO_CACHE *info, const char* fmt, ...);
extern size_t my_b_vprintf(IO_CACHE *info, const char* fmt, va_list ap);
extern my_bool open_cached_file(IO_CACHE *cache,const char *dir,
				 const char *prefix, size_t cache_size,
				 myf cache_myflags);
extern my_bool real_open_cached_file(IO_CACHE *cache);
extern void close_cached_file(IO_CACHE *cache);
File create_temp_file(char *to, const char *dir, const char *pfx,
		      int mode, myf MyFlags);
#define my_init_dynamic_array(A,B,C,D) init_dynamic_array2(A,B,NULL,C,D)
#define my_init_dynamic_array_ci(A,B,C,D) init_dynamic_array2(A,B,NULL,C,D)
#define my_init_dynamic_array2(A,B,C,D,E) init_dynamic_array2(A,B,C,D,E)
#define my_init_dynamic_array2_ci(A,B,C,D,E) init_dynamic_array2(A,B,C,D,E)
extern my_bool init_dynamic_array2(DYNAMIC_ARRAY *array, uint element_size,
                                   void *init_buffer, uint init_alloc,
                                   uint alloc_increment);
/* init_dynamic_array() function is deprecated */
extern my_bool init_dynamic_array(DYNAMIC_ARRAY *array, uint element_size,
                                  uint init_alloc, uint alloc_increment);
extern my_bool insert_dynamic(DYNAMIC_ARRAY *array,uchar * element);
extern uchar *alloc_dynamic(DYNAMIC_ARRAY *array);
extern uchar *pop_dynamic(DYNAMIC_ARRAY*);
extern my_bool set_dynamic(DYNAMIC_ARRAY *array,uchar * element,uint array_index);
extern my_bool allocate_dynamic(DYNAMIC_ARRAY *array, uint max_elements);
extern void get_dynamic(DYNAMIC_ARRAY *array,uchar * element,uint array_index);
extern void delete_dynamic(DYNAMIC_ARRAY *array);
extern void delete_dynamic_element(DYNAMIC_ARRAY *array, uint array_index);
extern void freeze_size(DYNAMIC_ARRAY *array);
extern int  get_index_dynamic(DYNAMIC_ARRAY *array, uchar * element);
#define dynamic_array_ptr(array,array_index) ((array)->buffer+(array_index)*(array)->size_of_element)
#define dynamic_element(array,array_index,type) ((type)((array)->buffer) +(array_index))
#define push_dynamic(A,B) insert_dynamic((A),(B))
#define reset_dynamic(array) ((array)->elements= 0)
#define sort_dynamic(A,cmp) my_qsort((A)->buffer, (A)->elements, (A)->size_of_element, (cmp))

extern my_bool init_dynamic_string(DYNAMIC_STRING *str, const char *init_str,
				   size_t init_alloc,size_t alloc_increment);
extern my_bool dynstr_append(DYNAMIC_STRING *str, const char *append);
my_bool dynstr_append_mem(DYNAMIC_STRING *str, const char *append,
			  size_t length);
extern my_bool dynstr_append_os_quoted(DYNAMIC_STRING *str, const char *append,
                                       ...);
extern my_bool dynstr_set(DYNAMIC_STRING *str, const char *init_str);
extern my_bool dynstr_realloc(DYNAMIC_STRING *str, size_t additional_size);
extern my_bool dynstr_trunc(DYNAMIC_STRING *str, size_t n);
extern void dynstr_free(DYNAMIC_STRING *str);
#ifdef HAVE_MLOCK
extern void *my_malloc_lock(size_t length,myf flags);
extern void my_free_lock(void *ptr);
#else
#define my_malloc_lock(A,B) my_malloc((A),(B))
#define my_free_lock(A) my_free((A))
#endif
#define alloc_root_inited(A) ((A)->min_malloc != 0)
#define ALLOC_ROOT_MIN_BLOCK_SIZE (MALLOC_OVERHEAD + sizeof(USED_MEM) + 8)
#define clear_alloc_root(A) do { (A)->free= (A)->used= (A)->pre_alloc= 0; (A)->min_malloc=0;} while(0)
extern void init_alloc_root(MEM_ROOT *mem_root, size_t block_size,
			    size_t pre_alloc_size);
extern void *alloc_root(MEM_ROOT *mem_root, size_t Size);
extern void *multi_alloc_root(MEM_ROOT *mem_root, ...);
extern void free_root(MEM_ROOT *root, myf MyFLAGS);
extern void set_prealloc_root(MEM_ROOT *root, char *ptr);
extern void reset_root_defaults(MEM_ROOT *mem_root, size_t block_size,
                                size_t prealloc_size);
extern char *strdup_root(MEM_ROOT *root,const char *str);
static inline char *safe_strdup_root(MEM_ROOT *root, const char *str)
{
  return str ? strdup_root(root, str) : 0;
}
extern char *strmake_root(MEM_ROOT *root,const char *str,size_t len);
extern void *memdup_root(MEM_ROOT *root,const void *str, size_t len);
extern int get_defaults_options(int argc, char **argv,
                                char **defaults, char **extra_defaults,
                                char **group_suffix);
extern my_bool my_getopt_use_args_separator;
extern my_bool my_getopt_is_args_separator(const char* arg);
extern int my_load_defaults(const char *conf_file, const char **groups,
                            int *argc, char ***argv, const char ***);
extern int load_defaults(const char *conf_file, const char **groups,
                         int *argc, char ***argv);
extern int my_search_option_files(const char *conf_file, int *argc,
                                  char ***argv, uint *args_used,
                                  Process_option_func func, void *func_ctx,
                                  const char **default_directories);
extern void free_defaults(char **argv);
extern void my_print_default_files(const char *conf_file);
extern void print_defaults(const char *conf_file, const char **groups);
extern my_bool my_compress(uchar *, size_t *, size_t *);
extern my_bool my_uncompress(uchar *, size_t , size_t *);
extern uchar *my_compress_alloc(const uchar *packet, size_t *len,
                                size_t *complen);
extern int packfrm(uchar *, size_t, uchar **, size_t *);
extern int unpackfrm(uchar **, size_t *, const uchar *);

extern ha_checksum my_checksum(ha_checksum crc, const uchar *mem,
                               size_t count);
extern void my_sleep(ulong m_seconds);
extern ulong crc32(ulong crc, const uchar *buf, uint len);
extern uint my_set_max_open_files(uint files);
void my_free_open_file_info(void);

extern time_t my_time(myf flags);
extern ulonglong my_getsystime(void);
extern ulonglong my_micro_time();
extern ulonglong my_micro_time_and_time(time_t *time_arg);
time_t my_time_possible_from_micro(ulonglong microtime);
extern my_bool my_gethwaddr(uchar *to);
extern int my_getncpus();

#ifdef HAVE_SYS_MMAN_H
#include <sys/mman.h>

#ifndef MAP_NOSYNC
#define MAP_NOSYNC      0
#endif
#ifndef MAP_NORESERVE
#define MAP_NORESERVE 0         /* For irix and AIX */
#endif

#ifdef HAVE_MMAP64
#define my_mmap(a,b,c,d,e,f)    mmap64(a,b,c,d,e,f)
#else
#define my_mmap(a,b,c,d,e,f)    mmap(a,b,c,d,e,f)
#endif
#define my_munmap(a,b)          munmap((a),(b))

#else
/* not a complete set of mmap() flags, but only those that nesessary */
#define PROT_READ        1
#define PROT_WRITE       2
#define MAP_NORESERVE    0
#define MAP_SHARED       0x0001
#define MAP_PRIVATE      0x0002
#define MAP_NOSYNC       0x0800
#define MAP_FAILED       ((void *)-1)
#define MS_SYNC          0x0000

#define HAVE_MMAP
void *my_mmap(void *, size_t, int, int, int, my_off_t);
int my_munmap(void *, size_t);
#endif

/* my_getpagesize */
#ifdef HAVE_GETPAGESIZE
#define my_getpagesize()        getpagesize()
#else
int my_getpagesize(void);
#endif

int my_msync(int, void *, size_t, int);

/* character sets */
extern uint get_charset_number(const char *cs_name, uint cs_flags);
extern uint get_collation_number(const char *name);
extern const char *get_charset_name(uint cs_number);

extern CHARSET_INFO *get_charset(uint cs_number, myf flags);
extern CHARSET_INFO *get_charset_by_name(const char *cs_name, myf flags);
extern CHARSET_INFO *get_charset_by_csname(const char *cs_name,
					   uint cs_flags, myf my_flags);

extern my_bool resolve_charset(const char *cs_name,
                               CHARSET_INFO *default_cs,
                               CHARSET_INFO **cs);
extern my_bool resolve_collation(const char *cl_name,
                                 CHARSET_INFO *default_cl,
                                 CHARSET_INFO **cl);
extern void free_charsets(void);
extern char *get_charsets_dir(char *buf);
extern my_bool my_charset_same(CHARSET_INFO *cs1, CHARSET_INFO *cs2);
extern my_bool init_compiled_charsets(myf flags);
extern void add_compiled_collation(CHARSET_INFO *cs);
extern size_t escape_string_for_mysql(CHARSET_INFO *charset_info,
                                      char *to, size_t to_length,
                                      const char *from, size_t length);
#ifdef __WIN__
#define BACKSLASH_MBTAIL
/* File system character set */
extern CHARSET_INFO *fs_character_set(void);
#endif
extern size_t escape_quotes_for_mysql(CHARSET_INFO *charset_info,
                                      char *to, size_t to_length,
                                      const char *from, size_t length);

extern void thd_increment_bytes_sent(ulong length);
extern void thd_increment_bytes_received(ulong length);
extern void thd_increment_net_big_packet_count(ulong length);

#ifdef __WIN__
extern my_bool have_tcpip;		/* Is set if tcpip is used */

/* implemented in my_windac.c */

int my_security_attr_create(SECURITY_ATTRIBUTES **psa, const char **perror,
                            DWORD owner_rights, DWORD everybody_rights);

void my_security_attr_free(SECURITY_ATTRIBUTES *sa);

/* implemented in my_conio.c */
char* my_cgets(char *string, size_t clen, size_t* plen);

#endif

#include <mysql/psi/psi.h>

#ifdef HAVE_PSI_INTERFACE
extern MYSQL_PLUGIN_IMPORT struct PSI_bootstrap *PSI_hook;
void my_init_mysys_psi_keys(void);
#endif

struct st_mysql_file;
extern struct st_mysql_file *mysql_stdin;

C_MODE_END
#endif /* _my_sys_h */<|MERGE_RESOLUTION|>--- conflicted
+++ resolved
@@ -206,17 +206,11 @@
 #endif					/* #ifndef errno */
 extern char *home_dir;			/* Home directory for user */
 extern const char *my_progname;		/* program-name (printed in errors) */
-<<<<<<< HEAD
 extern char curr_dir[];		/* Current directory for user */
 extern void (*error_handler_hook)(uint my_err, const char *str,myf MyFlags);
 extern void (*fatal_error_handler_hook)(uint my_err, const char *str,
-=======
-extern char NEAR curr_dir[];		/* Current directory for user */
-extern int (*error_handler_hook)(uint my_err, const char *str,myf MyFlags);
+				       myf MyFlags);
 extern void(*sql_print_warning_hook)(const char *format,...);
-extern int (*fatal_error_handler_hook)(uint my_err, const char *str,
->>>>>>> 39323920
-				       myf MyFlags);
 extern uint my_file_limit;
 extern ulong my_thread_stack_size;
 
@@ -640,7 +634,6 @@
 extern int my_sync(File fd, myf my_flags);
 extern int my_sync_dir(const char *dir_name, myf my_flags);
 extern int my_sync_dir_by_file(const char *file_name, myf my_flags);
-<<<<<<< HEAD
 extern void my_error(int nr,myf MyFlags, ...);
 extern void my_printf_error(uint my_err, const char *format,
                             myf MyFlags, ...)
@@ -649,14 +642,7 @@
                             va_list ap);
 extern int my_error_register(const char** (*get_errmsgs) (),
                              int first, int last);
-=======
-extern int my_error _VARARGS((int nr,myf MyFlags, ...));
-extern int my_printf_error _VARARGS((uint my_err, const char *format,
-				     myf MyFlags, ...))
-				    ATTRIBUTE_FORMAT(printf, 2, 4);
-extern void my_printf_warning _VARARGS((const char * format, ...));
-extern int my_error_register(const char **errmsgs, int first, int last);
->>>>>>> 39323920
+extern void my_printf_warning (const char * format, ...);
 extern const char **my_error_unregister(int first, int last);
 extern void my_message(uint my_err, const char *str,myf MyFlags);
 extern void my_message_stderr(uint my_err, const char *str, myf MyFlags);
