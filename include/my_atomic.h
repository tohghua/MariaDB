--- conflicted
+++ resolved
@@ -225,11 +225,6 @@
 #undef make_atomic_fas_body
 #undef intptr
 
-<<<<<<< HEAD
-#ifdef _atomic_h_cleanup_
-#include _atomic_h_cleanup_
-#undef _atomic_h_cleanup_
-=======
 /*
   the macro below defines (as an expression) the code that
   will be run in spin-loops. Intel manuals recummend to have PAUSE there.
@@ -237,7 +232,6 @@
 */
 #ifndef LF_BACKOFF
 #define LF_BACKOFF (1)
->>>>>>> de28fd57
 #endif
 
 #define MY_ATOMIC_OK       0
