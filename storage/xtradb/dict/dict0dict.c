/*****************************************************************************

Copyright (c) 1996, 2015, Oracle and/or its affiliates. All Rights Reserved.

This program is free software; you can redistribute it and/or modify it under
the terms of the GNU General Public License as published by the Free Software
Foundation; version 2 of the License.

This program is distributed in the hope that it will be useful, but WITHOUT
ANY WARRANTY; without even the implied warranty of MERCHANTABILITY or FITNESS
FOR A PARTICULAR PURPOSE. See the GNU General Public License for more details.

You should have received a copy of the GNU General Public License along with
this program; if not, write to the Free Software Foundation, Inc.,
51 Franklin Street, Suite 500, Boston, MA 02110-1335 USA

*****************************************************************************/

/******************************************************************//**
@file dict/dict0dict.c
Data dictionary system

Created 1/8/1996 Heikki Tuuri
***********************************************************************/

#include <my_sys.h>

#include "dict0dict.h"
#include "ut0rbt.h"

#ifdef UNIV_NONINL
#include "dict0dict.ic"
#endif

/** dummy index for ROW_FORMAT=REDUNDANT supremum and infimum records */
UNIV_INTERN dict_index_t*	dict_ind_redundant;
/** dummy index for ROW_FORMAT=COMPACT supremum and infimum records */
UNIV_INTERN dict_index_t*	dict_ind_compact;

#if defined UNIV_DEBUG || defined UNIV_IBUF_DEBUG
/** Flag to control insert buffer debugging. */
UNIV_INTERN uint	ibuf_debug;
#endif /* UNIV_DEBUG || UNIV_IBUF_DEBUG */

/**********************************************************************
Issue a warning that the row is too big. */
void
ib_warn_row_too_big(const dict_table_t*	table);


#ifndef UNIV_HOTBACKUP
#include "buf0buf.h"
#include "data0type.h"
#include "mach0data.h"
#include "dict0boot.h"
#include "dict0mem.h"
#include "dict0crea.h"
#include "trx0undo.h"
#include "btr0btr.h"
#include "btr0cur.h"
#include "btr0sea.h"
#include "page0zip.h"
#include "page0page.h"
#include "pars0pars.h"
#include "pars0sym.h"
#include "que0que.h"
#include "rem0cmp.h"
#include "row0merge.h"
#include "m_ctype.h" /* my_isspace() */
#include "ha_prototypes.h" /* innobase_strcasecmp(), innobase_casedn_str()*/
#include "row0upd.h"
#include "srv0start.h" /* SRV_LOG_SPACE_FIRST_ID */
#include "m_string.h"
#include "my_sys.h"
#include "lock0lock.h"

#include <ctype.h>

/** the dictionary system */
UNIV_INTERN dict_sys_t*	dict_sys	= NULL;

/** @brief the data dictionary rw-latch protecting dict_sys

table create, drop, etc. reserve this in X-mode; implicit or
backround operations purge, rollback, foreign key checks reserve this
in S-mode; we cannot trust that MySQL protects implicit or background
operations a table drop since MySQL does not know of them; therefore
we need this; NOTE: a transaction which reserves this must keep book
on the mode in trx_struct::dict_operation_lock_mode */
UNIV_INTERN rw_lock_t	dict_operation_lock;

/* Keys to register rwlocks and mutexes with performance schema */
#ifdef UNIV_PFS_RWLOCK
UNIV_INTERN mysql_pfs_key_t	dict_operation_lock_key;
UNIV_INTERN mysql_pfs_key_t	index_tree_rw_lock_key;
UNIV_INTERN mysql_pfs_key_t	dict_table_stats_latch_key;
#endif /* UNIV_PFS_RWLOCK */

#ifdef UNIV_PFS_MUTEX
UNIV_INTERN mysql_pfs_key_t	dict_sys_mutex_key;
UNIV_INTERN mysql_pfs_key_t	dict_foreign_err_mutex_key;
#endif /* UNIV_PFS_MUTEX */

#define	DICT_HEAP_SIZE		100	/*!< initial memory heap size when
					creating a table or index object */
#define DICT_POOL_PER_TABLE_HASH 512	/*!< buffer pool max size per table
					hash table fixed size in bytes */
#define DICT_POOL_PER_VARYING	4	/*!< buffer pool max size per data
					dictionary varying size in bytes */

/** Identifies generated InnoDB foreign key names */
static char	dict_ibfk[] = "_ibfk_";

/** array of rw locks protecting
dict_table_t::stat_initialized
dict_table_t::stat_n_rows (*)
dict_table_t::stat_clustered_index_size
dict_table_t::stat_sum_of_other_index_sizes
dict_table_t::stat_modified_counter (*)
dict_table_t::indexes*::stat_n_diff_key_vals[]
dict_table_t::indexes*::stat_index_size
dict_table_t::indexes*::stat_n_leaf_pages
(*) those are not always protected for performance reasons */
#define DICT_TABLE_STATS_LATCHES_SIZE	64
static rw_lock_t	dict_table_stats_latches[DICT_TABLE_STATS_LATCHES_SIZE];

/*******************************************************************//**
Tries to find column names for the index and sets the col field of the
index.
@return TRUE if the column names were found */
static
ibool
dict_index_find_cols(
/*=================*/
	dict_table_t*	table,	/*!< in: table */
	dict_index_t*	index);	/*!< in: index */
/*******************************************************************//**
Builds the internal dictionary cache representation for a clustered
index, containing also system fields not defined by the user.
@return	own: the internal representation of the clustered index */
static
dict_index_t*
dict_index_build_internal_clust(
/*============================*/
	const dict_table_t*	table,	/*!< in: table */
	dict_index_t*		index);	/*!< in: user representation of
					a clustered index */
/*******************************************************************//**
Builds the internal dictionary cache representation for a non-clustered
index, containing also system fields not defined by the user.
@return	own: the internal representation of the non-clustered index */
static
dict_index_t*
dict_index_build_internal_non_clust(
/*================================*/
	const dict_table_t*	table,	/*!< in: table */
	dict_index_t*		index);	/*!< in: user representation of
					a non-clustered index */
/**********************************************************************//**
Removes a foreign constraint struct from the dictionary cache. */
static
void
dict_foreign_remove_from_cache(
/*===========================*/
	dict_foreign_t*	foreign);	/*!< in, own: foreign constraint */
/**********************************************************************//**
Prints a column data. */
static
void
dict_col_print_low(
/*===============*/
	const dict_table_t*	table,	/*!< in: table */
	const dict_col_t*	col);	/*!< in: column */
/**********************************************************************//**
Prints an index data. */
static
void
dict_index_print_low(
/*=================*/
	dict_index_t*	index);	/*!< in: index */
/**********************************************************************//**
Prints a field data. */
static
void
dict_field_print_low(
/*=================*/
	const dict_field_t*	field);	/*!< in: field */
#ifndef UNIV_HOTBACKUP
/*********************************************************************//**
Frees a foreign key struct. */
static
void
dict_foreign_free(
/*==============*/
	dict_foreign_t*	foreign);	/*!< in, own: foreign key struct */

/* Stream for storing detailed information about the latest foreign key
and unique key errors */
UNIV_INTERN FILE*	dict_foreign_err_file		= NULL;
/* mutex protecting the foreign and unique error buffers */
UNIV_INTERN mutex_t	dict_foreign_err_mutex;
#endif /* !UNIV_HOTBACKUP */

/******************************************************************//**
Makes all characters in a NUL-terminated UTF-8 string lower case. */
UNIV_INTERN
void
dict_casedn_str(
/*============*/
	char*	a)	/*!< in/out: string to put in lower case */
{
	innobase_casedn_str(a);
}

/********************************************************************//**
Checks if the database name in two table names is the same.
@return	TRUE if same db name */
UNIV_INTERN
ibool
dict_tables_have_same_db(
/*=====================*/
	const char*	name1,	/*!< in: table name in the form
				dbname '/' tablename */
	const char*	name2)	/*!< in: table name in the form
				dbname '/' tablename */
{
	for (; *name1 == *name2; name1++, name2++) {
		if (*name1 == '/') {
			return(TRUE);
		}
		ut_a(*name1); /* the names must contain '/' */
	}
	return(FALSE);
}

/********************************************************************//**
Return the end of table name where we have removed dbname and '/'.
@return	table name */
UNIV_INTERN
const char*
dict_remove_db_name(
/*================*/
	const char*	name)	/*!< in: table name in the form
				dbname '/' tablename */
{
	const char*	s = strchr(name, '/');
	ut_a(s);

	return(s + 1);
}

/********************************************************************//**
Get the database name length in a table name.
@return	database name length */
UNIV_INTERN
ulint
dict_get_db_name_len(
/*=================*/
	const char*	name)	/*!< in: table name in the form
				dbname '/' tablename */
{
	const char*	s;
	s = strchr(name, '/');
	ut_a(s);
	return(s - name);
}

/********************************************************************//**
Reserves the dictionary system mutex for MySQL. */
UNIV_INTERN
void
dict_mutex_enter_for_mysql(void)
/*============================*/
{
	mutex_enter(&(dict_sys->mutex));
}

/********************************************************************//**
Releases the dictionary system mutex for MySQL. */
UNIV_INTERN
void
dict_mutex_exit_for_mysql(void)
/*===========================*/
{
	mutex_exit(&(dict_sys->mutex));
}

/** Get the latch that protects the stats of a given table */
#define GET_TABLE_STATS_LATCH(table) \
	(&dict_table_stats_latches[ut_fold_ull(table->id) \
				   % DICT_TABLE_STATS_LATCHES_SIZE])

/**********************************************************************//**
Lock the appropriate latch to protect a given table's statistics.
table->id is used to pick the corresponding latch from a global array of
latches. */
UNIV_INTERN
void
dict_table_stats_lock(
/*==================*/
	const dict_table_t*	table,		/*!< in: table */
	ulint			latch_mode)	/*!< in: RW_S_LATCH or
						RW_X_LATCH */
{
	ut_ad(table != NULL);
	ut_ad(table->magic_n == DICT_TABLE_MAGIC_N);

	switch (latch_mode) {
	case RW_S_LATCH:
		rw_lock_s_lock(GET_TABLE_STATS_LATCH(table));
		break;
	case RW_X_LATCH:
		rw_lock_x_lock(GET_TABLE_STATS_LATCH(table));
		break;
	case RW_NO_LATCH:
		/* fall through */
	default:
		ut_error;
	}
}

/**********************************************************************//**
Unlock the latch that has been locked by dict_table_stats_lock() */
UNIV_INTERN
void
dict_table_stats_unlock(
/*====================*/
	const dict_table_t*	table,		/*!< in: table */
	ulint			latch_mode)	/*!< in: RW_S_LATCH or
						RW_X_LATCH */
{
	ut_ad(table != NULL);
	ut_ad(table->magic_n == DICT_TABLE_MAGIC_N);

	switch (latch_mode) {
	case RW_S_LATCH:
		rw_lock_s_unlock(GET_TABLE_STATS_LATCH(table));
		break;
	case RW_X_LATCH:
		rw_lock_x_unlock(GET_TABLE_STATS_LATCH(table));
		break;
	case RW_NO_LATCH:
		/* fall through */
	default:
		ut_error;
	}
}

/********************************************************************//**
Decrements the count of open MySQL handles to a table. */
UNIV_INTERN
void
dict_table_decrement_handle_count(
/*==============================*/
	dict_table_t*	table,		/*!< in/out: table */
	ibool		dict_locked)	/*!< in: TRUE=data dictionary locked */
{
	if (!dict_locked) {
		mutex_enter(&dict_sys->mutex);
	}

	ut_ad(mutex_own(&dict_sys->mutex));
	ut_a(table->n_mysql_handles_opened > 0);

	table->n_mysql_handles_opened--;

	if (!dict_locked) {
		mutex_exit(&dict_sys->mutex);
	}
}
#endif /* !UNIV_HOTBACKUP */

/**********************************************************************//**
Returns a column's name.
@return column name. NOTE: not guaranteed to stay valid if table is
modified in any way (columns added, etc.). */
UNIV_INTERN
const char*
dict_table_get_col_name(
/*====================*/
	const dict_table_t*	table,	/*!< in: table */
	ulint			col_nr)	/*!< in: column number */
{
	ulint		i;
	const char*	s;

	ut_ad(table);
	ut_ad(col_nr < table->n_def);
	ut_ad(table->magic_n == DICT_TABLE_MAGIC_N);

	s = table->col_names;
	if (s) {
		for (i = 0; i < col_nr; i++) {
			s += strlen(s) + 1;
		}
	}

	return(s);
}

#ifndef UNIV_HOTBACKUP
/********************************************************************//**
Acquire the autoinc lock. */
UNIV_INTERN
void
dict_table_autoinc_lock(
/*====================*/
	dict_table_t*	table)	/*!< in/out: table */
{
	mutex_enter(&table->autoinc_mutex);
}

/********************************************************************//**
Unconditionally set the autoinc counter. */
UNIV_INTERN
void
dict_table_autoinc_initialize(
/*==========================*/
	dict_table_t*	table,	/*!< in/out: table */
	ib_uint64_t	value)	/*!< in: next value to assign to a row */
{
	ut_ad(mutex_own(&table->autoinc_mutex));

	table->autoinc = value;
}

/********************************************************************//**
Reads the next autoinc value (== autoinc counter value), 0 if not yet
initialized.
@return	value for a new row, or 0 */
UNIV_INTERN
ib_uint64_t
dict_table_autoinc_read(
/*====================*/
	const dict_table_t*	table)	/*!< in: table */
{
	ut_ad(mutex_own(&table->autoinc_mutex));

	return(table->autoinc);
}

/********************************************************************//**
Updates the autoinc counter if the value supplied is greater than the
current value. */
UNIV_INTERN
void
dict_table_autoinc_update_if_greater(
/*=================================*/

	dict_table_t*	table,	/*!< in/out: table */
	ib_uint64_t	value)	/*!< in: value which was assigned to a row */
{
	ut_ad(mutex_own(&table->autoinc_mutex));

	if (value > table->autoinc) {

		table->autoinc = value;
	}
}

/********************************************************************//**
Release the autoinc lock. */
UNIV_INTERN
void
dict_table_autoinc_unlock(
/*======================*/
	dict_table_t*	table)	/*!< in/out: table */
{
	mutex_exit(&table->autoinc_mutex);
}

/**********************************************************************//**
Looks for an index with the given table and index id.
NOTE that we do not reserve the dictionary mutex.
@return	index or NULL if not found from cache */
UNIV_INTERN
dict_index_t*
dict_index_get_on_id_low(
/*=====================*/
	dict_table_t*	table,	/*!< in: table */
	index_id_t	id)	/*!< in: index id */
{
	dict_index_t*	index;

	index = dict_table_get_first_index(table);

	while (index) {
		if (id == index->id) {
			/* Found */

			return(index);
		}

		index = dict_table_get_next_index(index);
	}

	return(NULL);
}
#endif /* !UNIV_HOTBACKUP */

/********************************************************************//**
Looks for column n in an index.
@return position in internal representation of the index;
ULINT_UNDEFINED if not contained */
UNIV_INTERN
ulint
dict_index_get_nth_col_or_prefix_pos(
/*=================================*/
	const dict_index_t*	index,		/*!< in: index */
	ulint			n,		/*!< in: column number */
	ibool			inc_prefix)	/*!< in: TRUE=consider
						column prefixes too */
{
	const dict_field_t*	field;
	const dict_col_t*	col;
	ulint			pos;
	ulint			n_fields;

	ut_ad(index);
	ut_ad(index->magic_n == DICT_INDEX_MAGIC_N);

	col = dict_table_get_nth_col(index->table, n);

	if (dict_index_is_clust(index)) {

		return(dict_col_get_clust_pos(col, index));
	}

	n_fields = dict_index_get_n_fields(index);

	for (pos = 0; pos < n_fields; pos++) {
		field = dict_index_get_nth_field(index, pos);

		if (col == field->col
		    && (inc_prefix || field->prefix_len == 0)) {

			return(pos);
		}
	}

	return(ULINT_UNDEFINED);
}

/********************************************************************//**
Looks for column n in an index.
@return position in internal representation of the index;
ULINT_UNDEFINED if not contained */
UNIV_INTERN
ulint
dict_index_get_nth_col_pos(
/*=======================*/
	const dict_index_t*	index,	/*!< in: index */
	ulint			n)	/*!< in: column number */
{
	return(dict_index_get_nth_col_or_prefix_pos(index, n, FALSE));
}

#ifndef UNIV_HOTBACKUP
/********************************************************************//**
Returns TRUE if the index contains a column or a prefix of that column.
@return	TRUE if contains the column or its prefix */
UNIV_INTERN
ibool
dict_index_contains_col_or_prefix(
/*==============================*/
	const dict_index_t*	index,	/*!< in: index */
	ulint			n)	/*!< in: column number */
{
	const dict_field_t*	field;
	const dict_col_t*	col;
	ulint			pos;
	ulint			n_fields;

	ut_ad(index);
	ut_ad(index->magic_n == DICT_INDEX_MAGIC_N);

	if (dict_index_is_clust(index)) {

		return(TRUE);
	}

	col = dict_table_get_nth_col(index->table, n);

	n_fields = dict_index_get_n_fields(index);

	for (pos = 0; pos < n_fields; pos++) {
		field = dict_index_get_nth_field(index, pos);

		if (col == field->col) {

			return(TRUE);
		}
	}

	return(FALSE);
}

/********************************************************************//**
Looks for a matching field in an index. The column has to be the same. The
column in index must be complete, or must contain a prefix longer than the
column in index2. That is, we must be able to construct the prefix in index2
from the prefix in index.
@return position in internal representation of the index;
ULINT_UNDEFINED if not contained */
UNIV_INTERN
ulint
dict_index_get_nth_field_pos(
/*=========================*/
	const dict_index_t*	index,	/*!< in: index from which to search */
	const dict_index_t*	index2,	/*!< in: index */
	ulint			n)	/*!< in: field number in index2 */
{
	const dict_field_t*	field;
	const dict_field_t*	field2;
	ulint			n_fields;
	ulint			pos;

	ut_ad(index);
	ut_ad(index->magic_n == DICT_INDEX_MAGIC_N);

	field2 = dict_index_get_nth_field(index2, n);

	n_fields = dict_index_get_n_fields(index);

	for (pos = 0; pos < n_fields; pos++) {
		field = dict_index_get_nth_field(index, pos);

		if (field->col == field2->col
		    && (field->prefix_len == 0
			|| (field->prefix_len >= field2->prefix_len
			    && field2->prefix_len != 0))) {

			return(pos);
		}
	}

	return(ULINT_UNDEFINED);
}

/**********************************************************************//**
Returns a table object based on table id.
@return	table, NULL if does not exist */
UNIV_INTERN
dict_table_t*
dict_table_get_on_id(
/*=================*/
	table_id_t	table_id,	/*!< in: table id */
	trx_t*		trx)		/*!< in: transaction handle */
{
	dict_table_t*	table;

	if (trx->dict_operation_lock_mode == RW_X_LATCH) {

		/* Note: An X latch implies that the transaction
		already owns the dictionary mutex. */

		ut_ad(mutex_own(&dict_sys->mutex));

		return(dict_table_get_on_id_low(table_id));
	}

	mutex_enter(&(dict_sys->mutex));

	table = dict_table_get_on_id_low(table_id);

	dict_table_LRU_trim(table);

	mutex_exit(&(dict_sys->mutex));

	return(table);
}

/********************************************************************//**
Looks for column n position in the clustered index.
@return	position in internal representation of the clustered index */
UNIV_INTERN
ulint
dict_table_get_nth_col_pos(
/*=======================*/
	const dict_table_t*	table,	/*!< in: table */
	ulint			n)	/*!< in: column number */
{
	return(dict_index_get_nth_col_pos(dict_table_get_first_index(table),
					  n));
}

/********************************************************************//**
Checks if a column is in the ordering columns of the clustered index of a
table. Column prefixes are treated like whole columns.
@return	TRUE if the column, or its prefix, is in the clustered key */
UNIV_INTERN
ibool
dict_table_col_in_clustered_key(
/*============================*/
	const dict_table_t*	table,	/*!< in: table */
	ulint			n)	/*!< in: column number */
{
	const dict_index_t*	index;
	const dict_field_t*	field;
	const dict_col_t*	col;
	ulint			pos;
	ulint			n_fields;

	ut_ad(table);

	col = dict_table_get_nth_col(table, n);

	index = dict_table_get_first_index(table);

	n_fields = dict_index_get_n_unique(index);

	for (pos = 0; pos < n_fields; pos++) {
		field = dict_index_get_nth_field(index, pos);

		if (col == field->col) {

			return(TRUE);
		}
	}

	return(FALSE);
}

/**********************************************************************//**
Inits the data dictionary module. */
UNIV_INTERN
void
dict_init(void)
/*===========*/
{
	int	i;

	dict_sys = mem_alloc(sizeof(dict_sys_t));

	mutex_create(dict_sys_mutex_key, &dict_sys->mutex, SYNC_DICT);

	dict_sys->table_hash = hash_create(buf_pool_get_curr_size()
					   / (DICT_POOL_PER_TABLE_HASH
					      * UNIV_WORD_SIZE));
	dict_sys->table_id_hash = hash_create(buf_pool_get_curr_size()
					      / (DICT_POOL_PER_TABLE_HASH
						 * UNIV_WORD_SIZE));
	dict_sys->size = 0;

	UT_LIST_INIT(dict_sys->table_LRU);

	rw_lock_create(dict_operation_lock_key,
		       &dict_operation_lock, SYNC_DICT_OPERATION);

	dict_foreign_err_file = os_file_create_tmpfile();
	ut_a(dict_foreign_err_file);

	mutex_create(dict_foreign_err_mutex_key,
		     &dict_foreign_err_mutex, SYNC_ANY_LATCH);

	for (i = 0; i < DICT_TABLE_STATS_LATCHES_SIZE; i++) {
		rw_lock_create(dict_table_stats_latch_key,
			       &dict_table_stats_latches[i], SYNC_INDEX_TREE);
	}
}

/**********************************************************************//**
Returns a table object and optionally increment its MySQL open handle count.
NOTE! This is a high-level function to be used mainly from outside the
'dict' directory. Inside this directory dict_table_get_low is usually the
appropriate function.
@return	table, NULL if does not exist */
UNIV_INTERN
dict_table_t*
dict_table_get(
/*===========*/
	const char*		table_name,	/*!< in: table name */
	ibool			inc_mysql_count,/*!< in: whether to increment
						the open handle count on the
						table */
	dict_err_ignore_t	ignore_err)	/*!< in: errors to ignore when
						loading the table */
{
	dict_table_t*	table;

	mutex_enter(&(dict_sys->mutex));

	table = dict_table_get_low(table_name, ignore_err);

	if (inc_mysql_count && table) {
		table->n_mysql_handles_opened++;
	}

	dict_table_LRU_trim(table);

	mutex_exit(&(dict_sys->mutex));

	if (table != NULL && !table->is_corrupt) {
		/* If table->ibd_file_missing == TRUE, this will
		print an error message and return without doing
		anything. */
		dict_update_statistics(
			table,
			TRUE, /* only update stats if not initialized */
			FALSE,
			FALSE /* update even if not changed too much */);
	}

	return(table);
}
#endif /* !UNIV_HOTBACKUP */

/**********************************************************************//**
Adds system columns to a table object. */
UNIV_INTERN
void
dict_table_add_system_columns(
/*==========================*/
	dict_table_t*	table,	/*!< in/out: table */
	mem_heap_t*	heap)	/*!< in: temporary heap */
{
	ut_ad(table);
	ut_ad(table->n_def == table->n_cols - DATA_N_SYS_COLS);
	ut_ad(table->magic_n == DICT_TABLE_MAGIC_N);
	ut_ad(!table->cached);

	/* NOTE: the system columns MUST be added in the following order
	(so that they can be indexed by the numerical value of DATA_ROW_ID,
	etc.) and as the last columns of the table memory object.
	The clustered index will not always physically contain all
	system columns. */

	dict_mem_table_add_col(table, heap, "DB_ROW_ID", DATA_SYS,
			       DATA_ROW_ID | DATA_NOT_NULL,
			       DATA_ROW_ID_LEN);
#if DATA_ROW_ID != 0
#error "DATA_ROW_ID != 0"
#endif
	dict_mem_table_add_col(table, heap, "DB_TRX_ID", DATA_SYS,
			       DATA_TRX_ID | DATA_NOT_NULL,
			       DATA_TRX_ID_LEN);
#if DATA_TRX_ID != 1
#error "DATA_TRX_ID != 1"
#endif
	dict_mem_table_add_col(table, heap, "DB_ROLL_PTR", DATA_SYS,
			       DATA_ROLL_PTR | DATA_NOT_NULL,
			       DATA_ROLL_PTR_LEN);
#if DATA_ROLL_PTR != 2
#error "DATA_ROLL_PTR != 2"
#endif

	/* This check reminds that if a new system column is added to
	the program, it should be dealt with here */
#if DATA_N_SYS_COLS != 3
#error "DATA_N_SYS_COLS != 3"
#endif
}

#ifndef UNIV_HOTBACKUP
/**********************************************************************//**
Adds a table object to the dictionary cache. */
UNIV_INTERN
void
dict_table_add_to_cache(
/*====================*/
	dict_table_t*	table,	/*!< in: table */
	mem_heap_t*	heap)	/*!< in: temporary heap */
{
	ulint	fold;
	ulint	id_fold;
	ulint	i;
	ulint	row_len;

	/* The lower limit for what we consider a "big" row */
#define BIG_ROW_SIZE 1024

	ut_ad(mutex_own(&(dict_sys->mutex)));

	dict_table_add_system_columns(table, heap);

	table->cached = TRUE;

	fold = ut_fold_string(table->name);
	id_fold = ut_fold_ull(table->id);

	row_len = 0;
	for (i = 0; i < table->n_def; i++) {
		ulint	col_len = dict_col_get_max_size(
			dict_table_get_nth_col(table, i));

		row_len += col_len;

		/* If we have a single unbounded field, or several gigantic
		fields, mark the maximum row size as BIG_ROW_SIZE. */
		if (row_len >= BIG_ROW_SIZE || col_len >= BIG_ROW_SIZE) {
			row_len = BIG_ROW_SIZE;

			break;
		}
	}

	table->big_rows = row_len >= BIG_ROW_SIZE;

	/* Look for a table with the same name: error if such exists */
	{
		dict_table_t*	table2;
		HASH_SEARCH(name_hash, dict_sys->table_hash, fold,
			    dict_table_t*, table2, ut_ad(table2->cached),
			    ut_strcmp(table2->name, table->name) == 0);
		ut_a(table2 == NULL);

#ifdef UNIV_DEBUG
		/* Look for the same table pointer with a different name */
		HASH_SEARCH_ALL(name_hash, dict_sys->table_hash,
				dict_table_t*, table2, ut_ad(table2->cached),
				table2 == table);
		ut_ad(table2 == NULL);
#endif /* UNIV_DEBUG */
	}

	/* Look for a table with the same id: error if such exists */
	{
		dict_table_t*	table2;
		HASH_SEARCH(id_hash, dict_sys->table_id_hash, id_fold,
			    dict_table_t*, table2, ut_ad(table2->cached),
			    table2->id == table->id);
		ut_a(table2 == NULL);

#ifdef UNIV_DEBUG
		/* Look for the same table pointer with a different id */
		HASH_SEARCH_ALL(id_hash, dict_sys->table_id_hash,
				dict_table_t*, table2, ut_ad(table2->cached),
				table2 == table);
		ut_ad(table2 == NULL);
#endif /* UNIV_DEBUG */
	}

	/* Add table to hash table of tables */
	HASH_INSERT(dict_table_t, name_hash, dict_sys->table_hash, fold,
		    table);

	/* Add table to hash table of tables based on table id */
	HASH_INSERT(dict_table_t, id_hash, dict_sys->table_id_hash, id_fold,
		    table);
	/* Add table to LRU list of tables */
	UT_LIST_ADD_FIRST(table_LRU, dict_sys->table_LRU, table);

	dict_sys->size += mem_heap_get_size(table->heap)
		+ strlen(table->name) + 1;
}

/**********************************************************************//**
Looks for an index with the given id. NOTE that we do not reserve
the dictionary mutex: this function is for emergency purposes like
printing info of a corrupt database page!
@return	index or NULL if not found from cache */
UNIV_INTERN
dict_index_t*
dict_index_find_on_id_low(
/*======================*/
	index_id_t	id)	/*!< in: index id */
{
	dict_table_t*	table;
	dict_index_t*	index;

	/* This can happen if the system tablespace is the wrong page size */
	if (dict_sys == NULL) {
		return(NULL);
	}

	table = UT_LIST_GET_FIRST(dict_sys->table_LRU);

	while (table) {
		index = dict_table_get_first_index(table);

		while (index) {
			if (id == index->id) {
				/* Found */

				return(index);
			}

			index = dict_table_get_next_index(index);
		}

		table = UT_LIST_GET_NEXT(table_LRU, table);
	}

	return(NULL);
}

/**********************************************************************//**
Renames a table object.
@return	TRUE if success */
UNIV_INTERN
ibool
dict_table_rename_in_cache(
/*=======================*/
	dict_table_t*	table,		/*!< in/out: table */
	const char*	new_name,	/*!< in: new name */
	ibool		rename_also_foreigns)/*!< in: in ALTER TABLE we want
					to preserve the original table name
					in constraints which reference it */
{
	dict_foreign_t*	foreign;
	dict_index_t*	index;
	ulint		fold;
	char		old_name[MAX_FULL_NAME_LEN + 1];

	ut_ad(table);
	ut_ad(mutex_own(&(dict_sys->mutex)));

	/* store the old/current name to an automatic variable */
	if (strlen(table->name) + 1 <= sizeof(old_name)) {
		memcpy(old_name, table->name, strlen(table->name) + 1);
	} else {
		ut_print_timestamp(stderr);
		fprintf(stderr, "InnoDB: too long table name: '%s', "
			"max length is %d\n", table->name,
			MAX_FULL_NAME_LEN);
		ut_error;
	}

	fold = ut_fold_string(new_name);

	/* Look for a table with the same name: error if such exists */
	{
		dict_table_t*	table2;
		HASH_SEARCH(name_hash, dict_sys->table_hash, fold,
			    dict_table_t*, table2, ut_ad(table2->cached),
			    (ut_strcmp(table2->name, new_name) == 0));
		if (UNIV_LIKELY_NULL(table2)) {
			ut_print_timestamp(stderr);
			fputs("  InnoDB: Error: dictionary cache"
			      " already contains a table ", stderr);
			ut_print_name(stderr, NULL, TRUE, new_name);
			fputs("\n"
			      "InnoDB: cannot rename table ", stderr);
			ut_print_name(stderr, NULL, TRUE, old_name);
			putc('\n', stderr);
			return(FALSE);
		}
	}

	/* If the table is stored in a single-table tablespace, rename the
	.ibd file */

	if (table->space != 0) {
		if (table->dir_path_of_temp_table != NULL) {
			ut_print_timestamp(stderr);
			fputs("  InnoDB: Error: trying to rename a"
			      " TEMPORARY TABLE ", stderr);
			ut_print_name(stderr, NULL, TRUE, old_name);
			fputs(" (", stderr);
			ut_print_filename(stderr,
					  table->dir_path_of_temp_table);
			fputs(" )\n", stderr);
			return(FALSE);
		} else if (!fil_rename_tablespace(old_name, table->space,
						  new_name)) {
			return(FALSE);
		}
	}

	/* Remove table from the hash tables of tables */
	HASH_DELETE(dict_table_t, name_hash, dict_sys->table_hash,
		    ut_fold_string(old_name), table);

	if (strlen(new_name) > strlen(table->name)) {
		/* We allocate MAX_FULL_NAME_LEN + 1 bytes here to avoid
		memory fragmentation, we assume a repeated calls of
		ut_realloc() with the same size do not cause fragmentation */
		ut_a(strlen(new_name) <= MAX_FULL_NAME_LEN);
		table->name = ut_realloc(table->name, MAX_FULL_NAME_LEN + 1);
	}
	memcpy(table->name, new_name, strlen(new_name) + 1);

	/* Add table to hash table of tables */
	HASH_INSERT(dict_table_t, name_hash, dict_sys->table_hash, fold,
		    table);

	dict_sys->size += strlen(new_name) - strlen(old_name);
	ut_a(dict_sys->size > 0);

	/* Update the table_name field in indexes */
	index = dict_table_get_first_index(table);

	while (index != NULL) {
		index->table_name = table->name;

		index = dict_table_get_next_index(index);
	}

	if (!rename_also_foreigns) {
		/* In ALTER TABLE we think of the rename table operation
		in the direction table -> temporary table (#sql...)
		as dropping the table with the old name and creating
		a new with the new name. Thus we kind of drop the
		constraints from the dictionary cache here. The foreign key
		constraints will be inherited to the new table from the
		system tables through a call of dict_load_foreigns. */

		/* Remove the foreign constraints from the cache */
		foreign = UT_LIST_GET_LAST(table->foreign_list);

		while (foreign != NULL) {
			dict_foreign_remove_from_cache(foreign);
			foreign = UT_LIST_GET_LAST(table->foreign_list);
		}

		/* Reset table field in referencing constraints */

		foreign = UT_LIST_GET_FIRST(table->referenced_list);

		while (foreign != NULL) {
			foreign->referenced_table = NULL;
			foreign->referenced_index = NULL;

			foreign = UT_LIST_GET_NEXT(referenced_list, foreign);
		}

		/* Make the list of referencing constraints empty */

		UT_LIST_INIT(table->referenced_list);

		if (table->referenced_rbt != NULL) {
			rbt_clear(table->referenced_rbt);
		}

		return(TRUE);
	}

	/* Update the table name fields in foreign constraints, and update also
	the constraint id of new format >= 4.0.18 constraints. Note that at
	this point we have already changed table->name to the new name. */

	foreign = UT_LIST_GET_FIRST(table->foreign_list);

	while (foreign != NULL) {

		/* The id will be changed.  So remove old one */
		rbt_delete(foreign->foreign_table->foreign_rbt, foreign->id);

		if (foreign->referenced_table) {
			rbt_delete(foreign->referenced_table->referenced_rbt,
				   foreign->id);
		}

		if (ut_strlen(foreign->foreign_table_name)
		    < ut_strlen(table->name)) {
			/* Allocate a longer name buffer;
			TODO: store buf len to save memory */

			foreign->foreign_table_name = mem_heap_strdup(
				foreign->heap, table->name);
			dict_mem_foreign_table_name_lookup_set(foreign, TRUE);
		} else {
			strcpy(foreign->foreign_table_name, table->name);
			dict_mem_foreign_table_name_lookup_set(foreign, FALSE);
		}
		if (strchr(foreign->id, '/')) {
			/* This is a >= 4.0.18 format id */

			ulint	db_len;
			char*	old_id;
			char    old_name_cs_filename[MAX_TABLE_NAME_LEN+20];
			uint    errors = 0;

			/* All table names are internally stored in charset
			my_charset_filename (except the temp tables and the
			partition identifier suffix in partition tables). The
			foreign key constraint names are internally stored
			in UTF-8 charset.  The variable fkid here is used
			to store foreign key constraint name in charset
			my_charset_filename for comparison further below. */
			char    fkid[MAX_TABLE_NAME_LEN+20];
			ibool	on_tmp = FALSE;

			/* The old table name in my_charset_filename is stored
			in old_name_cs_filename */

			strncpy(old_name_cs_filename, old_name,
				MAX_TABLE_NAME_LEN);
			if (strstr(old_name, TEMP_TABLE_PATH_PREFIX) == NULL) {

				innobase_convert_to_system_charset(
					strchr(old_name_cs_filename, '/') + 1,
					strchr(old_name, '/') + 1,
					MAX_TABLE_NAME_LEN, &errors);

				if (errors) {
					/* There has been an error to convert
					old table into UTF-8.  This probably
					means that the old table name is
					actually in UTF-8. */
					innobase_convert_to_filename_charset(
						strchr(old_name_cs_filename,
						       '/') + 1,
						strchr(old_name, '/') + 1,
						MAX_TABLE_NAME_LEN);
				} else {
					/* Old name already in
					my_charset_filename */
					strncpy(old_name_cs_filename, old_name,
						MAX_TABLE_NAME_LEN);
				}
			}

			strncpy(fkid, foreign->id, MAX_TABLE_NAME_LEN);

			if (strstr(fkid, TEMP_TABLE_PATH_PREFIX) == NULL) {
				innobase_convert_to_filename_charset(
					strchr(fkid, '/') + 1,
					strchr(foreign->id, '/') + 1,
					MAX_TABLE_NAME_LEN+20);
			} else {
				on_tmp = TRUE;
			}

			old_id = mem_strdup(foreign->id);

			if (ut_strlen(fkid) > ut_strlen(old_name_cs_filename)
			    + ((sizeof dict_ibfk) - 1)
			    && !memcmp(fkid, old_name_cs_filename,
				       ut_strlen(old_name_cs_filename))
			    && !memcmp(fkid + ut_strlen(old_name_cs_filename),
				       dict_ibfk, (sizeof dict_ibfk) - 1)) {

				/* This is a generated >= 4.0.18 format id */

				char	table_name[MAX_TABLE_NAME_LEN] = "";
				uint	errors = 0;

				if (strlen(table->name) > strlen(old_name)) {
					foreign->id = mem_heap_alloc(
						foreign->heap,
						strlen(table->name)
						+ strlen(old_id) + 1);
				}

				/* Convert the table name to UTF-8 */
				strncpy(table_name, table->name,
					MAX_TABLE_NAME_LEN);
				innobase_convert_to_system_charset(
					strchr(table_name, '/') + 1,
					strchr(table->name, '/') + 1,
					MAX_TABLE_NAME_LEN, &errors);

				if (errors) {
					/* Table name could not be converted
					from charset my_charset_filename to
					UTF-8. This means that the table name
					is already in UTF-8 (#mysql#50). */
					strncpy(table_name, table->name,
						MAX_TABLE_NAME_LEN);
				}

				/* Replace the prefix 'databasename/tablename'
				with the new names */
				strcpy(foreign->id, table_name);
				if (on_tmp) {
					strcat(foreign->id,
					       old_id + ut_strlen(old_name));
				} else {
					sprintf(strchr(foreign->id, '/') + 1,
						"%s%s",
						strchr(table_name, '/') +1,
						strstr(old_id, "_ibfk_") );
				}

			} else {
				/* This is a >= 4.0.18 format id where the user
				gave the id name */
				db_len = dict_get_db_name_len(table->name) + 1;

				if (dict_get_db_name_len(table->name)
				    > dict_get_db_name_len(foreign->id)) {

					foreign->id = mem_heap_alloc(
						foreign->heap,
						db_len + strlen(old_id) + 1);
				}

				/* Replace the database prefix in id with the
				one from table->name */

				ut_memcpy(foreign->id, table->name, db_len);

				strcpy(foreign->id + db_len,
				       dict_remove_db_name(old_id));
			}

			mem_free(old_id);
		}

		rbt_insert(foreign->foreign_table->foreign_rbt,
			   foreign->id, &foreign);

		if (foreign->referenced_table) {
			rbt_insert(foreign->referenced_table->referenced_rbt,
				   foreign->id, &foreign);
		}

		foreign = UT_LIST_GET_NEXT(foreign_list, foreign);
	}

	foreign = UT_LIST_GET_FIRST(table->referenced_list);

	while (foreign != NULL) {
		if (ut_strlen(foreign->referenced_table_name)
		    < ut_strlen(table->name)) {
			/* Allocate a longer name buffer;
			TODO: store buf len to save memory */

			foreign->referenced_table_name = mem_heap_strdup(
				foreign->heap, table->name);
			dict_mem_referenced_table_name_lookup_set(foreign, TRUE);
		} else {
			/* Use the same buffer */
			strcpy(foreign->referenced_table_name, table->name);
			dict_mem_referenced_table_name_lookup_set(foreign, FALSE);
		}
		foreign = UT_LIST_GET_NEXT(referenced_list, foreign);
	}

	return(TRUE);
}

/**********************************************************************//**
Change the id of a table object in the dictionary cache. This is used in
DISCARD TABLESPACE. */
UNIV_INTERN
void
dict_table_change_id_in_cache(
/*==========================*/
	dict_table_t*	table,	/*!< in/out: table object already in cache */
	table_id_t	new_id)	/*!< in: new id to set */
{
	ut_ad(table);
	ut_ad(mutex_own(&(dict_sys->mutex)));
	ut_ad(table->magic_n == DICT_TABLE_MAGIC_N);

	/* Remove the table from the hash table of id's */

	HASH_DELETE(dict_table_t, id_hash, dict_sys->table_id_hash,
		    ut_fold_ull(table->id), table);
	table->id = new_id;

	/* Add the table back to the hash table */
	HASH_INSERT(dict_table_t, id_hash, dict_sys->table_id_hash,
		    ut_fold_ull(table->id), table);
}

/**********************************************************************//**
Removes a table object from the dictionary cache. */
UNIV_INTERN
void
dict_table_remove_from_cache(
/*=========================*/
	dict_table_t*	table)	/*!< in, own: table */
{
	dict_foreign_t*	foreign;
	dict_index_t*	index;
	ulint		size;

	ut_ad(table);
	ut_ad(mutex_own(&(dict_sys->mutex)));
	ut_ad(table->magic_n == DICT_TABLE_MAGIC_N);
	ut_ad(lock_table_has_locks(table) == FALSE);

#if 0
	fputs("Removing table ", stderr);
	ut_print_name(stderr, table->name, ULINT_UNDEFINED);
	fputs(" from dictionary cache\n", stderr);
#endif

	/* Remove the foreign constraints from the cache */
	foreign = UT_LIST_GET_LAST(table->foreign_list);

	while (foreign != NULL) {
		dict_foreign_remove_from_cache(foreign);
		foreign = UT_LIST_GET_LAST(table->foreign_list);
	}

	/* Reset table field in referencing constraints */

	foreign = UT_LIST_GET_FIRST(table->referenced_list);

	while (foreign != NULL) {
		foreign->referenced_table = NULL;
		foreign->referenced_index = NULL;

		foreign = UT_LIST_GET_NEXT(referenced_list, foreign);
	}

	/* Remove the indexes from the cache */
	index = UT_LIST_GET_LAST(table->indexes);

	while (index != NULL) {
		dict_index_remove_from_cache(table, index);
		index = UT_LIST_GET_LAST(table->indexes);
	}

	/* Remove table from the hash tables of tables */
	HASH_DELETE(dict_table_t, name_hash, dict_sys->table_hash,
		    ut_fold_string(table->name), table);
	HASH_DELETE(dict_table_t, id_hash, dict_sys->table_id_hash,
		    ut_fold_ull(table->id), table);

	/* Remove table from LRU list of tables */
	UT_LIST_REMOVE(table_LRU, dict_sys->table_LRU, table);

	size = mem_heap_get_size(table->heap) + strlen(table->name) + 1;

	ut_ad(dict_sys->size >= size);

	dict_sys->size -= size;

	dict_mem_table_free(table);
}

/**********************************************************************//**
Test whether a table can be evicted from the LRU cache.
@return TRUE if table can be evicted. */
static
ibool
dict_table_can_be_evicted(
/*======================*/
	const dict_table_t*	table)	/*!< in: table to test */
{
	dict_index_t*	index;
	dict_foreign_t*	foreign;
	ibool		has_locks;

	ut_ad(mutex_own(&dict_sys->mutex));

	/* bug 758788: A table may not have an active handle opened on it
	   but may still have locks held on it across multiple statements
	   within an individual transaction. So a table is not evictable if
	   there are locks held on it */
	has_locks = lock_table_has_locks(table);

	if (table->n_mysql_handles_opened || table->is_corrupt || has_locks)
		return(FALSE);

	/* bug 758788: We are not allowed to free the in-memory index struct
	   dict_index_t if there are any locks held on any of its indexes. */
	for (index = dict_table_get_first_index(table); index != NULL;
	     index = dict_table_get_next_index(index)) {

		rw_lock_t* lock = dict_index_get_lock(index);

		if (rw_lock_is_locked(lock, RW_LOCK_SHARED)
		    || rw_lock_is_locked(lock, RW_LOCK_EX)) {
			return(FALSE);
		} 
	}

	for (foreign = UT_LIST_GET_FIRST(table->foreign_list); foreign != NULL;
	    foreign = UT_LIST_GET_NEXT(foreign_list, foreign)) {

		if (foreign->referenced_table) {
			return(FALSE);
		}
	}
	return(TRUE);
}

/**************************************************************************
Frees tables from the end of table_LRU if the dictionary cache occupies
too much space. */
UNIV_INTERN
void
dict_table_LRU_trim(
/*================*/
	dict_table_t*	self)
{
	dict_table_t*	table;
	dict_table_t*	prev_table;
	ulint		dict_size;
	ulint		max_depth;
	ulint		max_evict;
	ulint		visited;
	ulint		evicted;

#ifdef UNIV_SYNC_DEBUG
	ut_ad(mutex_own(&(dict_sys->mutex)));
#endif /* UNIV_SYNC_DEBUG */

	if (srv_dict_size_limit == 0)
		return;

	/* Calculate this once here and then once on every eviction */
	dict_size = (dict_sys->table_hash->n_cells
		    + dict_sys->table_id_hash->n_cells)
		      * sizeof(hash_cell_t) + dict_sys->size;

	/* Just some magic numbers to help keep us from holding the dict mutex
	   for too long as well as preventing constant full scans of the list in
	   a memory pressure situation. */

	/* Don't go scanning into the front 50% of the list, chances are very
	   good that there is nothing to be evicted in there and if there is,
	   it should quickly get pushed into the back 50% */
	max_depth = UT_LIST_GET_LEN(dict_sys->table_LRU) / 2;

	/* Don't try to evict any more than 10% of evictable tables at once. */
	max_evict = UT_LIST_GET_LEN(dict_sys->table_LRU) / 10;

	visited = evicted = 0;

	table = UT_LIST_GET_LAST(dict_sys->table_LRU);

	while (table && dict_size > srv_dict_size_limit
	       && visited <= max_depth
	       && srv_shutdown_state == SRV_SHUTDOWN_NONE) {

		prev_table = UT_LIST_GET_PREV(table_LRU, table);

		if (table != self && dict_table_can_be_evicted(table)) {
			dict_table_remove_from_cache(table);

			evicted++;

			if (evicted >= max_evict)
				break;

			/* Only need to recalculate this when something
			   has been evicted */
			dict_size = (dict_sys->table_hash->n_cells
				    + dict_sys->table_id_hash->n_cells)
				      * sizeof(hash_cell_t) + dict_sys->size;
		}

		visited++;

		table = prev_table;
	}
}

/****************************************************************//**
If the given column name is reserved for InnoDB system columns, return
TRUE.
@return	TRUE if name is reserved */
UNIV_INTERN
ibool
dict_col_name_is_reserved(
/*======================*/
	const char*	name)	/*!< in: column name */
{
	/* This check reminds that if a new system column is added to
	the program, it should be dealt with here. */
#if DATA_N_SYS_COLS != 3
#error "DATA_N_SYS_COLS != 3"
#endif

	static const char*	reserved_names[] = {
		"DB_ROW_ID", "DB_TRX_ID", "DB_ROLL_PTR"
	};

	ulint			i;

	for (i = 0; i < UT_ARR_SIZE(reserved_names); i++) {
		if (innobase_strcasecmp(name, reserved_names[i]) == 0) {

			return(TRUE);
		}
	}

	return(FALSE);
}

/****************************************************************//**
If an undo log record for this table might not fit on a single page,
return TRUE.
@return	TRUE if the undo log record could become too big */
static
ibool
dict_index_too_big_for_undo(
/*========================*/
	const dict_table_t*	table,		/*!< in: table */
	const dict_index_t*	new_index)	/*!< in: index */
{
	/* Make sure that all column prefixes will fit in the undo log record
	in trx_undo_page_report_modify() right after trx_undo_page_init(). */

	ulint			i;
	const dict_index_t*	clust_index
		= dict_table_get_first_index(table);
	ulint			undo_page_len
		= TRX_UNDO_PAGE_HDR - TRX_UNDO_PAGE_HDR_SIZE
		+ 2 /* next record pointer */
		+ 1 /* type_cmpl */
		+ 11 /* trx->undo_no */ + 11 /* table->id */
		+ 1 /* rec_get_info_bits() */
		+ 11 /* DB_TRX_ID */
		+ 11 /* DB_ROLL_PTR */
		+ 10 + FIL_PAGE_DATA_END /* trx_undo_left() */
		+ 2/* pointer to previous undo log record */;

	if (UNIV_UNLIKELY(!clust_index)) {
		ut_a(dict_index_is_clust(new_index));
		clust_index = new_index;
	}

	/* Add the size of the ordering columns in the
	clustered index. */
	for (i = 0; i < clust_index->n_uniq; i++) {
		const dict_col_t*	col
			= dict_index_get_nth_col(clust_index, i);

		/* Use the maximum output size of
		mach_write_compressed(), although the encoded
		length should always fit in 2 bytes. */
		undo_page_len += 5 + dict_col_get_max_size(col);
	}

	/* Add the old values of the columns to be updated.
	First, the amount and the numbers of the columns.
	These are written by mach_write_compressed() whose
	maximum output length is 5 bytes.  However, given that
	the quantities are below REC_MAX_N_FIELDS (10 bits),
	the maximum length is 2 bytes per item. */
	undo_page_len += 2 * (dict_table_get_n_cols(table) + 1);

	for (i = 0; i < clust_index->n_def; i++) {
		const dict_col_t*	col
			= dict_index_get_nth_col(clust_index, i);
		ulint			max_size
			= dict_col_get_max_size(col);
		ulint			fixed_size
			= dict_col_get_fixed_size(col,
						  dict_table_is_comp(table));
		ulint			max_prefix
			= col->max_prefix;

		if (fixed_size) {
			/* Fixed-size columns are stored locally. */
			max_size = fixed_size;
		} else if (max_size <= BTR_EXTERN_FIELD_REF_SIZE * 2) {
			/* Short columns are stored locally. */
		} else if (!col->ord_part
			   || (col->max_prefix
			       < (ulint) DICT_MAX_FIELD_LEN_BY_FORMAT(table))) {
			/* See if col->ord_part would be set
			because of new_index. Also check if the new
			index could have longer prefix on columns
			that already had ord_part set  */
			ulint	j;

			for (j = 0; j < new_index->n_uniq; j++) {
				if (dict_index_get_nth_col(
					    new_index, j) == col) {
					const dict_field_t*     field
						= dict_index_get_nth_field(
							new_index, j);

					if (field->prefix_len
					    > col->max_prefix) {
						max_prefix =
							 field->prefix_len;
					}

					goto is_ord_part;
				}
			}

			if (col->ord_part) {
				goto is_ord_part;
			}

			/* This is not an ordering column in any index.
			Thus, it can be stored completely externally. */
			max_size = BTR_EXTERN_FIELD_REF_SIZE;
		} else {
			ulint	max_field_len;
is_ord_part:
			max_field_len = DICT_MAX_FIELD_LEN_BY_FORMAT(table);

			/* This is an ordering column in some index.
			A long enough prefix must be written to the
			undo log.  See trx_undo_page_fetch_ext(). */
			max_size = ut_min(max_size, max_field_len);

			/* We only store the needed prefix length in undo log */
			if (max_prefix) {
			     ut_ad(dict_table_get_format(table)
				   >= DICT_TF_FORMAT_ZIP);

				max_size = ut_min(max_prefix, max_size);
			}

			max_size += BTR_EXTERN_FIELD_REF_SIZE;
		}

		undo_page_len += 5 + max_size;
	}

	return(undo_page_len >= UNIV_PAGE_SIZE);
}

/****************************************************************//**
If a record of this index might not fit on a single B-tree page,
return TRUE.
@return	TRUE if the index record could become too big */
static
ibool
dict_index_too_big_for_tree(
/*========================*/
	const dict_table_t*	table,		/*!< in: table */
	const dict_index_t*	new_index)	/*!< in: index */
{
	ulint	zip_size;
	ulint	comp;
	ulint	i;
	/* maximum possible storage size of a record */
	ulint	rec_max_size;
	/* maximum allowed size of a record on a leaf page */
	ulint	page_rec_max;
	/* maximum allowed size of a node pointer record */
	ulint	page_ptr_max;

	DBUG_EXECUTE_IF(
		"ib_force_create_table",
		return(FALSE););

	comp = dict_table_is_comp(table);
	zip_size = dict_table_zip_size(table);

	if (zip_size && zip_size < UNIV_PAGE_SIZE) {
		/* On a compressed page, two records must fit in the
		uncompressed page modification log.  On compressed
		pages with zip_size == UNIV_PAGE_SIZE, this limit will
		never be reached. */
		ut_ad(comp);
		/* The maximum allowed record size is the size of
		an empty page, minus a byte for recoding the heap
		number in the page modification log.  The maximum
		allowed node pointer size is half that. */
		page_rec_max = page_zip_empty_size(new_index->n_fields,
						   zip_size);
		if (page_rec_max) {
			page_rec_max--;
		}
		page_ptr_max = page_rec_max / 2;
		/* On a compressed page, there is a two-byte entry in
		the dense page directory for every record.  But there
		is no record header. */
		rec_max_size = 2;
	} else {
		/* The maximum allowed record size is half a B-tree
		page.  No additional sparse page directory entry will
		be generated for the first few user records. */
		page_rec_max = page_get_free_space_of_empty(comp) / 2;
		page_ptr_max = page_rec_max;
		/* Each record has a header. */
		rec_max_size = comp
			? REC_N_NEW_EXTRA_BYTES
			: REC_N_OLD_EXTRA_BYTES;
	}

	if (comp) {
		/* Include the "null" flags in the
		maximum possible record size. */
		rec_max_size += UT_BITS_IN_BYTES(new_index->n_nullable);
	} else {
		/* For each column, include a 2-byte offset and a
		"null" flag.  The 1-byte format is only used in short
		records that do not contain externally stored columns.
		Such records could never exceed the page limit, even
		when using the 2-byte format. */
		rec_max_size += 2 * new_index->n_fields;
	}

	/* Compute the maximum possible record size. */
	for (i = 0; i < new_index->n_fields; i++) {
		const dict_field_t*	field
			= dict_index_get_nth_field(new_index, i);
		const dict_col_t*	col
			= dict_field_get_col(field);
		ulint			field_max_size;
		ulint			field_ext_max_size;

		/* In dtuple_convert_big_rec(), variable-length columns
		that are longer than BTR_EXTERN_FIELD_REF_SIZE * 2
		may be chosen for external storage.

		Fixed-length columns, and all columns of secondary
		index records are always stored inline. */

		/* Determine the maximum length of the index field.
		The field_ext_max_size should be computed as the worst
		case in rec_get_converted_size_comp() for
		REC_STATUS_ORDINARY records. */

		field_max_size = dict_col_get_fixed_size(col, comp);
		if (field_max_size) {
			/* dict_index_add_col() should guarantee this */
			ut_ad(!field->prefix_len
			      || field->fixed_len == field->prefix_len);
			/* Fixed lengths are not encoded
			in ROW_FORMAT=COMPACT. */
			field_ext_max_size = 0;
			goto add_field_size;
		}

		field_max_size = dict_col_get_max_size(col);
		field_ext_max_size = field_max_size < 256 ? 1 : 2;

		if (field->prefix_len) {
			if (field->prefix_len < field_max_size) {
				field_max_size = field->prefix_len;
			}
		} else if (field_max_size > BTR_EXTERN_FIELD_REF_SIZE * 2
			   && dict_index_is_clust(new_index)) {

			/* In the worst case, we have a locally stored
			column of BTR_EXTERN_FIELD_REF_SIZE * 2 bytes.
			The length can be stored in one byte.  If the
			column were stored externally, the lengths in
			the clustered index page would be
			BTR_EXTERN_FIELD_REF_SIZE and 2. */
			field_max_size = BTR_EXTERN_FIELD_REF_SIZE * 2;
			field_ext_max_size = 1;
		}

		if (comp) {
			/* Add the extra size for ROW_FORMAT=COMPACT.
			For ROW_FORMAT=REDUNDANT, these bytes were
			added to rec_max_size before this loop. */
			rec_max_size += field_ext_max_size;
		}
add_field_size:
		rec_max_size += field_max_size;

		/* Check the size limit on leaf pages. */
		if (UNIV_UNLIKELY(rec_max_size >= page_rec_max)) {

			return(TRUE);
		}

		/* Check the size limit on non-leaf pages.  Records
		stored in non-leaf B-tree pages consist of the unique
		columns of the record (the key columns of the B-tree)
		and a node pointer field.  When we have processed the
		unique columns, rec_max_size equals the size of the
		node pointer record minus the node pointer column. */
		if (i + 1 == dict_index_get_n_unique_in_tree(new_index)
		    && rec_max_size + REC_NODE_PTR_SIZE >= page_ptr_max) {

			return(TRUE);
		}
	}

	return(FALSE);
}

/**********************************************************************//**
Adds an index to the dictionary cache.
@return	DB_SUCCESS, DB_TOO_BIG_RECORD, or DB_CORRUPTION */
UNIV_INTERN
ulint
dict_index_add_to_cache(
/*====================*/
	dict_table_t*	table,	/*!< in: table on which the index is */
	dict_index_t*	index,	/*!< in, own: index; NOTE! The index memory
				object is freed in this function! */
	ulint		page_no,/*!< in: root page number of the index */
	ibool		strict)	/*!< in: TRUE=refuse to create the index
				if records could be too big to fit in
				an B-tree page */
{
	dict_index_t*	new_index;
	ulint		n_ord;
	ulint		i;

	ut_ad(index);
	ut_ad(mutex_own(&(dict_sys->mutex)));
	ut_ad(index->n_def == index->n_fields);
	ut_ad(index->magic_n == DICT_INDEX_MAGIC_N);

	ut_ad(mem_heap_validate(index->heap));
	ut_a(!dict_index_is_clust(index)
	     || UT_LIST_GET_LEN(table->indexes) == 0);

	if (!dict_index_find_cols(table, index)) {

		dict_mem_index_free(index);
		return(DB_CORRUPTION);
	}

	/* Build the cache internal representation of the index,
	containing also the added system fields */

	if (dict_index_is_clust(index)) {
		new_index = dict_index_build_internal_clust(table, index);
	} else {
		new_index = dict_index_build_internal_non_clust(table, index);
	}

	/* Set the n_fields value in new_index to the actual defined
	number of fields in the cache internal representation */

	new_index->n_fields = new_index->n_def;

	if (dict_index_too_big_for_tree(table, new_index)) {

		if (strict) {
too_big:
			dict_mem_index_free(new_index);
			dict_mem_index_free(index);
			return(DB_TOO_BIG_RECORD);
		} else {

			ib_warn_row_too_big(table);

		}
	}

	if (UNIV_UNLIKELY(index->type & DICT_UNIVERSAL)) {
		n_ord = new_index->n_fields;
	} else {
		n_ord = new_index->n_uniq;
	}

	switch (dict_table_get_format(table)) {
	case DICT_TF_FORMAT_51:
		/* ROW_FORMAT=REDUNDANT and ROW_FORMAT=COMPACT store
		prefixes of externally stored columns locally within
		the record.  There are no special considerations for
		the undo log record size. */
		goto undo_size_ok;

	case DICT_TF_FORMAT_ZIP:
		/* In ROW_FORMAT=DYNAMIC and ROW_FORMAT=COMPRESSED,
		column prefix indexes require that prefixes of
		externally stored columns are written to the undo log.
		This may make the undo log record bigger than the
		record on the B-tree page.  The maximum size of an
		undo log record is the page size.  That must be
		checked for below. */
		break;

#if DICT_TF_FORMAT_ZIP != DICT_TF_FORMAT_MAX
# error "DICT_TF_FORMAT_ZIP != DICT_TF_FORMAT_MAX"
#endif
	}

	for (i = 0; i < n_ord; i++) {
		const dict_field_t*	field
			= dict_index_get_nth_field(new_index, i);
		const dict_col_t*	col
			= dict_field_get_col(field);

		/* In dtuple_convert_big_rec(), variable-length columns
		that are longer than BTR_EXTERN_FIELD_REF_SIZE * 2
		may be chosen for external storage.  If the column appears
		in an ordering column of an index, a longer prefix determined
		by dict_max_field_len_store_undo() will be copied to the undo
		log by trx_undo_page_report_modify() and
		trx_undo_page_fetch_ext().  It suffices to check the
		capacity of the undo log whenever new_index includes
		a column prefix on a column that may be stored externally. */

		if (field->prefix_len /* prefix index */
		    && (!col->ord_part /* not yet ordering column */
			|| field->prefix_len > col->max_prefix)
		    && !dict_col_get_fixed_size(col, TRUE) /* variable-length */
		    && dict_col_get_max_size(col)
		    > BTR_EXTERN_FIELD_REF_SIZE * 2 /* long enough */) {

			if (dict_index_too_big_for_undo(table, new_index)) {
				/* An undo log record might not fit in
				a single page.  Refuse to create this index. */

				goto too_big;
			}

			break;
		}
	}

undo_size_ok:
	/* Flag the ordering columns and also set column max_prefix */

	for (i = 0; i < n_ord; i++) {
		const dict_field_t*	field
			= dict_index_get_nth_field(new_index, i);

		field->col->ord_part = 1;

		if (field->prefix_len > field->col->max_prefix) {
			field->col->max_prefix = field->prefix_len;
		}
	}

	/* Add the new index as the last index for the table */

	UT_LIST_ADD_LAST(indexes, table->indexes, new_index);
	new_index->table = table;
	new_index->table_name = table->name;

	new_index->search_info = btr_search_info_create(new_index->heap);

	new_index->stat_index_size = 1;
	new_index->stat_n_leaf_pages = 1;

	new_index->page = page_no;
	rw_lock_create(index_tree_rw_lock_key, &new_index->lock,
		       dict_index_is_ibuf(index)
		       ? SYNC_IBUF_INDEX_TREE : SYNC_INDEX_TREE);

	DBUG_EXECUTE_IF(
		"index_partially_created_should_kick",
		DEBUG_SYNC_C("index_partially_created");
	);

	if (!UNIV_UNLIKELY(new_index->type & DICT_UNIVERSAL)) {

		new_index->stat_n_diff_key_vals = mem_heap_alloc(
			new_index->heap,
			(1 + dict_index_get_n_unique(new_index))
			* sizeof(ib_int64_t));

		new_index->stat_n_non_null_key_vals = mem_heap_zalloc(
			new_index->heap,
			(1 + dict_index_get_n_unique(new_index))
			* sizeof(*new_index->stat_n_non_null_key_vals));

		/* Give some sensible values to stat_n_... in case we do
		not calculate statistics quickly enough */

		for (i = 0; i <= dict_index_get_n_unique(new_index); i++) {

			new_index->stat_n_diff_key_vals[i] = 100;
		}
	}

	dict_sys->size += mem_heap_get_size(new_index->heap);

	dict_mem_index_free(index);

	return(DB_SUCCESS);
}

/**********************************************************************//**
Removes an index from the dictionary cache. */
UNIV_INTERN
void
dict_index_remove_from_cache(
/*=========================*/
	dict_table_t*	table,	/*!< in/out: table */
	dict_index_t*	index)	/*!< in, own: index */
{
	ulint		size;
	ulint		retries = 0;
	btr_search_t*	info;

	ut_ad(table && index);
	ut_ad(table->magic_n == DICT_TABLE_MAGIC_N);
	ut_ad(index->magic_n == DICT_INDEX_MAGIC_N);
	ut_ad(mutex_own(&(dict_sys->mutex)));

	/* remove all entry of the index from adaptive hash index,
	because removing from adaptive hash index needs dict_index */
	if (btr_search_enabled && srv_dict_size_limit)
		btr_search_drop_page_hash_index_on_index(index);

	/* We always create search info whether or not adaptive
	hash index is enabled or not. */
	info = index->search_info;
	ut_ad(info);

	/* We are not allowed to free the in-memory index struct
 	dict_index_t until all entries in the adaptive hash index
	that point to any of the page belonging to his b-tree index
	are dropped. This is so because dropping of these entries
	require access to dict_index_t struct. To avoid such scenario
	We keep a count of number of such pages in the search_info and
	only free the dict_index_t struct when this count drops to
	zero. */

	for (;;) {
		ulint ref_count = btr_search_info_get_ref_count(info, index);
		if (ref_count == 0) {
			break;
		}

		/* Sleep for 10ms before trying again. */
		os_thread_sleep(10000);
		++retries;

		if (retries % 500 == 0) {
			/* No luck after 5 seconds of wait. */
			fprintf(stderr, "InnoDB: Error: Waited for"
					" %lu secs for hash index"
					" ref_count (%lu) to drop"
					" to 0.\n"
					"index: \"%s\""
					" table: \"%s\"\n",
					retries/100,
					ref_count,
					index->name,
					table->name);
		}

		/* To avoid a hang here we commit suicide if the
		ref_count doesn't drop to zero in 600 seconds. */
		if (retries >= 60000) {
			ut_error;
		}
	}

	rw_lock_free(&index->lock);

	/* Remove the index from the list of indexes of the table */
	UT_LIST_REMOVE(indexes, table->indexes, index);

	size = mem_heap_get_size(index->heap);

	ut_ad(dict_sys->size >= size);

	dict_sys->size -= size;

	dict_mem_index_free(index);
}

/*******************************************************************//**
Tries to find column names for the index and sets the col field of the
index.
@return TRUE if the column names were found */
static
ibool
dict_index_find_cols(
/*=================*/
	dict_table_t*	table,	/*!< in: table */
	dict_index_t*	index)	/*!< in: index */
{
	ulint		i;

	ut_ad(table && index);
	ut_ad(table->magic_n == DICT_TABLE_MAGIC_N);
	ut_ad(mutex_own(&(dict_sys->mutex)));

	for (i = 0; i < index->n_fields; i++) {
		ulint		j;
		dict_field_t*	field = dict_index_get_nth_field(index, i);

		for (j = 0; j < table->n_cols; j++) {
			if (!strcmp(dict_table_get_col_name(table, j),
				    field->name)) {
				field->col = dict_table_get_nth_col(table, j);

				goto found;
			}
		}

#ifdef UNIV_DEBUG
		/* It is an error not to find a matching column. */
		fputs("InnoDB: Error: no matching column for ", stderr);
		ut_print_name(stderr, NULL, FALSE, field->name);
		fputs(" in ", stderr);
		dict_index_name_print(stderr, NULL, index);
		fputs("!\n", stderr);
#endif /* UNIV_DEBUG */
		return(FALSE);

found:
		;
	}

	return(TRUE);
}
#endif /* !UNIV_HOTBACKUP */

/*******************************************************************//**
Adds a column to index. */
UNIV_INTERN
void
dict_index_add_col(
/*===============*/
	dict_index_t*		index,		/*!< in/out: index */
	const dict_table_t*	table,		/*!< in: table */
	dict_col_t*		col,		/*!< in: column */
	ulint			prefix_len)	/*!< in: column prefix length */
{
	dict_field_t*	field;
	const char*	col_name;

	col_name = dict_table_get_col_name(table, dict_col_get_no(col));

	dict_mem_index_add_field(index, col_name, prefix_len);

	field = dict_index_get_nth_field(index, index->n_def - 1);

	field->col = col;
	field->fixed_len = (unsigned int) dict_col_get_fixed_size(
		col, dict_table_is_comp(table));

	if (prefix_len && field->fixed_len > prefix_len) {
		field->fixed_len = (unsigned int) prefix_len;
	}

	/* Long fixed-length fields that need external storage are treated as
	variable-length fields, so that the extern flag can be embedded in
	the length word. */

	if (field->fixed_len > DICT_MAX_FIXED_COL_LEN) {
		field->fixed_len = 0;
	}
#if DICT_MAX_FIXED_COL_LEN != 768
	/* The comparison limit above must be constant.  If it were
	changed, the disk format of some fixed-length columns would
	change, which would be a disaster. */
# error "DICT_MAX_FIXED_COL_LEN != 768"
#endif

	if (!(col->prtype & DATA_NOT_NULL)) {
		index->n_nullable++;
	}
}

#ifndef UNIV_HOTBACKUP
/*******************************************************************//**
Copies fields contained in index2 to index1. */
static
void
dict_index_copy(
/*============*/
	dict_index_t*		index1,	/*!< in: index to copy to */
	dict_index_t*		index2,	/*!< in: index to copy from */
	const dict_table_t*	table,	/*!< in: table */
	ulint			start,	/*!< in: first position to copy */
	ulint			end)	/*!< in: last position to copy */
{
	dict_field_t*	field;
	ulint		i;

	/* Copy fields contained in index2 */

	for (i = start; i < end; i++) {

		field = dict_index_get_nth_field(index2, i);
		dict_index_add_col(index1, table, field->col,
				   field->prefix_len);
	}
}

/*******************************************************************//**
Copies types of fields contained in index to tuple. */
UNIV_INTERN
void
dict_index_copy_types(
/*==================*/
	dtuple_t*		tuple,		/*!< in/out: data tuple */
	const dict_index_t*	index,		/*!< in: index */
	ulint			n_fields)	/*!< in: number of
						field types to copy */
{
	ulint		i;

	if (UNIV_UNLIKELY(index->type & DICT_UNIVERSAL)) {
		dtuple_set_types_binary(tuple, n_fields);

		return;
	}

	for (i = 0; i < n_fields; i++) {
		const dict_field_t*	ifield;
		dtype_t*		dfield_type;

		ifield = dict_index_get_nth_field(index, i);
		dfield_type = dfield_get_type(dtuple_get_nth_field(tuple, i));
		dict_col_copy_type(dict_field_get_col(ifield), dfield_type);
	}
}

/*******************************************************************//**
Copies types of columns contained in table to tuple and sets all
fields of the tuple to the SQL NULL value.  This function should
be called right after dtuple_create(). */
UNIV_INTERN
void
dict_table_copy_types(
/*==================*/
	dtuple_t*		tuple,	/*!< in/out: data tuple */
	const dict_table_t*	table)	/*!< in: table */
{
	ulint		i;

	for (i = 0; i < dtuple_get_n_fields(tuple); i++) {

		dfield_t*	dfield	= dtuple_get_nth_field(tuple, i);
		dtype_t*	dtype	= dfield_get_type(dfield);

		dfield_set_null(dfield);
		dict_col_copy_type(dict_table_get_nth_col(table, i), dtype);
	}
}

/*******************************************************************//**
Builds the internal dictionary cache representation for a clustered
index, containing also system fields not defined by the user.
@return	own: the internal representation of the clustered index */
static
dict_index_t*
dict_index_build_internal_clust(
/*============================*/
	const dict_table_t*	table,	/*!< in: table */
	dict_index_t*		index)	/*!< in: user representation of
					a clustered index */
{
	dict_index_t*	new_index;
	dict_field_t*	field;
	ulint		trx_id_pos;
	ulint		i;
	ibool*		indexed;

	ut_ad(table && index);
	ut_ad(dict_index_is_clust(index));
	ut_ad(mutex_own(&(dict_sys->mutex)));
	ut_ad(table->magic_n == DICT_TABLE_MAGIC_N);

	/* Create a new index object with certainly enough fields */
	new_index = dict_mem_index_create(table->name,
					  index->name, table->space,
					  index->type,
					  index->n_fields + table->n_cols);

	/* Copy other relevant data from the old index struct to the new
	struct: it inherits the values */

	new_index->n_user_defined_cols = index->n_fields;

	new_index->id = index->id;
	btr_search_index_init(new_index);

	/* Copy the fields of index */
	dict_index_copy(new_index, index, table, 0, index->n_fields);

	if (UNIV_UNLIKELY(index->type & DICT_UNIVERSAL)) {
		/* No fixed number of fields determines an entry uniquely */

		new_index->n_uniq = REC_MAX_N_FIELDS;

	} else if (dict_index_is_unique(index)) {
		/* Only the fields defined so far are needed to identify
		the index entry uniquely */

		new_index->n_uniq = new_index->n_def;
	} else {
		/* Also the row id is needed to identify the entry */
		new_index->n_uniq = 1 + new_index->n_def;
	}

	new_index->trx_id_offset = 0;

	if (!dict_index_is_ibuf(index)) {
		/* Add system columns, trx id first */

		trx_id_pos = new_index->n_def;

#if DATA_ROW_ID != 0
# error "DATA_ROW_ID != 0"
#endif
#if DATA_TRX_ID != 1
# error "DATA_TRX_ID != 1"
#endif
#if DATA_ROLL_PTR != 2
# error "DATA_ROLL_PTR != 2"
#endif

		if (!dict_index_is_unique(index)) {
			dict_index_add_col(new_index, table,
					   dict_table_get_sys_col(
						   table, DATA_ROW_ID),
					   0);
			trx_id_pos++;
		}

		dict_index_add_col(new_index, table,
				   dict_table_get_sys_col(table, DATA_TRX_ID),
				   0);

		dict_index_add_col(new_index, table,
				   dict_table_get_sys_col(table,
							  DATA_ROLL_PTR),
				   0);

		for (i = 0; i < trx_id_pos; i++) {

			ulint fixed_size = dict_col_get_fixed_size(
				dict_index_get_nth_col(new_index, i),
				dict_table_is_comp(table));

			if (fixed_size == 0) {
				new_index->trx_id_offset = 0;

				break;
			}

			if (dict_index_get_nth_field(new_index, i)->prefix_len
			    > 0) {
				new_index->trx_id_offset = 0;

				break;
			}

			/* Add fixed_size to new_index->trx_id_offset.
			Because the latter is a bit-field, an overflow
			can theoretically occur. Check for it. */
			fixed_size += new_index->trx_id_offset;

			new_index->trx_id_offset = fixed_size;

			if (new_index->trx_id_offset != fixed_size) {
				/* Overflow. Pretend that this is a
				variable-length PRIMARY KEY. */
				ut_ad(0);
				new_index->trx_id_offset = 0;
				break;
                        }
		}

	}

	/* Remember the table columns already contained in new_index */
	indexed = mem_zalloc(table->n_cols * sizeof *indexed);

	/* Mark the table columns already contained in new_index */
	for (i = 0; i < new_index->n_def; i++) {

		field = dict_index_get_nth_field(new_index, i);

		/* If there is only a prefix of the column in the index
		field, do not mark the column as contained in the index */

		if (field->prefix_len == 0) {

			indexed[field->col->ind] = TRUE;
		}
	}

	/* Add to new_index non-system columns of table not yet included
	there */
	for (i = 0; i + DATA_N_SYS_COLS < (ulint) table->n_cols; i++) {

		dict_col_t*	col = dict_table_get_nth_col(table, i);
		ut_ad(col->mtype != DATA_SYS);

		if (!indexed[col->ind]) {
			dict_index_add_col(new_index, table, col, 0);
		}
	}

	mem_free(indexed);

	ut_ad(dict_index_is_ibuf(index)
	      || (UT_LIST_GET_LEN(table->indexes) == 0));

	new_index->cached = TRUE;

	return(new_index);
}

/*******************************************************************//**
Builds the internal dictionary cache representation for a non-clustered
index, containing also system fields not defined by the user.
@return	own: the internal representation of the non-clustered index */
static
dict_index_t*
dict_index_build_internal_non_clust(
/*================================*/
	const dict_table_t*	table,	/*!< in: table */
	dict_index_t*		index)	/*!< in: user representation of
					a non-clustered index */
{
	dict_field_t*	field;
	dict_index_t*	new_index;
	dict_index_t*	clust_index;
	ulint		i;
	ibool*		indexed;

	ut_ad(table && index);
	ut_ad(!dict_index_is_clust(index));
	ut_ad(mutex_own(&(dict_sys->mutex)));
	ut_ad(table->magic_n == DICT_TABLE_MAGIC_N);

	/* The clustered index should be the first in the list of indexes */
	clust_index = UT_LIST_GET_FIRST(table->indexes);

	ut_ad(clust_index);
	ut_ad(dict_index_is_clust(clust_index));
	ut_ad(!(clust_index->type & DICT_UNIVERSAL));

	/* Create a new index */
	new_index = dict_mem_index_create(
		table->name, index->name, index->space, index->type,
		index->n_fields + 1 + clust_index->n_uniq);

	/* Copy other relevant data from the old index
	struct to the new struct: it inherits the values */

	new_index->n_user_defined_cols = index->n_fields;

	new_index->id = index->id;
	btr_search_index_init(new_index);

	/* Copy fields from index to new_index */
	dict_index_copy(new_index, index, table, 0, index->n_fields);

	/* Remember the table columns already contained in new_index */
	indexed = mem_zalloc(table->n_cols * sizeof *indexed);

	/* Mark the table columns already contained in new_index */
	for (i = 0; i < new_index->n_def; i++) {

		field = dict_index_get_nth_field(new_index, i);

		/* If there is only a prefix of the column in the index
		field, do not mark the column as contained in the index */

		if (field->prefix_len == 0) {

			indexed[field->col->ind] = TRUE;
		}
	}

	/* Add to new_index the columns necessary to determine the clustered
	index entry uniquely */

	for (i = 0; i < clust_index->n_uniq; i++) {

		field = dict_index_get_nth_field(clust_index, i);

		if (!indexed[field->col->ind]) {
			dict_index_add_col(new_index, table, field->col,
					   field->prefix_len);
		}
	}

	mem_free(indexed);

	if (dict_index_is_unique(index)) {
		new_index->n_uniq = index->n_fields;
	} else {
		new_index->n_uniq = new_index->n_def;
	}

	/* Set the n_fields value in new_index to the actual defined
	number of fields */

	new_index->n_fields = new_index->n_def;

	new_index->cached = TRUE;

	return(new_index);
}

#ifndef UNIV_HOTBACKUP
/*====================== FOREIGN KEY PROCESSING ========================*/

/*********************************************************************//**
Checks if a table is referenced by foreign keys.
@return	TRUE if table is referenced by a foreign key */
UNIV_INTERN
ibool
dict_table_is_referenced_by_foreign_key(
/*====================================*/
	const dict_table_t*	table)	/*!< in: InnoDB table */
{
	return(UT_LIST_GET_LEN(table->referenced_list) > 0);
}

/*********************************************************************//**
Check if the index is referenced by a foreign key, if TRUE return foreign
else return NULL
@return pointer to foreign key struct if index is defined for foreign
key, otherwise NULL */
UNIV_INTERN
dict_foreign_t*
dict_table_get_referenced_constraint(
/*=================================*/
	dict_table_t*	table,	/*!< in: InnoDB table */
	dict_index_t*	index)	/*!< in: InnoDB index */
{
	dict_foreign_t*	foreign;

	ut_ad(index != NULL);
	ut_ad(table != NULL);

	for (foreign = UT_LIST_GET_FIRST(table->referenced_list);
	     foreign;
	     foreign = UT_LIST_GET_NEXT(referenced_list, foreign)) {

		if (foreign->referenced_index == index) {

			return(foreign);
		}
	}

	return(NULL);
}

/*********************************************************************//**
Checks if a index is defined for a foreign key constraint. Index is a part
of a foreign key constraint if the index is referenced by foreign key
or index is a foreign key index.
@return pointer to foreign key struct if index is defined for foreign
key, otherwise NULL */
UNIV_INTERN
dict_foreign_t*
dict_table_get_foreign_constraint(
/*==============================*/
	dict_table_t*	table,	/*!< in: InnoDB table */
	dict_index_t*	index)	/*!< in: InnoDB index */
{
	dict_foreign_t*	foreign;

	ut_ad(index != NULL);
	ut_ad(table != NULL);

	for (foreign = UT_LIST_GET_FIRST(table->foreign_list);
	     foreign;
	     foreign = UT_LIST_GET_NEXT(foreign_list, foreign)) {

		if (foreign->foreign_index == index
		    || foreign->referenced_index == index) {

			return(foreign);
		}
	}

	return(NULL);
}

/*********************************************************************//**
Frees a foreign key struct. */
static
void
dict_foreign_free(
/*==============*/
	dict_foreign_t*	foreign)	/*!< in, own: foreign key struct */
{
	ut_a(foreign->foreign_table->n_foreign_key_checks_running == 0);

	mem_heap_free(foreign->heap);
}

/**********************************************************************//**
Removes a foreign constraint struct from the dictionary cache. */
static
void
dict_foreign_remove_from_cache(
/*===========================*/
	dict_foreign_t*	foreign)	/*!< in, own: foreign constraint */
{
	DBUG_ENTER("dict_foreign_remove_from_cache");

	ut_ad(mutex_own(&(dict_sys->mutex)));
	ut_a(foreign);

	if (foreign->referenced_table) {
		ib_rbt_t*	rbt;

		UT_LIST_REMOVE(referenced_list,
			       foreign->referenced_table->referenced_list,
			       foreign);

		rbt = foreign->referenced_table->referenced_rbt;
<<<<<<< HEAD
=======

>>>>>>> 1b0c81c9
		if (rbt != NULL && foreign->id != NULL) {
			const ib_rbt_node_t*	node
				= rbt_lookup(rbt, foreign->id);

			if (node) {
				dict_foreign_t*	val = *(dict_foreign_t**) node->value;

				if (val == foreign) {
					rbt_delete(rbt, foreign->id);
				}
			}
		}
	}

	if (foreign->foreign_table) {
		ib_rbt_t*	rbt;

		UT_LIST_REMOVE(foreign_list,
			       foreign->foreign_table->foreign_list,
			       foreign);
		rbt = foreign->foreign_table->foreign_rbt;

		if (rbt != NULL && foreign->id != NULL) {
			const ib_rbt_node_t*	node
				= rbt_lookup(rbt, foreign->id);

			if (node) {
				dict_foreign_t*	val = *(dict_foreign_t**) node->value;

				if (val == foreign) {
					rbt_delete(rbt, foreign->id);
				}
			}
		}
	}

	dict_foreign_free(foreign);

	DBUG_VOID_RETURN;
}

/**********************************************************************//**
Looks for the foreign constraint from the foreign and referenced lists
of a table.
@return	foreign constraint */
static
dict_foreign_t*
dict_foreign_find(
/*==============*/
	dict_table_t*	table,	/*!< in: table object */
	const char*	id)	/*!< in: foreign constraint id */
{
	const ib_rbt_node_t*	node;

	DBUG_ENTER("dict_foreign_find");

	ut_ad(mutex_own(&(dict_sys->mutex)));
	ut_ad(dict_table_check_foreign_keys(table));

	if (table->foreign_rbt != NULL) {
		ut_a(UT_LIST_GET_LEN(table->foreign_list)
		     == rbt_size(table->foreign_rbt));
		node = rbt_lookup(table->foreign_rbt, id);
		if (node != NULL) {
			DBUG_RETURN(*(dict_foreign_t**) node->value);
		}
	} else {
		ut_a(UT_LIST_GET_LEN(table->foreign_list) == 0);
	}

	if (table->referenced_rbt != NULL) {
		ut_a(UT_LIST_GET_LEN(table->referenced_list)
		     == rbt_size(table->referenced_rbt));
		node = rbt_lookup(table->referenced_rbt, id);
		if (node != NULL) {
			DBUG_RETURN(*(dict_foreign_t**) node->value);
		}
	} else {
		ut_a(UT_LIST_GET_LEN(table->referenced_list) == 0);
	}

	DBUG_RETURN(NULL);
}

#define  DB_FOREIGN_KEY_IS_PREFIX_INDEX 200
#define  DB_FOREIGN_KEY_COL_NOT_NULL    201
#define  DB_FOREIGN_KEY_COLS_NOT_EQUAL  202
#define  DB_FOREIGN_KEY_INDEX_NOT_FOUND 203

/*********************************************************************//**
Tries to find an index whose first fields are the columns in the array,
in the same order and is not marked for deletion and is not the same
as types_idx.
@return	matching index, NULL if not found */
static
dict_index_t*
dict_foreign_find_index(
/*====================*/
	dict_table_t*	table,	/*!< in: table */
	const char**	columns,/*!< in: array of column names */
	ulint		n_cols,	/*!< in: number of columns */
	dict_index_t*	types_idx, /*!< in: NULL or an index to whose types the
				   column types must match */
	ibool		check_charsets,
				/*!< in: whether to check charsets.
				only has an effect if types_idx != NULL */
	ulint		check_null,
				/*!< in: nonzero if none of the columns must
				be declared NOT NULL */
	ulint*		error,	/*!< out: error code */
	ulint*		err_col_no,
				/*!< out: column number where error happened */
	dict_index_t**	err_index)
			        /*!< out: index where error happened */
{
	dict_index_t*	index;

	if (error) {
		*error = DB_FOREIGN_KEY_INDEX_NOT_FOUND;
	}

	index = dict_table_get_first_index(table);

	while (index != NULL) {
		/* Ignore matches that refer to the same instance
		or the index is to be dropped */
		if (index->to_be_dropped || types_idx == index) {

			goto next_rec;

		} else if (dict_index_get_n_fields(index) >= n_cols) {
			ulint		i;

			for (i = 0; i < n_cols; i++) {
				dict_field_t*	field;
				const char*	col_name;

				field = dict_index_get_nth_field(index, i);

				col_name = dict_table_get_col_name(
					table, dict_col_get_no(field->col));

				if (field->prefix_len != 0) {
					/* We do not accept column prefix
					indexes here */

					if (error && err_col_no && err_index) {
						*error = DB_FOREIGN_KEY_IS_PREFIX_INDEX;
						*err_col_no = i;
						*err_index = index;
					}

					break;
				}

				if (0 != innobase_strcasecmp(columns[i],
							     col_name)) {
					break;
				}

				if (check_null
				    && (field->col->prtype & DATA_NOT_NULL)) {

					if (error && err_col_no && err_index) {
						*error = DB_FOREIGN_KEY_COL_NOT_NULL;
						*err_col_no = i;
						*err_index = index;
					}
					return(NULL);
				}

				if (types_idx && !cmp_cols_are_equal(
					    dict_index_get_nth_col(index, i),
					    dict_index_get_nth_col(types_idx,
								   i),
					    check_charsets)) {

					if (error && err_col_no && err_index) {
						*error = DB_FOREIGN_KEY_COLS_NOT_EQUAL;
						*err_col_no = i;
						*err_index = index;
					}

					break;
				}
			}

			if (i == n_cols) {
				/* We found a matching index */

				if (error) {
					*error = DB_SUCCESS;
				}

				return(index);
			}
		}

next_rec:
		index = dict_table_get_next_index(index);
	}

	return(NULL);
}

/**********************************************************************//**
Find an index that is equivalent to the one passed in and is not marked
for deletion.
@return	index equivalent to foreign->foreign_index, or NULL */
UNIV_INTERN
dict_index_t*
dict_foreign_find_equiv_index(
/*==========================*/
	dict_foreign_t*	foreign)/*!< in: foreign key */
{
	ut_a(foreign != NULL);

	/* Try to find an index which contains the columns as the
	first fields and in the right order, and the types are the
	same as in foreign->foreign_index */

	return(dict_foreign_find_index(
		       foreign->foreign_table,
		       foreign->foreign_col_names, foreign->n_fields,
		       foreign->foreign_index, TRUE, /* check types */
		       FALSE/* allow columns to be NULL */, NULL, NULL, NULL));
}

#endif /* !UNIV_HOTBACKUP */
/**********************************************************************//**
Returns an index object by matching on the name and column names and
if more than one index matches return the index with the max id
@return	matching index, NULL if not found */
UNIV_INTERN
dict_index_t*
dict_table_get_index_by_max_id(
/*===========================*/
	dict_table_t*	table,	/*!< in: table */
	const char*	name,	/*!< in: the index name to find */
	const char**	columns,/*!< in: array of column names */
	ulint		n_cols)	/*!< in: number of columns */
{
	dict_index_t*	index;
	dict_index_t*	found;

	found = NULL;
	index = dict_table_get_first_index(table);

	while (index != NULL) {
		if (ut_strcmp(index->name, name) == 0
		    && dict_index_get_n_ordering_defined_by_user(index)
		    == n_cols) {

			ulint		i;

			for (i = 0; i < n_cols; i++) {
				dict_field_t*	field;
				const char*	col_name;

				field = dict_index_get_nth_field(index, i);

				col_name = dict_table_get_col_name(
					table, dict_col_get_no(field->col));

				if (0 != innobase_strcasecmp(
					    columns[i], col_name)) {

					break;
				}
			}

			if (i == n_cols) {
				/* We found a matching index, select
				the index with the higher id*/

				if (!found || index->id > found->id) {

					found = index;
				}
			}
		}

		index = dict_table_get_next_index(index);
	}

	return(found);
}

#ifndef UNIV_HOTBACKUP
/**********************************************************************//**
Report an error in a foreign key definition. */
static
void
dict_foreign_error_report_low(
/*==========================*/
	FILE*		file,	/*!< in: output stream */
	const char*	name)	/*!< in: table name */
{
	rewind(file);
	ut_print_timestamp(file);
	fprintf(file, " Error in foreign key constraint of table %s:\n",
		name);
}

/**********************************************************************//**
Report an error in a foreign key definition. */
static
void
dict_foreign_error_report(
/*======================*/
	FILE*		file,	/*!< in: output stream */
	dict_foreign_t*	fk,	/*!< in: foreign key constraint */
	const char*	msg)	/*!< in: the error message */
{
	mutex_enter(&dict_foreign_err_mutex);
	dict_foreign_error_report_low(file, fk->foreign_table_name);
	fputs(msg, file);
	fputs(" Constraint:\n", file);
	dict_print_info_on_foreign_key_in_create_format(file, NULL, fk, TRUE);
	putc('\n', file);
	if (fk->foreign_index) {
		fputs("The index in the foreign key in table is ", file);
		ut_print_name(file, NULL, FALSE, fk->foreign_index->name);
		fputs("\n"
		      "See " REFMAN "innodb-foreign-key-constraints.html\n"
		      "for correct foreign key definition.\n",
		      file);
	}
	mutex_exit(&dict_foreign_err_mutex);
}

/**********************************************************************//**
Adds a foreign key constraint object to the dictionary cache. May free
the object if there already is an object with the same identifier in.
At least one of the foreign table and the referenced table must already
be in the dictionary cache!
@return	DB_SUCCESS or error code */
UNIV_INTERN
ulint
dict_foreign_add_to_cache(
/*======================*/
	dict_foreign_t*		foreign,	/*!< in, own: foreign key
						constraint */
	ibool			check_charsets,	/*!< in: TRUE=check charset
						compatibility */
	dict_err_ignore_t	ignore_err)	/*!< in: error to be ignored */
{
	dict_table_t*	for_table;
	dict_table_t*	ref_table;
	dict_foreign_t*	for_in_cache		= NULL;
	dict_index_t*	index;
	ibool		added_to_referenced_list= FALSE;
	FILE*		ef			= dict_foreign_err_file;

	DBUG_ENTER("dict_foreign_add_to_cache");

	ut_ad(mutex_own(&(dict_sys->mutex)));

	for_table = dict_table_check_if_in_cache_low(
		foreign->foreign_table_name_lookup);

	ref_table = dict_table_check_if_in_cache_low(
		foreign->referenced_table_name_lookup);
	ut_a(for_table || ref_table);

	if (ref_table != NULL && ref_table->referenced_rbt == NULL) {
		dict_table_init_referenced_rbt(ref_table);
	}

	if (for_table) {
		if (for_table->foreign_rbt == NULL) {
			dict_table_init_foreign_rbt(for_table);
		}
		for_in_cache = dict_foreign_find(for_table, foreign->id);
	}

	if (!for_in_cache && ref_table) {
		for_in_cache = dict_foreign_find(ref_table, foreign->id);
	}

	if (for_in_cache) {
		/* Free the foreign object */
		mem_heap_free(foreign->heap);
	} else {
		for_in_cache = foreign;
	}

	if (for_in_cache->referenced_table == NULL && ref_table) {
		ulint index_error;
		ulint err_col;
		dict_index_t *err_index=NULL;

		index = dict_foreign_find_index(
			ref_table,
			for_in_cache->referenced_col_names,
			for_in_cache->n_fields, for_in_cache->foreign_index,
			check_charsets, FALSE, &index_error, &err_col, &err_index);

		if (index == NULL
		    && !(ignore_err & DICT_ERR_IGNORE_FK_NOKEY)) {
			dict_foreign_error_report(
				ef, for_in_cache,
				"there is no index in referenced table"
				" which would contain\n"
				"the columns as the first columns,"
				" or the data types in the\n"
				"referenced table do not match"
				" the ones in table.");

			if (for_in_cache == foreign) {
				mem_heap_free(foreign->heap);
			}

			DBUG_RETURN(DB_CANNOT_ADD_CONSTRAINT);
		}

		for_in_cache->referenced_table = ref_table;
		for_in_cache->referenced_index = index;

		UT_LIST_ADD_LAST(referenced_list,
				 ref_table->referenced_list, for_in_cache);
		added_to_referenced_list = TRUE;

		rbt_insert(ref_table->referenced_rbt,
			   for_in_cache->id, &for_in_cache);
	}

	if (for_in_cache->foreign_table == NULL && for_table) {
		ulint index_error;
		ulint err_col;
		dict_index_t* err_index=NULL;

		index = dict_foreign_find_index(
			for_table,
			for_in_cache->foreign_col_names,
			for_in_cache->n_fields,
			for_in_cache->referenced_index, check_charsets,
			for_in_cache->type
			& (DICT_FOREIGN_ON_DELETE_SET_NULL
				| DICT_FOREIGN_ON_UPDATE_SET_NULL),
			&index_error, &err_col, &err_index);

		if (index == NULL
		    && !(ignore_err & DICT_ERR_IGNORE_FK_NOKEY)) {
			dict_foreign_error_report(
				ef, for_in_cache,
				"there is no index in the table"
				" which would contain\n"
				"the columns as the first columns,"
				" or the data types in the\n"
				"table do not match"
				" the ones in the referenced table\n"
				"or one of the ON ... SET NULL columns"
				" is declared NOT NULL.");

			if (for_in_cache == foreign) {
				if (added_to_referenced_list) {
					UT_LIST_REMOVE(
						referenced_list,
						ref_table->referenced_list,
						for_in_cache);
					rbt_delete(ref_table->referenced_rbt,
						   for_in_cache->id);
				}

				mem_heap_free(foreign->heap);
			}

			DBUG_RETURN(DB_CANNOT_ADD_CONSTRAINT);
		}

		for_in_cache->foreign_table = for_table;
		for_in_cache->foreign_index = index;

		UT_LIST_ADD_LAST(foreign_list,
				 for_table->foreign_list,
				 for_in_cache);

		rbt_insert(for_table->foreign_rbt, for_in_cache->id,
			   &for_in_cache);
	}

	DBUG_RETURN(DB_SUCCESS);
}

#endif /* !UNIV_HOTBACKUP */
/*********************************************************************//**
Scans from pointer onwards. Stops if is at the start of a copy of
'string' where characters are compared without case sensitivity, and
only outside `` or "" quotes. Stops also at NUL.
@return	scanned up to this */
static
const char*
dict_scan_to(
/*=========*/
	const char*	ptr,	/*!< in: scan from */
	const char*	string)	/*!< in: look for this */
{
	char	quote	= '\0';
	ibool	escape	= FALSE;

	for (; *ptr; ptr++) {
		if (*ptr == quote) {
			/* Closing quote character: do not look for
			starting quote or the keyword. */

			/* If the quote character is escaped by a
			backslash, ignore it. */
			if (escape) {
				escape = FALSE;
			} else {
				quote = '\0';
			}
		} else if (quote) {
			/* Within quotes: do nothing. */
			if (escape) {
				escape = FALSE;
			} else if (*ptr == '\\') {
				escape = TRUE;
			}
		} else if (*ptr == '`' || *ptr == '"' || *ptr == '\'') {
			/* Starting quote: remember the quote character. */
			quote = *ptr;
		} else {
			/* Outside quotes: look for the keyword. */
			ulint	i;
			for (i = 0; string[i]; i++) {
				if (toupper((int)(unsigned char)(ptr[i]))
				    != toupper((int)(unsigned char)
					       (string[i]))) {
					goto nomatch;
				}
			}
			break;
nomatch:
			;
		}
	}

	return(ptr);
}

/*********************************************************************//**
Accepts a specified string. Comparisons are case-insensitive.
@return if string was accepted, the pointer is moved after that, else
ptr is returned */
static
const char*
dict_accept(
/*========*/
	struct charset_info_st*	cs,/*!< in: the character set of ptr */
	const char*	ptr,	/*!< in: scan from this */
	const char*	string,	/*!< in: accept only this string as the next
				non-whitespace string */
	ibool*		success)/*!< out: TRUE if accepted */
{
	const char*	old_ptr = ptr;
	const char*	old_ptr2;

	*success = FALSE;

	while (my_isspace(cs, *ptr)) {
		ptr++;
	}

	old_ptr2 = ptr;

	ptr = dict_scan_to(ptr, string);

	if (*ptr == '\0' || old_ptr2 != ptr) {
		return(old_ptr);
	}

	*success = TRUE;

	return(ptr + ut_strlen(string));
}

/*********************************************************************//**
Scans an id. For the lexical definition of an 'id', see the code below.
Strips backquotes or double quotes from around the id.
@return	scanned to */
static
const char*
dict_scan_id(
/*=========*/
	struct charset_info_st*	cs,/*!< in: the character set of ptr */
	const char*	ptr,	/*!< in: scanned to */
	mem_heap_t*	heap,	/*!< in: heap where to allocate the id
				(NULL=id will not be allocated, but it
				will point to string near ptr) */
	const char**	id,	/*!< out,own: the id; NULL if no id was
				scannable */
	ibool		table_id,/*!< in: TRUE=convert the allocated id
				as a table name; FALSE=convert to UTF-8 */
	ibool		accept_also_dot)
				/*!< in: TRUE if also a dot can appear in a
				non-quoted id; in a quoted id it can appear
				always */
{
	char		quote	= '\0';
	ulint		len	= 0;
	const char*	s;
	char*		str;
	char*		dst;

	*id = NULL;

	while (my_isspace(cs, *ptr)) {
		ptr++;
	}

	if (*ptr == '\0') {

		return(ptr);
	}

	if (*ptr == '`' || *ptr == '"') {
		quote = *ptr++;
	}

	s = ptr;

	if (quote) {
		for (;;) {
			if (!*ptr) {
				/* Syntax error */
				return(ptr);
			}
			if (*ptr == quote) {
				ptr++;
				if (*ptr != quote) {
					break;
				}
			}
			ptr++;
			len++;
		}
	} else {
		while (!my_isspace(cs, *ptr) && *ptr != '(' && *ptr != ')'
		       && (accept_also_dot || *ptr != '.')
		       && *ptr != ',' && *ptr != '\0') {

			ptr++;
		}

		len = ptr - s;
	}

	if (UNIV_UNLIKELY(!heap)) {
		/* no heap given: id will point to source string */
		*id = s;
		return(ptr);
	}

	if (quote) {
		char*	d;
		str = d = mem_heap_alloc(heap, len + 1);
		while (len--) {
			if ((*d++ = *s++) == quote) {
				s++;
			}
		}
		*d++ = 0;
		len = d - str;
		ut_ad(*s == quote);
		ut_ad(s + 1 == ptr);
	} else {
		str = mem_heap_strdupl(heap, s, len);
	}

	if (!table_id) {
convert_id:
		/* Convert the identifier from connection character set
		to UTF-8. */
		len = 3 * len + 1;
		*id = dst = mem_heap_alloc(heap, len);

		innobase_convert_from_id(cs, dst, str, len);
	} else if (!strncmp(str, srv_mysql50_table_name_prefix,
			    sizeof srv_mysql50_table_name_prefix)) {
		/* This is a pre-5.1 table name
		containing chars other than [A-Za-z0-9].
		Discard the prefix and use raw UTF-8 encoding. */
		str += sizeof srv_mysql50_table_name_prefix;
		len -= sizeof srv_mysql50_table_name_prefix;
		goto convert_id;
	} else {
		/* Encode using filename-safe characters. */
		len = 5 * len + 1;
		*id = dst = mem_heap_alloc(heap, len);

		innobase_convert_from_table_id(cs, dst, str, len);
	}

	return(ptr);
}

/*********************************************************************//**
Tries to scan a column name.
@return	scanned to */
static
const char*
dict_scan_col(
/*==========*/
	struct charset_info_st*	cs,	/*!< in: the character set of ptr */
	const char*		ptr,	/*!< in: scanned to */
	ibool*			success,/*!< out: TRUE if success */
	dict_table_t*		table,	/*!< in: table in which the column is */
	const dict_col_t**	column,	/*!< out: pointer to column if success */
	mem_heap_t*		heap,	/*!< in: heap where to allocate */
	const char**		name)	/*!< out,own: the column name;
					NULL if no name was scannable */
{
	ulint		i;

	*success = FALSE;

	ptr = dict_scan_id(cs, ptr, heap, name, FALSE, TRUE);

	if (*name == NULL) {

		return(ptr);	/* Syntax error */
	}

	if (table == NULL) {
		*success = TRUE;
		*column = NULL;
	} else {
		for (i = 0; i < dict_table_get_n_cols(table); i++) {

			const char*	col_name = dict_table_get_col_name(
				table, i);

			if (0 == innobase_strcasecmp(col_name, *name)) {
				/* Found */

				*success = TRUE;
				*column = dict_table_get_nth_col(table, i);
				strcpy((char*) *name, col_name);

				break;
			}
		}
	}

	return(ptr);
}

/*********************************************************************//**
Scans a table name from an SQL string.
@return	scanned to */
static
const char*
dict_scan_table_name(
/*=================*/
	struct charset_info_st*	cs,/*!< in: the character set of ptr */
	const char*	ptr,	/*!< in: scanned to */
	dict_table_t**	table,	/*!< out: table object or NULL */
	const char*	name,	/*!< in: foreign key table name */
	ibool*		success,/*!< out: TRUE if ok name found */
	mem_heap_t*	heap,	/*!< in: heap where to allocate the id */
	const char**	ref_name)/*!< out,own: the table name;
				NULL if no name was scannable */
{
	const char*	database_name	= NULL;
	ulint		database_name_len = 0;
	const char*	table_name	= NULL;
	ulint		table_name_len;
	const char*	scan_name;
	char*		ref;

	*success = FALSE;
	*table = NULL;

	ptr = dict_scan_id(cs, ptr, heap, &scan_name, TRUE, FALSE);

	if (scan_name == NULL) {

		return(ptr);	/* Syntax error */
	}

	if (*ptr == '.') {
		/* We scanned the database name; scan also the table name */

		ptr++;

		database_name = scan_name;
		database_name_len = strlen(database_name);

		ptr = dict_scan_id(cs, ptr, heap, &table_name, TRUE, FALSE);

		if (table_name == NULL) {

			return(ptr);	/* Syntax error */
		}
	} else {
		/* To be able to read table dumps made with InnoDB-4.0.17 or
		earlier, we must allow the dot separator between the database
		name and the table name also to appear within a quoted
		identifier! InnoDB used to print a constraint as:
		... REFERENCES `databasename.tablename` ...
		starting from 4.0.18 it is
		... REFERENCES `databasename`.`tablename` ... */
		const char* s;

		for (s = scan_name; *s; s++) {
			if (*s == '.') {
				database_name = scan_name;
				database_name_len = s - scan_name;
				scan_name = ++s;
				break;/* to do: multiple dots? */
			}
		}

		table_name = scan_name;
	}

	if (database_name == NULL) {
		/* Use the database name of the foreign key table */

		database_name = name;
		database_name_len = dict_get_db_name_len(name);
	}

	table_name_len = strlen(table_name);

	/* Copy database_name, '/', table_name, '\0' */
	ref = mem_heap_alloc(heap, database_name_len + table_name_len + 2);
	memcpy(ref, database_name, database_name_len);
	ref[database_name_len] = '/';
	memcpy(ref + database_name_len + 1, table_name, table_name_len + 1);

	/* Values;  0 = Store and compare as given; case sensitive
	            1 = Store and compare in lower; case insensitive
	            2 = Store as given, compare in lower; case semi-sensitive */
	if (innobase_get_lower_case_table_names() == 2) {
		innobase_casedn_str(ref);
		*table = dict_table_get_low(ref, DICT_ERR_IGNORE_NONE);
		memcpy(ref, database_name, database_name_len);
		ref[database_name_len] = '/';
		memcpy(ref + database_name_len + 1, table_name, table_name_len + 1);

	} else {
#ifndef __WIN__
		if (innobase_get_lower_case_table_names() == 1) {
			innobase_casedn_str(ref);
		}
#else
		innobase_casedn_str(ref);
#endif /* !__WIN__ */
		*table = dict_table_get_low(ref, DICT_ERR_IGNORE_NONE);
	}

	*success = TRUE;
	*ref_name = ref;
	return(ptr);
}

/*********************************************************************//**
Skips one id. The id is allowed to contain also '.'.
@return	scanned to */
static
const char*
dict_skip_word(
/*===========*/
	struct charset_info_st*	cs,/*!< in: the character set of ptr */
	const char*	ptr,	/*!< in: scanned to */
	ibool*		success)/*!< out: TRUE if success, FALSE if just spaces
				left in string or a syntax error */
{
	const char*	start;

	*success = FALSE;

	ptr = dict_scan_id(cs, ptr, NULL, &start, FALSE, TRUE);

	if (start) {
		*success = TRUE;
	}

	return(ptr);
}

/*********************************************************************//**
Removes MySQL comments from an SQL string. A comment is either
(a) '#' to the end of the line,
(b) '--[space]' to the end of the line, or
(c) '[slash][asterisk]' till the next '[asterisk][slash]' (like the familiar
C comment syntax).
@return own: SQL string stripped from comments; the caller must free
this with mem_free()! */
static
char*
dict_strip_comments(
/*================*/
	const char*	sql_string,	/*!< in: SQL string */
	size_t		sql_length)	/*!< in: length of sql_string */
{
	char*		str;
	const char*	sptr;
	const char*	eptr	= sql_string + sql_length;
	char*		ptr;
	/* unclosed quote character (0 if none) */
	char		quote	= 0;
	ibool		escape = FALSE;

	DBUG_ENTER("dict_strip_comments");

	DBUG_PRINT("dict_strip_comments", ("%s", sql_string));

	str = mem_alloc(sql_length + 1);

	sptr = sql_string;
	ptr = str;

	for (;;) {
scan_more:
		if (sptr >= eptr || *sptr == '\0') {
end_of_string:
			*ptr = '\0';

			ut_a(ptr <= str + sql_length);

			DBUG_PRINT("dict_strip_comments", ("%s", str));
			DBUG_RETURN(str);
		}

		if (*sptr == quote) {
			/* Closing quote character: do not look for
			starting quote or comments. */

			/* If the quote character is escaped by a
			backslash, ignore it. */
			if (escape) {
				escape = FALSE;
			} else {
				quote = 0;
			}
		} else if (quote) {
			/* Within quotes: do not look for
			starting quotes or comments. */
			if (escape) {
				escape = FALSE;
			} else if (*sptr == '\\') {
				escape = TRUE;
			}
		} else if (*sptr == '"' || *sptr == '`' || *sptr == '\'') {
			/* Starting quote: remember the quote character. */
			quote = *sptr;
		} else if (*sptr == '#'
			   || (sptr[0] == '-' && sptr[1] == '-'
			       && sptr[2] == ' ')) {
			for (;;) {
				if (++sptr >= eptr) {
					goto end_of_string;
				}

				/* In Unix a newline is 0x0A while in Windows
				it is 0x0D followed by 0x0A */

				switch (*sptr) {
				case (char) 0X0A:
				case (char) 0x0D:
				case '\0':
					goto scan_more;
				}
			}
		} else if (!quote && *sptr == '/' && *(sptr + 1) == '*') {
			sptr += 2;
			for (;;) {
				if (sptr >= eptr) {
					goto end_of_string;
				}

				switch (*sptr) {
				case '\0':
					goto scan_more;
				case '*':
					if (sptr[1] == '/') {
						sptr += 2;
						goto scan_more;
					}
				}

				sptr++;
			}
		}

		*ptr = *sptr;

		ptr++;
		sptr++;
	}
}

#ifndef UNIV_HOTBACKUP
/*********************************************************************//**
Finds the highest [number] for foreign key constraints of the table. Looks
only at the >= 4.0.18-format id's, which are of the form
databasename/tablename_ibfk_[number].
@return	highest number, 0 if table has no new format foreign key constraints */
static
ulint
dict_table_get_highest_foreign_id(
/*==============================*/
	dict_table_t*	table)	/*!< in: table in the dictionary memory cache */
{
	dict_foreign_t*	foreign;
	char*		endp;
	ulint		biggest_id	= 0;
	ulint		id;
	ulint		len;

	ut_a(table);

	len = ut_strlen(table->name);
	foreign = UT_LIST_GET_FIRST(table->foreign_list);

	while (foreign) {
		if (ut_strlen(foreign->id) > ((sizeof dict_ibfk) - 1) + len
		    && 0 == ut_memcmp(foreign->id, table->name, len)
		    && 0 == ut_memcmp(foreign->id + len,
				      dict_ibfk, (sizeof dict_ibfk) - 1)
		    && foreign->id[len + ((sizeof dict_ibfk) - 1)] != '0') {
			/* It is of the >= 4.0.18 format */

			id = strtoul(foreign->id + len
				     + ((sizeof dict_ibfk) - 1),
				     &endp, 10);
			if (*endp == '\0') {
				ut_a(id != biggest_id);

				if (id > biggest_id) {
					biggest_id = id;
				}
			}
		}

		foreign = UT_LIST_GET_NEXT(foreign_list, foreign);
	}

	return(biggest_id);
}

/*********************************************************************//**
Reports a simple foreign key create clause syntax error. */
static
void
dict_foreign_report_syntax_err(
/*===========================*/
	const char*     fmt,		/*!< in: syntax err msg */
	const char*	oper,		/*!< in: operation */
	const char*	name,		/*!< in: table name */
	const char*	start_of_latest_foreign,
					/*!< in: start of the foreign key clause
					in the SQL string */
	const char*	ptr)		/*!< in: place of the syntax error */
{
	FILE*	ef = dict_foreign_err_file;

	mutex_enter(&dict_foreign_err_mutex);
	dict_foreign_error_report_low(ef, name);
	fprintf(ef, fmt, oper, name, start_of_latest_foreign, ptr);
	mutex_exit(&dict_foreign_err_mutex);
}

/*********************************************************************//**
Push warning message to SQL-layer based on foreign key constraint
index match error. */
static
void
dict_foreign_push_index_error(
/*==========================*/
	trx_t*		trx,		/*!< in: trx */
	const char*	operation,	/*!< in: operation create or alter
					*/
	const char*	create_name,	/*!< in: table name in create or
					alter table */
	const char*	latest_foreign,	/*!< in: start of latest foreign key
					constraint name */
	const char**	columns,	/*!< in: foreign key columns */
	ulint		index_error,	/*!< in: error code */
	ulint		err_col,	/*!< in: column where error happened
					*/
	dict_index_t*	err_index,	/*!< in: index where error happened
					*/
	dict_table_t*	table,		/*!< in: table */
	FILE*		ef)		/*!< in: output stream */
{
	switch (index_error) {
	case DB_FOREIGN_KEY_INDEX_NOT_FOUND: {
		fprintf(ef,
			"%s table '%s' with foreign key constraint"
			" failed. There is no index in the referenced"
			" table where the referenced columns appear"
			" as the first columns. Error close to %s.\n",
			operation, create_name, latest_foreign);
		ib_push_warning(trx, DB_CANNOT_ADD_CONSTRAINT,
			"%s table '%s' with foreign key constraint"
			" failed. There is no index in the referenced"
			" table where the referenced columns appear"
			" as the first columns. Error close to %s.",
			operation, create_name, latest_foreign);
		break;
	}
	case DB_FOREIGN_KEY_IS_PREFIX_INDEX: {
		fprintf(ef,
			"%s table '%s' with foreign key constraint"
			" failed. There is only prefix index in the referenced"
			" table where the referenced columns appear"
			" as the first columns. Error close to %s.\n",
			operation, create_name, latest_foreign);
		ib_push_warning(trx, DB_CANNOT_ADD_CONSTRAINT,
			"%s table '%s' with foreign key constraint"
			" failed. There is only prefix index in the referenced"
			" table where the referenced columns appear"
			" as the first columns. Error close to %s.",
			operation, create_name, latest_foreign);
		break;
	}
	case DB_FOREIGN_KEY_COL_NOT_NULL: {
		fprintf(ef,
			"%s table %s with foreign key constraint"
			" failed. You have defined a SET NULL condition but "
			"field %s on index is defined as NOT NULL close to %s\n",
			operation, create_name, columns[err_col], latest_foreign);
		ib_push_warning(trx, DB_CANNOT_ADD_CONSTRAINT,
			"%s table %s with foreign key constraint"
			" failed. You have defined a SET NULL condition but "
			"field %s on index is defined as NOT NULL close to %s",
			operation, create_name, columns[err_col], latest_foreign);
		break;
	}
	case DB_FOREIGN_KEY_COLS_NOT_EQUAL: {
		dict_field_t*	field;
		const char*	col_name;
		field = dict_index_get_nth_field(err_index, err_col);

		col_name = dict_table_get_col_name(
			table, dict_col_get_no(field->col));
		fprintf(ef,
			"%s table %s with foreign key constraint"
			" failed. Field type or character set for column %s "
			"does not mach referenced column %s close to %s\n",
			operation, create_name, columns[err_col], col_name, latest_foreign);
		ib_push_warning(trx, DB_CANNOT_ADD_CONSTRAINT,
			"%s table %s with foreign key constraint"
			" failed. Field type or character set for column %s "
			"does not mach referenced column %s close to %s",
			operation, create_name, columns[err_col], col_name, latest_foreign);
		break;
	}
	default:
		ut_error;
	}
}

/*********************************************************************//**
Scans a table create SQL string and adds to the data dictionary the foreign
key constraints declared in the string. This function should be called after
the indexes for a table have been created. Each foreign key constraint must
be accompanied with indexes in both participating tables. The indexes are
allowed to contain more fields than mentioned in the constraint.
@return	error code or DB_SUCCESS */
static
ulint
dict_create_foreign_constraints_low(
/*================================*/
	trx_t*		trx,	/*!< in: transaction */
	mem_heap_t*	heap,	/*!< in: memory heap */
	struct charset_info_st*	cs,/*!< in: the character set of sql_string */
	const char*	sql_string,
				/*!< in: CREATE TABLE or ALTER TABLE statement
				where foreign keys are declared like:
				FOREIGN KEY (a, b) REFERENCES table2(c, d),
				table2 can be written also with the database
				name before it: test.table2; the default
				database is the database of parameter name */
	const char*	name,	/*!< in: table full name in the normalized form
				database_name/table_name */
	ibool		reject_fks)
				/*!< in: if TRUE, fail with error code
				DB_CANNOT_ADD_CONSTRAINT if any foreign
				keys are found. */
{
	dict_table_t*	table			= NULL;
	dict_table_t*	referenced_table	= NULL;
	dict_table_t*	table_to_alter		= NULL;
	dict_table_t*	table_to_create		= NULL;
	ulint		highest_id_so_far	= 0;
	dict_index_t*	index			= NULL;
	dict_foreign_t*	foreign			= NULL;
	const char*	ptr			= sql_string;
	const char*	start_of_latest_foreign	= sql_string;
	const char*	start_of_latest_set     = NULL;
	FILE*		ef			= dict_foreign_err_file;
	ulint		index_error		= DB_SUCCESS;
	dict_index_t*	err_index		= NULL;
	ulint		err_col;
	const char*	constraint_name;
	ibool		success;
	ulint		error;
	const char*	ptr1;
	const char*	ptr2;
	ulint		i;
	ulint		j;
	ibool		is_on_delete;
	ulint		n_on_deletes;
	ulint		n_on_updates;
	const dict_col_t*columns[500];
	const char*	column_names[500];
	const char*	ref_column_names[500];
	const char*	referenced_table_name;
	const char*	create_table_name;
	const char*	orig;
	char		create_name[MAX_TABLE_NAME_LEN + 1];
	const char	operation[8];

	ut_ad(mutex_own(&(dict_sys->mutex)));

	table = dict_table_get_low(name, DICT_ERR_IGNORE_NONE);
	/* First check if we are actually doing an ALTER TABLE, and in that
	case look for the table being altered */
	ptr = dict_accept(cs, ptr, "ALTER", &success);

	strcpy((char *)operation, success ? "Alter " : "Create ");

	if (!success) {
		orig = ptr;
		ptr = dict_scan_to(ptr, "CREATE");
		ptr = dict_scan_to(ptr, "TABLE");
		ptr = dict_accept(cs, ptr, "TABLE", &success);

		if (success) {
			ptr = dict_scan_table_name(cs, ptr, &table_to_create, name,
					&success, heap, &create_table_name);
		}

		if (success) {
			char *bufend;
			bufend = innobase_convert_name((char *)create_name, MAX_TABLE_NAME_LEN,
					create_table_name, strlen(create_table_name),
					trx->mysql_thd, TRUE);
			create_name[bufend-create_name]='\0';
			ptr = orig;
		} else {
			char *bufend;
			ptr = orig;
			bufend = innobase_convert_name((char *)create_name, MAX_TABLE_NAME_LEN,
					name, strlen(name), trx->mysql_thd, TRUE);
			create_name[bufend-create_name]='\0';
		}

		goto loop;
	}

	if (table == NULL) {
		mutex_enter(&dict_foreign_err_mutex);
		dict_foreign_error_report_low(ef, create_name);
		fprintf(ef, "%s table %s with foreign key constraint"
			" failed. Table %s not found from data dictionary."
			" Error close to %s.\n",
			operation, create_name, create_name, start_of_latest_foreign);
		mutex_exit(&dict_foreign_err_mutex);
		ib_push_warning(trx, DB_ERROR,
			"%s table %s with foreign key constraint"
			" failed. Table %s not found from data dictionary."
			" Error close to %s.",
			operation, create_name, create_name, start_of_latest_foreign);
		return(DB_ERROR);
	}

	/* If not alter table jump to loop */
	if (!success) {

		goto loop;
	}

	ptr = dict_accept(cs, ptr, "TABLE", &success);

	if (!success) {

		goto loop;
	}

	/* We are doing an ALTER TABLE: scan the table name we are altering */

	orig = ptr;
	ptr = dict_scan_table_name(cs, ptr, &table_to_alter, name,
				   &success, heap, &referenced_table_name);

	if (table_to_alter) {
		char *bufend;
		bufend = innobase_convert_name((char *)create_name, MAX_TABLE_NAME_LEN,
				table_to_alter->name, strlen(table_to_alter->name),
				trx->mysql_thd, TRUE);
		create_name[bufend-create_name]='\0';
	} else {
		char *bufend;
		bufend = innobase_convert_name((char *)create_name, MAX_TABLE_NAME_LEN,
				referenced_table_name, strlen(referenced_table_name),
				trx->mysql_thd, TRUE);
		create_name[bufend-create_name]='\0';

	}

	if (!success) {
		mutex_enter(&dict_foreign_err_mutex);
		dict_foreign_error_report_low(ef, create_name);
		fprintf(ef,
			"%s table %s with foreign key constraint"
			" failed. Table %s not found from data dictionary."
			" Error close to %s.\n",
			operation, create_name, create_name, orig);
		mutex_exit(&dict_foreign_err_mutex);

		ib_push_warning(trx, DB_ERROR,
			"%s table %s with foreign key constraint"
			" failed. Table %s not found from data dictionary."
			" Error close to %s.",
			operation, create_name, create_name, orig);

		return(DB_ERROR);
	}

	/* Starting from 4.0.18 and 4.1.2, we generate foreign key id's in the
	format databasename/tablename_ibfk_[number], where [number] is local
	to the table; look for the highest [number] for table_to_alter, so
	that we can assign to new constraints higher numbers. */

	/* If we are altering a temporary table, the table name after ALTER
	TABLE does not correspond to the internal table name, and
	table_to_alter is NULL. TODO: should we fix this somehow? */

	if (table_to_alter == NULL) {
		highest_id_so_far = 0;
	} else {
		highest_id_so_far = dict_table_get_highest_foreign_id(
			table_to_alter);
	}

	/* Scan for foreign key declarations in a loop */
loop:
	/* Scan either to "CONSTRAINT" or "FOREIGN", whichever is closer */

	ptr1 = dict_scan_to(ptr, "CONSTRAINT");
	ptr2 = dict_scan_to(ptr, "FOREIGN");

	constraint_name = NULL;

	if (ptr1 < ptr2) {
		/* The user may have specified a constraint name. Pick it so
		that we can store 'databasename/constraintname' as the id of
		of the constraint to system tables. */
		ptr = ptr1;

		ptr = dict_accept(cs, ptr, "CONSTRAINT", &success);

		ut_a(success);

		if (!my_isspace(cs, *ptr) && *ptr != '"' && *ptr != '`') {
			goto loop;
		}

		while (my_isspace(cs, *ptr)) {
			ptr++;
		}

		/* read constraint name unless got "CONSTRAINT FOREIGN" */
		if (ptr != ptr2) {
			ptr = dict_scan_id(cs, ptr, heap,
					   &constraint_name, FALSE, FALSE);
		}
	} else {
		ptr = ptr2;
	}

	if (*ptr == '\0') {
		/* The proper way to reject foreign keys for temporary
		tables would be to split the lexing and syntactical
		analysis of foreign key clauses from the actual adding
		of them, so that ha_innodb.cc could first parse the SQL
		command, determine if there are any foreign keys, and
		if so, immediately reject the command if the table is a
		temporary one. For now, this kludge will work. */
		if (reject_fks && (UT_LIST_GET_LEN(table->foreign_list) > 0)) {
			mutex_enter(&dict_foreign_err_mutex);
			dict_foreign_error_report_low(ef, create_name);
			fprintf(ef, "%s table %s with foreign key constraint"
				" failed. Temporary tables can't have foreign key constraints."
				" Error close to %s.\n",
				operation, create_name, start_of_latest_foreign);
			mutex_exit(&dict_foreign_err_mutex);

			ib_push_warning(trx, DB_CANNOT_ADD_CONSTRAINT,
				"%s table %s with foreign key constraint"
				" failed. Temporary tables can't have foreign key constraints."
				" Error close to %s.",
				operation, create_name, start_of_latest_foreign);
			return(DB_CANNOT_ADD_CONSTRAINT);
		}

		/**********************************************************/
		/* The following call adds the foreign key constraints
		to the data dictionary system tables on disk */

		error = dict_create_add_foreigns_to_dictionary(
			highest_id_so_far, table, trx);
		return(error);
	}

	start_of_latest_foreign = ptr;

	ptr = dict_accept(cs, ptr, "FOREIGN", &success);

	if (!success) {
		goto loop;
	}

	if (!my_isspace(cs, *ptr)) {
		goto loop;
	}

	ptr = dict_accept(cs, ptr, "KEY", &success);

	if (!success) {
		goto loop;
	}

	ptr = dict_accept(cs, ptr, "(", &success);

	if (!success) {
		/* MySQL allows also an index id before the '('; we
		skip it */
		orig = ptr;
		ptr = dict_skip_word(cs, ptr, &success);

		if (!success) {
			dict_foreign_report_syntax_err(
				"%s table %s with foreign key constraint"
				" failed. Foreign key constraint parse error in %s"
				" close to %s.\n",
				operation, create_name, start_of_latest_foreign, orig);

			ib_push_warning(trx, DB_CANNOT_ADD_CONSTRAINT,
				"%s table %s with foreign key constraint"
				" failed. Foreign key constraint parse error in %s"
				" close to %s.",
				operation, create_name, start_of_latest_foreign, orig);

			return(DB_CANNOT_ADD_CONSTRAINT);
		}

		ptr = dict_accept(cs, ptr, "(", &success);

		if (!success) {
			/* We do not flag a syntax error here because in an
			ALTER TABLE we may also have DROP FOREIGN KEY abc */

			goto loop;
		}
	}

	i = 0;

	/* Scan the columns in the first list */
col_loop1:
	ut_a(i < (sizeof column_names) / sizeof *column_names);
	orig = ptr;
	ptr = dict_scan_col(cs, ptr, &success, table, columns + i,
			    heap, column_names + i);
	if (!success) {
		mutex_enter(&dict_foreign_err_mutex);
		dict_foreign_error_report_low(ef, create_name);
		fprintf(ef,
			"%s table %s with foreign key constraint"
			" failed. Foreign key constraint parse error in %s"
			" close to %s.\n",
			operation, create_name, start_of_latest_foreign, orig);

		mutex_exit(&dict_foreign_err_mutex);

		ib_push_warning(trx, DB_CANNOT_ADD_CONSTRAINT,
			"%s table %s with foreign key constraint"
			" failed. Foreign key constraint parse error in %s"
			" close to %s.",
			operation, create_name, start_of_latest_foreign, orig);

		return(DB_CANNOT_ADD_CONSTRAINT);
	}

	i++;

	ptr = dict_accept(cs, ptr, ",", &success);

	if (success) {
		goto col_loop1;
	}

	orig = ptr;
	ptr = dict_accept(cs, ptr, ")", &success);

	if (!success) {
		dict_foreign_report_syntax_err(
			"%s table %s with foreign key constraint"
			" failed. Foreign key constraint parse error in %s"
			" close to %s.\n",
			operation, create_name, start_of_latest_foreign, orig);

		ib_push_warning(trx, DB_CANNOT_ADD_CONSTRAINT,
			"%s table %s with foreign key constraint"
			" failed. Foreign key constraint parse error in %s"
			" close to %s.",
			operation, create_name, start_of_latest_foreign, orig);

		return(DB_CANNOT_ADD_CONSTRAINT);
	}

	/* Try to find an index which contains the columns
	as the first fields and in the right order */

	index = dict_foreign_find_index(table, column_names, i,
		NULL, TRUE, FALSE, &index_error, &err_col, &err_index);

	if (!index) {
		mutex_enter(&dict_foreign_err_mutex);
		dict_foreign_error_report_low(ef, create_name);
		fputs("There is no index in table ", ef);
		ut_print_name(ef, NULL, TRUE, create_name);
		fprintf(ef, " where the columns appear\n"
			"as the first columns. Constraint:\n%s\n"
			"See " REFMAN "innodb-foreign-key-constraints.html\n"
			"for correct foreign key definition.\n",
			start_of_latest_foreign);

		dict_foreign_push_index_error(trx, operation, create_name, start_of_latest_foreign,
			column_names, index_error, err_col, err_index, table, ef);

		mutex_exit(&dict_foreign_err_mutex);
		return(DB_CANNOT_ADD_CONSTRAINT);
	}

	orig = ptr;
	ptr = dict_accept(cs, ptr, "REFERENCES", &success);

	if (!success || !my_isspace(cs, *ptr)) {
		dict_foreign_report_syntax_err(
			"%s table %s with foreign key constraint"
			" failed. Foreign key constraint parse error in %s"
			" close to %s.\n",
			operation, create_name, start_of_latest_foreign, orig);

		ib_push_warning(trx, DB_CANNOT_ADD_CONSTRAINT,
			"%s table %s with foreign key constraint"
			" failed. Foreign key constraint parse error in %s"
			" close to %s.",
			operation, create_name, start_of_latest_foreign, orig);
		return(DB_CANNOT_ADD_CONSTRAINT);
	}

	/* Let us create a constraint struct */

	foreign = dict_mem_foreign_create();

	if (constraint_name) {
		ulint	db_len;

		/* Catenate 'databasename/' to the constraint name specified
		by the user: we conceive the constraint as belonging to the
		same MySQL 'database' as the table itself. We store the name
		to foreign->id. */

		db_len = dict_get_db_name_len(table->name);

		foreign->id = mem_heap_alloc(
			foreign->heap, db_len + strlen(constraint_name) + 2);

		ut_memcpy(foreign->id, table->name, db_len);
		foreign->id[db_len] = '/';
		strcpy(foreign->id + db_len + 1, constraint_name);
	}

	foreign->foreign_table = table;
	foreign->foreign_table_name = mem_heap_strdup(
		foreign->heap, table->name);
	dict_mem_foreign_table_name_lookup_set(foreign, TRUE);

	foreign->foreign_index = index;
	foreign->n_fields = (unsigned int) i;
	foreign->foreign_col_names = mem_heap_alloc(foreign->heap,
						    i * sizeof(void*));
	for (i = 0; i < foreign->n_fields; i++) {
		foreign->foreign_col_names[i] = mem_heap_strdup(
			foreign->heap,
			dict_table_get_col_name(table,
						dict_col_get_no(columns[i])));
	}

	ptr = dict_scan_table_name(cs, ptr, &referenced_table, name,
				   &success, heap, &referenced_table_name);

	/* Note that referenced_table can be NULL if the user has suppressed
	checking of foreign key constraints! */

	if (!success || (!referenced_table && trx->check_foreigns)) {
		char	buf[MAX_TABLE_NAME_LEN + 1] = "";
		char*	bufend;

		bufend = innobase_convert_name(buf, MAX_TABLE_NAME_LEN,
				referenced_table_name, strlen(referenced_table_name),
				trx->mysql_thd, TRUE);
		buf[bufend - buf] = '\0';

		ib_push_warning(trx, DB_CANNOT_ADD_CONSTRAINT,
			"%s table %s with foreign key constraint failed. Referenced table %s not found in the data dictionary "
			"close to %s.",
			operation, create_name, buf, start_of_latest_foreign);

		dict_foreign_free(foreign);

		mutex_enter(&dict_foreign_err_mutex);
		dict_foreign_error_report_low(ef, create_name);
		fprintf(ef,
			"%s table %s with foreign key constraint failed. Referenced table %s not found in the data dictionary "
			"close to %s.\n",
			operation, create_name, buf, start_of_latest_foreign);

		mutex_exit(&dict_foreign_err_mutex);

		return(DB_CANNOT_ADD_CONSTRAINT);
	}

	orig = ptr;
	ptr = dict_accept(cs, ptr, "(", &success);

	if (!success) {
		dict_foreign_free(foreign);
		dict_foreign_report_syntax_err(
			"%s table %s with foreign key constraint"
			" failed. Foreign key constraint parse error in %s"
			" close to %s.\n",
			operation, create_name, start_of_latest_foreign, orig);

		ib_push_warning(trx, DB_CANNOT_ADD_CONSTRAINT,
			"%s table %s with foreign key constraint"
			" failed. Foreign key constraint parse error in %s"
			" close to %s.",
			operation, create_name, start_of_latest_foreign, orig);

		return(DB_CANNOT_ADD_CONSTRAINT);
	}

	/* Scan the columns in the second list */
	i = 0;

col_loop2:
	orig = ptr;
	ptr = dict_scan_col(cs, ptr, &success, referenced_table, columns + i,
			    heap, ref_column_names + i);
	i++;

	if (!success) {
		dict_foreign_free(foreign);

		mutex_enter(&dict_foreign_err_mutex);
		dict_foreign_error_report_low(ef, create_name);
		fprintf(ef,
			"%s table %s with foreign key constraint"
			" failed. Foreign key constraint parse error in %s"
			" close to %s.\n",
			operation, create_name, start_of_latest_foreign, orig);

		mutex_exit(&dict_foreign_err_mutex);

		ib_push_warning(trx, DB_CANNOT_ADD_CONSTRAINT,
			"%s table %s with foreign key constraint"
			" failed. Foreign key constraint parse error in %s"
			" close to %s.",
			operation, create_name, start_of_latest_foreign, orig);
		return(DB_CANNOT_ADD_CONSTRAINT);
	}

	ptr = dict_accept(cs, ptr, ",", &success);

	if (success) {
		goto col_loop2;
	}

	orig = ptr;
	ptr = dict_accept(cs, ptr, ")", &success);

	if (!success || foreign->n_fields != i) {
		dict_foreign_free(foreign);

		dict_foreign_report_syntax_err(
			"%s table %s with foreign key constraint"
			" failed. Foreign key constraint parse error in %s"
			" close to %s. Too few referenced columns\n",
			operation, create_name, start_of_latest_foreign, orig);

		ib_push_warning(trx, DB_CANNOT_ADD_CONSTRAINT,
			"%s table %s with foreign key constraint"
			" failed. Foreign key constraint parse error in %s"
			" close to %s. Too few referenced columns, you have %d when you should have %d.",
			operation, create_name, start_of_latest_foreign, orig, i, foreign->n_fields);
		return(DB_CANNOT_ADD_CONSTRAINT);
	}

	n_on_deletes = 0;
	n_on_updates = 0;

scan_on_conditions:
	/* Loop here as long as we can find ON ... conditions */

	start_of_latest_set = ptr;
	ptr = dict_accept(cs, ptr, "ON", &success);

	if (!success) {

		goto try_find_index;
	}

	ptr = dict_accept(cs, ptr, "DELETE", &success);

	if (!success) {
		orig = ptr;
		ptr = dict_accept(cs, ptr, "UPDATE", &success);

		if (!success) {
			dict_foreign_free(foreign);

			dict_foreign_report_syntax_err(
				"%s table %s with foreign key constraint"
				" failed. Foreign key constraint parse error in %s"
				" close to %s.\n",
				operation, create_name, start_of_latest_foreign, start_of_latest_set);

			ib_push_warning(trx, DB_CANNOT_ADD_CONSTRAINT,
				"%s table %s with foreign key constraint"
				" failed. Foreign key constraint parse error in %s"
				" close to %s.",
				operation, create_name, start_of_latest_foreign, start_of_latest_set);

			return(DB_CANNOT_ADD_CONSTRAINT);
		}

		is_on_delete = FALSE;
		n_on_updates++;
	} else {
		is_on_delete = TRUE;
		n_on_deletes++;
	}

	ptr = dict_accept(cs, ptr, "RESTRICT", &success);

	if (success) {
		goto scan_on_conditions;
	}

	ptr = dict_accept(cs, ptr, "CASCADE", &success);

	if (success) {
		if (is_on_delete) {
			foreign->type |= DICT_FOREIGN_ON_DELETE_CASCADE;
		} else {
			foreign->type |= DICT_FOREIGN_ON_UPDATE_CASCADE;
		}

		goto scan_on_conditions;
	}

	ptr = dict_accept(cs, ptr, "NO", &success);

	if (success) {
		orig = ptr;
		ptr = dict_accept(cs, ptr, "ACTION", &success);

		if (!success) {
			dict_foreign_free(foreign);
			dict_foreign_report_syntax_err(
				"%s table %s with foreign key constraint"
				" failed. Foreign key constraint parse error in %s"
				" close to %s.\n",
				operation, create_name, start_of_latest_foreign, start_of_latest_set);

			ib_push_warning(trx, DB_CANNOT_ADD_CONSTRAINT,
				"%s table %s with foreign key constraint"
				" failed. Foreign key constraint parse error in %s"
				" close to %s.",
				operation, create_name, start_of_latest_foreign, start_of_latest_set);

			return(DB_CANNOT_ADD_CONSTRAINT);
		}

		if (is_on_delete) {
			foreign->type |= DICT_FOREIGN_ON_DELETE_NO_ACTION;
		} else {
			foreign->type |= DICT_FOREIGN_ON_UPDATE_NO_ACTION;
		}

		goto scan_on_conditions;
	}

	orig = ptr;
	ptr = dict_accept(cs, ptr, "SET", &success);

	if (!success) {
		dict_foreign_free(foreign);
		dict_foreign_report_syntax_err(
			"%s table %s with foreign key constraint"
			" failed. Foreign key constraint parse error in %s"
			" close to %s.\n",
			operation, create_name, start_of_latest_foreign, start_of_latest_set);

		ib_push_warning(trx, DB_CANNOT_ADD_CONSTRAINT,
			"%s table %s with foreign key constraint"
			" failed. Foreign key constraint parse error in %s"
			" close to %s.",
			operation, create_name, start_of_latest_foreign, start_of_latest_set);

		return(DB_CANNOT_ADD_CONSTRAINT);
	}

	orig = ptr;
	ptr = dict_accept(cs, ptr, "NULL", &success);

	if (!success) {
		dict_foreign_free(foreign);
		dict_foreign_report_syntax_err(
			"%s table %s with foreign key constraint"
			" failed. Foreign key constraint parse error in %s"
			" close to %s.\n",
			operation, create_name, start_of_latest_foreign, start_of_latest_set);

		ib_push_warning(trx, DB_CANNOT_ADD_CONSTRAINT,
			"%s table %s with foreign key constraint"
			" failed. Foreign key constraint parse error in %s"
			" close to %s.",
			operation, create_name, start_of_latest_foreign, start_of_latest_set);
		return(DB_CANNOT_ADD_CONSTRAINT);
	}

	for (j = 0; j < foreign->n_fields; j++) {
		if ((dict_index_get_nth_col(foreign->foreign_index, j)->prtype)
		    & DATA_NOT_NULL) {
			const dict_col_t*	col
				= dict_index_get_nth_col(foreign->foreign_index, j);
			const char* col_name = dict_table_get_col_name(foreign->foreign_index->table,
				dict_col_get_no(col));

			/* It is not sensible to define SET NULL
			if the column is not allowed to be NULL! */

			mutex_enter(&dict_foreign_err_mutex);
			dict_foreign_error_report_low(ef, create_name);
			fprintf(ef,
				"%s table %s with foreign key constraint"
				" failed. You have defined a SET NULL condition but column %s is defined as NOT NULL"
				" in %s close to %s.\n",
				operation, create_name, col_name, start_of_latest_foreign, start_of_latest_set);
			mutex_exit(&dict_foreign_err_mutex);


			ib_push_warning(trx, DB_CANNOT_ADD_CONSTRAINT,
				"%s table %s with foreign key constraint"
				" failed. You have defined a SET NULL condition but column %s is defined as NOT NULL"
				" in %s close to %s.",
				operation, create_name, col_name, start_of_latest_foreign, start_of_latest_set);

			dict_foreign_free(foreign);
			return(DB_CANNOT_ADD_CONSTRAINT);
		}
	}

	if (is_on_delete) {
		foreign->type |= DICT_FOREIGN_ON_DELETE_SET_NULL;
	} else {
		foreign->type |= DICT_FOREIGN_ON_UPDATE_SET_NULL;
	}

	goto scan_on_conditions;

try_find_index:
	if (n_on_deletes > 1 || n_on_updates > 1) {
		/* It is an error to define more than 1 action */


		mutex_enter(&dict_foreign_err_mutex);
		dict_foreign_error_report_low(ef, create_name);
		fprintf(ef,
			"%s table %s with foreign key constraint"
			" failed. You have more than one on delete or on update clause"
			" in %s close to %s.\n",
			operation, create_name, start_of_latest_foreign, start_of_latest_set);
		mutex_exit(&dict_foreign_err_mutex);

		ib_push_warning(trx, DB_CANNOT_ADD_CONSTRAINT,
			"%s table %s with foreign key constraint"
			" failed. You have more than one on delete or on update clause"
			" in %s close to %s.",
			operation, create_name, start_of_latest_foreign, start_of_latest_set);
		dict_foreign_free(foreign);
		return(DB_CANNOT_ADD_CONSTRAINT);
	}

	/* Try to find an index which contains the columns as the first fields
	and in the right order, and the types are the same as in
	foreign->foreign_index */

	if (referenced_table) {
		index = dict_foreign_find_index(referenced_table,
					ref_column_names, i,
					foreign->foreign_index,
					TRUE, FALSE, &index_error, &err_col, &err_index);
		if (!index) {
			dict_foreign_free(foreign);
			mutex_enter(&dict_foreign_err_mutex);
			dict_foreign_error_report_low(ef, create_name);
			fprintf(ef, "%s:\n"
				"Cannot find an index in the"
				" referenced table where the\n"
				"referenced columns appear as the"
				" first columns, or column types\n"
				"in the table and the referenced table"
				" do not match for constraint.\n"
				"Note that the internal storage type of"
				" ENUM and SET changed in\n"
				"tables created with >= InnoDB-4.1.12,"
				" and such columns in old tables\n"
				"cannot be referenced by such columns"
				" in new tables.\n"
				"See " REFMAN
				"innodb-foreign-key-constraints.html\n"
				"for correct foreign key definition.\n",
				start_of_latest_foreign);

			dict_foreign_push_index_error(trx, operation, create_name, start_of_latest_foreign,
				column_names, index_error, err_col, err_index, referenced_table, ef);

			mutex_exit(&dict_foreign_err_mutex);

			return(DB_CANNOT_ADD_CONSTRAINT);
		}
	} else {
		ut_a(trx->check_foreigns == FALSE);
		index = NULL;
	}

	foreign->referenced_index = index;
	foreign->referenced_table = referenced_table;

	foreign->referenced_table_name = mem_heap_strdup(
		foreign->heap, referenced_table_name);
	dict_mem_referenced_table_name_lookup_set(foreign, TRUE);

	foreign->referenced_col_names = mem_heap_alloc(foreign->heap,
						       i * sizeof(void*));
	for (i = 0; i < foreign->n_fields; i++) {
		foreign->referenced_col_names[i]
			= mem_heap_strdup(foreign->heap, ref_column_names[i]);
	}

	/* We found an ok constraint definition: add to the lists */

	UT_LIST_ADD_LAST(foreign_list, table->foreign_list, foreign);

	if (referenced_table) {
		UT_LIST_ADD_LAST(referenced_list,
				 referenced_table->referenced_list,
				 foreign);
	}

	goto loop;
}

/*********************************************************************//**
Scans a table create SQL string and adds to the data dictionary the foreign
key constraints declared in the string. This function should be called after
the indexes for a table have been created. Each foreign key constraint must
be accompanied with indexes in both participating tables. The indexes are
allowed to contain more fields than mentioned in the constraint.
@return	error code or DB_SUCCESS */
UNIV_INTERN
ulint
dict_create_foreign_constraints(
/*============================*/
	trx_t*		trx,		/*!< in: transaction */
	const char*	sql_string,	/*!< in: table create statement where
					foreign keys are declared like:
					FOREIGN KEY (a, b) REFERENCES
					table2(c, d), table2 can be written
					also with the database
					name before it: test.table2; the
					default database id the database of
					parameter name */
	size_t		sql_length,	/*!< in: length of sql_string */
	const char*	name,		/*!< in: table full name in the
					normalized form
					database_name/table_name */
	ibool		reject_fks)	/*!< in: if TRUE, fail with error
					code DB_CANNOT_ADD_CONSTRAINT if
					any foreign keys are found. */
{
	char*			str;
	ulint			err;
	mem_heap_t*		heap;

	ut_a(trx);
	ut_a(trx->mysql_thd);

	str = dict_strip_comments(sql_string, sql_length);
	heap = mem_heap_create(10000);

	err = dict_create_foreign_constraints_low(
		trx, heap, innobase_get_charset(trx->mysql_thd), str, name,
		reject_fks);

	mem_heap_free(heap);
	mem_free(str);

	return(err);
}

/**********************************************************************//**
Parses the CONSTRAINT id's to be dropped in an ALTER TABLE statement.
@return DB_SUCCESS or DB_CANNOT_DROP_CONSTRAINT if syntax error or the
constraint id does not match */
UNIV_INTERN
ulint
dict_foreign_parse_drop_constraints(
/*================================*/
	mem_heap_t*	heap,			/*!< in: heap from which we can
						allocate memory */
	trx_t*		trx,			/*!< in: transaction */
	dict_table_t*	table,			/*!< in: table */
	ulint*		n,			/*!< out: number of constraints
						to drop */
	const char***	constraints_to_drop)	/*!< out: id's of the
						constraints to drop */
{
	dict_foreign_t*		foreign;
	ibool			success;
	char*			str;
	size_t			len;
	const char*		ptr;
	const char*		id;
	FILE*			ef	= dict_foreign_err_file;
	struct charset_info_st*	cs;

	ut_a(trx);
	ut_a(trx->mysql_thd);

	cs = innobase_get_charset(trx->mysql_thd);

	*n = 0;

	*constraints_to_drop = mem_heap_alloc(heap, 1000 * sizeof(char*));

	ptr = innobase_get_stmt(trx->mysql_thd, &len);

	str = dict_strip_comments(ptr, len);

	ptr = str;

	ut_ad(mutex_own(&(dict_sys->mutex)));
loop:
	ptr = dict_scan_to(ptr, "DROP");

	if (*ptr == '\0') {
		mem_free(str);

		return(DB_SUCCESS);
	}

	ptr = dict_accept(cs, ptr, "DROP", &success);

	if (!my_isspace(cs, *ptr)) {

		goto loop;
	}

	ptr = dict_accept(cs, ptr, "FOREIGN", &success);

	if (!success || !my_isspace(cs, *ptr)) {

		goto loop;
	}

	ptr = dict_accept(cs, ptr, "KEY", &success);

	if (!success) {

		goto syntax_error;
	}

	ptr = dict_scan_id(cs, ptr, heap, &id, FALSE, TRUE);

	if (id == NULL) {

		goto syntax_error;
	}

	ut_a(*n < 1000);
	(*constraints_to_drop)[*n] = id;
	(*n)++;

	/* Look for the given constraint id */

	foreign = UT_LIST_GET_FIRST(table->foreign_list);

	while (foreign != NULL) {
		if (0 == strcmp(foreign->id, id)
		    || (strchr(foreign->id, '/')
			&& 0 == strcmp(id,
				       dict_remove_db_name(foreign->id)))) {
			/* Found */
			break;
		}

		foreign = UT_LIST_GET_NEXT(foreign_list, foreign);
	}

	if (foreign == NULL) {
		mutex_enter(&dict_foreign_err_mutex);
		rewind(ef);
		ut_print_timestamp(ef);
		fputs(" Error in dropping of a foreign key constraint"
		      " of table ", ef);
		ut_print_name(ef, NULL, TRUE, table->name);
		fputs(",\n"
		      "in SQL command\n", ef);
		fputs(str, ef);
		fputs("\nCannot find a constraint with the given id ", ef);
		ut_print_name(ef, NULL, FALSE, id);
		fputs(".\n", ef);
		mutex_exit(&dict_foreign_err_mutex);

		mem_free(str);

		return(DB_CANNOT_DROP_CONSTRAINT);
	}

	goto loop;

syntax_error:
	mutex_enter(&dict_foreign_err_mutex);
	rewind(ef);
	ut_print_timestamp(ef);
	fputs(" Syntax error in dropping of a"
	      " foreign key constraint of table ", ef);
	ut_print_name(ef, NULL, TRUE, table->name);
	fprintf(ef, ",\n"
		"close to:\n%s\n in SQL command\n%s\n", ptr, str);
	mutex_exit(&dict_foreign_err_mutex);

	mem_free(str);

	return(DB_CANNOT_DROP_CONSTRAINT);
}

/*==================== END OF FOREIGN KEY PROCESSING ====================*/
#endif /* !UNIV_HOTBACKUP */
/**********************************************************************//**
Returns an index object if it is found in the dictionary cache.
Assumes that dict_sys->mutex is already being held.
@return	index, NULL if not found */
UNIV_INTERN
dict_index_t*
dict_index_get_if_in_cache_low(
/*===========================*/
	index_id_t	index_id)	/*!< in: index id */
{
	ut_ad(mutex_own(&(dict_sys->mutex)));

	return(dict_index_find_on_id_low(index_id));
}

#if defined UNIV_DEBUG || defined UNIV_BUF_DEBUG
/**********************************************************************//**
Returns an index object if it is found in the dictionary cache.
@return	index, NULL if not found */
UNIV_INTERN
dict_index_t*
dict_index_get_if_in_cache(
/*=======================*/
	index_id_t	index_id)	/*!< in: index id */
{
	dict_index_t*	index;

	if (dict_sys == NULL) {
		return(NULL);
	}

	mutex_enter(&(dict_sys->mutex));

	index = dict_index_get_if_in_cache_low(index_id);

	mutex_exit(&(dict_sys->mutex));

	return(index);
}
#endif /* UNIV_DEBUG || UNIV_BUF_DEBUG */

#ifdef UNIV_DEBUG
/**********************************************************************//**
Checks that a tuple has n_fields_cmp value in a sensible range, so that
no comparison can occur with the page number field in a node pointer.
@return	TRUE if ok */
UNIV_INTERN
ibool
dict_index_check_search_tuple(
/*==========================*/
	const dict_index_t*	index,	/*!< in: index tree */
	const dtuple_t*		tuple)	/*!< in: tuple used in a search */
{
	ut_a(index);
	ut_a(dtuple_get_n_fields_cmp(tuple)
	     <= dict_index_get_n_unique_in_tree(index));
	return(TRUE);
}
#endif /* UNIV_DEBUG */

/**********************************************************************//**
Builds a node pointer out of a physical record and a page number.
@return	own: node pointer */
UNIV_INTERN
dtuple_t*
dict_index_build_node_ptr(
/*======================*/
	const dict_index_t*	index,	/*!< in: index */
	const rec_t*		rec,	/*!< in: record for which to build node
					pointer */
	ulint			page_no,/*!< in: page number to put in node
					pointer */
	mem_heap_t*		heap,	/*!< in: memory heap where pointer
					created */
	ulint			level)	/*!< in: level of rec in tree:
					0 means leaf level */
{
	dtuple_t*	tuple;
	dfield_t*	field;
	byte*		buf;
	ulint		n_unique;

	if (UNIV_UNLIKELY(index->type & DICT_UNIVERSAL)) {
		/* In a universal index tree, we take the whole record as
		the node pointer if the record is on the leaf level,
		on non-leaf levels we remove the last field, which
		contains the page number of the child page */

		ut_a(!dict_table_is_comp(index->table));
		n_unique = rec_get_n_fields_old(rec);

		if (level > 0) {
			ut_a(n_unique > 1);
			n_unique--;
		}
	} else {
		n_unique = dict_index_get_n_unique_in_tree(index);
	}

	tuple = dtuple_create(heap, n_unique + 1);

	/* When searching in the tree for the node pointer, we must not do
	comparison on the last field, the page number field, as on upper
	levels in the tree there may be identical node pointers with a
	different page number; therefore, we set the n_fields_cmp to one
	less: */

	dtuple_set_n_fields_cmp(tuple, n_unique);

	dict_index_copy_types(tuple, index, n_unique);

	buf = mem_heap_alloc(heap, 4);

	mach_write_to_4(buf, page_no);

	field = dtuple_get_nth_field(tuple, n_unique);
	dfield_set_data(field, buf, 4);

	dtype_set(dfield_get_type(field), DATA_SYS_CHILD, DATA_NOT_NULL, 4);

	rec_copy_prefix_to_dtuple(tuple, rec, index, n_unique, heap);
	dtuple_set_info_bits(tuple, dtuple_get_info_bits(tuple)
			     | REC_STATUS_NODE_PTR);

	ut_ad(dtuple_check_typed(tuple));

	return(tuple);
}

/**********************************************************************//**
Copies an initial segment of a physical record, long enough to specify an
index entry uniquely.
@return	pointer to the prefix record */
UNIV_INTERN
rec_t*
dict_index_copy_rec_order_prefix(
/*=============================*/
	const dict_index_t*	index,	/*!< in: index */
	const rec_t*		rec,	/*!< in: record for which to
					copy prefix */
	ulint*			n_fields,/*!< out: number of fields copied */
	byte**			buf,	/*!< in/out: memory buffer for the
					copied prefix, or NULL */
	ulint*			buf_size)/*!< in/out: buffer size */
{
	ulint		n;

	UNIV_PREFETCH_R(rec);

	if (UNIV_UNLIKELY(index->type & DICT_UNIVERSAL)) {
		ut_a(!dict_table_is_comp(index->table));
		n = rec_get_n_fields_old(rec);
	} else {
		n = dict_index_get_n_unique_in_tree(index);
	}

	*n_fields = n;
	return(rec_copy_prefix_to_buf(rec, index, n, buf, buf_size));
}

/**********************************************************************//**
Builds a typed data tuple out of a physical record.
@return	own: data tuple */
UNIV_INTERN
dtuple_t*
dict_index_build_data_tuple(
/*========================*/
	dict_index_t*	index,	/*!< in: index tree */
	rec_t*		rec,	/*!< in: record for which to build data tuple */
	ulint		n_fields,/*!< in: number of data fields */
	mem_heap_t*	heap)	/*!< in: memory heap where tuple created */
{
	dtuple_t*	tuple;

	ut_ad(dict_table_is_comp(index->table)
	      || n_fields <= rec_get_n_fields_old(rec));

	tuple = dtuple_create(heap, n_fields);

	dict_index_copy_types(tuple, index, n_fields);

	rec_copy_prefix_to_dtuple(tuple, rec, index, n_fields, heap);

	ut_ad(dtuple_check_typed(tuple));

	return(tuple);
}

/*********************************************************************//**
Calculates the minimum record length in an index. */
UNIV_INTERN
ulint
dict_index_calc_min_rec_len(
/*========================*/
	const dict_index_t*	index)	/*!< in: index */
{
	ulint	sum	= 0;
	ulint	i;
	ulint	comp	= dict_table_is_comp(index->table);

	if (comp) {
		ulint nullable = 0;
		sum = REC_N_NEW_EXTRA_BYTES;
		for (i = 0; i < dict_index_get_n_fields(index); i++) {
			const dict_col_t*	col
				= dict_index_get_nth_col(index, i);
			ulint	size = dict_col_get_fixed_size(col, comp);
			sum += size;
			if (!size) {
				size = col->len;
				sum += size < 128 ? 1 : 2;
			}
			if (!(col->prtype & DATA_NOT_NULL)) {
				nullable++;
			}
		}

		/* round the NULL flags up to full bytes */
		sum += UT_BITS_IN_BYTES(nullable);

		return(sum);
	}

	for (i = 0; i < dict_index_get_n_fields(index); i++) {
		sum += dict_col_get_fixed_size(
			dict_index_get_nth_col(index, i), comp);
	}

	if (sum > 127) {
		sum += 2 * dict_index_get_n_fields(index);
	} else {
		sum += dict_index_get_n_fields(index);
	}

	sum += REC_N_OLD_EXTRA_BYTES;

	return(sum);
}

/*********************************************************************//**
functions to use SYS_STATS system table. */
static
ibool
dict_reload_statistics(
/*===================*/
	dict_table_t*	table,
	ulint*		sum_of_index_sizes)
{
	dict_index_t*	index;
	ulint		size;
	mem_heap_t*	heap;

	index = dict_table_get_first_index(table);

	if (index == NULL) {
		/* Table definition is corrupt */

		return(FALSE);
	}

	heap = mem_heap_create(1000);

	while (index) {
		mtr_t mtr;

		if (UNIV_UNLIKELY(table->is_corrupt)) {
			ut_a(srv_pass_corrupt_table);
			mem_heap_free(heap);
			return(FALSE);
		}

		mtr_start(&mtr);
		mtr_s_lock(dict_index_get_lock(index), &mtr);

		size = btr_get_size(index, BTR_TOTAL_SIZE, &mtr);

		index->stat_index_size = size;

		*sum_of_index_sizes += size;

		size = btr_get_size(index, BTR_N_LEAF_PAGES, &mtr);

		if (size == 0) {
			/* The root node of the tree is a leaf */
			size = 1;
		}

		mtr_commit(&mtr);

		index->stat_n_leaf_pages = size;

/*===========================================*/
{
	dict_table_t*	sys_stats;
	dict_index_t*	sys_index;
	btr_pcur_t	pcur;
	dtuple_t*	tuple;
	dfield_t*	dfield;
	ulint		key_cols;
	ulint		n_cols;
	const rec_t*	rec;
	ulint		n_fields;
	const byte*	field;
	ulint		len;
	ib_int64_t*	stat_n_diff_key_vals_tmp;
	ib_int64_t*	stat_n_non_null_key_vals_tmp;
	byte*		buf;
	ulint		i;
	mtr_t		mtr;

	n_cols = dict_index_get_n_unique(index);
	stat_n_diff_key_vals_tmp = mem_heap_zalloc(heap, (n_cols + 1) * sizeof(ib_int64_t));
	stat_n_non_null_key_vals_tmp = mem_heap_zalloc(heap, (n_cols + 1) * sizeof(ib_int64_t));

	sys_stats = dict_sys->sys_stats;
	sys_index = UT_LIST_GET_FIRST(sys_stats->indexes);
	ut_a(!dict_table_is_comp(sys_stats));

	tuple = dtuple_create(heap, 1);
	dfield = dtuple_get_nth_field(tuple, 0);

	buf = mem_heap_alloc(heap, 8);
	mach_write_to_8(buf, index->id);

	dfield_set_data(dfield, buf, 8);
	dict_index_copy_types(tuple, sys_index, 1);

	mtr_start(&mtr);

	btr_pcur_open_on_user_rec(sys_index, tuple, PAGE_CUR_GE,
				  BTR_SEARCH_LEAF, &pcur, &mtr);
	for (i = 0; i <= n_cols; i++) {
		rec = btr_pcur_get_rec(&pcur);

		if (!btr_pcur_is_on_user_rec(&pcur)
		    || mach_read_from_8(rec_get_nth_field_old(rec, 0, &len))
			!= index->id) {
			/* not found: even 1 if not found should not be alowed */
			fprintf(stderr, "InnoDB: Warning: stats for %s/%s (%lu/%lu)"
				        " not found in SYS_STATS\n",
					index->table_name, index->name, i, n_cols);
			btr_pcur_close(&pcur);
			mtr_commit(&mtr);
			mem_heap_free(heap);
			return(FALSE);
		}

		if (rec_get_deleted_flag(rec, 0)) {
			/* don't count */
			i--;
			goto next_rec;
		}

		n_fields = rec_get_n_fields_old(rec);

		field = rec_get_nth_field_old(rec, 1, &len);
		ut_a(len == 4);

		key_cols = mach_read_from_4(field);

		ut_a(i == key_cols);

		field = rec_get_nth_field_old(rec, DICT_SYS_STATS_DIFF_VALS_FIELD, &len);
		ut_a(len == 8);

		stat_n_diff_key_vals_tmp[i] = mach_read_from_8(field);

		if (n_fields > DICT_SYS_STATS_NON_NULL_VALS_FIELD) {
			field = rec_get_nth_field_old(rec, DICT_SYS_STATS_NON_NULL_VALS_FIELD, &len);
			ut_a(len == 8);

			stat_n_non_null_key_vals_tmp[i] = mach_read_from_8(field);
		} else {
			/* not enough fields: should be older */
			fprintf(stderr, "InnoDB: Notice: stats for %s/%s (%lu/%lu)"
					" in SYS_STATS seems older format. "
					"Please execute ANALYZE TABLE for it.\n",
					index->table_name, index->name, i, n_cols);

			stat_n_non_null_key_vals_tmp[i] = ((ib_int64_t)(-1));
		}
next_rec:
		btr_pcur_move_to_next_user_rec(&pcur, &mtr);
	}

	btr_pcur_close(&pcur);
	mtr_commit(&mtr);

	for (i = 0; i <= n_cols; i++) {
		index->stat_n_diff_key_vals[i] = stat_n_diff_key_vals_tmp[i];
		if (stat_n_non_null_key_vals_tmp[i] == ((ib_int64_t)(-1))) {
			/* approximate value */
			index->stat_n_non_null_key_vals[i] = stat_n_diff_key_vals_tmp[n_cols];
		} else {
			index->stat_n_non_null_key_vals[i] = stat_n_non_null_key_vals_tmp[i];
		}
	}
}
/*===========================================*/

		index = dict_table_get_next_index(index);
	}

	mem_heap_free(heap);
	return(TRUE);
}

static
void
dict_store_statistics(
/*==================*/
	dict_table_t*	table)
{
	dict_index_t*	index;
	mem_heap_t*	heap;

	index = dict_table_get_first_index(table);

	ut_a(index);

	heap = mem_heap_create(1000);

	while (index) {
		if (UNIV_UNLIKELY(table->is_corrupt)) {
			ut_a(srv_pass_corrupt_table);
			mem_heap_free(heap);
			return;
		}

/*===========================================*/
{
	dict_table_t*	sys_stats;
	dict_index_t*	sys_index;
	btr_pcur_t	pcur;
	dtuple_t*	tuple;
	dfield_t*	dfield;
	ulint		key_cols;
	ulint		n_cols;
	ulint		rests;
	const rec_t*	rec;
	ulint		n_fields;
	const byte*	field;
	ulint		len;
	ib_int64_t*	stat_n_diff_key_vals_tmp;
	ib_int64_t*	stat_n_non_null_key_vals_tmp;
	byte*		buf;
	ulint		i;
	mtr_t		mtr;

	n_cols = dict_index_get_n_unique(index);
	stat_n_diff_key_vals_tmp = mem_heap_zalloc(heap, (n_cols + 1) * sizeof(ib_int64_t));
	stat_n_non_null_key_vals_tmp = mem_heap_zalloc(heap, (n_cols + 1) * sizeof(ib_int64_t));

	for (i = 0; i <= n_cols; i++) {
		stat_n_diff_key_vals_tmp[i] = index->stat_n_diff_key_vals[i];
		stat_n_non_null_key_vals_tmp[i] = index->stat_n_non_null_key_vals[i];
	}

	sys_stats = dict_sys->sys_stats;
	sys_index = UT_LIST_GET_FIRST(sys_stats->indexes);
	ut_a(!dict_table_is_comp(sys_stats));

	tuple = dtuple_create(heap, 1);
	dfield = dtuple_get_nth_field(tuple, 0);

	buf = mem_heap_alloc(heap, 8);
	mach_write_to_8(buf, index->id);

	dfield_set_data(dfield, buf, 8);
	dict_index_copy_types(tuple, sys_index, 1);

	mtr_start(&mtr);

	btr_pcur_open_on_user_rec(sys_index, tuple, PAGE_CUR_GE,
				  BTR_MODIFY_LEAF, &pcur, &mtr);
	rests = n_cols + 1;
	for (i = 0; i <= n_cols; i++) {
		rec = btr_pcur_get_rec(&pcur);

		if (!btr_pcur_is_on_user_rec(&pcur)
		    || mach_read_from_8(rec_get_nth_field_old(rec, 0, &len))
			!= index->id) {
			/* not found */


			break;
		}

		btr_pcur_store_position(&pcur, &mtr);

		if (rec_get_deleted_flag(rec, 0)) {
			/* don't count */
			i--;
			goto next_rec;
		}

		n_fields = rec_get_n_fields_old(rec);

		if (n_fields <= DICT_SYS_STATS_NON_NULL_VALS_FIELD) {
			/* not update for the older smaller format */
			fprintf(stderr, "InnoDB: Notice: stats for %s/%s (%lu/%lu)"
					" in SYS_STATS seems older format. Please ANALYZE TABLE it.\n",
					index->table_name, index->name, i, n_cols);
			goto next_rec;
		}

		field = rec_get_nth_field_old(rec, 1, &len);
		ut_a(len == 4);

		key_cols = mach_read_from_4(field);

		field = rec_get_nth_field_old(rec, DICT_SYS_STATS_DIFF_VALS_FIELD, &len);
		ut_a(len == 8);

		mlog_write_ull((byte*)field, stat_n_diff_key_vals_tmp[key_cols], &mtr);

		field = rec_get_nth_field_old(rec, DICT_SYS_STATS_NON_NULL_VALS_FIELD, &len);
		ut_a(len == 8);

		mlog_write_ull((byte*)field, stat_n_non_null_key_vals_tmp[key_cols], &mtr);

		rests--;

next_rec:
		mtr_commit(&mtr);
		mtr_start(&mtr);
		btr_pcur_restore_position(BTR_MODIFY_LEAF, &pcur, &mtr);

		btr_pcur_move_to_next_user_rec(&pcur, &mtr);
	}
	btr_pcur_close(&pcur);
	mtr_commit(&mtr);
}
/*===========================================*/

		index = dict_table_get_next_index(index);
	}

	mem_heap_free(heap);
}

/*********************************************************************//**
Calculates new estimates for table and index statistics. The statistics
are used in query optimization. */
UNIV_INTERN
void
dict_update_statistics(
/*===================*/
	dict_table_t*	table,		/*!< in/out: table */
	ibool		only_calc_if_missing_stats,/*!< in: only
					update/recalc the stats if they have
					not been initialized yet, otherwise
					do nothing */
	ibool		sync,		/*!< in: TRUE if must update
					SYS_STATS */
	ibool		only_calc_if_changed_too_much)/*!< in: only
					update/recalc the stats if the table
					has been changed too much since the
					last stats update/recalc */
{
	dict_index_t*	index;
	ulint		sum_of_index_sizes	= 0;

	DBUG_EXECUTE_IF("skip_innodb_statistics", return;);

	if (table->ibd_file_missing) {
		ut_print_timestamp(stderr);
		fprintf(stderr,
			"  InnoDB: cannot calculate statistics for table %s\n"
			"InnoDB: because the .ibd file is missing.  For help,"
			" please refer to\n"
			"InnoDB: " REFMAN "innodb-troubleshooting.html\n",
			table->name);

		return;
	}

	if (srv_use_sys_stats_table && !((table->flags >> DICT_TF2_SHIFT) & DICT_TF2_TEMPORARY) && !sync) {
		dict_table_stats_lock(table, RW_X_LATCH);

		/* reload statistics from SYS_STATS table */
		if (dict_reload_statistics(table, &sum_of_index_sizes)) {
			/* success */
#ifdef UNIV_DEBUG
			fprintf(stderr, "InnoDB: DEBUG: reload_statistics succeeded for %s.\n",
					table->name);
#endif
			goto end;
		}

		dict_table_stats_unlock(table, RW_X_LATCH);
	}
#ifdef UNIV_DEBUG
	fprintf(stderr, "InnoDB: DEBUG: update_statistics for %s.\n",
			table->name);
#endif
	sum_of_index_sizes = 0;

	/* Find out the sizes of the indexes and how many different values
	for the key they approximately have */

	index = dict_table_get_first_index(table);

	if (index == NULL) {
		/* Table definition is corrupt */

		return;
	}

	dict_table_stats_lock(table, RW_X_LATCH);

	if ((only_calc_if_missing_stats && table->stat_initialized)
	    || (only_calc_if_changed_too_much
		&& !DICT_TABLE_CHANGED_TOO_MUCH(table))) {

		dict_table_stats_unlock(table, RW_X_LATCH);
		return;
	}

	for (; index != NULL; index = dict_table_get_next_index(index)) {

		/* Skip incomplete indexes. */
		if (index->name[0] == TEMP_INDEX_PREFIX) {
			continue;
		}

#if defined UNIV_DEBUG || defined UNIV_IBUF_DEBUG
		if (ibuf_debug && !dict_index_is_clust(index)) {
			goto fake_statistics;
		}
#endif /* UNIV_DEBUG || UNIV_IBUF_DEBUG */

		if (UNIV_LIKELY
		    (srv_force_recovery < SRV_FORCE_NO_IBUF_MERGE
		     || (srv_force_recovery < SRV_FORCE_NO_LOG_REDO
			 && dict_index_is_clust(index)))) {
			mtr_t	mtr;
			ulint	size;

			if (UNIV_UNLIKELY(table->is_corrupt)) {
				ut_a(srv_pass_corrupt_table);
				dict_table_stats_unlock(table, RW_X_LATCH);
				return;
			}

			mtr_start(&mtr);
			mtr_s_lock(dict_index_get_lock(index), &mtr);

			size = btr_get_size(index, BTR_TOTAL_SIZE, &mtr);

			if (size != ULINT_UNDEFINED) {
				sum_of_index_sizes += size;
				index->stat_index_size = size;
				size = btr_get_size(
					index, BTR_N_LEAF_PAGES, &mtr);
			}

			mtr_commit(&mtr);

			switch (size) {
			case ULINT_UNDEFINED:
				goto fake_statistics;
			case 0:
				/* The root node of the tree is a leaf */
				size = 1;
			}

			index->stat_n_leaf_pages = size;

			btr_estimate_number_of_different_key_vals(index);
		} else {
			/* If we have set a high innodb_force_recovery
			level, do not calculate statistics, as a badly
			corrupted index can cause a crash in it.
			Initialize some bogus index cardinality
			statistics, so that the data can be queried in
			various means, also via secondary indexes. */
			ulint	i;

fake_statistics:
			sum_of_index_sizes++;
			index->stat_index_size = index->stat_n_leaf_pages = 1;

			for (i = dict_index_get_n_unique(index); i; ) {
				index->stat_n_diff_key_vals[i--] = 1;
			}

			memset(index->stat_n_non_null_key_vals, 0,
			       (1 + dict_index_get_n_unique(index))
                               * sizeof(*index->stat_n_non_null_key_vals));
		}
	}

	if (srv_use_sys_stats_table && !((table->flags >> DICT_TF2_SHIFT) & DICT_TF2_TEMPORARY)) {
		/* store statistics to SYS_STATS table */
		dict_store_statistics(table);
	}
end:
	index = dict_table_get_first_index(table);

	table->stat_n_rows = index->stat_n_diff_key_vals[
		dict_index_get_n_unique(index)];

	table->stat_clustered_index_size = index->stat_index_size;

	table->stat_sum_of_other_index_sizes = sum_of_index_sizes
		- index->stat_index_size;

	table->stat_initialized = TRUE;

	table->stat_modified_counter = 0;

	dict_table_stats_unlock(table, RW_X_LATCH);
}

/*********************************************************************//**
*/
UNIV_INTERN
ibool
dict_is_older_statistics(
/*=====================*/
	dict_index_t*	index)
{
	mem_heap_t*	heap;
	dict_table_t*	sys_stats;
	dict_index_t*	sys_index;
	btr_pcur_t	pcur;
	dtuple_t*	tuple;
	dfield_t*	dfield;
	const rec_t*	rec;
	ulint		n_fields;
	ulint		len;
	byte*		buf;
	mtr_t		mtr;

	heap = mem_heap_create(100);

	sys_stats = dict_sys->sys_stats;
	sys_index = UT_LIST_GET_FIRST(sys_stats->indexes);
	ut_a(!dict_table_is_comp(sys_stats));

	tuple = dtuple_create(heap, 1);
	dfield = dtuple_get_nth_field(tuple, 0);

	buf = mem_heap_alloc(heap, 8);
	mach_write_to_8(buf, index->id);

	dfield_set_data(dfield, buf, 8);
	dict_index_copy_types(tuple, sys_index, 1);

	mtr_start(&mtr);

	btr_pcur_open_on_user_rec(sys_index, tuple, PAGE_CUR_GE,
				  BTR_SEARCH_LEAF, &pcur, &mtr);

next_rec:
	rec = btr_pcur_get_rec(&pcur);

	if (!btr_pcur_is_on_user_rec(&pcur)
	    || mach_read_from_8(rec_get_nth_field_old(rec, 0, &len))
		!= index->id) {
		/* not found */
		btr_pcur_close(&pcur);
		mtr_commit(&mtr);
		mem_heap_free(heap);
		/* no statistics == not older statistics */
		return(FALSE);
	}

	if (rec_get_deleted_flag(rec, 0)) {
		btr_pcur_move_to_next_user_rec(&pcur, &mtr);
		goto next_rec;
	}

	n_fields = rec_get_n_fields_old(rec);

	btr_pcur_close(&pcur);
	mtr_commit(&mtr);
	mem_heap_free(heap);

	if (n_fields > DICT_SYS_STATS_NON_NULL_VALS_FIELD) {
		return(FALSE);
	} else {
		return(TRUE);
	}
}

#ifndef UNIV_HOTBACKUP
/**********************************************************************//**
Prints info of a foreign key constraint. */
static
void
dict_foreign_print_low(
/*===================*/
	dict_foreign_t*	foreign)	/*!< in: foreign key constraint */
{
	ulint	i;

	ut_ad(mutex_own(&(dict_sys->mutex)));

	fprintf(stderr, "  FOREIGN KEY CONSTRAINT %s: %s (",
		foreign->id, foreign->foreign_table_name);

	for (i = 0; i < foreign->n_fields; i++) {
		fprintf(stderr, " %s", foreign->foreign_col_names[i]);
	}

	fprintf(stderr, " )\n"
		"             REFERENCES %s (",
		foreign->referenced_table_name);

	for (i = 0; i < foreign->n_fields; i++) {
		fprintf(stderr, " %s", foreign->referenced_col_names[i]);
	}

	fputs(" )\n", stderr);
}

#endif /* !UNIV_HOTBACKUP */
/**********************************************************************//**
Prints a table data. */
UNIV_INTERN
void
dict_table_print(
/*=============*/
	dict_table_t*	table)	/*!< in: table */
{
	mutex_enter(&(dict_sys->mutex));
	dict_table_print_low(table);
	mutex_exit(&(dict_sys->mutex));
}

/**********************************************************************//**
Prints a table data when we know the table name. */
UNIV_INTERN
void
dict_table_print_by_name(
/*=====================*/
	const char*	name)	/*!< in: table name */
{
	dict_table_t*	table;

	mutex_enter(&(dict_sys->mutex));

	table = dict_table_get_low(name, DICT_ERR_IGNORE_NONE);

	ut_a(table);

	dict_table_print_low(table);
	mutex_exit(&(dict_sys->mutex));
}

/**********************************************************************//**
Prints a table data. */
UNIV_INTERN
void
dict_table_print_low(
/*=================*/
	dict_table_t*	table)	/*!< in: table */
{
	dict_index_t*	index;
	dict_foreign_t*	foreign;
	ulint		i;

	ut_ad(mutex_own(&(dict_sys->mutex)));

	if (srv_stats_auto_update) {

		dict_update_statistics(
			table,
			FALSE /* update even if initialized */,
			FALSE,
			FALSE /* update even if not changed too much */);
	}

	dict_table_stats_lock(table, RW_S_LATCH);

	fprintf(stderr,
		"--------------------------------------\n"
		"TABLE: name %s, id %llu, flags %lx, columns %lu,"
		" indexes %lu, appr.rows %lu\n"
		"  COLUMNS: ",
		table->name,
		(ullint) table->id,
		(ulong) table->flags,
		(ulong) table->n_cols,
		(ulong) UT_LIST_GET_LEN(table->indexes),
		(ulong) table->stat_n_rows);

	for (i = 0; i < (ulint) table->n_cols; i++) {
		dict_col_print_low(table, dict_table_get_nth_col(table, i));
		fputs("; ", stderr);
	}

	putc('\n', stderr);

	index = UT_LIST_GET_FIRST(table->indexes);

	while (index != NULL) {
		dict_index_print_low(index);
		index = UT_LIST_GET_NEXT(indexes, index);
	}

	dict_table_stats_unlock(table, RW_S_LATCH);

	foreign = UT_LIST_GET_FIRST(table->foreign_list);

	while (foreign != NULL) {
		dict_foreign_print_low(foreign);
		foreign = UT_LIST_GET_NEXT(foreign_list, foreign);
	}

	foreign = UT_LIST_GET_FIRST(table->referenced_list);

	while (foreign != NULL) {
		dict_foreign_print_low(foreign);
		foreign = UT_LIST_GET_NEXT(referenced_list, foreign);
	}
}

/**********************************************************************//**
Prints a column data. */
static
void
dict_col_print_low(
/*===============*/
	const dict_table_t*	table,	/*!< in: table */
	const dict_col_t*	col)	/*!< in: column */
{
	dtype_t	type;

	ut_ad(mutex_own(&(dict_sys->mutex)));

	dict_col_copy_type(col, &type);
	fprintf(stderr, "%s: ", dict_table_get_col_name(table,
							dict_col_get_no(col)));

	dtype_print(&type);
}

/**********************************************************************//**
Prints an index data. */
static
void
dict_index_print_low(
/*=================*/
	dict_index_t*	index)	/*!< in: index */
{
	ib_int64_t	n_vals;
	ulint		i;

	ut_ad(mutex_own(&(dict_sys->mutex)));

	if (index->n_user_defined_cols > 0) {
		n_vals = index->stat_n_diff_key_vals[
			index->n_user_defined_cols];
	} else {
		n_vals = index->stat_n_diff_key_vals[1];
	}

	fprintf(stderr,
		"  INDEX: name %s, id %llu, fields %lu/%lu,"
		" uniq %lu, type %lu\n"
		"   root page %lu, appr.key vals %lu,"
		" leaf pages %lu, size pages %lu\n"
		"   FIELDS: ",
		index->name,
		(ullint) index->id,
		(ulong) index->n_user_defined_cols,
		(ulong) index->n_fields,
		(ulong) index->n_uniq,
		(ulong) index->type,
		(ulong) index->page,
		(ulong) n_vals,
		(ulong) index->stat_n_leaf_pages,
		(ulong) index->stat_index_size);

	for (i = 0; i < index->n_fields; i++) {
		dict_field_print_low(dict_index_get_nth_field(index, i));
	}

	putc('\n', stderr);

#ifdef UNIV_BTR_PRINT
	btr_print_size(index);

	btr_print_index(index, 7);
#endif /* UNIV_BTR_PRINT */
}

/**********************************************************************//**
Prints a field data. */
static
void
dict_field_print_low(
/*=================*/
	const dict_field_t*	field)	/*!< in: field */
{
	ut_ad(mutex_own(&(dict_sys->mutex)));

	fprintf(stderr, " %s", field->name);

	if (field->prefix_len != 0) {
		fprintf(stderr, "(%lu)", (ulong) field->prefix_len);
	}
}

#ifndef UNIV_HOTBACKUP
/**********************************************************************//**
Outputs info on a foreign key of a table in a format suitable for
CREATE TABLE. */
UNIV_INTERN
void
dict_print_info_on_foreign_key_in_create_format(
/*============================================*/
	FILE*		file,		/*!< in: file where to print */
	trx_t*		trx,		/*!< in: transaction */
	dict_foreign_t*	foreign,	/*!< in: foreign key constraint */
	ibool		add_newline)	/*!< in: whether to add a newline */
{
	const char*	stripped_id;
	ulint	i;

	if (strchr(foreign->id, '/')) {
		/* Strip the preceding database name from the constraint id */
		stripped_id = foreign->id + 1
			+ dict_get_db_name_len(foreign->id);
	} else {
		stripped_id = foreign->id;
	}

	putc(',', file);

	if (add_newline) {
		/* SHOW CREATE TABLE wants constraints each printed nicely
		on its own line, while error messages want no newlines
		inserted. */
		fputs("\n ", file);
	}

	fputs(" CONSTRAINT ", file);
	ut_print_name(file, trx, FALSE, stripped_id);
	fputs(" FOREIGN KEY (", file);

	for (i = 0;;) {
		ut_print_name(file, trx, FALSE, foreign->foreign_col_names[i]);
		if (++i < foreign->n_fields) {
			fputs(", ", file);
		} else {
			break;
		}
	}

	fputs(") REFERENCES ", file);

	if (dict_tables_have_same_db(foreign->foreign_table_name_lookup,
				     foreign->referenced_table_name_lookup)) {
		/* Do not print the database name of the referenced table */
		ut_print_name(file, trx, TRUE,
			      dict_remove_db_name(
				      foreign->referenced_table_name));
	} else {
		ut_print_name(file, trx, TRUE,
			      foreign->referenced_table_name);
	}

	putc(' ', file);
	putc('(', file);

	for (i = 0;;) {
		ut_print_name(file, trx, FALSE,
			      foreign->referenced_col_names[i]);
		if (++i < foreign->n_fields) {
			fputs(", ", file);
		} else {
			break;
		}
	}

	putc(')', file);

	if (foreign->type & DICT_FOREIGN_ON_DELETE_CASCADE) {
		fputs(" ON DELETE CASCADE", file);
	}

	if (foreign->type & DICT_FOREIGN_ON_DELETE_SET_NULL) {
		fputs(" ON DELETE SET NULL", file);
	}

	if (foreign->type & DICT_FOREIGN_ON_DELETE_NO_ACTION) {
		fputs(" ON DELETE NO ACTION", file);
	}

	if (foreign->type & DICT_FOREIGN_ON_UPDATE_CASCADE) {
		fputs(" ON UPDATE CASCADE", file);
	}

	if (foreign->type & DICT_FOREIGN_ON_UPDATE_SET_NULL) {
		fputs(" ON UPDATE SET NULL", file);
	}

	if (foreign->type & DICT_FOREIGN_ON_UPDATE_NO_ACTION) {
		fputs(" ON UPDATE NO ACTION", file);
	}
}

/**********************************************************************//**
Outputs info on foreign keys of a table. */
UNIV_INTERN
void
dict_print_info_on_foreign_keys(
/*============================*/
	ibool		create_table_format, /*!< in: if TRUE then print in
				a format suitable to be inserted into
				a CREATE TABLE, otherwise in the format
				of SHOW TABLE STATUS */
	FILE*		file,	/*!< in: file where to print */
	trx_t*		trx,	/*!< in: transaction */
	dict_table_t*	table)	/*!< in: table */
{
	dict_foreign_t*	foreign;

	mutex_enter(&(dict_sys->mutex));

	foreign = UT_LIST_GET_FIRST(table->foreign_list);

	if (foreign == NULL) {
		mutex_exit(&(dict_sys->mutex));

		return;
	}

	while (foreign != NULL) {
		if (create_table_format) {
			dict_print_info_on_foreign_key_in_create_format(
				file, trx, foreign, TRUE);
		} else {
			ulint	i;
			fputs("; (", file);

			for (i = 0; i < foreign->n_fields; i++) {
				if (i) {
					putc(' ', file);
				}

				ut_print_name(file, trx, FALSE,
					      foreign->foreign_col_names[i]);
			}

			fputs(") REFER ", file);
			ut_print_name(file, trx, TRUE,
				      foreign->referenced_table_name);
			putc('(', file);

			for (i = 0; i < foreign->n_fields; i++) {
				if (i) {
					putc(' ', file);
				}
				ut_print_name(
					file, trx, FALSE,
					foreign->referenced_col_names[i]);
			}

			putc(')', file);

			if (foreign->type == DICT_FOREIGN_ON_DELETE_CASCADE) {
				fputs(" ON DELETE CASCADE", file);
			}

			if (foreign->type == DICT_FOREIGN_ON_DELETE_SET_NULL) {
				fputs(" ON DELETE SET NULL", file);
			}

			if (foreign->type & DICT_FOREIGN_ON_DELETE_NO_ACTION) {
				fputs(" ON DELETE NO ACTION", file);
			}

			if (foreign->type & DICT_FOREIGN_ON_UPDATE_CASCADE) {
				fputs(" ON UPDATE CASCADE", file);
			}

			if (foreign->type & DICT_FOREIGN_ON_UPDATE_SET_NULL) {
				fputs(" ON UPDATE SET NULL", file);
			}

			if (foreign->type & DICT_FOREIGN_ON_UPDATE_NO_ACTION) {
				fputs(" ON UPDATE NO ACTION", file);
			}
		}

		foreign = UT_LIST_GET_NEXT(foreign_list, foreign);
	}

	mutex_exit(&(dict_sys->mutex));
}

#endif /* !UNIV_HOTBACKUP */
/********************************************************************//**
Displays the names of the index and the table. */
UNIV_INTERN
void
dict_index_name_print(
/*==================*/
	FILE*			file,	/*!< in: output stream */
	trx_t*			trx,	/*!< in: transaction */
	const dict_index_t*	index)	/*!< in: index to print */
{
	fputs("index ", file);
	ut_print_name(file, trx, FALSE, index->name);
	fputs(" of table ", file);
	ut_print_name(file, trx, TRUE, index->table_name);
}
#endif /* !UNIV_HOTBACKUP */

/**********************************************************************//**
Inits dict_ind_redundant and dict_ind_compact. */
UNIV_INTERN
void
dict_ind_init(void)
/*===============*/
{
	dict_table_t*		table;

	/* create dummy table and index for REDUNDANT infimum and supremum */
	table = dict_mem_table_create("SYS_DUMMY1", DICT_HDR_SPACE, 1, 0);
	dict_mem_table_add_col(table, NULL, NULL, DATA_CHAR,
			       DATA_ENGLISH | DATA_NOT_NULL, 8);

	dict_ind_redundant = dict_mem_index_create("SYS_DUMMY1", "SYS_DUMMY1",
						   DICT_HDR_SPACE, 0, 1);
	dict_index_add_col(dict_ind_redundant, table,
			   dict_table_get_nth_col(table, 0), 0);
	dict_ind_redundant->table = table;
	/* create dummy table and index for COMPACT infimum and supremum */
	table = dict_mem_table_create("SYS_DUMMY2",
				      DICT_HDR_SPACE, 1, DICT_TF_COMPACT);
	dict_mem_table_add_col(table, NULL, NULL, DATA_CHAR,
			       DATA_ENGLISH | DATA_NOT_NULL, 8);
	dict_ind_compact = dict_mem_index_create("SYS_DUMMY2", "SYS_DUMMY2",
						 DICT_HDR_SPACE, 0, 1);
	dict_index_add_col(dict_ind_compact, table,
			   dict_table_get_nth_col(table, 0), 0);
	dict_ind_compact->table = table;

	/* avoid ut_ad(index->cached) in dict_index_get_n_unique_in_tree */
	dict_ind_redundant->cached = dict_ind_compact->cached = TRUE;
}

/**********************************************************************//**
Frees dict_ind_redundant and dict_ind_compact. */
static
void
dict_ind_free(void)
/*===============*/
{
	dict_table_t*	table;

	table = dict_ind_compact->table;
	dict_mem_index_free(dict_ind_compact);
	dict_ind_compact = NULL;
	dict_mem_table_free(table);

	table = dict_ind_redundant->table;
	dict_mem_index_free(dict_ind_redundant);
	dict_ind_redundant = NULL;
	dict_mem_table_free(table);
}

#ifndef UNIV_HOTBACKUP
/**********************************************************************//**
Get index by name
@return	index, NULL if does not exist */
UNIV_INTERN
dict_index_t*
dict_table_get_index_on_name(
/*=========================*/
	dict_table_t*	table,	/*!< in: table */
	const char*	name)	/*!< in: name of the index to find */
{
	dict_index_t*	index;

	index = dict_table_get_first_index(table);

	while (index != NULL) {
		if (ut_strcmp(index->name, name) == 0) {

			return(index);
		}

		index = dict_table_get_next_index(index);
	}

	return(NULL);

}

/**********************************************************************//**
Replace the index passed in with another equivalent index in the tables
foreign key list. */
UNIV_INTERN
void
dict_table_replace_index_in_foreign_list(
/*=====================================*/
	dict_table_t*	table,  /*!< in/out: table */
	dict_index_t*	index,	/*!< in: index to be replaced */
	const trx_t*	trx)	/*!< in: transaction handle */
{
	dict_foreign_t*	foreign;

	for (foreign = UT_LIST_GET_FIRST(table->foreign_list);
	     foreign;
	     foreign = UT_LIST_GET_NEXT(foreign_list, foreign)) {

		if (foreign->foreign_index == index) {
			dict_index_t*	new_index
				= dict_foreign_find_equiv_index(foreign);

			/* There must exist an alternative index if
			check_foreigns (FOREIGN_KEY_CHECKS) is on, 
			since ha_innobase::prepare_drop_index had done
			the check before we reach here. */

			ut_a(new_index || !trx->check_foreigns);

			foreign->foreign_index = new_index;
		}
	}


	for (foreign = UT_LIST_GET_FIRST(table->referenced_list);
	     foreign;
	     foreign = UT_LIST_GET_NEXT(referenced_list, foreign)) {

		dict_index_t*	new_index;

		if (foreign->referenced_index == index) {
			ut_ad(foreign->referenced_table == index->table);

			new_index = dict_foreign_find_index(
				foreign->referenced_table,
				foreign->referenced_col_names,
				foreign->n_fields, index,
				/*check_charsets=*/TRUE, /*check_null=*/FALSE,
				NULL, NULL, NULL);
			ut_ad(new_index || !trx->check_foreigns);
			ut_ad(!new_index || new_index->table == index->table);

			foreign->referenced_index = new_index;
		}
	}
}

/**********************************************************************//**
In case there is more than one index with the same name return the index
with the min(id).
@return	index, NULL if does not exist */
UNIV_INTERN
dict_index_t*
dict_table_get_index_on_name_and_min_id(
/*=====================================*/
	dict_table_t*	table,	/*!< in: table */
	const char*	name)	/*!< in: name of the index to find */
{
	dict_index_t*	index;
	dict_index_t*	min_index; /* Index with matching name and min(id) */

	min_index = NULL;
	index = dict_table_get_first_index(table);

	while (index != NULL) {
		if (ut_strcmp(index->name, name) == 0) {
			if (!min_index || index->id < min_index->id) {

				min_index = index;
			}
		}

		index = dict_table_get_next_index(index);
	}

	return(min_index);

}

#ifdef UNIV_DEBUG
/**********************************************************************//**
Check for duplicate index entries in a table [using the index name] */
UNIV_INTERN
void
dict_table_check_for_dup_indexes(
/*=============================*/
	const dict_table_t*	table,	/*!< in: Check for dup indexes
					in this table */
	ibool			tmp_ok)	/*!< in: TRUE=allow temporary
					index names */
{
	/* Check for duplicates, ignoring indexes that are marked
	as to be dropped */

	const dict_index_t*	index1;
	const dict_index_t*	index2;

	ut_ad(mutex_own(&dict_sys->mutex));

	/* The primary index _must_ exist */
	ut_a(UT_LIST_GET_LEN(table->indexes) > 0);

	index1 = UT_LIST_GET_FIRST(table->indexes);

	do {
		ut_ad(tmp_ok || *index1->name != TEMP_INDEX_PREFIX);

		index2 = UT_LIST_GET_NEXT(indexes, index1);

		while (index2) {

			if (!index2->to_be_dropped) {
				ut_ad(ut_strcmp(index1->name, index2->name));
			}

			index2 = UT_LIST_GET_NEXT(indexes, index2);
		}

		index1 = UT_LIST_GET_NEXT(indexes, index1);
	} while (index1);
}
#endif /* UNIV_DEBUG */

/**************************************************************************
Closes the data dictionary module. */
UNIV_INTERN
void
dict_close(void)
/*============*/
{
	ulint	i;

	/* Free the hash elements. We don't remove them from the table
	because we are going to destroy the table anyway. */
	for (i = 0; i < hash_get_n_cells(dict_sys->table_hash); i++) {
		dict_table_t*	table;

		table = HASH_GET_FIRST(dict_sys->table_hash, i);

		while (table) {
			dict_table_t*	prev_table = table;

			table = HASH_GET_NEXT(name_hash, prev_table);
#ifdef UNIV_DEBUG
			ut_a(prev_table->magic_n == DICT_TABLE_MAGIC_N);
#endif
			/* Acquire only because it's a pre-condition. */
			mutex_enter(&dict_sys->mutex);

			dict_table_remove_from_cache(prev_table);

			mutex_exit(&dict_sys->mutex);
		}
	}

	hash_table_free(dict_sys->table_hash);

	/* The elements are the same instance as in dict_sys->table_hash,
	therefore we don't delete the individual elements. */
	hash_table_free(dict_sys->table_id_hash);

	dict_ind_free();

	mutex_free(&dict_sys->mutex);

	rw_lock_free(&dict_operation_lock);
	memset(&dict_operation_lock, 0x0, sizeof(dict_operation_lock));

	mutex_free(&dict_foreign_err_mutex);

	mem_free(dict_sys);
	dict_sys = NULL;

	for (i = 0; i < DICT_TABLE_STATS_LATCHES_SIZE; i++) {
		rw_lock_free(&dict_table_stats_latches[i]);
	}
}

/**********************************************************************//**
Find a table in dict_sys->table_LRU list with specified space id
@return table if found, NULL if not */
static
dict_table_t*
dict_find_table_by_space(
/*=====================*/
	ulint	space_id)		/*!< in: space ID */
{
	dict_table_t*   table;
	ulint		num_item;
	ulint		count = 0;

	ut_ad(space_id > 0);

	if (dict_sys == NULL) {
		/* This could happen when it's in redo processing. */
		return(NULL);
	}

	table = UT_LIST_GET_FIRST(dict_sys->table_LRU);
	num_item =  UT_LIST_GET_LEN(dict_sys->table_LRU);

	/* This function intentionally does not acquire mutex as it is used
	by error handling code in deep call stack as last means to avoid
	killing the server, so it worth to risk some consequencies for
	the action. */
	while (table && count < num_item) {
		if (table->space == space_id) {
			return(table);
		}

		table = UT_LIST_GET_NEXT(table_LRU, table);
		count++;
	}

	return(NULL);
}

/**********************************************************************//**
Flags a table with specified space_id corrupted in the data dictionary
cache
@return TRUE if successful */
UNIV_INTERN
ibool
dict_set_corrupted_by_space(
/*========================*/
	ulint	space_id)		/*!< in: space ID */
{
	dict_table_t*   table;

	table = dict_find_table_by_space(space_id);

	if (!table) {
		return(FALSE);
	}

	/* mark the table->corrupted bit only, since the caller
	could be too deep in the stack for SYS_INDEXES update */
	table->corrupted = TRUE;

	return(TRUE);
}

/**********************************************************************//**
Flags an index corrupted both in the data dictionary cache
and in the SYS_INDEXES */
UNIV_INTERN
void
dict_set_corrupted(
/*===============*/
	dict_index_t*	index)		/*!< in/out: index */
{
	mem_heap_t*	heap;
	mtr_t		mtr;
	dict_index_t*	sys_index;
	dtuple_t*	tuple;
	dfield_t*	dfield;
	byte*		buf;
	const char*	status;
	btr_cur_t	cursor;

	ut_ad(index);
	ut_ad(mutex_own(&dict_sys->mutex));
	ut_ad(!dict_table_is_comp(dict_sys->sys_tables));
	ut_ad(!dict_table_is_comp(dict_sys->sys_indexes));

#ifdef UNIV_SYNC_DEBUG
        ut_ad(sync_thread_levels_empty_except_dict());
#endif

	/* Mark the table as corrupted only if the clustered index
	is corrupted */
	if (dict_index_is_clust(index)) {
		index->table->corrupted = TRUE;
	}

	if (UNIV_UNLIKELY(dict_index_is_corrupted(index))) {
		/* The index was already flagged corrupted. */
		ut_ad(index->table->corrupted);
		return;
	}

	heap = mem_heap_create(sizeof(dtuple_t) + 2 * (sizeof(dfield_t)
			       + sizeof(que_fork_t) + sizeof(upd_node_t)
			       + sizeof(upd_t) + 12));
	mtr_start(&mtr);
	index->type |= DICT_CORRUPT;

	sys_index = UT_LIST_GET_FIRST(dict_sys->sys_indexes->indexes);

	/* Find the index row in SYS_INDEXES */
	tuple = dtuple_create(heap, 2);

	dfield = dtuple_get_nth_field(tuple, 0);
	buf = mem_heap_alloc(heap, 8);
	mach_write_to_8(buf, index->table->id);
	dfield_set_data(dfield, buf, 8);

	dfield = dtuple_get_nth_field(tuple, 1);
	buf = mem_heap_alloc(heap, 8);
	mach_write_to_8(buf, index->id);
	dfield_set_data(dfield, buf, 8);

	dict_index_copy_types(tuple, sys_index, 2);

	btr_cur_search_to_nth_level(sys_index, 0, tuple, PAGE_CUR_LE,
				    BTR_MODIFY_LEAF,
				    &cursor, 0, __FILE__, __LINE__, &mtr);

	if (cursor.low_match == dtuple_get_n_fields(tuple)) {
		/* UPDATE SYS_INDEXES SET TYPE=index->type
		WHERE TABLE_ID=index->table->id AND INDEX_ID=index->id */
		ulint	len;
		byte*	field	= rec_get_nth_field_old(
			btr_cur_get_rec(&cursor),
			DICT_SYS_INDEXES_TYPE_FIELD, &len);
		if (len != 4) {
			goto fail;
		}
		mlog_write_ulint(field, index->type, MLOG_4BYTES, &mtr);
		status = "  InnoDB: Flagged corruption of ";
	} else {
fail:
		status = "  InnoDB: Unable to flag corruption of ";
	}

	mtr_commit(&mtr);
	mem_heap_free(heap);

	ut_print_timestamp(stderr);
	fputs(status, stderr);
	dict_index_name_print(stderr, NULL, index);
	putc('\n', stderr);
}

/**********************************************************************//**
Flags an index corrupted in the data dictionary cache only. This
is used mostly to mark a corrupted index when index's own dictionary
is corrupted, and we force to load such index for repair purpose */
UNIV_INTERN
void
dict_set_corrupted_index_cache_only(
/*================================*/
	dict_index_t*	index,		/*!< in/out: index */
	dict_table_t*	table)		/*!< in/out: table */
{
	ut_ad(index);
	ut_ad(mutex_own(&dict_sys->mutex));
	ut_ad(!dict_table_is_comp(dict_sys->sys_tables));
	ut_ad(!dict_table_is_comp(dict_sys->sys_indexes));

	/* Mark the table as corrupted only if the clustered index
	is corrupted */
	if (dict_index_is_clust(index)) {
		dict_table_t*	corrupt_table;

		corrupt_table = table ? table : index->table;
		ut_ad(!index->table || !table || index->table  == table);

		if (corrupt_table) {
			corrupt_table->corrupted = TRUE;
		}
	}

	index->type |= DICT_CORRUPT;
}

/*************************************************************************
set is_corrupt flag by space_id*/

void
dict_table_set_corrupt_by_space(
/*============================*/
	ulint	space_id,
	ibool	need_mutex)
{
	dict_table_t*	table;
	ibool		found = FALSE;

	ut_a(!trx_sys_sys_space(space_id) && space_id < SRV_LOG_SPACE_FIRST_ID);

	if (need_mutex)
		mutex_enter(&(dict_sys->mutex));

	table = UT_LIST_GET_FIRST(dict_sys->table_LRU);

	while (table) {
		if (table->space == space_id) {
			table->is_corrupt = TRUE;
			found = TRUE;
		}

		table = UT_LIST_GET_NEXT(table_LRU, table);
	}

	if (need_mutex)
		mutex_exit(&(dict_sys->mutex));

	if (!found) {
		fprintf(stderr, "InnoDB: space to be marked as "
			"crashed was not found for id %lu.\n",
			(ulong) space_id);
	}
}
#endif /* !UNIV_HOTBACKUP */<|MERGE_RESOLUTION|>--- conflicted
+++ resolved
@@ -2663,10 +2663,7 @@
 			       foreign);
 
 		rbt = foreign->referenced_table->referenced_rbt;
-<<<<<<< HEAD
-=======
-
->>>>>>> 1b0c81c9
+
 		if (rbt != NULL && foreign->id != NULL) {
 			const ib_rbt_node_t*	node
 				= rbt_lookup(rbt, foreign->id);
