--- conflicted
+++ resolved
@@ -280,14 +280,8 @@
         ha_rows multi_range_read_info(uint keyno, uint n_ranges, uint keys,
                                       uint key_parts, uint *bufsz, 
                                       uint *flags, COST_VECT *cost);
-<<<<<<< HEAD
-  ha_rows multi_range_read_info(uint keyno, uint n_ranges, uint keys,
-                                uint key_parts, uint *bufsz, 
-                                uint *flags, COST_VECT *cost);
-  int multi_range_read_explain_info(uint mrr_mode, char *str, size_t size);
-  DsMrr_impl ds_mrr;
-=======
->>>>>>> 24adc0a8
+        int multi_range_read_explain_info(uint mrr_mode,
+                                          char *str, size_t size);
 
 	/** Attempt to push down an index condition.
 	* @param[in] keyno	MySQL key number
