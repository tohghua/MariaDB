/*****************************************************************************

Copyright (c) 1995, 2015, Oracle and/or its affiliates. All Rights Reserved.
Copyright (c) 2008, Google Inc.
Copyright (c) 2012, Facebook Inc.

Portions of this file contain modifications contributed and copyrighted by
Google, Inc. Those modifications are gratefully acknowledged and are described
briefly in the InnoDB documentation. The contributions by Google are
incorporated with their permission, and subject to the conditions contained in
the file COPYING.Google.

This program is free software; you can redistribute it and/or modify it under
the terms of the GNU General Public License as published by the Free Software
Foundation; version 2 of the License.

This program is distributed in the hope that it will be useful, but WITHOUT
ANY WARRANTY; without even the implied warranty of MERCHANTABILITY or FITNESS
FOR A PARTICULAR PURPOSE. See the GNU General Public License for more details.

You should have received a copy of the GNU General Public License along with
this program; if not, write to the Free Software Foundation, Inc.,
51 Franklin Street, Suite 500, Boston, MA 02110-1335 USA

*****************************************************************************/

/**************************************************//**
@file include/sync0sync.h
Mutex, the basic synchronization primitive

Created 9/5/1995 Heikki Tuuri
*******************************************************/

#ifndef sync0sync_h
#define sync0sync_h

#include "univ.i"
#include "sync0types.h"
#include "ut0lst.h"
#include "ut0mem.h"
#include "os0thread.h"
#include "os0sync.h"
#include "sync0arr.h"
#include "ut0counter.h"
<<<<<<< HEAD

/** Enable semaphore request instrumentation */
extern my_bool srv_instrument_semaphores;
=======
>>>>>>> 0fdb17e6

#if  defined(UNIV_DEBUG) && !defined(UNIV_HOTBACKUP)
extern "C" my_bool	timed_mutexes;
#endif /* UNIV_DEBUG && !UNIV_HOTBACKUP */

#if defined UNIV_PFS_MUTEX || defined UNIV_PFS_RWLOCK

/* By default, buffer mutexes and rwlocks will be excluded from
instrumentation due to their large number of instances. */
# define PFS_SKIP_BUFFER_MUTEX_RWLOCK

/* By default, event->mutex will also be excluded from instrumentation */
# define PFS_SKIP_EVENT_MUTEX

#endif /* UNIV_PFS_MUTEX || UNIV_PFS_RWLOCK */

#ifdef UNIV_PFS_MUTEX
/* Key defines to register InnoDB mutexes with performance schema */
extern mysql_pfs_key_t	autoinc_mutex_key;
extern mysql_pfs_key_t	buffer_block_mutex_key;
extern mysql_pfs_key_t	buf_pool_zip_mutex_key;
extern mysql_pfs_key_t	buf_pool_LRU_list_mutex_key;
extern mysql_pfs_key_t	buf_pool_free_list_mutex_key;
extern mysql_pfs_key_t	buf_pool_zip_free_mutex_key;
extern mysql_pfs_key_t	buf_pool_zip_hash_mutex_key;
extern mysql_pfs_key_t	buf_pool_flush_state_mutex_key;
extern mysql_pfs_key_t	cache_last_read_mutex_key;
extern mysql_pfs_key_t	dict_foreign_err_mutex_key;
extern mysql_pfs_key_t	dict_sys_mutex_key;
extern mysql_pfs_key_t	file_format_max_mutex_key;
extern mysql_pfs_key_t	fil_system_mutex_key;
extern mysql_pfs_key_t	flush_list_mutex_key;
extern mysql_pfs_key_t	fts_bg_threads_mutex_key;
extern mysql_pfs_key_t	fts_delete_mutex_key;
extern mysql_pfs_key_t	fts_optimize_mutex_key;
extern mysql_pfs_key_t	fts_doc_id_mutex_key;
extern mysql_pfs_key_t	fts_pll_tokenize_mutex_key;
extern mysql_pfs_key_t	hash_table_mutex_key;
extern mysql_pfs_key_t	ibuf_bitmap_mutex_key;
extern mysql_pfs_key_t	ibuf_mutex_key;
extern mysql_pfs_key_t	ibuf_pessimistic_insert_mutex_key;
extern mysql_pfs_key_t	log_bmp_sys_mutex_key;
extern mysql_pfs_key_t	log_sys_mutex_key;
extern mysql_pfs_key_t	log_flush_order_mutex_key;
# ifndef HAVE_ATOMIC_BUILTINS
extern mysql_pfs_key_t	server_mutex_key;
# endif /* !HAVE_ATOMIC_BUILTINS */
# ifdef UNIV_MEM_DEBUG
extern mysql_pfs_key_t	mem_hash_mutex_key;
# endif /* UNIV_MEM_DEBUG */
extern mysql_pfs_key_t	mem_pool_mutex_key;
extern mysql_pfs_key_t	mutex_list_mutex_key;
extern mysql_pfs_key_t	purge_sys_bh_mutex_key;
extern mysql_pfs_key_t	recv_sys_mutex_key;
extern mysql_pfs_key_t	recv_writer_mutex_key;
extern mysql_pfs_key_t	rseg_mutex_key;
# ifdef UNIV_SYNC_DEBUG
extern mysql_pfs_key_t	rw_lock_debug_mutex_key;
# endif /* UNIV_SYNC_DEBUG */
extern mysql_pfs_key_t	rw_lock_list_mutex_key;
extern mysql_pfs_key_t	rw_lock_mutex_key;
extern mysql_pfs_key_t	srv_dict_tmpfile_mutex_key;
extern mysql_pfs_key_t	srv_innodb_monitor_mutex_key;
extern mysql_pfs_key_t	srv_misc_tmpfile_mutex_key;
extern mysql_pfs_key_t	srv_threads_mutex_key;
extern mysql_pfs_key_t	srv_monitor_file_mutex_key;
# ifdef UNIV_SYNC_DEBUG
extern mysql_pfs_key_t	sync_thread_mutex_key;
# endif /* UNIV_SYNC_DEBUG */
extern mysql_pfs_key_t	buf_dblwr_mutex_key;
extern mysql_pfs_key_t	trx_undo_mutex_key;
extern mysql_pfs_key_t	trx_mutex_key;
extern mysql_pfs_key_t	lock_sys_mutex_key;
extern mysql_pfs_key_t	lock_sys_wait_mutex_key;
extern mysql_pfs_key_t	trx_sys_mutex_key;
extern mysql_pfs_key_t	srv_sys_mutex_key;
extern mysql_pfs_key_t	srv_sys_tasks_mutex_key;
#ifndef HAVE_ATOMIC_BUILTINS
extern mysql_pfs_key_t	srv_conc_mutex_key;
#endif /* !HAVE_ATOMIC_BUILTINS */
#ifndef HAVE_ATOMIC_BUILTINS_64
extern mysql_pfs_key_t	monitor_mutex_key;
#endif /* !HAVE_ATOMIC_BUILTINS_64 */
extern mysql_pfs_key_t	event_os_mutex_key;
extern mysql_pfs_key_t	ut_list_mutex_key;
extern mysql_pfs_key_t	os_mutex_key;
extern mysql_pfs_key_t  zip_pad_mutex_key;
#endif /* UNIV_PFS_MUTEX */

/******************************************************************//**
Initializes the synchronization data structures. */
UNIV_INTERN
void
sync_init(void);
/*===========*/
/******************************************************************//**
Frees the resources in synchronization data structures. */
UNIV_INTERN
void
sync_close(void);
/*===========*/

#undef mutex_free			/* Fix for MacOS X */

#ifdef UNIV_PFS_MUTEX
/**********************************************************************
Following mutex APIs would be performance schema instrumented
if "UNIV_PFS_MUTEX" is defined:

mutex_create
mutex_enter
mutex_enter_first
mutex_enter_last
mutex_exit
mutex_enter_nowait
mutex_free

These mutex APIs will point to corresponding wrapper functions that contain
the performance schema instrumentation if "UNIV_PFS_MUTEX" is defined.
The instrumented wrapper functions have the prefix of "innodb_".

NOTE! The following macro should be used in mutex operation, not the
corresponding function. */

/******************************************************************//**
Creates, or rather, initializes a mutex object to a specified memory
location (which must be appropriately aligned). The mutex is initialized
in the reset state. Explicit freeing of the mutex with mutex_free is
necessary only if the memory block containing it is freed. */
# ifdef UNIV_DEBUG
#  ifdef UNIV_SYNC_DEBUG
#   define mutex_create(K, M, level)				\
	pfs_mutex_create_func((K), (M), (level), __FILE__, __LINE__, #M)
#  else
#   define mutex_create(K, M, level)				\
	pfs_mutex_create_func((K), (M), __FILE__, __LINE__, #M)
#  endif/* UNIV_SYNC_DEBUG */
# else
#  define mutex_create(K, M, level)				\
	pfs_mutex_create_func((K), (M), __FILE__, __LINE__, #M)
# endif	/* UNIV_DEBUG */

# define mutex_enter(M)						\
	pfs_mutex_enter_func((M), __FILE__, __LINE__)

# define mutex_enter_nowait(M)					\
	pfs_mutex_enter_nowait_func((M), __FILE__, __LINE__)

# define mutex_enter_first(M)					\
	pfs_mutex_enter_func((M), __FILE__, __LINE__, IB_HIGH_PRIO)

# define mutex_enter_last(M)					\
	pfs_mutex_enter_func((M), __FILE__, __LINE__, IB_LOW_PRIO)

# define mutex_exit(M)	pfs_mutex_exit_func(M)

# define mutex_free(M)	pfs_mutex_free_func(M)

#else	/* UNIV_PFS_MUTEX */

/* If "UNIV_PFS_MUTEX" is not defined, the mutex APIs point to
original non-instrumented functions */
# ifdef UNIV_DEBUG
#  ifdef UNIV_SYNC_DEBUG
#   define mutex_create(K, M, level)			\
	mutex_create_func((M), (level), __FILE__, __LINE__, #M)
#  else /* UNIV_SYNC_DEBUG */
#   define mutex_create(K, M, level)				\
	mutex_create_func((M), __FILE__, __LINE__, #M)
#  endif /* UNIV_SYNC_DEBUG */
# else /* UNIV_DEBUG */
#  define mutex_create(K, M, level)				\
	mutex_create_func((M), __FILE__, __LINE__, #M)
# endif	/* UNIV_DEBUG */

# define mutex_enter(M)	mutex_enter_func((M), __FILE__, __LINE__)

# define mutex_enter_nowait(M)	\
	mutex_enter_nowait_func((M), __FILE__, __LINE__)

# define mutex_enter_first(M)	\
	mutex_enter_func((M), __FILE__, __LINE__, IB_HIGH_PRIO)

# define mutex_enter_last(M)	\
	mutex_enter_func((M), __FILE__, __LINE__, IB_LOW_PRIO)

# define mutex_exit(M)	mutex_exit_func(M)

# define mutex_free(M)	mutex_free_func(M)

#endif	/* UNIV_PFS_MUTEX */

/******************************************************************//**
Creates, or rather, initializes a mutex object in a specified memory
location (which must be appropriately aligned). The mutex is initialized
in the reset state. Explicit freeing of the mutex with mutex_free is
necessary only if the memory block containing it is freed. */
UNIV_INTERN
void
mutex_create_func(
/*==============*/
	ib_mutex_t*	mutex,		/*!< in: pointer to memory */
#ifdef UNIV_DEBUG
# ifdef UNIV_SYNC_DEBUG
	ulint		level,		/*!< in: level */
# endif /* UNIV_SYNC_DEBUG */
#endif /* UNIV_DEBUG */
	const char*	cfile_name,	/*!< in: file name where created */
	ulint		cline,		/*!< in: file line where created */
	const char*	cmutex_name);	/*!< in: mutex name */

/******************************************************************//**
Creates, or rather, initializes a priority mutex object in a specified memory
location (which must be appropriately aligned). The mutex is initialized
in the reset state. Explicit freeing of the mutex with mutex_free is
necessary only if the memory block containing it is freed. */
UNIV_INTERN
void
mutex_create_func(
/*==============*/
	ib_prio_mutex_t*	mutex,		/*!< in: pointer to memory */
#ifdef UNIV_DEBUG
# ifdef UNIV_SYNC_DEBUG
	ulint			level,		/*!< in: level */
# endif /* UNIV_SYNC_DEBUG */
<<<<<<< HEAD
#endif /* UNIV_DEBUG */
=======
>>>>>>> 0fdb17e6
	const char*		cfile_name,	/*!< in: file name where
						created */
	ulint			cline,		/*!< in: file line where
						created */
<<<<<<< HEAD
=======
#endif /* UNIV_DEBUG */
>>>>>>> 0fdb17e6
	const char*		cmutex_name);	/*!< in: mutex name */
/******************************************************************//**
NOTE! Use the corresponding macro mutex_free(), not directly this function!
Calling this function is obligatory only if the memory buffer containing
the mutex is freed. Removes a mutex object from the mutex list. The mutex
is checked to be in the reset state. */
UNIV_INTERN
void
mutex_free_func(
/*============*/
	ib_mutex_t*	mutex);	/*!< in: mutex */
/******************************************************************//**
NOTE! Use the corresponding macro mutex_free(), not directly this function!
Calling this function is obligatory only if the memory buffer containing
the mutex is freed. Removes a priority mutex object from the mutex list. The
mutex is checked to be in the reset state. */
UNIV_INTERN
void
mutex_free_func(
/*============*/
	ib_prio_mutex_t*	mutex);	/*!< in: mutex */
/**************************************************************//**
NOTE! The following macro should be used in mutex locking, not the
corresponding function. */

/* NOTE! currently same as mutex_enter! */

#define mutex_enter_fast(M)	mutex_enter_func((M), __FILE__, __LINE__)
/******************************************************************//**
NOTE! Use the corresponding macro in the header file, not this function
directly. Locks a mutex for the current thread. If the mutex is reserved
the function spins a preset time (controlled by SYNC_SPIN_ROUNDS) waiting
for the mutex before suspending the thread. */
UNIV_INLINE
void
mutex_enter_func(
/*=============*/
	ib_mutex_t*	mutex,		/*!< in: pointer to mutex */
	const char*	file_name,	/*!< in: file name where locked */
	ulint		line);		/*!< in: line where locked */
/******************************************************************//**
NOTE! Use the corresponding macro in the header file, not this function
directly. Locks a priority mutex for the current thread. If the mutex is
reserved the function spins a preset time (controlled by SYNC_SPIN_ROUNDS)
waiting for the mutex before suspending the thread. If the thread is suspended,
the priority argument value determines the relative order for its wake up.  Any
IB_HIGH_PRIO waiters will be woken up before any IB_LOW_PRIO waiters.  In case of
IB_DEFAULT_PRIO, the relative priority will be set according to
srv_current_thread_priority.  */
UNIV_INLINE
void
mutex_enter_func(
/*=============*/
	ib_prio_mutex_t*	mutex,		/*!< in: pointer to mutex */
	const char*		file_name,	/*!< in: file name where
						locked */
	ulint			line,		/*!< in: line where locked */
	enum ib_sync_priority	priority = IB_DEFAULT_PRIO);
						/*!<in: mutex acquisition
						priority */
/********************************************************************//**
NOTE! Use the corresponding macro in the header file, not this function
directly. Tries to lock the mutex for the current thread. If the lock is not
acquired immediately, returns with return value 1.
@return	0 if succeed, 1 if not */
UNIV_INTERN
ulint
mutex_enter_nowait_func(
/*====================*/
	ib_mutex_t*	mutex,		/*!< in: pointer to mutex */
	const char*	file_name,	/*!< in: file name where mutex
					requested */
	ulint		line);		/*!< in: line where requested */
/********************************************************************//**
NOTE! Use the corresponding macro in the header file, not this function
directly. Tries to lock the mutex for the current thread. If the lock is not
acquired immediately, returns with return value 1.
@return	0 if succeed, 1 if not */
UNIV_INLINE
ulint
mutex_enter_nowait_func(
/*====================*/
	ib_prio_mutex_t*	mutex,		/*!< in: pointer to mutex */
	const char*		file_name,	/*!< in: file name where mutex
						requested */
	ulint			line);		/*!< in: line where
						requested */
/******************************************************************//**
NOTE! Use the corresponding macro mutex_exit(), not directly this function!
Unlocks a mutex owned by the current thread. */
UNIV_INLINE
void
mutex_exit_func(
/*============*/
	ib_mutex_t*	mutex);	/*!< in: pointer to mutex */
/******************************************************************//**
NOTE! Use the corresponding macro mutex_exit(), not directly this function!
Unlocks a priority mutex owned by the current thread. */
UNIV_INLINE
void
mutex_exit_func(
/*============*/
	ib_prio_mutex_t*	mutex);	/*!< in: pointer to mutex */


#ifdef UNIV_PFS_MUTEX
/******************************************************************//**
NOTE! Please use the corresponding macro mutex_create(), not directly
this function!
A wrapper function for mutex_create_func(), registers the mutex
with peformance schema if "UNIV_PFS_MUTEX" is defined when
creating the mutex */
UNIV_INLINE
void
pfs_mutex_create_func(
/*==================*/
	PSI_mutex_key	key,		/*!< in: Performance Schema key */
	ib_mutex_t*	mutex,		/*!< in: pointer to memory */
# ifdef UNIV_DEBUG
#  ifdef UNIV_SYNC_DEBUG
	ulint		level,		/*!< in: level */
#  endif /* UNIV_SYNC_DEBUG */
# endif /* UNIV_DEBUG */
	const char*	cfile_name,	/*!< in: file name where created */
	ulint		cline,		/*!< in: file line where created */
	const char*	cmutex_name);
/******************************************************************//**
NOTE! Please use the corresponding macro mutex_create(), not directly
this function!
A wrapper function for mutex_create_func(), registers the mutex
with peformance schema if "UNIV_PFS_MUTEX" is defined when
creating the performance mutex */
UNIV_INLINE
void
pfs_mutex_create_func(
/*==================*/
	PSI_mutex_key		key,		/*!< in: Performance Schema
						key */
	ib_prio_mutex_t*	mutex,		/*!< in: pointer to memory */
# ifdef UNIV_DEBUG
#  ifdef UNIV_SYNC_DEBUG
	ulint			level,		/*!< in: level */
#  endif /* UNIV_SYNC_DEBUG */
<<<<<<< HEAD
# endif /* UNIV_DEBUG */
=======
>>>>>>> 0fdb17e6
	const char*		cfile_name,	/*!< in: file name where
						created */
	ulint			cline,		/*!< in: file line where
						created */
<<<<<<< HEAD
=======
# endif /* UNIV_DEBUG */
>>>>>>> 0fdb17e6
	const char*		cmutex_name);
/******************************************************************//**
NOTE! Please use the corresponding macro mutex_enter(), not directly
this function!
This is a performance schema instrumented wrapper function for
mutex_enter_func(). */
UNIV_INLINE
void
pfs_mutex_enter_func(
/*=================*/
	ib_mutex_t*	mutex,		/*!< in: pointer to mutex */
	const char*	file_name,	/*!< in: file name where locked */
	ulint		line);		/*!< in: line where locked */
/******************************************************************//**
NOTE! Please use the corresponding macro mutex_enter(), not directly
this function!
This is a performance schema instrumented wrapper function for
mutex_enter_func(). */
UNIV_INLINE
void
pfs_mutex_enter_func(
/*=================*/
	ib_prio_mutex_t*	mutex,		/*!< in: pointer to mutex */
	const char*		file_name,	/*!< in: file name where
						locked */
	ulint			line,		/*!< in: line where locked */
	enum ib_sync_priority	priority = IB_DEFAULT_PRIO);
						/*!<in: mutex acquisition
						priority */
/********************************************************************//**
NOTE! Please use the corresponding macro mutex_enter_nowait(), not directly
this function!
This is a performance schema instrumented wrapper function for
mutex_enter_nowait_func.
@return	0 if succeed, 1 if not */
UNIV_INLINE
ulint
pfs_mutex_enter_nowait_func(
/*========================*/
	ib_mutex_t*	mutex,		/*!< in: pointer to mutex */
	const char*	file_name,	/*!< in: file name where mutex
					requested */
	ulint		line);		/*!< in: line where requested */
/********************************************************************//**
NOTE! Please use the corresponding macro mutex_enter_nowait(), not directly
this function!
This is a performance schema instrumented wrapper function for
mutex_enter_nowait_func.
@return	0 if succeed, 1 if not */
UNIV_INLINE
ulint
pfs_mutex_enter_nowait_func(
/*========================*/
	ib_prio_mutex_t*	mutex,		/*!< in: pointer to mutex */
	const char*		file_name,	/*!< in: file name where mutex
						requested */
	ulint			line);		/*!< in: line where
						requested */
/******************************************************************//**
NOTE! Please use the corresponding macro mutex_exit(), not directly
this function!
A wrap function of mutex_exit_func() with peformance schema instrumentation.
Unlocks a mutex owned by the current thread. */
UNIV_INLINE
void
pfs_mutex_exit_func(
/*================*/
	ib_mutex_t*	mutex);	/*!< in: pointer to mutex */
/******************************************************************//**
NOTE! Please use the corresponding macro mutex_exit(), not directly
this function!
A wrap function of mutex_exit_func() with peformance schema instrumentation.
Unlocks a priority mutex owned by the current thread. */
UNIV_INLINE
void
pfs_mutex_exit_func(
/*================*/
	ib_prio_mutex_t*	mutex);	/*!< in: pointer to mutex */

/******************************************************************//**
NOTE! Please use the corresponding macro mutex_free(), not directly
this function!
Wrapper function for mutex_free_func(). Also destroys the performance
schema probes when freeing the mutex */
UNIV_INLINE
void
pfs_mutex_free_func(
/*================*/
	ib_mutex_t*	mutex);	/*!< in: mutex */
/******************************************************************//**
NOTE! Please use the corresponding macro mutex_free(), not directly
this function!
Wrapper function for mutex_free_func(). Also destroys the performance
schema probes when freeing the priority mutex */
UNIV_INLINE
void
pfs_mutex_free_func(
/*================*/
	ib_prio_mutex_t*	mutex);	/*!< in: mutex */

#endif /* UNIV_PFS_MUTEX */

#ifdef UNIV_SYNC_DEBUG
/******************************************************************//**
Returns TRUE if no mutex or rw-lock is currently locked.
Works only in the debug version.
@return	TRUE if no mutexes and rw-locks reserved */
UNIV_INTERN
ibool
sync_all_freed(void);
/*================*/
#endif /* UNIV_SYNC_DEBUG */
/*#####################################################################
FUNCTION PROTOTYPES FOR DEBUGGING */
/*******************************************************************//**
Prints wait info of the sync system. */
UNIV_INTERN
void
sync_print_wait_info(
/*=================*/
	FILE*	file);		/*!< in: file where to print */
/*******************************************************************//**
Prints info of the sync system. */
UNIV_INTERN
void
sync_print(
/*=======*/
	FILE*	file);		/*!< in: file where to print */
#ifdef UNIV_DEBUG
/******************************************************************//**
Checks that the mutex has been initialized.
@return	TRUE */
UNIV_INTERN
ibool
mutex_validate(
/*===========*/
	const ib_mutex_t*	mutex);	/*!< in: mutex */
/******************************************************************//**
Checks that the current thread owns the mutex. Works only
in the debug version.
@return	TRUE if owns */
UNIV_INTERN
ibool
mutex_own(
/*======*/
	const ib_mutex_t*	mutex)	/*!< in: mutex */
	__attribute__((warn_unused_result));
/******************************************************************//**
Checks that the current thread owns the priority mutex. Works only
in the debug version.
@return	TRUE if owns */
UNIV_INTERN
ibool
mutex_own(
/*======*/
	const ib_prio_mutex_t*	mutex)	/*!< in: priority mutex */
	__attribute__((warn_unused_result));
#endif /* UNIV_DEBUG */
#ifdef UNIV_SYNC_DEBUG
/******************************************************************//**
Adds a latch and its level in the thread level array. Allocates the memory
for the array if called first time for this OS thread. Makes the checks
against other latch levels stored in the array for this thread. */
UNIV_INTERN
void
sync_thread_add_level(
/*==================*/
	void*	latch,	/*!< in: pointer to a mutex or an rw-lock */
	ulint	level,	/*!< in: level in the latching order; if
			SYNC_LEVEL_VARYING, nothing is done */
	ibool	relock)	/*!< in: TRUE if re-entering an x-lock */
	__attribute__((nonnull));
/******************************************************************//**
Removes a latch from the thread level array if it is found there.
@return TRUE if found in the array; it is no error if the latch is
not found, as we presently are not able to determine the level for
every latch reservation the program does */
UNIV_INTERN
ibool
sync_thread_reset_level(
/*====================*/
	void*	latch);	/*!< in: pointer to a mutex or an rw-lock */
/******************************************************************//**
Checks if the level array for the current thread contains a
mutex or rw-latch at the specified level.
@return	a matching latch, or NULL if not found */
UNIV_INTERN
void*
sync_thread_levels_contains(
/*========================*/
	ulint	level);			/*!< in: latching order level
					(SYNC_DICT, ...)*/
/******************************************************************//**
Checks that the level array for the current thread is empty.
@return	a latch, or NULL if empty except the exceptions specified below */
UNIV_INTERN
void*
sync_thread_levels_nonempty_gen(
/*============================*/
	ibool	dict_mutex_allowed)	/*!< in: TRUE if dictionary mutex is
					allowed to be owned by the thread */
	__attribute__((warn_unused_result));
/******************************************************************//**
Checks if the level array for the current thread is empty,
except for data dictionary latches. */
#define sync_thread_levels_empty_except_dict()		\
	(!sync_thread_levels_nonempty_gen(TRUE))
/******************************************************************//**
Checks if the level array for the current thread is empty,
except for the btr_search_latch.
@return	a latch, or NULL if empty except the exceptions specified below */
UNIV_INTERN
void*
sync_thread_levels_nonempty_trx(
/*============================*/
	ibool	has_search_latch)
				/*!< in: TRUE if and only if the thread
				is supposed to hold btr_search_latch */
	__attribute__((warn_unused_result));

/******************************************************************//**
Gets the debug information for a reserved mutex. */
UNIV_INTERN
void
mutex_get_debug_info(
/*=================*/
	ib_mutex_t*	mutex,		/*!< in: mutex */
	const char**	file_name,	/*!< out: file where requested */
	ulint*		line,		/*!< out: line where requested */
	os_thread_id_t* thread_id);	/*!< out: id of the thread which owns
					the mutex */
/******************************************************************//**
Counts currently reserved mutexes. Works only in the debug version.
@return	number of reserved mutexes */
UNIV_INTERN
ulint
mutex_n_reserved(void);
/*==================*/
#endif /* UNIV_SYNC_DEBUG */
/******************************************************************//**
NOT to be used outside this module except in debugging! Gets the value
of the lock word. */
UNIV_INLINE
lock_word_t
mutex_get_lock_word(
/*================*/
	const ib_mutex_t*	mutex);	/*!< in: mutex */
#ifdef UNIV_SYNC_DEBUG
/******************************************************************//**
NOT to be used outside this module except in debugging! Gets the waiters
field in a mutex.
@return	value to set */
UNIV_INLINE
ulint
mutex_get_waiters(
/*==============*/
	const ib_mutex_t*	mutex);	/*!< in: mutex */
#endif /* UNIV_SYNC_DEBUG */

/*
		LATCHING ORDER WITHIN THE DATABASE
		==================================

The mutex or latch in the central memory object, for instance, a rollback
segment object, must be acquired before acquiring the latch or latches to
the corresponding file data structure. In the latching order below, these
file page object latches are placed immediately below the corresponding
central memory object latch or mutex.

Synchronization object			Notes
----------------------			-----

Dictionary mutex			If we have a pointer to a dictionary
|					object, e.g., a table, it can be
|					accessed without reserving the
|					dictionary mutex. We must have a
|					reservation, a memoryfix, to the
|					appropriate table object in this case,
|					and the table must be explicitly
|					released later.
V
Dictionary header
|
V
Secondary index tree latch		The tree latch protects also all
|					the B-tree non-leaf pages. These
V					can be read with the page only
Secondary index non-leaf		bufferfixed to save CPU time,
|					no s-latch is needed on the page.
|					Modification of a page requires an
|					x-latch on the page, however. If a
|					thread owns an x-latch to the tree,
|					it is allowed to latch non-leaf pages
|					even after it has acquired the fsp
|					latch.
V
Secondary index leaf			The latch on the secondary index leaf
|					can be kept while accessing the
|					clustered index, to save CPU time.
V
Clustered index tree latch		To increase concurrency, the tree
|					latch is usually released when the
|					leaf page latch has been acquired.
V
Clustered index non-leaf
|
V
Clustered index leaf
|
V
Transaction system header
|
V
Transaction undo mutex			The undo log entry must be written
|					before any index page is modified.
|					Transaction undo mutex is for the undo
|					logs the analogue of the tree latch
|					for a B-tree. If a thread has the
|					trx undo mutex reserved, it is allowed
|					to latch the undo log pages in any
|					order, and also after it has acquired
|					the fsp latch.
V
Rollback segment mutex			The rollback segment mutex must be
|					reserved, if, e.g., a new page must
|					be added to an undo log. The rollback
|					segment and the undo logs in its
|					history list can be seen as an
|					analogue of a B-tree, and the latches
|					reserved similarly, using a version of
|					lock-coupling. If an undo log must be
|					extended by a page when inserting an
|					undo log record, this corresponds to
|					a pessimistic insert in a B-tree.
V
Rollback segment header
|
V
Purge system latch
|
V
Undo log pages				If a thread owns the trx undo mutex,
|					or for a log in the history list, the
|					rseg mutex, it is allowed to latch
|					undo log pages in any order, and even
|					after it has acquired the fsp latch.
|					If a thread does not have the
|					appropriate mutex, it is allowed to
|					latch only a single undo log page in
|					a mini-transaction.
V
File space management latch		If a mini-transaction must allocate
|					several file pages, it can do that,
|					because it keeps the x-latch to the
|					file space management in its memo.
V
File system pages
|
V
lock_sys_wait_mutex			Mutex protecting lock timeout data
|
V
lock_sys_mutex				Mutex protecting lock_sys_t
|
V
trx_sys->mutex				Mutex protecting trx_sys_t
|
V
Threads mutex				Background thread scheduling mutex
|
V
query_thr_mutex				Mutex protecting query threads
|
V
trx_mutex				Mutex protecting trx_t fields
|
V
Search system mutex
|
V
Buffer pool mutexes
|
V
Log mutex
|
Any other latch
|
V
Memory pool mutex */

/* Latching order levels. If you modify these, you have to also update
sync_thread_add_level(). */

/* User transaction locks are higher than any of the latch levels below:
no latches are allowed when a thread goes to wait for a normal table
or row lock! */
#define SYNC_USER_TRX_LOCK	9999
#define SYNC_NO_ORDER_CHECK	3000	/* this can be used to suppress
					latching order checking */
#define	SYNC_LEVEL_VARYING	2000	/* Level is varying. Only used with
					buffer pool page locks, which do not
					have a fixed level, but instead have
					their level set after the page is
					locked; see e.g.
					ibuf_bitmap_get_map_page(). */
#define SYNC_TRX_I_S_RWLOCK	1910	/* Used for
					trx_i_s_cache_t::rw_lock */
#define SYNC_TRX_I_S_LAST_READ	1900	/* Used for
					trx_i_s_cache_t::last_read_mutex */
#define SYNC_FILE_FORMAT_TAG	1200	/* Used to serialize access to the
					file format tag */
#define	SYNC_DICT_OPERATION	1010	/* table create, drop, etc. reserve
					this in X-mode; implicit or backround
					operations purge, rollback, foreign
					key checks reserve this in S-mode */
#define SYNC_FTS_CACHE		1005	/* FTS cache rwlock */
#define SYNC_DICT		1000
#define SYNC_DICT_AUTOINC_MUTEX	999
#define SYNC_STATS_AUTO_RECALC	997
#define SYNC_DICT_HEADER	995
#define SYNC_IBUF_HEADER	914
#define SYNC_IBUF_PESS_INSERT_MUTEX 912
/*-------------------------------*/
#define	SYNC_INDEX_TREE		900
#define SYNC_TREE_NODE_NEW	892
#define SYNC_TREE_NODE_FROM_HASH 891
#define SYNC_TREE_NODE		890
#define	SYNC_PURGE_LATCH	800
#define	SYNC_TRX_UNDO		700
#define SYNC_RSEG		600
#define SYNC_RSEG_HEADER_NEW	591
#define SYNC_RSEG_HEADER	590
#define SYNC_TRX_UNDO_PAGE	570
#define SYNC_EXTERN_STORAGE	500
#define	SYNC_FSP		400
#define	SYNC_FSP_PAGE		395
<<<<<<< HEAD
#define SYNC_STATS_DEFRAG	390
=======
>>>>>>> 0fdb17e6
/*------------------------------------- Change buffer headers */
#define SYNC_IBUF_MUTEX		370	/* ibuf_mutex */
/*------------------------------------- Change buffer tree */
#define SYNC_IBUF_INDEX_TREE	360
#define SYNC_IBUF_TREE_NODE_NEW	359
#define SYNC_IBUF_TREE_NODE	358
#define	SYNC_IBUF_BITMAP_MUTEX	351
#define	SYNC_IBUF_BITMAP	350
/*------------------------------------- Change log for online create index */
#define SYNC_INDEX_ONLINE_LOG	340
/*------------------------------------- MySQL query cache mutex */
/*------------------------------------- MySQL binlog mutex */
/*-------------------------------*/
#define SYNC_LOCK_WAIT_SYS	300
#define SYNC_LOCK_SYS		299
#define SYNC_TRX_SYS		298
#define SYNC_TRX		297
#define SYNC_THREADS		295
#define SYNC_REC_LOCK		294
#define SYNC_TRX_SYS_HEADER	290
#define	SYNC_PURGE_QUEUE	200
#define SYNC_LOG_ONLINE		175
#define SYNC_LOG		170
#define SYNC_LOG_FLUSH_ORDER	147
#define SYNC_RECV		168
#define SYNC_FTS_TOKENIZE	167
#define SYNC_FTS_CACHE_INIT	166	/* Used for FTS cache initialization */
#define SYNC_FTS_BG_THREADS	165
#define SYNC_FTS_OPTIMIZE       164     // FIXME: is this correct number, test
#define	SYNC_WORK_QUEUE		162
#define	SYNC_SEARCH_SYS		160	/* NOTE that if we have a memory
					heap that can be extended to the
					buffer pool, its logical level is
					SYNC_SEARCH_SYS, as memory allocation
					can call routines there! Otherwise
					the level is SYNC_MEM_HASH. */
#define	SYNC_BUF_LRU_LIST	151
#define	SYNC_BUF_PAGE_HASH	149	/* buf_pool->page_hash rw_lock */
#define	SYNC_BUF_BLOCK		146	/* Block mutex */
#define	SYNC_BUF_FREE_LIST	145
#define	SYNC_BUF_ZIP_FREE	144
#define	SYNC_BUF_ZIP_HASH	143
#define	SYNC_BUF_FLUSH_STATE	142
#define	SYNC_BUF_FLUSH_LIST	141	/* Buffer flush list mutex */
#define	SYNC_DOUBLEWRITE	139
#define	SYNC_ANY_LATCH		135
#define	SYNC_MEM_HASH		131
#define	SYNC_MEM_POOL		130

/* Codes used to designate lock operations */
#define RW_LOCK_NOT_LOCKED	350
#define RW_LOCK_EX		351
#define RW_LOCK_EXCLUSIVE	351
#define RW_LOCK_SHARED		352
#define RW_LOCK_WAIT_EX		353
#define SYNC_MUTEX		354
#define SYNC_PRIO_MUTEX		355
#define PRIO_RW_LOCK_EX		356
#define PRIO_RW_LOCK_SHARED	357

/* NOTE! The structure appears here only for the compiler to know its size.
Do not use its fields directly! The structure used in the spin lock
implementation of a mutual exclusion semaphore. */

/** InnoDB mutex */
struct ib_mutex_t {
<<<<<<< HEAD
	os_event_t	event;	/*!< Used by sync0arr.cc for the wait queue */
=======
	struct os_event	event;	/*!< Used by sync0arr.cc for the wait queue */
>>>>>>> 0fdb17e6
	volatile lock_word_t	lock_word;	/*!< lock_word is the target
				of the atomic test-and-set instruction when
				atomic operations are enabled. */

#if !defined(HAVE_ATOMIC_BUILTINS)
	os_fast_mutex_t
		os_fast_mutex;	/*!< We use this OS mutex in place of lock_word
				when atomic operations are not enabled */
#endif
	ulint	waiters;	/*!< This ulint is set to 1 if there are (or
				may be) threads waiting in the global wait
				array for this mutex to be released.
				Otherwise, this is 0. */
	UT_LIST_NODE_T(ib_mutex_t)	list; /*!< All allocated mutexes are put into
				a list.	Pointers to the next and prev. */

#ifdef UNIV_SYNC_DEBUG
	ulint	level;			/*!< Level in the global latching order */
#endif /* UNIV_SYNC_DEBUG */
<<<<<<< HEAD

	const char*	file_name;	/*!< File where the mutex was locked */
	ulint		line;		/*!< Line where the mutex was locked */
	const char*	cfile_name;	/*!< File name where mutex created */
	ulint		cline;		/*!< Line where created */
	ulong		count_os_wait;	/*!< count of os_wait */
	const char*	cmutex_name;	/*!< mutex name */
	os_thread_id_t thread_id;	/*!< The thread id of the thread
					which locked the mutex. */

=======
#ifdef UNIV_DEBUG
	const char*	cfile_name;/*!< File name where mutex created */
	ulint		cline;	/*!< Line where created */
#endif
	ulong		count_os_wait;	/*!< count of os_wait */
>>>>>>> 0fdb17e6
#ifdef UNIV_DEBUG

/** Value of mutex_t::magic_n */
# define MUTEX_MAGIC_N	979585UL
<<<<<<< HEAD
=======

	os_thread_id_t thread_id; /*!< The thread id of the thread
				which locked the mutex. */
>>>>>>> 0fdb17e6
	ulint		magic_n;	/*!< MUTEX_MAGIC_N */
	ulint		ib_mutex_type;	/*!< 0=usual mutex, 1=rw_lock mutex */
#endif /* UNIV_DEBUG */

#ifdef UNIV_PFS_MUTEX
	struct PSI_mutex* pfs_psi;	/*!< The performance schema
					instrumentation hook */
#endif
};

/** XtraDB priority mutex */
struct ib_prio_mutex_t {
	ib_mutex_t	base_mutex;	/* The regular mutex provides the lock
					word etc. for the priority mutex  */
<<<<<<< HEAD
	os_event_t	high_priority_event; /* High priority wait array
=======
	struct os_event	high_priority_event; /* High priority wait array
>>>>>>> 0fdb17e6
					event */
	volatile ulint	high_priority_waiters; /* Number of threads that asked
					for this mutex to be acquired with high
					priority in the global wait array
					waiting for this mutex to be
					released. */
<<<<<<< HEAD
	UT_LIST_NODE_T(ib_prio_mutex_t)	list;
=======
>>>>>>> 0fdb17e6
};

/** Constant determining how long spin wait is continued before suspending
the thread. A value 600 rounds on a 1995 100 MHz Pentium seems to correspond
to 20 microseconds. */

#define	SYNC_SPIN_ROUNDS	srv_n_spin_wait_rounds

/** The number of iterations in the mutex_spin_wait() spin loop.
Intended for performance monitoring. */
extern ib_counter_t<ib_int64_t, IB_N_SLOTS>	mutex_spin_round_count;
/** The number of mutex_spin_wait() calls.  Intended for
performance monitoring. */
extern ib_counter_t<ib_int64_t, IB_N_SLOTS>	mutex_spin_wait_count;
/** The number of OS waits in mutex_spin_wait().  Intended for
performance monitoring. */
extern ib_counter_t<ib_int64_t, IB_N_SLOTS>	mutex_os_wait_count;

/** The number of mutex_exit calls. Intended for performance monitoring. */
extern	ib_int64_t	mutex_exit_count;

#ifdef UNIV_SYNC_DEBUG
/** Latching order checks start when this is set TRUE */
extern ibool	sync_order_checks_on;
#endif /* UNIV_SYNC_DEBUG */

/** This variable is set to TRUE when sync_init is called */
extern ibool	sync_initialized;

/** Global list of database mutexes (not OS mutexes) created. */
typedef UT_LIST_BASE_NODE_T(ib_mutex_t)  ut_list_base_node_t;
/** Global list of database mutexes (not OS mutexes) created. */
extern ut_list_base_node_t  mutex_list;

/** Mutex protecting the mutex_list variable */
extern ib_mutex_t mutex_list_mutex;

#ifndef HAVE_ATOMIC_BUILTINS
/**********************************************************//**
Function that uses a mutex to decrement a variable atomically */
UNIV_INLINE
void
os_atomic_dec_ulint_func(
/*=====================*/
	ib_mutex_t*		mutex,		/*!< in: mutex guarding the
						decrement */
	volatile ulint*		var,		/*!< in/out: variable to
						decrement */
	ulint			delta);		/*!< in: delta to decrement */
/**********************************************************//**
Function that uses a mutex to increment a variable atomically */
UNIV_INLINE
void
os_atomic_inc_ulint_func(
/*=====================*/
	ib_mutex_t*		mutex,		/*!< in: mutex guarding the
						increment */
	volatile ulint*		var,		/*!< in/out: variable to
						increment */
	ulint			delta);		/*!< in: delta to increment */
#endif /* !HAVE_ATOMIC_BUILTINS */

#ifndef UNIV_NONINL
#include "sync0sync.ic"
#endif

#endif<|MERGE_RESOLUTION|>--- conflicted
+++ resolved
@@ -42,12 +42,9 @@
 #include "os0sync.h"
 #include "sync0arr.h"
 #include "ut0counter.h"
-<<<<<<< HEAD
 
 /** Enable semaphore request instrumentation */
 extern my_bool srv_instrument_semaphores;
-=======
->>>>>>> 0fdb17e6
 
 #if  defined(UNIV_DEBUG) && !defined(UNIV_HOTBACKUP)
 extern "C" my_bool	timed_mutexes;
@@ -273,18 +270,11 @@
 # ifdef UNIV_SYNC_DEBUG
 	ulint			level,		/*!< in: level */
 # endif /* UNIV_SYNC_DEBUG */
-<<<<<<< HEAD
 #endif /* UNIV_DEBUG */
-=======
->>>>>>> 0fdb17e6
 	const char*		cfile_name,	/*!< in: file name where
 						created */
 	ulint			cline,		/*!< in: file line where
 						created */
-<<<<<<< HEAD
-=======
-#endif /* UNIV_DEBUG */
->>>>>>> 0fdb17e6
 	const char*		cmutex_name);	/*!< in: mutex name */
 /******************************************************************//**
 NOTE! Use the corresponding macro mutex_free(), not directly this function!
@@ -428,18 +418,11 @@
 #  ifdef UNIV_SYNC_DEBUG
 	ulint			level,		/*!< in: level */
 #  endif /* UNIV_SYNC_DEBUG */
-<<<<<<< HEAD
 # endif /* UNIV_DEBUG */
-=======
->>>>>>> 0fdb17e6
 	const char*		cfile_name,	/*!< in: file name where
 						created */
 	ulint			cline,		/*!< in: file line where
 						created */
-<<<<<<< HEAD
-=======
-# endif /* UNIV_DEBUG */
->>>>>>> 0fdb17e6
 	const char*		cmutex_name);
 /******************************************************************//**
 NOTE! Please use the corresponding macro mutex_enter(), not directly
@@ -876,10 +859,7 @@
 #define SYNC_EXTERN_STORAGE	500
 #define	SYNC_FSP		400
 #define	SYNC_FSP_PAGE		395
-<<<<<<< HEAD
 #define SYNC_STATS_DEFRAG	390
-=======
->>>>>>> 0fdb17e6
 /*------------------------------------- Change buffer headers */
 #define SYNC_IBUF_MUTEX		370	/* ibuf_mutex */
 /*------------------------------------- Change buffer tree */
@@ -946,11 +926,7 @@
 
 /** InnoDB mutex */
 struct ib_mutex_t {
-<<<<<<< HEAD
-	os_event_t	event;	/*!< Used by sync0arr.cc for the wait queue */
-=======
 	struct os_event	event;	/*!< Used by sync0arr.cc for the wait queue */
->>>>>>> 0fdb17e6
 	volatile lock_word_t	lock_word;	/*!< lock_word is the target
 				of the atomic test-and-set instruction when
 				atomic operations are enabled. */
@@ -970,7 +946,6 @@
 #ifdef UNIV_SYNC_DEBUG
 	ulint	level;			/*!< Level in the global latching order */
 #endif /* UNIV_SYNC_DEBUG */
-<<<<<<< HEAD
 
 	const char*	file_name;	/*!< File where the mutex was locked */
 	ulint		line;		/*!< Line where the mutex was locked */
@@ -981,23 +956,10 @@
 	os_thread_id_t thread_id;	/*!< The thread id of the thread
 					which locked the mutex. */
 
-=======
-#ifdef UNIV_DEBUG
-	const char*	cfile_name;/*!< File name where mutex created */
-	ulint		cline;	/*!< Line where created */
-#endif
-	ulong		count_os_wait;	/*!< count of os_wait */
->>>>>>> 0fdb17e6
 #ifdef UNIV_DEBUG
 
 /** Value of mutex_t::magic_n */
 # define MUTEX_MAGIC_N	979585UL
-<<<<<<< HEAD
-=======
-
-	os_thread_id_t thread_id; /*!< The thread id of the thread
-				which locked the mutex. */
->>>>>>> 0fdb17e6
 	ulint		magic_n;	/*!< MUTEX_MAGIC_N */
 	ulint		ib_mutex_type;	/*!< 0=usual mutex, 1=rw_lock mutex */
 #endif /* UNIV_DEBUG */
@@ -1012,21 +974,13 @@
 struct ib_prio_mutex_t {
 	ib_mutex_t	base_mutex;	/* The regular mutex provides the lock
 					word etc. for the priority mutex  */
-<<<<<<< HEAD
-	os_event_t	high_priority_event; /* High priority wait array
-=======
 	struct os_event	high_priority_event; /* High priority wait array
->>>>>>> 0fdb17e6
 					event */
 	volatile ulint	high_priority_waiters; /* Number of threads that asked
 					for this mutex to be acquired with high
 					priority in the global wait array
 					waiting for this mutex to be
 					released. */
-<<<<<<< HEAD
-	UT_LIST_NODE_T(ib_prio_mutex_t)	list;
-=======
->>>>>>> 0fdb17e6
 };
 
 /** Constant determining how long spin wait is continued before suspending
