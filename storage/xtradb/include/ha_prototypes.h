/*****************************************************************************

Copyright (c) 2006, 2014, Oracle and/or its affiliates. All Rights Reserved.

This program is free software; you can redistribute it and/or modify it under
the terms of the GNU General Public License as published by the Free Software
Foundation; version 2 of the License.

This program is distributed in the hope that it will be useful, but WITHOUT
ANY WARRANTY; without even the implied warranty of MERCHANTABILITY or FITNESS
FOR A PARTICULAR PURPOSE. See the GNU General Public License for more details.

You should have received a copy of the GNU General Public License along with
this program; if not, write to the Free Software Foundation, Inc.,
51 Franklin Street, Suite 500, Boston, MA 02110-1335 USA

*****************************************************************************/

/*******************************************************************//**
@file include/ha_prototypes.h
Prototypes for global functions in ha_innodb.cc that are called by
InnoDB C code

Created 5/11/2006 Osku Salerma
************************************************************************/

#ifndef HA_INNODB_PROTOTYPES_H
#define HA_INNODB_PROTOTYPES_H

#include "my_dbug.h"
#include "my_compare.h"
#include "my_sys.h"
#include "m_string.h"
#include "my_base.h"

#ifndef UNIV_INNOCHECKSUM
#include "mysqld_error.h"
#include "debug_sync.h"
#include "trx0types.h"
#endif

#include "m_ctype.h" /* CHARSET_INFO */

// Forward declarations
class Field;
struct fts_string_t;

/*********************************************************************//**
Wrapper around MySQL's copy_and_convert function.
@return	number of bytes copied to 'to' */
UNIV_INTERN
ulint
innobase_convert_string(
/*====================*/
	void*		to,		/*!< out: converted string */
	ulint		to_length,	/*!< in: number of bytes reserved
					for the converted string */
	CHARSET_INFO*	to_cs,		/*!< in: character set to convert to */
	const void*	from,		/*!< in: string to convert */
	ulint		from_length,	/*!< in: number of bytes to convert */
	CHARSET_INFO*	from_cs,	/*!< in: character set to convert
					from */
	uint*		errors);	/*!< out: number of errors encountered
					during the conversion */

/*******************************************************************//**
Formats the raw data in "data" (in InnoDB on-disk format) that is of
type DATA_(CHAR|VARCHAR|MYSQL|VARMYSQL) using "charset_coll" and writes
the result to "buf". The result is converted to "system_charset_info".
Not more than "buf_size" bytes are written to "buf".
The result is always NUL-terminated (provided buf_size > 0) and the
number of bytes that were written to "buf" is returned (including the
terminating NUL).
@return	number of bytes that were written */
UNIV_INTERN
ulint
innobase_raw_format(
/*================*/
	const char*	data,		/*!< in: raw data */
	ulint		data_len,	/*!< in: raw data length
					in bytes */
	ulint		charset_coll,	/*!< in: charset collation */
	char*		buf,		/*!< out: output buffer */
	ulint		buf_size);	/*!< in: output buffer size
					in bytes */

#ifndef UNIV_INNOCHECKSUM

/*****************************************************************//**
Invalidates the MySQL query cache for the table. */
UNIV_INTERN
void
innobase_invalidate_query_cache(
/*============================*/
	trx_t*		trx,		/*!< in: transaction which
					modifies the table */
	const char*	full_name,	/*!< in: concatenation of
					database name, null char NUL,
					table name, null char NUL;
					NOTE that in Windows this is
					always in LOWER CASE! */
	ulint		full_name_len);	/*!< in: full name length where
					also the null chars count */

#endif /* #ifndef UNIV_INNOCHECKSUM */

/*****************************************************************//**
Convert a table or index name to the MySQL system_charset_info (UTF-8)
and quote it if needed.
@return	pointer to the end of buf */
UNIV_INTERN
char*
innobase_convert_name(
/*==================*/
	char*		buf,	/*!< out: buffer for converted identifier */
	ulint		buflen,	/*!< in: length of buf, in bytes */
	const char*	id,	/*!< in: identifier to convert */
	ulint		idlen,	/*!< in: length of id, in bytes */
	THD*		thd,	/*!< in: MySQL connection thread, or NULL */
	ibool		table_id);/*!< in: TRUE=id is a table or database name;
				FALSE=id is an index name */

/******************************************************************//**
Returns true if the thread is the replication thread on the slave
server. Used in srv_conc_enter_innodb() to determine if the thread
should be allowed to enter InnoDB - the replication thread is treated
differently than other threads. Also used in
srv_conc_force_exit_innodb().
@return	true if thd is the replication thread */
UNIV_INTERN
ibool
thd_is_replication_slave_thread(
/*============================*/
	THD*	thd);	/*!< in: thread handle */

/******************************************************************//**
Gets information on the durability property requested by thread.
Used when writing either a prepare or commit record to the log
buffer.
@return the durability property. */
UNIV_INTERN
enum durability_properties
thd_requested_durability(
/*=====================*/
	const THD* thd)	/*!< in: thread handle */
	__attribute__((nonnull, warn_unused_result));

/******************************************************************//**
Returns true if the transaction this thread is processing has edited
non-transactional tables. Used by the deadlock detector when deciding
which transaction to rollback in case of a deadlock - we try to avoid
rolling back transactions that have edited non-transactional tables.
@return	true if non-transactional tables have been edited */
UNIV_INTERN
ibool
thd_has_edited_nontrans_tables(
/*===========================*/
	THD*	thd);	/*!< in: thread handle */

/*************************************************************//**
Prints info of a THD object (== user session thread) to the given file. */
UNIV_INTERN
void
innobase_mysql_print_thd(
/*=====================*/
	FILE*	f,		/*!< in: output stream */
	THD*	thd,		/*!< in: pointer to a MySQL THD object */
	uint	max_query_len);	/*!< in: max query length to print, or 0 to
				   use the default max length */

/*****************************************************************//**
Log code calls this whenever log has been written and/or flushed up
to a new position. We use this to notify upper layer of a new commit
checkpoint when necessary.*/
UNIV_INTERN
void
innobase_mysql_log_notify(
/*===============*/
	ib_uint64_t	write_lsn,	/*!< in: LSN written to log file */
	ib_uint64_t	flush_lsn);	/*!< in: LSN flushed to disk */

/*************************************************************//**
InnoDB uses this function to compare two data fields for which the data type
is such that we must use MySQL code to compare them.
@return	1, 0, -1, if a is greater, equal, less than b, respectively */
UNIV_INTERN
int
innobase_mysql_cmp(
/*===============*/
	int		mysql_type,	/*!< in: MySQL type */
	uint		charset_number,	/*!< in: number of the charset */
	const unsigned char* a,		/*!< in: data field */
	unsigned int	a_length,	/*!< in: data field length,
					not UNIV_SQL_NULL */
	const unsigned char* b,		/*!< in: data field */
	unsigned int	b_length)	/*!< in: data field length,
					not UNIV_SQL_NULL */
	__attribute__((nonnull, warn_unused_result));
/**************************************************************//**
Converts a MySQL type to an InnoDB type. Note that this function returns
the 'mtype' of InnoDB. InnoDB differentiates between MySQL's old <= 4.1
VARCHAR and the new true VARCHAR in >= 5.0.3 by the 'prtype'.
@return	DATA_BINARY, DATA_VARCHAR, ... */
UNIV_INTERN
ulint
get_innobase_type_from_mysql_type(
/*==============================*/
	ulint*		unsigned_flag,	/*!< out: DATA_UNSIGNED if an
					'unsigned type';
					at least ENUM and SET,
					and unsigned integer
					types are 'unsigned types' */
	const void*	field)		/*!< in: MySQL Field */
	__attribute__((nonnull));

/******************************************************************//**
Get the variable length bounds of the given character set. */
UNIV_INTERN
void
innobase_get_cset_width(
/*====================*/
	ulint	cset,		/*!< in: MySQL charset-collation code */
	ulint*	mbminlen,	/*!< out: minimum length of a char (in bytes) */
	ulint*	mbmaxlen);	/*!< out: maximum length of a char (in bytes) */

/******************************************************************//**
Compares NUL-terminated UTF-8 strings case insensitively.
@return	0 if a=b, <0 if a<b, >1 if a>b */
UNIV_INTERN
int
innobase_strcasecmp(
/*================*/
	const char*	a,	/*!< in: first string to compare */
	const char*	b);	/*!< in: second string to compare */

/******************************************************************//**
Compares NUL-terminated UTF-8 strings case insensitively. The
second string contains wildcards.
@return 0 if a match is found, 1 if not */
UNIV_INTERN
int
innobase_wildcasecmp(
/*=================*/
	const char*	a,	/*!< in: string to compare */
	const char*	b);	/*!< in: wildcard string to compare */

/******************************************************************//**
Strip dir name from a full path name and return only its file name.
@return file name or "null" if no file name */
UNIV_INTERN
const char*
innobase_basename(
/*==============*/
	const char*	path_name);	/*!< in: full path name */

/******************************************************************//**
Returns true if the thread is executing a SELECT statement.
@return	true if thd is executing SELECT */
UNIV_INTERN
ibool
thd_is_select(
/*==========*/
	const THD*	thd);	/*!< in: thread handle */

/******************************************************************//**
Converts an identifier to a table name. */
UNIV_INTERN
void
innobase_convert_from_table_id(
/*===========================*/
	struct charset_info_st*	cs,	/*!< in: the 'from' character set */
	char*			to,	/*!< out: converted identifier */
	const char*		from,	/*!< in: identifier to convert */
	ulint			len);	/*!< in: length of 'to', in bytes; should
					be at least 5 * strlen(to) + 1 */
/******************************************************************//**
Converts an identifier to UTF-8. */
UNIV_INTERN
void
innobase_convert_from_id(
/*=====================*/
	struct charset_info_st*	cs,	/*!< in: the 'from' character set */
	char*			to,	/*!< out: converted identifier */
	const char*		from,	/*!< in: identifier to convert */
	ulint			len);	/*!< in: length of 'to', in bytes;
					should be at least 3 * strlen(to) + 1 */
/******************************************************************//**
Makes all characters in a NUL-terminated UTF-8 string lower case. */
UNIV_INTERN
void
innobase_casedn_str(
/*================*/
	char*	a);	/*!< in/out: string to put in lower case */

#ifdef WITH_WSREP
UNIV_INTERN
int
wsrep_innobase_kill_one_trx(void *thd_ptr,
                            const trx_t *bf_trx, trx_t *victim_trx, ibool signal);
int wsrep_innobase_mysql_sort(int mysql_type, uint charset_number,
			      unsigned char* str, unsigned int str_length,
			      unsigned int buf_length);
#endif /* WITH_WSREP */
/**********************************************************************//**
Determines the connection character set.
@return	connection character set */
UNIV_INTERN
struct charset_info_st*
innobase_get_charset(
/*=================*/
	THD*	thd);	/*!< in: MySQL thread handle */
/**********************************************************************//**
Determines the current SQL statement.
@return	SQL statement string */
UNIV_INTERN
const char*
innobase_get_stmt(
/*==============*/
	THD*	thd,		/*!< in: MySQL thread handle */
	size_t*	length)		/*!< out: length of the SQL statement */
	__attribute__((nonnull));
/******************************************************************//**
This function is used to find the storage length in bytes of the first n
characters for prefix indexes using a multibyte character set. The function
finds charset information and returns length of prefix_len characters in the
index field in bytes.
@return	number of bytes occupied by the first n characters */
UNIV_INTERN
ulint
innobase_get_at_most_n_mbchars(
/*===========================*/
	ulint charset_id,	/*!< in: character set id */
	ulint prefix_len,	/*!< in: prefix length in bytes of the index
				(this has to be divided by mbmaxlen to get the
				number of CHARACTERS n in the prefix) */
	ulint data_len,		/*!< in: length of the string in bytes */
	const char* str);	/*!< in: character string */

/*************************************************************//**
InnoDB index push-down condition check
@return ICP_NO_MATCH, ICP_MATCH, or ICP_OUT_OF_RANGE */
UNIV_INTERN
enum icp_result
innobase_index_cond(
/*================*/
	void*	file)	/*!< in/out: pointer to ha_innobase */
	__attribute__((nonnull, warn_unused_result));
/******************************************************************//**
Returns true if the thread supports XA,
global value of innodb_supports_xa if thd is NULL.
@return	true if thd supports XA */
UNIV_INTERN
ibool
thd_supports_xa(
/*============*/
	THD*	thd);	/*!< in: thread handle, or NULL to query
			the global innodb_supports_xa */

/******************************************************************//**
Check the status of fake changes mode (innodb_fake_changes)
@return	true	if fake change mode is enabled. */
UNIV_INTERN
ibool
thd_fake_changes(
/*=============*/
	THD*	thd);	/*!< in: thread handle, or NULL to query
			the global innodb_supports_xa */

/******************************************************************//**
Returns the lock wait timeout for the current connection.
@return	the lock wait timeout, in seconds */
UNIV_INTERN
ulong
thd_lock_wait_timeout(
/*==================*/
	THD*	thd);	/*!< in: thread handle, or NULL to query
			the global innodb_lock_wait_timeout */
/******************************************************************//**
Add up the time waited for the lock for the current query. */
UNIV_INTERN
void
thd_set_lock_wait_time(
/*===================*/
	THD*	thd,	/*!< in/out: thread handle */
	ulint	value);	/*!< in: time waited for the lock */

/**********************************************************************//**
Get the current setting of the table_cache_size global parameter. We do
a dirty read because for one there is no synchronization object and
secondly there is little harm in doing so even if we get a torn read.
@return	SQL statement string */
UNIV_INTERN
ulint
innobase_get_table_cache_size(void);
/*===============================*/

/******************************************************************//**
								     */
ulong
thd_flush_log_at_trx_commit(
/*================================*/
	void*	thd);

/**********************************************************************//**
Get the current setting of the lower_case_table_names global parameter from
mysqld.cc. We do a dirty read because for one there is no synchronization
object and secondly there is little harm in doing so even if we get a torn
read.
@return	value of lower_case_table_names */
UNIV_INTERN
ulint
innobase_get_lower_case_table_names(void);
/*=====================================*/

/*****************************************************************//**
Frees a possible InnoDB trx object associated with the current THD.
@return 0 or error number */
UNIV_INTERN
int
innobase_close_thd(
/*===============*/
	THD*	thd);		/*!< in: MySQL thread handle for
				which to close the connection */
/*************************************************************//**
Get the next token from the given string and store it in *token. */
UNIV_INTERN
ulint
innobase_mysql_fts_get_token(
/*=========================*/
	CHARSET_INFO*	charset,	/*!< in: Character set */
	const byte*	start,		/*!< in: start of text */
	const byte*	end,		/*!< in: one character past end of
					text */
	fts_string_t*	token,		/*!< out: token's text */
	ulint*		offset);	/*!< out: offset to token,
					measured as characters from
					'start' */

/******************************************************************//**
compare two character string case insensitively according to their charset. */
UNIV_INTERN
int
innobase_fts_text_case_cmp(
/*=======================*/
	const void*	cs,		/*!< in: Character set */
	const void*	p1,		/*!< in: key */
	const void*	p2);		/*!< in: node */

/****************************************************************//**
Get FTS field charset info from the field's prtype
@return charset info */
UNIV_INTERN
CHARSET_INFO*
innobase_get_fts_charset(
/*=====================*/
	int		mysql_type,	/*!< in: MySQL type */
	uint		charset_number);/*!< in: number of the charset */
/******************************************************************//**
Returns true if transaction should be flagged as read-only.
@return	true if the thd is marked as read-only */
UNIV_INTERN
ibool
thd_trx_is_read_only(
/*=================*/
	THD*	thd);	/*!< in/out: thread handle */

/******************************************************************//**
Check if the transaction is an auto-commit transaction. TRUE also
implies that it is a SELECT (read-only) transaction.
@return	true if the transaction is an auto commit read-only transaction. */
UNIV_INTERN
ibool
thd_trx_is_auto_commit(
/*===================*/
	THD*	thd);	/*!< in: thread handle, or NULL */

/*****************************************************************//**
A wrapper function of innobase_convert_name(), convert a table or
index name to the MySQL system_charset_info (UTF-8) and quote it if needed.
@return	pointer to the end of buf */
UNIV_INTERN
void
innobase_format_name(
/*==================*/
	char*		buf,		/*!< out: buffer for converted
					identifier */
	ulint		buflen,		/*!< in: length of buf, in bytes */
	const char*	name,		/*!< in: index or table name
					to format */
	ibool		is_index_name)	/*!< in: index name */
	__attribute__((nonnull));

/** Corresponds to Sql_condition:enum_warning_level. */
enum ib_log_level_t {
	IB_LOG_LEVEL_INFO,
	IB_LOG_LEVEL_WARN,
	IB_LOG_LEVEL_ERROR,
	IB_LOG_LEVEL_FATAL
};

/******************************************************************//**
Use this when the args are first converted to a formatted string and then
passed to the format string from errmsg-utf8.txt. The error message format
must be: "Some string ... %s".

Push a warning message to the client, it is a wrapper around:

void push_warning_printf(
	THD *thd, Sql_condition::enum_warning_level level,
	uint code, const char *format, ...);
*/
UNIV_INTERN
void
ib_errf(
/*====*/
	THD*		thd,		/*!< in/out: session */
	ib_log_level_t	level,		/*!< in: warning level */
	ib_uint32_t	code,		/*!< MySQL error code */
	const char*	format,		/*!< printf format */
	...)				/*!< Args */
	__attribute__((format(printf, 4, 5)));

/******************************************************************//**
Use this when the args are passed to the format string from
errmsg-utf8.txt directly as is.

Push a warning message to the client, it is a wrapper around:

void push_warning_printf(
	THD *thd, Sql_condition::enum_warning_level level,
	uint code, const char *format, ...);
*/
UNIV_INTERN
void
ib_senderrf(
/*========*/
	THD*		thd,		/*!< in/out: session */
	ib_log_level_t	level,		/*!< in: warning level */
	ib_uint32_t	code,		/*!< MySQL error code */
	...);				/*!< Args */

/******************************************************************//**
Write a message to the MySQL log, prefixed with "InnoDB: ".
Wrapper around sql_print_information() */
UNIV_INTERN
void
ib_logf(
/*====*/
	ib_log_level_t	level,		/*!< in: warning level */
	const char*	format,		/*!< printf format */
	...)				/*!< Args */
	__attribute__((format(printf, 2, 3)));

/******************************************************************//**
Returns the NUL terminated value of glob_hostname.
@return	pointer to glob_hostname. */
UNIV_INTERN
const char*
server_get_hostname();
/*=================*/

/******************************************************************//**
Get the error message format string.
@return the format string or 0 if not found. */
UNIV_INTERN
const char*
innobase_get_err_msg(
/*=================*/
	int	error_code);	/*!< in: MySQL error code */

/*********************************************************************//**
Compute the next autoinc value.

For MySQL replication the autoincrement values can be partitioned among
the nodes. The offset is the start or origin of the autoincrement value
for a particular node. For n nodes the increment will be n and the offset
will be in the interval [1, n]. The formula tries to allocate the next
value for a particular node.

Note: This function is also called with increment set to the number of
values we want to reserve for multi-value inserts e.g.,

	INSERT INTO T VALUES(), (), ();

innobase_next_autoinc() will be called with increment set to 3 where
autoinc_lock_mode != TRADITIONAL because we want to reserve 3 values for
the multi-value INSERT above.
@return	the next value */
UNIV_INTERN
ulonglong
innobase_next_autoinc(
/*==================*/
	ulonglong	current,	/*!< in: Current value */
	ulonglong	need,		/*!< in: count of values needed */
	ulonglong	step,		/*!< in: AUTOINC increment step */
	ulonglong	offset,		/*!< in: AUTOINC offset */
	ulonglong	max_value)	/*!< in: max value for type */
	__attribute__((pure, warn_unused_result));

/********************************************************************//**
Get the upper limit of the MySQL integral and floating-point type.
@return maximum allowed value for the field */
UNIV_INTERN
ulonglong
innobase_get_int_col_max_value(
/*===========================*/
	const Field*	field)	/*!< in: MySQL field */
	__attribute__((nonnull, pure, warn_unused_result));

/**********************************************************************
Check if the length of the identifier exceeds the maximum allowed.
The input to this function is an identifier in charset my_charset_filename.
return true when length of identifier is too long. */
UNIV_INTERN
my_bool
innobase_check_identifier_length(
/*=============================*/
	const char*	id);	/* in: identifier to check.  it must belong
				to charset my_charset_filename */

/**********************************************************************
Converts an identifier from my_charset_filename to UTF-8 charset. */
uint
innobase_convert_to_system_charset(
/*===============================*/
	char*           to,		/* out: converted identifier */
	const char*     from,		/* in: identifier to convert */
	ulint           len,		/* in: length of 'to', in bytes */
	uint*		errors);	/* out: error return */

/**********************************************************************
Converts an identifier from my_charset_filename to UTF-8 charset. */
uint
innobase_convert_to_filename_charset(
/*=================================*/
	char*           to,     /* out: converted identifier */
	const char*     from,   /* in: identifier to convert */
	ulint           len);   /* in: length of 'to', in bytes */

/********************************************************************//**
Helper function to push warnings from InnoDB internals to SQL-layer. */
UNIV_INTERN
void
ib_push_warning(
	trx_t*		trx,	/*!< in: trx */
	ulint		error,	/*!< in: error code to push as warning */
	const char	*format,/*!< in: warning message */
	...);
<<<<<<< HEAD
/********************************************************************//**
Helper function to push warnings from InnoDB internals to SQL-layer. */
UNIV_INTERN
void
ib_push_warning(
	void*		ithd,	/*!< in: thd */
	ulint		error,	/*!< in: error code to push as warning */
	const char	*format,/*!< in: warning message */
	...);
=======

/*****************************************************************//**
Normalizes a table name string. A normalized name consists of the
database name catenated to '/' and table name. An example:
test/mytable. On Windows normalization puts both the database name and the
table name always to lower case if "set_lower_case" is set to TRUE. */
void
normalize_table_name_low(
/*=====================*/
	char*		norm_name,	/*!< out: normalized name as a
					null-terminated string */
	const char*	name,		/*!< in: table name string */
	ibool		set_lower_case); /*!< in: TRUE if we want to set
					name to lower case */
>>>>>>> 5f2f3c4f
#endif /* HA_INNODB_PROTOTYPES_H */<|MERGE_RESOLUTION|>--- conflicted
+++ resolved
@@ -646,7 +646,6 @@
 	ulint		error,	/*!< in: error code to push as warning */
 	const char	*format,/*!< in: warning message */
 	...);
-<<<<<<< HEAD
 /********************************************************************//**
 Helper function to push warnings from InnoDB internals to SQL-layer. */
 UNIV_INTERN
@@ -656,7 +655,6 @@
 	ulint		error,	/*!< in: error code to push as warning */
 	const char	*format,/*!< in: warning message */
 	...);
-=======
 
 /*****************************************************************//**
 Normalizes a table name string. A normalized name consists of the
@@ -671,5 +669,4 @@
 	const char*	name,		/*!< in: table name string */
 	ibool		set_lower_case); /*!< in: TRUE if we want to set
 					name to lower case */
->>>>>>> 5f2f3c4f
 #endif /* HA_INNODB_PROTOTYPES_H */