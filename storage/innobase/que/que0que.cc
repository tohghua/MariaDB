/*****************************************************************************

Copyright (c) 1996, 2016, Oracle and/or its affiliates. All Rights Reserved.
Copyright (c) 2017, 2022, MariaDB Corporation.

This program is free software; you can redistribute it and/or modify it under
the terms of the GNU General Public License as published by the Free Software
Foundation; version 2 of the License.

This program is distributed in the hope that it will be useful, but WITHOUT
ANY WARRANTY; without even the implied warranty of MERCHANTABILITY or FITNESS
FOR A PARTICULAR PURPOSE. See the GNU General Public License for more details.

You should have received a copy of the GNU General Public License along with
this program; if not, write to the Free Software Foundation, Inc.,
51 Franklin Street, Fifth Floor, Boston, MA 02110-1335 USA

*****************************************************************************/

/**************************************************//**
@file que/que0que.cc
Query graph

Created 5/27/1996 Heikki Tuuri
*******************************************************/

#include "que0que.h"
#include "trx0trx.h"
#include "trx0roll.h"
#include "row0undo.h"
#include "row0ins.h"
#include "row0upd.h"
#include "row0sel.h"
#include "row0purge.h"
#include "dict0crea.h"
#include "log0log.h"
#include "eval0proc.h"

#define QUE_MAX_LOOPS_WITHOUT_CHECK	16

/* Short introduction to query graphs
   ==================================

A query graph consists of nodes linked to each other in various ways. The
execution starts at que_run_threads() which takes a que_thr_t parameter.
que_thr_t contains two fields that control query graph execution: run_node
and prev_node. run_node is the next node to execute and prev_node is the
last node executed.

Each node has a pointer to a 'next' statement, i.e., its brother, and a
pointer to its parent node. The next pointer is NULL in the last statement
of a block.

Loop nodes contain a link to the first statement of the enclosed statement
list. While the loop runs, que_thr_step() checks if execution to the loop
node came from its parent or from one of the statement nodes in the loop. If
it came from the parent of the loop node it starts executing the first
statement node in the loop. If it came from one of the statement nodes in
the loop, then it checks if the statement node has another statement node
following it, and runs it if so.

To signify loop ending, the loop statements (see e.g. while_step()) set
que_thr_t->run_node to the loop node's parent node. This is noticed on the
next call of que_thr_step() and execution proceeds to the node pointed to by
the loop node's 'next' pointer.

For example, the code:

X := 1;
WHILE X < 5 LOOP
 X := X + 1;
 X := X + 1;
X := 5

will result in the following node hierarchy, with the X-axis indicating
'next' links and the Y-axis indicating parent/child links:

A - W - A
    |
    |
    A - A

A = assign_node_t, W = while_node_t. */

/* How a stored procedure containing COMMIT or ROLLBACK commands
is executed?

The commit or rollback can be seen as a subprocedure call.

When the transaction starts to handle a rollback or commit.
It builds a query graph which, when executed, will roll back
or commit the incomplete transaction. The transaction
is moved to the TRX_QUE_ROLLING_BACK or TRX_QUE_COMMITTING state.
If specified, the SQL cursors opened by the transaction are closed.
When the execution of the graph completes, it is like returning
from a subprocedure: the query thread which requested the operation
starts running again. */

/**********************************************************************//**
Moves a thread from another state to the QUE_THR_RUNNING state. Increments
the n_active_thrs counters of the query graph and transaction.
***NOTE***: This is the only function in which such a transition is allowed
to happen! */
static
void
que_thr_move_to_run_state(
/*======================*/
	que_thr_t*	thr);	/*!< in: an query thread */

/***********************************************************************//**
Creates a query graph fork node.
@return own: fork node */
que_fork_t*
que_fork_create(
/*============*/
	que_t*		graph,		/*!< in: graph, if NULL then this
					fork node is assumed to be the
					graph root */
	que_node_t*	parent,		/*!< in: parent node */
	ulint		fork_type,	/*!< in: fork type */
	mem_heap_t*	heap)		/*!< in: memory heap where created */
{
	que_fork_t*	fork;

	ut_ad(heap);

	fork = static_cast<que_fork_t*>(mem_heap_zalloc(heap, sizeof(*fork)));

	fork->heap = heap;

	fork->fork_type = fork_type;

	fork->common.parent = parent;

	fork->common.type = QUE_NODE_FORK;

	fork->state = QUE_FORK_COMMAND_WAIT;

	fork->graph = (graph != NULL) ? graph : fork;

	UT_LIST_INIT(fork->thrs, &que_thr_t::thrs);

	return(fork);
}


/** Creates a query graph thread node.
@param[in]	parent		parent node, i.e., a fork node
@param[in]	heap		memory heap where created
@param[in]	prebuilt	row prebuilt structure
@return own: query thread node */
que_thr_t*
que_thr_create(
	que_fork_t*	parent,
	mem_heap_t*	heap,
	row_prebuilt_t*	prebuilt)
{
	que_thr_t*	thr;

	ut_ad(parent != NULL);
	ut_ad(heap != NULL);

	thr = static_cast<que_thr_t*>(mem_heap_zalloc(heap, sizeof(*thr)));

	thr->graph = parent->graph;

	thr->common.parent = parent;

	thr->magic_n = QUE_THR_MAGIC_N;

	thr->common.type = QUE_NODE_THR;

	thr->state = QUE_THR_COMMAND_WAIT;

	thr->lock_state = QUE_THR_LOCK_NOLOCK;

	thr->prebuilt = prebuilt;

	UT_LIST_ADD_LAST(parent->thrs, thr);

	return(thr);
}

/**********************************************************************//**
Moves a suspended query thread to the QUE_THR_RUNNING state and may release
a worker thread to execute it. This function should be used to end
the wait state of a query thread waiting for a lock or a stored procedure
completion.
@return the query thread that needs to be released. */
que_thr_t*
que_thr_end_lock_wait(
/*==================*/
	trx_t*		trx)	/*!< in: transaction with que_state in
				QUE_THR_LOCK_WAIT */
{
	que_thr_t*	thr;
	ibool		was_active;

	ut_ad(lock_mutex_own());
	ut_ad(trx_mutex_own(trx));

	thr = trx->lock.wait_thr;

	ut_ad(thr != NULL);

	ut_ad(trx->lock.que_state == TRX_QUE_LOCK_WAIT);
	/* In MySQL this is the only possible state here */
	ut_a(thr->state == QUE_THR_LOCK_WAIT);

	was_active = thr->is_active;

	que_thr_move_to_run_state(thr);

	trx->lock.que_state = TRX_QUE_RUNNING;

	trx->lock.wait_thr = NULL;

	/* In MySQL we let the OS thread (not just the query thread) to wait
	for the lock to be released: */

	return((!was_active && thr != NULL) ? thr : NULL);
}

/**********************************************************************//**
Inits a query thread for a command. */
UNIV_INLINE
void
que_thr_init_command(
/*=================*/
	que_thr_t*	thr)	/*!< in: query thread */
{
	thr->run_node = thr;
	thr->prev_node = thr->common.parent;

	que_thr_move_to_run_state(thr);
}

/**********************************************************************//**
Round robin scheduler.
@return a query thread of the graph moved to QUE_THR_RUNNING state, or
NULL; the query thread should be executed by que_run_threads by the
caller */
que_thr_t*
que_fork_scheduler_round_robin(
/*===========================*/
	que_fork_t*	fork,		/*!< in: a query fork */
	que_thr_t*	thr)		/*!< in: current pos */
{
	trx_mutex_enter(fork->trx);

	/* If no current, start first available. */
	if (thr == NULL) {
		thr = UT_LIST_GET_FIRST(fork->thrs);
	} else {
		thr = UT_LIST_GET_NEXT(thrs, thr);
	}

	if (thr) {

		fork->state = QUE_FORK_ACTIVE;

		fork->last_sel_node = NULL;

		switch (thr->state) {
		case QUE_THR_COMMAND_WAIT:
		case QUE_THR_COMPLETED:
			ut_a(!thr->is_active);
			que_thr_init_command(thr);
			break;

		case QUE_THR_SUSPENDED:
		case QUE_THR_LOCK_WAIT:
		default:
			ut_error;

		}
	}

	trx_mutex_exit(fork->trx);

	return(thr);
}

/**********************************************************************//**
Starts execution of a command in a query fork. Picks a query thread which
is not in the QUE_THR_RUNNING state and moves it to that state. If none
can be chosen, a situation which may arise in parallelized fetches, NULL
is returned.
@return a query thread of the graph moved to QUE_THR_RUNNING state, or
NULL; the query thread should be executed by que_run_threads by the
caller */
que_thr_t*
que_fork_start_command(
/*===================*/
	que_fork_t*	fork)	/*!< in: a query fork */
{
	que_thr_t*	thr;
	que_thr_t*	suspended_thr = NULL;
	que_thr_t*	completed_thr = NULL;

	fork->state = QUE_FORK_ACTIVE;

	fork->last_sel_node = NULL;

	suspended_thr = NULL;
	completed_thr = NULL;

	/* Choose the query thread to run: usually there is just one thread,
	but in a parallelized select, which necessarily is non-scrollable,
	there may be several to choose from */

	/* First we try to find a query thread in the QUE_THR_COMMAND_WAIT
	state. Then we try to find a query thread in the QUE_THR_SUSPENDED
	state, finally we try to find a query thread in the QUE_THR_COMPLETED
	state */

	/* We make a single pass over the thr list within which we note which
	threads are ready to run. */
	for (thr = UT_LIST_GET_FIRST(fork->thrs);
	     thr != NULL;
	     thr = UT_LIST_GET_NEXT(thrs, thr)) {

		switch (thr->state) {
		case QUE_THR_COMMAND_WAIT:

			/* We have to send the initial message to query thread
			to start it */

			que_thr_init_command(thr);

			return(thr);

		case QUE_THR_SUSPENDED:
			/* In this case the execution of the thread was
			suspended: no initial message is needed because
			execution can continue from where it was left */
			if (!suspended_thr) {
				suspended_thr = thr;
			}

			break;

		case QUE_THR_COMPLETED:
			if (!completed_thr) {
				completed_thr = thr;
			}

			break;

		case QUE_THR_RUNNING:
		case QUE_THR_LOCK_WAIT:
			ut_error;
		}
	}

	if (suspended_thr) {

		thr = suspended_thr;
		que_thr_move_to_run_state(thr);

	} else if (completed_thr) {

		thr = completed_thr;
		que_thr_init_command(thr);
	} else {
		ut_error;
	}

	return(thr);
}

/**********************************************************************//**
Calls que_graph_free_recursive for statements in a statement list. */
static
void
que_graph_free_stat_list(
/*=====================*/
	que_node_t*	node)	/*!< in: first query graph node in the list */
{
	while (node) {
		que_graph_free_recursive(node);

		node = que_node_get_next(node);
	}
}

/**********************************************************************//**
Frees a query graph, but not the heap where it was created. Does not free
explicit cursor declarations, they are freed in que_graph_free. */
void
que_graph_free_recursive(
/*=====================*/
	que_node_t*	node)	/*!< in: query graph node */
{
	que_fork_t*	fork;
	que_thr_t*	thr;
	undo_node_t*	undo;
	sel_node_t*	sel;
	ins_node_t*	ins;
	upd_node_t*	upd;
	tab_node_t*	cre_tab;
	ind_node_t*	cre_ind;
	purge_node_t*	purge;

	if (node == NULL) {
		return;
	}

	switch (que_node_get_type(node)) {

	case QUE_NODE_FORK:
		fork = static_cast<que_fork_t*>(node);

		thr = UT_LIST_GET_FIRST(fork->thrs);

		while (thr) {
			que_graph_free_recursive(thr);

			thr = UT_LIST_GET_NEXT(thrs, thr);
		}

		break;
	case QUE_NODE_THR:

		thr = static_cast<que_thr_t*>(node);

		ut_a(thr->magic_n == QUE_THR_MAGIC_N);

		thr->magic_n = QUE_THR_MAGIC_FREED;

		que_graph_free_recursive(thr->child);

		break;
	case QUE_NODE_UNDO:

		undo = static_cast<undo_node_t*>(node);

		mem_heap_free(undo->heap);

		break;
	case QUE_NODE_SELECT:

		sel = static_cast<sel_node_t*>(node);

		sel_node_free_private(sel);

		break;
	case QUE_NODE_INSERT:

		ins = static_cast<ins_node_t*>(node);

		que_graph_free_recursive(ins->select);
		ins->select = NULL;

		ins->~ins_node_t();

		if (ins->entry_sys_heap != NULL) {
			mem_heap_free(ins->entry_sys_heap);
			ins->entry_sys_heap = NULL;
		}

		break;
	case QUE_NODE_PURGE:
		purge = static_cast<purge_node_t*>(node);

		mem_heap_free(purge->heap);

		break;

	case QUE_NODE_UPDATE:
		upd = static_cast<upd_node_t*>(node);

		if (upd->in_mysql_interface) {

			btr_pcur_free_for_mysql(upd->pcur);
			upd->in_mysql_interface = false;
		}

		que_graph_free_recursive(upd->cascade_node);

		if (upd->cascade_heap) {
			mem_heap_free(upd->cascade_heap);
			upd->cascade_heap = NULL;
		}

		que_graph_free_recursive(upd->select);
		upd->select = NULL;

		if (upd->heap != NULL) {
			mem_heap_free(upd->heap);
			upd->heap = NULL;
		}

		break;
	case QUE_NODE_CREATE_TABLE:
		cre_tab = static_cast<tab_node_t*>(node);

		que_graph_free_recursive(cre_tab->tab_def);
		que_graph_free_recursive(cre_tab->col_def);
		que_graph_free_recursive(cre_tab->v_col_def);

		mem_heap_free(cre_tab->heap);

		break;
	case QUE_NODE_CREATE_INDEX:
		cre_ind = static_cast<ind_node_t*>(node);

		que_graph_free_recursive(cre_ind->ind_def);
		que_graph_free_recursive(cre_ind->field_def);

		mem_heap_free(cre_ind->heap);

		break;
	case QUE_NODE_PROC:
		que_graph_free_stat_list(((proc_node_t*) node)->stat_list);

		break;
	case QUE_NODE_IF:
		que_graph_free_stat_list(((if_node_t*) node)->stat_list);
		que_graph_free_stat_list(((if_node_t*) node)->else_part);
		que_graph_free_stat_list(((if_node_t*) node)->elsif_list);

		break;
	case QUE_NODE_ELSIF:
		que_graph_free_stat_list(((elsif_node_t*) node)->stat_list);

		break;
	case QUE_NODE_WHILE:
		que_graph_free_stat_list(((while_node_t*) node)->stat_list);

		break;
	case QUE_NODE_FOR:
		que_graph_free_stat_list(((for_node_t*) node)->stat_list);

		break;

	case QUE_NODE_ASSIGNMENT:
	case QUE_NODE_EXIT:
	case QUE_NODE_RETURN:
	case QUE_NODE_COMMIT:
	case QUE_NODE_ROLLBACK:
	case QUE_NODE_LOCK:
	case QUE_NODE_FUNC:
	case QUE_NODE_ORDER:
	case QUE_NODE_ROW_PRINTF:
	case QUE_NODE_OPEN:
	case QUE_NODE_FETCH:
		/* No need to do anything */

		break;
	default:
		ut_error;
	}
}

/**********************************************************************//**
Frees a query graph. */
void
que_graph_free(
/*===========*/
	que_t*	graph)	/*!< in: query graph; we assume that the memory
			heap where this graph was created is private
			to this graph: if not, then use
			que_graph_free_recursive and free the heap
			afterwards! */
{
	ut_ad(graph);

	if (graph->sym_tab) {
		/* The following call frees dynamic memory allocated
		for variables etc. during execution. Frees also explicit
		cursor definitions. */

		sym_tab_free_private(graph->sym_tab);
	}

	if (graph->info && graph->info->graph_owns_us) {
		pars_info_free(graph->info);
	}

	que_graph_free_recursive(graph);

	mem_heap_free(graph->heap);
}

/****************************************************************//**
Performs an execution step on a thr node.
@return query thread to run next, or NULL if none */
static
que_thr_t*
que_thr_node_step(
/*==============*/
	que_thr_t*	thr)	/*!< in: query thread where run_node must
				be the thread node itself */
{
	ut_ad(thr->run_node == thr);

	if (thr->prev_node == thr->common.parent) {
		/* If control to the node came from above, it is just passed
		on */

		thr->run_node = thr->child;

		return(thr);
	}

	trx_mutex_enter(thr_get_trx(thr));

	if (que_thr_peek_stop(thr)) {

		trx_mutex_exit(thr_get_trx(thr));

		return(thr);
	}

	/* Thread execution completed */

	thr->state = QUE_THR_COMPLETED;

	trx_mutex_exit(thr_get_trx(thr));

	return(NULL);
}

/**********************************************************************//**
Moves a thread from another state to the QUE_THR_RUNNING state. Increments
the n_active_thrs counters of the query graph and transaction if thr was
not active.
***NOTE***: This and ..._mysql are  the only functions in which such a
transition is allowed to happen! */
static
void
que_thr_move_to_run_state(
/*======================*/
	que_thr_t*	thr)	/*!< in: an query thread */
{
	ut_ad(thr->state != QUE_THR_RUNNING);

	if (!thr->is_active) {
		trx_t*	trx;

		trx = thr_get_trx(thr);

		thr->graph->n_active_thrs++;

		trx->lock.n_active_thrs++;

		thr->is_active = TRUE;
	}

	thr->state = QUE_THR_RUNNING;
}

/**********************************************************************//**
Stops a query thread if graph or trx is in a state requiring it. The
conditions are tested in the order (1) graph, (2) trx.
@return TRUE if stopped */
ibool
que_thr_stop(
/*=========*/
	que_thr_t*	thr)	/*!< in: query thread */
{
	que_t*		graph;
	trx_t*		trx = thr_get_trx(thr);

	graph = thr->graph;

	ut_ad(trx_mutex_own(trx));

	if (graph->state == QUE_FORK_COMMAND_WAIT) {

		thr->state = QUE_THR_SUSPENDED;

	} else if (trx->lock.que_state == TRX_QUE_LOCK_WAIT) {

		trx->lock.wait_thr = thr;
		thr->state = QUE_THR_LOCK_WAIT;

	} else if (trx->error_state != DB_SUCCESS
		   && trx->error_state != DB_LOCK_WAIT) {

		/* Error handling built for the MySQL interface */
		thr->state = QUE_THR_COMPLETED;

	} else if (graph->fork_type == QUE_FORK_ROLLBACK) {

		thr->state = QUE_THR_SUSPENDED;
	} else {
		ut_ad(graph->state == QUE_FORK_ACTIVE);

		return(FALSE);
	}

	return(TRUE);
}

/**********************************************************************//**
Decrements the query thread reference counts in the query graph and the
transaction.
*** NOTE ***:
This and que_thr_stop_for_mysql are the only functions where the reference
count can be decremented and this function may only be called from inside
que_run_threads! These restrictions exist to make the rollback code easier
to maintain. */
static
void
que_thr_dec_refer_count(
/*====================*/
	que_thr_t*	thr,		/*!< in: query thread */
	que_thr_t**	next_thr)	/*!< in/out: next query thread to run;
					if the value which is passed in is
					a pointer to a NULL pointer, then the
					calling function can start running
					a new query thread */
{
	trx_t*		trx;
	que_fork_t*	fork;

	trx = thr_get_trx(thr);

	ut_a(thr->is_active);
	ut_ad(trx_mutex_own(trx));

	if (thr->state == QUE_THR_RUNNING) {

		if (!que_thr_stop(thr)) {

			ut_a(next_thr != NULL && *next_thr == NULL);

			/* The reason for the thr suspension or wait was
			already canceled before we came here: continue
			running the thread.

			This is also possible because in trx_commit_step() we
			assume a single query thread. We set the query thread
			state to QUE_THR_RUNNING. */

			/* fprintf(stderr,
		       		"Wait already ended: trx: %p\n", trx); */

			/* Normally srv_suspend_mysql_thread resets
			the state to DB_SUCCESS before waiting, but
			in this case we have to do it here,
			otherwise nobody does it. */

			trx->error_state = DB_SUCCESS;

			*next_thr = thr;

			return;
		}
	}

	fork = static_cast<que_fork_t*>(thr->common.parent);

	--trx->lock.n_active_thrs;

	--fork->n_active_thrs;

	thr->is_active = FALSE;
}

/**********************************************************************//**
A patch for MySQL used to 'stop' a dummy query thread used in MySQL. The
query thread is stopped and made inactive, except in the case where
it was put to the lock wait state in lock0lock.cc, but the lock has already
been granted or the transaction chosen as a victim in deadlock resolution. */
void
que_thr_stop_for_mysql(
/*===================*/
	que_thr_t*	thr)	/*!< in: query thread */
{
	trx_t*	trx;

	trx = thr_get_trx(thr);

	trx_mutex_enter(trx);

	if (thr->state == QUE_THR_RUNNING) {

		if (trx->error_state != DB_SUCCESS
		    && trx->error_state != DB_LOCK_WAIT) {

			/* Error handling built for the MySQL interface */
			thr->state = QUE_THR_COMPLETED;
		} else {
			/* It must have been a lock wait but the lock was
			already released, or this transaction was chosen
			as a victim in selective deadlock resolution */

			trx_mutex_exit(trx);

			return;
		}
	}

	ut_ad(thr->is_active == TRUE);
	ut_ad(trx->lock.n_active_thrs == 1);
	ut_ad(thr->graph->n_active_thrs == 1);

	thr->is_active = FALSE;
	thr->graph->n_active_thrs--;

	trx->lock.n_active_thrs--;

	trx_mutex_exit(trx);
}

/**********************************************************************//**
Moves a thread from another state to the QUE_THR_RUNNING state. Increments
the n_active_thrs counters of the query graph and transaction if thr was
not active. */
void
que_thr_move_to_run_state_for_mysql(
/*================================*/
	que_thr_t*	thr,	/*!< in: an query thread */
	trx_t*		trx)	/*!< in: transaction */
{
	ut_a(thr->magic_n == QUE_THR_MAGIC_N);

	if (!thr->is_active) {

		thr->graph->n_active_thrs++;

		trx->lock.n_active_thrs++;

		thr->is_active = TRUE;
	}

	thr->state = QUE_THR_RUNNING;
}

/**********************************************************************//**
A patch for MySQL used to 'stop' a dummy query thread used in MySQL
select, when there is no error or lock wait. */
void
que_thr_stop_for_mysql_no_error(
/*============================*/
	que_thr_t*	thr,	/*!< in: query thread */
	trx_t*		trx)	/*!< in: transaction */
{
	ut_ad(thr->state == QUE_THR_RUNNING);
	ut_ad(thr->is_active == TRUE);
	ut_ad(trx->lock.n_active_thrs == 1);
	ut_ad(thr->graph->n_active_thrs == 1);
	ut_a(thr->magic_n == QUE_THR_MAGIC_N);

	thr->state = QUE_THR_COMPLETED;

	thr->is_active = FALSE;
	thr->graph->n_active_thrs--;

	trx->lock.n_active_thrs--;
}

/****************************************************************//**
Get the first containing loop node (e.g. while_node_t or for_node_t) for the
given node, or NULL if the node is not within a loop.
@return containing loop node, or NULL. */
que_node_t*
que_node_get_containing_loop_node(
/*==============================*/
	que_node_t*	node)	/*!< in: node */
{
	ut_ad(node);

	for (;;) {
		ulint	type;

		node = que_node_get_parent(node);

		if (!node) {
			break;
		}

		type = que_node_get_type(node);

		if ((type == QUE_NODE_FOR) || (type == QUE_NODE_WHILE)) {
			break;
		}
	}

	return(node);
}

<<<<<<< HEAD
#ifdef DBUG_TRACE
/** Gets information of an SQL query graph node.
@return type description */
static MY_ATTRIBUTE((warn_unused_result, nonnull))
const char*
que_node_type_string(
/*=================*/
	const que_node_t*	node)	/*!< in: query graph node */
{
	switch (que_node_get_type(node)) {
	case QUE_NODE_SELECT:
		return("SELECT");
	case QUE_NODE_INSERT:
		return("INSERT");
	case QUE_NODE_UPDATE:
		return("UPDATE");
	case QUE_NODE_WHILE:
		return("WHILE");
	case QUE_NODE_ASSIGNMENT:
		return("ASSIGNMENT");
	case QUE_NODE_IF:
		return("IF");
	case QUE_NODE_FETCH:
		return("FETCH");
	case QUE_NODE_OPEN:
		return("OPEN");
	case QUE_NODE_PROC:
		return("STORED PROCEDURE");
	case QUE_NODE_FUNC:
		return("FUNCTION");
	case QUE_NODE_LOCK:
		return("LOCK");
	case QUE_NODE_THR:
		return("QUERY THREAD");
	case QUE_NODE_COMMIT:
		return("COMMIT");
	case QUE_NODE_UNDO:
		return("UNDO ROW");
	case QUE_NODE_PURGE:
		return("PURGE ROW");
	case QUE_NODE_ROLLBACK:
		return("ROLLBACK");
	case QUE_NODE_CREATE_TABLE:
		return("CREATE TABLE");
	case QUE_NODE_CREATE_INDEX:
		return("CREATE INDEX");
	case QUE_NODE_FOR:
		return("FOR LOOP");
	case QUE_NODE_RETURN:
		return("RETURN");
	case QUE_NODE_EXIT:
		return("EXIT");
	default:
		ut_ad(0);
		return("UNKNOWN NODE TYPE");
	}
}
#endif /* DBUG_TRACE */

=======
>>>>>>> 2ef2e232
/**********************************************************************//**
Performs an execution step on a query thread.
@return query thread to run next: it may differ from the input
parameter if, e.g., a subprocedure call is made */
UNIV_INLINE
que_thr_t*
que_thr_step(
/*=========*/
	que_thr_t*	thr)	/*!< in: query thread */
{
	que_node_t*	node;
	que_thr_t*	old_thr;
	trx_t*		trx;
	ulint		type;

	trx = thr_get_trx(thr);

	ut_ad(thr->state == QUE_THR_RUNNING);
	ut_a(trx->error_state == DB_SUCCESS);

	thr->resource++;

	node = thr->run_node;
	type = que_node_get_type(node);

	old_thr = thr;

	if (type & QUE_NODE_CONTROL_STAT) {
		if ((thr->prev_node != que_node_get_parent(node))
		    && que_node_get_next(thr->prev_node)) {

			/* The control statements, like WHILE, always pass the
			control to the next child statement if there is any
			child left */

			thr->run_node = que_node_get_next(thr->prev_node);

		} else if (type == QUE_NODE_IF) {
			if_step(thr);
		} else if (type == QUE_NODE_FOR) {
			for_step(thr);
		} else if (type == QUE_NODE_PROC) {
			if (thr->prev_node == que_node_get_parent(node)) {
				trx->last_sql_stat_start.least_undo_no
					= trx->undo_no;
			}

			proc_step(thr);
		} else if (type == QUE_NODE_WHILE) {
			while_step(thr);
		} else {
			ut_error;
		}
	} else if (type == QUE_NODE_ASSIGNMENT) {
		assign_step(thr);
	} else if (type == QUE_NODE_SELECT) {
		thr = row_sel_step(thr);
	} else if (type == QUE_NODE_INSERT) {
		trx_start_if_not_started_xa(thr_get_trx(thr), true);
		thr = row_ins_step(thr);
	} else if (type == QUE_NODE_UPDATE) {
		trx_start_if_not_started_xa(thr_get_trx(thr), true);
		thr = row_upd_step(thr);
	} else if (type == QUE_NODE_FETCH) {
		thr = fetch_step(thr);
	} else if (type == QUE_NODE_OPEN) {
		thr = open_step(thr);
	} else if (type == QUE_NODE_FUNC) {
		proc_eval_step(thr);

	} else if (type == QUE_NODE_LOCK) {

		ut_error;
	} else if (type == QUE_NODE_THR) {
		thr = que_thr_node_step(thr);
	} else if (type == QUE_NODE_COMMIT) {
		thr = trx_commit_step(thr);
	} else if (type == QUE_NODE_UNDO) {
		thr = row_undo_step(thr);
	} else if (type == QUE_NODE_PURGE) {
		thr = row_purge_step(thr);
	} else if (type == QUE_NODE_RETURN) {
		thr = return_step(thr);
	} else if (type == QUE_NODE_EXIT) {
		thr = exit_step(thr);
	} else if (type == QUE_NODE_ROLLBACK) {
		thr = trx_rollback_step(thr);
	} else if (type == QUE_NODE_CREATE_TABLE) {
		thr = dict_create_table_step(thr);
	} else if (type == QUE_NODE_CREATE_INDEX) {
		thr = dict_create_index_step(thr);
	} else if (type == QUE_NODE_ROW_PRINTF) {
		thr = row_printf_step(thr);
	} else {
		ut_error;
	}

	if (type == QUE_NODE_EXIT) {
		old_thr->prev_node = que_node_get_containing_loop_node(node);
	} else {
		old_thr->prev_node = node;
	}

	if (thr) {
		ut_a(thr_get_trx(thr)->error_state == DB_SUCCESS);
	}

	return(thr);
}

/**********************************************************************//**
Run a query thread until it finishes or encounters e.g. a lock wait. */
static
void
que_run_threads_low(
/*================*/
	que_thr_t*	thr)	/*!< in: query thread */
{
	trx_t*		trx;
	que_thr_t*	next_thr;

	ut_ad(thr->state == QUE_THR_RUNNING);
	ut_a(thr_get_trx(thr)->error_state == DB_SUCCESS);
	ut_ad(!trx_mutex_own(thr_get_trx(thr)));

	/* cumul_resource counts how much resources the OS thread (NOT the
	query thread) has spent in this function */

	trx = thr_get_trx(thr);

	do {
		/* Check that there is enough space in the log to accommodate
		possible log entries by this query step; if the operation can
		touch more than about 4 pages, checks must be made also within
		the query step! */

		log_free_check();

		/* Perform the actual query step: note that the query thread
		may change if, e.g., a subprocedure call is made */

		/*-------------------------*/
		next_thr = que_thr_step(thr);
		/*-------------------------*/

		trx_mutex_enter(trx);

		ut_a(next_thr == NULL || trx->error_state == DB_SUCCESS);

		if (next_thr != thr) {
			ut_a(next_thr == NULL);

			/* This can change next_thr to a non-NULL value
			if there was a lock wait that already completed. */

			que_thr_dec_refer_count(thr, &next_thr);

			if (next_thr != NULL) {

				thr = next_thr;
			}
		}

		ut_ad(trx == thr_get_trx(thr));

		trx_mutex_exit(trx);

	} while (next_thr != NULL);
}

/**********************************************************************//**
Run a query thread. Handles lock waits. */
void
que_run_threads(
/*============*/
	que_thr_t*	thr)	/*!< in: query thread */
{
	ut_ad(!trx_mutex_own(thr_get_trx(thr)));

loop:
	ut_a(thr_get_trx(thr)->error_state == DB_SUCCESS);

	que_run_threads_low(thr);

	switch (thr->state) {

	case QUE_THR_RUNNING:
		/* There probably was a lock wait, but it already ended
		before we came here: continue running thr */

		goto loop;

	case QUE_THR_LOCK_WAIT:
		lock_wait_suspend_thread(thr);

		trx_mutex_enter(thr_get_trx(thr));

		ut_a(thr_get_trx(thr)->id != 0);

		if (thr_get_trx(thr)->error_state != DB_SUCCESS) {
			/* thr was chosen as a deadlock victim or there was
			a lock wait timeout */

			que_thr_dec_refer_count(thr, NULL);
			trx_mutex_exit(thr_get_trx(thr));
			break;
		}

		trx_mutex_exit(thr_get_trx(thr));
		goto loop;

	case QUE_THR_COMPLETED:
	case QUE_THR_COMMAND_WAIT:
		/* Do nothing */
		break;

	default:
		ut_error;
	}
}

/*********************************************************************//**
Evaluate the given SQL.
@return error code or DB_SUCCESS */
dberr_t
que_eval_sql(
/*=========*/
	pars_info_t*	info,	/*!< in: info struct, or NULL */
	const char*	sql,	/*!< in: SQL string */
	bool		reserve_dict_mutex,
				/*!< in: whether to acquire/release
				dict_sys.mutex around call to pars_sql. */
	trx_t*		trx)	/*!< in: trx */
{
	que_thr_t*	thr;
	que_t*		graph;

	DBUG_ENTER("que_eval_sql");
	DBUG_PRINT("que_eval_sql", ("query: %s", sql));

	ut_a(trx->error_state == DB_SUCCESS);

	if (reserve_dict_mutex) {
		mutex_enter(&dict_sys.mutex);
	}

	graph = pars_sql(info, sql);

	if (reserve_dict_mutex) {
		mutex_exit(&dict_sys.mutex);
	}

	graph->trx = trx;
	trx->graph = NULL;

	graph->fork_type = QUE_FORK_MYSQL_INTERFACE;

	ut_a(thr = que_fork_start_command(graph));

	que_run_threads(thr);

	if (reserve_dict_mutex) {
		mutex_enter(&dict_sys.mutex);
	}

	que_graph_free(graph);

	if (reserve_dict_mutex) {
		mutex_exit(&dict_sys.mutex);
	}

	DBUG_RETURN(trx->error_state);
}<|MERGE_RESOLUTION|>--- conflicted
+++ resolved
@@ -883,68 +883,6 @@
 	return(node);
 }
 
-<<<<<<< HEAD
-#ifdef DBUG_TRACE
-/** Gets information of an SQL query graph node.
-@return type description */
-static MY_ATTRIBUTE((warn_unused_result, nonnull))
-const char*
-que_node_type_string(
-/*=================*/
-	const que_node_t*	node)	/*!< in: query graph node */
-{
-	switch (que_node_get_type(node)) {
-	case QUE_NODE_SELECT:
-		return("SELECT");
-	case QUE_NODE_INSERT:
-		return("INSERT");
-	case QUE_NODE_UPDATE:
-		return("UPDATE");
-	case QUE_NODE_WHILE:
-		return("WHILE");
-	case QUE_NODE_ASSIGNMENT:
-		return("ASSIGNMENT");
-	case QUE_NODE_IF:
-		return("IF");
-	case QUE_NODE_FETCH:
-		return("FETCH");
-	case QUE_NODE_OPEN:
-		return("OPEN");
-	case QUE_NODE_PROC:
-		return("STORED PROCEDURE");
-	case QUE_NODE_FUNC:
-		return("FUNCTION");
-	case QUE_NODE_LOCK:
-		return("LOCK");
-	case QUE_NODE_THR:
-		return("QUERY THREAD");
-	case QUE_NODE_COMMIT:
-		return("COMMIT");
-	case QUE_NODE_UNDO:
-		return("UNDO ROW");
-	case QUE_NODE_PURGE:
-		return("PURGE ROW");
-	case QUE_NODE_ROLLBACK:
-		return("ROLLBACK");
-	case QUE_NODE_CREATE_TABLE:
-		return("CREATE TABLE");
-	case QUE_NODE_CREATE_INDEX:
-		return("CREATE INDEX");
-	case QUE_NODE_FOR:
-		return("FOR LOOP");
-	case QUE_NODE_RETURN:
-		return("RETURN");
-	case QUE_NODE_EXIT:
-		return("EXIT");
-	default:
-		ut_ad(0);
-		return("UNKNOWN NODE TYPE");
-	}
-}
-#endif /* DBUG_TRACE */
-
-=======
->>>>>>> 2ef2e232
 /**********************************************************************//**
 Performs an execution step on a query thread.
 @return query thread to run next: it may differ from the input
