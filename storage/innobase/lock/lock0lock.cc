--- conflicted
+++ resolved
@@ -5593,13 +5593,8 @@
 {
 	que_thr_t*	thr;
 
-<<<<<<< HEAD
 	lock_sys.mutex_assert_locked();
-=======
-	ut_ad(lock_mutex_own());
-	ut_ad(trx_mutex_own(lock->trx));
 	ut_ad(lock->trx->state == TRX_STATE_ACTIVE);
->>>>>>> 8de233af
 
 	lock->trx->lock.cancel = true;
 
