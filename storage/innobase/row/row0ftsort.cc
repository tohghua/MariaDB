--- conflicted
+++ resolved
@@ -1626,12 +1626,6 @@
 	/* We should set the flags2 with aux_table_name here,
 	in order to get the correct aux table names. */
 	index->table->flags2 |= DICT_TF2_FTS_AUX_HEX_NAME;
-<<<<<<< HEAD
-	DBUG_EXECUTE_IF("innodb_test_wrong_fts_aux_table_name",
-			index->table->flags2 &= ~DICT_TF2_FTS_AUX_HEX_NAME
-			& ((1U << DICT_TF2_BITS) - 1););
-=======
->>>>>>> 5f890452
 	fts_table.type = FTS_INDEX_TABLE;
 	fts_table.index_id = index->id;
 	fts_table.table_id = table->id;
