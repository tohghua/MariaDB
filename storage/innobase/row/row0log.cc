--- conflicted
+++ resolved
@@ -354,11 +354,10 @@
 	b += size;
 
 	if (mrec_size >= avail_size) {
-		dberr_t			err;
-		IORequest		request(IORequest::WRITE);
 		const os_offset_t	byte_offset
 			= (os_offset_t) log->tail.blocks
 			* srv_sort_buf_size;
+		IORequest		request(IORequest::WRITE);
 
 		if (byte_offset + srv_sort_buf_size >= srv_online_max_size) {
 			goto write_failed;
@@ -379,17 +378,12 @@
 			goto err_exit;
 		}
 
-<<<<<<< HEAD
-		err = os_file_write(
-			request,
-=======
-		ret = os_file_write_int_fd(
->>>>>>> b61700c2
-			"(modification log)",
-			log->fd,
-			log->tail.block, byte_offset, srv_sort_buf_size);
 		log->tail.blocks++;
-		if (err != DB_SUCCESS) {
+		if (!os_file_write_int_fd(
+			    request,
+			    "(modification log)",
+			    log->fd,
+			    log->tail.block, byte_offset, srv_sort_buf_size)) {
 write_failed:
 			/* We set the flag directly instead of invoking
 			dict_set_corrupted_index_cache_only(index) here,
@@ -476,11 +470,10 @@
 	ut_ad(mutex_own(&log->mutex));
 
 	if (size >= avail) {
-		dberr_t			err;
-		IORequest		request(IORequest::WRITE);
 		const os_offset_t	byte_offset
 			= (os_offset_t) log->tail.blocks
 			* srv_sort_buf_size;
+		IORequest		request(IORequest::WRITE);
 
 		if (byte_offset + srv_sort_buf_size >= srv_online_max_size) {
 			goto write_failed;
@@ -501,17 +494,12 @@
 			goto err_exit;
 		}
 
-<<<<<<< HEAD
-		err = os_file_write(
-			request,
-=======
-		ret = os_file_write_int_fd(
->>>>>>> b61700c2
-			"(modification log)",
-			log->fd,
-			log->tail.block, byte_offset, srv_sort_buf_size);
 		log->tail.blocks++;
-		if (err != DB_SUCCESS) {
+		if (!os_file_write_int_fd(
+			    request,
+			    "(modification log)",
+			    log->fd,
+			    log->tail.block, byte_offset, srv_sort_buf_size)) {
 write_failed:
 			log->error = DB_ONLINE_LOG_TOO_BIG;
 		}
@@ -2897,29 +2885,17 @@
 			goto func_exit;
 		}
 
-<<<<<<< HEAD
-		IORequest	request;
-
-		dberr_t	err = os_file_read_no_error_handling(
-			request,
-			OS_FILE_FROM_FD(index->online_log->fd),
-			index->online_log->head.block, ofs,
-			srv_sort_buf_size,
-			NULL);
-
-		if (err != DB_SUCCESS) {
+		IORequest		request(IORequest::READ);
+
+
+		if (!os_file_read_no_error_handling_int_fd(
+			    request,
+			    index->online_log->fd,
+			    index->online_log->head.block, ofs,
+			    srv_sort_buf_size)) {
 			ib::error()
 				<< "Unable to read temporary file"
 				" for table " << index->table_name;
-=======
-		success = os_file_read_no_error_handling_int_fd(
-			index->online_log->fd,
-			index->online_log->head.block, ofs,
-			srv_sort_buf_size);
-		if (!success) {
-			fprintf(stderr, "InnoDB: unable to read temporary file"
-				" for table %s\n", index->table_name);
->>>>>>> b61700c2
 			goto corruption;
 		}
 
@@ -3726,10 +3702,10 @@
 			goto func_exit;
 		}
 	} else {
-		os_offset_t	ofs;
-
-		ofs = (os_offset_t) index->online_log->head.blocks
+		os_offset_t	ofs = static_cast<os_offset_t>(
+			index->online_log->head.blocks)
 			* srv_sort_buf_size;
+		IORequest	request(IORequest::READ);
 
 		ut_ad(has_index_lock);
 		has_index_lock = false;
@@ -3742,21 +3718,11 @@
 			goto func_exit;
 		}
 
-<<<<<<< HEAD
-		IORequest	request;
-
-		dberr_t	err = os_file_read_no_error_handling(
-			request,
-			OS_FILE_FROM_FD(index->online_log->fd),
-=======
-		success = os_file_read_no_error_handling_int_fd(
-			index->online_log->fd,
->>>>>>> b61700c2
-			index->online_log->head.block, ofs,
-			srv_sort_buf_size,
-			NULL);
-
-		if (err != DB_SUCCESS) {
+		if (!os_file_read_no_error_handling_int_fd(
+			    request,
+			    index->online_log->fd,
+			    index->online_log->head.block, ofs,
+			    srv_sort_buf_size)) {
 			ib::error()
 				<< "Unable to read temporary file"
 				" for index " << index->name;
