--- conflicted
+++ resolved
@@ -1323,11 +1323,7 @@
 
 #ifdef WITH_WSREP
 	err = wsrep_append_foreign_key(trx, foreign, clust_rec, clust_index,
-<<<<<<< HEAD
 				       FALSE, WSREP_SERVICE_KEY_EXCLUSIVE);
-=======
-				       FALSE, WSREP_KEY_EXCLUSIVE);
->>>>>>> e3d692aa
 	if (err != DB_SUCCESS) {
 		ib::info() << "WSREP: foreign key append failed: " <<  err;
 		goto nonstandard_exit_func;
@@ -1875,7 +1871,6 @@
   {
     for (ulint j= 0; j < index->n_fields; j++)
     {
-<<<<<<< HEAD
       const dict_col_t *col= dict_index_get_nth_col(index, j);
 
       /* A clustered index may contain instantly dropped columns,
@@ -1884,10 +1879,6 @@
         continue;
 
       const char *col_name= dict_table_get_col_name(index->table, col->ind);
-=======
-      const char *col_name= dict_table_get_col_name(
-        index->table, dict_index_get_nth_col_no(index, j));
->>>>>>> e3d692aa
       if (0 == innobase_strcasecmp(col_name, foreign->foreign_col_names[i]))
       {
         dfield_copy(&ref_entry->fields[i], &entry->fields[j]);
