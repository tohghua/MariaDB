/*****************************************************************************

Copyright (c) 1995, 2017, Oracle and/or its affiliates. All Rights Reserved.
Copyright (c) 2015, 2019, MariaDB Corporation.

This program is free software; you can redistribute it and/or modify it under
the terms of the GNU General Public License as published by the Free Software
Foundation; version 2 of the License.

This program is distributed in the hope that it will be useful, but WITHOUT
ANY WARRANTY; without even the implied warranty of MERCHANTABILITY or FITNESS
FOR A PARTICULAR PURPOSE. See the GNU General Public License for more details.

You should have received a copy of the GNU General Public License along with
this program; if not, write to the Free Software Foundation, Inc.,
51 Franklin Street, Fifth Floor, Boston, MA 02110-1335 USA

*****************************************************************************/

/**************************************************//**
@file buf/buf0rea.cc
The database buffer read

Created 11/5/1995 Heikki Tuuri
*******************************************************/

#include "univ.i"
#include <mysql/service_thd_wait.h>

#include "buf0rea.h"
#include "fil0fil.h"
#include "mtr0mtr.h"
#include "buf0buf.h"
#include "buf0flu.h"
#include "buf0lru.h"
#include "buf0dblwr.h"
#include "ibuf0ibuf.h"
#include "log0recv.h"
#include "trx0sys.h"
#include "os0file.h"
#include "srv0start.h"
#include "srv0srv.h"

/** There must be at least this many pages in buf_pool in the area to start
a random read-ahead */
#define BUF_READ_AHEAD_RANDOM_THRESHOLD(b)	\
				(5 + BUF_READ_AHEAD_AREA(b) / 8)

/** If there are buf_pool->curr_size per the number below pending reads, then
read-ahead is not done: this is to prevent flooding the buffer pool with
i/o-fixed buffer blocks */
#define BUF_READ_AHEAD_PEND_LIMIT	2

/********************************************************************//**
Unfixes the pages, unlatches the page,
removes it from page_hash and removes it from LRU. */
static
void
buf_read_page_handle_error(
/*=======================*/
	buf_page_t*	bpage)	/*!< in: pointer to the block */
{
	buf_pool_t*	buf_pool = buf_pool_from_bpage(bpage);
	const bool	uncompressed = (buf_page_get_state(bpage)
					== BUF_BLOCK_FILE_PAGE);
	const page_id_t	old_page_id = bpage->id;

	/* First unfix and release lock on the bpage */
	buf_pool_mutex_enter(buf_pool);
	mutex_enter(buf_page_get_mutex(bpage));
	ut_ad(buf_page_get_io_fix(bpage) == BUF_IO_READ);

	bpage->id.set_corrupt_id();
	/* Set BUF_IO_NONE before we remove the block from LRU list */
	buf_page_set_io_fix(bpage, BUF_IO_NONE);

	if (uncompressed) {
		rw_lock_x_unlock_gen(
			&((buf_block_t*) bpage)->lock,
			BUF_IO_READ);
	}

	mutex_exit(buf_page_get_mutex(bpage));

	/* remove the block from LRU list */
	buf_LRU_free_one_page(bpage, old_page_id);

	ut_ad(buf_pool->n_pend_reads > 0);
	buf_pool->n_pend_reads--;

	buf_pool_mutex_exit(buf_pool);
}

/** Low-level function which reads a page asynchronously from a file to the
buffer buf_pool if it is not already there, in which case does nothing.
Sets the io_fix flag and sets an exclusive lock on the buffer frame. The
flag is cleared and the x-lock released by an i/o-handler thread.

@param[out] err		DB_SUCCESS or DB_TABLESPACE_DELETED
			if we are trying
			to read from a non-existent tablespace
@param[in] sync		true if synchronous aio is desired
@param[in] type		IO type, SIMULATED, IGNORE_MISSING
@param[in] mode		BUF_READ_IBUF_PAGES_ONLY, ...,
@param[in] page_id	page id
@param[in] zip_size	ROW_FORMAT=COMPRESSED page size, or 0
@param[in] unzip	true=request uncompressed page
@param[in] ignore_missing_space  true=ignore missing space when reading
@return 1 if a read request was queued, 0 if the page already resided
in buf_pool, or if the page is in the doublewrite buffer blocks in
which case it is never read into the pool, or if the tablespace does
not exist or is being dropped */
static
ulint
buf_read_page_low(
	dberr_t*		err,
	bool			sync,
	ulint			type,
	ulint			mode,
	const page_id_t		page_id,
	ulint			zip_size,
	bool			unzip,
	bool			ignore_missing_space = false)
{
	buf_page_t*	bpage;

	*err = DB_SUCCESS;

	if (page_id.space() == TRX_SYS_SPACE
	    && buf_dblwr_page_inside(page_id.page_no())) {

		ib::error() << "Trying to read doublewrite buffer page "
			<< page_id;
		return(0);
	}

	if (ibuf_bitmap_page(page_id, zip_size) || trx_sys_hdr_page(page_id)) {

		/* Trx sys header is so low in the latching order that we play
		safe and do not leave the i/o-completion to an asynchronous
		i/o-thread. Ibuf bitmap pages must always be read with
		syncronous i/o, to make sure they do not get involved in
		thread deadlocks. */

		sync = true;
	}

	/* The following call will also check if the tablespace does not exist
	or is being dropped; if we succeed in initing the page in the buffer
	pool for read, then DISCARD cannot proceed until the read has
	completed */
	bpage = buf_page_init_for_read(err, mode, page_id, zip_size, unzip);

	if (bpage == NULL) {

		return(0);
	}

	DBUG_LOG("ib_buf",
		 "read page " << page_id << " zip_size=" << zip_size
		 << " unzip=" << unzip << ',' << (sync ? "sync" : "async"));

	ut_ad(buf_page_in_file(bpage));

	if (sync) {
		thd_wait_begin(NULL, THD_WAIT_DISKIO);
	}

	void*	dst;

	if (zip_size) {
		dst = bpage->zip.data;
	} else {
		ut_a(buf_page_get_state(bpage) == BUF_BLOCK_FILE_PAGE);

		dst = ((buf_block_t*) bpage)->frame;
	}

	IORequest	request(type | IORequest::READ);

	*err = fil_io(
		request, sync, page_id, zip_size, 0,
		zip_size ? zip_size : srv_page_size,
		dst, bpage, ignore_missing_space);

	if (sync) {
		thd_wait_end(NULL);
	}

	if (UNIV_UNLIKELY(*err != DB_SUCCESS)) {
		if (IORequest::ignore_missing(type)
		    || *err == DB_TABLESPACE_DELETED) {
			buf_read_page_handle_error(bpage);
			return(0);
		}

		ut_error;
	}

	if (sync) {
		/* The i/o is already completed when we arrive from
		fil_read */
		*err = buf_page_io_complete(bpage);

		if (*err != DB_SUCCESS) {
			return(0);
		}
	}

	return(1);
}

/** Applies a random read-ahead in buf_pool if there are at least a threshold
value of accessed pages from the random read-ahead area. Does not read any
page, not even the one at the position (space, offset), if the read-ahead
mechanism is not activated. NOTE 1: the calling thread may own latches on
pages: to avoid deadlocks this function must be written such that it cannot
end up waiting for these latches! NOTE 2: the calling thread must want
access to the page given: this rule is set to prevent unintended read-aheads
performed by ibuf routines, a situation which could result in a deadlock if
the OS does not support asynchronous i/o.
@param[in]	page_id		page id of a page which the current thread
wants to access
@param[in]	zip_size	ROW_FORMAT=COMPRESSED page size, or 0
@param[in]	ibuf		whether we are inside ibuf routine
@return number of page read requests issued; NOTE that if we read ibuf
pages, it may happen that the page at the given page number does not
get read even if we return a positive value! */
ulint
buf_read_ahead_random(const page_id_t page_id, ulint zip_size, bool ibuf)
{
	buf_pool_t*	buf_pool = buf_pool_get(page_id);
	ulint		recent_blocks	= 0;
	ulint		ibuf_mode;
	ulint		count;
	ulint		low, high;
	dberr_t		err = DB_SUCCESS;
	ulint		i;
	const ulint	buf_read_ahead_random_area
				= BUF_READ_AHEAD_AREA(buf_pool);

	if (!srv_random_read_ahead) {
		/* Disabled by user */
		return(0);
	}

	if (srv_startup_is_before_trx_rollback_phase) {
		/* No read-ahead to avoid thread deadlocks */
		return(0);
	}

	if (ibuf_bitmap_page(page_id, zip_size) || trx_sys_hdr_page(page_id)) {

		/* If it is an ibuf bitmap page or trx sys hdr, we do
		no read-ahead, as that could break the ibuf page access
		order */

		return(0);
	}

	low  = (page_id.page_no() / buf_read_ahead_random_area)
		* buf_read_ahead_random_area;

	high = (page_id.page_no() / buf_read_ahead_random_area + 1)
		* buf_read_ahead_random_area;

	/* If DISCARD + IMPORT changes the actual .ibd file meanwhile, we
	do not try to read outside the bounds of the tablespace! */
	if (fil_space_t* space = fil_space_acquire(page_id.space())) {

#ifdef UNIV_DEBUG
		if (srv_file_per_table) {
			ulint	size = 0;
			const ulint physical_size = space->physical_size();

			for (const fil_node_t*	node =
				UT_LIST_GET_FIRST(space->chain);
			     node != NULL;
			     node = UT_LIST_GET_NEXT(chain, node)) {

				size += ulint(os_file_get_size(node->handle)
					/ physical_size);
			}

			ut_ad(size == space->size);
		}
#endif /* UNIV_DEBUG */

		if (high > space->size) {
			high = space->size;
		}
		space->release();
	} else {
		return(0);
	}

	buf_pool_mutex_enter(buf_pool);

	if (buf_pool->n_pend_reads
	    > buf_pool->curr_size / BUF_READ_AHEAD_PEND_LIMIT) {
		buf_pool_mutex_exit(buf_pool);

		return(0);
	}

	/* Count how many blocks in the area have been recently accessed,
	that is, reside near the start of the LRU list. */

	for (i = low; i < high; i++) {
		const buf_page_t*	bpage = buf_page_hash_get(
			buf_pool, page_id_t(page_id.space(), i));

		if (bpage != NULL
		    && buf_page_is_accessed(bpage)
		    && buf_page_peek_if_young(bpage)) {

			recent_blocks++;

			if (recent_blocks
			    >= BUF_READ_AHEAD_RANDOM_THRESHOLD(buf_pool)) {

				buf_pool_mutex_exit(buf_pool);
				goto read_ahead;
			}
		}
	}

	buf_pool_mutex_exit(buf_pool);
	/* Do nothing */
	return(0);

read_ahead:
	/* Read all the suitable blocks within the area */

	ibuf_mode = ibuf ? BUF_READ_IBUF_PAGES_ONLY : BUF_READ_ANY_PAGE;
	count = 0;

	for (i = low; i < high; i++) {
		/* It is only sensible to do read-ahead in the non-sync aio
		mode: hence FALSE as the first parameter */

		const page_id_t	cur_page_id(page_id.space(), i);

		if (!ibuf_bitmap_page(cur_page_id, zip_size)) {
			count += buf_read_page_low(
				&err, false,
				IORequest::DO_NOT_WAKE,
				ibuf_mode,
				cur_page_id, zip_size, false);

			switch (err) {
			case DB_SUCCESS:
			case DB_ERROR:
				break;
			case DB_TABLESPACE_DELETED:
				ib::info() << "Random readahead trying to"
					" access page " << cur_page_id
					<< " in nonexisting or"
					" being-dropped tablespace";
				break;
			default:
				ut_error;
			}
		}
	}

	/* In simulated aio we wake the aio handler threads only after
	queuing all aio requests, in native aio the following call does
	nothing: */

	os_aio_simulated_wake_handler_threads();

	if (count) {
		DBUG_PRINT("ib_buf", ("random read-ahead %u pages, %u:%u",
				      (unsigned) count,
				      (unsigned) page_id.space(),
				      (unsigned) page_id.page_no()));
	}

	/* Read ahead is considered one I/O operation for the purpose of
	LRU policy decision. */
	buf_LRU_stat_inc_io();

	buf_pool->stat.n_ra_pages_read_rnd += count;
	srv_stats.buf_pool_reads.add(count);
	return(count);
}

/** High-level function which reads a page asynchronously from a file to the
buffer buf_pool if it is not already there. Sets the io_fix flag and sets
an exclusive lock on the buffer frame. The flag is cleared and the x-lock
released by the i/o-handler thread.
@param[in]	page_id		page id
@param[in]	zip_size	ROW_FORMAT=COMPRESSED page size, or 0
@retval DB_SUCCESS if the page was read and is not corrupted,
@retval DB_PAGE_CORRUPTED if page based on checksum check is corrupted,
@retval DB_DECRYPTION_FAILED if page post encryption checksum matches but
after decryption normal page checksum does not match.
@retval DB_TABLESPACE_DELETED if tablespace .ibd file is missing */
dberr_t buf_read_page(const page_id_t page_id, ulint zip_size)
{
	ulint		count;
	dberr_t		err = DB_SUCCESS;

	/* We do synchronous IO because our AIO completion code
	is sub-optimal. See buf_page_io_complete(), we have to
	acquire the buffer pool mutex before acquiring the block
	mutex, required for updating the page state. The acquire
	of the buffer pool mutex becomes an expensive bottleneck. */

	count = buf_read_page_low(
		&err, true,
		0, BUF_READ_ANY_PAGE, page_id, zip_size, false);

	srv_stats.buf_pool_reads.add(count);

	if (err == DB_TABLESPACE_DELETED) {
		ib::info() << "trying to read page " << page_id
			<< " in nonexisting or being-dropped tablespace";
	}

	/* Increment number of I/O operations used for LRU policy. */
	buf_LRU_stat_inc_io();

	return(err);
}

/** High-level function which reads a page asynchronously from a file to the
buffer buf_pool if it is not already there. Sets the io_fix flag and sets
an exclusive lock on the buffer frame. The flag is cleared and the x-lock
released by the i/o-handler thread.
@param[in]	page_id		page id
@param[in]	zip_size	ROW_FORMAT=COMPRESSED page size, or 0
@param[in]	sync		true if synchronous aio is desired */
void
buf_read_page_background(const page_id_t page_id, ulint zip_size, bool sync)
{
	ulint		count;
	dberr_t		err;

	count = buf_read_page_low(
		&err, sync,
		IORequest::DO_NOT_WAKE | IORequest::IGNORE_MISSING,
		BUF_READ_ANY_PAGE,
		page_id, zip_size, false);

	switch (err) {
	case DB_SUCCESS:
	case DB_ERROR:
		break;
	case DB_TABLESPACE_DELETED:
		ib::info() << "trying to read page " << page_id
			<< " in the background"
			" in a non-existing or being-dropped tablespace";
		break;
	case DB_PAGE_CORRUPTED:
	case DB_DECRYPTION_FAILED:
		ib::error()
			<< "Background Page read failed to "
			"read or decrypt " << page_id;
		break;
	default:
		ib::fatal() << "Error " << err << " in background read of "
			<< page_id;
	}

	srv_stats.buf_pool_reads.add(count);

	/* We do not increment number of I/O operations used for LRU policy
	here (buf_LRU_stat_inc_io()). We use this in heuristics to decide
	about evicting uncompressed version of compressed pages from the
	buffer pool. Since this function is called from buffer pool load
	these IOs are deliberate and are not part of normal workload we can
	ignore these in our heuristics. */
}

/** Applies linear read-ahead if in the buf_pool the page is a border page of
a linear read-ahead area and all the pages in the area have been accessed.
Does not read any page if the read-ahead mechanism is not activated. Note
that the algorithm looks at the 'natural' adjacent successor and
predecessor of the page, which on the leaf level of a B-tree are the next
and previous page in the chain of leaves. To know these, the page specified
in (space, offset) must already be present in the buf_pool. Thus, the
natural way to use this function is to call it when a page in the buf_pool
is accessed the first time, calling this function just after it has been
bufferfixed.
NOTE 1: as this function looks at the natural predecessor and successor
fields on the page, what happens, if these are not initialized to any
sensible value? No problem, before applying read-ahead we check that the
area to read is within the span of the space, if not, read-ahead is not
applied. An uninitialized value may result in a useless read operation, but
only very improbably.
NOTE 2: the calling thread may own latches on pages: to avoid deadlocks this
function must be written such that it cannot end up waiting for these
latches!
NOTE 3: the calling thread must want access to the page given: this rule is
set to prevent unintended read-aheads performed by ibuf routines, a situation
which could result in a deadlock if the OS does not support asynchronous io.
@param[in]	page_id		page id; see NOTE 3 above
@param[in]	zip_size	ROW_FORMAT=COMPRESSED page size, or 0
@param[in]	ibuf		whether if we are inside ibuf routine
@return number of page read requests issued */
ulint
buf_read_ahead_linear(const page_id_t page_id, ulint zip_size, bool ibuf)
{
	buf_pool_t*	buf_pool = buf_pool_get(page_id);
	buf_page_t*	bpage;
	buf_frame_t*	frame;
	buf_page_t*	pred_bpage	= NULL;
	ulint		pred_offset;
	ulint		succ_offset;
	int		asc_or_desc;
	ulint		new_offset;
	ulint		fail_count;
	ulint		low, high;
	dberr_t		err = DB_SUCCESS;
	ulint		i;
	const ulint	buf_read_ahead_linear_area
		= BUF_READ_AHEAD_AREA(buf_pool);
	ulint		threshold;

	/* check if readahead is disabled */
	if (!srv_read_ahead_threshold) {
		return(0);
	}

	if (srv_startup_is_before_trx_rollback_phase) {
		/* No read-ahead to avoid thread deadlocks */
		return(0);
	}

	low  = (page_id.page_no() / buf_read_ahead_linear_area)
		* buf_read_ahead_linear_area;
	high = (page_id.page_no() / buf_read_ahead_linear_area + 1)
		* buf_read_ahead_linear_area;

	if ((page_id.page_no() != low) && (page_id.page_no() != high - 1)) {
		/* This is not a border page of the area: return */

		return(0);
	}

	if (ibuf_bitmap_page(page_id, zip_size) || trx_sys_hdr_page(page_id)) {

		/* If it is an ibuf bitmap page or trx sys hdr, we do
		no read-ahead, as that could break the ibuf page access
		order */

		return(0);
	}

	/* Remember the tablespace version before we ask te tablespace size
	below: if DISCARD + IMPORT changes the actual .ibd file meanwhile, we
	do not try to read outside the bounds of the tablespace! */
	ulint	space_size;

	if (fil_space_t* space = fil_space_acquire(page_id.space())) {
		space_size = space->size;
		space->release();

		if (high > space_size) {
			/* The area is not whole */
			return(0);
		}
	} else {
		return(0);
	}

	buf_pool_mutex_enter(buf_pool);

	if (buf_pool->n_pend_reads
	    > buf_pool->curr_size / BUF_READ_AHEAD_PEND_LIMIT) {
		buf_pool_mutex_exit(buf_pool);

		return(0);
	}

	/* Check that almost all pages in the area have been accessed; if
	offset == low, the accesses must be in a descending order, otherwise,
	in an ascending order. */

	asc_or_desc = 1;

	if (page_id.page_no() == low) {
		asc_or_desc = -1;
	}

	/* How many out of order accessed pages can we ignore
	when working out the access pattern for linear readahead */
	threshold = ut_min(static_cast<ulint>(64 - srv_read_ahead_threshold),
			   BUF_READ_AHEAD_AREA(buf_pool));

	fail_count = 0;

	for (i = low; i < high; i++) {
		bpage = buf_page_hash_get(buf_pool,
					  page_id_t(page_id.space(), i));

		if (bpage == NULL || !buf_page_is_accessed(bpage)) {
			/* Not accessed */
			fail_count++;

		} else if (pred_bpage) {
			/* Note that buf_page_is_accessed() returns
			the time of the first access.  If some blocks
			of the extent existed in the buffer pool at
			the time of a linear access pattern, the first
			access times may be nonmonotonic, even though
			the latest access times were linear.  The
			threshold (srv_read_ahead_factor) should help
			a little against this. */
			int res = ut_ulint_cmp(
				buf_page_is_accessed(bpage),
				buf_page_is_accessed(pred_bpage));
			/* Accesses not in the right order */
			if (res != 0 && res != asc_or_desc) {
				fail_count++;
			}
		}

		if (fail_count > threshold) {
			/* Too many failures: return */
			buf_pool_mutex_exit(buf_pool);
			return(0);
		}

		if (bpage && buf_page_is_accessed(bpage)) {
			pred_bpage = bpage;
		}
	}

	/* If we got this far, we know that enough pages in the area have
	been accessed in the right order: linear read-ahead can be sensible */

	bpage = buf_page_hash_get(buf_pool, page_id);

	if (bpage == NULL) {
		buf_pool_mutex_exit(buf_pool);

		return(0);
	}

	switch (buf_page_get_state(bpage)) {
	case BUF_BLOCK_ZIP_PAGE:
		frame = bpage->zip.data;
		break;
	case BUF_BLOCK_FILE_PAGE:
		frame = ((buf_block_t*) bpage)->frame;
		break;
	default:
		ut_error;
		break;
	}

	/* Read the natural predecessor and successor page addresses from
	the page; NOTE that because the calling thread may have an x-latch
	on the page, we do not acquire an s-latch on the page, this is to
	prevent deadlocks. Even if we read values which are nonsense, the
	algorithm will work. */

	pred_offset = fil_page_get_prev(frame);
	succ_offset = fil_page_get_next(frame);

	buf_pool_mutex_exit(buf_pool);

	if ((page_id.page_no() == low)
	    && (succ_offset == page_id.page_no() + 1)) {

		/* This is ok, we can continue */
		new_offset = pred_offset;

	} else if ((page_id.page_no() == high - 1)
		   && (pred_offset == page_id.page_no() - 1)) {

		/* This is ok, we can continue */
		new_offset = succ_offset;
	} else {
		/* Successor or predecessor not in the right order */

		return(0);
	}

	low  = (new_offset / buf_read_ahead_linear_area)
		* buf_read_ahead_linear_area;
	high = (new_offset / buf_read_ahead_linear_area + 1)
		* buf_read_ahead_linear_area;

	if ((new_offset != low) && (new_offset != high - 1)) {
		/* This is not a border page of the area: return */

		return(0);
	}

	if (high > space_size) {
		/* The area is not whole, return */

		return(0);
	}

	ulint	count = 0;

	/* If we got this far, read-ahead can be sensible: do it */

	ulint ibuf_mode = ibuf ? BUF_READ_IBUF_PAGES_ONLY : BUF_READ_ANY_PAGE;

	/* Since Windows XP seems to schedule the i/o handler thread
	very eagerly, and consequently it does not wait for the
	full read batch to be posted, we use special heuristics here */

	os_aio_simulated_put_read_threads_to_sleep();

	for (i = low; i < high; i++) {
		/* It is only sensible to do read-ahead in the non-sync
		aio mode: hence FALSE as the first parameter */

		const page_id_t	cur_page_id(page_id.space(), i);

		if (!ibuf_bitmap_page(cur_page_id, zip_size)) {
			count += buf_read_page_low(
				&err, false,
				IORequest::DO_NOT_WAKE,
				ibuf_mode, cur_page_id, zip_size, false);

			switch (err) {
			case DB_SUCCESS:
			case DB_TABLESPACE_DELETED:
			case DB_ERROR:
				break;
			case DB_PAGE_CORRUPTED:
			case DB_DECRYPTION_FAILED:
				ib::error() << "linear readahead failed to"
					" read or decrypt "
					<< page_id_t(page_id.space(), i);
				break;
			default:
				ut_error;
			}
		}
	}

	/* In simulated aio we wake the aio handler threads only after
	queuing all aio requests, in native aio the following call does
	nothing: */

	os_aio_simulated_wake_handler_threads();

	if (count) {
		DBUG_PRINT("ib_buf", ("linear read-ahead " ULINTPF " pages, "
				      "%u:%u",
				      count,
				      page_id.space(),
				      page_id.page_no()));
	}

	/* Read ahead is considered one I/O operation for the purpose of
	LRU policy decision. */
	buf_LRU_stat_inc_io();

	buf_pool->stat.n_ra_pages_read += count;
	return(count);
}

/********************************************************************//**
Issues read requests for pages which the ibuf module wants to read in, in
order to contract the insert buffer tree. Technically, this function is like
a read-ahead function. */
void
buf_read_ibuf_merge_pages(
/*======================*/
	bool		sync,		/*!< in: true if the caller
					wants this function to wait
					for the highest address page
					to get read in, before this
					function returns */
	const ulint*	space_ids,	/*!< in: array of space ids */
	const ulint*	page_nos,	/*!< in: array of page numbers
					to read, with the highest page
					number the last in the
					array */
	ulint		n_stored)	/*!< in: number of elements
					in the arrays */
{
#ifdef UNIV_IBUF_DEBUG
	ut_a(n_stored < srv_page_size);
#endif

	for (ulint i = 0; i < n_stored; i++) {
<<<<<<< HEAD
		fil_space_t* s = fil_space_acquire_for_io(space_ids[i]);
		if (!s) {
=======
		fil_space_t* space = fil_space_acquire_silent(space_ids[i]);
		if (!space) {
>>>>>>> 39d8652c
tablespace_deleted:
			/* The tablespace was not found: remove all
			entries for it */
			ibuf_delete_for_discarded_space(space_ids[i]);
			while (i + 1 < n_stored
			       && space_ids[i + 1] == space_ids[i]) {
				i++;
			}
			continue;
		}

<<<<<<< HEAD
		const ulint zip_size = s->zip_size();
		s->release_for_io();
=======
		if (UNIV_UNLIKELY(page_nos[i] >= space->size)) {
			do {
				ibuf_delete_recs(page_id_t(space_ids[i],
							   page_nos[i]));
			} while (++i < n_stored
				 && space_ids[i - 1] == space_ids[i]
				 && page_nos[i] >= space->size);
			i--;
next:
			space->release();
			continue;
		}
>>>>>>> 39d8652c

		const page_id_t	page_id(space_ids[i], page_nos[i]);

		buf_pool_t*	buf_pool = buf_pool_get(page_id);

		while (buf_pool->n_pend_reads
		       > buf_pool->curr_size / BUF_READ_AHEAD_PEND_LIMIT) {
			os_thread_sleep(500000);
		}

		dberr_t	err;

		buf_read_page_low(&err,
				  sync && (i + 1 == n_stored),
				  0,
<<<<<<< HEAD
				  BUF_READ_ANY_PAGE, page_id, zip_size,
				  true, true /* ignore_missing_space */);
=======
				  BUF_READ_ANY_PAGE, page_id,
				  page_size_t(space->flags), true);
>>>>>>> 39d8652c

		switch(err) {
		case DB_SUCCESS:
		case DB_ERROR:
			break;
		case DB_TABLESPACE_DELETED:
			space->release();
			goto tablespace_deleted;
		case DB_PAGE_CORRUPTED:
		case DB_DECRYPTION_FAILED:
			ib::error() << "Failed to read or decrypt page "
				    << page_nos[i]
				    << " of '" << space->chain.start->name
				    << "' for change buffer merge";
			break;
		default:
			ut_error;
		}

		goto next;
	}

	os_aio_simulated_wake_handler_threads();

	if (n_stored) {
		DBUG_PRINT("ib_buf",
			   ("ibuf merge read-ahead %u pages, space %u",
			    unsigned(n_stored), unsigned(space_ids[0])));
	}
}

/** Issues read requests for pages which recovery wants to read in.
@param[in]	sync		true if the caller wants this function to wait
for the highest address page to get read in, before this function returns
@param[in]	space_id	tablespace id
@param[in]	page_nos	array of page numbers to read, with the
highest page number the last in the array
@param[in]	n_stored	number of page numbers in the array */
void
buf_read_recv_pages(
	bool		sync,
	ulint		space_id,
	const ulint*	page_nos,
	ulint		n_stored)
{
	fil_space_t*		space	= fil_space_get(space_id);

	if (space == NULL) {
		/* The tablespace is missing: do nothing */
		return;
	}

	fil_space_open_if_needed(space);

	const ulint zip_size = space->zip_size();

	for (ulint i = 0; i < n_stored; i++) {
		buf_pool_t*		buf_pool;
		const page_id_t	cur_page_id(space_id, page_nos[i]);

		ulint			count = 0;

		buf_pool = buf_pool_get(cur_page_id);
		while (buf_pool->n_pend_reads >= recv_n_pool_free_frames / 2) {

			os_aio_simulated_wake_handler_threads();
			os_thread_sleep(10000);

			count++;

			if (!(count % 1000)) {

				ib::error()
					<< "Waited for " << count / 100
					<< " seconds for "
					<< buf_pool->n_pend_reads
					<< " pending reads";
			}
		}

		dberr_t err;

		if (sync && i + 1 == n_stored) {
			buf_read_page_low(
				&err, true,
				0,
				BUF_READ_ANY_PAGE,
				cur_page_id, zip_size, true);
		} else {
			buf_read_page_low(
				&err, false,
				IORequest::DO_NOT_WAKE,
				BUF_READ_ANY_PAGE,
				cur_page_id, zip_size, true);
		}

		if (err == DB_DECRYPTION_FAILED || err == DB_PAGE_CORRUPTED) {
			ib::error() << "Recovery failed to read or decrypt "
				<< cur_page_id;
		}
	}

	os_aio_simulated_wake_handler_threads();

	DBUG_PRINT("ib_buf", ("recovery read-ahead (%u pages)",
			      unsigned(n_stored)));
}<|MERGE_RESOLUTION|>--- conflicted
+++ resolved
@@ -785,13 +785,8 @@
 #endif
 
 	for (ulint i = 0; i < n_stored; i++) {
-<<<<<<< HEAD
-		fil_space_t* s = fil_space_acquire_for_io(space_ids[i]);
-		if (!s) {
-=======
 		fil_space_t* space = fil_space_acquire_silent(space_ids[i]);
 		if (!space) {
->>>>>>> 39d8652c
 tablespace_deleted:
 			/* The tablespace was not found: remove all
 			entries for it */
@@ -803,10 +798,6 @@
 			continue;
 		}
 
-<<<<<<< HEAD
-		const ulint zip_size = s->zip_size();
-		s->release_for_io();
-=======
 		if (UNIV_UNLIKELY(page_nos[i] >= space->size)) {
 			do {
 				ibuf_delete_recs(page_id_t(space_ids[i],
@@ -819,7 +810,6 @@
 			space->release();
 			continue;
 		}
->>>>>>> 39d8652c
 
 		const page_id_t	page_id(space_ids[i], page_nos[i]);
 
@@ -835,13 +825,9 @@
 		buf_read_page_low(&err,
 				  sync && (i + 1 == n_stored),
 				  0,
-<<<<<<< HEAD
-				  BUF_READ_ANY_PAGE, page_id, zip_size,
+				  BUF_READ_ANY_PAGE, page_id,
+				  space->zip_size(),
 				  true, true /* ignore_missing_space */);
-=======
-				  BUF_READ_ANY_PAGE, page_id,
-				  page_size_t(space->flags), true);
->>>>>>> 39d8652c
 
 		switch(err) {
 		case DB_SUCCESS:
