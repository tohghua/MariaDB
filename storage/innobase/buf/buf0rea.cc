/*****************************************************************************

Copyright (c) 1995, 2017, Oracle and/or its affiliates. All Rights Reserved.
Copyright (c) 2015, 2019, MariaDB Corporation.

This program is free software; you can redistribute it and/or modify it under
the terms of the GNU General Public License as published by the Free Software
Foundation; version 2 of the License.

This program is distributed in the hope that it will be useful, but WITHOUT
ANY WARRANTY; without even the implied warranty of MERCHANTABILITY or FITNESS
FOR A PARTICULAR PURPOSE. See the GNU General Public License for more details.

You should have received a copy of the GNU General Public License along with
this program; if not, write to the Free Software Foundation, Inc.,
51 Franklin Street, Suite 500, Boston, MA 02110-1335 USA

*****************************************************************************/

/**************************************************//**
@file buf/buf0rea.cc
The database buffer read

Created 11/5/1995 Heikki Tuuri
*******************************************************/

#include "univ.i"
#include <mysql/service_thd_wait.h>

#include "buf0rea.h"
#include "fil0fil.h"
#include "mtr0mtr.h"
#include "buf0buf.h"
#include "buf0flu.h"
#include "buf0lru.h"
#include "buf0dblwr.h"
#include "ibuf0ibuf.h"
#include "log0recv.h"
#include "trx0sys.h"
#include "os0file.h"
#include "srv0start.h"
#include "srv0srv.h"

/** There must be at least this many pages in buf_pool in the area to start
a random read-ahead */
#define BUF_READ_AHEAD_RANDOM_THRESHOLD(b)	\
				(5 + BUF_READ_AHEAD_AREA(b) / 8)

/** If there are buf_pool->curr_size per the number below pending reads, then
read-ahead is not done: this is to prevent flooding the buffer pool with
i/o-fixed buffer blocks */
#define BUF_READ_AHEAD_PEND_LIMIT	2

/********************************************************************//**
Unfixes the pages, unlatches the page,
removes it from page_hash and removes it from LRU. */
static
void
buf_read_page_handle_error(
/*=======================*/
	buf_page_t*	bpage)	/*!< in: pointer to the block */
{
	buf_pool_t*	buf_pool = buf_pool_from_bpage(bpage);
	const bool	uncompressed = (buf_page_get_state(bpage)
					== BUF_BLOCK_FILE_PAGE);

	/* First unfix and release lock on the bpage */
	buf_pool_mutex_enter(buf_pool);
	mutex_enter(buf_page_get_mutex(bpage));
	ut_ad(buf_page_get_io_fix(bpage) == BUF_IO_READ);
	ut_ad(bpage->buf_fix_count == 0);

	/* Set BUF_IO_NONE before we remove the block from LRU list */
	buf_page_set_io_fix(bpage, BUF_IO_NONE);

	if (uncompressed) {
		rw_lock_x_unlock_gen(
			&((buf_block_t*) bpage)->lock,
			BUF_IO_READ);
	}

	mutex_exit(buf_page_get_mutex(bpage));

	/* remove the block from LRU list */
	buf_LRU_free_one_page(bpage);

	ut_ad(buf_pool->n_pend_reads > 0);
	buf_pool->n_pend_reads--;

	buf_pool_mutex_exit(buf_pool);
}

/** Low-level function which reads a page asynchronously from a file to the
buffer buf_pool if it is not already there, in which case does nothing.
Sets the io_fix flag and sets an exclusive lock on the buffer frame. The
flag is cleared and the x-lock released by an i/o-handler thread.

@param[out] err		DB_SUCCESS or DB_TABLESPACE_DELETED
			if we are trying
			to read from a non-existent tablespace
@param[in] sync		true if synchronous aio is desired
@param[in] type		IO type, SIMULATED, IGNORE_MISSING
@param[in] mode		BUF_READ_IBUF_PAGES_ONLY, ...,
@param[in] page_id	page id
@param[in] zip_size	ROW_FORMAT=COMPRESSED page size, or 0
@param[in] unzip	true=request uncompressed page
@param[in] ignore_missing_space  true=ignore missing space when reading
@return 1 if a read request was queued, 0 if the page already resided
in buf_pool, or if the page is in the doublewrite buffer blocks in
which case it is never read into the pool, or if the tablespace does
not exist or is being dropped */
static
ulint
buf_read_page_low(
	dberr_t*		err,
	bool			sync,
	ulint			type,
	ulint			mode,
	const page_id_t		page_id,
	ulint			zip_size,
	bool			unzip,
	bool			ignore_missing_space = false)
{
	buf_page_t*	bpage;

	*err = DB_SUCCESS;

	if (page_id.space() == TRX_SYS_SPACE
	    && buf_dblwr_page_inside(page_id.page_no())) {

		ib::error() << "Trying to read doublewrite buffer page "
			<< page_id;
		return(0);
	}

	if (ibuf_bitmap_page(page_id, zip_size) || trx_sys_hdr_page(page_id)) {

		/* Trx sys header is so low in the latching order that we play
		safe and do not leave the i/o-completion to an asynchronous
		i/o-thread. Ibuf bitmap pages must always be read with
		syncronous i/o, to make sure they do not get involved in
		thread deadlocks. */

		sync = true;
	}

	/* The following call will also check if the tablespace does not exist
	or is being dropped; if we succeed in initing the page in the buffer
	pool for read, then DISCARD cannot proceed until the read has
	completed */
	bpage = buf_page_init_for_read(err, mode, page_id, zip_size, unzip);

	if (bpage == NULL) {

		return(0);
	}

	DBUG_LOG("ib_buf",
		 "read page " << page_id << " zip_size=" << zip_size
		 << " unzip=" << unzip << ',' << (sync ? "sync" : "async"));

	ut_ad(buf_page_in_file(bpage));

	if (sync) {
		thd_wait_begin(NULL, THD_WAIT_DISKIO);
	}

	void*	dst;

	if (zip_size) {
		dst = bpage->zip.data;
	} else {
		ut_a(buf_page_get_state(bpage) == BUF_BLOCK_FILE_PAGE);

		dst = ((buf_block_t*) bpage)->frame;
	}

	IORequest	request(type | IORequest::READ);

	*err = fil_io(
		request, sync, page_id, zip_size, 0,
		zip_size ? zip_size : srv_page_size,
		dst, bpage, ignore_missing_space);

	if (sync) {
		thd_wait_end(NULL);
	}

<<<<<<< HEAD
	if (*err != DB_SUCCESS) {
		if (IORequest::ignore_missing(type)
		    || *err == DB_TABLESPACE_DELETED) {
=======
	if (UNIV_UNLIKELY(*err != DB_SUCCESS)) {
		if (*err == DB_TABLESPACE_TRUNCATED) {
			/* Remove the page which is outside the
			truncated tablespace bounds when recovering
			from a crash happened during a truncation */
			buf_read_page_handle_error(bpage);
			if (recv_recovery_is_on()) {
				mutex_enter(&recv_sys->mutex);
				ut_ad(recv_sys->n_addrs > 0);
				recv_sys->n_addrs--;
				mutex_exit(&recv_sys->mutex);
			}
			return(0);
		} else if (IORequest::ignore_missing(type)
			   || *err == DB_TABLESPACE_DELETED) {
>>>>>>> cc492bfd
			buf_read_page_handle_error(bpage);
			return(0);
		}

		ut_error;
	}

	if (sync) {
		/* The i/o is already completed when we arrive from
		fil_read */
		*err = buf_page_io_complete(bpage);

		if (*err != DB_SUCCESS) {
			return(0);
		}
	}

	return(1);
}

/** Applies a random read-ahead in buf_pool if there are at least a threshold
value of accessed pages from the random read-ahead area. Does not read any
page, not even the one at the position (space, offset), if the read-ahead
mechanism is not activated. NOTE 1: the calling thread may own latches on
pages: to avoid deadlocks this function must be written such that it cannot
end up waiting for these latches! NOTE 2: the calling thread must want
access to the page given: this rule is set to prevent unintended read-aheads
performed by ibuf routines, a situation which could result in a deadlock if
the OS does not support asynchronous i/o.
@param[in]	page_id		page id of a page which the current thread
wants to access
@param[in]	zip_size	ROW_FORMAT=COMPRESSED page size, or 0
@param[in]	ibuf		whether we are inside ibuf routine
@return number of page read requests issued; NOTE that if we read ibuf
pages, it may happen that the page at the given page number does not
get read even if we return a positive value! */
ulint
buf_read_ahead_random(const page_id_t page_id, ulint zip_size, bool ibuf)
{
	buf_pool_t*	buf_pool = buf_pool_get(page_id);
	ulint		recent_blocks	= 0;
	ulint		ibuf_mode;
	ulint		count;
	ulint		low, high;
	dberr_t		err = DB_SUCCESS;
	ulint		i;
	const ulint	buf_read_ahead_random_area
				= BUF_READ_AHEAD_AREA(buf_pool);

	if (!srv_random_read_ahead) {
		/* Disabled by user */
		return(0);
	}

	if (srv_startup_is_before_trx_rollback_phase) {
		/* No read-ahead to avoid thread deadlocks */
		return(0);
	}

	if (ibuf_bitmap_page(page_id, zip_size) || trx_sys_hdr_page(page_id)) {

		/* If it is an ibuf bitmap page or trx sys hdr, we do
		no read-ahead, as that could break the ibuf page access
		order */

		return(0);
	}

	low  = (page_id.page_no() / buf_read_ahead_random_area)
		* buf_read_ahead_random_area;

	high = (page_id.page_no() / buf_read_ahead_random_area + 1)
		* buf_read_ahead_random_area;

	/* If DISCARD + IMPORT changes the actual .ibd file meanwhile, we
	do not try to read outside the bounds of the tablespace! */
	if (fil_space_t* space = fil_space_acquire(page_id.space())) {

#ifdef UNIV_DEBUG
		if (srv_file_per_table) {
			ulint	size = 0;
			const ulint physical_size = space->physical_size();

			for (const fil_node_t*	node =
				UT_LIST_GET_FIRST(space->chain);
			     node != NULL;
			     node = UT_LIST_GET_NEXT(chain, node)) {

				size += ulint(os_file_get_size(node->handle)
					/ physical_size);
			}

			ut_ad(size == space->size);
		}
#endif /* UNIV_DEBUG */

		if (high > space->size) {
			high = space->size;
		}
		space->release();
	} else {
		return(0);
	}

	buf_pool_mutex_enter(buf_pool);

	if (buf_pool->n_pend_reads
	    > buf_pool->curr_size / BUF_READ_AHEAD_PEND_LIMIT) {
		buf_pool_mutex_exit(buf_pool);

		return(0);
	}

	/* Count how many blocks in the area have been recently accessed,
	that is, reside near the start of the LRU list. */

	for (i = low; i < high; i++) {
		const buf_page_t*	bpage = buf_page_hash_get(
			buf_pool, page_id_t(page_id.space(), i));

		if (bpage != NULL
		    && buf_page_is_accessed(bpage)
		    && buf_page_peek_if_young(bpage)) {

			recent_blocks++;

			if (recent_blocks
			    >= BUF_READ_AHEAD_RANDOM_THRESHOLD(buf_pool)) {

				buf_pool_mutex_exit(buf_pool);
				goto read_ahead;
			}
		}
	}

	buf_pool_mutex_exit(buf_pool);
	/* Do nothing */
	return(0);

read_ahead:
	/* Read all the suitable blocks within the area */

	ibuf_mode = ibuf ? BUF_READ_IBUF_PAGES_ONLY : BUF_READ_ANY_PAGE;
	count = 0;

	for (i = low; i < high; i++) {
		/* It is only sensible to do read-ahead in the non-sync aio
		mode: hence FALSE as the first parameter */

		const page_id_t	cur_page_id(page_id.space(), i);

		if (!ibuf_bitmap_page(cur_page_id, zip_size)) {
			count += buf_read_page_low(
				&err, false,
				IORequest::DO_NOT_WAKE,
				ibuf_mode,
				cur_page_id, zip_size, false);

			switch (err) {
			case DB_SUCCESS:
			case DB_ERROR:
				break;
			case DB_TABLESPACE_DELETED:
				ib::info() << "Random readahead trying to"
					" access page " << cur_page_id
					<< " in nonexisting or"
					" being-dropped tablespace";
				break;
			default:
				ut_error;
			}
		}
	}

	/* In simulated aio we wake the aio handler threads only after
	queuing all aio requests, in native aio the following call does
	nothing: */

	os_aio_simulated_wake_handler_threads();

	if (count) {
		DBUG_PRINT("ib_buf", ("random read-ahead %u pages, %u:%u",
				      (unsigned) count,
				      (unsigned) page_id.space(),
				      (unsigned) page_id.page_no()));
	}

	/* Read ahead is considered one I/O operation for the purpose of
	LRU policy decision. */
	buf_LRU_stat_inc_io();

	buf_pool->stat.n_ra_pages_read_rnd += count;
	srv_stats.buf_pool_reads.add(count);
	return(count);
}

/** High-level function which reads a page asynchronously from a file to the
buffer buf_pool if it is not already there. Sets the io_fix flag and sets
an exclusive lock on the buffer frame. The flag is cleared and the x-lock
released by the i/o-handler thread.
@param[in]	page_id		page id
@param[in]	zip_size	ROW_FORMAT=COMPRESSED page size, or 0
@retval DB_SUCCESS if the page was read and is not corrupted,
@retval DB_PAGE_CORRUPTED if page based on checksum check is corrupted,
@retval DB_DECRYPTION_FAILED if page post encryption checksum matches but
after decryption normal page checksum does not match.
@retval DB_TABLESPACE_DELETED if tablespace .ibd file is missing */
dberr_t buf_read_page(const page_id_t page_id, ulint zip_size)
{
	ulint		count;
	dberr_t		err = DB_SUCCESS;

	/* We do synchronous IO because our AIO completion code
	is sub-optimal. See buf_page_io_complete(), we have to
	acquire the buffer pool mutex before acquiring the block
	mutex, required for updating the page state. The acquire
	of the buffer pool mutex becomes an expensive bottleneck. */

	count = buf_read_page_low(
		&err, true,
		0, BUF_READ_ANY_PAGE, page_id, zip_size, false);

	srv_stats.buf_pool_reads.add(count);

	if (err == DB_TABLESPACE_DELETED) {
		ib::info() << "trying to read page " << page_id
			<< " in nonexisting or being-dropped tablespace";
	}

	/* Increment number of I/O operations used for LRU policy. */
	buf_LRU_stat_inc_io();

	return(err);
}

/** High-level function which reads a page asynchronously from a file to the
buffer buf_pool if it is not already there. Sets the io_fix flag and sets
an exclusive lock on the buffer frame. The flag is cleared and the x-lock
released by the i/o-handler thread.
@param[in]	page_id		page id
@param[in]	zip_size	ROW_FORMAT=COMPRESSED page size, or 0
@param[in]	sync		true if synchronous aio is desired */
void
buf_read_page_background(const page_id_t page_id, ulint zip_size, bool sync)
{
	ulint		count;
	dberr_t		err;

	count = buf_read_page_low(
		&err, sync,
		IORequest::DO_NOT_WAKE | IORequest::IGNORE_MISSING,
		BUF_READ_ANY_PAGE,
		page_id, zip_size, false);

	switch (err) {
	case DB_SUCCESS:
	case DB_ERROR:
		break;
	case DB_TABLESPACE_DELETED:
		ib::info() << "trying to read page " << page_id
			<< " in the background"
			" in a non-existing or being-dropped tablespace";
		break;
	case DB_PAGE_CORRUPTED:
	case DB_DECRYPTION_FAILED:
		ib::error()
			<< "Background Page read failed to "
			"read or decrypt " << page_id;
		break;
	default:
		ib::fatal() << "Error " << err << " in background read of "
			<< page_id;
	}

	srv_stats.buf_pool_reads.add(count);

	/* We do not increment number of I/O operations used for LRU policy
	here (buf_LRU_stat_inc_io()). We use this in heuristics to decide
	about evicting uncompressed version of compressed pages from the
	buffer pool. Since this function is called from buffer pool load
	these IOs are deliberate and are not part of normal workload we can
	ignore these in our heuristics. */
}

/** Applies linear read-ahead if in the buf_pool the page is a border page of
a linear read-ahead area and all the pages in the area have been accessed.
Does not read any page if the read-ahead mechanism is not activated. Note
that the algorithm looks at the 'natural' adjacent successor and
predecessor of the page, which on the leaf level of a B-tree are the next
and previous page in the chain of leaves. To know these, the page specified
in (space, offset) must already be present in the buf_pool. Thus, the
natural way to use this function is to call it when a page in the buf_pool
is accessed the first time, calling this function just after it has been
bufferfixed.
NOTE 1: as this function looks at the natural predecessor and successor
fields on the page, what happens, if these are not initialized to any
sensible value? No problem, before applying read-ahead we check that the
area to read is within the span of the space, if not, read-ahead is not
applied. An uninitialized value may result in a useless read operation, but
only very improbably.
NOTE 2: the calling thread may own latches on pages: to avoid deadlocks this
function must be written such that it cannot end up waiting for these
latches!
NOTE 3: the calling thread must want access to the page given: this rule is
set to prevent unintended read-aheads performed by ibuf routines, a situation
which could result in a deadlock if the OS does not support asynchronous io.
@param[in]	page_id		page id; see NOTE 3 above
@param[in]	zip_size	ROW_FORMAT=COMPRESSED page size, or 0
@param[in]	ibuf		whether if we are inside ibuf routine
@return number of page read requests issued */
ulint
buf_read_ahead_linear(const page_id_t page_id, ulint zip_size, bool ibuf)
{
	buf_pool_t*	buf_pool = buf_pool_get(page_id);
	buf_page_t*	bpage;
	buf_frame_t*	frame;
	buf_page_t*	pred_bpage	= NULL;
	ulint		pred_offset;
	ulint		succ_offset;
	int		asc_or_desc;
	ulint		new_offset;
	ulint		fail_count;
	ulint		low, high;
	dberr_t		err = DB_SUCCESS;
	ulint		i;
	const ulint	buf_read_ahead_linear_area
		= BUF_READ_AHEAD_AREA(buf_pool);
	ulint		threshold;

	/* check if readahead is disabled */
	if (!srv_read_ahead_threshold) {
		return(0);
	}

	if (srv_startup_is_before_trx_rollback_phase) {
		/* No read-ahead to avoid thread deadlocks */
		return(0);
	}

	low  = (page_id.page_no() / buf_read_ahead_linear_area)
		* buf_read_ahead_linear_area;
	high = (page_id.page_no() / buf_read_ahead_linear_area + 1)
		* buf_read_ahead_linear_area;

	if ((page_id.page_no() != low) && (page_id.page_no() != high - 1)) {
		/* This is not a border page of the area: return */

		return(0);
	}

	if (ibuf_bitmap_page(page_id, zip_size) || trx_sys_hdr_page(page_id)) {

		/* If it is an ibuf bitmap page or trx sys hdr, we do
		no read-ahead, as that could break the ibuf page access
		order */

		return(0);
	}

	/* Remember the tablespace version before we ask te tablespace size
	below: if DISCARD + IMPORT changes the actual .ibd file meanwhile, we
	do not try to read outside the bounds of the tablespace! */
	ulint	space_size;

	if (fil_space_t* space = fil_space_acquire(page_id.space())) {
		space_size = space->size;
		space->release();

		if (high > space_size) {
			/* The area is not whole */
			return(0);
		}
	} else {
		return(0);
	}

	buf_pool_mutex_enter(buf_pool);

	if (buf_pool->n_pend_reads
	    > buf_pool->curr_size / BUF_READ_AHEAD_PEND_LIMIT) {
		buf_pool_mutex_exit(buf_pool);

		return(0);
	}

	/* Check that almost all pages in the area have been accessed; if
	offset == low, the accesses must be in a descending order, otherwise,
	in an ascending order. */

	asc_or_desc = 1;

	if (page_id.page_no() == low) {
		asc_or_desc = -1;
	}

	/* How many out of order accessed pages can we ignore
	when working out the access pattern for linear readahead */
	threshold = ut_min(static_cast<ulint>(64 - srv_read_ahead_threshold),
			   BUF_READ_AHEAD_AREA(buf_pool));

	fail_count = 0;

	for (i = low; i < high; i++) {
		bpage = buf_page_hash_get(buf_pool,
					  page_id_t(page_id.space(), i));

		if (bpage == NULL || !buf_page_is_accessed(bpage)) {
			/* Not accessed */
			fail_count++;

		} else if (pred_bpage) {
			/* Note that buf_page_is_accessed() returns
			the time of the first access.  If some blocks
			of the extent existed in the buffer pool at
			the time of a linear access pattern, the first
			access times may be nonmonotonic, even though
			the latest access times were linear.  The
			threshold (srv_read_ahead_factor) should help
			a little against this. */
			int res = ut_ulint_cmp(
				buf_page_is_accessed(bpage),
				buf_page_is_accessed(pred_bpage));
			/* Accesses not in the right order */
			if (res != 0 && res != asc_or_desc) {
				fail_count++;
			}
		}

		if (fail_count > threshold) {
			/* Too many failures: return */
			buf_pool_mutex_exit(buf_pool);
			return(0);
		}

		if (bpage && buf_page_is_accessed(bpage)) {
			pred_bpage = bpage;
		}
	}

	/* If we got this far, we know that enough pages in the area have
	been accessed in the right order: linear read-ahead can be sensible */

	bpage = buf_page_hash_get(buf_pool, page_id);

	if (bpage == NULL) {
		buf_pool_mutex_exit(buf_pool);

		return(0);
	}

	switch (buf_page_get_state(bpage)) {
	case BUF_BLOCK_ZIP_PAGE:
		frame = bpage->zip.data;
		break;
	case BUF_BLOCK_FILE_PAGE:
		frame = ((buf_block_t*) bpage)->frame;
		break;
	default:
		ut_error;
		break;
	}

	/* Read the natural predecessor and successor page addresses from
	the page; NOTE that because the calling thread may have an x-latch
	on the page, we do not acquire an s-latch on the page, this is to
	prevent deadlocks. Even if we read values which are nonsense, the
	algorithm will work. */

	pred_offset = fil_page_get_prev(frame);
	succ_offset = fil_page_get_next(frame);

	buf_pool_mutex_exit(buf_pool);

	if ((page_id.page_no() == low)
	    && (succ_offset == page_id.page_no() + 1)) {

		/* This is ok, we can continue */
		new_offset = pred_offset;

	} else if ((page_id.page_no() == high - 1)
		   && (pred_offset == page_id.page_no() - 1)) {

		/* This is ok, we can continue */
		new_offset = succ_offset;
	} else {
		/* Successor or predecessor not in the right order */

		return(0);
	}

	low  = (new_offset / buf_read_ahead_linear_area)
		* buf_read_ahead_linear_area;
	high = (new_offset / buf_read_ahead_linear_area + 1)
		* buf_read_ahead_linear_area;

	if ((new_offset != low) && (new_offset != high - 1)) {
		/* This is not a border page of the area: return */

		return(0);
	}

	if (high > space_size) {
		/* The area is not whole, return */

		return(0);
	}

	ulint	count = 0;

	/* If we got this far, read-ahead can be sensible: do it */

	ulint ibuf_mode = ibuf ? BUF_READ_IBUF_PAGES_ONLY : BUF_READ_ANY_PAGE;

	/* Since Windows XP seems to schedule the i/o handler thread
	very eagerly, and consequently it does not wait for the
	full read batch to be posted, we use special heuristics here */

	os_aio_simulated_put_read_threads_to_sleep();

	for (i = low; i < high; i++) {
		/* It is only sensible to do read-ahead in the non-sync
		aio mode: hence FALSE as the first parameter */

		const page_id_t	cur_page_id(page_id.space(), i);

		if (!ibuf_bitmap_page(cur_page_id, zip_size)) {
			count += buf_read_page_low(
				&err, false,
				IORequest::DO_NOT_WAKE,
				ibuf_mode, cur_page_id, zip_size, false);

			switch (err) {
			case DB_SUCCESS:
			case DB_TABLESPACE_DELETED:
			case DB_ERROR:
				break;
			case DB_PAGE_CORRUPTED:
			case DB_DECRYPTION_FAILED:
				ib::error() << "linear readahead failed to"
					" read or decrypt "
					<< page_id_t(page_id.space(), i);
				break;
			default:
				ut_error;
			}
		}
	}

	/* In simulated aio we wake the aio handler threads only after
	queuing all aio requests, in native aio the following call does
	nothing: */

	os_aio_simulated_wake_handler_threads();

	if (count) {
		DBUG_PRINT("ib_buf", ("linear read-ahead " ULINTPF " pages, "
				      "%u:%u",
				      count,
				      page_id.space(),
				      page_id.page_no()));
	}

	/* Read ahead is considered one I/O operation for the purpose of
	LRU policy decision. */
	buf_LRU_stat_inc_io();

	buf_pool->stat.n_ra_pages_read += count;
	return(count);
}

/********************************************************************//**
Issues read requests for pages which the ibuf module wants to read in, in
order to contract the insert buffer tree. Technically, this function is like
a read-ahead function. */
void
buf_read_ibuf_merge_pages(
/*======================*/
	bool		sync,		/*!< in: true if the caller
					wants this function to wait
					for the highest address page
					to get read in, before this
					function returns */
	const ulint*	space_ids,	/*!< in: array of space ids */
	const ulint*	page_nos,	/*!< in: array of page numbers
					to read, with the highest page
					number the last in the
					array */
	ulint		n_stored)	/*!< in: number of elements
					in the arrays */
{
#ifdef UNIV_IBUF_DEBUG
	ut_a(n_stored < srv_page_size);
#endif

	for (ulint i = 0; i < n_stored; i++) {
		fil_space_t* s = fil_space_acquire_for_io(space_ids[i]);
		if (!s) {
tablespace_deleted:
			/* The tablespace was not found: remove all
			entries for it */
			ibuf_delete_for_discarded_space(space_ids[i]);
			while (i + 1 < n_stored
			       && space_ids[i + 1] == space_ids[i]) {
				i++;
			}
			continue;
		}

		const ulint zip_size = s->zip_size();
		s->release_for_io();

		const page_id_t	page_id(space_ids[i], page_nos[i]);

		buf_pool_t*	buf_pool = buf_pool_get(page_id);

		while (buf_pool->n_pend_reads
		       > buf_pool->curr_size / BUF_READ_AHEAD_PEND_LIMIT) {
			os_thread_sleep(500000);
		}

		dberr_t	err;

		buf_read_page_low(&err,
				  sync && (i + 1 == n_stored),
				  0,
				  BUF_READ_ANY_PAGE, page_id, zip_size,
				  true, true /* ignore_missing_space */);

		switch(err) {
		case DB_SUCCESS:
		case DB_ERROR:
			break;
		case DB_TABLESPACE_DELETED:
			goto tablespace_deleted;
		case DB_PAGE_CORRUPTED:
		case DB_DECRYPTION_FAILED:
			ib::error() << "Failed to read or decrypt " << page_id
				<< " for change buffer merge";
			break;
		default:
			ut_error;
		}
	}

	os_aio_simulated_wake_handler_threads();

	if (n_stored) {
		DBUG_PRINT("ib_buf",
			   ("ibuf merge read-ahead %u pages, space %u",
			    unsigned(n_stored), unsigned(space_ids[0])));
	}
}

/** Issues read requests for pages which recovery wants to read in.
@param[in]	sync		true if the caller wants this function to wait
for the highest address page to get read in, before this function returns
@param[in]	space_id	tablespace id
@param[in]	page_nos	array of page numbers to read, with the
highest page number the last in the array
@param[in]	n_stored	number of page numbers in the array */
void
buf_read_recv_pages(
	bool		sync,
	ulint		space_id,
	const ulint*	page_nos,
	ulint		n_stored)
{
	fil_space_t*		space	= fil_space_get(space_id);

	if (space == NULL) {
		/* The tablespace is missing: do nothing */
		return;
	}

	fil_space_open_if_needed(space);

	const ulint zip_size = space->zip_size();

	for (ulint i = 0; i < n_stored; i++) {
		buf_pool_t*		buf_pool;
		const page_id_t	cur_page_id(space_id, page_nos[i]);

		ulint			count = 0;

		buf_pool = buf_pool_get(cur_page_id);
		while (buf_pool->n_pend_reads >= recv_n_pool_free_frames / 2) {

			os_aio_simulated_wake_handler_threads();
			os_thread_sleep(10000);

			count++;

			if (!(count % 1000)) {

				ib::error()
					<< "Waited for " << count / 100
					<< " seconds for "
					<< buf_pool->n_pend_reads
					<< " pending reads";
			}
		}

		dberr_t err;

		if (sync && i + 1 == n_stored) {
			buf_read_page_low(
				&err, true,
				0,
				BUF_READ_ANY_PAGE,
				cur_page_id, zip_size, true);
		} else {
			buf_read_page_low(
				&err, false,
				IORequest::DO_NOT_WAKE,
				BUF_READ_ANY_PAGE,
				cur_page_id, zip_size, true);
		}

		if (err == DB_DECRYPTION_FAILED || err == DB_PAGE_CORRUPTED) {
			ib::error() << "Recovery failed to read or decrypt "
				<< cur_page_id;
		}
	}

	os_aio_simulated_wake_handler_threads();

	DBUG_PRINT("ib_buf", ("recovery read-ahead (%u pages)",
			      unsigned(n_stored)));
}<|MERGE_RESOLUTION|>--- conflicted
+++ resolved
@@ -186,27 +186,9 @@
 		thd_wait_end(NULL);
 	}
 
-<<<<<<< HEAD
-	if (*err != DB_SUCCESS) {
+	if (UNIV_UNLIKELY(*err != DB_SUCCESS)) {
 		if (IORequest::ignore_missing(type)
 		    || *err == DB_TABLESPACE_DELETED) {
-=======
-	if (UNIV_UNLIKELY(*err != DB_SUCCESS)) {
-		if (*err == DB_TABLESPACE_TRUNCATED) {
-			/* Remove the page which is outside the
-			truncated tablespace bounds when recovering
-			from a crash happened during a truncation */
-			buf_read_page_handle_error(bpage);
-			if (recv_recovery_is_on()) {
-				mutex_enter(&recv_sys->mutex);
-				ut_ad(recv_sys->n_addrs > 0);
-				recv_sys->n_addrs--;
-				mutex_exit(&recv_sys->mutex);
-			}
-			return(0);
-		} else if (IORequest::ignore_missing(type)
-			   || *err == DB_TABLESPACE_DELETED) {
->>>>>>> cc492bfd
 			buf_read_page_handle_error(bpage);
 			return(0);
 		}
