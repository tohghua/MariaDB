/*****************************************************************************

Copyright (c) 1995, 2017, Oracle and/or its affiliates. All Rights Reserved.
Copyright (c) 2013, 2018, MariaDB Corporation.
Copyright (c) 2013, 2014, Fusion-io

This program is free software; you can redistribute it and/or modify it under
the terms of the GNU General Public License as published by the Free Software
Foundation; version 2 of the License.

This program is distributed in the hope that it will be useful, but WITHOUT
ANY WARRANTY; without even the implied warranty of MERCHANTABILITY or FITNESS
FOR A PARTICULAR PURPOSE. See the GNU General Public License for more details.

You should have received a copy of the GNU General Public License along with
this program; if not, write to the Free Software Foundation, Inc.,
51 Franklin Street, Suite 500, Boston, MA 02110-1335 USA

*****************************************************************************/

/**************************************************//**
@file buf/buf0flu.cc
The database buffer buf_pool flush algorithm

Created 11/11/1995 Heikki Tuuri
*******************************************************/

#include "ha_prototypes.h"
#include <mysql/service_thd_wait.h>
#include <my_dbug.h>
#include <sql_class.h>

#include "buf0flu.h"
#include "buf0buf.h"
#include "buf0checksum.h"
#include "srv0start.h"
#include "srv0srv.h"
#include "page0zip.h"
#include "ut0byte.h"
#include "page0page.h"
#include "fil0fil.h"
#include "buf0lru.h"
#include "buf0rea.h"
#include "ibuf0ibuf.h"
#include "log0log.h"
#include "os0file.h"
#include "trx0sys.h"
#include "srv0mon.h"
#include "fsp0sysspace.h"
#include "ut0stage.h"
#include "fil0pagecompress.h"
#ifdef UNIV_LINUX
/* include defs for CPU time priority settings */
#include <unistd.h>
#include <sys/syscall.h>
#include <sys/time.h>
#include <sys/resource.h>
static const int buf_flush_page_cleaner_priority = -20;
#endif /* UNIV_LINUX */

/** Sleep time in microseconds for loop waiting for the oldest
modification lsn */
static const ulint buf_flush_wait_flushed_sleep_time = 10000;

#include <my_service_manager.h>

/** Number of pages flushed through non flush_list flushes. */
static ulint buf_lru_flush_page_count = 0;

/** Flag indicating if the page_cleaner is in active state. This flag
is set to TRUE by the page_cleaner thread when it is spawned and is set
back to FALSE at shutdown by the page_cleaner as well. Therefore no
need to protect it by a mutex. It is only ever read by the thread
doing the shutdown */
bool buf_page_cleaner_is_active;

/** Factor for scan length to determine n_pages for intended oldest LSN
progress */
static ulint buf_flush_lsn_scan_factor = 3;

/** Average redo generation rate */
static lsn_t lsn_avg_rate = 0;

/** Target oldest LSN for the requested flush_sync */
static lsn_t buf_flush_sync_lsn = 0;

#ifdef UNIV_PFS_THREAD
mysql_pfs_key_t page_cleaner_thread_key;
#endif /* UNIV_PFS_THREAD */

/** Event to synchronise with the flushing. */
os_event_t	buf_flush_event;

/** State for page cleaner array slot */
enum page_cleaner_state_t {
	/** Not requested any yet.
	Moved from FINISHED by the coordinator. */
	PAGE_CLEANER_STATE_NONE = 0,
	/** Requested but not started flushing.
	Moved from NONE by the coordinator. */
	PAGE_CLEANER_STATE_REQUESTED,
	/** Flushing is on going.
	Moved from REQUESTED by the worker. */
	PAGE_CLEANER_STATE_FLUSHING,
	/** Flushing was finished.
	Moved from FLUSHING by the worker. */
	PAGE_CLEANER_STATE_FINISHED
};

/** Page cleaner request state for each buffer pool instance */
struct page_cleaner_slot_t {
	page_cleaner_state_t	state;	/*!< state of the request.
					protected by page_cleaner_t::mutex
					if the worker thread got the slot and
					set to PAGE_CLEANER_STATE_FLUSHING,
					n_flushed_lru and n_flushed_list can be
					updated only by the worker thread */
	/* This value is set during state==PAGE_CLEANER_STATE_NONE */
	ulint			n_pages_requested;
					/*!< number of requested pages
					for the slot */
	/* These values are updated during state==PAGE_CLEANER_STATE_FLUSHING,
	and commited with state==PAGE_CLEANER_STATE_FINISHED.
	The consistency is protected by the 'state' */
	ulint			n_flushed_lru;
					/*!< number of flushed pages
					by LRU scan flushing */
	ulint			n_flushed_list;
					/*!< number of flushed pages
					by flush_list flushing */
	bool			succeeded_list;
					/*!< true if flush_list flushing
					succeeded. */
	ulint			flush_lru_time;
					/*!< elapsed time for LRU flushing */
	ulint			flush_list_time;
					/*!< elapsed time for flush_list
					flushing */
	ulint			flush_lru_pass;
					/*!< count to attempt LRU flushing */
	ulint			flush_list_pass;
					/*!< count to attempt flush_list
					flushing */
};

/** Page cleaner structure common for all threads */
struct page_cleaner_t {
	ib_mutex_t		mutex;		/*!< mutex to protect whole of
						page_cleaner_t struct and
						page_cleaner_slot_t slots. */
	os_event_t		is_requested;	/*!< event to activate worker
						threads. */
	os_event_t		is_finished;	/*!< event to signal that all
						slots were finished. */
	os_event_t		is_started;	/*!< event to signal that
						thread is started/exiting */
	volatile ulint		n_workers;	/*!< number of worker threads
						in existence */
	bool			requested;	/*!< true if requested pages
						to flush */
	lsn_t			lsn_limit;	/*!< upper limit of LSN to be
						flushed */
	ulint			n_slots;	/*!< total number of slots */
	ulint			n_slots_requested;
						/*!< number of slots
						in the state
						PAGE_CLEANER_STATE_REQUESTED */
	ulint			n_slots_flushing;
						/*!< number of slots
						in the state
						PAGE_CLEANER_STATE_FLUSHING */
	ulint			n_slots_finished;
						/*!< number of slots
						in the state
						PAGE_CLEANER_STATE_FINISHED */
	ulint			flush_time;	/*!< elapsed time to flush
						requests for all slots */
	ulint			flush_pass;	/*!< count to finish to flush
						requests for all slots */
	page_cleaner_slot_t	slots[MAX_BUFFER_POOLS];
	bool			is_running;	/*!< false if attempt
						to shutdown */

#ifdef UNIV_DEBUG
	ulint			n_disabled_debug;
						/*<! how many of pc threads
						have been disabled */
#endif /* UNIV_DEBUG */
};

static page_cleaner_t	page_cleaner;

#ifdef UNIV_DEBUG
my_bool innodb_page_cleaner_disabled_debug;
#endif /* UNIV_DEBUG */

/** If LRU list of a buf_pool is less than this size then LRU eviction
should not happen. This is because when we do LRU flushing we also put
the blocks on free list. If LRU list is very small then we can end up
in thrashing. */
#define BUF_LRU_MIN_LEN		256

/* @} */

/******************************************************************//**
Increases flush_list size in bytes with the page size in inline function */
static inline
void
incr_flush_list_size_in_bytes(
/*==========================*/
	buf_block_t*	block,		/*!< in: control block */
	buf_pool_t*	buf_pool)	/*!< in: buffer pool instance */
{
	ut_ad(buf_flush_list_mutex_own(buf_pool));

	buf_pool->stat.flush_list_bytes += block->page.size.physical();

	ut_ad(buf_pool->stat.flush_list_bytes <= buf_pool->curr_pool_size);
}

#if defined UNIV_DEBUG || defined UNIV_BUF_DEBUG
/******************************************************************//**
Validates the flush list.
@return TRUE if ok */
static
ibool
buf_flush_validate_low(
/*===================*/
	buf_pool_t*	buf_pool);	/*!< in: Buffer pool instance */

/******************************************************************//**
Validates the flush list some of the time.
@return TRUE if ok or the check was skipped */
static
ibool
buf_flush_validate_skip(
/*====================*/
	buf_pool_t*	buf_pool)	/*!< in: Buffer pool instance */
{
/** Try buf_flush_validate_low() every this many times */
# define BUF_FLUSH_VALIDATE_SKIP	23

	/** The buf_flush_validate_low() call skip counter.
	Use a signed type because of the race condition below. */
	static int buf_flush_validate_count = BUF_FLUSH_VALIDATE_SKIP;

	/* There is a race condition below, but it does not matter,
	because this call is only for heuristic purposes. We want to
	reduce the call frequency of the costly buf_flush_validate_low()
	check in debug builds. */
	if (--buf_flush_validate_count > 0) {
		return(TRUE);
	}

	buf_flush_validate_count = BUF_FLUSH_VALIDATE_SKIP;
	return(buf_flush_validate_low(buf_pool));
}
#endif /* UNIV_DEBUG || UNIV_BUF_DEBUG */

/******************************************************************//**
Insert a block in the flush_rbt and returns a pointer to its
predecessor or NULL if no predecessor. The ordering is maintained
on the basis of the <oldest_modification, space, offset> key.
@return pointer to the predecessor or NULL if no predecessor. */
static
buf_page_t*
buf_flush_insert_in_flush_rbt(
/*==========================*/
	buf_page_t*	bpage)	/*!< in: bpage to be inserted. */
{
	const ib_rbt_node_t*	c_node;
	const ib_rbt_node_t*	p_node;
	buf_page_t*		prev = NULL;
	buf_pool_t*		buf_pool = buf_pool_from_bpage(bpage);

	ut_ad(srv_shutdown_state != SRV_SHUTDOWN_FLUSH_PHASE);
	ut_ad(buf_flush_list_mutex_own(buf_pool));

	/* Insert this buffer into the rbt. */
	c_node = rbt_insert(buf_pool->flush_rbt, &bpage, &bpage);
	ut_a(c_node != NULL);

	/* Get the predecessor. */
	p_node = rbt_prev(buf_pool->flush_rbt, c_node);

	if (p_node != NULL) {
		buf_page_t**	value;
		value = rbt_value(buf_page_t*, p_node);
		prev = *value;
		ut_a(prev != NULL);
	}

	return(prev);
}

/*********************************************************//**
Delete a bpage from the flush_rbt. */
static
void
buf_flush_delete_from_flush_rbt(
/*============================*/
	buf_page_t*	bpage)	/*!< in: bpage to be removed. */
{
#ifdef UNIV_DEBUG
	ibool		ret = FALSE;
#endif /* UNIV_DEBUG */
	buf_pool_t*	buf_pool = buf_pool_from_bpage(bpage);

	ut_ad(buf_flush_list_mutex_own(buf_pool));

#ifdef UNIV_DEBUG
	ret =
#endif /* UNIV_DEBUG */
	rbt_delete(buf_pool->flush_rbt, &bpage);

	ut_ad(ret);
}

/*****************************************************************//**
Compare two modified blocks in the buffer pool. The key for comparison
is:
key = <oldest_modification, space, offset>
This comparison is used to maintian ordering of blocks in the
buf_pool->flush_rbt.
Note that for the purpose of flush_rbt, we only need to order blocks
on the oldest_modification. The other two fields are used to uniquely
identify the blocks.
@return < 0 if b2 < b1, 0 if b2 == b1, > 0 if b2 > b1 */
static
int
buf_flush_block_cmp(
/*================*/
	const void*	p1,		/*!< in: block1 */
	const void*	p2)		/*!< in: block2 */
{
	int			ret;
	const buf_page_t*	b1 = *(const buf_page_t**) p1;
	const buf_page_t*	b2 = *(const buf_page_t**) p2;

	ut_ad(b1 != NULL);
	ut_ad(b2 != NULL);

#ifdef UNIV_DEBUG
	buf_pool_t*	buf_pool = buf_pool_from_bpage(b1);
#endif /* UNIV_DEBUG */

	ut_ad(buf_flush_list_mutex_own(buf_pool));

	ut_ad(b1->in_flush_list);
	ut_ad(b2->in_flush_list);

	if (b2->oldest_modification > b1->oldest_modification) {
		return(1);
	} else if (b2->oldest_modification < b1->oldest_modification) {
		return(-1);
	}

	/* If oldest_modification is same then decide on the space. */
	ret = (int)(b2->id.space() - b1->id.space());

	/* Or else decide ordering on the page number. */
	return(ret ? ret : (int) (b2->id.page_no() - b1->id.page_no()));
}

/********************************************************************//**
Initialize the red-black tree to speed up insertions into the flush_list
during recovery process. Should be called at the start of recovery
process before any page has been read/written. */
void
buf_flush_init_flush_rbt(void)
/*==========================*/
{
	ulint	i;

	for (i = 0; i < srv_buf_pool_instances; i++) {
		buf_pool_t*	buf_pool;

		buf_pool = buf_pool_from_array(i);

		buf_flush_list_mutex_enter(buf_pool);

		ut_ad(buf_pool->flush_rbt == NULL);

		/* Create red black tree for speedy insertions in flush list. */
		buf_pool->flush_rbt = rbt_create(
			sizeof(buf_page_t*), buf_flush_block_cmp);

		buf_flush_list_mutex_exit(buf_pool);
	}
}

/********************************************************************//**
Frees up the red-black tree. */
void
buf_flush_free_flush_rbt(void)
/*==========================*/
{
	ulint	i;

	for (i = 0; i < srv_buf_pool_instances; i++) {
		buf_pool_t*	buf_pool;

		buf_pool = buf_pool_from_array(i);

		buf_flush_list_mutex_enter(buf_pool);

#if defined UNIV_DEBUG || defined UNIV_BUF_DEBUG
		ut_a(buf_flush_validate_low(buf_pool));
#endif /* UNIV_DEBUG || UNIV_BUF_DEBUG */

		rbt_free(buf_pool->flush_rbt);
		buf_pool->flush_rbt = NULL;

		buf_flush_list_mutex_exit(buf_pool);
	}
}

/********************************************************************//**
Inserts a modified block into the flush list. */
void
buf_flush_insert_into_flush_list(
/*=============================*/
	buf_pool_t*	buf_pool,	/*!< buffer pool instance */
	buf_block_t*	block,		/*!< in/out: block which is modified */
	lsn_t		lsn)		/*!< in: oldest modification */
{
	ut_ad(!buf_pool_mutex_own(buf_pool));
	ut_ad(log_flush_order_mutex_own());
	ut_ad(buf_page_mutex_own(block));

	buf_flush_list_mutex_enter(buf_pool);

	ut_ad((UT_LIST_GET_FIRST(buf_pool->flush_list) == NULL)
	      || (UT_LIST_GET_FIRST(buf_pool->flush_list)->oldest_modification
		  <= lsn));

	/* If we are in the recovery then we need to update the flush
	red-black tree as well. */
	if (buf_pool->flush_rbt != NULL) {
		buf_flush_list_mutex_exit(buf_pool);
		buf_flush_insert_sorted_into_flush_list(buf_pool, block, lsn);
		return;
	}

	ut_ad(buf_block_get_state(block) == BUF_BLOCK_FILE_PAGE);
	ut_ad(!block->page.in_flush_list);

	ut_d(block->page.in_flush_list = TRUE);
	block->page.oldest_modification = lsn;

	UT_LIST_ADD_FIRST(buf_pool->flush_list, &block->page);

	incr_flush_list_size_in_bytes(block, buf_pool);

#ifdef UNIV_DEBUG_VALGRIND
	void*	p;

	if (block->page.size.is_compressed()) {
		p = block->page.zip.data;
	} else {
		p = block->frame;
	}

	UNIV_MEM_ASSERT_RW(p, block->page.size.physical());
#endif /* UNIV_DEBUG_VALGRIND */

#if defined UNIV_DEBUG || defined UNIV_BUF_DEBUG
	ut_a(buf_flush_validate_skip(buf_pool));
#endif /* UNIV_DEBUG || UNIV_BUF_DEBUG */

	buf_flush_list_mutex_exit(buf_pool);
}

/********************************************************************//**
Inserts a modified block into the flush list in the right sorted position.
This function is used by recovery, because there the modifications do not
necessarily come in the order of lsn's. */
void
buf_flush_insert_sorted_into_flush_list(
/*====================================*/
	buf_pool_t*	buf_pool,	/*!< in: buffer pool instance */
	buf_block_t*	block,		/*!< in/out: block which is modified */
	lsn_t		lsn)		/*!< in: oldest modification */
{
	buf_page_t*	prev_b;
	buf_page_t*	b;

	ut_ad(srv_shutdown_state != SRV_SHUTDOWN_FLUSH_PHASE);
	ut_ad(!buf_pool_mutex_own(buf_pool));
	ut_ad(log_flush_order_mutex_own());
	ut_ad(buf_page_mutex_own(block));
	ut_ad(buf_block_get_state(block) == BUF_BLOCK_FILE_PAGE);

	buf_flush_list_mutex_enter(buf_pool);

	/* The field in_LRU_list is protected by buf_pool->mutex, which
	we are not holding.  However, while a block is in the flush
	list, it is dirty and cannot be discarded, not from the
	page_hash or from the LRU list.  At most, the uncompressed
	page frame of a compressed block may be discarded or created
	(copying the block->page to or from a buf_page_t that is
	dynamically allocated from buf_buddy_alloc()).  Because those
	transitions hold block->mutex and the flush list mutex (via
	buf_flush_relocate_on_flush_list()), there is no possibility
	of a race condition in the assertions below. */
	ut_ad(block->page.in_LRU_list);
	ut_ad(block->page.in_page_hash);
	/* buf_buddy_block_register() will take a block in the
	BUF_BLOCK_MEMORY state, not a file page. */
	ut_ad(!block->page.in_zip_hash);

	ut_ad(!block->page.in_flush_list);
	ut_d(block->page.in_flush_list = TRUE);
	block->page.oldest_modification = lsn;

#ifdef UNIV_DEBUG_VALGRIND
	void*	p;

	if (block->page.size.is_compressed()) {
		p = block->page.zip.data;
	} else {
		p = block->frame;
	}

	UNIV_MEM_ASSERT_RW(p, block->page.size.physical());
#endif /* UNIV_DEBUG_VALGRIND */

	prev_b = NULL;

	/* For the most part when this function is called the flush_rbt
	should not be NULL. In a very rare boundary case it is possible
	that the flush_rbt has already been freed by the recovery thread
	before the last page was hooked up in the flush_list by the
	io-handler thread. In that case we'll just do a simple
	linear search in the else block. */
	if (buf_pool->flush_rbt != NULL) {

		prev_b = buf_flush_insert_in_flush_rbt(&block->page);

	} else {

		b = UT_LIST_GET_FIRST(buf_pool->flush_list);

		while (b != NULL && b->oldest_modification
		       > block->page.oldest_modification) {

			ut_ad(b->in_flush_list);
			prev_b = b;
			b = UT_LIST_GET_NEXT(list, b);
		}
	}

	if (prev_b == NULL) {
		UT_LIST_ADD_FIRST(buf_pool->flush_list, &block->page);
	} else {
		UT_LIST_INSERT_AFTER(buf_pool->flush_list, prev_b, &block->page);
	}

	incr_flush_list_size_in_bytes(block, buf_pool);

#if defined UNIV_DEBUG || defined UNIV_BUF_DEBUG
	ut_a(buf_flush_validate_low(buf_pool));
#endif /* UNIV_DEBUG || UNIV_BUF_DEBUG */

	buf_flush_list_mutex_exit(buf_pool);
}

/********************************************************************//**
Returns TRUE if the file page block is immediately suitable for replacement,
i.e., the transition FILE_PAGE => NOT_USED allowed.
@return TRUE if can replace immediately */
ibool
buf_flush_ready_for_replace(
/*========================*/
	buf_page_t*	bpage)	/*!< in: buffer control block, must be
				buf_page_in_file(bpage) and in the LRU list */
{
#ifdef UNIV_DEBUG
	buf_pool_t*	buf_pool = buf_pool_from_bpage(bpage);
	ut_ad(buf_pool_mutex_own(buf_pool));
#endif /* UNIV_DEBUG */
	ut_ad(mutex_own(buf_page_get_mutex(bpage)));
	ut_ad(bpage->in_LRU_list);

	if (buf_page_in_file(bpage)) {

		return(bpage->oldest_modification == 0
		       && bpage->buf_fix_count == 0
		       && buf_page_get_io_fix(bpage) == BUF_IO_NONE);
	}

	ib::fatal() << "Buffer block " << bpage << " state " <<  bpage->state
		<< " in the LRU list!";

	return(FALSE);
}

/********************************************************************//**
Returns true if the block is modified and ready for flushing.
@return true if can flush immediately */
bool
buf_flush_ready_for_flush(
/*======================*/
	buf_page_t*	bpage,	/*!< in: buffer control block, must be
				buf_page_in_file(bpage) */
	buf_flush_t	flush_type)/*!< in: type of flush */
{
#ifdef UNIV_DEBUG
	buf_pool_t*	buf_pool = buf_pool_from_bpage(bpage);
	ut_ad(buf_pool_mutex_own(buf_pool));
#endif /* UNIV_DEBUG */

	ut_a(buf_page_in_file(bpage));
	ut_ad(mutex_own(buf_page_get_mutex(bpage)));
	ut_ad(flush_type < BUF_FLUSH_N_TYPES);

	if (bpage->oldest_modification == 0
	    || buf_page_get_io_fix(bpage) != BUF_IO_NONE) {
		return(false);
	}

	ut_ad(bpage->in_flush_list);

	switch (flush_type) {
	case BUF_FLUSH_LIST:
	case BUF_FLUSH_LRU:
	case BUF_FLUSH_SINGLE_PAGE:
		return(true);

	case BUF_FLUSH_N_TYPES:
		break;
	}

	ut_error;
	return(false);
}

/********************************************************************//**
Remove a block from the flush list of modified blocks. */
void
buf_flush_remove(
/*=============*/
	buf_page_t*	bpage)	/*!< in: pointer to the block in question */
{
	buf_pool_t*	buf_pool = buf_pool_from_bpage(bpage);

#if 0 // FIXME: Rate-limit the output. Move this to the page cleaner?
	if (UNIV_UNLIKELY(srv_shutdown_state == SRV_SHUTDOWN_FLUSH_PHASE)) {
		service_manager_extend_timeout(
			INNODB_EXTEND_TIMEOUT_INTERVAL,
			"Flush and remove page with tablespace id %u"
			", Poolid " ULINTPF ", flush list length " ULINTPF,
			bpage->space, buf_pool->instance_no,
			UT_LIST_GET_LEN(buf_pool->flush_list));
	}
#endif

	ut_ad(buf_pool_mutex_own(buf_pool));
	ut_ad(mutex_own(buf_page_get_mutex(bpage)));
	ut_ad(bpage->in_flush_list);

	buf_flush_list_mutex_enter(buf_pool);

	/* Important that we adjust the hazard pointer before removing
	the bpage from flush list. */
	buf_pool->flush_hp.adjust(bpage);

	switch (buf_page_get_state(bpage)) {
	case BUF_BLOCK_POOL_WATCH:
	case BUF_BLOCK_ZIP_PAGE:
		/* Clean compressed pages should not be on the flush list */
	case BUF_BLOCK_NOT_USED:
	case BUF_BLOCK_READY_FOR_USE:
	case BUF_BLOCK_MEMORY:
	case BUF_BLOCK_REMOVE_HASH:
		ut_error;
		return;
	case BUF_BLOCK_ZIP_DIRTY:
		buf_page_set_state(bpage, BUF_BLOCK_ZIP_PAGE);
		UT_LIST_REMOVE(buf_pool->flush_list, bpage);
#if defined UNIV_DEBUG || defined UNIV_BUF_DEBUG
		buf_LRU_insert_zip_clean(bpage);
#endif /* UNIV_DEBUG || UNIV_BUF_DEBUG */
		break;
	case BUF_BLOCK_FILE_PAGE:
		UT_LIST_REMOVE(buf_pool->flush_list, bpage);
		break;
	}

	/* If the flush_rbt is active then delete from there as well. */
	if (buf_pool->flush_rbt != NULL) {
		buf_flush_delete_from_flush_rbt(bpage);
	}

	/* Must be done after we have removed it from the flush_rbt
	because we assert on in_flush_list in comparison function. */
	ut_d(bpage->in_flush_list = FALSE);

	buf_pool->stat.flush_list_bytes -= bpage->size.physical();

	bpage->oldest_modification = 0;

#if defined UNIV_DEBUG || defined UNIV_BUF_DEBUG
	ut_a(buf_flush_validate_skip(buf_pool));
#endif /* UNIV_DEBUG || UNIV_BUF_DEBUG */

	/* If there is an observer that want to know if the asynchronous
	flushing was done then notify it. */
	if (bpage->flush_observer != NULL) {
		bpage->flush_observer->notify_remove(buf_pool, bpage);

		bpage->flush_observer = NULL;
	}

	buf_flush_list_mutex_exit(buf_pool);
}

/*******************************************************************//**
Relocates a buffer control block on the flush_list.
Note that it is assumed that the contents of bpage have already been
copied to dpage.
IMPORTANT: When this function is called bpage and dpage are not
exact copies of each other. For example, they both will have different
::state. Also the ::list pointers in dpage may be stale. We need to
use the current list node (bpage) to do the list manipulation because
the list pointers could have changed between the time that we copied
the contents of bpage to the dpage and the flush list manipulation
below. */
void
buf_flush_relocate_on_flush_list(
/*=============================*/
	buf_page_t*	bpage,	/*!< in/out: control block being moved */
	buf_page_t*	dpage)	/*!< in/out: destination block */
{
	buf_page_t*	prev;
	buf_page_t*	prev_b = NULL;
	buf_pool_t*	buf_pool = buf_pool_from_bpage(bpage);

	ut_ad(buf_pool_mutex_own(buf_pool));
	/* Must reside in the same buffer pool. */
	ut_ad(buf_pool == buf_pool_from_bpage(dpage));

	ut_ad(mutex_own(buf_page_get_mutex(bpage)));

	buf_flush_list_mutex_enter(buf_pool);

	/* FIXME: At this point we have both buf_pool and flush_list
	mutexes. Theoretically removal of a block from flush list is
	only covered by flush_list mutex but currently we do
	have buf_pool mutex in buf_flush_remove() therefore this block
	is guaranteed to be in the flush list. We need to check if
	this will work without the assumption of block removing code
	having the buf_pool mutex. */
	ut_ad(bpage->in_flush_list);
	ut_ad(dpage->in_flush_list);

	/* If recovery is active we must swap the control blocks in
	the flush_rbt as well. */
	if (buf_pool->flush_rbt != NULL) {
		buf_flush_delete_from_flush_rbt(bpage);
		prev_b = buf_flush_insert_in_flush_rbt(dpage);
	}

	/* Important that we adjust the hazard pointer before removing
	the bpage from the flush list. */
	buf_pool->flush_hp.adjust(bpage);

	/* Must be done after we have removed it from the flush_rbt
	because we assert on in_flush_list in comparison function. */
	ut_d(bpage->in_flush_list = FALSE);

	prev = UT_LIST_GET_PREV(list, bpage);
	UT_LIST_REMOVE(buf_pool->flush_list, bpage);

	if (prev) {
		ut_ad(prev->in_flush_list);
		UT_LIST_INSERT_AFTER( buf_pool->flush_list, prev, dpage);
	} else {
		UT_LIST_ADD_FIRST(buf_pool->flush_list, dpage);
	}

	/* Just an extra check. Previous in flush_list
	should be the same control block as in flush_rbt. */
	ut_a(buf_pool->flush_rbt == NULL || prev_b == prev);

#if defined UNIV_DEBUG || defined UNIV_BUF_DEBUG
	ut_a(buf_flush_validate_low(buf_pool));
#endif /* UNIV_DEBUG || UNIV_BUF_DEBUG */

	buf_flush_list_mutex_exit(buf_pool);
}

/** Update the flush system data structures when a write is completed.
@param[in,out]	bpage	flushed page
@param[in]	dblwr	whether the doublewrite buffer was used */
void buf_flush_write_complete(buf_page_t* bpage, bool dblwr)
{
	buf_flush_t	flush_type;
	buf_pool_t*	buf_pool = buf_pool_from_bpage(bpage);

	ut_ad(bpage);

	buf_flush_remove(bpage);

	flush_type = buf_page_get_flush_type(bpage);
	buf_pool->n_flush[flush_type]--;
	ut_ad(buf_pool->n_flush[flush_type] != ULINT_MAX);

	ut_ad(buf_pool_mutex_own(buf_pool));

	if (buf_pool->n_flush[flush_type] == 0
	    && buf_pool->init_flush[flush_type] == FALSE) {

		/* The running flush batch has ended */

		os_event_set(buf_pool->no_flush[flush_type]);
	}

	if (dblwr) {
		buf_dblwr_update(bpage, flush_type);
	}
}

/** Calculate the checksum of a page from compressed table and update
the page.
@param[in,out]	page	page to update
@param[in]	size	compressed page size
@param[in]	lsn	LSN to stamp on the page */
void
buf_flush_update_zip_checksum(
	buf_frame_t*	page,
	ulint		size,
	lsn_t		lsn)
{
	ut_a(size > 0);

	const uint32_t	checksum = page_zip_calc_checksum(
		page, size,
		static_cast<srv_checksum_algorithm_t>(srv_checksum_algorithm));

	mach_write_to_8(page + FIL_PAGE_LSN, lsn);
	mach_write_to_4(page + FIL_PAGE_SPACE_OR_CHKSUM, checksum);
}

/** Initialize a page for writing to the tablespace.
@param[in]	block		buffer block; NULL if bypassing the buffer pool
@param[in,out]	page		page frame
@param[in,out]	page_zip_	compressed page, or NULL if uncompressed
@param[in]	newest_lsn	newest modification LSN to the page */
void
buf_flush_init_for_writing(
	const buf_block_t*	block,
	byte*			page,
	void*			page_zip_,
	lsn_t			newest_lsn)
{
	ut_ad(block == NULL || block->frame == page);
	ut_ad(block == NULL || page_zip_ == NULL
	      || &block->page.zip == page_zip_);
	ut_ad(page);

	if (page_zip_) {
		page_zip_des_t*	page_zip;
		ulint		size;

		page_zip = static_cast<page_zip_des_t*>(page_zip_);
		size = page_zip_get_size(page_zip);

		ut_ad(size);
		ut_ad(ut_is_2pow(size));
		ut_ad(size <= UNIV_ZIP_SIZE_MAX);

		switch (fil_page_get_type(page)) {
		case FIL_PAGE_TYPE_ALLOCATED:
		case FIL_PAGE_INODE:
		case FIL_PAGE_IBUF_BITMAP:
		case FIL_PAGE_TYPE_FSP_HDR:
		case FIL_PAGE_TYPE_XDES:
			/* These are essentially uncompressed pages. */
			memcpy(page_zip->data, page, size);
			/* fall through */
		case FIL_PAGE_TYPE_ZBLOB:
		case FIL_PAGE_TYPE_ZBLOB2:
		case FIL_PAGE_INDEX:
		case FIL_PAGE_RTREE:

			buf_flush_update_zip_checksum(
				page_zip->data, size, newest_lsn);

			return;
		}

		ib::error() << "The compressed page to be written"
			" seems corrupt:";
		ut_print_buf(stderr, page, size);
		fputs("\nInnoDB: Possibly older version of the page:", stderr);
		ut_print_buf(stderr, page_zip->data, size);
		putc('\n', stderr);
		ut_error;
	}

	/* Write the newest modification lsn to the page header and trailer */
	mach_write_to_8(page + FIL_PAGE_LSN, newest_lsn);

	mach_write_to_8(page + srv_page_size - FIL_PAGE_END_LSN_OLD_CHKSUM,
			newest_lsn);

	if (block && srv_page_size == 16384) {
		/* The page type could be garbage in old files
		created before MySQL 5.5. Such files always
		had a page size of 16 kilobytes. */
		ulint	page_type = fil_page_get_type(page);
		ulint	reset_type = page_type;

		switch (block->page.id.page_no() % 16384) {
		case 0:
			reset_type = block->page.id.page_no() == 0
				? FIL_PAGE_TYPE_FSP_HDR
				: FIL_PAGE_TYPE_XDES;
			break;
		case 1:
			reset_type = FIL_PAGE_IBUF_BITMAP;
			break;
		case FSP_TRX_SYS_PAGE_NO:
			if (block->page.id.page_no()
			    == TRX_SYS_PAGE_NO
			    && block->page.id.space()
			    == TRX_SYS_SPACE) {
				reset_type = FIL_PAGE_TYPE_TRX_SYS;
				break;
			}
			/* fall through */
		default:
			switch (page_type) {
			case FIL_PAGE_INDEX:
			case FIL_PAGE_TYPE_INSTANT:
			case FIL_PAGE_RTREE:
			case FIL_PAGE_UNDO_LOG:
			case FIL_PAGE_INODE:
			case FIL_PAGE_IBUF_FREE_LIST:
			case FIL_PAGE_TYPE_ALLOCATED:
			case FIL_PAGE_TYPE_SYS:
			case FIL_PAGE_TYPE_TRX_SYS:
			case FIL_PAGE_TYPE_BLOB:
			case FIL_PAGE_TYPE_ZBLOB:
			case FIL_PAGE_TYPE_ZBLOB2:
				break;
			case FIL_PAGE_TYPE_FSP_HDR:
			case FIL_PAGE_TYPE_XDES:
			case FIL_PAGE_IBUF_BITMAP:
				/* These pages should have
				predetermined page numbers
				(see above). */
			default:
				reset_type = FIL_PAGE_TYPE_UNKNOWN;
				break;
			}
		}

		if (UNIV_UNLIKELY(page_type != reset_type)) {
			ib::info()
				<< "Resetting invalid page "
				<< block->page.id << " type "
				<< page_type << " to "
				<< reset_type << " when flushing.";
			fil_page_set_type(page, reset_type);
		}
	}

<<<<<<< HEAD
	uint32_t checksum= 0;
=======
	uint32_t checksum = BUF_NO_CHECKSUM_MAGIC;
>>>>>>> 1b335a74

	switch (srv_checksum_algorithm_t(srv_checksum_algorithm)) {
	case SRV_CHECKSUM_ALGORITHM_INNODB:
	case SRV_CHECKSUM_ALGORITHM_STRICT_INNODB:
		checksum = buf_calc_page_new_checksum(page);
		mach_write_to_4(page + FIL_PAGE_SPACE_OR_CHKSUM,
				checksum);
		/* With the InnoDB checksum, we overwrite the first 4 bytes of
		the end lsn field to store the old formula checksum. Since it
		depends also on the field FIL_PAGE_SPACE_OR_CHKSUM, it has to
		be calculated after storing the new formula checksum. */
		checksum = buf_calc_page_old_checksum(page);
		break;
	case SRV_CHECKSUM_ALGORITHM_CRC32:
	case SRV_CHECKSUM_ALGORITHM_STRICT_CRC32:
		/* In other cases we write the same checksum to both fields. */
		checksum = buf_calc_page_crc32(page);
		mach_write_to_4(page + FIL_PAGE_SPACE_OR_CHKSUM,
				checksum);
		break;
	case SRV_CHECKSUM_ALGORITHM_NONE:
	case SRV_CHECKSUM_ALGORITHM_STRICT_NONE:
		mach_write_to_4(page + FIL_PAGE_SPACE_OR_CHKSUM,
				checksum);
		break;
		/* no default so the compiler will emit a warning if
		new enum is added and not handled here */
	}

	mach_write_to_4(page + srv_page_size - FIL_PAGE_END_LSN_OLD_CHKSUM,
			checksum);
}

/********************************************************************//**
Does an asynchronous write of a buffer page. NOTE: in simulated aio and
also when the doublewrite buffer is used, we must call
buf_dblwr_flush_buffered_writes after we have posted a batch of
writes! */
static
void
buf_flush_write_block_low(
/*======================*/
	buf_page_t*	bpage,		/*!< in: buffer block to write */
	buf_flush_t	flush_type,	/*!< in: type of flush */
	bool		sync)		/*!< in: true if sync IO request */
{
	fil_space_t* space = fil_space_acquire_for_io(bpage->id.space());
	if (!space) {
		return;
	}
	ut_ad(space->purpose == FIL_TYPE_TEMPORARY
	      || space->purpose == FIL_TYPE_IMPORT
	      || space->purpose == FIL_TYPE_TABLESPACE);
	ut_ad((space->purpose == FIL_TYPE_TEMPORARY)
	      == (space == fil_system.temp_space));
	page_t*	frame = NULL;
#ifdef UNIV_DEBUG
	buf_pool_t*	buf_pool = buf_pool_from_bpage(bpage);
	ut_ad(!buf_pool_mutex_own(buf_pool));
#endif /* UNIV_DEBUG */

	DBUG_PRINT("ib_buf", ("flush %s %u page %u:%u",
			      sync ? "sync" : "async", (unsigned) flush_type,
			      bpage->id.space(), bpage->id.page_no()));

	ut_ad(buf_page_in_file(bpage));

	/* We are not holding buf_pool->mutex or block_mutex here.
	Nevertheless, it is safe to access bpage, because it is
	io_fixed and oldest_modification != 0.  Thus, it cannot be
	relocated in the buffer pool or removed from flush_list or
	LRU_list. */
	ut_ad(!buf_pool_mutex_own(buf_pool));
	ut_ad(!buf_flush_list_mutex_own(buf_pool));
	ut_ad(!buf_page_get_mutex(bpage)->is_owned());
	ut_ad(buf_page_get_io_fix(bpage) == BUF_IO_WRITE);
	ut_ad(bpage->oldest_modification != 0);

#ifdef UNIV_IBUF_COUNT_DEBUG
	ut_a(ibuf_count_get(bpage->id) == 0);
#endif /* UNIV_IBUF_COUNT_DEBUG */

	ut_ad(bpage->newest_modification != 0);

	/* Force the log to the disk before writing the modified block */
	if (!srv_read_only_mode) {
		log_write_up_to(bpage->newest_modification, true);
	}

	switch (buf_page_get_state(bpage)) {
	case BUF_BLOCK_POOL_WATCH:
	case BUF_BLOCK_ZIP_PAGE: /* The page should be dirty. */
	case BUF_BLOCK_NOT_USED:
	case BUF_BLOCK_READY_FOR_USE:
	case BUF_BLOCK_MEMORY:
	case BUF_BLOCK_REMOVE_HASH:
		ut_error;
		break;
	case BUF_BLOCK_ZIP_DIRTY:
		frame = bpage->zip.data;

		mach_write_to_8(frame + FIL_PAGE_LSN,
				bpage->newest_modification);

		ut_a(page_zip_verify_checksum(frame, bpage->size.physical()));
		break;
	case BUF_BLOCK_FILE_PAGE:
		frame = bpage->zip.data;
		if (!frame) {
			frame = ((buf_block_t*) bpage)->frame;
		}

		buf_flush_init_for_writing(
			reinterpret_cast<const buf_block_t*>(bpage),
			reinterpret_cast<const buf_block_t*>(bpage)->frame,
			bpage->zip.data ? &bpage->zip : NULL,
			bpage->newest_modification);
		break;
	}

	frame = buf_page_encrypt_before_write(space, bpage, frame);

	ut_ad(space->purpose == FIL_TYPE_TABLESPACE
	      || space->atomic_write_supported);
	if (!space->use_doublewrite()) {
		ulint	type = IORequest::WRITE | IORequest::DO_NOT_WAKE;

		IORequest	request(type, bpage);

		/* TODO: pass the tablespace to fil_io() */
		fil_io(request,
		       sync, bpage->id, bpage->size, 0, bpage->size.physical(),
		       frame, bpage);
	} else {
		ut_ad(!srv_read_only_mode);

		if (flush_type == BUF_FLUSH_SINGLE_PAGE) {
			buf_dblwr_write_single_page(bpage, sync);
		} else {
			ut_ad(!sync);
			buf_dblwr_add_to_batch(bpage);
		}
	}

	/* When doing single page flushing the IO is done synchronously
	and we flush the changes to disk only for the tablespace we
	are working on. */
	if (sync) {
		ut_ad(flush_type == BUF_FLUSH_SINGLE_PAGE);
		if (space->purpose != FIL_TYPE_TEMPORARY) {
			fil_flush(space);
		}

		/* The tablespace could already have been dropped,
		because fil_io(request, sync) would already have
		decremented the node->n_pending. However,
		buf_page_io_complete() only needs to look up the
		tablespace during read requests, not during writes. */
		ut_ad(buf_page_get_io_fix(bpage) == BUF_IO_WRITE);
#ifdef UNIV_DEBUG
		dberr_t err =
#endif
		/* true means we want to evict this page from the
		LRU list as well. */
		buf_page_io_complete(bpage, space->use_doublewrite(), true);

		ut_ad(err == DB_SUCCESS);
	}

	space->release_for_io();

	/* Increment the counter of I/O operations used
	for selecting LRU policy. */
	buf_LRU_stat_inc_io();
}

/********************************************************************//**
Writes a flushable page asynchronously from the buffer pool to a file.
NOTE: in simulated aio we must call
os_aio_simulated_wake_handler_threads after we have posted a batch of
writes! NOTE: buf_pool->mutex and buf_page_get_mutex(bpage) must be
held upon entering this function, and they will be released by this
function if it returns true.
@return TRUE if the page was flushed */
ibool
buf_flush_page(
/*===========*/
	buf_pool_t*	buf_pool,	/*!< in: buffer pool instance */
	buf_page_t*	bpage,		/*!< in: buffer control block */
	buf_flush_t	flush_type,	/*!< in: type of flush */
	bool		sync)		/*!< in: true if sync IO request */
{
	BPageMutex*	block_mutex;

	ut_ad(flush_type < BUF_FLUSH_N_TYPES);
	ut_ad(buf_pool_mutex_own(buf_pool));
	ut_ad(buf_page_in_file(bpage));
	ut_ad(!sync || flush_type == BUF_FLUSH_SINGLE_PAGE);

	block_mutex = buf_page_get_mutex(bpage);
	ut_ad(mutex_own(block_mutex));

	ut_ad(buf_flush_ready_for_flush(bpage, flush_type));

	bool	is_uncompressed;

	is_uncompressed = (buf_page_get_state(bpage) == BUF_BLOCK_FILE_PAGE);
	ut_ad(is_uncompressed == (block_mutex != &buf_pool->zip_mutex));

	ibool		flush;
	rw_lock_t*	rw_lock;
	bool		no_fix_count = bpage->buf_fix_count == 0;

	if (!is_uncompressed) {
		flush = TRUE;
		rw_lock = NULL;
	} else if (!(no_fix_count || flush_type == BUF_FLUSH_LIST)
		   || (!no_fix_count
		       && srv_shutdown_state <= SRV_SHUTDOWN_CLEANUP
		       && fsp_is_system_temporary(bpage->id.space()))) {
		/* This is a heuristic, to avoid expensive SX attempts. */
		/* For table residing in temporary tablespace sync is done
		using IO_FIX and so before scheduling for flush ensure that
		page is not fixed. */
		flush = FALSE;
	} else {
		rw_lock = &reinterpret_cast<buf_block_t*>(bpage)->lock;
		if (flush_type != BUF_FLUSH_LIST) {
			flush = rw_lock_sx_lock_nowait(rw_lock, BUF_IO_WRITE);
		} else {
			/* Will SX lock later */
			flush = TRUE;
		}
	}

	if (flush) {

		/* We are committed to flushing by the time we get here */

		buf_page_set_io_fix(bpage, BUF_IO_WRITE);

		buf_page_set_flush_type(bpage, flush_type);

		if (buf_pool->n_flush[flush_type] == 0) {
			os_event_reset(buf_pool->no_flush[flush_type]);
		}

		++buf_pool->n_flush[flush_type];
		ut_ad(buf_pool->n_flush[flush_type] != 0);

		mutex_exit(block_mutex);

		buf_pool_mutex_exit(buf_pool);

		if (flush_type == BUF_FLUSH_LIST
		    && is_uncompressed
		    && !rw_lock_sx_lock_nowait(rw_lock, BUF_IO_WRITE)) {

			if (!fsp_is_system_temporary(bpage->id.space())) {
				/* avoiding deadlock possibility involves
				doublewrite buffer, should flush it, because
				it might hold the another block->lock. */
				buf_dblwr_flush_buffered_writes();
			} else {
				buf_dblwr_sync_datafiles();
			}

			rw_lock_sx_lock_gen(rw_lock, BUF_IO_WRITE);
		}

		/* If there is an observer that want to know if the asynchronous
		flushing was sent then notify it.
		Note: we set flush observer to a page with x-latch, so we can
		guarantee that notify_flush and notify_remove are called in pair
		with s-latch on a uncompressed page. */
		if (bpage->flush_observer != NULL) {
			buf_pool_mutex_enter(buf_pool);

			bpage->flush_observer->notify_flush(buf_pool, bpage);

			buf_pool_mutex_exit(buf_pool);
		}

		/* Even though bpage is not protected by any mutex at this
		point, it is safe to access bpage, because it is io_fixed and
		oldest_modification != 0.  Thus, it cannot be relocated in the
		buffer pool or removed from flush_list or LRU_list. */

		buf_flush_write_block_low(bpage, flush_type, sync);
	}

	return(flush);
}

# if defined UNIV_DEBUG || defined UNIV_IBUF_DEBUG
/********************************************************************//**
Writes a flushable page asynchronously from the buffer pool to a file.
NOTE: buf_pool->mutex and block->mutex must be held upon entering this
function, and they will be released by this function after flushing.
This is loosely based on buf_flush_batch() and buf_flush_page().
@return TRUE if the page was flushed and the mutexes released */
ibool
buf_flush_page_try(
/*===============*/
	buf_pool_t*	buf_pool,	/*!< in/out: buffer pool instance */
	buf_block_t*	block)		/*!< in/out: buffer control block */
{
	ut_ad(buf_pool_mutex_own(buf_pool));
	ut_ad(buf_block_get_state(block) == BUF_BLOCK_FILE_PAGE);
	ut_ad(buf_page_mutex_own(block));

	if (!buf_flush_ready_for_flush(&block->page, BUF_FLUSH_SINGLE_PAGE)) {
		return(FALSE);
	}

	/* The following call will release the buffer pool and
	block mutex. */
	return(buf_flush_page(
			buf_pool, &block->page,
			BUF_FLUSH_SINGLE_PAGE, true));
}
# endif /* UNIV_DEBUG || UNIV_IBUF_DEBUG */

/** Check the page is in buffer pool and can be flushed.
@param[in]	page_id		page id
@param[in]	flush_type	BUF_FLUSH_LRU or BUF_FLUSH_LIST
@return true if the page can be flushed. */
static
bool
buf_flush_check_neighbor(
	const page_id_t&	page_id,
	buf_flush_t		flush_type)
{
	buf_page_t*	bpage;
	buf_pool_t*	buf_pool = buf_pool_get(page_id);
	bool		ret;

	ut_ad(flush_type == BUF_FLUSH_LRU
	      || flush_type == BUF_FLUSH_LIST);

	buf_pool_mutex_enter(buf_pool);

	/* We only want to flush pages from this buffer pool. */
	bpage = buf_page_hash_get(buf_pool, page_id);

	if (!bpage) {

		buf_pool_mutex_exit(buf_pool);
		return(false);
	}

	ut_a(buf_page_in_file(bpage));

	/* We avoid flushing 'non-old' blocks in an LRU flush,
	because the flushed blocks are soon freed */

	ret = false;
	if (flush_type != BUF_FLUSH_LRU || buf_page_is_old(bpage)) {
		BPageMutex* block_mutex = buf_page_get_mutex(bpage);

		mutex_enter(block_mutex);
		if (buf_flush_ready_for_flush(bpage, flush_type)) {
			ret = true;
		}
		mutex_exit(block_mutex);
	}
	buf_pool_mutex_exit(buf_pool);

	return(ret);
}

/** Flushes to disk all flushable pages within the flush area.
@param[in]	page_id		page id
@param[in]	flush_type	BUF_FLUSH_LRU or BUF_FLUSH_LIST
@param[in]	n_flushed	number of pages flushed so far in this batch
@param[in]	n_to_flush	maximum number of pages we are allowed to flush
@return number of pages flushed */
static
ulint
buf_flush_try_neighbors(
	const page_id_t&	page_id,
	buf_flush_t		flush_type,
	ulint			n_flushed,
	ulint			n_to_flush)
{
	ulint		i;
	ulint		low;
	ulint		high;
	ulint		count = 0;
	buf_pool_t*	buf_pool = buf_pool_get(page_id);

	ut_ad(flush_type == BUF_FLUSH_LRU || flush_type == BUF_FLUSH_LIST);

	if (UT_LIST_GET_LEN(buf_pool->LRU) < BUF_LRU_OLD_MIN_LEN
	    || srv_flush_neighbors == 0) {
		/* If there is little space or neighbor flushing is
		not enabled then just flush the victim. */
		low = page_id.page_no();
		high = page_id.page_no() + 1;
	} else {
		/* When flushed, dirty blocks are searched in
		neighborhoods of this size, and flushed along with the
		original page. */

		ulint	buf_flush_area;

		buf_flush_area	= ut_min(
			BUF_READ_AHEAD_AREA(buf_pool),
			buf_pool->curr_size / 16);

		low = (page_id.page_no() / buf_flush_area) * buf_flush_area;
		high = (page_id.page_no() / buf_flush_area + 1) * buf_flush_area;

		if (srv_flush_neighbors == 1) {
			/* adjust 'low' and 'high' to limit
			   for contiguous dirty area */
			if (page_id.page_no() > low) {
				for (i = page_id.page_no() - 1; i >= low; i--) {
					if (!buf_flush_check_neighbor(
						page_id_t(page_id.space(), i),
						flush_type)) {

						break;
					}

					if (i == low) {
						/* Avoid overwrap when low == 0
						and calling
						buf_flush_check_neighbor() with
						i == (ulint) -1 */
						i--;
						break;
					}
				}
				low = i + 1;
			}

			for (i = page_id.page_no() + 1;
			     i < high
			     && buf_flush_check_neighbor(
				     page_id_t(page_id.space(), i),
				     flush_type);
			     i++) {
				/* do nothing */
			}
			high = i;
		}
	}

	const ulint	space_size = fil_space_get_size(page_id.space());
	if (high > space_size) {
		high = space_size;
	}

	DBUG_PRINT("ib_buf", ("flush %u:%u..%u",
			      page_id.space(),
			      (unsigned) low, (unsigned) high));

	for (ulint i = low; i < high; i++) {
		buf_page_t*	bpage;

		if ((count + n_flushed) >= n_to_flush) {

			/* We have already flushed enough pages and
			should call it a day. There is, however, one
			exception. If the page whose neighbors we
			are flushing has not been flushed yet then
			we'll try to flush the victim that we
			selected originally. */
			if (i <= page_id.page_no()) {
				i = page_id.page_no();
			} else {
				break;
			}
		}

		const page_id_t	cur_page_id(page_id.space(), i);

		buf_pool = buf_pool_get(cur_page_id);

		buf_pool_mutex_enter(buf_pool);

		/* We only want to flush pages from this buffer pool. */
		bpage = buf_page_hash_get(buf_pool, cur_page_id);

		if (bpage == NULL) {

			buf_pool_mutex_exit(buf_pool);
			continue;
		}

		ut_a(buf_page_in_file(bpage));

		/* We avoid flushing 'non-old' blocks in an LRU flush,
		because the flushed blocks are soon freed */

		if (flush_type != BUF_FLUSH_LRU
		    || i == page_id.page_no()
		    || buf_page_is_old(bpage)) {

			BPageMutex* block_mutex = buf_page_get_mutex(bpage);

			mutex_enter(block_mutex);

			if (buf_flush_ready_for_flush(bpage, flush_type)
			    && (i == page_id.page_no()
				|| bpage->buf_fix_count == 0)) {

				/* We also try to flush those
				neighbors != offset */

				if (buf_flush_page(
					buf_pool, bpage, flush_type, false)) {

					++count;
				} else {
					mutex_exit(block_mutex);
					buf_pool_mutex_exit(buf_pool);
				}

				continue;
			} else {
				mutex_exit(block_mutex);
			}
		}
		buf_pool_mutex_exit(buf_pool);
	}

	if (count > 1) {
		MONITOR_INC_VALUE_CUMULATIVE(
			MONITOR_FLUSH_NEIGHBOR_TOTAL_PAGE,
			MONITOR_FLUSH_NEIGHBOR_COUNT,
			MONITOR_FLUSH_NEIGHBOR_PAGES,
			(count - 1));
	}

	return(count);
}

/** Check if the block is modified and ready for flushing.
If the the block is ready to flush then flush the page and try o flush
its neighbors.
@param[in]	bpage		buffer control block,
must be buf_page_in_file(bpage)
@param[in]	flush_type	BUF_FLUSH_LRU or BUF_FLUSH_LIST
@param[in]	n_to_flush	number of pages to flush
@param[in,out]	count		number of pages flushed
@return TRUE if buf_pool mutex was released during this function.
This does not guarantee that some pages were written as well.
Number of pages written are incremented to the count. */
static
bool
buf_flush_page_and_try_neighbors(
	buf_page_t*		bpage,
	buf_flush_t		flush_type,
	ulint			n_to_flush,
	ulint*			count)
{
#ifdef UNIV_DEBUG
	buf_pool_t*	buf_pool = buf_pool_from_bpage(bpage);

	ut_ad(buf_pool_mutex_own(buf_pool));
#endif /* UNIV_DEBUG */

	bool		flushed;
	BPageMutex*	block_mutex = buf_page_get_mutex(bpage);

	mutex_enter(block_mutex);

	ut_a(buf_page_in_file(bpage));

	if (buf_flush_ready_for_flush(bpage, flush_type)) {
		buf_pool_t*	buf_pool;

		buf_pool = buf_pool_from_bpage(bpage);

		const page_id_t	page_id = bpage->id;

		mutex_exit(block_mutex);

		buf_pool_mutex_exit(buf_pool);

		/* Try to flush also all the neighbors */
		*count += buf_flush_try_neighbors(
			page_id, flush_type, *count, n_to_flush);

		buf_pool_mutex_enter(buf_pool);
		flushed = TRUE;
	} else {
		mutex_exit(block_mutex);

		flushed = false;
	}

	ut_ad(buf_pool_mutex_own(buf_pool));

	return(flushed);
}

/*******************************************************************//**
This utility moves the uncompressed frames of pages to the free list.
Note that this function does not actually flush any data to disk. It
just detaches the uncompressed frames from the compressed pages at the
tail of the unzip_LRU and puts those freed frames in the free list.
Note that it is a best effort attempt and it is not guaranteed that
after a call to this function there will be 'max' blocks in the free
list.
@return number of blocks moved to the free list. */
static
ulint
buf_free_from_unzip_LRU_list_batch(
/*===============================*/
	buf_pool_t*	buf_pool,	/*!< in: buffer pool instance */
	ulint		max)		/*!< in: desired number of
					blocks in the free_list */
{
	ulint		scanned = 0;
	ulint		count = 0;
	ulint		free_len = UT_LIST_GET_LEN(buf_pool->free);
	ulint		lru_len = UT_LIST_GET_LEN(buf_pool->unzip_LRU);

	ut_ad(buf_pool_mutex_own(buf_pool));

	buf_block_t*	block = UT_LIST_GET_LAST(buf_pool->unzip_LRU);

	while (block != NULL
	       && count < max
	       && free_len < srv_LRU_scan_depth
	       && lru_len > UT_LIST_GET_LEN(buf_pool->LRU) / 10) {

		++scanned;
		if (buf_LRU_free_page(&block->page, false)) {
			/* Block was freed. buf_pool->mutex potentially
			released and reacquired */
			++count;
			block = UT_LIST_GET_LAST(buf_pool->unzip_LRU);

		} else {

			block = UT_LIST_GET_PREV(unzip_LRU, block);
		}

		free_len = UT_LIST_GET_LEN(buf_pool->free);
		lru_len = UT_LIST_GET_LEN(buf_pool->unzip_LRU);
	}

	ut_ad(buf_pool_mutex_own(buf_pool));

	if (scanned) {
		MONITOR_INC_VALUE_CUMULATIVE(
			MONITOR_LRU_BATCH_SCANNED,
			MONITOR_LRU_BATCH_SCANNED_NUM_CALL,
			MONITOR_LRU_BATCH_SCANNED_PER_CALL,
			scanned);
	}

	return(count);
}

/*******************************************************************//**
This utility flushes dirty blocks from the end of the LRU list.
The calling thread is not allowed to own any latches on pages!
It attempts to make 'max' blocks available in the free list. Note that
it is a best effort attempt and it is not guaranteed that after a call
to this function there will be 'max' blocks in the free list.*/

void
buf_flush_LRU_list_batch(
/*=====================*/
	buf_pool_t*	buf_pool,	/*!< in: buffer pool instance */
	ulint		max,		/*!< in: desired number of
					blocks in the free_list */
	flush_counters_t*	n)	/*!< out: flushed/evicted page
					counts */
{
	buf_page_t*	bpage;
	ulint		scanned = 0;
	ulint		free_len = UT_LIST_GET_LEN(buf_pool->free);
	ulint		lru_len = UT_LIST_GET_LEN(buf_pool->LRU);
	ulint		withdraw_depth = 0;

	n->flushed = 0;
	n->evicted = 0;
	n->unzip_LRU_evicted = 0;
	ut_ad(buf_pool_mutex_own(buf_pool));
	if (buf_pool->curr_size < buf_pool->old_size
	    && buf_pool->withdraw_target > 0) {
		withdraw_depth = buf_pool->withdraw_target
				 - UT_LIST_GET_LEN(buf_pool->withdraw);
	}

	for (bpage = UT_LIST_GET_LAST(buf_pool->LRU);
	     bpage != NULL && n->flushed + n->evicted < max
	     && free_len < srv_LRU_scan_depth + withdraw_depth
	     && lru_len > BUF_LRU_MIN_LEN;
	     ++scanned,
	     bpage = buf_pool->lru_hp.get()) {

		buf_page_t* prev = UT_LIST_GET_PREV(LRU, bpage);
		buf_pool->lru_hp.set(prev);

		BPageMutex*	block_mutex = buf_page_get_mutex(bpage);

		mutex_enter(block_mutex);

		if (buf_flush_ready_for_replace(bpage)) {
			/* block is ready for eviction i.e., it is
			clean and is not IO-fixed or buffer fixed. */
			mutex_exit(block_mutex);
			if (buf_LRU_free_page(bpage, true)) {
				++n->evicted;
			}
		} else if (buf_flush_ready_for_flush(bpage, BUF_FLUSH_LRU)) {
			/* Block is ready for flush. Dispatch an IO
			request. The IO helper thread will put it on
			free list in IO completion routine. */
			mutex_exit(block_mutex);
			buf_flush_page_and_try_neighbors(
				bpage, BUF_FLUSH_LRU, max, &n->flushed);
		} else {
			/* Can't evict or dispatch this block. Go to
			previous. */
			ut_ad(buf_pool->lru_hp.is_hp(prev));
			mutex_exit(block_mutex);
		}

		ut_ad(!mutex_own(block_mutex));
		ut_ad(buf_pool_mutex_own(buf_pool));

		free_len = UT_LIST_GET_LEN(buf_pool->free);
		lru_len = UT_LIST_GET_LEN(buf_pool->LRU);
	}

	buf_pool->lru_hp.set(NULL);

	/* We keep track of all flushes happening as part of LRU
	flush. When estimating the desired rate at which flush_list
	should be flushed, we factor in this value. */
	buf_lru_flush_page_count += n->flushed;

	ut_ad(buf_pool_mutex_own(buf_pool));

	if (n->evicted) {
		MONITOR_INC_VALUE_CUMULATIVE(
			MONITOR_LRU_BATCH_EVICT_TOTAL_PAGE,
			MONITOR_LRU_BATCH_EVICT_COUNT,
			MONITOR_LRU_BATCH_EVICT_PAGES,
			n->evicted);
	}

	if (scanned) {
		MONITOR_INC_VALUE_CUMULATIVE(
			MONITOR_LRU_BATCH_SCANNED,
			MONITOR_LRU_BATCH_SCANNED_NUM_CALL,
			MONITOR_LRU_BATCH_SCANNED_PER_CALL,
			scanned);
	}
}

/*******************************************************************//**
Flush and move pages from LRU or unzip_LRU list to the free list.
Whether LRU or unzip_LRU is used depends on the state of the system.*/

static
void
buf_do_LRU_batch(
/*=============*/
	buf_pool_t*	buf_pool,	/*!< in: buffer pool instance */
	ulint		max,		/*!< in: desired number of
					blocks in the free_list */
	flush_counters_t*	n)	/*!< out: flushed/evicted page
					counts */
{
	if (buf_LRU_evict_from_unzip_LRU(buf_pool)) {
		n->unzip_LRU_evicted = buf_free_from_unzip_LRU_list_batch(buf_pool, max);
	} else {
		n->unzip_LRU_evicted = 0;
	}

	if (max > n->unzip_LRU_evicted) {
		buf_flush_LRU_list_batch(buf_pool, max - n->unzip_LRU_evicted, n);
	} else {
		n->evicted = 0;
		n->flushed = 0;
	}

	/* Add evicted pages from unzip_LRU to the evicted pages from
	the simple LRU. */
	n->evicted += n->unzip_LRU_evicted;
}

/** This utility flushes dirty blocks from the end of the flush_list.
The calling thread is not allowed to own any latches on pages!
@param[in]	buf_pool	buffer pool instance
@param[in]	min_n		wished minimum mumber of blocks flushed (it is
not guaranteed that the actual number is that big, though)
@param[in]	lsn_limit	all blocks whose oldest_modification is smaller
than this should be flushed (if their number does not exceed min_n)
@return number of blocks for which the write request was queued;
ULINT_UNDEFINED if there was a flush of the same type already
running */
static
ulint
buf_do_flush_list_batch(
	buf_pool_t*		buf_pool,
	ulint			min_n,
	lsn_t			lsn_limit)
{
	ulint		count = 0;
	ulint		scanned = 0;

	ut_ad(buf_pool_mutex_own(buf_pool));

	/* Start from the end of the list looking for a suitable
	block to be flushed. */
	buf_flush_list_mutex_enter(buf_pool);
	ulint len = UT_LIST_GET_LEN(buf_pool->flush_list);

	/* In order not to degenerate this scan to O(n*n) we attempt
	to preserve pointer of previous block in the flush list. To do
	so we declare it a hazard pointer. Any thread working on the
	flush list must check the hazard pointer and if it is removing
	the same block then it must reset it. */
	for (buf_page_t* bpage = UT_LIST_GET_LAST(buf_pool->flush_list);
	     count < min_n && bpage != NULL && len > 0
	     && bpage->oldest_modification < lsn_limit;
	     bpage = buf_pool->flush_hp.get(),
	     ++scanned) {

		buf_page_t*	prev;

		ut_a(bpage->oldest_modification > 0);
		ut_ad(bpage->in_flush_list);

		prev = UT_LIST_GET_PREV(list, bpage);
		buf_pool->flush_hp.set(prev);
		buf_flush_list_mutex_exit(buf_pool);

#ifdef UNIV_DEBUG
		bool flushed =
#endif /* UNIV_DEBUG */
		buf_flush_page_and_try_neighbors(
			bpage, BUF_FLUSH_LIST, min_n, &count);

		buf_flush_list_mutex_enter(buf_pool);

		ut_ad(flushed || buf_pool->flush_hp.is_hp(prev));

		--len;
	}

	buf_pool->flush_hp.set(NULL);
	buf_flush_list_mutex_exit(buf_pool);

	if (scanned) {
		MONITOR_INC_VALUE_CUMULATIVE(
			MONITOR_FLUSH_BATCH_SCANNED,
			MONITOR_FLUSH_BATCH_SCANNED_NUM_CALL,
			MONITOR_FLUSH_BATCH_SCANNED_PER_CALL,
			scanned);
	}

	if (count) {
		MONITOR_INC_VALUE_CUMULATIVE(
			MONITOR_FLUSH_BATCH_TOTAL_PAGE,
			MONITOR_FLUSH_BATCH_COUNT,
			MONITOR_FLUSH_BATCH_PAGES,
			count);
	}

	ut_ad(buf_pool_mutex_own(buf_pool));

	return(count);
}

/** This utility flushes dirty blocks from the end of the LRU list or
flush_list.
NOTE 1: in the case of an LRU flush the calling thread may own latches to
pages: to avoid deadlocks, this function must be written so that it cannot
end up waiting for these latches! NOTE 2: in the case of a flush list flush,
the calling thread is not allowed to own any latches on pages!
@param[in]	buf_pool	buffer pool instance
@param[in]	flush_type	BUF_FLUSH_LRU or BUF_FLUSH_LIST; if
BUF_FLUSH_LIST, then the caller must not own any latches on pages
@param[in]	min_n		wished minimum mumber of blocks flushed (it is
not guaranteed that the actual number is that big, though)
@param[in]	lsn_limit	in the case of BUF_FLUSH_LIST all blocks whose
oldest_modification is smaller than this should be flushed (if their number
does not exceed min_n), otherwise ignored */
static
void
buf_flush_batch(
	buf_pool_t*		buf_pool,
	buf_flush_t		flush_type,
	ulint			min_n,
	lsn_t			lsn_limit,
	flush_counters_t*	n)	/*!< out: flushed/evicted page
					counts  */
{
	ut_ad(flush_type == BUF_FLUSH_LRU || flush_type == BUF_FLUSH_LIST);
	ut_ad(flush_type == BUF_FLUSH_LRU
	      || !sync_check_iterate(dict_sync_check()));

	buf_pool_mutex_enter(buf_pool);

	/* Note: The buffer pool mutex is released and reacquired within
	the flush functions. */
	switch (flush_type) {
	case BUF_FLUSH_LRU:
		buf_do_LRU_batch(buf_pool, min_n, n);
		break;
	case BUF_FLUSH_LIST:
		n->flushed = buf_do_flush_list_batch(buf_pool, min_n, lsn_limit);
		n->evicted = 0;
		break;
	default:
		ut_error;
	}

	buf_pool_mutex_exit(buf_pool);

	DBUG_LOG("ib_buf", "flush " << flush_type << " completed");
}

/******************************************************************//**
Gather the aggregated stats for both flush list and LRU list flushing.
@param page_count_flush	number of pages flushed from the end of the flush_list
@param page_count_LRU	number of pages flushed from the end of the LRU list
*/
static
void
buf_flush_stats(
/*============*/
	ulint		page_count_flush,
	ulint		page_count_LRU)
{
	DBUG_PRINT("ib_buf", ("flush completed, from flush_list %u pages, "
			      "from LRU_list %u pages",
			      unsigned(page_count_flush),
			      unsigned(page_count_LRU)));

	srv_stats.buf_pool_flushed.add(page_count_flush + page_count_LRU);
}

/******************************************************************//**
Start a buffer flush batch for LRU or flush list */
static
ibool
buf_flush_start(
/*============*/
	buf_pool_t*	buf_pool,	/*!< buffer pool instance */
	buf_flush_t	flush_type)	/*!< in: BUF_FLUSH_LRU
					or BUF_FLUSH_LIST */
{
	ut_ad(flush_type == BUF_FLUSH_LRU || flush_type == BUF_FLUSH_LIST);

	buf_pool_mutex_enter(buf_pool);

	if (buf_pool->n_flush[flush_type] > 0
	   || buf_pool->init_flush[flush_type] == TRUE) {

		/* There is already a flush batch of the same type running */

		buf_pool_mutex_exit(buf_pool);

		return(FALSE);
	}

	buf_pool->init_flush[flush_type] = TRUE;

	os_event_reset(buf_pool->no_flush[flush_type]);

	buf_pool_mutex_exit(buf_pool);

	return(TRUE);
}

/******************************************************************//**
End a buffer flush batch for LRU or flush list */
static
void
buf_flush_end(
/*==========*/
	buf_pool_t*	buf_pool,	/*!< buffer pool instance */
	buf_flush_t	flush_type)	/*!< in: BUF_FLUSH_LRU
					or BUF_FLUSH_LIST */
{
	buf_pool_mutex_enter(buf_pool);

	buf_pool->init_flush[flush_type] = FALSE;

	buf_pool->try_LRU_scan = TRUE;

	if (buf_pool->n_flush[flush_type] == 0) {

		/* The running flush batch has ended */

		os_event_set(buf_pool->no_flush[flush_type]);
	}

	buf_pool_mutex_exit(buf_pool);

	if (!srv_read_only_mode) {
		buf_dblwr_flush_buffered_writes();
	} else {
		os_aio_simulated_wake_handler_threads();
	}
}

/******************************************************************//**
Waits until a flush batch of the given type ends */
void
buf_flush_wait_batch_end(
/*=====================*/
	buf_pool_t*	buf_pool,	/*!< buffer pool instance */
	buf_flush_t	type)		/*!< in: BUF_FLUSH_LRU
					or BUF_FLUSH_LIST */
{
	ut_ad(type == BUF_FLUSH_LRU || type == BUF_FLUSH_LIST);

	if (buf_pool == NULL) {
		ulint	i;

		for (i = 0; i < srv_buf_pool_instances; ++i) {
			buf_pool_t*	buf_pool;

			buf_pool = buf_pool_from_array(i);

			thd_wait_begin(NULL, THD_WAIT_DISKIO);
			os_event_wait(buf_pool->no_flush[type]);
			thd_wait_end(NULL);
		}
	} else {
		thd_wait_begin(NULL, THD_WAIT_DISKIO);
		os_event_wait(buf_pool->no_flush[type]);
		thd_wait_end(NULL);
	}
}

/** Do flushing batch of a given type.
NOTE: The calling thread is not allowed to own any latches on pages!
@param[in,out]	buf_pool	buffer pool instance
@param[in]	type		flush type
@param[in]	min_n		wished minimum mumber of blocks flushed
(it is not guaranteed that the actual number is that big, though)
@param[in]	lsn_limit	in the case BUF_FLUSH_LIST all blocks whose
oldest_modification is smaller than this should be flushed (if their number
does not exceed min_n), otherwise ignored
@param[out]	n_processed	the number of pages which were processed is
passed back to caller. Ignored if NULL
@retval true	if a batch was queued successfully.
@retval false	if another batch of same type was already running. */
bool
buf_flush_do_batch(
	buf_pool_t*		buf_pool,
	buf_flush_t		type,
	ulint			min_n,
	lsn_t			lsn_limit,
	flush_counters_t*	n)
{
	ut_ad(type == BUF_FLUSH_LRU || type == BUF_FLUSH_LIST);

	if (n != NULL) {
		n->flushed = 0;
	}

	if (!buf_flush_start(buf_pool, type)) {
		return(false);
	}

	buf_flush_batch(buf_pool, type, min_n, lsn_limit, n);

	buf_flush_end(buf_pool, type);

	return(true);
}
/**
Waits until a flush batch of the given lsn ends
@param[in]	new_oldest	target oldest_modified_lsn to wait for */

void
buf_flush_wait_flushed(
	lsn_t		new_oldest)
{
	for (ulint i = 0; i < srv_buf_pool_instances; ++i) {
		buf_pool_t*	buf_pool;
		lsn_t		oldest;

		buf_pool = buf_pool_from_array(i);

		for (;;) {
			/* We don't need to wait for fsync of the flushed
			blocks, because anyway we need fsync to make chekpoint.
			So, we don't need to wait for the batch end here. */

			buf_flush_list_mutex_enter(buf_pool);

			buf_page_t*	bpage;

			/* We don't need to wait for system temporary pages */
			for (bpage = UT_LIST_GET_LAST(buf_pool->flush_list);
			     bpage != NULL
				&& fsp_is_system_temporary(bpage->id.space());
			     bpage = UT_LIST_GET_PREV(list, bpage)) {
				/* Do nothing. */
			}

			if (bpage != NULL) {
				ut_ad(bpage->in_flush_list);
				oldest = bpage->oldest_modification;
			} else {
				oldest = 0;
			}

			buf_flush_list_mutex_exit(buf_pool);

			if (oldest == 0 || oldest >= new_oldest) {
				break;
			}

			/* sleep and retry */
			os_thread_sleep(buf_flush_wait_flushed_sleep_time);

			MONITOR_INC(MONITOR_FLUSH_SYNC_WAITS);
		}
	}
}

/** This utility flushes dirty blocks from the end of the flush list of all
buffer pool instances.
NOTE: The calling thread is not allowed to own any latches on pages!
@param[in]	min_n		wished minimum mumber of blocks flushed (it is
not guaranteed that the actual number is that big, though)
@param[in]	lsn_limit	in the case BUF_FLUSH_LIST all blocks whose
oldest_modification is smaller than this should be flushed (if their number
does not exceed min_n), otherwise ignored
@param[out]	n_processed	the number of pages which were processed is
passed back to caller. Ignored if NULL.
@return true if a batch was queued successfully for each buffer pool
instance. false if another batch of same type was already running in
at least one of the buffer pool instance */
bool
buf_flush_lists(
	ulint			min_n,
	lsn_t			lsn_limit,
	ulint*			n_processed)
{
	ulint		i;
	ulint		n_flushed = 0;
	bool		success = true;

	if (n_processed) {
		*n_processed = 0;
	}

	if (min_n != ULINT_MAX) {
		/* Ensure that flushing is spread evenly amongst the
		buffer pool instances. When min_n is ULINT_MAX
		we need to flush everything up to the lsn limit
		so no limit here. */
		min_n = (min_n + srv_buf_pool_instances - 1)
			 / srv_buf_pool_instances;
	}

	/* Flush to lsn_limit in all buffer pool instances */
	for (i = 0; i < srv_buf_pool_instances; i++) {
		buf_pool_t*		buf_pool;
		flush_counters_t	n;

		memset(&n, 0, sizeof(flush_counters_t));
		buf_pool = buf_pool_from_array(i);

		if (!buf_flush_do_batch(buf_pool,
					BUF_FLUSH_LIST,
					min_n,
					lsn_limit,
					&n)) {
			/* We have two choices here. If lsn_limit was
			specified then skipping an instance of buffer
			pool means we cannot guarantee that all pages
			up to lsn_limit has been flushed. We can
			return right now with failure or we can try
			to flush remaining buffer pools up to the
			lsn_limit. We attempt to flush other buffer
			pools based on the assumption that it will
			help in the retry which will follow the
			failure. */
			success = false;

		}

		n_flushed += n.flushed;
	}

	if (n_flushed) {
		buf_flush_stats(n_flushed, 0);
		if (n_processed) {
			*n_processed = n_flushed;
		}
	}

	return(success);
}

/******************************************************************//**
This function picks up a single page from the tail of the LRU
list, flushes it (if it is dirty), removes it from page_hash and LRU
list and puts it on the free list. It is called from user threads when
they are unable to find a replaceable page at the tail of the LRU
list i.e.: when the background LRU flushing in the page_cleaner thread
is not fast enough to keep pace with the workload.
@return true if success. */
bool
buf_flush_single_page_from_LRU(
/*===========================*/
	buf_pool_t*	buf_pool)	/*!< in/out: buffer pool instance */
{
	ulint		scanned;
	buf_page_t*	bpage;
	ibool		freed;

	buf_pool_mutex_enter(buf_pool);

	for (bpage = buf_pool->single_scan_itr.start(), scanned = 0,
	     freed = false;
	     bpage != NULL;
	     ++scanned, bpage = buf_pool->single_scan_itr.get()) {

		ut_ad(buf_pool_mutex_own(buf_pool));

		buf_page_t*	prev = UT_LIST_GET_PREV(LRU, bpage);
		buf_pool->single_scan_itr.set(prev);
		BPageMutex*	block_mutex;

		block_mutex = buf_page_get_mutex(bpage);

		mutex_enter(block_mutex);

		if (buf_flush_ready_for_replace(bpage)) {
			/* block is ready for eviction i.e., it is
			clean and is not IO-fixed or buffer fixed. */
			mutex_exit(block_mutex);

			if (buf_LRU_free_page(bpage, true)) {
				buf_pool_mutex_exit(buf_pool);
				freed = true;
				break;
			}

		} else if (buf_flush_ready_for_flush(
				   bpage, BUF_FLUSH_SINGLE_PAGE)) {

			/* Block is ready for flush. Try and dispatch an IO
			request. We'll put it on free list in IO completion
			routine if it is not buffer fixed. The following call
			will release the buffer pool and block mutex.

			Note: There is no guarantee that this page has actually
			been freed, only that it has been flushed to disk */

			freed = buf_flush_page(
				buf_pool, bpage, BUF_FLUSH_SINGLE_PAGE, true);

			if (freed) {
				break;
			}

			mutex_exit(block_mutex);
		} else {
			mutex_exit(block_mutex);
		}
		ut_ad(!mutex_own(block_mutex));
	}
	if (!freed) {
		/* Can't find a single flushable page. */
		ut_ad(!bpage);
		buf_pool_mutex_exit(buf_pool);
	}

	if (scanned) {
		MONITOR_INC_VALUE_CUMULATIVE(
			MONITOR_LRU_SINGLE_FLUSH_SCANNED,
			MONITOR_LRU_SINGLE_FLUSH_SCANNED_NUM_CALL,
			MONITOR_LRU_SINGLE_FLUSH_SCANNED_PER_CALL,
			scanned);
	}

	ut_ad(!buf_pool_mutex_own(buf_pool));
	return(freed);
}

/**
Clears up tail of the LRU list of a given buffer pool instance:
* Put replaceable pages at the tail of LRU to the free list
* Flush dirty pages at the tail of LRU to the disk
The depth to which we scan each buffer pool is controlled by dynamic
config parameter innodb_LRU_scan_depth.
@param buf_pool buffer pool instance
@return total pages flushed */
static
ulint
buf_flush_LRU_list(
	buf_pool_t*	buf_pool)
{
	ulint	scan_depth, withdraw_depth;
	flush_counters_t	n;

	memset(&n, 0, sizeof(flush_counters_t));

	ut_ad(buf_pool);
	/* srv_LRU_scan_depth can be arbitrarily large value.
	We cap it with current LRU size. */
	buf_pool_mutex_enter(buf_pool);
	scan_depth = UT_LIST_GET_LEN(buf_pool->LRU);
	if (buf_pool->curr_size < buf_pool->old_size
	    && buf_pool->withdraw_target > 0) {
		withdraw_depth = buf_pool->withdraw_target
				 - UT_LIST_GET_LEN(buf_pool->withdraw);
	} else {
		withdraw_depth = 0;
	}
	buf_pool_mutex_exit(buf_pool);
	if (withdraw_depth > srv_LRU_scan_depth) {
		scan_depth = ut_min(withdraw_depth, scan_depth);
	} else {
		scan_depth = ut_min(static_cast<ulint>(srv_LRU_scan_depth),
				    scan_depth);
	}
	/* Currently one of page_cleaners is the only thread
	that can trigger an LRU flush at the same time.
	So, it is not possible that a batch triggered during
	last iteration is still running, */
	buf_flush_do_batch(buf_pool, BUF_FLUSH_LRU, scan_depth,
			   0, &n);

	return(n.flushed);
}

/*********************************************************************//**
Wait for any possible LRU flushes that are in progress to end. */
void
buf_flush_wait_LRU_batch_end(void)
/*==============================*/
{
	for (ulint i = 0; i < srv_buf_pool_instances; i++) {
		buf_pool_t*	buf_pool;

		buf_pool = buf_pool_from_array(i);

		buf_pool_mutex_enter(buf_pool);

		if (buf_pool->n_flush[BUF_FLUSH_LRU] > 0
		   || buf_pool->init_flush[BUF_FLUSH_LRU]) {

			buf_pool_mutex_exit(buf_pool);
			buf_flush_wait_batch_end(buf_pool, BUF_FLUSH_LRU);
		} else {
			buf_pool_mutex_exit(buf_pool);
		}
	}
}

/*********************************************************************//**
Calculates if flushing is required based on number of dirty pages in
the buffer pool.
@return percent of io_capacity to flush to manage dirty page ratio */
static
ulint
af_get_pct_for_dirty()
/*==================*/
{
	double	dirty_pct = buf_get_modified_ratio_pct();

	if (dirty_pct == 0.0) {
		/* No pages modified */
		return(0);
	}

	ut_a(srv_max_dirty_pages_pct_lwm
	     <= srv_max_buf_pool_modified_pct);

	if (srv_max_dirty_pages_pct_lwm == 0) {
		/* The user has not set the option to preflush dirty
		pages as we approach the high water mark. */
		if (dirty_pct >= srv_max_buf_pool_modified_pct) {
			/* We have crossed the high water mark of dirty
			pages In this case we start flushing at 100% of
			innodb_io_capacity. */
			return(100);
		}
	} else if (dirty_pct >= srv_max_dirty_pages_pct_lwm) {
		/* We should start flushing pages gradually. */
		return(static_cast<ulint>((dirty_pct * 100)
		       / (srv_max_buf_pool_modified_pct + 1)));
	}

	return(0);
}

/*********************************************************************//**
Calculates if flushing is required based on redo generation rate.
@return percent of io_capacity to flush to manage redo space */
static
ulint
af_get_pct_for_lsn(
/*===============*/
	lsn_t	age)	/*!< in: current age of LSN. */
{
	lsn_t	max_async_age;
	lsn_t	lsn_age_factor;
	lsn_t	af_lwm = (lsn_t) ((srv_adaptive_flushing_lwm
			* log_get_capacity()) / 100);

	if (age < af_lwm) {
		/* No adaptive flushing. */
		return(0);
	}

	max_async_age = log_get_max_modified_age_async();

	if (age < max_async_age && !srv_adaptive_flushing) {
		/* We have still not reached the max_async point and
		the user has disabled adaptive flushing. */
		return(0);
	}

	/* If we are here then we know that either:
	1) User has enabled adaptive flushing
	2) User may have disabled adaptive flushing but we have reached
	max_async_age. */
	lsn_age_factor = (age * 100) / max_async_age;

	ut_ad(srv_max_io_capacity >= srv_io_capacity);
	return(static_cast<ulint>(
		((srv_max_io_capacity / srv_io_capacity)
		* (lsn_age_factor * sqrt((double)lsn_age_factor)))
		/ 7.5));
}

/*********************************************************************//**
This function is called approximately once every second by the
page_cleaner thread. Based on various factors it decides if there is a
need to do flushing.
@return number of pages recommended to be flushed
@param lsn_limit	pointer to return LSN up to which flushing must happen
@param last_pages_in	the number of pages flushed by the last flush_list
			flushing. */
static
ulint
page_cleaner_flush_pages_recommendation(
/*====================================*/
	lsn_t*	lsn_limit,
	ulint	last_pages_in)
{
	static	lsn_t		prev_lsn = 0;
	static	ulint		sum_pages = 0;
	static	ulint		avg_page_rate = 0;
	static	ulint		n_iterations = 0;
	static	time_t		prev_time;
	lsn_t			oldest_lsn;
	lsn_t			cur_lsn;
	lsn_t			age;
	lsn_t			lsn_rate;
	ulint			n_pages = 0;
	ulint			pct_for_dirty = 0;
	ulint			pct_for_lsn = 0;
	ulint			pct_total = 0;

	cur_lsn = log_get_lsn_nowait();

	/* log_get_lsn_nowait tries to get log_sys.mutex with
	mutex_enter_nowait, if this does not succeed function
	returns 0, do not use that value to update stats. */
	if (cur_lsn == 0) {
		return(0);
	}

	if (prev_lsn == 0) {
		/* First time around. */
		prev_lsn = cur_lsn;
		prev_time = ut_time();
		return(0);
	}

	if (prev_lsn == cur_lsn) {
		return(0);
	}

	sum_pages += last_pages_in;

	time_t	curr_time = ut_time();
	double	time_elapsed = difftime(curr_time, prev_time);

	/* We update our variables every srv_flushing_avg_loops
	iterations to smooth out transition in workload. */
	if (++n_iterations >= srv_flushing_avg_loops
	    || time_elapsed >= srv_flushing_avg_loops) {

		if (time_elapsed < 1) {
			time_elapsed = 1;
		}

		avg_page_rate = static_cast<ulint>(
			((static_cast<double>(sum_pages)
			  / time_elapsed)
			 + avg_page_rate) / 2);

		/* How much LSN we have generated since last call. */
		lsn_rate = static_cast<lsn_t>(
			static_cast<double>(cur_lsn - prev_lsn)
			/ time_elapsed);

		lsn_avg_rate = (lsn_avg_rate + lsn_rate) / 2;

		/* aggregate stats of all slots */
		mutex_enter(&page_cleaner.mutex);

		ulint	flush_tm = page_cleaner.flush_time;
		ulint	flush_pass = page_cleaner.flush_pass;

		page_cleaner.flush_time = 0;
		page_cleaner.flush_pass = 0;

		ulint	lru_tm = 0;
		ulint	list_tm = 0;
		ulint	lru_pass = 0;
		ulint	list_pass = 0;

		for (ulint i = 0; i < page_cleaner.n_slots; i++) {
			page_cleaner_slot_t*	slot;

			slot = &page_cleaner.slots[i];

			lru_tm    += slot->flush_lru_time;
			lru_pass  += slot->flush_lru_pass;
			list_tm   += slot->flush_list_time;
			list_pass += slot->flush_list_pass;

			slot->flush_lru_time  = 0;
			slot->flush_lru_pass  = 0;
			slot->flush_list_time = 0;
			slot->flush_list_pass = 0;
		}

		mutex_exit(&page_cleaner.mutex);

		/* minimum values are 1, to avoid dividing by zero. */
		if (lru_tm < 1) {
			lru_tm = 1;
		}
		if (list_tm < 1) {
			list_tm = 1;
		}
		if (flush_tm < 1) {
			flush_tm = 1;
		}

		if (lru_pass < 1) {
			lru_pass = 1;
		}
		if (list_pass < 1) {
			list_pass = 1;
		}
		if (flush_pass < 1) {
			flush_pass = 1;
		}

		MONITOR_SET(MONITOR_FLUSH_ADAPTIVE_AVG_TIME_SLOT,
			    list_tm / list_pass);
		MONITOR_SET(MONITOR_LRU_BATCH_FLUSH_AVG_TIME_SLOT,
			    lru_tm  / lru_pass);

		MONITOR_SET(MONITOR_FLUSH_ADAPTIVE_AVG_TIME_THREAD,
			    list_tm / (srv_n_page_cleaners * flush_pass));
		MONITOR_SET(MONITOR_LRU_BATCH_FLUSH_AVG_TIME_THREAD,
			    lru_tm / (srv_n_page_cleaners * flush_pass));
		MONITOR_SET(MONITOR_FLUSH_ADAPTIVE_AVG_TIME_EST,
			    flush_tm * list_tm / flush_pass
			    / (list_tm + lru_tm));
		MONITOR_SET(MONITOR_LRU_BATCH_FLUSH_AVG_TIME_EST,
			    flush_tm * lru_tm / flush_pass
			    / (list_tm + lru_tm));
		MONITOR_SET(MONITOR_FLUSH_AVG_TIME, flush_tm / flush_pass);

		MONITOR_SET(MONITOR_FLUSH_ADAPTIVE_AVG_PASS,
			    list_pass / page_cleaner.n_slots);
		MONITOR_SET(MONITOR_LRU_BATCH_FLUSH_AVG_PASS,
			    lru_pass / page_cleaner.n_slots);
		MONITOR_SET(MONITOR_FLUSH_AVG_PASS, flush_pass);

		prev_lsn = cur_lsn;
		prev_time = curr_time;

		n_iterations = 0;

		sum_pages = 0;
	}

	oldest_lsn = buf_pool_get_oldest_modification();

	ut_ad(oldest_lsn <= log_get_lsn());

	age = cur_lsn > oldest_lsn ? cur_lsn - oldest_lsn : 0;

	pct_for_dirty = af_get_pct_for_dirty();
	pct_for_lsn = af_get_pct_for_lsn(age);

	pct_total = ut_max(pct_for_dirty, pct_for_lsn);

	/* Estimate pages to be flushed for the lsn progress */
	ulint	sum_pages_for_lsn = 0;
	lsn_t	target_lsn = oldest_lsn
			     + lsn_avg_rate * buf_flush_lsn_scan_factor;

	for (ulint i = 0; i < srv_buf_pool_instances; i++) {
		buf_pool_t*	buf_pool = buf_pool_from_array(i);
		ulint		pages_for_lsn = 0;

		buf_flush_list_mutex_enter(buf_pool);
		for (buf_page_t* b = UT_LIST_GET_LAST(buf_pool->flush_list);
		     b != NULL;
		     b = UT_LIST_GET_PREV(list, b)) {
			if (b->oldest_modification > target_lsn) {
				break;
			}
			++pages_for_lsn;
		}
		buf_flush_list_mutex_exit(buf_pool);

		sum_pages_for_lsn += pages_for_lsn;

		mutex_enter(&page_cleaner.mutex);
		ut_ad(page_cleaner.slots[i].state
		      == PAGE_CLEANER_STATE_NONE);
		page_cleaner.slots[i].n_pages_requested
			= pages_for_lsn / buf_flush_lsn_scan_factor + 1;
		mutex_exit(&page_cleaner.mutex);
	}

	sum_pages_for_lsn /= buf_flush_lsn_scan_factor;
	if(sum_pages_for_lsn < 1) {
		sum_pages_for_lsn = 1;
	}

	/* Cap the maximum IO capacity that we are going to use by
	max_io_capacity. Limit the value to avoid too quick increase */
	ulint	pages_for_lsn =
		std::min<ulint>(sum_pages_for_lsn, srv_max_io_capacity * 2);

	n_pages = (PCT_IO(pct_total) + avg_page_rate + pages_for_lsn) / 3;

	if (n_pages > srv_max_io_capacity) {
		n_pages = srv_max_io_capacity;
	}

	/* Normalize request for each instance */
	mutex_enter(&page_cleaner.mutex);
	ut_ad(page_cleaner.n_slots_requested == 0);
	ut_ad(page_cleaner.n_slots_flushing == 0);
	ut_ad(page_cleaner.n_slots_finished == 0);

	for (ulint i = 0; i < srv_buf_pool_instances; i++) {
		/* if REDO has enough of free space,
		don't care about age distribution of pages */
		page_cleaner.slots[i].n_pages_requested = pct_for_lsn > 30 ?
			page_cleaner.slots[i].n_pages_requested
			* n_pages / sum_pages_for_lsn + 1
			: n_pages / srv_buf_pool_instances;
	}
	mutex_exit(&page_cleaner.mutex);

	MONITOR_SET(MONITOR_FLUSH_N_TO_FLUSH_REQUESTED, n_pages);

	MONITOR_SET(MONITOR_FLUSH_N_TO_FLUSH_BY_AGE, sum_pages_for_lsn);

	MONITOR_SET(MONITOR_FLUSH_AVG_PAGE_RATE, avg_page_rate);
	MONITOR_SET(MONITOR_FLUSH_LSN_AVG_RATE, lsn_avg_rate);
	MONITOR_SET(MONITOR_FLUSH_PCT_FOR_DIRTY, pct_for_dirty);
	MONITOR_SET(MONITOR_FLUSH_PCT_FOR_LSN, pct_for_lsn);

	*lsn_limit = LSN_MAX;

	return(n_pages);
}

/*********************************************************************//**
Puts the page_cleaner thread to sleep if it has finished work in less
than a second
@retval 0 wake up by event set,
@retval OS_SYNC_TIME_EXCEEDED if timeout was exceeded
@param next_loop_time	time when next loop iteration should start
@param sig_count	zero or the value returned by previous call of
			os_event_reset()
@param cur_time		current time as in ut_time_ms() */
static
ulint
pc_sleep_if_needed(
/*===============*/
	ulint		next_loop_time,
	int64_t		sig_count,
	ulint		cur_time)
{
	/* No sleep if we are cleaning the buffer pool during the shutdown
	with everything else finished */
	if (srv_shutdown_state == SRV_SHUTDOWN_FLUSH_PHASE)
		return OS_SYNC_TIME_EXCEEDED;

	if (next_loop_time > cur_time) {
		/* Get sleep interval in micro seconds. We use
		ut_min() to avoid long sleep in case of wrap around. */
		ulint	sleep_us;

		sleep_us = ut_min(static_cast<ulint>(1000000),
				  (next_loop_time - cur_time) * 1000);

		return(os_event_wait_time_low(buf_flush_event,
					      sleep_us, sig_count));
	}

	return(OS_SYNC_TIME_EXCEEDED);
}

/******************************************************************//**
Initialize page_cleaner. */
void
buf_flush_page_cleaner_init(void)
/*=============================*/
{
	ut_ad(!page_cleaner.is_running);

	mutex_create(LATCH_ID_PAGE_CLEANER, &page_cleaner.mutex);

	page_cleaner.is_requested = os_event_create("pc_is_requested");
	page_cleaner.is_finished = os_event_create("pc_is_finished");
	page_cleaner.is_started = os_event_create("pc_is_started");
	page_cleaner.n_slots = static_cast<ulint>(srv_buf_pool_instances);

	ut_d(page_cleaner.n_disabled_debug = 0);

	page_cleaner.is_running = true;
}

/**
Requests for all slots to flush all buffer pool instances.
@param min_n	wished minimum mumber of blocks flushed
		(it is not guaranteed that the actual number is that big)
@param lsn_limit in the case BUF_FLUSH_LIST all blocks whose
		oldest_modification is smaller than this should be flushed
		(if their number does not exceed min_n), otherwise ignored
*/
static
void
pc_request(
	ulint		min_n,
	lsn_t		lsn_limit)
{
	if (min_n != ULINT_MAX) {
		/* Ensure that flushing is spread evenly amongst the
		buffer pool instances. When min_n is ULINT_MAX
		we need to flush everything up to the lsn limit
		so no limit here. */
		min_n = (min_n + srv_buf_pool_instances - 1)
			/ srv_buf_pool_instances;
	}

	mutex_enter(&page_cleaner.mutex);

	ut_ad(page_cleaner.n_slots_requested == 0);
	ut_ad(page_cleaner.n_slots_flushing == 0);
	ut_ad(page_cleaner.n_slots_finished == 0);

	page_cleaner.requested = (min_n > 0);
	page_cleaner.lsn_limit = lsn_limit;

	for (ulint i = 0; i < page_cleaner.n_slots; i++) {
		page_cleaner_slot_t* slot = &page_cleaner.slots[i];

		ut_ad(slot->state == PAGE_CLEANER_STATE_NONE);

		if (min_n == ULINT_MAX) {
			slot->n_pages_requested = ULINT_MAX;
		} else if (min_n == 0) {
			slot->n_pages_requested = 0;
		}

		/* slot->n_pages_requested was already set by
		page_cleaner_flush_pages_recommendation() */

		slot->state = PAGE_CLEANER_STATE_REQUESTED;
	}

	page_cleaner.n_slots_requested = page_cleaner.n_slots;
	page_cleaner.n_slots_flushing = 0;
	page_cleaner.n_slots_finished = 0;

	os_event_set(page_cleaner.is_requested);

	mutex_exit(&page_cleaner.mutex);
}

/**
Do flush for one slot.
@return	the number of the slots which has not been treated yet. */
static
ulint
pc_flush_slot(void)
{
	ulint	lru_tm = 0;
	ulint	list_tm = 0;
	ulint	lru_pass = 0;
	ulint	list_pass = 0;

	mutex_enter(&page_cleaner.mutex);

	if (!page_cleaner.n_slots_requested) {
		os_event_reset(page_cleaner.is_requested);
	} else {
		page_cleaner_slot_t*	slot = NULL;
		ulint			i;

		for (i = 0; i < page_cleaner.n_slots; i++) {
			slot = &page_cleaner.slots[i];

			if (slot->state == PAGE_CLEANER_STATE_REQUESTED) {
				break;
			}
		}

		/* slot should be found because
		page_cleaner.n_slots_requested > 0 */
		ut_a(i < page_cleaner.n_slots);

		buf_pool_t* buf_pool = buf_pool_from_array(i);

		page_cleaner.n_slots_requested--;
		page_cleaner.n_slots_flushing++;
		slot->state = PAGE_CLEANER_STATE_FLUSHING;

		if (UNIV_UNLIKELY(!page_cleaner.is_running)) {
			slot->n_flushed_lru = 0;
			slot->n_flushed_list = 0;
			goto finish_mutex;
		}

		if (page_cleaner.n_slots_requested == 0) {
			os_event_reset(page_cleaner.is_requested);
		}

		mutex_exit(&page_cleaner.mutex);

		lru_tm = ut_time_ms();

		/* Flush pages from end of LRU if required */
		slot->n_flushed_lru = buf_flush_LRU_list(buf_pool);

		lru_tm = ut_time_ms() - lru_tm;
		lru_pass++;

		if (UNIV_UNLIKELY(!page_cleaner.is_running)) {
			slot->n_flushed_list = 0;
			goto finish;
		}

		/* Flush pages from flush_list if required */
		if (page_cleaner.requested) {
			flush_counters_t n;
			memset(&n, 0, sizeof(flush_counters_t));
			list_tm = ut_time_ms();

			slot->succeeded_list = buf_flush_do_batch(
				buf_pool, BUF_FLUSH_LIST,
				slot->n_pages_requested,
				page_cleaner.lsn_limit,
				&n);

			slot->n_flushed_list = n.flushed;

			list_tm = ut_time_ms() - list_tm;
			list_pass++;
		} else {
			slot->n_flushed_list = 0;
			slot->succeeded_list = true;
		}
finish:
		mutex_enter(&page_cleaner.mutex);
finish_mutex:
		page_cleaner.n_slots_flushing--;
		page_cleaner.n_slots_finished++;
		slot->state = PAGE_CLEANER_STATE_FINISHED;

		slot->flush_lru_time += lru_tm;
		slot->flush_list_time += list_tm;
		slot->flush_lru_pass += lru_pass;
		slot->flush_list_pass += list_pass;

		if (page_cleaner.n_slots_requested == 0
		    && page_cleaner.n_slots_flushing == 0) {
			os_event_set(page_cleaner.is_finished);
		}
	}

	ulint	ret = page_cleaner.n_slots_requested;

	mutex_exit(&page_cleaner.mutex);

	return(ret);
}

/**
Wait until all flush requests are finished.
@param n_flushed_lru	number of pages flushed from the end of the LRU list.
@param n_flushed_list	number of pages flushed from the end of the
			flush_list.
@return			true if all flush_list flushing batch were success. */
static
bool
pc_wait_finished(
	ulint*	n_flushed_lru,
	ulint*	n_flushed_list)
{
	bool	all_succeeded = true;

	*n_flushed_lru = 0;
	*n_flushed_list = 0;

	os_event_wait(page_cleaner.is_finished);

	mutex_enter(&page_cleaner.mutex);

	ut_ad(page_cleaner.n_slots_requested == 0);
	ut_ad(page_cleaner.n_slots_flushing == 0);
	ut_ad(page_cleaner.n_slots_finished == page_cleaner.n_slots);

	for (ulint i = 0; i < page_cleaner.n_slots; i++) {
		page_cleaner_slot_t* slot = &page_cleaner.slots[i];

		ut_ad(slot->state == PAGE_CLEANER_STATE_FINISHED);

		*n_flushed_lru += slot->n_flushed_lru;
		*n_flushed_list += slot->n_flushed_list;
		all_succeeded &= slot->succeeded_list;

		slot->state = PAGE_CLEANER_STATE_NONE;

		slot->n_pages_requested = 0;
	}

	page_cleaner.n_slots_finished = 0;

	os_event_reset(page_cleaner.is_finished);

	mutex_exit(&page_cleaner.mutex);

	return(all_succeeded);
}

#ifdef UNIV_LINUX
/**
Set priority for page_cleaner threads.
@param[in]	priority	priority intended to set
@return	true if set as intended */
static
bool
buf_flush_page_cleaner_set_priority(
	int	priority)
{
	setpriority(PRIO_PROCESS, (pid_t)syscall(SYS_gettid),
		    priority);
	return(getpriority(PRIO_PROCESS, (pid_t)syscall(SYS_gettid))
	       == priority);
}
#endif /* UNIV_LINUX */

#ifdef UNIV_DEBUG
/** Loop used to disable page cleaner threads. */
static
void
buf_flush_page_cleaner_disabled_loop(void)
{
	if (!innodb_page_cleaner_disabled_debug) {
		/* We return to avoid entering and exiting mutex. */
		return;
	}

	mutex_enter(&page_cleaner.mutex);
	page_cleaner.n_disabled_debug++;
	mutex_exit(&page_cleaner.mutex);

	while (innodb_page_cleaner_disabled_debug
	       && srv_shutdown_state == SRV_SHUTDOWN_NONE
	       && page_cleaner.is_running) {

		os_thread_sleep(100000); /* [A] */
	}

	/* We need to wait for threads exiting here, otherwise we would
	encounter problem when we quickly perform following steps:
		1) SET GLOBAL innodb_page_cleaner_disabled_debug = 1;
		2) SET GLOBAL innodb_page_cleaner_disabled_debug = 0;
		3) SET GLOBAL innodb_page_cleaner_disabled_debug = 1;
	That's because after step 1 this thread could still be sleeping
	inside the loop above at [A] and steps 2, 3 could happen before
	this thread wakes up from [A]. In such case this thread would
	not re-increment n_disabled_debug and we would be waiting for
	him forever in buf_flush_page_cleaner_disabled_debug_update(...).

	Therefore we are waiting in step 2 for this thread exiting here. */

	mutex_enter(&page_cleaner.mutex);
	page_cleaner.n_disabled_debug--;
	mutex_exit(&page_cleaner.mutex);
}

/** Disables page cleaner threads (coordinator and workers).
@param[in]	save		immediate result from check function */
void buf_flush_page_cleaner_disabled_debug_update(THD*,
						  st_mysql_sys_var*, void*,
						  const void* save)
{
	if (!page_cleaner.is_running) {
		return;
	}

	if (!*static_cast<const my_bool*>(save)) {
		if (!innodb_page_cleaner_disabled_debug) {
			return;
		}

		innodb_page_cleaner_disabled_debug = false;

		/* Enable page cleaner threads. */
		while (srv_shutdown_state == SRV_SHUTDOWN_NONE) {
			mutex_enter(&page_cleaner.mutex);
			const ulint n = page_cleaner.n_disabled_debug;
			mutex_exit(&page_cleaner.mutex);
			/* Check if all threads have been enabled, to avoid
			problem when we decide to re-disable them soon. */
			if (n == 0) {
				break;
			}
		}
		return;
	}

	if (innodb_page_cleaner_disabled_debug) {
		return;
	}

	innodb_page_cleaner_disabled_debug = true;

	while (srv_shutdown_state == SRV_SHUTDOWN_NONE) {
		/* Workers are possibly sleeping on is_requested.

		We have to wake them, otherwise they could possibly
		have never noticed, that they should be disabled,
		and we would wait for them here forever.

		That's why we have sleep-loop instead of simply
		waiting on some disabled_debug_event. */
		os_event_set(page_cleaner.is_requested);

		mutex_enter(&page_cleaner.mutex);

		ut_ad(page_cleaner.n_disabled_debug
		      <= srv_n_page_cleaners);

		if (page_cleaner.n_disabled_debug
		    == srv_n_page_cleaners) {

			mutex_exit(&page_cleaner.mutex);
			break;
		}

		mutex_exit(&page_cleaner.mutex);

		os_thread_sleep(100000);
	}
}
#endif /* UNIV_DEBUG */

/******************************************************************//**
page_cleaner thread tasked with flushing dirty pages from the buffer
pools. As of now we'll have only one coordinator.
@return a dummy parameter */
extern "C"
os_thread_ret_t
DECLARE_THREAD(buf_flush_page_cleaner_coordinator)(void*)
{
	my_thread_init();
#ifdef UNIV_PFS_THREAD
	pfs_register_thread(page_cleaner_thread_key);
#endif /* UNIV_PFS_THREAD */
	ut_ad(!srv_read_only_mode);

#ifdef UNIV_DEBUG_THREAD_CREATION
	ib::info() << "page_cleaner thread running, id "
		<< os_thread_pf(os_thread_get_curr_id());
#endif /* UNIV_DEBUG_THREAD_CREATION */
#ifdef UNIV_LINUX
	/* linux might be able to set different setting for each thread.
	worth to try to set high priority for page cleaner threads */
	if (buf_flush_page_cleaner_set_priority(
		buf_flush_page_cleaner_priority)) {

		ib::info() << "page_cleaner coordinator priority: "
			<< buf_flush_page_cleaner_priority;
	} else {
		ib::info() << "If the mysqld execution user is authorized,"
		" page cleaner thread priority can be changed."
		" See the man page of setpriority().";
	}
	/* Signal that setpriority() has been attempted. */
	os_event_set(recv_sys->flush_end);
#endif /* UNIV_LINUX */

	do {
		/* treat flushing requests during recovery. */
		ulint	n_flushed_lru = 0;
		ulint	n_flushed_list = 0;

		os_event_wait(recv_sys->flush_start);

		if (!recv_writer_thread_active) {
			break;
		}

		switch (recv_sys->flush_type) {
		case BUF_FLUSH_LRU:
			/* Flush pages from end of LRU if required */
			pc_request(0, LSN_MAX);
			while (pc_flush_slot() > 0) {}
			pc_wait_finished(&n_flushed_lru, &n_flushed_list);
			break;

		case BUF_FLUSH_LIST:
			/* Flush all pages */
			do {
				pc_request(ULINT_MAX, LSN_MAX);
				while (pc_flush_slot() > 0) {}
			} while (!pc_wait_finished(&n_flushed_lru,
						   &n_flushed_list));
			break;

		default:
			ut_ad(0);
		}

		os_event_reset(recv_sys->flush_start);
		os_event_set(recv_sys->flush_end);
	} while (recv_writer_thread_active);

	os_event_wait(buf_flush_event);

	ulint	ret_sleep = 0;
	ulint	n_evicted = 0;
	ulint	n_flushed_last = 0;
	ulint	warn_interval = 1;
	ulint	warn_count = 0;
	int64_t	sig_count = os_event_reset(buf_flush_event);
	ulint	next_loop_time = ut_time_ms() + 1000;
	ulint	n_flushed = 0;
	ulint	last_activity = srv_get_activity_count();
	ulint	last_pages = 0;

	while (srv_shutdown_state == SRV_SHUTDOWN_NONE) {
		ulint	curr_time = ut_time_ms();

		/* The page_cleaner skips sleep if the server is
		idle and there are no pending IOs in the buffer pool
		and there is work to do. */
		if (srv_check_activity(last_activity)
		    || buf_get_n_pending_read_ios()
		    || n_flushed == 0) {

			ret_sleep = pc_sleep_if_needed(
				next_loop_time, sig_count, curr_time);
		} else if (curr_time > next_loop_time) {
			ret_sleep = OS_SYNC_TIME_EXCEEDED;
		} else {
			ret_sleep = 0;
		}

		if (srv_shutdown_state != SRV_SHUTDOWN_NONE) {
			break;
		}

		sig_count = os_event_reset(buf_flush_event);

		if (ret_sleep == OS_SYNC_TIME_EXCEEDED) {
			if (global_system_variables.log_warnings > 2
			    && curr_time > next_loop_time + 3000
			    && !(test_flags & TEST_SIGINT)) {
				if (warn_count == 0) {
					ib::info() << "page_cleaner: 1000ms"
						" intended loop took "
						<< 1000 + curr_time
						   - next_loop_time
						<< "ms. The settings might not"
						" be optimal. (flushed="
						<< n_flushed_last
						<< " and evicted="
						<< n_evicted
						<< ", during the time.)";
					if (warn_interval > 300) {
						warn_interval = 600;
					} else {
						warn_interval *= 2;
					}

					warn_count = warn_interval;
				} else {
					--warn_count;
				}
			} else {
				/* reset counter */
				warn_interval = 1;
				warn_count = 0;
			}

			next_loop_time = curr_time + 1000;
			n_flushed_last = n_evicted = 0;
		}

		if (ret_sleep != OS_SYNC_TIME_EXCEEDED
		    && srv_flush_sync
		    && buf_flush_sync_lsn > 0) {
			/* woke up for flush_sync */
			mutex_enter(&page_cleaner.mutex);
			lsn_t	lsn_limit = buf_flush_sync_lsn;
			buf_flush_sync_lsn = 0;
			mutex_exit(&page_cleaner.mutex);

			/* Request flushing for threads */
			pc_request(ULINT_MAX, lsn_limit);

			ulint tm = ut_time_ms();

			/* Coordinator also treats requests */
			while (pc_flush_slot() > 0) {}

			/* only coordinator is using these counters,
			so no need to protect by lock. */
			page_cleaner.flush_time += ut_time_ms() - tm;
			page_cleaner.flush_pass++;

			/* Wait for all slots to be finished */
			ulint	n_flushed_lru = 0;
			ulint	n_flushed_list = 0;
			pc_wait_finished(&n_flushed_lru, &n_flushed_list);

			if (n_flushed_list > 0 || n_flushed_lru > 0) {
				buf_flush_stats(n_flushed_list, n_flushed_lru);

				MONITOR_INC_VALUE_CUMULATIVE(
					MONITOR_FLUSH_SYNC_TOTAL_PAGE,
					MONITOR_FLUSH_SYNC_COUNT,
					MONITOR_FLUSH_SYNC_PAGES,
					n_flushed_lru + n_flushed_list);
			}

			n_flushed = n_flushed_lru + n_flushed_list;

		} else if (srv_check_activity(last_activity)) {
			ulint	n_to_flush;
			lsn_t	lsn_limit = 0;

			/* Estimate pages from flush_list to be flushed */
			if (ret_sleep == OS_SYNC_TIME_EXCEEDED) {
				last_activity = srv_get_activity_count();
				n_to_flush =
					page_cleaner_flush_pages_recommendation(
						&lsn_limit, last_pages);
			} else {
				n_to_flush = 0;
			}

			/* Request flushing for threads */
			pc_request(n_to_flush, lsn_limit);

			ulint tm = ut_time_ms();

			/* Coordinator also treats requests */
			while (pc_flush_slot() > 0) {
				/* No op */
			}

			/* only coordinator is using these counters,
			so no need to protect by lock. */
			page_cleaner.flush_time += ut_time_ms() - tm;
			page_cleaner.flush_pass++ ;

			/* Wait for all slots to be finished */
			ulint	n_flushed_lru = 0;
			ulint	n_flushed_list = 0;

			pc_wait_finished(&n_flushed_lru, &n_flushed_list);

			if (n_flushed_list > 0 || n_flushed_lru > 0) {
				buf_flush_stats(n_flushed_list, n_flushed_lru);
			}

			if (ret_sleep == OS_SYNC_TIME_EXCEEDED) {
				last_pages = n_flushed_list;
			}

			n_evicted += n_flushed_lru;
			n_flushed_last += n_flushed_list;

			n_flushed = n_flushed_lru + n_flushed_list;

			if (n_flushed_lru) {
				MONITOR_INC_VALUE_CUMULATIVE(
					MONITOR_LRU_BATCH_FLUSH_TOTAL_PAGE,
					MONITOR_LRU_BATCH_FLUSH_COUNT,
					MONITOR_LRU_BATCH_FLUSH_PAGES,
					n_flushed_lru);
			}

			if (n_flushed_list) {
				MONITOR_INC_VALUE_CUMULATIVE(
					MONITOR_FLUSH_ADAPTIVE_TOTAL_PAGE,
					MONITOR_FLUSH_ADAPTIVE_COUNT,
					MONITOR_FLUSH_ADAPTIVE_PAGES,
					n_flushed_list);
			}

		} else if (ret_sleep == OS_SYNC_TIME_EXCEEDED) {
			/* no activity, slept enough */
			buf_flush_lists(PCT_IO(100), LSN_MAX, &n_flushed);

			n_flushed_last += n_flushed;

			if (n_flushed) {
				MONITOR_INC_VALUE_CUMULATIVE(
					MONITOR_FLUSH_BACKGROUND_TOTAL_PAGE,
					MONITOR_FLUSH_BACKGROUND_COUNT,
					MONITOR_FLUSH_BACKGROUND_PAGES,
					n_flushed);

			}

		} else {
			/* no activity, but woken up by event */
			n_flushed = 0;
		}

		ut_d(buf_flush_page_cleaner_disabled_loop());
	}

	ut_ad(srv_shutdown_state > 0);
	if (srv_fast_shutdown == 2
	    || srv_shutdown_state == SRV_SHUTDOWN_EXIT_THREADS) {
		/* In very fast shutdown or when innodb failed to start, we
		simulate a crash of the buffer pool. We are not required to do
		any flushing. */
		goto thread_exit;
	}

	/* In case of normal and slow shutdown the page_cleaner thread
	must wait for all other activity in the server to die down.
	Note that we can start flushing the buffer pool as soon as the
	server enters shutdown phase but we must stay alive long enough
	to ensure that any work done by the master or purge threads is
	also flushed.
	During shutdown we pass through two stages. In the first stage,
	when SRV_SHUTDOWN_CLEANUP is set other threads like the master
	and the purge threads may be working as well. We start flushing
	the buffer pool but can't be sure that no new pages are being
	dirtied until we enter SRV_SHUTDOWN_FLUSH_PHASE phase. */

	do {
		pc_request(ULINT_MAX, LSN_MAX);

		while (pc_flush_slot() > 0) {}

		ulint	n_flushed_lru = 0;
		ulint	n_flushed_list = 0;
		pc_wait_finished(&n_flushed_lru, &n_flushed_list);

		n_flushed = n_flushed_lru + n_flushed_list;

		/* We sleep only if there are no pages to flush */
		if (n_flushed == 0) {
			os_thread_sleep(100000);
		}
	} while (srv_shutdown_state == SRV_SHUTDOWN_CLEANUP);

	/* At this point all threads including the master and the purge
	thread must have been suspended. */
	ut_a(srv_get_active_thread_type() == SRV_NONE);
	ut_a(srv_shutdown_state == SRV_SHUTDOWN_FLUSH_PHASE);

	/* We can now make a final sweep on flushing the buffer pool
	and exit after we have cleaned the whole buffer pool.
	It is important that we wait for any running batch that has
	been triggered by us to finish. Otherwise we can end up
	considering end of that batch as a finish of our final
	sweep and we'll come out of the loop leaving behind dirty pages
	in the flush_list */
	buf_flush_wait_batch_end(NULL, BUF_FLUSH_LIST);
	buf_flush_wait_LRU_batch_end();

	bool	success;

	do {
		pc_request(ULINT_MAX, LSN_MAX);

		while (pc_flush_slot() > 0) {}

		ulint	n_flushed_lru = 0;
		ulint	n_flushed_list = 0;
		success = pc_wait_finished(&n_flushed_lru, &n_flushed_list);

		n_flushed = n_flushed_lru + n_flushed_list;

		buf_flush_wait_batch_end(NULL, BUF_FLUSH_LIST);
		buf_flush_wait_LRU_batch_end();

	} while (!success || n_flushed > 0);

	/* Some sanity checks */
	ut_a(srv_get_active_thread_type() == SRV_NONE);
	ut_a(srv_shutdown_state == SRV_SHUTDOWN_FLUSH_PHASE);

	for (ulint i = 0; i < srv_buf_pool_instances; i++) {
		buf_pool_t* buf_pool = buf_pool_from_array(i);
		ut_a(UT_LIST_GET_LEN(buf_pool->flush_list) == 0);
	}

	/* We have lived our life. Time to die. */

thread_exit:
	/* All worker threads are waiting for the event here,
	and no more access to page_cleaner structure by them.
	Wakes worker threads up just to make them exit. */
	page_cleaner.is_running = false;

	/* waiting for all worker threads exit */
	while (page_cleaner.n_workers) {
		os_event_set(page_cleaner.is_requested);
		os_thread_sleep(10000);
	}

	mutex_destroy(&page_cleaner.mutex);

	os_event_destroy(page_cleaner.is_finished);
	os_event_destroy(page_cleaner.is_requested);
	os_event_destroy(page_cleaner.is_started);

	buf_page_cleaner_is_active = false;

	my_thread_end();
	/* We count the number of threads in os_thread_exit(). A created
	thread should always use that to exit and not use return() to exit. */
	os_thread_exit();

	OS_THREAD_DUMMY_RETURN;
}

/** Adjust thread count for page cleaner workers.
@param[in]	new_cnt		Number of threads to be used */
void
buf_flush_set_page_cleaner_thread_cnt(ulong new_cnt)
{
	mutex_enter(&page_cleaner.mutex);

	srv_n_page_cleaners = new_cnt;
	if (new_cnt > page_cleaner.n_workers) {
		/* User has increased the number of page
		cleaner threads. */
		ulint add = new_cnt - page_cleaner.n_workers;
		for (ulint i = 0; i < add; i++) {
			os_thread_id_t cleaner_thread_id;
			os_thread_create(buf_flush_page_cleaner_worker, NULL, &cleaner_thread_id);
		}
	}

	mutex_exit(&page_cleaner.mutex);

	/* Wait until defined number of workers has started. */
	while (page_cleaner.is_running &&
	       page_cleaner.n_workers != (srv_n_page_cleaners - 1)) {
		os_event_set(page_cleaner.is_requested);
		os_event_reset(page_cleaner.is_started);
		os_event_wait_time(page_cleaner.is_started, 1000000);
	}
}

/******************************************************************//**
Worker thread of page_cleaner.
@return a dummy parameter */
extern "C"
os_thread_ret_t
DECLARE_THREAD(buf_flush_page_cleaner_worker)(
/*==========================================*/
	void*	arg MY_ATTRIBUTE((unused)))
			/*!< in: a dummy parameter required by
			os_thread_create */
{
	my_thread_init();
#ifndef DBUG_OFF
	os_thread_id_t cleaner_thread_id = os_thread_get_curr_id();
#endif

	mutex_enter(&page_cleaner.mutex);
	ulint thread_no = page_cleaner.n_workers++;

	DBUG_LOG("ib_buf", "Thread " << cleaner_thread_id
		 << " started; n_workers=" << page_cleaner.n_workers);

	/* Signal that we have started */
	os_event_set(page_cleaner.is_started);
	mutex_exit(&page_cleaner.mutex);

#ifdef UNIV_LINUX
	/* linux might be able to set different setting for each thread
	worth to try to set high priority for page cleaner threads */
	if (buf_flush_page_cleaner_set_priority(
		buf_flush_page_cleaner_priority)) {

		ib::info() << "page_cleaner worker priority: "
			<< buf_flush_page_cleaner_priority;
	}
#endif /* UNIV_LINUX */

	while (true) {
		os_event_wait(page_cleaner.is_requested);

		ut_d(buf_flush_page_cleaner_disabled_loop());

		if (!page_cleaner.is_running) {
			break;
		}

		ut_ad(srv_n_page_cleaners >= 1);

		/* If number of page cleaner threads is decreased
		exit those that are not anymore needed. */
		if (srv_shutdown_state == SRV_SHUTDOWN_NONE &&
		    thread_no >= (srv_n_page_cleaners - 1)) {
			DBUG_LOG("ib_buf", "Exiting "
				<< thread_no
				<< " page cleaner worker thread_id "
				<< os_thread_pf(cleaner_thread_id)
				<< " total threads " << srv_n_page_cleaners << ".");
			break;
		}

		pc_flush_slot();
	}

	mutex_enter(&page_cleaner.mutex);
	page_cleaner.n_workers--;

	DBUG_LOG("ib_buf", "Thread " << cleaner_thread_id
		 << " exiting; n_workers=" << page_cleaner.n_workers);

	/* Signal that we have stopped */
	os_event_set(page_cleaner.is_started);
	mutex_exit(&page_cleaner.mutex);

	my_thread_end();

	os_thread_exit();

	OS_THREAD_DUMMY_RETURN;
}

/*******************************************************************//**
Synchronously flush dirty blocks from the end of the flush list of all buffer
pool instances.
NOTE: The calling thread is not allowed to own any latches on pages! */
void
buf_flush_sync_all_buf_pools(void)
/*==============================*/
{
	bool success;
	do {
		success = buf_flush_lists(ULINT_MAX, LSN_MAX, NULL);
		buf_flush_wait_batch_end(NULL, BUF_FLUSH_LIST);
	} while (!success);

	ut_a(success);
}

/** Request IO burst and wake page_cleaner up.
@param[in]	lsn_limit	upper limit of LSN to be flushed */
void
buf_flush_request_force(
	lsn_t	lsn_limit)
{
	/* adjust based on lsn_avg_rate not to get old */
	lsn_t	lsn_target = lsn_limit + lsn_avg_rate * 3;

	mutex_enter(&page_cleaner.mutex);
	if (lsn_target > buf_flush_sync_lsn) {
		buf_flush_sync_lsn = lsn_target;
	}
	mutex_exit(&page_cleaner.mutex);

	os_event_set(buf_flush_event);
}
#if defined UNIV_DEBUG || defined UNIV_BUF_DEBUG

/** Functor to validate the flush list. */
struct	Check {
	void	operator()(const buf_page_t* elem)
	{
		ut_a(elem->in_flush_list);
	}
};

/******************************************************************//**
Validates the flush list.
@return TRUE if ok */
static
ibool
buf_flush_validate_low(
/*===================*/
	buf_pool_t*	buf_pool)		/*!< in: Buffer pool instance */
{
	buf_page_t*		bpage;
	const ib_rbt_node_t*	rnode = NULL;
	Check			check;

	ut_ad(buf_flush_list_mutex_own(buf_pool));

	ut_list_validate(buf_pool->flush_list, check);

	bpage = UT_LIST_GET_FIRST(buf_pool->flush_list);

	/* If we are in recovery mode i.e.: flush_rbt != NULL
	then each block in the flush_list must also be present
	in the flush_rbt. */
	if (buf_pool->flush_rbt != NULL) {
		rnode = rbt_first(buf_pool->flush_rbt);
	}

	while (bpage != NULL) {
		const lsn_t	om = bpage->oldest_modification;

		ut_ad(buf_pool_from_bpage(bpage) == buf_pool);

		ut_ad(bpage->in_flush_list);

		/* A page in buf_pool->flush_list can be in
		BUF_BLOCK_REMOVE_HASH state. This happens when a page
		is in the middle of being relocated. In that case the
		original descriptor can have this state and still be
		in the flush list waiting to acquire the
		buf_pool->flush_list_mutex to complete the relocation. */
		ut_a(buf_page_in_file(bpage)
		     || buf_page_get_state(bpage) == BUF_BLOCK_REMOVE_HASH);
		ut_a(om > 0);

		if (buf_pool->flush_rbt != NULL) {
			buf_page_t**	prpage;

			ut_a(rnode != NULL);
			prpage = rbt_value(buf_page_t*, rnode);

			ut_a(*prpage != NULL);
			ut_a(*prpage == bpage);
			rnode = rbt_next(buf_pool->flush_rbt, rnode);
		}

		bpage = UT_LIST_GET_NEXT(list, bpage);

		ut_a(bpage == NULL || om >= bpage->oldest_modification);
	}

	/* By this time we must have exhausted the traversal of
	flush_rbt (if active) as well. */
	ut_a(rnode == NULL);

	return(TRUE);
}

/******************************************************************//**
Validates the flush list.
@return TRUE if ok */
ibool
buf_flush_validate(
/*===============*/
	buf_pool_t*	buf_pool)	/*!< buffer pool instance */
{
	ibool	ret;

	buf_flush_list_mutex_enter(buf_pool);

	ret = buf_flush_validate_low(buf_pool);

	buf_flush_list_mutex_exit(buf_pool);

	return(ret);
}

#endif /* UNIV_DEBUG || UNIV_BUF_DEBUG */

/******************************************************************//**
Check if there are any dirty pages that belong to a space id in the flush
list in a particular buffer pool.
@return number of dirty pages present in a single buffer pool */
ulint
buf_pool_get_dirty_pages_count(
/*===========================*/
	buf_pool_t*	buf_pool,	/*!< in: buffer pool */
	ulint		id,		/*!< in: space id to check */
	FlushObserver*	observer)	/*!< in: flush observer to check */

{
	ulint		count = 0;

	buf_pool_mutex_enter(buf_pool);
	buf_flush_list_mutex_enter(buf_pool);

	buf_page_t*	bpage;

	for (bpage = UT_LIST_GET_FIRST(buf_pool->flush_list);
	     bpage != 0;
	     bpage = UT_LIST_GET_NEXT(list, bpage)) {

		ut_ad(buf_page_in_file(bpage));
		ut_ad(bpage->in_flush_list);
		ut_ad(bpage->oldest_modification > 0);

		if ((observer != NULL
		     && observer == bpage->flush_observer)
		    || (observer == NULL
			&& id == bpage->id.space())) {
			++count;
		}
	}

	buf_flush_list_mutex_exit(buf_pool);
	buf_pool_mutex_exit(buf_pool);

	return(count);
}

/******************************************************************//**
Check if there are any dirty pages that belong to a space id in the flush list.
@return number of dirty pages present in all the buffer pools */
static
ulint
buf_flush_get_dirty_pages_count(
/*============================*/
	ulint		id,		/*!< in: space id to check */
	FlushObserver*	observer)	/*!< in: flush observer to check */
{
	ulint		count = 0;

	for (ulint i = 0; i < srv_buf_pool_instances; ++i) {
		buf_pool_t*	buf_pool;

		buf_pool = buf_pool_from_array(i);

		count += buf_pool_get_dirty_pages_count(buf_pool, id, observer);
	}

	return(count);
}

/** FlushObserver constructor
@param[in]	space		tablespace
@param[in]	trx		trx instance
@param[in]	stage		performance schema accounting object,
used by ALTER TABLE. It is passed to log_preflush_pool_modified_pages()
for accounting. */
FlushObserver::FlushObserver(
	fil_space_t*		space,
	trx_t*			trx,
	ut_stage_alter_t*	stage)
	:
	m_space(space),
	m_trx(trx),
	m_stage(stage),
	m_interrupted(false)
{
	m_flushed = UT_NEW_NOKEY(std::vector<ulint>(srv_buf_pool_instances));
	m_removed = UT_NEW_NOKEY(std::vector<ulint>(srv_buf_pool_instances));

	for (ulint i = 0; i < srv_buf_pool_instances; i++) {
		m_flushed->at(i) = 0;
		m_removed->at(i) = 0;
	}

	DBUG_LOG("flush", "FlushObserver(): trx->id=" << m_trx->id);
}

/** FlushObserver deconstructor */
FlushObserver::~FlushObserver()
{
	ut_ad(buf_flush_get_dirty_pages_count(m_space->id, this) == 0);

	UT_DELETE(m_flushed);
	UT_DELETE(m_removed);

	DBUG_LOG("flush", "~FlushObserver(): trx->id=" << m_trx->id);
}

/** Check whether trx is interrupted
@return true if trx is interrupted */
bool
FlushObserver::check_interrupted()
{
	if (trx_is_interrupted(m_trx)) {
		interrupted();

		return(true);
	}

	return(false);
}

/** Notify observer of a flush
@param[in]	buf_pool	buffer pool instance
@param[in]	bpage		buffer page to flush */
void
FlushObserver::notify_flush(
	buf_pool_t*	buf_pool,
	buf_page_t*	bpage)
{
	ut_ad(buf_pool_mutex_own(buf_pool));

	m_flushed->at(buf_pool->instance_no)++;

	if (m_stage != NULL) {
		m_stage->inc();
	}

	DBUG_LOG("flush", "Flush " << bpage->id);
}

/** Notify observer of a remove
@param[in]	buf_pool	buffer pool instance
@param[in]	bpage		buffer page flushed */
void
FlushObserver::notify_remove(
	buf_pool_t*	buf_pool,
	buf_page_t*	bpage)
{
	ut_ad(buf_pool_mutex_own(buf_pool));

	m_removed->at(buf_pool->instance_no)++;

	DBUG_LOG("flush", "Remove " << bpage->id);
}

/** Flush dirty pages and wait. */
void
FlushObserver::flush()
{
	ut_ad(m_trx);

	if (!m_interrupted && m_stage) {
		m_stage->begin_phase_flush(buf_flush_get_dirty_pages_count(
						   m_space->id, this));
	}

	buf_LRU_flush_or_remove_pages(m_space->id, this);

	/* Wait for all dirty pages were flushed. */
	for (ulint i = 0; i < srv_buf_pool_instances; i++) {
		while (!is_complete(i)) {

			os_thread_sleep(2000);
		}
	}
}<|MERGE_RESOLUTION|>--- conflicted
+++ resolved
@@ -967,11 +967,7 @@
 		}
 	}
 
-<<<<<<< HEAD
-	uint32_t checksum= 0;
-=======
 	uint32_t checksum = BUF_NO_CHECKSUM_MAGIC;
->>>>>>> 1b335a74
 
 	switch (srv_checksum_algorithm_t(srv_checksum_algorithm)) {
 	case SRV_CHECKSUM_ALGORITHM_INNODB:
