
# Copyright (c) 2006, 2017, Oracle and/or its affiliates. All rights reserved.
# Copyright (c) 2014, 2023, MariaDB Corporation.
#
# This program is free software; you can redistribute it and/or modify
# it under the terms of the GNU General Public License as published by
# the Free Software Foundation; version 2 of the License.
#
# This program is distributed in the hope that it will be useful,
# but WITHOUT ANY WARRANTY; without even the implied warranty of
# MERCHANTABILITY or FITNESS FOR A PARTICULAR PURPOSE.  See the
# GNU General Public License for more details.
#
# You should have received a copy of the GNU General Public License
# along with this program; if not, write to the Free Software
# Foundation, Inc., 51 Franklin St, Fifth Floor, Boston, MA  02110-1335 USA

# This is the CMakeLists for InnoDB

INCLUDE(CheckFunctionExists)
INCLUDE(CheckCSourceCompiles)
INCLUDE(CheckCSourceRuns)
INCLUDE(numa)
INCLUDE(TestBigEndian)

MYSQL_CHECK_NUMA()

INCLUDE(${MYSQL_CMAKE_SCRIPT_DIR}/compile_flags.cmake)

IF(CMAKE_CROSSCOMPILING)
  # Use CHECK_C_SOURCE_COMPILES instead of CHECK_C_SOURCE_RUNS when
  # cross-compiling. Not as precise, but usually good enough.
  # This only make sense for atomic tests in this file, this trick doesn't
  # work in a general case.
  MACRO(CHECK_C_SOURCE SOURCE VAR)
    CHECK_C_SOURCE_COMPILES("${SOURCE}" "${VAR}")
  ENDMACRO()
ELSE()
  MACRO(CHECK_C_SOURCE SOURCE VAR)
    CHECK_C_SOURCE_RUNS("${SOURCE}" "${VAR}")
  ENDMACRO()
ENDIF()

# OS tests
IF(UNIX)
  IF(CMAKE_SYSTEM_NAME STREQUAL "Linux")
    ADD_DEFINITIONS("-D_GNU_SOURCE=1")
    IF(HAVE_LIBNUMA)
      LINK_LIBRARIES(numa)
    ENDIF()
    IF(CMAKE_SIZEOF_VOID_P EQUAL 8)
      IF(CMAKE_SYSTEM_PROCESSOR MATCHES "(aarch|AARCH|p(ower)?pc|x86_|amd)64")
        OPTION(WITH_INNODB_PMEM "Support memory-mapped InnoDB redo log" ON)
      ELSE() # Disable by default on ISA that are not covered by our CI
        OPTION(WITH_INNODB_PMEM "Support memory-mapped InnoDB redo log" OFF)
      ENDIF()
    ENDIF()
  ENDIF()
ENDIF()

# Enable InnoDB's UNIV_DEBUG in debug builds
SET(CMAKE_CXX_FLAGS_DEBUG "${CMAKE_CXX_FLAGS_DEBUG} -DUNIV_DEBUG")

OPTION(WITH_INNODB_AHI "Include innodb_adaptive_hash_index" ON)
OPTION(WITH_INNODB_ROOT_GUESS "Cache index root block descriptors" ON)
IF(WITH_INNODB_AHI)
  ADD_DEFINITIONS(-DBTR_CUR_HASH_ADAPT -DBTR_CUR_ADAPT)
  IF(NOT WITH_INNODB_ROOT_GUESS)
    MESSAGE(WARNING "WITH_INNODB_AHI implies WITH_INNODB_ROOT_GUESS")
    SET(WITH_INNODB_ROOT_GUESS ON)
  ENDIF()
ELSEIF(WITH_INNODB_ROOT_GUESS)
  ADD_DEFINITIONS(-DBTR_CUR_ADAPT)
ENDIF()
ADD_FEATURE_INFO(INNODB_AHI WITH_INNODB_AHI "InnoDB Adaptive Hash Index")
ADD_FEATURE_INFO(INNODB_ROOT_GUESS WITH_INNODB_ROOT_GUESS
                 "Cache index root block descriptors in InnoDB")

OPTION(WITH_INNODB_EXTRA_DEBUG "Enable extra InnoDB debug checks" OFF)
IF(WITH_INNODB_EXTRA_DEBUG)
  ADD_DEFINITIONS(-DUNIV_ZIP_DEBUG -DLOG_LATCH_DEBUG)
ENDIF()
ADD_FEATURE_INFO(INNODB_EXTRA_DEBUG WITH_INNODB_EXTRA_DEBUG "Extra InnoDB debug checks")

IF(HAVE_FALLOC_PUNCH_HOLE_AND_KEEP_SIZE)
 ADD_DEFINITIONS(-DHAVE_FALLOC_PUNCH_HOLE_AND_KEEP_SIZE=1)
ENDIF()

IF (CMAKE_CXX_COMPILER_ID MATCHES "Clang" OR
    CMAKE_CXX_COMPILER_ID STREQUAL "GNU")
  SET(CMAKE_CXX_FLAGS "${CMAKE_CXX_FLAGS} -Wconversion -Wno-sign-conversion")
  SET_SOURCE_FILES_PROPERTIES(fts/fts0pars.cc
    PROPERTIES COMPILE_FLAGS -Wno-conversion)
ENDIF()

IF(NOT MSVC)
  # Work around MDEV-18417, MDEV-18656, MDEV-18417
  IF(WITH_ASAN AND CMAKE_COMPILER_IS_GNUCC AND
     CMAKE_C_COMPILER_VERSION VERSION_LESS "6.0.0")
    SET_SOURCE_FILES_PROPERTIES(trx/trx0rec.cc PROPERTIES COMPILE_FLAGS -O1)
  ENDIF()
ENDIF(NOT MSVC)

CHECK_FUNCTION_EXISTS(vasprintf  HAVE_VASPRINTF)

# Include directories under innobase
INCLUDE_DIRECTORIES(${CMAKE_SOURCE_DIR}/storage/innobase/include
		    ${CMAKE_SOURCE_DIR}/storage/innobase/handler)

# Sun Studio bug with -xO2
IF(CMAKE_CXX_COMPILER_ID MATCHES "SunPro"
	AND CMAKE_CXX_FLAGS_RELEASE MATCHES "O2"
	AND NOT CMAKE_BUILD_TYPE STREQUAL "Debug")
	# Sun Studio 12 crashes with -xO2 flag, but not with higher optimization
	# -xO3
	SET_SOURCE_FILES_PROPERTIES(${CMAKE_CURRENT_SOURCE_DIR}/rem/rem0rec.cc
    PROPERTIES COMPILE_FLAGS -xO3)
ENDIF()


IF(MSVC)
  # Avoid "unreferenced label" warning in generated file
  GET_FILENAME_COMPONENT(_SRC_DIR ${CMAKE_CURRENT_LIST_FILE} PATH)
  SET_SOURCE_FILES_PROPERTIES(${_SRC_DIR}/pars/pars0grm.c
          PROPERTIES COMPILE_FLAGS "/wd4102")
  SET_SOURCE_FILES_PROPERTIES(${_SRC_DIR}/pars/lexyy.c
          PROPERTIES COMPILE_FLAGS "/wd4003")
ENDIF()

# Include directories under innobase
INCLUDE_DIRECTORIES(${CMAKE_SOURCE_DIR}/storage/innobase/include
                    ${CMAKE_SOURCE_DIR}/storage/innobase/handler
                    ${CMAKE_SOURCE_DIR}/libbinlogevents/include)
INCLUDE_DIRECTORIES(${PROJECT_SOURCE_DIR}/tpool)

SET(INNOBASE_SOURCES
	btr/btr0btr.cc
	btr/btr0bulk.cc
	btr/btr0cur.cc
	btr/btr0pcur.cc
	btr/btr0sea.cc
<<<<<<< HEAD
	buf/buf0block_hint.cc
=======
	btr/btr0defragment.cc
>>>>>>> 726c7e00
	buf/buf0buddy.cc
	buf/buf0buf.cc
	buf/buf0dblwr.cc
	buf/buf0checksum.cc
	buf/buf0dump.cc
	buf/buf0flu.cc
	buf/buf0lru.cc
	buf/buf0rea.cc
	data/data0data.cc
	data/data0type.cc
	dict/dict0boot.cc
	dict/dict0crea.cc
	dict/dict0dict.cc
	dict/dict0load.cc
	dict/dict0mem.cc
	dict/dict0stats.cc
	dict/dict0stats_bg.cc
	dict/drop.cc
	eval/eval0eval.cc
	eval/eval0proc.cc
	fil/fil0fil.cc
	fil/fil0pagecompress.cc
	fil/fil0crypt.cc
	fsp/fsp0fsp.cc
	fsp/fsp0file.cc
	fsp/fsp0space.cc
	fsp/fsp0sysspace.cc
	fut/fut0lst.cc
	ha/ha0storage.cc
	fts/fts0fts.cc
	fts/fts0ast.cc
	fts/fts0blex.cc
	fts/fts0config.cc
	fts/fts0opt.cc
	fts/fts0pars.cc
	fts/fts0que.cc
	fts/fts0sql.cc
	fts/fts0tlex.cc
	gis/gis0geo.cc
	gis/gis0rtree.cc
	gis/gis0sea.cc
	fts/fts0plugin.cc
	handler/ha_innodb.cc
	handler/handler0alter.cc
	handler/i_s.cc
	ibuf/ibuf0ibuf.cc
	include/btr0btr.h
	include/btr0btr.inl
	include/btr0bulk.h
	include/btr0cur.h
	include/btr0cur.inl
	include/btr0pcur.h
	include/btr0pcur.inl
	include/btr0sea.h
	include/btr0sea.inl
	include/btr0types.h
	include/buf0buddy.h
	include/buf0buf.h
	include/buf0buf.inl
	include/buf0checksum.h
	include/buf0dblwr.h
	include/buf0dump.h
	include/buf0flu.h
	include/buf0lru.h
	include/buf0rea.h
	include/buf0types.h
	include/data0data.h
	include/data0data.inl
	include/data0type.h
	include/data0type.inl
	include/data0types.h
	include/db0err.h
	include/dict0boot.h
	include/dict0crea.h
	include/dict0crea.inl
	include/dict0dict.h
	include/dict0dict.inl
	include/dict0load.h
	include/dict0mem.h
	include/dict0mem.inl
	include/dict0pagecompress.h
	include/dict0pagecompress.inl
	include/dict0stats.h
	include/dict0stats.inl
	include/dict0stats_bg.h
	include/dict0types.h
	include/dyn0buf.h
	include/dyn0types.h
	include/eval0eval.h
	include/eval0eval.inl
	include/eval0proc.h
	include/eval0proc.inl
	include/fil0crypt.h
	include/fil0crypt.inl
	include/fil0fil.h
	include/fil0pagecompress.h
	include/fsp0file.h
	include/fsp0fsp.h
	include/fsp0space.h
	include/fsp0sysspace.h
	include/fsp0types.h
	include/fts0ast.h
	include/fts0blex.h
	include/fts0fts.h
	include/fts0opt.h
	include/fts0pars.h
	include/fts0plugin.h
	include/fts0priv.h
	include/fts0priv.inl
	include/fts0tlex.h
	include/fts0tokenize.h
	include/fts0types.h
	include/fts0types.inl
	include/fts0vlc.h
	include/fut0lst.h
	include/gis0geo.h
	include/gis0rtree.h
	include/gis0rtree.inl
	include/gis0type.h
	include/ha_prototypes.h
	include/ha0ha.h
	include/ha0ha.inl
	include/ha0storage.h
	include/ha0storage.inl
	include/handler0alter.h
	include/hash0hash.h
	include/ibuf0ibuf.h
	include/lock0iter.h
	include/lock0lock.h
	include/lock0lock.inl
	include/lock0prdt.h
	include/lock0priv.h
	include/lock0priv.inl
	include/lock0types.h
	include/log0crypt.h
	include/log0log.h
	include/log0recv.h
	include/log0types.h
	include/mach0data.h
	include/mach0data.inl
	include/mem0mem.h
	include/mem0mem.inl
	include/mtr0log.h
	include/mtr0mtr.h
	include/mtr0types.h
	include/os0file.h
	include/os0file.inl
	include/page0cur.h
	include/page0cur.inl
	include/page0page.h
	include/page0page.inl
	include/page0types.h
	include/page0zip.h
	include/page0zip.inl
	include/pars0grm.h
	include/pars0opt.h
	include/pars0pars.h
	include/pars0sym.h
	include/pars0types.h
	include/que0que.h
	include/que0que.inl
	include/que0types.h
	include/read0types.h
	include/rem0cmp.h
	include/rem0rec.h
	include/rem0rec.inl
	include/rem0types.h
	include/row0ext.h
	include/row0ext.inl
	include/row0ftsort.h
	include/row0import.h
	include/row0ins.h
	include/row0log.h
	include/row0merge.h
	include/row0mysql.h
	include/row0purge.h
	include/row0quiesce.h
	include/row0row.h
	include/row0row.inl
	include/row0sel.h
	include/row0types.h
	include/row0uins.h
	include/row0umod.h
	include/row0undo.h
	include/row0upd.h
	include/row0upd.inl
	include/row0vers.h
	include/rw_lock.h
	include/small_vector.h
	include/srv0mon.h
	include/srv0mon.inl
	include/srv0srv.h
	include/srv0start.h
	include/srw_lock.h
	include/sux_lock.h
	include/transactional_lock_guard.h
	include/trx0i_s.h
	include/trx0purge.h
	include/trx0rec.h
	include/trx0roll.h
	include/trx0rseg.h
	include/trx0sys.h
	include/trx0trx.h
	include/trx0trx.inl
	include/trx0types.h
	include/trx0undo.h
	include/trx0undo.inl
	include/trx0xa.h
	include/univ.i
	include/ut0byte.h
	include/ut0byte.inl
	include/ut0counter.h
	include/ut0dbg.h
	include/ut0list.h
	include/ut0list.inl
	include/ut0lst.h
	include/ut0mem.h
	include/ut0mem.inl
	include/ut0new.h
	include/ut0pool.h
	include/ut0rbt.h
	include/ut0rnd.h
	include/ut0rnd.inl
	include/ut0sort.h
	include/ut0stage.h
	include/ut0ut.h
	include/ut0ut.inl
	include/ut0vec.h
	include/ut0vec.inl
	include/ut0wqueue.h
	lock/lock0iter.cc
	lock/lock0prdt.cc
	lock/lock0lock.cc
	log/log0log.cc
	log/log0recv.cc
	log/log0crypt.cc
	log/log0sync.cc
	mem/mem0mem.cc
	mtr/mtr0mtr.cc
	os/os0file.cc
	page/page0cur.cc
	page/page0page.cc
	page/page0zip.cc
	pars/lexyy.cc
	pars/pars0grm.cc
	pars/pars0opt.cc
	pars/pars0pars.cc
	pars/pars0sym.cc
	que/que0que.cc
	read/read0read.cc
	rem/rem0cmp.cc
	rem/rem0rec.cc
	row/row0ext.cc
	row/row0ftsort.cc
	row/row0import.cc
	row/row0ins.cc
	row/row0merge.cc
	row/row0mysql.cc
	row/row0log.cc
	row/row0purge.cc
	row/row0row.cc
	row/row0sel.cc
	row/row0uins.cc
	row/row0umod.cc
	row/row0undo.cc
	row/row0upd.cc
	row/row0quiesce.cc
	row/row0vers.cc
	srv/srv0mon.cc
	srv/srv0srv.cc
	srv/srv0start.cc
	sync/srw_lock.cc
	trx/trx0i_s.cc
	trx/trx0purge.cc
	trx/trx0rec.cc
	trx/trx0roll.cc
	trx/trx0rseg.cc
	trx/trx0sys.cc
	trx/trx0trx.cc
	trx/trx0undo.cc
	ut/ut0dbg.cc
	ut/ut0list.cc
	ut/ut0mem.cc
	ut/ut0new.cc
	ut/ut0rbt.cc
	ut/ut0rnd.cc
	ut/ut0ut.cc
	ut/ut0vec.cc
	ut/ut0wqueue.cc)

IF(WITH_INNODB_PMEM)
  ADD_DEFINITIONS(-DHAVE_PMEM)
  SET(INNOBASE_SOURCES ${INNOBASE_SOURCES} include/cache.h sync/cache.cc)
ENDIF()

MYSQL_ADD_PLUGIN(innobase ${INNOBASE_SOURCES} STORAGE_ENGINE
  MODULE_OUTPUT_NAME ha_innodb
  DEFAULT RECOMPILE_FOR_EMBEDDED
  LINK_LIBRARIES
	${ZLIB_LIBRARY}
	${NUMA_LIBRARY}
	${LIBSYSTEMD}
	${LINKER_SCRIPT})

IF(NOT TARGET innobase)
  RETURN()
ENDIF()

ADD_DEFINITIONS(${SSL_DEFINES} ${TPOOL_DEFINES})

# A GCC bug causes crash when compiling these files on ARM64 with -O1+
# Compile them with -O0 as a workaround.
IF(CMAKE_COMPILER_IS_GNUCXX AND CMAKE_SYSTEM_PROCESSOR MATCHES "aarch64"
   AND CMAKE_C_COMPILER_VERSION VERSION_LESS "5.2.0")
  ADD_COMPILE_FLAGS(
      btr/btr0btr.cc
      btr/btr0cur.cc
      buf/buf0buf.cc
      fts/fts0fts.cc
      gis/gis0sea.cc
      handler/handler0alter.cc
      mtr/mtr0mtr.cc
      row/row0merge.cc
      row/row0mysql.cc
      srv/srv0srv.cc
      COMPILE_FLAGS "-O0"
      )
ENDIF()

# Older gcc version insist on -mhtm flag for including the
# htmxlintrin.h header. This is also true for new gcc versions
# like 11.2.0 in Debian Sid
# s390x because of the way it defines the high level intrinsics
# as not-inline in the header file can only be included by one
# source file that has -mhtm enabled.
IF(CMAKE_SYSTEM_PROCESSOR MATCHES "ppc64|powerpc64|s390x"
   OR CMAKE_SYSTEM_NAME MATCHES "AIX")
  ADD_COMPILE_FLAGS(
      sync/srw_lock.cc
      COMPILE_FLAGS "-mhtm"
      )
ENDIF()
IF(MSVC)
  IF(CMAKE_SIZEOF_VOID_P EQUAL 8)
   ADD_COMPILE_FLAGS(
      pars/lexyy.cc
      COMPILE_FLAGS "/wd4267")
  ENDIF()
  # silence "switch statement contains 'default' but no 'case' label
  # on generated file.
  TARGET_COMPILE_OPTIONS(innobase PRIVATE "/wd4065")
ENDIF()

IF(NOT (PLUGIN_INNOBASE STREQUAL DYNAMIC))
  TARGET_LINK_LIBRARIES(innobase tpool mysys)
  ADD_SUBDIRECTORY(${CMAKE_SOURCE_DIR}/extra/mariabackup ${CMAKE_BINARY_DIR}/extra/mariabackup)
ENDIF()

IF(WITH_UNIT_TESTS)
  ADD_SUBDIRECTORY(unittest)
ENDIF()<|MERGE_RESOLUTION|>--- conflicted
+++ resolved
@@ -139,11 +139,6 @@
 	btr/btr0cur.cc
 	btr/btr0pcur.cc
 	btr/btr0sea.cc
-<<<<<<< HEAD
-	buf/buf0block_hint.cc
-=======
-	btr/btr0defragment.cc
->>>>>>> 726c7e00
 	buf/buf0buddy.cc
 	buf/buf0buf.cc
 	buf/buf0dblwr.cc
