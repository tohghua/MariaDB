/*****************************************************************************

Copyright (c) 1995, 2017, Oracle and/or its affiliates. All Rights Reserved.
Copyright (c) 2017, 2023, MariaDB Corporation.

This program is free software; you can redistribute it and/or modify it under
the terms of the GNU General Public License as published by the Free Software
Foundation; version 2 of the License.

This program is distributed in the hope that it will be useful, but WITHOUT
ANY WARRANTY; without even the implied warranty of MERCHANTABILITY or FITNESS
FOR A PARTICULAR PURPOSE. See the GNU General Public License for more details.

You should have received a copy of the GNU General Public License along with
this program; if not, write to the Free Software Foundation, Inc.,
51 Franklin Street, Fifth Floor, Boston, MA 02110-1335 USA

*****************************************************************************/

/**************************************************//**
@file mtr/mtr0mtr.cc
Mini-transaction buffer

Created 11/26/1995 Heikki Tuuri
*******************************************************/

#include "mtr0log.h"
#include "buf0buf.h"
#include "buf0flu.h"
#include "page0types.h"
#include "log0crypt.h"
#ifdef BTR_CUR_HASH_ADAPT
# include "btr0sea.h"
#else
# include "btr0cur.h"
#endif
#include "srv0start.h"
#include "log.h"
#include "mariadb_stats.h"

void mtr_memo_slot_t::release() const
{
  ut_ad(object);

  switch (type) {
  case MTR_MEMO_S_LOCK:
    static_cast<index_lock*>(object)->s_unlock();
    break;
  case MTR_MEMO_X_LOCK:
  case MTR_MEMO_SX_LOCK:
    static_cast<index_lock*>(object)->
      u_or_x_unlock(type == MTR_MEMO_SX_LOCK);
    break;
  case MTR_MEMO_SPACE_X_LOCK:
    static_cast<fil_space_t*>(object)->set_committed_size();
    static_cast<fil_space_t*>(object)->x_unlock();
    break;
  default:
    buf_page_t *bpage= static_cast<buf_page_t*>(object);
    ut_d(const auto s=)
      bpage->unfix();
    ut_ad(s < buf_page_t::READ_FIX || s >= buf_page_t::WRITE_FIX);
    switch (type) {
    case MTR_MEMO_PAGE_S_FIX:
      bpage->lock.s_unlock();
      break;
    case MTR_MEMO_BUF_FIX:
      break;
    default:
      ut_ad(type == MTR_MEMO_PAGE_SX_FIX ||
            type == MTR_MEMO_PAGE_X_FIX ||
            type == MTR_MEMO_PAGE_SX_MODIFY ||
            type == MTR_MEMO_PAGE_X_MODIFY);
      bpage->lock.u_or_x_unlock(type & MTR_MEMO_PAGE_SX_FIX);
    }
  }
}

/** Prepare to insert a modified blcok into flush_list.
@param lsn start LSN of the mini-transaction
@return insert position for insert_into_flush_list() */
inline buf_page_t *buf_pool_t::prepare_insert_into_flush_list(lsn_t lsn)
  noexcept
{
#ifndef SUX_LOCK_GENERIC
  ut_ad(recv_recovery_is_on() || log_sys.latch.is_locked());
#endif
  ut_ad(lsn >= log_sys.last_checkpoint_lsn);
  mysql_mutex_assert_owner(&flush_list_mutex);
  static_assert(log_t::FIRST_LSN >= 2, "compatibility");

rescan:
  buf_page_t *prev= UT_LIST_GET_FIRST(flush_list);
  if (prev)
  {
    lsn_t om= prev->oldest_modification();
    if (om == 1)
    {
      delete_from_flush_list(prev);
      goto rescan;
    }
    ut_ad(om > 2);
    if (om <= lsn)
      return nullptr;
    while (buf_page_t *next= UT_LIST_GET_NEXT(list, prev))
    {
      om= next->oldest_modification();
      if (om == 1)
      {
        delete_from_flush_list(next);
        continue;
      }
      ut_ad(om > 2);
      if (om <= lsn)
        break;
      prev= next;
    }
    flush_hp.adjust(prev);
  }
  return prev;
}

/** Insert a modified block into the flush list.
@param prev     insert position (from prepare_insert_into_flush_list())
@param block    modified block
@param lsn      start LSN of the mini-transaction that modified the block */
inline void buf_pool_t::insert_into_flush_list(buf_page_t *prev,
                                               buf_block_t *block, lsn_t lsn)
  noexcept
{
  ut_ad(!fsp_is_system_temporary(block->page.id().space()));
  mysql_mutex_assert_owner(&flush_list_mutex);

  MEM_CHECK_DEFINED(block->page.zip.data
                    ? block->page.zip.data : block->page.frame,
                    block->physical_size());

  if (const lsn_t old= block->page.oldest_modification())
  {
    if (old > 1)
      return;
    flush_hp.adjust(&block->page);
    UT_LIST_REMOVE(flush_list, &block->page);
  }
  else
    flush_list_bytes+= block->physical_size();

  ut_ad(flush_list_bytes <= curr_pool_size);

  if (prev)
    UT_LIST_INSERT_AFTER(flush_list, prev, &block->page);
  else
    UT_LIST_ADD_FIRST(flush_list, &block->page);

  block->page.set_oldest_modification(lsn);
}

mtr_t::mtr_t()= default;
mtr_t::~mtr_t()= default;

/** Start a mini-transaction. */
void mtr_t::start()
{
  ut_ad(m_memo.empty());
  ut_ad(!m_freed_pages);
  ut_ad(!m_freed_space);
  MEM_UNDEFINED(this, sizeof *this);
  MEM_MAKE_DEFINED(&m_memo, sizeof m_memo);
  MEM_MAKE_DEFINED(&m_freed_space, sizeof m_freed_space);
  MEM_MAKE_DEFINED(&m_freed_pages, sizeof m_freed_pages);

  ut_d(m_start= true);
  ut_d(m_commit= false);
  ut_d(m_freeing_tree= false);

  m_last= nullptr;
  m_last_offset= 0;

  new(&m_log) mtr_buf_t();

  m_made_dirty= false;
  m_latch_ex= false;
  m_inside_ibuf= false;
  m_modifications= false;
  m_log_mode= MTR_LOG_ALL;
  ut_d(m_user_space_id= TRX_SYS_SPACE);
  m_user_space= nullptr;
  m_commit_lsn= 0;
  m_trim_pages= false;
}

/** Release the resources */
inline void mtr_t::release_resources()
{
  ut_ad(is_active());
  ut_ad(m_memo.empty());
  m_log.erase();
  ut_d(m_commit= true);
}

/** Handle any pages that were freed during the mini-transaction. */
void mtr_t::process_freed_pages()
{
  if (m_freed_pages)
  {
    ut_ad(!m_freed_pages->empty());
    ut_ad(m_freed_space);
    ut_ad(m_freed_space->is_owner());
    ut_ad(is_named_space(m_freed_space));

    /* Update the last freed lsn */
    m_freed_space->freed_range_mutex.lock();
    m_freed_space->update_last_freed_lsn(m_commit_lsn);
    if (!m_trim_pages)
      for (const auto &range : *m_freed_pages)
        m_freed_space->add_free_range(range);
    else
      m_freed_space->clear_freed_ranges();
    m_freed_space->freed_range_mutex.unlock();

    delete m_freed_pages;
    m_freed_pages= nullptr;
    m_freed_space= nullptr;
    /* mtr_t::start() will reset m_trim_pages */
  }
  else
    ut_ad(!m_freed_space);
}

ATTRIBUTE_COLD __attribute__((noinline))
/** Insert a modified block into buf_pool.flush_list on IMPORT TABLESPACE. */
static void insert_imported(buf_block_t *block)
{
  if (block->page.oldest_modification() <= 1)
  {
    log_sys.latch.rd_lock(SRW_LOCK_CALL);
    const lsn_t lsn= log_sys.last_checkpoint_lsn;
    mysql_mutex_lock(&buf_pool.flush_list_mutex);
    buf_pool.insert_into_flush_list
      (buf_pool.prepare_insert_into_flush_list(lsn), block, lsn);
    log_sys.latch.rd_unlock();
    mysql_mutex_unlock(&buf_pool.flush_list_mutex);
  }
}

/** Release modified pages when no log was written. */
void mtr_t::release_unlogged()
{
  ut_ad(m_log_mode == MTR_LOG_NO_REDO);
  ut_ad(m_log.size() == 0);

  process_freed_pages();

  for (auto it= m_memo.rbegin(); it != m_memo.rend(); it++)
  {
    mtr_memo_slot_t &slot= *it;
    ut_ad(slot.object);
    switch (slot.type) {
    case MTR_MEMO_S_LOCK:
      static_cast<index_lock*>(slot.object)->s_unlock();
      break;
    case MTR_MEMO_SPACE_X_LOCK:
      static_cast<fil_space_t*>(slot.object)->set_committed_size();
      static_cast<fil_space_t*>(slot.object)->x_unlock();
      break;
    case MTR_MEMO_X_LOCK:
    case MTR_MEMO_SX_LOCK:
      static_cast<index_lock*>(slot.object)->
        u_or_x_unlock(slot.type == MTR_MEMO_SX_LOCK);
      break;
    default:
      buf_block_t *block= static_cast<buf_block_t*>(slot.object);
      ut_d(const auto s=) block->page.unfix();
      ut_ad(s >= buf_page_t::FREED);
      ut_ad(s < buf_page_t::READ_FIX);

      if (slot.type & MTR_MEMO_MODIFY)
      {
        ut_ad(slot.type == MTR_MEMO_PAGE_X_MODIFY ||
              slot.type == MTR_MEMO_PAGE_SX_MODIFY);
        ut_ad(block->page.id() < end_page_id);
        insert_imported(block);
      }

      switch (slot.type) {
      case MTR_MEMO_PAGE_S_FIX:
        block->page.lock.s_unlock();
        break;
      case MTR_MEMO_BUF_FIX:
        break;
      default:
        ut_ad(slot.type == MTR_MEMO_PAGE_SX_FIX ||
              slot.type == MTR_MEMO_PAGE_X_FIX ||
              slot.type == MTR_MEMO_PAGE_SX_MODIFY ||
              slot.type == MTR_MEMO_PAGE_X_MODIFY);
        block->page.lock.u_or_x_unlock(slot.type & MTR_MEMO_PAGE_SX_FIX);
      }
    }
  }

  m_memo.clear();
}

void mtr_t::release()
{
  for (auto it= m_memo.rbegin(); it != m_memo.rend(); it++)
    it->release();
  m_memo.clear();
}

inline lsn_t log_t::get_write_target() const
{
#ifndef SUX_LOCK_GENERIC
  ut_ad(latch.is_locked());
#endif
  if (UNIV_LIKELY(buf_free < max_buf_free))
    return 0;
  ut_ad(!is_pmem());
  /* The LSN corresponding to the end of buf is
  write_lsn - (first_lsn & 4095) + buf_free,
  but we use simpler arithmetics to return a smaller write target in
  order to minimize waiting in log_write_up_to(). */
  ut_ad(max_buf_free >= 4096 * 4);
  return write_lsn + max_buf_free / 2;
}

/** Commit a mini-transaction. */
void mtr_t::commit()
{
  ut_ad(is_active());
  ut_ad(!is_inside_ibuf());

  /* This is a dirty read, for debugging. */
  ut_ad(!m_modifications || !recv_no_log_write);
  ut_ad(!m_modifications || m_log_mode != MTR_LOG_NONE);
  ut_ad(!m_latch_ex);

  if (m_modifications && (m_log_mode == MTR_LOG_NO_REDO || !m_log.empty()))
  {
    if (UNIV_UNLIKELY(!is_logged()))
    {
      release_unlogged();
      goto func_exit;
    }

    ut_ad(!srv_read_only_mode);
    std::pair<lsn_t,page_flush_ahead> lsns{do_write()};
    process_freed_pages();
    size_t modified= 0;
    const lsn_t write_lsn= log_sys.get_write_target();

    if (m_made_dirty)
    {
      auto it= m_memo.rbegin();

      mysql_mutex_lock(&buf_pool.flush_list_mutex);

      buf_page_t *const prev=
        buf_pool.prepare_insert_into_flush_list(lsns.first);

      while (it != m_memo.rend())
      {
        const mtr_memo_slot_t &slot= *it++;
        if (slot.type & MTR_MEMO_MODIFY)
        {
          ut_ad(slot.type == MTR_MEMO_PAGE_X_MODIFY ||
                slot.type == MTR_MEMO_PAGE_SX_MODIFY);
          modified++;
          buf_block_t *b= static_cast<buf_block_t*>(slot.object);
          ut_ad(b->page.id() < end_page_id);
          ut_d(const auto s= b->page.state());
          ut_ad(s > buf_page_t::FREED);
          ut_ad(s < buf_page_t::READ_FIX);
          ut_ad(mach_read_from_8(b->page.frame + FIL_PAGE_LSN) <=
                m_commit_lsn);
          mach_write_to_8(b->page.frame + FIL_PAGE_LSN, m_commit_lsn);
          if (UNIV_LIKELY_NULL(b->page.zip.data))
            memcpy_aligned<8>(FIL_PAGE_LSN + b->page.zip.data,
                              FIL_PAGE_LSN + b->page.frame, 8);
          buf_pool.insert_into_flush_list(prev, b, lsns.first);
        }
      }

      ut_ad(modified);
      buf_pool.flush_list_requests+= modified;
      buf_pool.page_cleaner_wakeup();
      mysql_mutex_unlock(&buf_pool.flush_list_mutex);

      if (m_latch_ex)
      {
        log_sys.latch.wr_unlock();
        m_latch_ex= false;
      }
      else
        log_sys.latch.rd_unlock();

      release();
    }
    else
    {
      if (m_latch_ex)
      {
        log_sys.latch.wr_unlock();
        m_latch_ex= false;
      }
      else
        log_sys.latch.rd_unlock();

      for (auto it= m_memo.rbegin(); it != m_memo.rend(); )
      {
        const mtr_memo_slot_t &slot= *it++;
        ut_ad(slot.object);
        switch (slot.type) {
        case MTR_MEMO_S_LOCK:
          static_cast<index_lock*>(slot.object)->s_unlock();
          break;
        case MTR_MEMO_SPACE_X_LOCK:
          static_cast<fil_space_t*>(slot.object)->set_committed_size();
          static_cast<fil_space_t*>(slot.object)->x_unlock();
          break;
        case MTR_MEMO_X_LOCK:
        case MTR_MEMO_SX_LOCK:
          static_cast<index_lock*>(slot.object)->
            u_or_x_unlock(slot.type == MTR_MEMO_SX_LOCK);
          break;
        default:
          buf_page_t *bpage= static_cast<buf_page_t*>(slot.object);
          ut_d(const auto s=)
            bpage->unfix();
          if (slot.type & MTR_MEMO_MODIFY)
          {
            ut_ad(slot.type == MTR_MEMO_PAGE_X_MODIFY ||
                  slot.type == MTR_MEMO_PAGE_SX_MODIFY);
            ut_ad(bpage->oldest_modification() > 1);
            ut_ad(bpage->oldest_modification() < m_commit_lsn);
            ut_ad(bpage->id() < end_page_id);
            ut_ad(s >= buf_page_t::FREED);
            ut_ad(s < buf_page_t::READ_FIX);
            ut_ad(mach_read_from_8(bpage->frame + FIL_PAGE_LSN) <=
                  m_commit_lsn);
            mach_write_to_8(bpage->frame + FIL_PAGE_LSN, m_commit_lsn);
            if (UNIV_LIKELY_NULL(bpage->zip.data))
              memcpy_aligned<8>(FIL_PAGE_LSN + bpage->zip.data,
                                FIL_PAGE_LSN + bpage->frame, 8);
            modified++;
          }
          switch (auto latch= slot.type & ~MTR_MEMO_MODIFY) {
          case MTR_MEMO_PAGE_S_FIX:
            bpage->lock.s_unlock();
            continue;
          case MTR_MEMO_PAGE_SX_FIX:
          case MTR_MEMO_PAGE_X_FIX:
            bpage->lock.u_or_x_unlock(latch == MTR_MEMO_PAGE_SX_FIX);
            continue;
          default:
            ut_ad(latch == MTR_MEMO_BUF_FIX);
          }
        }
      }

      buf_pool.add_flush_list_requests(modified);
      m_memo.clear();
    }

    mariadb_increment_pages_updated(modified);

    if (UNIV_UNLIKELY(lsns.second != PAGE_FLUSH_NO))
      buf_flush_ahead(m_commit_lsn, lsns.second == PAGE_FLUSH_SYNC);

    if (UNIV_UNLIKELY(write_lsn != 0))
      log_write_up_to(write_lsn, false);
  }
  else
  {
    if (m_freed_pages)
    {
      ut_ad(!m_freed_pages->empty());
      ut_ad(m_freed_space == fil_system.temp_space);
      ut_ad(!m_trim_pages);
      for (const auto &range : *m_freed_pages)
        m_freed_space->add_free_range(range);
      delete m_freed_pages;
      m_freed_pages= nullptr;
      m_freed_space= nullptr;
    }
    release();
  }

func_exit:
  release_resources();
}

void mtr_t::rollback_to_savepoint(ulint begin, ulint end)
{
  ut_ad(end <= m_memo.size());
  ut_ad(begin <= end);
  ulint s= end;

  while (s-- > begin)
  {
    const mtr_memo_slot_t &slot= m_memo[s];
    ut_ad(slot.object);
    /* This is intended for releasing latches on indexes or unmodified
    buffer pool pages. */
    ut_ad(slot.type <= MTR_MEMO_SX_LOCK);
    ut_ad(!(slot.type & MTR_MEMO_MODIFY));
    slot.release();
  }

  m_memo.erase(m_memo.begin() + begin, m_memo.begin() + end);
}

/** Set create_lsn. */
inline void fil_space_t::set_create_lsn(lsn_t lsn)
{
#ifndef SUX_LOCK_GENERIC
  ut_ad(latch.is_write_locked());
#endif
  /* Concurrent log_checkpoint_low() must be impossible. */
  mysql_mutex_assert_owner(&log_sys.mutex);
  create_lsn= lsn;
}

/** Commit a mini-transaction that is shrinking a tablespace.
@param space   tablespace that is being shrunk
@param size    new size in pages */
void mtr_t::commit_shrink(fil_space_t &space, uint32_t size)
{
  ut_ad(is_active());
  ut_ad(!is_inside_ibuf());
  ut_ad(!high_level_read_only);
  ut_ad(m_modifications);
  ut_ad(m_made_dirty);
  ut_ad(!m_memo.empty());
  ut_ad(!recv_recovery_is_on());
  ut_ad(m_log_mode == MTR_LOG_ALL);
  ut_ad(!m_freed_pages);
  ut_ad(UT_LIST_GET_LEN(space.chain) == 1);

  log_write_and_flush_prepare();
  m_latch_ex= true;
  log_sys.latch.wr_lock(SRW_LOCK_CALL);

  const lsn_t start_lsn= do_write().first;
  ut_d(m_log.erase());

<<<<<<< HEAD
=======
  fil_node_t *file= UT_LIST_GET_LAST(space.chain);
  mysql_mutex_lock(&log_sys.flush_order_mutex);
  mysql_mutex_lock(&fil_system.mutex);
  ut_ad(file->is_open());
  space.size= file->size= size;
  space.set_create_lsn(m_commit_lsn);
  mysql_mutex_unlock(&fil_system.mutex);

  space.clear_freed_ranges();

>>>>>>> 3613fb2a
  /* Durably write the reduced FSP_SIZE before truncating the data file. */
  log_write_and_flush();
#ifndef SUX_LOCK_GENERIC
  ut_ad(log_sys.latch.is_write_locked());
#endif

  os_file_truncate(space.chain.start->name, space.chain.start->handle,
                   os_offset_t{size} << srv_page_size_shift, true);

<<<<<<< HEAD
  const page_id_t high{space.id, space.size};
  size_t modified= 0;
  auto it= m_memo.rbegin();
  mysql_mutex_lock(&buf_pool.flush_list_mutex);
=======
  const page_id_t high{space.id, size};
>>>>>>> 3613fb2a

  buf_page_t *const prev= buf_pool.prepare_insert_into_flush_list(start_lsn);

  while (it != m_memo.rend())
  {
    mtr_memo_slot_t &slot= *it++;

    ut_ad(slot.object);
    if (slot.type == MTR_MEMO_SPACE_X_LOCK)
      ut_ad(high.space() == static_cast<fil_space_t*>(slot.object)->id);
    else
    {
      ut_ad(slot.type == MTR_MEMO_PAGE_X_MODIFY ||
            slot.type == MTR_MEMO_PAGE_SX_MODIFY ||
            slot.type == MTR_MEMO_PAGE_X_FIX ||
            slot.type == MTR_MEMO_PAGE_SX_FIX);
      buf_block_t *b= static_cast<buf_block_t*>(slot.object);
      const page_id_t id{b->page.id()};
      const auto s= b->page.state();
      ut_ad(s > buf_page_t::FREED);
      ut_ad(s < buf_page_t::READ_FIX);
      ut_ad(b->page.frame);
      ut_ad(mach_read_from_8(b->page.frame + FIL_PAGE_LSN) <= m_commit_lsn);
      ut_ad(!b->page.zip.data); // we no not shrink ROW_FORMAT=COMPRESSED

      if (id < high)
      {
        ut_ad(id.space() == high.space() ||
              (id == page_id_t{0, TRX_SYS_PAGE_NO} &&
               srv_is_undo_tablespace(high.space())));
        if (slot.type & MTR_MEMO_MODIFY)
        {
          modified++;
          mach_write_to_8(b->page.frame + FIL_PAGE_LSN, m_commit_lsn);
          buf_pool.insert_into_flush_list(prev, b, start_lsn);
        }
      }
      else
      {
        ut_ad(id.space() == high.space());
        if (s >= buf_page_t::UNFIXED)
          b->page.set_freed(s);
        if (b->page.oldest_modification() > 1)
          b->page.reset_oldest_modification();
        slot.type= mtr_memo_type_t(slot.type & ~MTR_MEMO_MODIFY);
      }
    }
  }

  ut_ad(modified);
  buf_pool.flush_list_requests+= modified;
  buf_pool.page_cleaner_wakeup();
  mysql_mutex_unlock(&buf_pool.flush_list_mutex);

  log_sys.latch.wr_unlock();
  m_latch_ex= false;

  release();
  release_resources();
}

/** Commit a mini-transaction that is deleting or renaming a file.
@param space   tablespace that is being renamed or deleted
@param name    new file name (nullptr=the file will be deleted)
@return whether the operation succeeded */
bool mtr_t::commit_file(fil_space_t &space, const char *name)
{
  ut_ad(is_active());
  ut_ad(!is_inside_ibuf());
  ut_ad(!high_level_read_only);
  ut_ad(m_modifications);
  ut_ad(!m_made_dirty);
  ut_ad(!recv_recovery_is_on());
  ut_ad(m_log_mode == MTR_LOG_ALL);
  ut_ad(UT_LIST_GET_LEN(space.chain) == 1);
  ut_ad(!m_latch_ex);

  m_latch_ex= true;

  log_write_and_flush_prepare();

  log_sys.latch.wr_lock(SRW_LOCK_CALL);

  size_t size= m_log.size() + 5;

  if (log_sys.is_encrypted())
  {
    /* We will not encrypt any FILE_ records, but we will reserve
    a nonce at the end. */
    size+= 8;
    m_commit_lsn= log_sys.get_lsn();
  }
  else
    m_commit_lsn= 0;

  m_crc= 0;
  m_log.for_each_block([this](const mtr_buf_t::block_t *b)
  { m_crc= my_crc32c(m_crc, b->begin(), b->used()); return true; });
  finish_write(size);

  if (!name && space.max_lsn)
  {
    ut_d(space.max_lsn= 0);
    fil_system.named_spaces.remove(space);
  }

  /* Block log_checkpoint(). */
  mysql_mutex_lock(&buf_pool.flush_list_mutex);

  /* Durably write the log for the file system operation. */
  log_write_and_flush();

  log_sys.latch.wr_unlock();
  m_latch_ex= false;

  char *old_name= space.chain.start->name;
  bool success= true;

  if (name)
  {
    char *new_name= mem_strdup(name);
    mysql_mutex_lock(&fil_system.mutex);
    success= os_file_rename(innodb_data_file_key, old_name, name);
    if (success)
      space.chain.start->name= new_name;
    else
      old_name= new_name;
    mysql_mutex_unlock(&fil_system.mutex);
    ut_free(old_name);
  }

  mysql_mutex_unlock(&buf_pool.flush_list_mutex);
  release_resources();

  return success;
}

/** Commit a mini-transaction that did not modify any pages,
but generated some redo log on a higher level, such as
FILE_MODIFY records and an optional FILE_CHECKPOINT marker.
The caller must hold exclusive log_sys.latch.
This is to be used at log_checkpoint().
@param checkpoint_lsn   the log sequence number of a checkpoint, or 0
@return current LSN */
ATTRIBUTE_COLD lsn_t mtr_t::commit_files(lsn_t checkpoint_lsn)
{
#ifndef SUX_LOCK_GENERIC
  ut_ad(log_sys.latch.is_write_locked());
#endif
  ut_ad(is_active());
  ut_ad(!is_inside_ibuf());
  ut_ad(m_log_mode == MTR_LOG_ALL);
  ut_ad(!m_made_dirty);
  ut_ad(m_memo.empty());
  ut_ad(!srv_read_only_mode);
  ut_ad(!m_freed_space);
  ut_ad(!m_freed_pages);
  ut_ad(!m_user_space);
  ut_ad(!m_latch_ex);

  m_latch_ex= true;

  if (checkpoint_lsn)
  {
    byte *ptr= m_log.push<byte*>(3 + 8);
    *ptr= FILE_CHECKPOINT | (2 + 8);
    ::memset(ptr + 1, 0, 2);
    mach_write_to_8(ptr + 3, checkpoint_lsn);
  }

  size_t size= m_log.size() + 5;

  if (log_sys.is_encrypted())
  {
    /* We will not encrypt any FILE_ records, but we will reserve
    a nonce at the end. */
    size+= 8;
    m_commit_lsn= log_sys.get_lsn();
  }
  else
    m_commit_lsn= 0;

  m_crc= 0;
  m_log.for_each_block([this](const mtr_buf_t::block_t *b)
  { m_crc= my_crc32c(m_crc, b->begin(), b->used()); return true; });
  finish_write(size);
  release_resources();

  if (checkpoint_lsn)
    DBUG_PRINT("ib_log",
               ("FILE_CHECKPOINT(" LSN_PF ") written at " LSN_PF,
                checkpoint_lsn, m_commit_lsn));

  return m_commit_lsn;
}

#ifdef UNIV_DEBUG
/** Check if a tablespace is associated with the mini-transaction
(needed for generating a FILE_MODIFY record)
@param[in]	space	tablespace
@return whether the mini-transaction is associated with the space */
bool
mtr_t::is_named_space(uint32_t space) const
{
  ut_ad(!m_user_space || m_user_space->id != TRX_SYS_SPACE);
  return !is_logged() || m_user_space_id == space ||
    is_predefined_tablespace(space);
}
/** Check if a tablespace is associated with the mini-transaction
(needed for generating a FILE_MODIFY record)
@param[in]	space	tablespace
@return whether the mini-transaction is associated with the space */
bool mtr_t::is_named_space(const fil_space_t* space) const
{
  ut_ad(!m_user_space || m_user_space->id != TRX_SYS_SPACE);

  return !is_logged() || m_user_space == space ||
    is_predefined_tablespace(space->id);
}
#endif /* UNIV_DEBUG */

/** Acquire a tablespace X-latch.
@param[in]	space_id	tablespace ID
@return the tablespace object (never NULL) */
fil_space_t *mtr_t::x_lock_space(uint32_t space_id)
{
	fil_space_t*	space;

	ut_ad(is_active());

	if (space_id == TRX_SYS_SPACE) {
		space = fil_system.sys_space;
	} else if ((space = m_user_space) && space_id == space->id) {
	} else {
		space = fil_space_get(space_id);
		ut_ad(m_log_mode != MTR_LOG_NO_REDO
		      || space->purpose == FIL_TYPE_TEMPORARY
		      || space->purpose == FIL_TYPE_IMPORT);
	}

	ut_ad(space);
	ut_ad(space->id == space_id);
	x_lock_space(space);
	return(space);
}

/** Acquire an exclusive tablespace latch.
@param space  tablespace */
void mtr_t::x_lock_space(fil_space_t *space)
{
  ut_ad(space->purpose == FIL_TYPE_TEMPORARY ||
        space->purpose == FIL_TYPE_IMPORT ||
        space->purpose == FIL_TYPE_TABLESPACE);
  if (!memo_contains(*space))
  {
    memo_push(space, MTR_MEMO_SPACE_X_LOCK);
    space->x_lock();
  }
}

void mtr_t::release(const void *object)
{
  ut_ad(is_active());

  auto it=
    std::find_if(m_memo.begin(), m_memo.end(),
                 [object](const mtr_memo_slot_t& slot)
                 { return slot.object == object; });
  ut_ad(it != m_memo.end());
  ut_ad(!(it->type & MTR_MEMO_MODIFY));
  it->release();
  m_memo.erase(it, it + 1);
  ut_ad(std::find_if(m_memo.begin(), m_memo.end(),
                     [object](const mtr_memo_slot_t& slot)
                     { return slot.object == &object; }) == m_memo.end());
}

static time_t log_close_warn_time;

/** Display a warning that the log tail is overwriting the head,
making the server crash-unsafe. */
ATTRIBUTE_COLD static void log_overwrite_warning(lsn_t lsn)
{
  if (log_sys.overwrite_warned)
    return;

  time_t t= time(nullptr);
  if (difftime(t, log_close_warn_time) < 15)
    return;

  if (!log_sys.overwrite_warned)
    log_sys.overwrite_warned= lsn;
  log_close_warn_time= t;

  sql_print_error("InnoDB: Crash recovery is broken due to"
                  " insufficient innodb_log_file_size;"
                  " last checkpoint LSN=" LSN_PF ", current LSN=" LSN_PF
                  "%s.",
                  lsn_t{log_sys.last_checkpoint_lsn}, lsn,
                  srv_shutdown_state != SRV_SHUTDOWN_INITIATED
                  ? ". Shutdown is in progress" : "");
}

/** Wait in append_prepare() for buffer to become available
@param lsn  log sequence number to write up to
@param ex   whether log_sys.latch is exclusively locked */
ATTRIBUTE_COLD void log_t::append_prepare_wait(lsn_t lsn, bool ex) noexcept
{
  waits++;
  unlock_lsn();

  if (ex)
    latch.wr_unlock();
  else
    latch.rd_unlock();

  log_write_up_to(lsn, is_pmem());

  if (ex)
    latch.wr_lock(SRW_LOCK_CALL);
  else
    latch.rd_lock(SRW_LOCK_CALL);

  lock_lsn();
}

/** Reserve space in the log buffer for appending data.
@tparam pmem  log_sys.is_pmem()
@param size   total length of the data to append(), in bytes
@param ex     whether log_sys.latch is exclusively locked
@return the start LSN and the buffer position for append() */
template<bool pmem>
inline
std::pair<lsn_t,byte*> log_t::append_prepare(size_t size, bool ex) noexcept
{
#ifndef SUX_LOCK_GENERIC
  ut_ad(latch.is_locked());
# ifndef _WIN32 // there is no accurate is_write_locked() on SRWLOCK
  ut_ad(ex == latch.is_write_locked());
# endif
#endif
  ut_ad(pmem == is_pmem());
  lock_lsn();
  write_to_buf++;

  const lsn_t l{lsn.load(std::memory_order_relaxed)}, end_lsn{l + size};
  size_t b{buf_free};

  if (UNIV_UNLIKELY(pmem
                    ? (end_lsn -
                       get_flushed_lsn(std::memory_order_relaxed)) > capacity()
                    : b + size >= buf_size))
  {
    append_prepare_wait(l, ex);
    b= buf_free;
  }

  lsn.store(end_lsn, std::memory_order_relaxed);
  size_t new_buf_free= b + size;
  if (pmem && new_buf_free >= file_size)
    new_buf_free-= size_t(capacity());
  buf_free= new_buf_free;
  unlock_lsn();

  if (UNIV_UNLIKELY(end_lsn >= last_checkpoint_lsn + log_capacity))
    set_check_for_checkpoint();

  return {l, &buf[b]};
}

/** Finish appending data to the log.
@param lsn  the end LSN of the log record
@return whether buf_flush_ahead() will have to be invoked */
static mtr_t::page_flush_ahead log_close(lsn_t lsn) noexcept
{
#ifndef SUX_LOCK_GENERIC
  ut_ad(log_sys.latch.is_locked());
#endif

  const lsn_t checkpoint_age= lsn - log_sys.last_checkpoint_lsn;

  if (UNIV_UNLIKELY(checkpoint_age >= log_sys.log_capacity) &&
      /* silence message on create_log_file() after the log had been deleted */
      checkpoint_age != lsn)
    log_overwrite_warning(lsn);
  else if (UNIV_LIKELY(checkpoint_age <= log_sys.max_modified_age_async))
    return mtr_t::PAGE_FLUSH_NO;
  else if (UNIV_LIKELY(checkpoint_age <= log_sys.max_checkpoint_age))
    return mtr_t::PAGE_FLUSH_ASYNC;

  log_sys.set_check_for_checkpoint();
  return mtr_t::PAGE_FLUSH_SYNC;
}

inline void mtr_t::page_checksum(const buf_page_t &bpage)
{
  const byte *page= bpage.frame;
  size_t size= srv_page_size;

  if (UNIV_LIKELY_NULL(bpage.zip.data))
  {
    size= (UNIV_ZIP_SIZE_MIN >> 1) << bpage.zip.ssize;
    switch (fil_page_get_type(bpage.zip.data)) {
    case FIL_PAGE_TYPE_ALLOCATED:
    case FIL_PAGE_INODE:
    case FIL_PAGE_IBUF_BITMAP:
    case FIL_PAGE_TYPE_FSP_HDR:
    case FIL_PAGE_TYPE_XDES:
      /* These are essentially uncompressed pages. */
      break;
    default:
      page= bpage.zip.data;
    }
  }

  /* We have to exclude from the checksum the normal
  page checksum that is written by buf_flush_init_for_writing()
  and FIL_PAGE_LSN which would be updated once we have actually
  allocated the LSN.

  Unfortunately, we cannot access fil_space_t easily here. In order to
  be compatible with encrypted tablespaces in the pre-full_crc32
  format we will unconditionally exclude the 8 bytes at
  FIL_PAGE_FILE_FLUSH_LSN_OR_KEY_VERSION
  a.k.a. FIL_RTREE_SPLIT_SEQ_NUM. */
  const uint32_t checksum=
    my_crc32c(my_crc32c(my_crc32c(0, page + FIL_PAGE_OFFSET,
                                  FIL_PAGE_LSN - FIL_PAGE_OFFSET),
                        page + FIL_PAGE_TYPE, 2),
              page + FIL_PAGE_SPACE_ID, size - (FIL_PAGE_SPACE_ID + 8));

  byte *l= log_write<OPTION>(bpage.id(), nullptr, 5, true, 0);
  *l++= OPT_PAGE_CHECKSUM;
  mach_write_to_4(l, checksum);
  m_log.close(l + 4);
}

std::pair<lsn_t,mtr_t::page_flush_ahead> mtr_t::do_write()
{
  ut_ad(!recv_no_log_write);
  ut_ad(is_logged());
  ut_ad(m_log.size());
#ifndef SUX_LOCK_GENERIC
  ut_ad(!m_latch_ex || log_sys.latch.is_write_locked());
#endif

#ifndef DBUG_OFF
  do
  {
    if (m_log_mode != MTR_LOG_ALL ||
        _db_keyword_(nullptr, "skip_page_checksum", 1))
      continue;
    for (const mtr_memo_slot_t& slot : m_memo)
      if (slot.type & MTR_MEMO_MODIFY)
      {
        const buf_page_t &b= *static_cast<const buf_page_t*>(slot.object);
        if (!b.is_freed())
          page_checksum(b);
      }
  }
  while (0);
#endif

  size_t len= m_log.size() + 5;
  ut_ad(len > 5);

  if (log_sys.is_encrypted())
  {
    len+= 8;
    encrypt();
  }
  else
  {
    m_crc= 0;
    m_commit_lsn= 0;
    m_log.for_each_block([this](const mtr_buf_t::block_t *b)
    { m_crc= my_crc32c(m_crc, b->begin(), b->used()); return true; });
  }

  if (!m_latch_ex)
    log_sys.latch.rd_lock(SRW_LOCK_CALL);

  if (UNIV_UNLIKELY(m_user_space && !m_user_space->max_lsn &&
                    !is_predefined_tablespace(m_user_space->id)))
  {
    if (!m_latch_ex)
    {
      m_latch_ex= true;
      log_sys.latch.rd_unlock();
      log_sys.latch.wr_lock(SRW_LOCK_CALL);
      if (UNIV_UNLIKELY(m_user_space->max_lsn != 0))
        goto func_exit;
    }
    name_write();
  }
func_exit:
  return finish_write(len);
}

inline void log_t::resize_write(lsn_t lsn, const byte *end, size_t len,
                                size_t seq) noexcept
{
#ifndef SUX_LOCK_GENERIC
  ut_ad(latch.is_locked());
#endif

  if (UNIV_LIKELY_NULL(resize_buf))
  {
    ut_ad(end >= buf);
    end-= len;
    size_t s;

#ifdef HAVE_PMEM
    if (!resize_flush_buf)
    {
      ut_ad(is_pmem());
      const size_t resize_capacity{resize_target - START_OFFSET};
      const lsn_t resizing{resize_in_progress()};
      if (UNIV_UNLIKELY(lsn < resizing))
      {
        size_t l= resizing - lsn;
        if (l >= len)
          return;
        end+= l - len;
        len-= l;
        lsn+= l;
      }
      lsn-= resizing;
      s= START_OFFSET + lsn % resize_capacity;

      if (UNIV_UNLIKELY(end < &buf[START_OFFSET]))
      {
        /* The source buffer (log_sys.buf) wrapped around */
        ut_ad(end + capacity() < &buf[file_size]);
        ut_ad(end + len >= &buf[START_OFFSET]);
        ut_ad(end + capacity() + len >= &buf[file_size]);

        size_t l= size_t(buf - (end - START_OFFSET));
        if (UNIV_LIKELY(s + len <= resize_target))
        {
          /* The destination buffer (log_sys.resize_buf) did not wrap around */
          memcpy(resize_buf + s, end + capacity(), l);
          memcpy(resize_buf + s + l, &buf[START_OFFSET], len - l);
          goto pmem_nowrap;
        }
        else
        {
          /* Both log_sys.buf and log_sys.resize_buf wrapped around */
          const size_t rl= resize_target - s;
          if (l <= rl)
          {
            /* log_sys.buf wraps around first */
            memcpy(resize_buf + s, end + capacity(), l);
            memcpy(resize_buf + s + l, &buf[START_OFFSET], rl - l);
            memcpy(resize_buf + START_OFFSET, &buf[START_OFFSET + rl - l],
                   len - l);
          }
          else
          {
            /* log_sys.resize_buf wraps around first */
            memcpy(resize_buf + s, end + capacity(), rl);
            memcpy(resize_buf + START_OFFSET, end + capacity() + rl, l - rl);
            memcpy(resize_buf + START_OFFSET + (l - rl),
                   &buf[START_OFFSET], len - l);
          }
          goto pmem_wrap;
        }
      }
      else
      {
        ut_ad(end + len <= &buf[file_size]);

        if (UNIV_LIKELY(s + len <= resize_target))
        {
          memcpy(resize_buf + s, end, len);
        pmem_nowrap:
          s+= len - seq;
        }
        else
        {
          /* The log_sys.resize_buf wrapped around */
          memcpy(resize_buf + s, end, resize_target - s);
          memcpy(resize_buf + START_OFFSET, end + (resize_target - s),
                 len - (resize_target - s));
        pmem_wrap:
          s+= len - seq;
          if (s >= resize_target)
            s-= resize_capacity;
          resize_lsn.fetch_add(resize_capacity); /* Move the target ahead. */
        }
      }
    }
    else
#endif
    {
      ut_ad(resize_flush_buf);
      s= end - buf;
      ut_ad(s + len <= buf_size);
      memcpy(resize_buf + s, end, len);
      s+= len - seq;
    }

    /* Always set the sequence bit. If the resized log were to wrap around,
    we will advance resize_lsn. */
    ut_ad(resize_buf[s] <= 1);
    resize_buf[s]= 1;
  }
}

std::pair<lsn_t,mtr_t::page_flush_ahead>
mtr_t::finish_write(size_t len)
{
  ut_ad(!recv_no_log_write);
  ut_ad(is_logged());
#ifndef SUX_LOCK_GENERIC
# ifndef _WIN32 // there is no accurate is_write_locked() on SRWLOCK
  ut_ad(m_latch_ex == log_sys.latch.is_write_locked());
# endif
#endif

  const size_t size{m_commit_lsn ? 5U + 8U : 5U};
  std::pair<lsn_t, byte*> start;

  if (!log_sys.is_pmem())
  {
    start= log_sys.append_prepare<false>(len, m_latch_ex);
    m_log.for_each_block([&start](const mtr_buf_t::block_t *b)
    { log_sys.append(start.second, b->begin(), b->used()); return true; });

#ifdef HAVE_PMEM
  write_trailer:
#endif
    *start.second++= log_sys.get_sequence_bit(start.first + len - size);
    if (m_commit_lsn)
    {
      mach_write_to_8(start.second, m_commit_lsn);
      m_crc= my_crc32c(m_crc, start.second, 8);
      start.second+= 8;
    }
    mach_write_to_4(start.second, m_crc);
    start.second+= 4;
  }
#ifdef HAVE_PMEM
  else
  {
    start= log_sys.append_prepare<true>(len, m_latch_ex);
    if (UNIV_LIKELY(start.second + len <= &log_sys.buf[log_sys.file_size]))
    {
      m_log.for_each_block([&start](const mtr_buf_t::block_t *b)
      { log_sys.append(start.second, b->begin(), b->used()); return true; });
      goto write_trailer;
    }
    m_log.for_each_block([&start](const mtr_buf_t::block_t *b)
    {
      size_t size{b->used()};
      const size_t size_left(&log_sys.buf[log_sys.file_size] - start.second);
      const byte *src= b->begin();
      if (size > size_left)
      {
        ::memcpy(start.second, src, size_left);
        start.second= &log_sys.buf[log_sys.START_OFFSET];
        src+= size_left;
        size-= size_left;
      }
      ::memcpy(start.second, src, size);
      start.second+= size;
      return true;
    });
    const size_t size_left(&log_sys.buf[log_sys.file_size] - start.second);
    if (size_left > size)
      goto write_trailer;

    byte tail[5 + 8];
    tail[0]= log_sys.get_sequence_bit(start.first + len - size);

    if (m_commit_lsn)
    {
      mach_write_to_8(tail + 1, m_commit_lsn);
      m_crc= my_crc32c(m_crc, tail + 1, 8);
      mach_write_to_4(tail + 9, m_crc);
    }
    else
      mach_write_to_4(tail + 1, m_crc);

    ::memcpy(start.second, tail, size_left);
    ::memcpy(log_sys.buf + log_sys.START_OFFSET, tail + size_left,
             size - size_left);
    start.second= log_sys.buf +
      ((size >= size_left) ? log_sys.START_OFFSET : log_sys.file_size) +
      (size - size_left);
  }
#endif

  log_sys.resize_write(start.first, start.second, len, size);

  m_commit_lsn= start.first + len;
  return {start.first, log_close(m_commit_lsn)};
}

bool mtr_t::have_x_latch(const buf_block_t &block) const
{
  ut_d(const mtr_memo_slot_t *found= nullptr);

  for (const mtr_memo_slot_t &slot : m_memo)
  {
    if (slot.object != &block)
      continue;

    ut_d(found= &slot);

    if (!(slot.type & MTR_MEMO_PAGE_X_FIX))
      continue;

    ut_ad(block.page.lock.have_x());
    return true;
  }

  ut_ad(!found);
  return false;
}

bool mtr_t::have_u_or_x_latch(const buf_block_t &block) const
{
  for (const mtr_memo_slot_t &slot : m_memo)
  {
    if (slot.object == &block &&
        slot.type & (MTR_MEMO_PAGE_X_FIX | MTR_MEMO_PAGE_SX_FIX))
    {
      ut_ad(block.page.lock.have_u_or_x());
      return true;
    }
  }
  return false;
}

/** Check if we are holding exclusive tablespace latch
@param space  tablespace to search for
@return whether space.latch is being held */
bool mtr_t::memo_contains(const fil_space_t& space) const
{
  for (const mtr_memo_slot_t &slot : m_memo)
  {
    if (slot.object == &space && slot.type == MTR_MEMO_SPACE_X_LOCK)
    {
      ut_ad(space.is_owner());
      return true;
    }
  }

  return false;
}

void mtr_t::page_lock_upgrade(const buf_block_t &block)
{
  ut_ad(block.page.lock.have_x());

  for (mtr_memo_slot_t &slot : m_memo)
    if (slot.object == &block && slot.type & MTR_MEMO_PAGE_SX_FIX)
      slot.type= mtr_memo_type_t(slot.type ^
                                 (MTR_MEMO_PAGE_SX_FIX | MTR_MEMO_PAGE_X_FIX));

#ifdef BTR_CUR_HASH_ADAPT
  ut_ad(!block.index || !block.index->freed());
#endif /* BTR_CUR_HASH_ADAPT */
}

/** Latch a buffer pool block.
@param block    block to be latched
@param rw_latch RW_S_LATCH, RW_SX_LATCH, RW_X_LATCH, RW_NO_LATCH */
void mtr_t::page_lock(buf_block_t *block, ulint rw_latch)
{
  mtr_memo_type_t fix_type;
  ut_d(const auto state= block->page.state());
  ut_ad(state > buf_page_t::FREED);
  ut_ad(state > buf_page_t::WRITE_FIX || state < buf_page_t::READ_FIX);
  switch (rw_latch) {
  case RW_NO_LATCH:
    fix_type= MTR_MEMO_BUF_FIX;
    goto done;
  case RW_S_LATCH:
    fix_type= MTR_MEMO_PAGE_S_FIX;
    block->page.lock.s_lock();
    break;
  case RW_SX_LATCH:
    fix_type= MTR_MEMO_PAGE_SX_FIX;
    block->page.lock.u_lock();
    ut_ad(!block->page.is_io_fixed());
    break;
  default:
    ut_ad(rw_latch == RW_X_LATCH);
    fix_type= MTR_MEMO_PAGE_X_FIX;
    if (block->page.lock.x_lock_upgraded())
    {
      block->unfix();
      page_lock_upgrade(*block);
      return;
    }
    ut_ad(!block->page.is_io_fixed());
  }

#ifdef BTR_CUR_HASH_ADAPT
  btr_search_drop_page_hash_index(block, true);
#endif

done:
  ut_ad(state < buf_page_t::UNFIXED ||
        page_id_t(page_get_space_id(block->page.frame),
                  page_get_page_no(block->page.frame)) == block->page.id());
  memo_push(block, fix_type);
}

void mtr_t::upgrade_buffer_fix(ulint savepoint, rw_lock_type_t rw_latch)
{
  ut_ad(is_active());
  mtr_memo_slot_t &slot= m_memo[savepoint];
  ut_ad(slot.type == MTR_MEMO_BUF_FIX);
  buf_block_t *block= static_cast<buf_block_t*>(slot.object);
  ut_d(const auto state= block->page.state());
  ut_ad(state > buf_page_t::UNFIXED);
  ut_ad(state > buf_page_t::WRITE_FIX || state < buf_page_t::READ_FIX);
  static_assert(int{MTR_MEMO_PAGE_S_FIX} == int{RW_S_LATCH}, "");
  static_assert(int{MTR_MEMO_PAGE_X_FIX} == int{RW_X_LATCH}, "");
  static_assert(int{MTR_MEMO_PAGE_SX_FIX} == int{RW_SX_LATCH}, "");
  slot.type= mtr_memo_type_t(rw_latch);

  switch (rw_latch) {
  default:
    ut_ad("invalid state" == 0);
    break;
  case RW_S_LATCH:
    block->page.lock.s_lock();
    break;
  case RW_SX_LATCH:
    block->page.lock.u_lock();
    ut_ad(!block->page.is_io_fixed());
    break;
  case RW_X_LATCH:
    block->page.lock.x_lock();
    ut_ad(!block->page.is_io_fixed());
  }

#ifdef BTR_CUR_HASH_ADAPT
  btr_search_drop_page_hash_index(block, true);
#endif
  ut_ad(page_id_t(page_get_space_id(block->page.frame),
                  page_get_page_no(block->page.frame)) == block->page.id());
}

#ifdef UNIV_DEBUG
/** Check if we are holding an rw-latch in this mini-transaction
@param lock   latch to search for
@param type   held latch type
@return whether (lock,type) is contained */
bool mtr_t::memo_contains(const index_lock &lock, mtr_memo_type_t type) const
{
  ut_ad(type == MTR_MEMO_X_LOCK || type == MTR_MEMO_S_LOCK ||
        type == MTR_MEMO_SX_LOCK);

  for (const mtr_memo_slot_t &slot : m_memo)
  {
    if (slot.object == &lock && slot.type == type)
    {
      switch (type) {
      case MTR_MEMO_X_LOCK:
        ut_ad(lock.have_x());
        break;
      case MTR_MEMO_SX_LOCK:
        ut_ad(lock.have_u_or_x());
        break;
      case MTR_MEMO_S_LOCK:
        ut_ad(lock.have_s());
        break;
      default:
        break;
      }
      return true;
    }
  }

  return false;
}

/** Check if memo contains the given item.
@param object		object to search
@param flags		specify types of object (can be ORred) of
			MTR_MEMO_PAGE_S_FIX ... values
@return true if contains */
bool mtr_t::memo_contains_flagged(const void *object, ulint flags) const
{
  ut_ad(is_active());
  ut_ad(flags);
  /* Look for rw-lock-related and page-related flags. */
  ut_ad(!(flags & ulint(~(MTR_MEMO_PAGE_S_FIX | MTR_MEMO_PAGE_X_FIX |
                          MTR_MEMO_PAGE_SX_FIX | MTR_MEMO_BUF_FIX |
                          MTR_MEMO_MODIFY | MTR_MEMO_X_LOCK |
                          MTR_MEMO_SX_LOCK | MTR_MEMO_S_LOCK))));
  /* Either some rw-lock-related or page-related flags
  must be specified, but not both at the same time. */
  ut_ad(!(flags & (MTR_MEMO_PAGE_S_FIX | MTR_MEMO_PAGE_X_FIX |
                   MTR_MEMO_PAGE_SX_FIX | MTR_MEMO_BUF_FIX |
                   MTR_MEMO_MODIFY)) ==
        !!(flags & (MTR_MEMO_X_LOCK | MTR_MEMO_SX_LOCK | MTR_MEMO_S_LOCK)));

  for (const mtr_memo_slot_t &slot : m_memo)
  {
    if (object != slot.object)
      continue;

    auto f = flags & slot.type;
    if (!f)
      continue;

    if (f & (MTR_MEMO_PAGE_S_FIX | MTR_MEMO_PAGE_SX_FIX | MTR_MEMO_PAGE_X_FIX))
    {
      const block_lock &lock= static_cast<const buf_page_t*>(object)->lock;
      ut_ad(!(f & MTR_MEMO_PAGE_S_FIX) || lock.have_s());
      ut_ad(!(f & MTR_MEMO_PAGE_SX_FIX) || lock.have_u_or_x());
      ut_ad(!(f & MTR_MEMO_PAGE_X_FIX) || lock.have_x());
    }
    else
    {
      const index_lock &lock= *static_cast<const index_lock*>(object);
      ut_ad(!(f & MTR_MEMO_S_LOCK) || lock.have_s());
      ut_ad(!(f & MTR_MEMO_SX_LOCK) || lock.have_u_or_x());
      ut_ad(!(f & MTR_MEMO_X_LOCK) || lock.have_x());
    }

    return true;
  }

  return false;
}

buf_block_t* mtr_t::memo_contains_page_flagged(const byte *ptr, ulint flags)
  const
{
  ptr= page_align(ptr);

  for (const mtr_memo_slot_t &slot : m_memo)
  {
    ut_ad(slot.object);
    if (!(flags & slot.type))
      continue;

    buf_page_t *bpage= static_cast<buf_page_t*>(slot.object);

    if (ptr != bpage->frame)
      continue;

    ut_ad(!(slot.type & MTR_MEMO_PAGE_S_FIX) || bpage->lock.have_s());
    ut_ad(!(slot.type & MTR_MEMO_PAGE_SX_FIX) || bpage->lock.have_u_or_x());
    ut_ad(!(slot.type & MTR_MEMO_PAGE_X_FIX) || bpage->lock.have_x());
    return static_cast<buf_block_t*>(slot.object);
  }

  return nullptr;
}
#endif /* UNIV_DEBUG */


/** Mark the given latched page as modified.
@param block   page that will be modified */
void mtr_t::set_modified(const buf_block_t &block)
{
  if (block.page.id().space() >= SRV_TMP_SPACE_ID)
  {
    const_cast<buf_block_t&>(block).page.set_temp_modified();
    return;
  }

  m_modifications= true;

  if (UNIV_UNLIKELY(m_log_mode == MTR_LOG_NONE))
    return;

  for (mtr_memo_slot_t &slot : m_memo)
  {
    if (slot.object == &block &&
        slot.type & (MTR_MEMO_PAGE_X_FIX | MTR_MEMO_PAGE_SX_FIX))
    {
      if (slot.type & MTR_MEMO_MODIFY)
        ut_ad(m_made_dirty || block.page.oldest_modification() > 1);
      else
      {
        slot.type= static_cast<mtr_memo_type_t>(slot.type | MTR_MEMO_MODIFY);
        if (!m_made_dirty)
          m_made_dirty= block.page.oldest_modification() <= 1;
      }
      return;
    }
  }

  /* This must be PageConverter::update_page() in IMPORT TABLESPACE. */
  ut_ad(m_memo.empty());
  ut_ad(!block.page.in_LRU_list);
}

void mtr_t::init(buf_block_t *b)
{
  const page_id_t id{b->page.id()};
  ut_ad(is_named_space(id.space()));
  ut_ad(!m_freed_pages == !m_freed_space);
  ut_ad(memo_contains_flagged(b, MTR_MEMO_PAGE_X_FIX));

  if (id.space() >= SRV_TMP_SPACE_ID)
    b->page.set_temp_modified();
  else
  {
    for (mtr_memo_slot_t &slot : m_memo)
    {
      if (slot.object == b && slot.type & MTR_MEMO_PAGE_X_FIX)
      {
        slot.type= MTR_MEMO_PAGE_X_MODIFY;
        m_modifications= true;
        if (!m_made_dirty)
          m_made_dirty= b->page.oldest_modification() <= 1;
        goto found;
      }
    }
    ut_ad("block not X-latched" == 0);
  }

 found:
  if (UNIV_LIKELY_NULL(m_freed_space) &&
      m_freed_space->id == id.space() &&
      m_freed_pages->remove_if_exists(id.page_no()) &&
      m_freed_pages->empty())
  {
    delete m_freed_pages;
    m_freed_pages= nullptr;
    m_freed_space= nullptr;
  }

  b->page.set_reinit(b->page.state() & buf_page_t::LRU_MASK);

  if (!is_logged())
    return;

  m_log.close(log_write<INIT_PAGE>(id, &b->page));
  m_last_offset= FIL_PAGE_TYPE;
}

/** Free a page.
@param space   tablespace
@param offset  offset of the page to be freed */
void mtr_t::free(const fil_space_t &space, uint32_t offset)
{
  ut_ad(is_named_space(&space));
  ut_ad(!m_freed_space || m_freed_space == &space);

  buf_block_t *freed= nullptr;
  const page_id_t id{space.id, offset};

  for (auto it= m_memo.end(); it != m_memo.begin(); )
  {
    it--;
  next:
    mtr_memo_slot_t &slot= *it;
    buf_block_t *block= static_cast<buf_block_t*>(slot.object);
    ut_ad(block);
    if (block == freed)
    {
      if (slot.type & (MTR_MEMO_PAGE_SX_FIX | MTR_MEMO_PAGE_X_FIX))
        slot.type= MTR_MEMO_PAGE_X_FIX;
      else
      {
        ut_ad(slot.type == MTR_MEMO_BUF_FIX);
        block->page.unfix();
        m_memo.erase(it, it + 1);
        goto next;
      }
    }
    else if (slot.type & (MTR_MEMO_PAGE_X_FIX | MTR_MEMO_PAGE_SX_FIX) &&
               block->page.id() == id)
    {
      ut_ad(!block->page.is_freed());
      ut_ad(!freed);
      freed= block;
      if (!(slot.type & MTR_MEMO_PAGE_X_FIX))
      {
        ut_d(bool upgraded=) block->page.lock.x_lock_upgraded();
        ut_ad(upgraded);
      }
      if (id.space() >= SRV_TMP_SPACE_ID)
      {
        block->page.set_temp_modified();
        slot.type= MTR_MEMO_PAGE_X_FIX;
      }
      else
      {
        slot.type= MTR_MEMO_PAGE_X_MODIFY;
        if (!m_made_dirty)
          m_made_dirty= block->page.oldest_modification() <= 1;
      }
#ifdef BTR_CUR_HASH_ADAPT
      if (block->index)
        btr_search_drop_page_hash_index(block, false);
#endif /* BTR_CUR_HASH_ADAPT */
      block->page.set_freed(block->page.state());
    }
  }

  if (is_logged())
    m_log.close(log_write<FREE_PAGE>(id, nullptr));
}

void small_vector_base::grow_by_1(void *small, size_t element_size)
{
  const size_t cap= Capacity*= 2, s= cap * element_size;
  void *new_begin;
  if (BeginX == small)
  {
    new_begin= my_malloc(PSI_NOT_INSTRUMENTED, s, MYF(0));
    memcpy(new_begin, BeginX, size() * element_size);
    TRASH_FREE(small, size() * element_size);
  }
  else
    new_begin= my_realloc(PSI_NOT_INSTRUMENTED, BeginX, s, MYF(0));

  BeginX= new_begin;
}<|MERGE_RESOLUTION|>--- conflicted
+++ resolved
@@ -514,10 +514,9 @@
 inline void fil_space_t::set_create_lsn(lsn_t lsn)
 {
 #ifndef SUX_LOCK_GENERIC
+  /* Concurrent log_checkpoint_low() must be impossible. */
   ut_ad(latch.is_write_locked());
 #endif
-  /* Concurrent log_checkpoint_low() must be impossible. */
-  mysql_mutex_assert_owner(&log_sys.mutex);
   create_lsn= lsn;
 }
 
@@ -544,10 +543,7 @@
   const lsn_t start_lsn= do_write().first;
   ut_d(m_log.erase());
 
-<<<<<<< HEAD
-=======
   fil_node_t *file= UT_LIST_GET_LAST(space.chain);
-  mysql_mutex_lock(&log_sys.flush_order_mutex);
   mysql_mutex_lock(&fil_system.mutex);
   ut_ad(file->is_open());
   space.size= file->size= size;
@@ -556,7 +552,6 @@
 
   space.clear_freed_ranges();
 
->>>>>>> 3613fb2a
   /* Durably write the reduced FSP_SIZE before truncating the data file. */
   log_write_and_flush();
 #ifndef SUX_LOCK_GENERIC
@@ -566,14 +561,12 @@
   os_file_truncate(space.chain.start->name, space.chain.start->handle,
                    os_offset_t{size} << srv_page_size_shift, true);
 
-<<<<<<< HEAD
-  const page_id_t high{space.id, space.size};
+  space.clear_freed_ranges();
+
+  const page_id_t high{space.id, size};
   size_t modified= 0;
   auto it= m_memo.rbegin();
   mysql_mutex_lock(&buf_pool.flush_list_mutex);
-=======
-  const page_id_t high{space.id, size};
->>>>>>> 3613fb2a
 
   buf_page_t *const prev= buf_pool.prepare_insert_into_flush_list(start_lsn);
 
