/*****************************************************************************

Copyright (c) 1995, 2017, Oracle and/or its affiliates. All Rights Reserved.
Copyright (c) 2014, 2022, MariaDB Corporation.

This program is free software; you can redistribute it and/or modify it under
the terms of the GNU General Public License as published by the Free Software
Foundation; version 2 of the License.

This program is distributed in the hope that it will be useful, but WITHOUT
ANY WARRANTY; without even the implied warranty of MERCHANTABILITY or FITNESS
FOR A PARTICULAR PURPOSE. See the GNU General Public License for more details.

You should have received a copy of the GNU General Public License along with
this program; if not, write to the Free Software Foundation, Inc.,
51 Franklin Street, Fifth Floor, Boston, MA 02110-1335 USA

*****************************************************************************/

/**************************************************//**
@file log/log0log.cc
Database log

Created 12/9/1995 Heikki Tuuri
*******************************************************/

#include "univ.i"
#include <debug_sync.h>
#include <my_service_manager.h>

#include "log0log.h"
#include "log0crypt.h"
#include "buf0buf.h"
#include "buf0flu.h"
#include "lock0lock.h"
#include "log0recv.h"
#include "fil0fil.h"
#include "dict0stats_bg.h"
#include "btr0defragment.h"
#include "srv0srv.h"
#include "srv0start.h"
#include "trx0sys.h"
#include "trx0trx.h"
#include "trx0roll.h"
#include "srv0mon.h"
#include "buf0dump.h"
#include "log0sync.h"
#include "log.h"

/*
General philosophy of InnoDB redo-logs:

Every change to a contents of a data page must be done
through mtr_t, and mtr_t::commit() will write log records
to the InnoDB redo log. */

alignas(CPU_LEVEL1_DCACHE_LINESIZE)
static group_commit_lock flush_lock;
alignas(CPU_LEVEL1_DCACHE_LINESIZE)
static group_commit_lock write_lock;

/** Redo log system */
log_t	log_sys;

/* Margins for free space in the log buffer after a log entry is catenated */
#define LOG_BUF_FLUSH_RATIO	2
#define LOG_BUF_FLUSH_MARGIN	((4 * 4096) /* cf. log_t::append_prepare() */ \
				 + (4U << srv_page_size_shift))

void log_t::set_capacity()
{
#ifndef SUX_LOCK_GENERIC
	ut_ad(log_sys.latch.is_write_locked());
#endif
	/* Margin for the free space in the smallest log, before a new query
	step which modifies the database, is started */

	lsn_t smallest_capacity = srv_log_file_size - log_t::START_OFFSET;
	/* Add extra safety */
	smallest_capacity -= smallest_capacity / 10;

	lsn_t margin = smallest_capacity - (48 << srv_page_size_shift);
	margin -= margin / 10;	/* Add still some extra safety */

	log_sys.log_capacity = smallest_capacity;

	log_sys.max_modified_age_async = margin - margin / 8;
	log_sys.max_checkpoint_age = margin;
}

<<<<<<< HEAD
#ifdef HAVE_PMEM
void log_t::create_low()
#else
bool log_t::create()
#endif
{
  ut_ad(this == &log_sys);
  ut_ad(!is_initialised());
=======
/** Initialize the redo log subsystem. */
bool log_t::create()
{
  ut_ad(this == &log_sys);
  ut_ad(!is_initialised());

#if defined(__aarch64__)
  mysql_mutex_init(log_sys_mutex_key, &mutex, MY_MUTEX_INIT_FAST);
  mysql_mutex_init(
    log_flush_order_mutex_key, &flush_order_mutex, MY_MUTEX_INIT_FAST);
#else
  mysql_mutex_init(log_sys_mutex_key, &mutex, nullptr);
  mysql_mutex_init(log_flush_order_mutex_key, &flush_order_mutex, nullptr);
#endif
>>>>>>> 8bf17c57

  /* LSN 0 and 1 are reserved; @see buf_page_t::oldest_modification_ */
  lsn.store(FIRST_LSN, std::memory_order_relaxed);
  flushed_to_disk_lsn.store(FIRST_LSN, std::memory_order_relaxed);
  write_lsn= FIRST_LSN;

#ifndef HAVE_PMEM
  buf= static_cast<byte*>(ut_malloc_dontdump(buf_size, PSI_INSTRUMENT_ME));
  if (!buf)
  {
  alloc_fail:
    sql_print_error("InnoDB: Cannot allocate memory;"
                    " too large innodb_log_buffer_size?");
    return false;
  }
  flush_buf= static_cast<byte*>(ut_malloc_dontdump(buf_size,
                                                   PSI_INSTRUMENT_ME));
  if (!flush_buf)
  {
    ut_free_dodump(buf, buf_size);
    buf= nullptr;
    goto alloc_fail;
  }

  TRASH_ALLOC(buf, buf_size);
  TRASH_ALLOC(flush_buf, buf_size);
  checkpoint_buf= static_cast<byte*>(aligned_malloc(4096, 4096));
  memset_aligned<4096>(checkpoint_buf, 0, 4096);
#else
  ut_ad(!checkpoint_buf);
  ut_ad(!buf);
  ut_ad(!flush_buf);
#endif

<<<<<<< HEAD
  latch.SRW_LOCK_INIT(log_latch_key);
  init_lsn_lock();
=======
  buf= static_cast<byte*>(ut_malloc_dontdump(srv_log_buffer_size,
                                             PSI_INSTRUMENT_ME));
  if (!buf)
    return false;
  flush_buf= static_cast<byte*>(ut_malloc_dontdump(srv_log_buffer_size,
                                                   PSI_INSTRUMENT_ME));
  if (!flush_buf)
  {
    ut_free_dodump(buf, srv_log_buffer_size);
    buf= nullptr;
    return false;
  }

  TRASH_ALLOC(buf, srv_log_buffer_size);
  TRASH_ALLOC(flush_buf, srv_log_buffer_size);
>>>>>>> 8bf17c57

  max_buf_free= buf_size / LOG_BUF_FLUSH_RATIO - LOG_BUF_FLUSH_MARGIN;
  set_check_flush_or_checkpoint();

  last_checkpoint_lsn= FIRST_LSN;
  log_capacity= 0;
  max_modified_age_async= 0;
  max_checkpoint_age= 0;
  next_checkpoint_lsn= 0;
  checkpoint_pending= false;

<<<<<<< HEAD
  buf_free= 0;
=======
  log_block_init(buf, LOG_START_LSN);
  log_block_set_first_rec_group(buf, LOG_BLOCK_HDR_SIZE);

  buf_free= LOG_BLOCK_HDR_SIZE;
  checkpoint_buf= static_cast<byte*>
    (aligned_malloc(OS_FILE_LOG_BLOCK_SIZE, OS_FILE_LOG_BLOCK_SIZE));
  m_initialised= true;
  return true;
}

file_os_io::file_os_io(file_os_io &&rhs) : m_fd(rhs.m_fd)
{
  rhs.m_fd= OS_FILE_CLOSED;
}
>>>>>>> 8bf17c57

  ut_ad(is_initialised());
#ifndef HAVE_PMEM
  return true;
#endif
}

dberr_t log_file_t::close() noexcept
{
  ut_a(is_opened());

  if (!os_file_close_func(m_file))
    return DB_ERROR;

  m_file= OS_FILE_CLOSED;
  return DB_SUCCESS;
}

__attribute__((warn_unused_result))
dberr_t log_file_t::read(os_offset_t offset, span<byte> buf) noexcept
{
  ut_ad(is_opened());
  return os_file_read(IORequestRead, m_file, buf.data(), offset, buf.size(),
                      nullptr);
}

void log_file_t::write(os_offset_t offset, span<const byte> buf) noexcept
{
  ut_ad(is_opened());
  if (dberr_t err= os_file_write_func(IORequestWrite, "ib_logfile0", m_file,
                                      buf.data(), offset, buf.size()))
    ib::fatal() << "write(\"ib_logfile0\") returned " << err;
}

#ifdef HAVE_PMEM
# include <libpmem.h>

/** Attempt to memory map a file.
@param file  log file handle
@param size  file size
@return pointer to memory mapping
@retval MAP_FAILED  if the memory cannot be mapped */
static void *log_mmap(os_file_t file, os_offset_t size)
{
  void *ptr=
    my_mmap(0, size_t(size),
            srv_read_only_mode ? PROT_READ : PROT_READ | PROT_WRITE,
            MAP_SHARED_VALIDATE | MAP_SYNC, file, 0);
#ifdef __linux__
  if (ptr == MAP_FAILED)
  {
    struct stat st;
    if (!fstat(file, &st))
    {
      MSAN_STAT_WORKAROUND(&st);
      const auto st_dev= st.st_dev;
      if (!stat("/dev/shm", &st))
      {
        MSAN_STAT_WORKAROUND(&st);
        if (st.st_dev == st_dev)
          ptr= my_mmap(0, size_t(size),
                       srv_read_only_mode ? PROT_READ : PROT_READ | PROT_WRITE,
                       MAP_SHARED, file, 0);
      }
    }
  }
#endif /* __linux__ */
  return ptr;
}
#endif

#ifdef HAVE_PMEM
bool log_t::attach(log_file_t file, os_offset_t size)
#else
void log_t::attach_low(log_file_t file, os_offset_t size)
#endif
{
  log= file;
  ut_ad(!size || size >= START_OFFSET + SIZE_OF_FILE_CHECKPOINT);
  file_size= size;

#ifdef HAVE_PMEM
  ut_ad(!buf);
  ut_ad(!flush_buf);
  if (size && !(size_t(size) & 4095) && srv_operation != SRV_OPERATION_BACKUP)
  {
    void *ptr= log_mmap(log.m_file, size);
    if (ptr != MAP_FAILED)
    {
      log.close();
      mprotect(ptr, size_t(size), PROT_READ);
      buf= static_cast<byte*>(ptr);
# if defined __linux__ || defined _WIN32
      set_block_size(CPU_LEVEL1_DCACHE_LINESIZE);
# endif
      log_maybe_unbuffered= true;
      log_buffered= false;
      return true;
    }
  }
  buf= static_cast<byte*>(ut_malloc_dontdump(buf_size, PSI_INSTRUMENT_ME));
  if (!buf)
  {
  alloc_fail:
    max_buf_free= 0;
    sql_print_error("InnoDB: Cannot allocate memory;"
                    " too large innodb_log_buffer_size?");
    return false;
  }
  flush_buf= static_cast<byte*>(ut_malloc_dontdump(buf_size,
                                                   PSI_INSTRUMENT_ME));
  if (!flush_buf)
  {
    ut_free_dodump(buf, buf_size);
    buf= nullptr;
    goto alloc_fail;
  }

  TRASH_ALLOC(buf, buf_size);
  TRASH_ALLOC(flush_buf, buf_size);
#endif

#if defined __linux__ || defined _WIN32
  sql_print_information("InnoDB: %s (block size=%u bytes)",
                        log_buffered
                        ? "Buffered log writes"
                        : "File system buffers for log disabled",
                        block_size);
#endif

#ifdef HAVE_PMEM
  checkpoint_buf= static_cast<byte*>(aligned_malloc(block_size, block_size));
  memset_aligned<64>(checkpoint_buf, 0, block_size);
  return true;
#endif
}

/** Write a log file header.
@param buf        log header buffer
@param lsn        log sequence number corresponding to log_sys.START_OFFSET
@param encrypted  whether the log is encrypted */
void log_t::header_write(byte *buf, lsn_t lsn, bool encrypted)
{
  mach_write_to_4(my_assume_aligned<4>(buf) + LOG_HEADER_FORMAT,
                  log_sys.FORMAT_10_8);
  mach_write_to_8(my_assume_aligned<8>(buf + LOG_HEADER_START_LSN), lsn);

#if defined __GNUC__ && __GNUC__ > 7
# pragma GCC diagnostic push
# pragma GCC diagnostic ignored "-Wstringop-truncation"
#endif
  strncpy(reinterpret_cast<char*>(buf) + LOG_HEADER_CREATOR,
          "MariaDB " PACKAGE_VERSION,
          LOG_HEADER_CREATOR_END - LOG_HEADER_CREATOR);
#if defined __GNUC__ && __GNUC__ > 7
# pragma GCC diagnostic pop
#endif

  if (encrypted)
    log_crypt_write_header(buf + LOG_HEADER_CREATOR_END);
  mach_write_to_4(my_assume_aligned<4>(508 + buf), my_crc32c(0, buf, 508));
}

void log_t::create(lsn_t lsn) noexcept
{
#ifndef SUX_LOCK_GENERIC
  ut_ad(latch.is_write_locked());
#endif
  ut_ad(!recv_no_log_write);
  ut_ad(is_latest());
  ut_ad(this == &log_sys);

  this->lsn.store(lsn, std::memory_order_relaxed);
  this->flushed_to_disk_lsn.store(lsn, std::memory_order_relaxed);
  first_lsn= lsn;
  write_lsn= lsn;

  last_checkpoint_lsn= 0;

#ifdef HAVE_PMEM
  if (is_pmem())
  {
    mprotect(buf, size_t(file_size), PROT_READ | PROT_WRITE);
    memset_aligned<4096>(buf, 0, 4096);
    buf_free= START_OFFSET;
  }
  else
#endif
  {
    buf_free= 0;
    memset_aligned<4096>(flush_buf, 0, buf_size);
    memset_aligned<4096>(buf, 0, buf_size);
  }

  log_sys.header_write(buf, lsn, is_encrypted());
  DBUG_PRINT("ib_log", ("write header " LSN_PF, lsn));

#ifdef HAVE_PMEM
  if (is_pmem())
    pmem_persist(buf, 512);
  else
#endif
  {
    log.write(0, {buf, 4096});
    memset_aligned<512>(buf, 0, 512);
  }
}

void log_t::close_file()
{
#ifdef HAVE_PMEM
  if (is_pmem())
  {
    ut_ad(!is_opened());
    ut_ad(!checkpoint_buf);
    if (buf)
    {
      my_munmap(buf, file_size);
      buf= nullptr;
    }
    return;
  }

  ut_free_dodump(buf, buf_size);
  buf= nullptr;
  ut_free_dodump(flush_buf, buf_size);
  flush_buf= nullptr;
  aligned_free(checkpoint_buf);
  checkpoint_buf= nullptr;
#endif
  if (is_opened())
    if (const dberr_t err= log.close())
      ib::fatal() << "closing ib_logfile0 failed: " << err;
}

/** Acquire all latches that protect the log. */
static void log_resize_acquire()
{
  if (!log_sys.is_pmem())
  {
    while (flush_lock.acquire(log_sys.get_lsn() + 1, nullptr) !=
           group_commit_lock::ACQUIRED);
    while (write_lock.acquire(log_sys.get_lsn() + 1, nullptr) !=
           group_commit_lock::ACQUIRED);
  }

  log_sys.latch.wr_lock(SRW_LOCK_CALL);
}

/** Release the latches that protect the log. */
void log_resize_release()
{
  log_sys.latch.wr_unlock();

  if (!log_sys.is_pmem())
  {
    lsn_t lsn1= write_lock.release(write_lock.value());
    lsn_t lsn2= flush_lock.release(flush_lock.value());
    if (lsn1 || lsn2)
      log_write_up_to(std::max(lsn1, lsn2), true, nullptr);
  }
}

#if defined __linux__ || defined _WIN32
/** Try to enable or disable file system caching (update log_buffered) */
void log_t::set_buffered(bool buffered)
{
  if (!log_maybe_unbuffered || is_pmem() || high_level_read_only)
    return;
  log_resize_acquire();
  if (!resize_in_progress() && is_opened() && bool(log_buffered) != buffered)
  {
    os_file_close_func(log.m_file);
    log.m_file= OS_FILE_CLOSED;
    std::string path{get_log_file_path()};
    log_buffered= buffered;
    bool success;
    log.m_file= os_file_create_func(path.c_str(),
                                    OS_FILE_OPEN, OS_FILE_NORMAL, OS_LOG_FILE,
                                    false, &success);
    ut_a(log.m_file != OS_FILE_CLOSED);
    sql_print_information("InnoDB: %s (block size=%u bytes)",
                          log_buffered
                          ? "Buffered log writes"
                          : "File system buffers for log disabled",
                          block_size);
  }
  log_resize_release();
}
#endif

/** Start resizing the log and release the exclusive latch.
@param size  requested new file_size
@return whether the resizing was started successfully */
log_t::resize_start_status log_t::resize_start(os_offset_t size) noexcept
{
  ut_ad(size >= 4U << 20);
  ut_ad(!(size & 4095));
  ut_ad(!srv_read_only_mode);

  log_resize_acquire();

  resize_start_status status= RESIZE_NO_CHANGE;
  lsn_t start_lsn{0};

  if (resize_in_progress())
    status= RESIZE_IN_PROGRESS;
  else if (size != file_size)
  {
    ut_ad(!resize_in_progress());
    ut_ad(!resize_log.is_opened());
    ut_ad(!resize_buf);
    ut_ad(!resize_flush_buf);
    std::string path{get_log_file_path("ib_logfile101")};
    bool success;
    resize_lsn.store(1, std::memory_order_relaxed);
    resize_target= 0;
    resize_log.m_file=
      os_file_create_func(path.c_str(),
                          OS_FILE_CREATE | OS_FILE_ON_ERROR_NO_EXIT,
                          OS_FILE_NORMAL, OS_LOG_FILE, false, &success);
    if (success)
    {
      log_resize_release();

      void *ptr= nullptr, *ptr2= nullptr;
      success= os_file_set_size(path.c_str(), resize_log.m_file, size);
      if (!success);
#ifdef HAVE_PMEM
      else if (is_pmem())
      {
        ptr= log_mmap(resize_log.m_file, size);
        if (ptr == MAP_FAILED)
          goto alloc_fail;
      }
#endif
      else
      {
        ptr= ut_malloc_dontdump(buf_size, PSI_INSTRUMENT_ME);
        if (ptr)
        {
          TRASH_ALLOC(ptr, buf_size);
          ptr2= ut_malloc_dontdump(buf_size, PSI_INSTRUMENT_ME);
          if (ptr2)
            TRASH_ALLOC(ptr2, buf_size);
          else
          {
            ut_free_dodump(ptr, buf_size);
            ptr= nullptr;
            goto alloc_fail;
          }
        }
        else
        alloc_fail:
          success= false;
      }

      log_resize_acquire();

      if (!success)
      {
        resize_log.close();
        IF_WIN(DeleteFile(path.c_str()), unlink(path.c_str()));
      }
      else
      {
        resize_target= size;
        resize_buf= static_cast<byte*>(ptr);
        resize_flush_buf= static_cast<byte*>(ptr2);
        if (is_pmem())
        {
          resize_log.close();
          start_lsn= get_lsn();
        }
        else
        {
          memcpy_aligned<16>(resize_buf, buf, (buf_free + 15) & ~15);
          start_lsn= first_lsn +
            (~lsn_t{get_block_size() - 1} & (write_lsn - first_lsn));
        }
      }
      resize_lsn.store(start_lsn, std::memory_order_relaxed);
      status= success ? RESIZE_STARTED : RESIZE_FAILED;
    }
  }

  log_resize_release();

  if (start_lsn)
  {
    mysql_mutex_lock(&buf_pool.flush_list_mutex);
    lsn_t target_lsn= buf_pool.get_oldest_modification(0);
    if (start_lsn < target_lsn)
      start_lsn= target_lsn + 1;
    mysql_mutex_unlock(&buf_pool.flush_list_mutex);
    buf_flush_ahead(start_lsn, false);
  }

  return status;
}

/** Abort log resizing. */
void log_t::resize_abort() noexcept
{
  log_resize_acquire();

  if (resize_in_progress() > 1)
  {
    if (!is_pmem())
    {
      resize_log.close();
      ut_free_dodump(resize_buf, buf_size);
      ut_free_dodump(resize_flush_buf, buf_size);
      resize_flush_buf= nullptr;
    }
#ifdef HAVE_PMEM
    else
    {
      ut_ad(!resize_log.is_opened());
      ut_ad(!resize_flush_buf);
      if (resize_buf)
        my_munmap(resize_buf, resize_target);
    }
#endif
    resize_buf= nullptr;
    resize_target= 0;
    resize_lsn.store(0, std::memory_order_relaxed);
  }

  log_resize_release();
}

/** Write an aligned buffer to ib_logfile0.
@param buf    buffer to be written
@param len    length of data to be written
@param offset log file offset */
static void log_write_buf(const byte *buf, size_t len, lsn_t offset)
{
  ut_ad(write_lock.is_owner());
  ut_ad(!recv_no_log_write);
  ut_d(const size_t block_size_1= log_sys.get_block_size() - 1);
  ut_ad(!(offset & block_size_1));
  ut_ad(!(len & block_size_1));
  ut_ad(!(size_t(buf) & block_size_1));
  ut_ad(len);

  if (UNIV_LIKELY(offset + len <= log_sys.file_size))
  {
write:
    log_sys.log.write(offset, {buf, len});
    return;
  }

  const size_t write_len= size_t(log_sys.file_size - offset);
  log_sys.log.write(offset, {buf, write_len});
  len-= write_len;
  buf+= write_len;
  ut_ad(log_sys.START_OFFSET + len < offset);
  offset= log_sys.START_OFFSET;
  goto write;
}

/** Invoke commit_checkpoint_notify_ha() to notify that outstanding
log writes have been completed. */
void log_flush_notify(lsn_t flush_lsn);

#if 0 // Currently we overwrite the last log block until it is complete.
/** CRC-32C of pad messages using between 1 and 15 bytes of NUL bytes
in the payload */
static const unsigned char pad_crc[15][4]= {
  {0xA6,0x59,0xC1,0xDB}, {0xF2,0xAF,0x80,0x73}, {0xED,0x02,0xF1,0x90},
  {0x68,0x4E,0xA3,0xF3}, {0x5D,0x1B,0xEA,0x6A}, {0xE0,0x01,0x86,0xB9},
  {0xD1,0x06,0x86,0xF5}, {0xEB,0x20,0x12,0x33}, {0xBA,0x73,0xB2,0xA3},
  {0x5F,0xA2,0x08,0x03}, {0x70,0x03,0xD6,0x9D}, {0xED,0xB3,0x49,0x78},
  {0xFD,0xD6,0xB9,0x9C}, {0x25,0xF8,0xB1,0x2C}, {0xCD,0xAA,0xE7,0x10}
};

/** Pad the log with some dummy bytes
@param lsn    desired log sequence number
@param pad    number of bytes to append to the log
@param begin  buffer to write 'pad' bytes to
@param extra  buffer for additional pad bytes (up to 15 bytes)
@return additional bytes used in extra[] */
ATTRIBUTE_NOINLINE
static size_t log_pad(lsn_t lsn, size_t pad, byte *begin, byte *extra)
{
  ut_ad(!(size_t(begin + pad) & (log_sys.get_block_size() - 1)));
  byte *b= begin;
  const byte seq{log_sys.get_sequence_bit(lsn)};
  /* The caller should never request padding such that the
  file would wrap around to the beginning. That is, the sequence
  bit must be the same for all records. */
  ut_ad(seq == log_sys.get_sequence_bit(lsn + pad));

  if (log_sys.is_encrypted())
  {
    /* The lengths of our pad messages vary between 15 and 29 bytes
    (FILE_CHECKPOINT byte, 1 to 15 NUL bytes, sequence byte,
    4 bytes checksum, 8 NUL bytes nonce). */
    if (pad < 15)
    {
      extra[0]= FILE_CHECKPOINT | 1;
      extra[1]= 0;
      extra[2]= seq;
      memcpy(extra + 3, pad_crc[0], 4);
      memset(extra + 7, 0, 8);
      memcpy(b, extra, pad);
      memmove(extra, extra + pad, 15 - pad);
      return 15 - pad;
    }

    /* Pad first with 29-byte messages until the remaining size is
    less than 29+15 bytes, and then write 1 or 2 shorter messages. */
    const byte *const end= begin + pad;
    for (; b + (29 + 15) < end; b+= 29)
    {
      b[0]= FILE_CHECKPOINT | 15;
      memset(b + 1, 0, 15);
      b[16]= seq;
      memcpy(b + 17, pad_crc[14], 4);
      memset(b + 21, 0, 8);
    }
    if (b + 29 < end)
    {
      b[0]= FILE_CHECKPOINT | 1;
      b[1]= 0;
      b[2]= seq;
      memcpy(b + 3, pad_crc[0], 4);
      memset(b + 7, 0, 8);
      b+= 15;
    }
    const size_t last_pad(end - b);
    ut_ad(last_pad >= 15);
    ut_ad(last_pad <= 29);
    b[0]= FILE_CHECKPOINT | byte(last_pad - 14);
    memset(b + 1, 0, last_pad - 14);
    b[last_pad - 13]= seq;
    memcpy(b + last_pad - 12, pad_crc[last_pad - 15], 4);
    memset(b + last_pad - 8, 0, 8);
  }
  else
  {
    /* The lengths of our pad messages vary between 7 and 21 bytes
    (FILE_CHECKPOINT byte, 1 to 15 NUL bytes, sequence byte,
    4 bytes checksum). */
    if (pad < 7)
    {
      extra[0]= FILE_CHECKPOINT | 1;
      extra[1]= 0;
      extra[2]= seq;
      memcpy(extra + 3, pad_crc[0], 4);
      memcpy(b, extra, pad);
      memmove(extra, extra + pad, 7 - pad);
      return 7 - pad;
    }

    /* Pad first with 21-byte messages until the remaining size is
    less than 21+7 bytes, and then write 1 or 2 shorter messages. */
    const byte *const end= begin + pad;
    for (; b + (21 + 7) < end; b+= 21)
    {
      b[0]= FILE_CHECKPOINT | 15;
      memset(b + 1, 0, 15);
      b[16]= seq;
      memcpy(b + 17, pad_crc[14], 4);
    }
    if (b + 21 < end)
    {
      b[0]= FILE_CHECKPOINT | 1;
      b[1]= 0;
      b[2]= seq;
      memcpy(b + 3, pad_crc[0], 4);
      b+= 7;
    }
    const size_t last_pad(end - b);
    ut_ad(last_pad >= 7);
    ut_ad(last_pad <= 21);
    b[0]= FILE_CHECKPOINT | byte(last_pad - 6);
    memset(b + 1, 0, last_pad - 6);
    b[last_pad - 5]= seq;
    memcpy(b + last_pad - 4, pad_crc[last_pad - 7], 4);
  }

  return 0;
}
#endif

#ifdef HAVE_PMEM
/** Persist the log.
@param lsn    desired new value of flushed_to_disk_lsn */
inline void log_t::persist(lsn_t lsn) noexcept
{
  ut_ad(is_pmem());
  ut_ad(!write_lock.is_owner());
  ut_ad(!flush_lock.is_owner());

  lsn_t old= flushed_to_disk_lsn.load(std::memory_order_relaxed);

  if (old >= lsn)
    return;

  const lsn_t resizing{resize_in_progress()};
  if (UNIV_UNLIKELY(resizing))
    latch.rd_lock(SRW_LOCK_CALL);
  const size_t start(calc_lsn_offset(old));
  const size_t end(calc_lsn_offset(lsn));

  if (UNIV_UNLIKELY(end < start))
  {
    pmem_persist(log_sys.buf + start, log_sys.file_size - start);
    pmem_persist(log_sys.buf + log_sys.START_OFFSET,
                 end - log_sys.START_OFFSET);
  }
  else
    pmem_persist(log_sys.buf + start, end - start);

  old= flushed_to_disk_lsn.load(std::memory_order_relaxed);

  if (old < lsn)
  {
    while (!flushed_to_disk_lsn.compare_exchange_weak
           (old, lsn, std::memory_order_release, std::memory_order_relaxed))
      if (old >= lsn)
        break;

    log_flush_notify(lsn);
    DBUG_EXECUTE_IF("crash_after_log_write_upto", DBUG_SUICIDE(););
  }

  if (UNIV_UNLIKELY(resizing))
    latch.rd_unlock();
}
#endif

/** Write resize_buf to resize_log.
@param length  the used length of resize_buf */
ATTRIBUTE_COLD void log_t::resize_write_buf(size_t length) noexcept
{
  const size_t block_size_1= get_block_size() - 1;
  ut_ad(!(resize_target & block_size_1));
  ut_ad(!(length & block_size_1));
  ut_ad(length > block_size_1);
  ut_ad(length <= resize_target);
  const lsn_t resizing{resize_in_progress()};
  ut_ad(resizing <= write_lsn);
  lsn_t offset= START_OFFSET +
    ((write_lsn - resizing) & ~lsn_t{block_size_1}) %
    (resize_target - START_OFFSET);

  if (UNIV_UNLIKELY(offset + length > resize_target))
  {
    offset= START_OFFSET;
    resize_lsn.store(first_lsn +
                     (~lsn_t{block_size_1} & (write_lsn - first_lsn)),
                     std::memory_order_relaxed);
  }

  ut_a(os_file_write_func(IORequestWrite, "ib_logfile101", resize_log.m_file,
                          resize_flush_buf, offset, length) == DB_SUCCESS);
}

/** Write buf to ib_logfile0.
@tparam release_latch whether to invoke latch.wr_unlock()
@return the current log sequence number */
template<bool release_latch> inline lsn_t log_t::write_buf() noexcept
{
#ifndef SUX_LOCK_GENERIC
  ut_ad(latch.is_write_locked());
#endif
  ut_ad(!srv_read_only_mode);
  ut_ad(!is_pmem());

  const lsn_t lsn{get_lsn(std::memory_order_relaxed)};

  if (write_lsn >= lsn)
  {
    if (release_latch)
      latch.wr_unlock();
    ut_ad(write_lsn == lsn);
  }
  else
  {
    ut_ad(!recv_no_log_write);
    write_lock.set_pending(lsn);
    ut_ad(write_lsn >= get_flushed_lsn());
    const size_t block_size_1{get_block_size() - 1};
    lsn_t offset{calc_lsn_offset(write_lsn) & ~lsn_t{block_size_1}};

    DBUG_PRINT("ib_log", ("write " LSN_PF " to " LSN_PF " at " LSN_PF,
                          write_lsn, lsn, offset));
    const byte *write_buf{buf};
    size_t length{buf_free};
    ut_ad(length >= (calc_lsn_offset(write_lsn) & block_size_1));
    const size_t new_buf_free{length & block_size_1};
    buf_free= new_buf_free;
    ut_ad(new_buf_free == ((lsn - first_lsn) & block_size_1));

    if (new_buf_free)
    {
#if 0 /* TODO: Pad the last log block with dummy records. */
      buf_free= log_pad(lsn, get_block_size() - new_buf_free,
                        buf + new_buf_free, flush_buf);
      ... /* TODO: Update the LSN and adjust other code. */
#else
      /* The rest of the block will be written as garbage.
      (We want to avoid memset() while holding mutex.)
      This block will be overwritten later, once records beyond
      the current LSN are generated. */
# ifdef HAVE_valgrind
      MEM_MAKE_DEFINED(buf + length, get_block_size() - new_buf_free);
      if (UNIV_LIKELY_NULL(resize_flush_buf))
        MEM_MAKE_DEFINED(resize_buf + length, get_block_size() - new_buf_free);
# endif
      buf[length]= 0; /* allow recovery to catch EOF faster */
      length&= ~block_size_1;
      memcpy_aligned<16>(flush_buf, buf + length, (new_buf_free + 15) & ~15);
      if (UNIV_LIKELY_NULL(resize_flush_buf))
        memcpy_aligned<16>(resize_flush_buf, resize_buf + length,
                           (new_buf_free + 15) & ~15);
      length+= get_block_size();
#endif
    }

    std::swap(buf, flush_buf);
    std::swap(resize_buf, resize_flush_buf);
    write_to_log++;
    if (release_latch)
      latch.wr_unlock();

    if (UNIV_UNLIKELY(srv_shutdown_state > SRV_SHUTDOWN_INITIATED))
    {
      service_manager_extend_timeout(INNODB_EXTEND_TIMEOUT_INTERVAL,
                                     "InnoDB log write: " LSN_PF, write_lsn);
    }

    /* Do the write to the log file */
    log_write_buf(write_buf, length, offset);
    if (UNIV_LIKELY_NULL(resize_buf))
      resize_write_buf(length);
    write_lsn= lsn;
  }

  return lsn;
}

bool log_t::flush(lsn_t lsn) noexcept
{
  ut_ad(lsn >= get_flushed_lsn());
  flush_lock.set_pending(lsn);
  const bool success{srv_file_flush_method == SRV_O_DSYNC || log.flush()};
  if (UNIV_LIKELY(success))
  {
    flushed_to_disk_lsn.store(lsn, std::memory_order_release);
    log_flush_notify(lsn);
  }
  return success;
}

/** Ensure that previous log writes are durable.
@param lsn  previously written LSN
@return new durable lsn target
@retval 0  if there are no pending callbacks on flush_lock
           or there is another group commit lead.
*/
static lsn_t log_flush(lsn_t lsn)
{
  ut_ad(!log_sys.is_pmem());
  ut_a(log_sys.flush(lsn));
  DBUG_EXECUTE_IF("crash_after_log_write_upto", DBUG_SUICIDE(););
  return flush_lock.release(lsn);
}

static const completion_callback dummy_callback{[](void *) {},nullptr};

/** Ensure that the log has been written to the log file up to a given
log entry (such as that of a transaction commit). Start a new write, or
wait and check if an already running write is covering the request.
@param lsn      log sequence number that should be included in the file write
@param durable  whether the write needs to be durable
@param callback log write completion callback */
void log_write_up_to(lsn_t lsn, bool durable,
                     const completion_callback *callback)
{
  ut_ad(!srv_read_only_mode);
  ut_ad(lsn != LSN_MAX);

  if (UNIV_UNLIKELY(recv_no_ibuf_operations))
  {
    /* A non-final batch of recovery is active no writes to the log
    are allowed yet. */
    ut_a(!callback);
    return;
  }

  ut_ad(lsn <= log_sys.get_lsn());

#ifdef HAVE_PMEM
  if (log_sys.is_pmem())
  {
    ut_ad(!callback);
    if (durable)
      log_sys.persist(lsn);
    return;
  }
#endif

repeat:
  if (durable)
  {
    if (flush_lock.acquire(lsn, callback) != group_commit_lock::ACQUIRED)
      return;
    flush_lock.set_pending(log_sys.get_lsn());
  }

  lsn_t pending_write_lsn= 0, pending_flush_lsn= 0;

  if (write_lock.acquire(lsn, durable ? nullptr : callback) ==
      group_commit_lock::ACQUIRED)
  {
    log_sys.latch.wr_lock(SRW_LOCK_CALL);
    pending_write_lsn= write_lock.release(log_sys.write_buf<true>());
  }

  if (durable)
  {
    pending_flush_lsn= log_flush(write_lock.value());
  }

  if (pending_write_lsn || pending_flush_lsn)
  {
    /* There is no new group commit lead; some async waiters could stall. */
    callback= &dummy_callback;
    lsn= std::max(pending_write_lsn, pending_flush_lsn);
    goto repeat;
  }
}

/** Write to the log file up to the last log entry.
@param durable  whether to wait for a durable write to complete */
void log_buffer_flush_to_disk(bool durable)
{
  ut_ad(!srv_read_only_mode);
  log_write_up_to(log_sys.get_lsn(std::memory_order_acquire), durable);
}

/** Prepare to invoke log_write_and_flush(), before acquiring log_sys.latch. */
ATTRIBUTE_COLD void log_write_and_flush_prepare()
{
  if (log_sys.is_pmem())
    return;

  while (flush_lock.acquire(log_sys.get_lsn() + 1, nullptr) !=
         group_commit_lock::ACQUIRED);
  while (write_lock.acquire(log_sys.get_lsn() + 1, nullptr) !=
         group_commit_lock::ACQUIRED);
}

/** Durably write the log up to log_sys.get_lsn(). */
ATTRIBUTE_COLD void log_write_and_flush()
{
  ut_ad(!srv_read_only_mode);
  if (!log_sys.is_pmem())
  {
    const lsn_t lsn{log_sys.write_buf<false>()};
    write_lock.release(lsn);
    log_flush(lsn);
  }
#ifdef HAVE_PMEM
  else
    log_sys.persist(log_sys.get_lsn());
#endif
}

/********************************************************************

Tries to establish a big enough margin of free space in the log buffer, such
that a new log entry can be catenated without an immediate need for a flush. */
ATTRIBUTE_COLD static void log_flush_margin()
{
  if (log_sys.buf_free > log_sys.max_buf_free)
    log_buffer_flush_to_disk(false);
}

/****************************************************************//**
Tries to establish a big enough margin of free space in the log, such
that a new log entry can be catenated without an immediate need for a
checkpoint. NOTE: this function may only be called if the calling thread
owns no synchronization objects! */
ATTRIBUTE_COLD static void log_checkpoint_margin()
{
  while (log_sys.check_flush_or_checkpoint())
  {
    log_sys.latch.rd_lock(SRW_LOCK_CALL);
    ut_ad(!recv_no_log_write);

    if (!log_sys.check_flush_or_checkpoint())
    {
func_exit:
      log_sys.latch.rd_unlock();
      return;
    }

    const lsn_t lsn= log_sys.get_lsn();
    const lsn_t checkpoint= log_sys.last_checkpoint_lsn;
    const lsn_t sync_lsn= checkpoint + log_sys.max_checkpoint_age;

    if (lsn <= sync_lsn)
    {
#ifndef DBUG_OFF
    skip_checkpoint:
#endif
      log_sys.set_check_flush_or_checkpoint(false);
      goto func_exit;
    }

    DBUG_EXECUTE_IF("ib_log_checkpoint_avoid_hard", goto skip_checkpoint;);
    log_sys.latch.rd_unlock();

    /* We must wait to prevent the tail of the log overwriting the head. */
    buf_flush_wait_flushed(std::min(sync_lsn, checkpoint + (1U << 20)));
    /* Sleep to avoid a thundering herd */
    std::this_thread::sleep_for(std::chrono::milliseconds(10));
  }
}

/**
Checks that there is enough free space in the log to start a new query step.
Flushes the log buffer or makes a new checkpoint if necessary. NOTE: this
function may only be called if the calling thread owns no synchronization
objects! */
ATTRIBUTE_COLD void log_check_margins()
{
  do
  {
    log_flush_margin();
    log_checkpoint_margin();
    ut_ad(!recv_no_log_write);
  }
  while (log_sys.check_flush_or_checkpoint());
}

/** Wait for a log checkpoint if needed.
NOTE that this function may only be called while not holding
any synchronization objects except dict_sys.latch. */
void log_free_check()
{
  ut_ad(!lock_sys.is_writer());
  if (log_sys.check_flush_or_checkpoint())
    log_check_margins();
}

extern void buf_resize_shutdown();

/** Make a checkpoint at the latest lsn on shutdown. */
ATTRIBUTE_COLD void logs_empty_and_mark_files_at_shutdown()
{
	lsn_t			lsn;
	ulint			count = 0;

	ib::info() << "Starting shutdown...";

	/* Wait until the master thread and all other operations are idle: our
	algorithm only works if the server is idle at shutdown */
	bool do_srv_shutdown = false;
	if (srv_master_timer) {
		do_srv_shutdown = srv_fast_shutdown < 2;
		srv_master_timer.reset();
	}

	/* Wait for the end of the buffer resize task.*/
	buf_resize_shutdown();
	dict_stats_shutdown();
	btr_defragment_shutdown();

	srv_shutdown_state = SRV_SHUTDOWN_CLEANUP;

	if (srv_buffer_pool_dump_at_shutdown &&
		!srv_read_only_mode && srv_fast_shutdown < 2) {
		buf_dump_start();
	}
	srv_monitor_timer.reset();

	if (do_srv_shutdown) {
		srv_shutdown(srv_fast_shutdown == 0);
	}


loop:
	ut_ad(lock_sys.is_initialised() || !srv_was_started);
	ut_ad(log_sys.is_initialised() || !srv_was_started);
	ut_ad(fil_system.is_initialised() || !srv_was_started);

#define COUNT_INTERVAL 600U
#define CHECK_INTERVAL 100000U
	std::this_thread::sleep_for(std::chrono::microseconds(CHECK_INTERVAL));

	count++;

	/* Check that there are no longer transactions, except for
	PREPARED ones. We need this wait even for the 'very fast'
	shutdown, because the InnoDB layer may have committed or
	prepared transactions and we don't want to lose them. */

	if (ulint total_trx = srv_was_started && !srv_read_only_mode
	    && srv_force_recovery < SRV_FORCE_NO_TRX_UNDO
	    ? trx_sys.any_active_transactions() : 0) {

		if (srv_print_verbose_log && count > COUNT_INTERVAL) {
			service_manager_extend_timeout(
				COUNT_INTERVAL * CHECK_INTERVAL/1000000 * 2,
				"Waiting for %lu active transactions to finish",
				(ulong) total_trx);
			ib::info() << "Waiting for " << total_trx << " active"
				<< " transactions to finish";

			count = 0;
		}

		goto loop;
	}

	/* We need these threads to stop early in shutdown. */
	const char* thread_name = srv_fast_shutdown != 2
		&& trx_rollback_is_active
		? "rollback of recovered transactions" : nullptr;

	if (thread_name) {
		ut_ad(!srv_read_only_mode);
wait_suspend_loop:
		service_manager_extend_timeout(
			COUNT_INTERVAL * CHECK_INTERVAL/1000000 * 2,
			"Waiting for %s to exit", thread_name);
		if (srv_print_verbose_log && count > COUNT_INTERVAL) {
			ib::info() << "Waiting for " << thread_name
				   << " to exit";
			count = 0;
		}
		goto loop;
	}

	/* Check that the background threads are suspended */

	ut_ad(!srv_any_background_activity());
	if (srv_n_fil_crypt_threads_started) {
		fil_crypt_threads_signal(true);
		thread_name = "fil_crypt_thread";
		goto wait_suspend_loop;
	}

	if (buf_page_cleaner_is_active) {
		thread_name = "page cleaner thread";
		pthread_cond_signal(&buf_pool.do_flush_list);
		goto wait_suspend_loop;
	}

	buf_load_dump_end();

	if (!buf_pool.is_initialised()) {
		ut_ad(!srv_was_started);
	} else {
		buf_flush_buffer_pool();
	}

	if (srv_fast_shutdown == 2 || !srv_was_started) {
		if (!srv_read_only_mode && srv_was_started) {
			sql_print_information(
				"InnoDB: Executing innodb_fast_shutdown=2."
				" Next startup will execute crash recovery!");

			/* In this fastest shutdown we do not flush the
			buffer pool:

			it is essentially a 'crash' of the InnoDB server.
			Make sure that the log is all flushed to disk, so
			that we can recover all committed transactions in
			a crash recovery. */
			log_buffer_flush_to_disk();
		}

		srv_shutdown_state = SRV_SHUTDOWN_LAST_PHASE;
		return;
	}

	if (!srv_read_only_mode) {
		service_manager_extend_timeout(INNODB_EXTEND_TIMEOUT_INTERVAL,
			"ensuring dirty buffer pool are written to log");
		log_make_checkpoint();

                const auto sizeof_cp = log_sys.is_encrypted()
			? SIZE_OF_FILE_CHECKPOINT + 8
			: SIZE_OF_FILE_CHECKPOINT;

		log_sys.latch.rd_lock(SRW_LOCK_CALL);

		lsn = log_sys.get_lsn();

		const bool lsn_changed = lsn != log_sys.last_checkpoint_lsn
			&& lsn != log_sys.last_checkpoint_lsn + sizeof_cp;
		ut_ad(lsn >= log_sys.last_checkpoint_lsn);

		log_sys.latch.rd_unlock();

		if (lsn_changed) {
			goto loop;
		}
	} else {
		lsn = recv_sys.lsn;
	}

	srv_shutdown_state = SRV_SHUTDOWN_LAST_PHASE;

	/* Make some checks that the server really is quiet */
	ut_ad(!srv_any_background_activity());

	service_manager_extend_timeout(INNODB_EXTEND_TIMEOUT_INTERVAL,
				       "Free innodb buffer pool");
	ut_d(buf_pool.assert_all_freed());

	ut_a(lsn == log_sys.get_lsn()
	     || srv_force_recovery == SRV_FORCE_NO_LOG_REDO);

	if (UNIV_UNLIKELY(lsn < recv_sys.lsn)) {
		sql_print_error("InnoDB: Shutdown LSN=" LSN_PF
				" is less than start LSN=" LSN_PF,
				lsn, recv_sys.lsn);
	}

	srv_shutdown_lsn = lsn;

	/* Make some checks that the server really is quiet */
	ut_ad(!srv_any_background_activity());

	ut_a(lsn == log_sys.get_lsn()
	     || srv_force_recovery == SRV_FORCE_NO_LOG_REDO);
}

/******************************************************//**
Prints info of the log. */
void
log_print(
/*======*/
	FILE*	file)	/*!< in: file where to print */
{
	log_sys.latch.rd_lock(SRW_LOCK_CALL);

	const lsn_t lsn= log_sys.get_lsn();
	mysql_mutex_lock(&buf_pool.flush_list_mutex);
	const lsn_t pages_flushed = buf_pool.get_oldest_modification(lsn);
	mysql_mutex_unlock(&buf_pool.flush_list_mutex);

	fprintf(file,
		"Log sequence number " LSN_PF "\n"
		"Log flushed up to   " LSN_PF "\n"
		"Pages flushed up to " LSN_PF "\n"
		"Last checkpoint at  " LSN_PF "\n",
		lsn,
		log_sys.get_flushed_lsn(),
		pages_flushed,
		lsn_t{log_sys.last_checkpoint_lsn});

	log_sys.latch.rd_unlock();
}

/** Shut down the redo log subsystem. */
void log_t::close()
{
  ut_ad(this == &log_sys);
  if (!is_initialised()) return;
  close_file();

#ifndef HAVE_PMEM
  ut_free_dodump(buf, buf_size);
  buf= nullptr;
  ut_free_dodump(flush_buf, buf_size);
  flush_buf= nullptr;
  aligned_free(checkpoint_buf);
  checkpoint_buf= nullptr;
#else
  ut_ad(!checkpoint_buf);
  ut_ad(!buf);
  ut_ad(!flush_buf);
#endif

  latch.destroy();
  destroy_lsn_lock();

  recv_sys.close();

  max_buf_free= 0;
}

std::string get_log_file_path(const char *filename)
{
  const size_t size= strlen(srv_log_group_home_dir) + /* path separator */ 1 +
                     strlen(filename) + /* longest suffix */ 3;
  std::string path;
  path.reserve(size);
  path.assign(srv_log_group_home_dir);

  switch (path.back()) {
#ifdef _WIN32
  case '\\':
#endif
  case '/':
    break;
  default:
    path.push_back('/');
  }
  path.append(filename);

  return path;
}<|MERGE_RESOLUTION|>--- conflicted
+++ resolved
@@ -88,7 +88,6 @@
 	log_sys.max_checkpoint_age = margin;
 }
 
-<<<<<<< HEAD
 #ifdef HAVE_PMEM
 void log_t::create_low()
 #else
@@ -97,22 +96,6 @@
 {
   ut_ad(this == &log_sys);
   ut_ad(!is_initialised());
-=======
-/** Initialize the redo log subsystem. */
-bool log_t::create()
-{
-  ut_ad(this == &log_sys);
-  ut_ad(!is_initialised());
-
-#if defined(__aarch64__)
-  mysql_mutex_init(log_sys_mutex_key, &mutex, MY_MUTEX_INIT_FAST);
-  mysql_mutex_init(
-    log_flush_order_mutex_key, &flush_order_mutex, MY_MUTEX_INIT_FAST);
-#else
-  mysql_mutex_init(log_sys_mutex_key, &mutex, nullptr);
-  mysql_mutex_init(log_flush_order_mutex_key, &flush_order_mutex, nullptr);
-#endif
->>>>>>> 8bf17c57
 
   /* LSN 0 and 1 are reserved; @see buf_page_t::oldest_modification_ */
   lsn.store(FIRST_LSN, std::memory_order_relaxed);
@@ -147,26 +130,8 @@
   ut_ad(!flush_buf);
 #endif
 
-<<<<<<< HEAD
   latch.SRW_LOCK_INIT(log_latch_key);
   init_lsn_lock();
-=======
-  buf= static_cast<byte*>(ut_malloc_dontdump(srv_log_buffer_size,
-                                             PSI_INSTRUMENT_ME));
-  if (!buf)
-    return false;
-  flush_buf= static_cast<byte*>(ut_malloc_dontdump(srv_log_buffer_size,
-                                                   PSI_INSTRUMENT_ME));
-  if (!flush_buf)
-  {
-    ut_free_dodump(buf, srv_log_buffer_size);
-    buf= nullptr;
-    return false;
-  }
-
-  TRASH_ALLOC(buf, srv_log_buffer_size);
-  TRASH_ALLOC(flush_buf, srv_log_buffer_size);
->>>>>>> 8bf17c57
 
   max_buf_free= buf_size / LOG_BUF_FLUSH_RATIO - LOG_BUF_FLUSH_MARGIN;
   set_check_flush_or_checkpoint();
@@ -178,24 +143,7 @@
   next_checkpoint_lsn= 0;
   checkpoint_pending= false;
 
-<<<<<<< HEAD
   buf_free= 0;
-=======
-  log_block_init(buf, LOG_START_LSN);
-  log_block_set_first_rec_group(buf, LOG_BLOCK_HDR_SIZE);
-
-  buf_free= LOG_BLOCK_HDR_SIZE;
-  checkpoint_buf= static_cast<byte*>
-    (aligned_malloc(OS_FILE_LOG_BLOCK_SIZE, OS_FILE_LOG_BLOCK_SIZE));
-  m_initialised= true;
-  return true;
-}
-
-file_os_io::file_os_io(file_os_io &&rhs) : m_fd(rhs.m_fd)
-{
-  rhs.m_fd= OS_FILE_CLOSED;
-}
->>>>>>> 8bf17c57
 
   ut_ad(is_initialised());
 #ifndef HAVE_PMEM
