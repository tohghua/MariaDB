--- conflicted
+++ resolved
@@ -87,11 +87,7 @@
 the recovery failed and the database may be corrupt. */
 static lsn_t	recv_max_page_lsn;
 
-<<<<<<< HEAD
-/** Stored physical log record with logical LSN */
-=======
 /** Stored physical log record */
->>>>>>> 7e39470e
 struct log_phys_t : public log_rec_t
 {
   /** start LSN of the mini-transaction (not necessarily of this record) */
@@ -349,17 +345,7 @@
           if (UNIV_UNLIKELY(rlen <= 3))
             goto record_corrupted;
           if (undo_append(block, ++l, --rlen) && !srv_force_recovery)
-<<<<<<< HEAD
-          {
-          page_corrupted:
-            sql_print_error("InnoDB: Set innodb_force_recovery=1"
-                            " to ignore corruption.");
-            recv_sys.set_corrupt_log();
-            return applied;
-          }
-=======
             goto page_corrupted;
->>>>>>> 7e39470e
           break;
         case INSERT_HEAP_REDUNDANT:
         case INSERT_REUSE_REDUNDANT:
@@ -2540,19 +2526,14 @@
                 lsn, b, l - recs + rlen, space_id, page_no));
     if (got_page_op)
     {
-<<<<<<< HEAD
     same_page:
       const byte *cl= l.ptr;
       if (!rlen);
       else if (UNIV_UNLIKELY(l - recs + rlen > srv_page_size))
         goto record_corrupted;
       const page_id_t id{space_id, page_no};
-      ut_d(if ((b & 0x70) == INIT_PAGE) freed.erase(id));
-=======
-      const page_id_t id(space_id, page_no);
       ut_d(if ((b & 0x70) == INIT_PAGE || (b & 0x70) == OPTION)
              freed.erase(id));
->>>>>>> 7e39470e
       ut_ad(freed.find(id) == freed.end());
       switch (b & 0x70) {
       case FREE_PAGE:
@@ -2591,7 +2572,10 @@
         break;
       case OPTION:
         if (rlen == 5 && *l == OPT_PAGE_CHECKSUM)
+        {
+          cl= l.copy_if_needed(iv, decrypt_buf, recs, rlen);
           break;
+        }
         /* fall through */
       case RESERVED:
         continue;
@@ -3272,12 +3256,7 @@
   ut_ad(recs.state == page_recv_t::RECV_WILL_NOT_READ);
   buf_block_t* block= nullptr;
   mlog_init_t::init &i= mlog_init.last(page_id);
-<<<<<<< HEAD
   const lsn_t end_lsn= recs.log.last()->lsn;
-  bool first_page= page_id.page_no() == 0;
-=======
-  const lsn_t end_lsn = recs.log.last()->lsn;
->>>>>>> 7e39470e
   if (end_lsn < i.lsn)
     DBUG_LOG("ib_log", "skip log for page " << page_id
              << " LSN " << end_lsn << " < " << i.lsn);
