/*****************************************************************************

Copyright (c) 1997, 2017, Oracle and/or its affiliates. All Rights Reserved.
Copyright (c) 2012, Facebook Inc.
Copyright (c) 2013, 2021, MariaDB Corporation.

This program is free software; you can redistribute it and/or modify it under
the terms of the GNU General Public License as published by the Free Software
Foundation; version 2 of the License.

This program is distributed in the hope that it will be useful, but WITHOUT
ANY WARRANTY; without even the implied warranty of MERCHANTABILITY or FITNESS
FOR A PARTICULAR PURPOSE. See the GNU General Public License for more details.

You should have received a copy of the GNU General Public License along with
this program; if not, write to the Free Software Foundation, Inc.,
51 Franklin Street, Fifth Floor, Boston, MA 02110-1335 USA

*****************************************************************************/

/**************************************************//**
@file log/log0recv.cc
Recovery

Created 9/20/1997 Heikki Tuuri
*******************************************************/

#include "univ.i"

#include <map>
#include <string>
#include <my_service_manager.h>

#include "log0recv.h"

#ifdef HAVE_MY_AES_H
#include <my_aes.h>
#endif

#include "log0crypt.h"
#include "mem0mem.h"
#include "buf0buf.h"
#include "buf0dblwr.h"
#include "buf0flu.h"
#include "mtr0mtr.h"
#include "mtr0log.h"
#include "page0page.h"
#include "page0cur.h"
#include "trx0undo.h"
#include "ibuf0ibuf.h"
#include "trx0undo.h"
#include "trx0rec.h"
#include "fil0fil.h"
#include "buf0rea.h"
#include "srv0srv.h"
#include "srv0start.h"
#include "fil0pagecompress.h"

/** Read-ahead area in applying log records to file pages */
#define RECV_READ_AHEAD_AREA	32U

/** The recovery system */
recv_sys_t	recv_sys;
/** TRUE when recv_init_crash_recovery() has been called. */
bool	recv_needed_recovery;
#ifdef UNIV_DEBUG
/** TRUE if writing to the redo log (mtr_commit) is forbidden.
Protected by log_sys.mutex. */
bool	recv_no_log_write = false;
#endif /* UNIV_DEBUG */

/** TRUE if buf_page_is_corrupted() should check if the log sequence
number (FIL_PAGE_LSN) is in the future.  Initially FALSE, and set by
recv_recovery_from_checkpoint_start(). */
bool	recv_lsn_checks_on;

/** If the following is TRUE, the buffer pool file pages must be invalidated
after recovery and no ibuf operations are allowed; this becomes TRUE if
the log record hash table becomes too full, and log records must be merged
to file pages already before the recovery is finished: in this case no
ibuf operations are allowed, as they could modify the pages read in the
buffer pool before the pages have been recovered to the up-to-date state.

true means that recovery is running and no operations on the log file
are allowed yet: the variable name is misleading. */
bool	recv_no_ibuf_operations;

/** The maximum lsn we see for a page during the recovery process. If this
is bigger than the lsn we are able to scan up to, that is an indication that
the recovery failed and the database may be corrupt. */
static lsn_t	recv_max_page_lsn;

/** Stored physical log record with logical LSN (@see log_t::FORMAT_10_5) */
struct log_phys_t : public log_rec_t
{
  /** start LSN of the mini-transaction (not necessarily of this record) */
  const lsn_t start_lsn;
private:
  /** @return the start of length and data */
  const byte *start() const
  {
    return my_assume_aligned<sizeof(size_t)>
      (reinterpret_cast<const byte*>(&start_lsn + 1));
  }
  /** @return the start of length and data */
  byte *start()
  { return const_cast<byte*>(const_cast<const log_phys_t*>(this)->start()); }
  /** @return the length of the following record */
  uint16_t len() const { uint16_t i; memcpy(&i, start(), 2); return i; }

  /** @return start of the log records */
  byte *begin() { return start() + 2; }
  /** @return end of the log records */
  byte *end() { byte *e= begin() + len(); ut_ad(!*e); return e; }
public:
  /** @return start of the log records */
  const byte *begin() const { return const_cast<log_phys_t*>(this)->begin(); }
  /** @return end of the log records */
  const byte *end() const { return const_cast<log_phys_t*>(this)->end(); }

  /** Determine the allocated size of the object.
  @param len  length of recs, excluding terminating NUL byte
  @return the total allocation size */
  static inline size_t alloc_size(size_t len);

  /** Constructor.
  @param start_lsn start LSN of the mini-transaction
  @param lsn  mtr_t::commit_lsn() of the mini-transaction
  @param recs the first log record for the page in the mini-transaction
  @param size length of recs, in bytes, excluding terminating NUL byte */
  log_phys_t(lsn_t start_lsn, lsn_t lsn, const byte *recs, size_t size) :
    log_rec_t(lsn), start_lsn(start_lsn)
  {
    ut_ad(start_lsn);
    ut_ad(start_lsn < lsn);
    const uint16_t len= static_cast<uint16_t>(size);
    ut_ad(len == size);
    memcpy(start(), &len, 2);
    reinterpret_cast<byte*>(memcpy(begin(), recs, size))[size]= 0;
  }

  /** Append a record to the log.
  @param recs  log to append
  @param size  size of the log, in bytes */
  void append(const byte *recs, size_t size)
  {
    ut_ad(start_lsn < lsn);
    uint16_t l= len();
    reinterpret_cast<byte*>(memcpy(end(), recs, size))[size]= 0;
    l= static_cast<uint16_t>(l + size);
    memcpy(start(), &l, 2);
  }

  /** Apply an UNDO_APPEND record.
  @see mtr_t::undo_append()
  @param block   undo log page
  @param data    undo log record
  @param len     length of the undo log record
  @return whether the operation failed (inconcistency was noticed) */
  static bool undo_append(const buf_block_t &block, const byte *data,
                          size_t len)
  {
    ut_ad(len > 2);
    byte *free_p= my_assume_aligned<2>
      (TRX_UNDO_PAGE_HDR + TRX_UNDO_PAGE_FREE + block.frame);
    const uint16_t free= mach_read_from_2(free_p);
    if (UNIV_UNLIKELY(free < TRX_UNDO_PAGE_HDR + TRX_UNDO_PAGE_HDR_SIZE ||
                      free + len + 6 >= srv_page_size - FIL_PAGE_DATA_END))
    {
      ib::error() << "Not applying UNDO_APPEND due to corruption on "
                  << block.page.id();
      return true;
    }

    byte *p= block.frame + free;
    mach_write_to_2(free_p, free + 4 + len);
    memcpy(p, free_p, 2);
    p+= 2;
    memcpy(p, data, len);
    p+= len;
    mach_write_to_2(p, free);
    return false;
  }

  /** The status of apply() */
  enum apply_status {
    /** The page was not affected */
    APPLIED_NO= 0,
    /** The page was modified */
    APPLIED_YES,
    /** The page was modified, affecting the encryption parameters */
    APPLIED_TO_ENCRYPTION,
    /** The page was modified, affecting the tablespace header */
    APPLIED_TO_FSP_HEADER
  };

  /** Apply log to a page frame.
  @param[in,out] block         buffer block
  @param[in,out] last_offset   last byte offset, for same_page records
  @return whether any log was applied to the page */
  apply_status apply(const buf_block_t &block, uint16_t &last_offset) const
  {
    const byte * const recs= begin();
    byte *const frame= block.page.zip.ssize
      ? block.page.zip.data : block.frame;
    const size_t size= block.physical_size();
    apply_status applied= APPLIED_NO;

    for (const byte *l= recs;;)
    {
      const byte b= *l++;
      if (!b)
        return applied;
      ut_ad((b & 0x70) != RESERVED);
      size_t rlen= b & 0xf;
      if (!rlen)
      {
        const size_t lenlen= mlog_decode_varint_length(*l);
        const uint32_t addlen= mlog_decode_varint(l);
        ut_ad(addlen != MLOG_DECODE_ERROR);
        rlen= addlen + 15 - lenlen;
        l+= lenlen;
      }
      if (!(b & 0x80))
      {
        /* Skip the page identifier. It has already been validated. */
        size_t idlen= mlog_decode_varint_length(*l);
        ut_ad(idlen <= 5);
        ut_ad(idlen < rlen);
        ut_ad(mlog_decode_varint(l) == block.page.id().space());
        l+= idlen;
        rlen-= idlen;
        idlen= mlog_decode_varint_length(*l);
        ut_ad(idlen <= 5);
        ut_ad(idlen <= rlen);
        ut_ad(mlog_decode_varint(l) == block.page.id().page_no());
        l+= idlen;
        rlen-= idlen;
        last_offset= 0;
      }

      switch (b & 0x70) {
      case FREE_PAGE:
        ut_ad(last_offset == 0);
        goto next_not_same_page;
      case INIT_PAGE:
        if (UNIV_LIKELY(rlen == 0))
        {
          memset_aligned<UNIV_ZIP_SIZE_MIN>(frame, 0, size);
          mach_write_to_4(frame + FIL_PAGE_OFFSET, block.page.id().page_no());
          memset_aligned<8>(FIL_PAGE_PREV + frame, 0xff, 8);
          mach_write_to_4(frame + FIL_PAGE_SPACE_ID, block.page.id().space());
          last_offset= FIL_PAGE_TYPE;
      next_after_applying:
          if (applied == APPLIED_NO)
            applied= APPLIED_YES;
        }
        else
        {
      record_corrupted:
          if (!srv_force_recovery)
          {
            recv_sys.found_corrupt_log= true;
            return applied;
          }
      next_not_same_page:
          last_offset= 1; /* the next record must not be same_page  */
        }
      next:
        l+= rlen;
        continue;
      }

      ut_ad(mach_read_from_4(frame + FIL_PAGE_OFFSET) ==
            block.page.id().page_no());
      ut_ad(mach_read_from_4(frame + FIL_PAGE_SPACE_ID) ==
            block.page.id().space());
      ut_ad(last_offset <= 1 || last_offset > 8);
      ut_ad(last_offset <= size);

      switch (b & 0x70) {
      case OPTION:
        goto next;
      case EXTENDED:
        if (UNIV_UNLIKELY(block.page.id().page_no() < 3 ||
                          block.page.zip.ssize))
          goto record_corrupted;
        static_assert(INIT_ROW_FORMAT_REDUNDANT == 0, "compatiblity");
        static_assert(INIT_ROW_FORMAT_DYNAMIC == 1, "compatibility");
        if (UNIV_UNLIKELY(!rlen))
          goto record_corrupted;
        switch (const byte subtype= *l) {
          uint8_t ll;
          size_t prev_rec, hdr_size;
        default:
          goto record_corrupted;
        case INIT_ROW_FORMAT_REDUNDANT:
        case INIT_ROW_FORMAT_DYNAMIC:
          if (UNIV_UNLIKELY(rlen != 1))
            goto record_corrupted;
          page_create_low(&block, *l != INIT_ROW_FORMAT_REDUNDANT);
          break;
        case UNDO_INIT:
          if (UNIV_UNLIKELY(rlen != 1))
            goto record_corrupted;
          trx_undo_page_init(block);
          break;
        case UNDO_APPEND:
          if (UNIV_UNLIKELY(rlen <= 3))
            goto record_corrupted;
          if (undo_append(block, ++l, --rlen) && !srv_force_recovery)
          {
page_corrupted:
            ib::error() << "Set innodb_force_recovery=1 to ignore corruption.";
            recv_sys.found_corrupt_log= true;
            return applied;
          }
          break;
        case INSERT_HEAP_REDUNDANT:
        case INSERT_REUSE_REDUNDANT:
        case INSERT_HEAP_DYNAMIC:
        case INSERT_REUSE_DYNAMIC:
          if (UNIV_UNLIKELY(rlen < 2))
            goto record_corrupted;
          rlen--;
          ll= mlog_decode_varint_length(*++l);
          if (UNIV_UNLIKELY(ll > 3 || ll >= rlen))
            goto record_corrupted;
          prev_rec= mlog_decode_varint(l);
          ut_ad(prev_rec != MLOG_DECODE_ERROR);
          rlen-= ll;
          l+= ll;
          ll= mlog_decode_varint_length(*l);
          static_assert(INSERT_HEAP_REDUNDANT == 4, "compatibility");
          static_assert(INSERT_REUSE_REDUNDANT == 5, "compatibility");
          static_assert(INSERT_HEAP_DYNAMIC == 6, "compatibility");
          static_assert(INSERT_REUSE_DYNAMIC == 7, "compatibility");
          if (subtype & 2)
          {
            size_t shift= 0;
            if (subtype & 1)
            {
              if (UNIV_UNLIKELY(ll > 3 || ll >= rlen))
                goto record_corrupted;
              shift= mlog_decode_varint(l);
              ut_ad(shift != MLOG_DECODE_ERROR);
              rlen-= ll;
              l+= ll;
              ll= mlog_decode_varint_length(*l);
            }
            if (UNIV_UNLIKELY(ll > 3 || ll >= rlen))
              goto record_corrupted;
            size_t enc_hdr_l= mlog_decode_varint(l);
            ut_ad(enc_hdr_l != MLOG_DECODE_ERROR);
            rlen-= ll;
            l+= ll;
            ll= mlog_decode_varint_length(*l);
            if (UNIV_UNLIKELY(ll > 2 || ll >= rlen))
              goto record_corrupted;
            size_t hdr_c= mlog_decode_varint(l);
            ut_ad(hdr_c != MLOG_DECODE_ERROR);
            rlen-= ll;
            l+= ll;
            ll= mlog_decode_varint_length(*l);
            if (UNIV_UNLIKELY(ll > 3 || ll >= rlen))
              goto record_corrupted;
            size_t data_c= mlog_decode_varint(l);
            ut_ad(data_c != MLOG_DECODE_ERROR);
            rlen-= ll;
            l+= ll;
            if (page_apply_insert_dynamic(block, subtype & 1, prev_rec,
                                          shift, enc_hdr_l, hdr_c, data_c,
                                          l, rlen) && !srv_force_recovery)
              goto page_corrupted;
          }
          else
          {
            if (UNIV_UNLIKELY(ll > 2 || ll >= rlen))
              goto record_corrupted;
            size_t header= mlog_decode_varint(l);
            ut_ad(header != MLOG_DECODE_ERROR);
            rlen-= ll;
            l+= ll;
            ll= mlog_decode_varint_length(*l);
            if (UNIV_UNLIKELY(ll > 2 || ll >= rlen))
              goto record_corrupted;
            size_t hdr_c= mlog_decode_varint(l);
            ut_ad(hdr_c != MLOG_DECODE_ERROR);
            rlen-= ll;
            l+= ll;
            ll= mlog_decode_varint_length(*l);
            if (UNIV_UNLIKELY(ll > 2 || ll >= rlen))
              goto record_corrupted;
            size_t data_c= mlog_decode_varint(l);
            rlen-= ll;
            l+= ll;
            if (page_apply_insert_redundant(block, subtype & 1, prev_rec,
                                            header, hdr_c, data_c,
                                            l, rlen) && !srv_force_recovery)
              goto page_corrupted;
          }
          break;
        case DELETE_ROW_FORMAT_REDUNDANT:
          if (UNIV_UNLIKELY(rlen < 2 || rlen > 4))
            goto record_corrupted;
          rlen--;
          ll= mlog_decode_varint_length(*++l);
          if (UNIV_UNLIKELY(ll != rlen))
            goto record_corrupted;
          if (page_apply_delete_redundant(block, mlog_decode_varint(l)) &&
              !srv_force_recovery)
            goto page_corrupted;
          break;
        case DELETE_ROW_FORMAT_DYNAMIC:
          if (UNIV_UNLIKELY(rlen < 2))
            goto record_corrupted;
          rlen--;
          ll= mlog_decode_varint_length(*++l);
          if (UNIV_UNLIKELY(ll > 3 || ll >= rlen))
            goto record_corrupted;
          prev_rec= mlog_decode_varint(l);
          ut_ad(prev_rec != MLOG_DECODE_ERROR);
          rlen-= ll;
          l+= ll;
          ll= mlog_decode_varint_length(*l);
          if (UNIV_UNLIKELY(ll > 2 || ll >= rlen))
            goto record_corrupted;
          hdr_size= mlog_decode_varint(l);
          ut_ad(hdr_size != MLOG_DECODE_ERROR);
          rlen-= ll;
          l+= ll;
          ll= mlog_decode_varint_length(*l);
          if (UNIV_UNLIKELY(ll > 3 || ll != rlen))
            goto record_corrupted;
          if (page_apply_delete_dynamic(block, prev_rec, hdr_size,
                                        mlog_decode_varint(l)) &&
              !srv_force_recovery)
            goto page_corrupted;
          break;
        }
        last_offset= FIL_PAGE_TYPE;
        goto next_after_applying;
      case WRITE:
      case MEMSET:
      case MEMMOVE:
        if (UNIV_UNLIKELY(last_offset == 1))
          goto record_corrupted;
        const size_t olen= mlog_decode_varint_length(*l);
        if (UNIV_UNLIKELY(olen >= rlen) || UNIV_UNLIKELY(olen > 3))
          goto record_corrupted;
        const uint32_t offset= mlog_decode_varint(l);
        ut_ad(offset != MLOG_DECODE_ERROR);
        static_assert(FIL_PAGE_OFFSET == 4, "compatibility");
        if (UNIV_UNLIKELY(offset >= size))
          goto record_corrupted;
        if (UNIV_UNLIKELY(offset + last_offset < 8 ||
                          offset + last_offset >= size))
          goto record_corrupted;
        last_offset= static_cast<uint16_t>(last_offset + offset);
        l+= olen;
        rlen-= olen;
        size_t llen= rlen;
        if ((b & 0x70) == WRITE)
        {
          if (UNIV_UNLIKELY(rlen + last_offset > size))
            goto record_corrupted;
          memcpy(frame + last_offset, l, llen);
          if (UNIV_LIKELY(block.page.id().page_no()));
          else if (llen == 11 + MY_AES_BLOCK_SIZE &&
                   last_offset == FSP_HEADER_OFFSET + MAGIC_SZ +
                   fsp_header_get_encryption_offset(block.zip_size()))
            applied= APPLIED_TO_ENCRYPTION;
          else if (last_offset < FSP_HEADER_OFFSET + FSP_FREE + FLST_LEN + 4 &&
                   last_offset + llen >= FSP_HEADER_OFFSET + FSP_SIZE)
            applied= APPLIED_TO_FSP_HEADER;
        next_after_applying_write:
          ut_ad(llen + last_offset <= size);
          last_offset= static_cast<uint16_t>(last_offset + llen);
          goto next_after_applying;
        }
        llen= mlog_decode_varint_length(*l);
        if (UNIV_UNLIKELY(llen > rlen || llen > 3))
          goto record_corrupted;
        const uint32_t len= mlog_decode_varint(l);
        ut_ad(len != MLOG_DECODE_ERROR);
        if (UNIV_UNLIKELY(len + last_offset > size))
          goto record_corrupted;
        l+= llen;
        rlen-= llen;
        llen= len;
        if ((b & 0x70) == MEMSET)
        {
          ut_ad(rlen <= llen);
          if (UNIV_UNLIKELY(rlen != 1))
          {
            size_t s;
            for (s= 0; s < llen; s+= rlen)
              memcpy(frame + last_offset + s, l, rlen);
            memcpy(frame + last_offset + s, l, llen - s);
          }
          else
            memset(frame + last_offset, *l, llen);
          goto next_after_applying_write;
        }
        const size_t slen= mlog_decode_varint_length(*l);
        if (UNIV_UNLIKELY(slen != rlen || slen > 3))
          goto record_corrupted;
        uint32_t s= mlog_decode_varint(l);
        ut_ad(slen != MLOG_DECODE_ERROR);
        if (s & 1)
          s= last_offset - (s >> 1) - 1;
        else
          s= last_offset + (s >> 1) + 1;
        if (UNIV_LIKELY(s >= 8 && s + llen <= size))
        {
          memmove(frame + last_offset, frame + s, llen);
          goto next_after_applying_write;
        }
      }
      goto record_corrupted;
    }
  }
};


inline size_t log_phys_t::alloc_size(size_t len)
{
  return len + (1 + 2 + sizeof(log_phys_t));
}


/** Tablespace item during recovery */
struct file_name_t {
	/** Tablespace file name (FILE_MODIFY) */
	std::string	name;
	/** Tablespace object (NULL if not valid or not found) */
	fil_space_t*	space = nullptr;

	/** Tablespace status. */
	enum fil_status {
		/** Normal tablespace */
		NORMAL,
		/** Deleted tablespace */
		DELETED,
		/** Missing tablespace */
		MISSING
	};

	/** Status of the tablespace */
	fil_status	status;

	/** FSP_SIZE of tablespace */
	uint32_t	size = 0;

	/** Freed pages of tablespace */
	range_set	freed_ranges;

	/** Dummy flags before they have been read from the .ibd file */
	static constexpr uint32_t initial_flags = FSP_FLAGS_FCRC32_MASK_MARKER;
	/** FSP_SPACE_FLAGS of tablespace */
	uint32_t	flags = initial_flags;

	/** Constructor */
	file_name_t(std::string name_, bool deleted)
		: name(std::move(name_)), status(deleted ? DELETED: NORMAL) {}

  /** Add the freed pages */
  void add_freed_page(uint32_t page_no) { freed_ranges.add_value(page_no); }

  /** Remove the freed pages */
  void remove_freed_page(uint32_t page_no)
  {
    if (freed_ranges.empty()) return;
    freed_ranges.remove_value(page_no);
  }
};

/** Map of dirty tablespaces during recovery */
typedef std::map<
	ulint,
	file_name_t,
	std::less<ulint>,
	ut_allocator<std::pair<const ulint, file_name_t> > >	recv_spaces_t;

static recv_spaces_t	recv_spaces;

/** The last parsed FILE_RENAME records */
static std::map<uint32_t,std::string> renamed_spaces;

/** Report an operation to create, delete, or rename a file during backup.
@param[in]	space_id	tablespace identifier
@param[in]	create		whether the file is being created
@param[in]	name		file name (not NUL-terminated)
@param[in]	len		length of name, in bytes
@param[in]	new_name	new file name (NULL if not rename)
@param[in]	new_len		length of new_name, in bytes (0 if NULL) */
void (*log_file_op)(ulint space_id, bool create,
		    const byte* name, ulint len,
		    const byte* new_name, ulint new_len);

/** Information about initializing page contents during redo log processing.
FIXME: Rely on recv_sys.pages! */
class mlog_init_t
{
public:
	/** A page initialization operation that was parsed from
	the redo log */
	struct init {
		/** log sequence number of the page initialization */
		lsn_t lsn;
		/** Whether btr_page_create() avoided a read of the page.

		At the end of the last recovery batch, mark_ibuf_exist()
		will mark pages for which this flag is set. */
		bool created;
	};

private:
	typedef std::map<const page_id_t, init,
			 std::less<const page_id_t>,
			 ut_allocator<std::pair<const page_id_t, init> > >
		map;
	/** Map of page initialization operations.
	FIXME: Merge this to recv_sys.pages! */
	map inits;
public:
	/** Record that a page will be initialized by the redo log.
	@param[in]	page_id		page identifier
	@param[in]	lsn		log sequence number
	@return whether the state was changed */
	bool add(const page_id_t page_id, lsn_t lsn)
	{
		ut_ad(mutex_own(&recv_sys.mutex));
		const init init = { lsn, false };
		std::pair<map::iterator, bool> p = inits.insert(
			map::value_type(page_id, init));
		ut_ad(!p.first->second.created);
		if (p.second) return true;
		if (p.first->second.lsn >= init.lsn) return false;
		p.first->second = init;
		return true;
	}

	/** Get the last stored lsn of the page id and its respective
	init/load operation.
	@param[in]	page_id	page id
	@param[in,out]	init	initialize log or load log
	@return the latest page initialization;
	not valid after releasing recv_sys.mutex. */
	init& last(page_id_t page_id)
	{
		ut_ad(mutex_own(&recv_sys.mutex));
		return inits.find(page_id)->second;
	}

	/** Determine if a page will be initialized or freed after a time.
	@param page_id      page identifier
	@param lsn          log sequence number
	@return whether page_id will be freed or initialized after lsn */
	bool will_avoid_read(page_id_t page_id, lsn_t lsn) const
	{
		ut_ad(mutex_own(&recv_sys.mutex));
		auto i= inits.find(page_id);
		return i != inits.end() && i->second.lsn > lsn;
	}

	/** At the end of each recovery batch, reset the 'created' flags. */
	void reset()
	{
		ut_ad(mutex_own(&recv_sys.mutex));
		ut_ad(recv_no_ibuf_operations);
		for (map::value_type& i : inits) {
			i.second.created = false;
		}
	}

	/** On the last recovery batch, mark whether there exist
	buffered changes for the pages that were initialized
	by buf_page_create() and still reside in the buffer pool.
	@param[in,out]	mtr	dummy mini-transaction */
	void mark_ibuf_exist(mtr_t& mtr)
	{
		ut_ad(mutex_own(&recv_sys.mutex));
		mtr.start();

		for (const map::value_type& i : inits) {
			if (!i.second.created) {
				continue;
			}
			if (buf_block_t* block = buf_page_get_low(
				    i.first, 0, RW_X_LATCH, nullptr,
				    BUF_GET_IF_IN_POOL, __FILE__, __LINE__,
				    &mtr, nullptr, false)) {
				if (UNIV_LIKELY_NULL(block->page.zip.data)) {
					switch (fil_page_get_type(
							block->page.zip.data)) {
					case FIL_PAGE_INDEX:
					case FIL_PAGE_RTREE:
						if (page_zip_decompress(
							    &block->page.zip,
							    block->frame,
							    true)) {
							break;
						}
						ib::error() << "corrupted "
							    << block->page.id();
					}
				}
				if (recv_no_ibuf_operations) {
					mtr.commit();
					mtr.start();
					continue;
				}
				mutex_exit(&recv_sys.mutex);
				block->page.ibuf_exist = ibuf_page_exists(
					block->page.id(), block->zip_size());
				mtr.commit();
				mtr.start();
				mutex_enter(&recv_sys.mutex);
			}
		}

		mtr.commit();
	}

	/** Clear the data structure */
	void clear() { inits.clear(); }
};

static mlog_init_t mlog_init;

/** Process a record that indicates that a tablespace is
being shrunk in size.
@param page_id	first page identifier that is not in the file
@param lsn	log sequence number of the shrink operation */
inline void recv_sys_t::trim(const page_id_t page_id, lsn_t lsn)
{
	DBUG_ENTER("recv_sys_t::trim");
	DBUG_LOG("ib_log",
		 "discarding log beyond end of tablespace "
		 << page_id << " before LSN " << lsn);
	ut_ad(mutex_own(&mutex));
	for (recv_sys_t::map::iterator p = pages.lower_bound(page_id);
	     p != pages.end() && p->first.space() == page_id.space();) {
		recv_sys_t::map::iterator r = p++;
		if (r->second.trim(lsn)) {
			pages.erase(r);
		}
	}
	if (fil_space_t* space = fil_space_get(page_id.space())) {
		ut_ad(UT_LIST_GET_LEN(space->chain) == 1);
		fil_node_t* file = UT_LIST_GET_FIRST(space->chain);
		ut_ad(file->is_open());
		os_file_truncate(file->name, file->handle,
				 os_offset_t{page_id.page_no()}
				 << srv_page_size_shift, true);
	}
	DBUG_VOID_RETURN;
}

void recv_sys_t::open_log_files_if_needed()
{
  if (!recv_sys.files.empty())
    return;

  for (auto &&path : get_existing_log_files_paths())
  {
    recv_sys.files.emplace_back(std::move(path));
    ut_a(recv_sys.files.back().open(true) == DB_SUCCESS);
  }
}

void recv_sys_t::read(os_offset_t total_offset, span<byte> buf)
{
  open_log_files_if_needed();

  size_t file_idx= static_cast<size_t>(total_offset / log_sys.log.file_size);
  os_offset_t offset= total_offset % log_sys.log.file_size;
  dberr_t err= recv_sys.files[file_idx].read(offset, buf);
  ut_a(err == DB_SUCCESS);
}

inline size_t recv_sys_t::files_size()
{
  open_log_files_if_needed();
  return files.size();
}

/** Process a file name from a FILE_* record.
@param[in,out]	name		file name
@param[in]	len		length of the file name
@param[in]	space_id	the tablespace ID
@param[in]	deleted		whether this is a FILE_DELETE record */
static
void
fil_name_process(char* name, ulint len, ulint space_id, bool deleted)
{
	if (srv_operation == SRV_OPERATION_BACKUP) {
		return;
	}

	ut_ad(srv_operation == SRV_OPERATION_NORMAL
	      || srv_operation == SRV_OPERATION_RESTORE
	      || srv_operation == SRV_OPERATION_RESTORE_EXPORT);

	/* We will also insert space=NULL into the map, so that
	further checks can ensure that a FILE_MODIFY record was
	scanned before applying any page records for the space_id. */

	os_normalize_path(name);
	const file_name_t fname(std::string(name, len), deleted);
	std::pair<recv_spaces_t::iterator,bool> p = recv_spaces.emplace(
		space_id, fname);
	ut_ad(p.first->first == space_id);

	file_name_t&	f = p.first->second;

	if (deleted) {
		/* Got FILE_DELETE */

		if (!p.second && f.status != file_name_t::DELETED) {
			f.status = file_name_t::DELETED;
			if (f.space != NULL) {
				fil_space_free(space_id, false);
				f.space = NULL;
			}
		}

		ut_ad(f.space == NULL);
	} else if (p.second // the first FILE_MODIFY or FILE_RENAME
		   || f.name != fname.name) {
		fil_space_t*	space;

		/* Check if the tablespace file exists and contains
		the space_id. If not, ignore the file after displaying
		a note. Abort if there are multiple files with the
		same space_id. */
		switch (fil_ibd_load(space_id, name, space)) {
		case FIL_LOAD_OK:
			ut_ad(space != NULL);

			if (!f.space) {
				if (f.size
				    || f.flags != f.initial_flags) {
					fil_space_set_recv_size_and_flags(
						space->id, f.size, f.flags);
				}

				f.space = space;
				goto same_space;
			} else if (f.space == space) {
same_space:
				f.name = fname.name;
				f.status = file_name_t::NORMAL;
			} else {
				ib::error() << "Tablespace " << space_id
					<< " has been found in two places: '"
					<< f.name << "' and '" << name << "'."
					" You must delete one of them.";
				recv_sys.found_corrupt_fs = true;
			}
			break;

		case FIL_LOAD_ID_CHANGED:
			ut_ad(space == NULL);
			break;

		case FIL_LOAD_NOT_FOUND:
			/* No matching tablespace was found; maybe it
			was renamed, and we will find a subsequent
			FILE_* record. */
			ut_ad(space == NULL);

			if (srv_force_recovery) {
				/* Without innodb_force_recovery,
				missing tablespaces will only be
				reported in
				recv_init_crash_recovery_spaces().
				Enable some more diagnostics when
				forcing recovery. */

				ib::info()
					<< "At LSN: " << recv_sys.recovered_lsn
					<< ": unable to open file " << name
					<< " for tablespace " << space_id;
			}
			break;

		case FIL_LOAD_INVALID:
			ut_ad(space == NULL);
			if (srv_force_recovery == 0) {
				ib::warn() << "We do not continue the crash"
					" recovery, because the table may"
					" become corrupt if we cannot apply"
					" the log records in the InnoDB log to"
					" it. To fix the problem and start"
					" mysqld:";
				ib::info() << "1) If there is a permission"
					" problem in the file and mysqld"
					" cannot open the file, you should"
					" modify the permissions.";
				ib::info() << "2) If the tablespace is not"
					" needed, or you can restore an older"
					" version from a backup, then you can"
					" remove the .ibd file, and use"
					" --innodb_force_recovery=1 to force"
					" startup without this file.";
				ib::info() << "3) If the file system or the"
					" disk is broken, and you cannot"
					" remove the .ibd file, you can set"
					" --innodb_force_recovery.";
				recv_sys.found_corrupt_fs = true;
				break;
			}

			ib::info() << "innodb_force_recovery was set to "
				<< srv_force_recovery << ". Continuing crash"
				" recovery even though we cannot access the"
				" files for tablespace " << space_id << ".";
			break;
		}
	}
}

/** Clean up after recv_sys_t::create() */
void recv_sys_t::close()
{
  ut_ad(this == &recv_sys);

  if (is_initialised())
  {
    dblwr.pages.clear();
    ut_d(mutex_enter(&mutex));
    clear();
    ut_d(mutex_exit(&mutex));

    if (buf)
    {
      ut_free_dodump(buf, RECV_PARSING_BUF_SIZE);
      buf= nullptr;
    }

    last_stored_lsn= 0;
    mutex_free(&mutex);
  }

  recv_spaces.clear();
  renamed_spaces.clear();
  mlog_init.clear();

  close_files();
}

/** Initialize the redo log recovery subsystem. */
void recv_sys_t::create()
{
	ut_ad(this == &recv_sys);
	ut_ad(!is_initialised());
	mutex_create(LATCH_ID_RECV_SYS, &mutex);

	apply_log_recs = false;
	apply_batch_on = false;

	buf = static_cast<byte*>(ut_malloc_dontdump(RECV_PARSING_BUF_SIZE,
						    PSI_INSTRUMENT_ME));
	len = 0;
	parse_start_lsn = 0;
	scanned_lsn = 0;
	scanned_checkpoint_no = 0;
	recovered_offset = 0;
	recovered_lsn = 0;
	found_corrupt_log = false;
	found_corrupt_fs = false;
	mlog_checkpoint_lsn = 0;

	progress_time = time(NULL);
	recv_max_page_lsn = 0;

	memset(truncated_undo_spaces, 0, sizeof truncated_undo_spaces);
	last_stored_lsn = 1;
	UT_LIST_INIT(blocks, &buf_block_t::unzip_LRU);
}

/** Clear a fully processed set of stored redo log records. */
inline void recv_sys_t::clear()
{
  ut_ad(mutex_own(&mutex));
  apply_log_recs= false;
  apply_batch_on= false;
  ut_ad(!after_apply || !UT_LIST_GET_LAST(blocks));
  pages.clear();

  for (buf_block_t *block= UT_LIST_GET_LAST(blocks); block; )
  {
    buf_block_t *prev_block= UT_LIST_GET_PREV(unzip_LRU, block);
    ut_ad(block->page.state() == BUF_BLOCK_MEMORY);
    UT_LIST_REMOVE(blocks, block);
    MEM_MAKE_ADDRESSABLE(block->frame, srv_page_size);
    buf_block_free(block);
    block= prev_block;
  }
}

/** Free most recovery data structures. */
void recv_sys_t::debug_free()
{
  ut_ad(this == &recv_sys);
  ut_ad(is_initialised());
  mutex_enter(&mutex);

  recovery_on= false;
  pages.clear();
  ut_free_dodump(buf, RECV_PARSING_BUF_SIZE);

  buf= nullptr;

  mutex_exit(&mutex);
}

inline void *recv_sys_t::alloc(size_t len)
{
  ut_ad(mutex_own(&mutex));
  ut_ad(len);
  ut_ad(len <= srv_page_size);

  buf_block_t *block= UT_LIST_GET_FIRST(blocks);
  if (UNIV_UNLIKELY(!block))
  {
create_block:
    block= buf_block_alloc();
    block->page.access_time= 1U << 16 |
      ut_calc_align<uint16_t>(static_cast<uint16_t>(len), ALIGNMENT);
    static_assert(ut_is_2pow(ALIGNMENT), "ALIGNMENT must be a power of 2");
    UT_LIST_ADD_FIRST(blocks, block);
    MEM_MAKE_ADDRESSABLE(block->frame, len);
    MEM_NOACCESS(block->frame + len, srv_page_size - len);
    return my_assume_aligned<ALIGNMENT>(block->frame);
  }

  size_t free_offset= static_cast<uint16_t>(block->page.access_time);
  ut_ad(!ut_2pow_remainder(free_offset, ALIGNMENT));
  if (UNIV_UNLIKELY(!free_offset))
  {
    ut_ad(srv_page_size == 65536);
    goto create_block;
  }
  ut_ad(free_offset <= srv_page_size);
  free_offset+= len;

  if (free_offset > srv_page_size)
    goto create_block;

  block->page.access_time= ((block->page.access_time >> 16) + 1) << 16 |
    ut_calc_align<uint16_t>(static_cast<uint16_t>(free_offset), ALIGNMENT);
  MEM_MAKE_ADDRESSABLE(block->frame + free_offset - len, len);
  return my_assume_aligned<ALIGNMENT>(block->frame + free_offset - len);
}


/** Free a redo log snippet.
@param data buffer returned by alloc() */
inline void recv_sys_t::free(const void *data)
{
  ut_ad(!ut_align_offset(data, ALIGNMENT));
  data= page_align(data);
  ut_ad(mutex_own(&mutex));

  /* MDEV-14481 FIXME: To prevent race condition with buf_pool.resize(),
  we must acquire and hold the buffer pool mutex here. */
  ut_ad(!buf_pool.resize_in_progress());

  auto *chunk= buf_pool.chunks;
  for (auto i= buf_pool.n_chunks; i--; chunk++)
  {
    if (data < chunk->blocks->frame)
      continue;
    const size_t offs= (reinterpret_cast<const byte*>(data) -
                        chunk->blocks->frame) >> srv_page_size_shift;
    if (offs >= chunk->size)
      continue;
    buf_block_t *block= &chunk->blocks[offs];
    ut_ad(block->frame == data);
    ut_ad(block->page.state() == BUF_BLOCK_MEMORY);
    ut_ad(static_cast<uint16_t>(block->page.access_time - 1) <
          srv_page_size);
    ut_ad(block->page.access_time >= 1U << 16);
    if (!((block->page.access_time -= 1U << 16) >> 16))
    {
      UT_LIST_REMOVE(blocks, block);
      MEM_MAKE_ADDRESSABLE(block->frame, srv_page_size);
      buf_block_free(block);
    }
    return;
  }
  ut_ad(0);
}


/** Read a log segment to log_sys.buf.
@param[in,out]	start_lsn	in: read area start,
out: the last read valid lsn
@param[in]	end_lsn		read area end
@return	whether no invalid blocks (e.g checksum mismatch) were found */
bool log_t::file::read_log_seg(lsn_t* start_lsn, lsn_t end_lsn)
{
	ulint	len;
	bool success = true;
	mysql_mutex_assert_owner(&log_sys.mutex);
	ut_ad(!(*start_lsn % OS_FILE_LOG_BLOCK_SIZE));
	ut_ad(!(end_lsn % OS_FILE_LOG_BLOCK_SIZE));
	byte* buf = log_sys.buf;
loop:
	lsn_t source_offset = calc_lsn_offset_old(*start_lsn);

	ut_a(end_lsn - *start_lsn <= ULINT_MAX);
	len = (ulint) (end_lsn - *start_lsn);

	ut_ad(len != 0);

	const bool at_eof = (source_offset % file_size) + len > file_size;
	if (at_eof) {
		/* If the above condition is true then len (which is ulint)
		is > the expression below, so the typecast is ok */
		len = ulint(file_size - (source_offset % file_size));
	}

	log_sys.n_log_ios++;

	ut_a((source_offset >> srv_page_size_shift) <= ULINT_MAX);

	recv_sys.read(source_offset, {buf, len});

	for (ulint l = 0; l < len; l += OS_FILE_LOG_BLOCK_SIZE,
		     buf += OS_FILE_LOG_BLOCK_SIZE,
		     (*start_lsn) += OS_FILE_LOG_BLOCK_SIZE) {
		const ulint block_number = log_block_get_hdr_no(buf);

		if (block_number != log_block_convert_lsn_to_no(*start_lsn)) {
			/* Garbage or an incompletely written log block.
			We will not report any error, because this can
			happen when InnoDB was killed while it was
			writing redo log. We simply treat this as an
			abrupt end of the redo log. */
fail:
			end_lsn = *start_lsn;
			success = false;
			break;
		}

<<<<<<< HEAD
		ulint crc = log_block_calc_checksum_crc32(buf);
		ulint cksum = log_block_get_checksum(buf);
=======
		if (innodb_log_checksums || is_encrypted()) {
			ulint crc = log_block_calc_checksum_crc32(buf);
			ulint cksum = log_block_get_checksum(buf);

			DBUG_EXECUTE_IF("log_intermittent_checksum_mismatch", {
					 static int block_counter;
					 if (block_counter++ == 0) {
						 cksum = crc + 1;
					 }
			 });

			DBUG_EXECUTE_IF("log_checksum_mismatch", { cksum = crc + 1; });

			if (crc != cksum) {
				ib::error_or_warn(srv_operation != SRV_OPERATION_BACKUP)
					    << "Invalid log block checksum."
					    << " block: " << block_number
					    << " checkpoint no: "
					    << log_block_get_checkpoint_no(buf)
					    << " expected: " << crc
					    << " found: " << cksum;
				goto fail;
			}
>>>>>>> e4394cc5

		DBUG_EXECUTE_IF("log_intermittent_checksum_mismatch", {
				static int block_counter;
				if (block_counter++ == 0) {
					cksum = crc + 1;
				}
			});

		DBUG_EXECUTE_IF("log_checksum_mismatch", { cksum = crc + 1; });

		if (UNIV_UNLIKELY(crc != cksum)) {
			ib::error() << "Invalid log block checksum."
				    << " block: " << block_number
				    << " checkpoint no: "
				    << log_block_get_checkpoint_no(buf)
				    << " expected: " << crc
				    << " found: " << cksum;
			goto fail;
		}

		if (is_encrypted()
		    && !log_crypt(buf, *start_lsn,
				  OS_FILE_LOG_BLOCK_SIZE,
				  LOG_DECRYPT)) {
			goto fail;
		}

		ulint dl = log_block_get_data_len(buf);
		if (dl < LOG_BLOCK_HDR_SIZE
		    || (dl != OS_FILE_LOG_BLOCK_SIZE
			&& dl > log_sys.trailer_offset())) {
			recv_sys.found_corrupt_log = true;
			goto fail;
		}
	}

	if (recv_sys.report(time(NULL))) {
		ib::info() << "Read redo log up to LSN=" << *start_lsn;
		service_manager_extend_timeout(INNODB_EXTEND_TIMEOUT_INTERVAL,
			"Read redo log up to LSN=" LSN_PF,
			*start_lsn);
	}

	if (*start_lsn != end_lsn) {
		goto loop;
	}

	return(success);
}



/********************************************************//**
Copies a log segment from the most up-to-date log group to the other log
groups, so that they all contain the latest log data. Also writes the info
about the latest checkpoint to the groups, and inits the fields in the group
memory structs to up-to-date values. */
static
void
recv_synchronize_groups()
{
	const lsn_t recovered_lsn = recv_sys.recovered_lsn;

	/* Read the last recovered log block to the recovery system buffer:
	the block is always incomplete */

	lsn_t start_lsn = ut_uint64_align_down(recovered_lsn,
					       OS_FILE_LOG_BLOCK_SIZE);
	log_sys.log.read_log_seg(&start_lsn,
				 start_lsn + OS_FILE_LOG_BLOCK_SIZE);
	log_sys.log.set_fields(recovered_lsn);

	/* Copy the checkpoint info to the log; remember that we have
	incremented checkpoint_no by one, and the info will not be written
	over the max checkpoint info, thus making the preservation of max
	checkpoint info on disk certain */

	if (!srv_read_only_mode) {
		log_write_checkpoint_info(0);
		mysql_mutex_lock(&log_sys.mutex);
	}
}

/** Check the consistency of a log header block.
@param[in]	log header block
@return true if ok */
static
bool
recv_check_log_header_checksum(
	const byte*	buf)
{
	return(log_block_get_checksum(buf)
	       == log_block_calc_checksum_crc32(buf));
}

static bool redo_file_sizes_are_correct()
{
  auto paths= get_existing_log_files_paths();
  auto get_size= [](const std::string &path) {
    return os_file_get_size(path.c_str()).m_total_size;
  };
  os_offset_t size= get_size(paths[0]);

  auto it=
      std::find_if(paths.begin(), paths.end(), [&](const std::string &path) {
        return get_size(path) != size;
      });

  if (it == paths.end())
    return true;

  ib::error() << "Log file " << *it << " is of different size "
              << get_size(*it) << " bytes than other log files " << size
              << " bytes!";
  return false;
}

/** Calculate the checksum for a log block using the pre-10.2.2 algorithm. */
inline uint32_t log_block_calc_checksum_format_0(const byte *b)
{
  uint32_t sum= 1;
  const byte *const end= &b[512 - 4];

  for (uint32_t sh= 0; b < end; )
  {
    sum&= 0x7FFFFFFFUL;
    sum+= uint32_t{*b} << sh++;
    sum+= *b++;
    if (sh > 24)
      sh= 0;
  }

  return sum;
}

/** Determine if a redo log from before MariaDB 10.2.2 is clean.
@return error code
@retval DB_SUCCESS      if the redo log is clean
@retval DB_CORRUPTION   if the redo log is corrupted
@retval DB_ERROR        if the redo log is not empty */
ATTRIBUTE_COLD static dberr_t recv_log_recover_pre_10_2()
{
  uint64_t max_no= 0;
  byte *buf= log_sys.buf;

  ut_ad(log_sys.log.format == 0);

  if (!redo_file_sizes_are_correct())
    return DB_CORRUPTION;

  /** Offset of the first checkpoint checksum */
  constexpr uint CHECKSUM_1= 288;
  /** Offset of the second checkpoint checksum */
  constexpr uint CHECKSUM_2= CHECKSUM_1 + 4;
  /** the checkpoint LSN field */
  constexpr uint CHECKPOINT_LSN= 8;
  /** Most significant bits of the checkpoint offset */
  constexpr uint OFFS_HI= CHECKSUM_2 + 12;
  /** Least significant bits of the checkpoint offset */
  constexpr uint OFFS_LO= 16;

  lsn_t lsn= 0;

  for (ulint field= LOG_CHECKPOINT_1; field <= LOG_CHECKPOINT_2;
       field += LOG_CHECKPOINT_2 - LOG_CHECKPOINT_1)
  {
    log_sys.log.read(field, {buf, OS_FILE_LOG_BLOCK_SIZE});

    if (static_cast<uint32_t>(ut_fold_binary(buf, CHECKSUM_1)) !=
        mach_read_from_4(buf + CHECKSUM_1) ||
        static_cast<uint32_t>(ut_fold_binary(buf + CHECKPOINT_LSN,
                                             CHECKSUM_2 - CHECKPOINT_LSN)) !=
        mach_read_from_4(buf + CHECKSUM_2))
     {
       DBUG_LOG("ib_log", "invalid pre-10.2.2 checkpoint " << field);
       continue;
     }

    if (!log_crypt_101_read_checkpoint(buf))
    {
      ib::error() << "Decrypting checkpoint failed";
      continue;
    }

    const uint64_t checkpoint_no= mach_read_from_8(buf);

    DBUG_PRINT("ib_log", ("checkpoint " UINT64PF " at " LSN_PF " found",
                          checkpoint_no,
                          mach_read_from_8(buf + CHECKPOINT_LSN)));

    if (checkpoint_no >= max_no)
    {
      max_no= checkpoint_no;
      lsn= mach_read_from_8(buf + CHECKPOINT_LSN);
      log_sys.log.set_lsn(lsn);
      log_sys.log.set_lsn_offset(lsn_t{mach_read_from_4(buf + OFFS_HI)} << 32 |
                                 mach_read_from_4(buf + OFFS_LO));
    }
  }

  if (!lsn)
  {
    ib::error() << "Upgrade after a crash is not supported."
            " This redo log was created before MariaDB 10.2.2,"
            " and we did not find a valid checkpoint."
            " Please follow the instructions at"
            " https://mariadb.com/kb/en/library/upgrading/";
    return DB_ERROR;
  }

  log_sys.set_lsn(lsn);
  log_sys.set_flushed_lsn(lsn);
  const lsn_t source_offset= log_sys.log.calc_lsn_offset_old(lsn);

  static constexpr char NO_UPGRADE_RECOVERY_MSG[]=
    "Upgrade after a crash is not supported."
    " This redo log was created before MariaDB 10.2.2";

  recv_sys.read(source_offset & ~511, {buf, 512});

  if (log_block_calc_checksum_format_0(buf) != log_block_get_checksum(buf) &&
      !log_crypt_101_read_block(buf, lsn))
  {
    ib::error() << NO_UPGRADE_RECOVERY_MSG << ", and it appears corrupted.";
    return DB_CORRUPTION;
  }

  if (mach_read_from_2(buf + 4) == (source_offset & 511))
  {
    /* Mark the redo log for upgrading. */
    srv_log_file_size= 0;
    recv_sys.parse_start_lsn= recv_sys.recovered_lsn= recv_sys.scanned_lsn=
      recv_sys.mlog_checkpoint_lsn = lsn;
    log_sys.last_checkpoint_lsn= log_sys.next_checkpoint_lsn=
      log_sys.write_lsn= log_sys.current_flush_lsn= lsn;
    log_sys.next_checkpoint_no= 0;
    return DB_SUCCESS;
  }

  if (buf[20 + 32 * 9] == 2)
    ib::error() << "Cannot decrypt log for upgrading."
                   " The encrypted log was created before MariaDB 10.2.2.";
  else
    ib::error() << NO_UPGRADE_RECOVERY_MSG << ".";

  return DB_ERROR;
}

/** Calculate the offset of a log sequence number
in an old redo log file (during upgrade check).
@param[in]	lsn	log sequence number
@return byte offset within the log */
inline lsn_t log_t::file::calc_lsn_offset_old(lsn_t lsn) const
{
  const lsn_t size= capacity() * recv_sys.files_size();
  lsn_t l= lsn - this->lsn;
  if (longlong(l) < 0)
  {
    l= lsn_t(-longlong(l)) % size;
    l= size - l;
  }

  l+= lsn_offset - LOG_FILE_HDR_SIZE * (1 + lsn_offset / file_size);
  l%= size;
  return l + LOG_FILE_HDR_SIZE * (1 + l / (file_size - LOG_FILE_HDR_SIZE));
}

/** Determine if a redo log from MariaDB 10.2.2+, 10.3, or 10.4 is clean.
@return	error code
@retval	DB_SUCCESS	if the redo log is clean
@retval	DB_CORRUPTION	if the redo log is corrupted
@retval	DB_ERROR	if the redo log is not empty */
static dberr_t recv_log_recover_10_4()
{
	const lsn_t	lsn = log_sys.log.get_lsn();
	const lsn_t	source_offset =	log_sys.log.calc_lsn_offset_old(lsn);
	byte*		buf = log_sys.buf;

	if (!redo_file_sizes_are_correct()) {
		return DB_CORRUPTION;
	}

	recv_sys.read(source_offset & ~(OS_FILE_LOG_BLOCK_SIZE - 1),
		      {buf, OS_FILE_LOG_BLOCK_SIZE});

	ulint crc = log_block_calc_checksum_crc32(buf);
	ulint cksum = log_block_get_checksum(buf);

	if (UNIV_UNLIKELY(crc != cksum)) {
		ib::error() << "Invalid log block checksum."
			    << " block: "
			    << log_block_get_hdr_no(buf)
			    << " checkpoint no: "
			    << log_block_get_checkpoint_no(buf)
			    << " expected: " << crc
			    << " found: " << cksum;
		return DB_CORRUPTION;
	}

	if (log_sys.log.is_encrypted()
	    && !log_crypt(buf, lsn & ~511, 512, LOG_DECRYPT)) {
		return DB_ERROR;
	}

	/* On a clean shutdown, the redo log will be logically empty
	after the checkpoint lsn. */

	if (log_block_get_data_len(buf)
	    != (source_offset & (OS_FILE_LOG_BLOCK_SIZE - 1))) {
		return DB_ERROR;
	}

	/* Mark the redo log for upgrading. */
	srv_log_file_size = 0;
	recv_sys.parse_start_lsn = recv_sys.recovered_lsn
		= recv_sys.scanned_lsn
		= recv_sys.mlog_checkpoint_lsn = lsn;
	log_sys.set_lsn(lsn);
	log_sys.set_flushed_lsn(lsn);
	log_sys.last_checkpoint_lsn = log_sys.next_checkpoint_lsn
		= log_sys.write_lsn = log_sys.current_flush_lsn = lsn;
	log_sys.next_checkpoint_no = 0;
	return DB_SUCCESS;
}

/** Find the latest checkpoint in the log header.
@param[out]	max_field	LOG_CHECKPOINT_1 or LOG_CHECKPOINT_2
@return error code or DB_SUCCESS */
dberr_t
recv_find_max_checkpoint(ulint* max_field)
{
	ib_uint64_t	max_no;
	ib_uint64_t	checkpoint_no;
	ulint		field;
	byte*		buf;

	max_no = 0;
	*max_field = 0;

	buf = log_sys.checkpoint_buf;

	log_sys.log.read(0, {buf, OS_FILE_LOG_BLOCK_SIZE});
	/* Check the header page checksum. There was no
	checksum in the first redo log format (version 0). */
	log_sys.log.format = mach_read_from_4(buf + LOG_HEADER_FORMAT);
	log_sys.log.subformat = log_sys.log.format != log_t::FORMAT_3_23
		? mach_read_from_4(buf + LOG_HEADER_SUBFORMAT)
		: 0;
	if (log_sys.log.format != log_t::FORMAT_3_23
	    && !recv_check_log_header_checksum(buf)) {
		ib::error() << "Invalid redo log header checksum.";
		return(DB_CORRUPTION);
	}

	char creator[LOG_HEADER_CREATOR_END - LOG_HEADER_CREATOR + 1];

	memcpy(creator, buf + LOG_HEADER_CREATOR, sizeof creator);
	/* Ensure that the string is NUL-terminated. */
	creator[LOG_HEADER_CREATOR_END - LOG_HEADER_CREATOR] = 0;

	switch (log_sys.log.format) {
	case log_t::FORMAT_3_23:
		return recv_log_recover_pre_10_2();
	case log_t::FORMAT_10_2:
	case log_t::FORMAT_10_2 | log_t::FORMAT_ENCRYPTED:
	case log_t::FORMAT_10_3:
	case log_t::FORMAT_10_3 | log_t::FORMAT_ENCRYPTED:
	case log_t::FORMAT_10_4:
	case log_t::FORMAT_10_4 | log_t::FORMAT_ENCRYPTED:
	case log_t::FORMAT_10_5:
	case log_t::FORMAT_10_5 | log_t::FORMAT_ENCRYPTED:
		break;
	default:
		ib::error() << "Unsupported redo log format."
			" The redo log was created with " << creator << ".";
		return(DB_ERROR);
	}

	for (field = LOG_CHECKPOINT_1; field <= LOG_CHECKPOINT_2;
	     field += LOG_CHECKPOINT_2 - LOG_CHECKPOINT_1) {
		log_sys.log.read(field, {buf, OS_FILE_LOG_BLOCK_SIZE});

		const ulint crc32 = log_block_calc_checksum_crc32(buf);
		const ulint cksum = log_block_get_checksum(buf);

		if (crc32 != cksum) {
			DBUG_PRINT("ib_log",
				   ("invalid checkpoint,"
				    " at " ULINTPF
				    ", checksum " ULINTPFx
				    " expected " ULINTPFx,
				    field, cksum, crc32));
			continue;
		}

		if (log_sys.is_encrypted()
		    && !log_crypt_read_checkpoint_buf(buf)) {
			ib::error() << "Reading checkpoint"
				" encryption info failed.";
			continue;
		}

		checkpoint_no = mach_read_from_8(
			buf + LOG_CHECKPOINT_NO);

		DBUG_PRINT("ib_log",
			   ("checkpoint " UINT64PF " at " LSN_PF " found",
			    checkpoint_no, mach_read_from_8(
				    buf + LOG_CHECKPOINT_LSN)));

		if (checkpoint_no >= max_no) {
			*max_field = field;
			max_no = checkpoint_no;
			log_sys.log.set_lsn(mach_read_from_8(
				buf + LOG_CHECKPOINT_LSN));
			log_sys.log.set_lsn_offset(mach_read_from_8(
				buf + LOG_CHECKPOINT_OFFSET));
			log_sys.next_checkpoint_no = checkpoint_no;
		}
	}

	if (*max_field == 0) {
		/* Before 10.2.2, we could get here during database
		initialization if we created an LOG_FILE_NAME file that
		was filled with zeroes, and were killed. After
		10.2.2, we would reject such a file already earlier,
		when checking the file header. */
		ib::error() << "No valid checkpoint found"
			" (corrupted redo log)."
			" You can try --innodb-force-recovery=6"
			" as a last resort.";
		return(DB_ERROR);
	}

	switch (log_sys.log.format) {
	case log_t::FORMAT_10_5:
	case log_t::FORMAT_10_5 | log_t::FORMAT_ENCRYPTED:
		break;
	default:
		if (dberr_t err = recv_log_recover_10_4()) {
			ib::error()
				<< "Upgrade after a crash is not supported."
				" The redo log was created with " << creator
				<< (err == DB_ERROR
				    ? "." : ", and it appears corrupted.");
			return err;
		}
	}

	return(DB_SUCCESS);
}

/*******************************************************//**
Calculates the new value for lsn when more data is added to the log. */
static
lsn_t
recv_calc_lsn_on_data_add(
/*======================*/
	lsn_t		lsn,	/*!< in: old lsn */
	ib_uint64_t	len)	/*!< in: this many bytes of data is
				added, log block headers not included */
{
	unsigned frag_len = static_cast<unsigned>(lsn % OS_FILE_LOG_BLOCK_SIZE)
		- LOG_BLOCK_HDR_SIZE;
	unsigned payload_size = log_sys.payload_size();
	ut_ad(frag_len < payload_size);
	lsn_t lsn_len = len;
	lsn_len += (lsn_len + frag_len) / payload_size
		* (OS_FILE_LOG_BLOCK_SIZE - payload_size);

	return(lsn + lsn_len);
}

/** Trim old log records for a page.
@param start_lsn oldest log sequence number to preserve
@return whether all the log for the page was trimmed */
inline bool page_recv_t::trim(lsn_t start_lsn)
{
  while (log.head)
  {
    if (log.head->lsn >= start_lsn) return false;
    last_offset= 1; /* the next record must not be same_page */
    log_rec_t *next= log.head->next;
    recv_sys.free(log.head);
    log.head= next;
  }
  log.tail= nullptr;
  return true;
}


inline void page_recv_t::recs_t::clear()
{
  ut_ad(mutex_own(&recv_sys.mutex));
  for (const log_rec_t *l= head; l; )
  {
    const log_rec_t *next= l->next;
    recv_sys.free(l);
    l= next;
  }
  head= tail= nullptr;
}


/** Ignore any earlier redo log records for this page. */
inline void page_recv_t::will_not_read()
{
  ut_ad(state == RECV_NOT_PROCESSED || state == RECV_WILL_NOT_READ);
  state= RECV_WILL_NOT_READ;
  log.clear();
}


/** Register a redo log snippet for a page.
@param page_id  page identifier
@param start_lsn start LSN of the mini-transaction
@param lsn      @see mtr_t::commit_lsn()
@param recs     redo log snippet @see log_t::FORMAT_10_5
@param len      length of l, in bytes */
inline void recv_sys_t::add(const page_id_t page_id,
                            lsn_t start_lsn, lsn_t lsn, const byte *l,
                            size_t len)
{
  ut_ad(mutex_own(&mutex));
  std::pair<map::iterator, bool> p= pages.emplace(map::value_type
                                                  (page_id, page_recv_t()));
  page_recv_t& recs= p.first->second;
  ut_ad(p.second == recs.log.empty());

  switch (*l & 0x70) {
  case FREE_PAGE: case INIT_PAGE:
    recs.will_not_read();
    mlog_init.add(page_id, start_lsn); /* FIXME: remove this! */
    /* fall through */
  default:
    log_phys_t *tail= static_cast<log_phys_t*>(recs.log.last());
    if (!tail)
      break;
    if (tail->start_lsn != start_lsn)
      break;
    ut_ad(tail->lsn == lsn);
    buf_block_t *block= UT_LIST_GET_LAST(blocks);
    ut_ad(block);
    const size_t used= static_cast<uint16_t>(block->page.access_time - 1) + 1;
    ut_ad(used >= ALIGNMENT);
    const byte *end= const_cast<const log_phys_t*>(tail)->end();
    if (!((reinterpret_cast<size_t>(end + len) ^
           reinterpret_cast<size_t>(end)) & ~(ALIGNMENT - 1)))
    {
      /* Use already allocated 'padding' bytes */
append:
      MEM_MAKE_ADDRESSABLE(end + 1, len);
      /* Append to the preceding record for the page */
      tail->append(l, len);
      return;
    }
    if (end <= &block->frame[used - ALIGNMENT] || &block->frame[used] >= end)
      break; /* Not the last allocated record in the page */
    const size_t new_used= static_cast<size_t>(end - block->frame + len + 1);
    ut_ad(new_used > used);
    if (new_used > srv_page_size)
      break;
    block->page.access_time= (block->page.access_time & ~0U << 16) |
      ut_calc_align<uint16_t>(static_cast<uint16_t>(new_used), ALIGNMENT);
    goto append;
  }
  recs.log.append(new (alloc(log_phys_t::alloc_size(len)))
                  log_phys_t(start_lsn, lsn, l, len));
}

/** Store/remove the freed pages in fil_name_t of recv_spaces.
@param[in]	page_id		freed or init page_id
@param[in]	freed		TRUE if page is freed */
static void store_freed_or_init_rec(page_id_t page_id, bool freed)
{
  uint32_t space_id= page_id.space();
  uint32_t page_no= page_id.page_no();
  if (is_predefined_tablespace(space_id))
  {
    if (!srv_immediate_scrub_data_uncompressed)
      return;
    fil_space_t *space;
    if (space_id == TRX_SYS_SPACE)
      space= fil_system.sys_space;
    else
      space= fil_space_get(space_id);

    space->free_page(page_no, freed);
    return;
  }

  recv_spaces_t::iterator i= recv_spaces.lower_bound(space_id);
  if (i != recv_spaces.end() && i->first == space_id)
  {
    if (freed)
      i->second.add_freed_page(page_no);
    else
      i->second.remove_freed_page(page_no);
  }
}

/** Parse and register one mini-transaction in log_t::FORMAT_10_5.
@param checkpoint_lsn  the log sequence number of the latest checkpoint
@param store           whether to store the records
@param apply           whether to apply file-level log records
@return whether FILE_CHECKPOINT record was seen the first time,
or corruption was noticed */
bool recv_sys_t::parse(lsn_t checkpoint_lsn, store_t *store, bool apply)
{
  mysql_mutex_assert_owner(&log_sys.mutex);
  ut_ad(mutex_own(&mutex));
  ut_ad(parse_start_lsn);
  ut_ad(log_sys.is_physical());

  bool last_phase= (*store == STORE_IF_EXISTS);
  const byte *const end= buf + len;
loop:
  const byte *const log= buf + recovered_offset;
  const lsn_t start_lsn= recovered_lsn;

  /* Check that the entire mini-transaction is included within the buffer */
  const byte *l;
  uint32_t rlen;
  for (l= log; l < end; l+= rlen)
  {
    if (!*l)
      goto eom_found;
    if (UNIV_LIKELY((*l & 0x70) != RESERVED));
    else if (srv_force_recovery)
      ib::warn() << "Ignoring unknown log record at LSN " << recovered_lsn;
    else
    {
malformed:
      ib::error() << "Malformed log record;"
                     " set innodb_force_recovery=1 to ignore.";
corrupted:
      const size_t trailing_bytes= std::min<size_t>(100, size_t(end - l));
      ib::info() << "Dump from the start of the mini-transaction (LSN="
                 << start_lsn << ") to "
                 << trailing_bytes << " bytes after the record:";
      ut_print_buf(stderr, log, l - log + trailing_bytes);
      putc('\n', stderr);
      found_corrupt_log= true;
      return true;
    }
    rlen= *l++ & 0xf;
    if (l + (rlen ? rlen : 16) >= end)
      break;
    if (!rlen)
    {
      rlen= mlog_decode_varint_length(*l);
      if (l + rlen >= end)
        break;
      const uint32_t addlen= mlog_decode_varint(l);
      if (UNIV_UNLIKELY(addlen == MLOG_DECODE_ERROR))
      {
        ib::error() << "Corrupted record length";
        goto corrupted;
      }
      rlen= addlen + 15;
    }
  }

  /* Not the entire mini-transaction was present. */
  return false;

eom_found:
  ut_ad(!*l);
  ut_d(const byte *const el= l + 1);

  const lsn_t end_lsn= recv_calc_lsn_on_data_add(start_lsn, l + 1 - log);
  if (UNIV_UNLIKELY(end_lsn > scanned_lsn))
    /* The log record filled a log block, and we require that also the
    next log block should have been scanned in */
    return false;

  ut_d(std::set<page_id_t> freed);
#if 0 && defined UNIV_DEBUG /* MDEV-21727 FIXME: enable this */
  /* Pages that have been modified in this mini-transaction.
  If a mini-transaction writes INIT_PAGE for a page, it should not have
  written any log records for the page. Unfortunately, this does not
  hold for ROW_FORMAT=COMPRESSED pages, because page_zip_compress()
  can be invoked in a pessimistic operation, even after log has
  been written for other pages. */
  ut_d(std::set<page_id_t> modified);
#endif

  uint32_t space_id= 0, page_no= 0, last_offset= 0;
#if 1 /* MDEV-14425 FIXME: remove this */
  bool got_page_op= false;
#endif
  for (l= log; l < end; l+= rlen)
  {
    const byte *const recs= l;
    const byte b= *l++;

    if (!b)
      break;
    ut_ad(UNIV_LIKELY(b & 0x70) != RESERVED || srv_force_recovery);
    rlen= b & 0xf;
    ut_ad(l + rlen < end);
    ut_ad(rlen || l + 16 < end);
    if (!rlen)
    {
      const uint32_t lenlen= mlog_decode_varint_length(*l);
      ut_ad(l + lenlen < end);
      const uint32_t addlen= mlog_decode_varint(l);
      ut_ad(addlen != MLOG_DECODE_ERROR);
      rlen= addlen + 15 - lenlen;
      l+= lenlen;
    }
    ut_ad(l + rlen < end);
    uint32_t idlen;
    if ((b & 0x80) && got_page_op)
    {
      /* This record is for the same page as the previous one. */
      if (UNIV_UNLIKELY((b & 0x70) <= INIT_PAGE))
      {
record_corrupted:
        /* FREE_PAGE,INIT_PAGE cannot be with same_page flag */
        if (!srv_force_recovery)
          goto malformed;
        ib::warn() << "Ignoring malformed log record at LSN " << recovered_lsn;
        last_offset= 1; /* the next record must not be same_page  */
        continue;
      }
      goto same_page;
    }
    last_offset= 0;
    idlen= mlog_decode_varint_length(*l);
    if (UNIV_UNLIKELY(idlen > 5 || idlen >= rlen))
    {
page_id_corrupted:
      if (!srv_force_recovery)
      {
        ib::error() << "Corrupted page identifier at " << recovered_lsn
                    << "; set innodb_force_recovery=1 to ignore the record.";
        goto corrupted;
      }
      ib::warn() << "Ignoring corrupted page identifier at LSN "
                 << recovered_lsn;
      continue;
    }
    space_id= mlog_decode_varint(l);
    if (UNIV_UNLIKELY(space_id == MLOG_DECODE_ERROR))
      goto page_id_corrupted;
    l+= idlen;
    rlen-= idlen;
    idlen= mlog_decode_varint_length(*l);
    if (UNIV_UNLIKELY(idlen > 5 || idlen > rlen))
      goto page_id_corrupted;
    page_no= mlog_decode_varint(l);
    if (UNIV_UNLIKELY(page_no == MLOG_DECODE_ERROR))
      goto page_id_corrupted;
    l+= idlen;
    rlen-= idlen;
    got_page_op = !(b & 0x80);
    if (got_page_op && apply && !is_predefined_tablespace(space_id))
    {
      recv_spaces_t::iterator i= recv_spaces.lower_bound(space_id);
      if (i != recv_spaces.end() && i->first == space_id);
      else if (recovered_lsn < mlog_checkpoint_lsn)
        /* We have not seen all records between the checkpoint and
        FILE_CHECKPOINT. There should be a FILE_DELETE for this
        tablespace later. */
        recv_spaces.emplace_hint(i, space_id, file_name_t("", false));
      else
      {
        const page_id_t id(space_id, page_no);
        if (!srv_force_recovery)
        {
          ib::error() << "Missing FILE_DELETE or FILE_MODIFY for " << id
                      << " at " << recovered_lsn
                      << "; set innodb_force_recovery=1 to ignore the record.";
          goto corrupted;
        }
        ib::warn() << "Ignoring record for " << id << " at " << recovered_lsn;
        continue;
      }
    }
same_page:
    DBUG_PRINT("ib_log",
               ("scan " LSN_PF ": rec %x len %zu page %u:%u",
                recovered_lsn, b, static_cast<size_t>(l + rlen - recs),
                space_id, page_no));

    if (got_page_op)
    {
      const page_id_t id(space_id, page_no);
      ut_d(if ((b & 0x70) == INIT_PAGE) freed.erase(id));
      ut_ad(freed.find(id) == freed.end());
      switch (b & 0x70) {
      case FREE_PAGE:
        ut_ad(freed.emplace(id).second);
        last_offset= 1; /* the next record must not be same_page  */
        goto free_or_init_page;
      case INIT_PAGE:
        last_offset= FIL_PAGE_TYPE;
      free_or_init_page:
        store_freed_or_init_rec(id, (b & 0x70) == FREE_PAGE);
        if (UNIV_UNLIKELY(rlen != 0))
          goto record_corrupted;
        break;
      case EXTENDED:
        if (UNIV_UNLIKELY(!rlen))
          goto record_corrupted;
        if (rlen == 1 && *l == TRIM_PAGES)
        {
#if 0 /* For now, we can only truncate an undo log tablespace */
          if (UNIV_UNLIKELY(!space_id || !page_no))
            goto record_corrupted;
#else
          if (!srv_is_undo_tablespace(space_id) ||
              page_no != SRV_UNDO_TABLESPACE_SIZE_IN_PAGES)
            goto record_corrupted;
          static_assert(UT_ARR_SIZE(truncated_undo_spaces) ==
                        TRX_SYS_MAX_UNDO_SPACES, "compatibility");
          truncated_undo_spaces[space_id - srv_undo_space_id_start]=
            { recovered_lsn, page_no };
#endif
          last_offset= 1; /* the next record must not be same_page  */
          continue;
        }
        last_offset= FIL_PAGE_TYPE;
        break;
      case RESERVED:
      case OPTION:
        continue;
      case WRITE:
      case MEMMOVE:
      case MEMSET:
        if (UNIV_UNLIKELY(rlen == 0 || last_offset == 1))
          goto record_corrupted;
        const uint32_t olen= mlog_decode_varint_length(*l);
        if (UNIV_UNLIKELY(olen >= rlen) || UNIV_UNLIKELY(olen > 3))
          goto record_corrupted;
        const uint32_t offset= mlog_decode_varint(l);
        ut_ad(offset != MLOG_DECODE_ERROR);
        static_assert(FIL_PAGE_OFFSET == 4, "compatibility");
        if (UNIV_UNLIKELY(offset >= srv_page_size))
          goto record_corrupted;
        last_offset+= offset;
        if (UNIV_UNLIKELY(last_offset < 8 || last_offset >= srv_page_size))
          goto record_corrupted;
        l+= olen;
        rlen-= olen;
        if ((b & 0x70) == WRITE)
        {
          if (UNIV_UNLIKELY(rlen + last_offset > srv_page_size))
            goto record_corrupted;
          if (UNIV_UNLIKELY(!page_no) && apply)
          {
            const bool has_size= last_offset <= FSP_HEADER_OFFSET + FSP_SIZE &&
              last_offset + rlen >= FSP_HEADER_OFFSET + FSP_SIZE + 4;
            const bool has_flags= last_offset <=
              FSP_HEADER_OFFSET + FSP_SPACE_FLAGS &&
              last_offset + rlen >= FSP_HEADER_OFFSET + FSP_SPACE_FLAGS + 4;
            if (has_size || has_flags)
            {
              recv_spaces_t::iterator it= recv_spaces.find(space_id);
              const uint32_t size= has_size
                ? mach_read_from_4(FSP_HEADER_OFFSET + FSP_SIZE + l -
                                   last_offset)
                : 0;
              const uint32_t flags= has_flags
                ? mach_read_from_4(FSP_HEADER_OFFSET + FSP_SPACE_FLAGS + l -
                                   last_offset)
                : file_name_t::initial_flags;
              if (it == recv_spaces.end())
                ut_ad(!mlog_checkpoint_lsn || space_id == TRX_SYS_SPACE ||
                      srv_is_undo_tablespace(space_id));
              else if (!it->second.space)
              {
                if (has_size)
                  it->second.size= size;
                if (has_flags)
                  it->second.flags= flags;
              }
              fil_space_set_recv_size_and_flags(space_id, size, flags);
            }
          }
          last_offset+= rlen;
          break;
        }
        uint32_t llen= mlog_decode_varint_length(*l);
        if (UNIV_UNLIKELY(llen > rlen || llen > 3))
          goto record_corrupted;
        const uint32_t len= mlog_decode_varint(l);
        ut_ad(len != MLOG_DECODE_ERROR);
        if (UNIV_UNLIKELY(last_offset + len > srv_page_size))
          goto record_corrupted;
        l+= llen;
        rlen-= llen;
        llen= len;
        if ((b & 0x70) == MEMSET)
        {
          if (UNIV_UNLIKELY(rlen > llen))
            goto record_corrupted;
          last_offset+= llen;
          break;
        }
        const uint32_t slen= mlog_decode_varint_length(*l);
        if (UNIV_UNLIKELY(slen != rlen || slen > 3))
          goto record_corrupted;
        uint32_t s= mlog_decode_varint(l);
        ut_ad(slen != MLOG_DECODE_ERROR);
        if (s & 1)
          s= last_offset - (s >> 1) - 1;
        else
          s= last_offset + (s >> 1) + 1;
        if (UNIV_UNLIKELY(s < 8 || s + llen > srv_page_size))
          goto record_corrupted;
        last_offset+= llen;
        break;
      }
#if 0 && defined UNIV_DEBUG
      switch (b & 0x70) {
      case RESERVED:
      case OPTION:
        ut_ad(0); /* we did "continue" earlier */
        break;
      case FREE_PAGE:
        break;
      default:
        ut_ad(modified.emplace(id).second || (b & 0x70) != INIT_PAGE);
      }
#endif
      const bool is_init= (b & 0x70) <= INIT_PAGE;
      switch (*store) {
      case STORE_IF_EXISTS:
        if (fil_space_t *space= fil_space_t::get(space_id))
        {
          const auto size= space->get_size();
          space->release();
          if (!size)
            continue;
        }
        else
          continue;
        /* fall through */
      case STORE_YES:
        if (!mlog_init.will_avoid_read(id, start_lsn))
          add(id, start_lsn, end_lsn, recs,
              static_cast<size_t>(l + rlen - recs));
        continue;
      case STORE_NO:
        if (!is_init)
          continue;
        mlog_init.add(id, start_lsn);
        map::iterator i= pages.find(id);
        if (i == pages.end())
          continue;
        i->second.log.clear();
        pages.erase(i);
      }
    }
#if 1 /* MDEV-14425 FIXME: this must be in the checkpoint file only! */
    else if (rlen)
    {
      switch (b & 0xf0) {
# if 1 /* MDEV-14425 FIXME: Remove this! */
      case FILE_CHECKPOINT:
        if (space_id == 0 && page_no == 0 && rlen == 8)
        {
          const lsn_t lsn= mach_read_from_8(l);

          if (UNIV_UNLIKELY(srv_print_verbose_log == 2))
            fprintf(stderr, "FILE_CHECKPOINT(" LSN_PF ") %s at " LSN_PF "\n",
                    lsn, lsn != checkpoint_lsn
                    ? "ignored"
                    : mlog_checkpoint_lsn ? "reread" : "read",
                    recovered_lsn);

          DBUG_PRINT("ib_log", ("FILE_CHECKPOINT(" LSN_PF ") %s at " LSN_PF,
                                lsn, lsn != checkpoint_lsn
                                ? "ignored"
                                : mlog_checkpoint_lsn ? "reread" : "read",
                                recovered_lsn));

          if (lsn == checkpoint_lsn)
          {
            /* There can be multiple FILE_CHECKPOINT for the same LSN. */
            if (mlog_checkpoint_lsn)
              continue;
            mlog_checkpoint_lsn= recovered_lsn;
            l+= 8;
            recovered_offset= l - buf;
            return true;
          }
          continue;
        }
# endif
        /* fall through */
      default:
        if (!srv_force_recovery)
          goto malformed;
        ib::warn() << "Ignoring malformed log record at LSN " << recovered_lsn;
        continue;
      case FILE_DELETE:
      case FILE_MODIFY:
      case FILE_RENAME:
        if (UNIV_UNLIKELY(page_no != 0))
        {
        file_rec_error:
          if (!srv_force_recovery)
          {
            ib::error() << "Corrupted file-level record;"
                           " set innodb_force_recovery=1 to ignore.";
            goto corrupted;
          }

          ib::warn() << "Ignoring corrupted file-level record at LSN "
                     << recovered_lsn;
          continue;
        }
        /* fall through */
      case FILE_CREATE:
        if (UNIV_UNLIKELY(!space_id || page_no))
          goto file_rec_error;
        /* There is no terminating NUL character. Names must end in .ibd.
        For FILE_RENAME, there is a NUL between the two file names. */
        const char * const fn= reinterpret_cast<const char*>(l);
        const char *fn2= static_cast<const char*>(memchr(fn, 0, rlen));

        if (UNIV_UNLIKELY((fn2 == nullptr) == ((b & 0xf0) == FILE_RENAME)))
          goto file_rec_error;

        const char * const fnend= fn2 ? fn2 : fn + rlen;
        const char * const fn2end= fn2 ? fn + rlen : nullptr;

        if (fn2)
        {
          fn2++;
          if (memchr(fn2, 0, fn2end - fn2))
            goto file_rec_error;
          if (fn2end - fn2 < 4 || memcmp(fn2end - 4, DOT_IBD, 4))
            goto file_rec_error;
        }

        if (is_predefined_tablespace(space_id))
          goto file_rec_error;
        if (fnend - fn < 4 || memcmp(fnend - 4, DOT_IBD, 4))
          goto file_rec_error;

        const char saved_end= fn[rlen];
        const_cast<char&>(fn[rlen])= '\0';
        fil_name_process(const_cast<char*>(fn), fnend - fn, space_id,
                         (b & 0xf0) == FILE_DELETE);
        if (fn2)
          fil_name_process(const_cast<char*>(fn2), fn2end - fn2, space_id,
                           false);
        if ((b & 0xf0) < FILE_MODIFY && log_file_op)
          log_file_op(space_id, (b & 0xf0) == FILE_CREATE,
                      l, static_cast<ulint>(fnend - fn),
                      reinterpret_cast<const byte*>(fn2),
                      fn2 ? static_cast<ulint>(fn2end - fn2) : 0);
        const_cast<char&>(fn[rlen])= saved_end;

        if (fn2 && apply)
        {
          const size_t len= fn2end - fn2;
          auto r= renamed_spaces.emplace(space_id, std::string{fn2, len});
          if (!r.second)
            r.first->second= std::string{fn2, len};
        }
        if (UNIV_UNLIKELY(found_corrupt_fs))
          return true;
      }
    }
#endif
    else
      goto malformed;
  }

  ut_ad(l == el);
  recovered_offset= l - buf;
  recovered_lsn= end_lsn;
  if (is_memory_exhausted(store) && last_phase)
    return false;
  goto loop;
}

/** Apply the hashed log records to the page, if the page lsn is less than the
lsn of a log record.
@param[in,out]	block		buffer pool page
@param[in,out]	mtr		mini-transaction
@param[in,out]	p		recovery address
@param[in,out]	space		tablespace, or NULL if not looked up yet
@param[in,out]	init		page initialization operation, or NULL */
static void recv_recover_page(buf_block_t* block, mtr_t& mtr,
			      const recv_sys_t::map::iterator& p,
			      fil_space_t* space = NULL,
			      mlog_init_t::init* init = NULL)
{
	ut_ad(mutex_own(&recv_sys.mutex));
	ut_ad(recv_sys.apply_log_recs);
	ut_ad(recv_needed_recovery);
	ut_ad(!init || init->created);
	ut_ad(!init || init->lsn);
	ut_ad(block->page.id() == p->first);
	ut_ad(!p->second.is_being_processed());
	ut_ad(!space || space->id == block->page.id().space());
	ut_ad(log_sys.is_physical());

	if (UNIV_UNLIKELY(srv_print_verbose_log == 2)) {
		ib::info() << "Applying log to page " << block->page.id();
	}

	DBUG_PRINT("ib_log", ("Applying log to page %u:%u",
			      block->page.id().space(),
			      block->page.id().page_no()));

	p->second.state = page_recv_t::RECV_BEING_PROCESSED;

	mutex_exit(&recv_sys.mutex);

	byte *frame = UNIV_LIKELY_NULL(block->page.zip.data)
		? block->page.zip.data
		: block->frame;
	const lsn_t page_lsn = init
		? 0
		: mach_read_from_8(frame + FIL_PAGE_LSN);
	bool free_page = false;
	lsn_t start_lsn = 0, end_lsn = 0;
	ut_d(lsn_t recv_start_lsn = 0);
	const lsn_t init_lsn = init ? init->lsn : 0;

	bool skipped_after_init = false;

	for (const log_rec_t* recv : p->second.log) {
		const log_phys_t* l = static_cast<const log_phys_t*>(recv);
		ut_ad(l->lsn);
		ut_ad(end_lsn <= l->lsn);
		ut_ad(l->lsn <= log_sys.log.scanned_lsn);

		ut_ad(l->start_lsn);
		ut_ad(recv_start_lsn <= l->start_lsn);
		ut_d(recv_start_lsn = l->start_lsn);

		if (l->start_lsn < page_lsn) {
			/* This record has already been applied. */
			DBUG_PRINT("ib_log", ("apply skip %u:%u LSN " LSN_PF
					      " < " LSN_PF,
					      block->page.id().space(),
					      block->page.id().page_no(),
					      l->start_lsn, page_lsn));
			skipped_after_init = true;
			end_lsn = l->lsn;
			continue;
		}

		if (l->start_lsn < init_lsn) {
			DBUG_PRINT("ib_log", ("init skip %u:%u LSN " LSN_PF
					      " < " LSN_PF,
					      block->page.id().space(),
					      block->page.id().page_no(),
					      l->start_lsn, init_lsn));
			skipped_after_init = false;
			end_lsn = l->lsn;
			continue;
		}

		/* There is no need to check LSN for just initialized pages. */
		if (skipped_after_init) {
			skipped_after_init = false;
			ut_ad(end_lsn == page_lsn);
			if (end_lsn != page_lsn)
				ib::warn()
					<< "The last skipped log record LSN "
					<< end_lsn
					<< " is not equal to page LSN "
					<< page_lsn;
		}

		end_lsn = l->lsn;

		if (UNIV_UNLIKELY(srv_print_verbose_log == 2)) {
			ib::info() << "apply " << l->start_lsn
				   << ": " << block->page.id();
		}

		DBUG_PRINT("ib_log", ("apply " LSN_PF ": %u:%u",
				      l->start_lsn,
				      block->page.id().space(),
				      block->page.id().page_no()));

		log_phys_t::apply_status a= l->apply(*block,
						     p->second.last_offset);

		switch (a) {
		case log_phys_t::APPLIED_NO:
			ut_ad(!mtr.has_modifications());
			free_page = true;
			start_lsn = 0;
			continue;
		case log_phys_t::APPLIED_YES:
			goto set_start_lsn;
		case log_phys_t::APPLIED_TO_FSP_HEADER:
		case log_phys_t::APPLIED_TO_ENCRYPTION:
			break;
		}

		if (fil_space_t* s = space
		    ? space
		    : fil_space_t::get(block->page.id().space())) {
			switch (a) {
			case log_phys_t::APPLIED_TO_FSP_HEADER:
				s->flags = mach_read_from_4(
					FSP_HEADER_OFFSET
					+ FSP_SPACE_FLAGS + frame);
				s->size_in_header = mach_read_from_4(
					FSP_HEADER_OFFSET + FSP_SIZE
					+ frame);
				s->free_limit = mach_read_from_4(
					FSP_HEADER_OFFSET
					+ FSP_FREE_LIMIT + frame);
				s->free_len = mach_read_from_4(
					FSP_HEADER_OFFSET + FSP_FREE
					+ FLST_LEN + frame);
				break;
			default:
				byte* b= frame
					+ fsp_header_get_encryption_offset(
						block->zip_size())
					+ FSP_HEADER_OFFSET;
				if (memcmp(b, CRYPT_MAGIC, MAGIC_SZ)) {
					break;
				}
				b += MAGIC_SZ;
				if (*b != CRYPT_SCHEME_UNENCRYPTED
				    && *b != CRYPT_SCHEME_1) {
					break;
				}
				if (b[1] != MY_AES_BLOCK_SIZE) {
					break;
				}
				if (b[2 + MY_AES_BLOCK_SIZE + 4 + 4]
				    > FIL_ENCRYPTION_OFF) {
					break;
				}
				fil_crypt_parse(s, b);
			}

			if (!space) {
				s->release();
			}
		}

set_start_lsn:
		if (recv_sys.found_corrupt_log && !srv_force_recovery) {
			break;
		}

		if (!start_lsn) {
			start_lsn = l->start_lsn;
		}
	}

	if (start_lsn) {
		ut_ad(end_lsn >= start_lsn);
		mach_write_to_8(FIL_PAGE_LSN + frame, end_lsn);
		if (UNIV_LIKELY(frame == block->frame)) {
			mach_write_to_8(srv_page_size
					- FIL_PAGE_END_LSN_OLD_CHKSUM
					+ frame, end_lsn);
		} else {
			buf_zip_decompress(block, false);
		}

		buf_block_modify_clock_inc(block);
		mysql_mutex_lock(&log_sys.flush_order_mutex);
		buf_flush_note_modification(block, start_lsn, end_lsn);
		mysql_mutex_unlock(&log_sys.flush_order_mutex);
	} else if (free_page && init) {
		/* There have been no operations that modify the page.
		Any buffered changes must not be merged. A subsequent
		buf_page_create() from a user thread should discard
		any buffered changes. */
		init->created = false;
		ut_ad(!mtr.has_modifications());
		block->page.status = buf_page_t::FREED;
	}

	/* Make sure that committing mtr does not change the modification
	lsn values of page */

	mtr.discard_modifications();
	mtr.commit();

	time_t now = time(NULL);

	mutex_enter(&recv_sys.mutex);

	if (recv_max_page_lsn < page_lsn) {
		recv_max_page_lsn = page_lsn;
	}

	ut_ad(p->second.is_being_processed());
	ut_ad(!recv_sys.pages.empty());

	if (recv_sys.report(now)) {
		const ulint n = recv_sys.pages.size();
		ib::info() << "To recover: " << n << " pages from log";
		service_manager_extend_timeout(
			INNODB_EXTEND_TIMEOUT_INTERVAL, "To recover: " ULINTPF " pages from log", n);
	}
}

/** Remove records for a corrupted page.
This function should only be called when innodb_force_recovery is set.
@param page_id  corrupted page identifier */
ATTRIBUTE_COLD void recv_sys_t::free_corrupted_page(page_id_t page_id)
{
  mutex_enter(&mutex);
  map::iterator p= pages.find(page_id);
  if (p != pages.end())
  {
    p->second.log.clear();
    pages.erase(p);
  }
  mutex_exit(&mutex);
}

/** Apply any buffered redo log to a page that was just read from a data file.
@param[in,out]	space	tablespace
@param[in,out]	bpage	buffer pool page */
void recv_recover_page(fil_space_t* space, buf_page_t* bpage)
{
	mtr_t mtr;
	mtr.start();
	mtr.set_log_mode(MTR_LOG_NO_REDO);

	ut_ad(bpage->state() == BUF_BLOCK_FILE_PAGE);
	buf_block_t* block = reinterpret_cast<buf_block_t*>(bpage);

	/* Move the ownership of the x-latch on the page to
	this OS thread, so that we can acquire a second
	x-latch on it.  This is needed for the operations to
	the page to pass the debug checks. */
	rw_lock_x_lock_move_ownership(&block->lock);
	buf_block_buf_fix_inc(block, __FILE__, __LINE__);
	rw_lock_x_lock(&block->lock);
	mtr.memo_push(block, MTR_MEMO_PAGE_X_FIX);

	mutex_enter(&recv_sys.mutex);
	if (recv_sys.apply_log_recs) {
		recv_sys_t::map::iterator p = recv_sys.pages.find(bpage->id());
		if (p != recv_sys.pages.end()
		    && !p->second.is_being_processed()) {
			recv_recover_page(block, mtr, p, space);
			p->second.log.clear();
			recv_sys.pages.erase(p);
			goto func_exit;
		}
	}

	mtr.commit();
func_exit:
	mutex_exit(&recv_sys.mutex);
	ut_ad(mtr.has_committed());
}

/** Reads in pages which have hashed log records, from an area around a given
page number.
@param[in]	page_id	page id */
static void recv_read_in_area(page_id_t page_id)
{
	uint32_t page_nos[RECV_READ_AHEAD_AREA];
	compile_time_assert(ut_is_2pow(RECV_READ_AHEAD_AREA));
	page_id.set_page_no(ut_2pow_round(page_id.page_no(),
					  RECV_READ_AHEAD_AREA));
	const ulint up_limit = page_id.page_no() + RECV_READ_AHEAD_AREA;
	uint32_t* p = page_nos;

	for (recv_sys_t::map::iterator i= recv_sys.pages.lower_bound(page_id);
	     i != recv_sys.pages.end()
	     && i->first.space() == page_id.space()
	     && i->first.page_no() < up_limit; i++) {
		if (i->second.state == page_recv_t::RECV_NOT_PROCESSED
		    && !buf_pool.page_hash_contains(i->first)) {
			i->second.state = page_recv_t::RECV_BEING_READ;
			*p++ = i->first.page_no();
		}
	}

	if (p != page_nos) {
		mutex_exit(&recv_sys.mutex);
		buf_read_recv_pages(page_id.space(), page_nos,
				    ulint(p - page_nos));
		mutex_enter(&recv_sys.mutex);
	}
}

/** Attempt to initialize a page based on redo log records.
@param page_id  page identifier
@param p        iterator pointing to page_id
@param mtr      mini-transaction
@param b        pre-allocated buffer pool block
@return whether the page was successfully initialized */
inline buf_block_t *recv_sys_t::recover_low(const page_id_t page_id,
                                            map::iterator &p, mtr_t &mtr,
                                            buf_block_t *b)
{
  ut_ad(mutex_own(&mutex));
  ut_ad(p->first == page_id);
  page_recv_t &recs= p->second;
  ut_ad(recs.state == page_recv_t::RECV_WILL_NOT_READ);
  buf_block_t* block= nullptr;
  mlog_init_t::init &i= mlog_init.last(page_id);
  const lsn_t end_lsn = recs.log.last()->lsn;
  if (end_lsn < i.lsn)
    DBUG_LOG("ib_log", "skip log for page " << page_id
             << " LSN " << end_lsn << " < " << i.lsn);
  else if (fil_space_t *space= fil_space_t::get(page_id.space()))
  {
    mtr.start();
    mtr.set_log_mode(MTR_LOG_NO_REDO);
    block= buf_page_create(space, page_id.page_no(), space->zip_size(), &mtr,
                           b);
    if (UNIV_UNLIKELY(block != b))
    {
      /* The page happened to exist in the buffer pool, or it was just
      being read in. Before buf_page_get_with_no_latch() returned to
      buf_page_create(), all changes must have been applied to the
      page already. */
      ut_ad(recv_sys.pages.find(page_id) == recv_sys.pages.end());
      mtr.commit();
      block= nullptr;
    }
    else
    {
      ut_ad(&recs == &recv_sys.pages.find(page_id)->second);
      i.created= true;
      buf_block_dbg_add_level(block, SYNC_NO_ORDER_CHECK);
      recv_recover_page(block, mtr, p, space, &i);
      ut_ad(mtr.has_committed());
      recs.log.clear();
      map::iterator r= p++;
      recv_sys.pages.erase(r);
    }
    space->release();
  }

  return block;
}

/** Attempt to initialize a page based on redo log records.
@param page_id  page identifier
@return whether the page was successfully initialized */
buf_block_t *recv_sys_t::recover_low(const page_id_t page_id)
{
  buf_block_t *free_block= buf_LRU_get_free_block(false);
  buf_block_t *block= nullptr;

  mutex_enter(&mutex);
  map::iterator p= pages.find(page_id);

  if (p != pages.end() && p->second.state == page_recv_t::RECV_WILL_NOT_READ)
  {
    mtr_t mtr;
    block= recover_low(page_id, p, mtr, free_block);
    ut_ad(!block || block == free_block);
  }

  mutex_exit(&mutex);
  if (UNIV_UNLIKELY(!block))
    buf_pool.free_block(free_block);
  return block;
}

/** Apply buffered log to persistent data pages.
@param last_batch     whether it is possible to write more redo log */
void recv_sys_t::apply(bool last_batch)
{
  ut_ad(srv_operation == SRV_OPERATION_NORMAL ||
        srv_operation == SRV_OPERATION_RESTORE ||
        srv_operation == SRV_OPERATION_RESTORE_EXPORT);

  mutex_enter(&mutex);

  while (apply_batch_on)
  {
    bool abort= found_corrupt_log;
    mutex_exit(&mutex);

    if (abort)
      return;

    os_thread_sleep(500000);
    mutex_enter(&mutex);
  }

#ifdef SAFE_MUTEX
  DBUG_ASSERT(!last_batch == mysql_mutex_is_owner(&log_sys.mutex));
#endif /* SAFE_MUTEX */

  recv_no_ibuf_operations = !last_batch ||
    srv_operation == SRV_OPERATION_RESTORE ||
    srv_operation == SRV_OPERATION_RESTORE_EXPORT;

  mtr_t mtr;

  if (!pages.empty())
  {
    const char *msg= last_batch
      ? "Starting final batch to recover "
      : "Starting a batch to recover ";
    const ulint n= pages.size();
    ib::info() << msg << n << " pages from redo log.";
    sd_notifyf(0, "STATUS=%s" ULINTPF " pages from redo log", msg, n);

    apply_log_recs= true;
    apply_batch_on= true;

    for (auto id= srv_undo_tablespaces_open; id--;)
    {
      const trunc& t= truncated_undo_spaces[id];
      if (t.lsn)
        trim(page_id_t(id + srv_undo_space_id_start, t.pages), t.lsn);
    }

    fil_system.extend_to_recv_size();

    buf_block_t *free_block= buf_LRU_get_free_block(false);

    for (map::iterator p= pages.begin(); p != pages.end(); )
    {
      const page_id_t page_id= p->first;
      page_recv_t &recs= p->second;
      ut_ad(!recs.log.empty());

      switch (recs.state) {
      case page_recv_t::RECV_BEING_READ:
      case page_recv_t::RECV_BEING_PROCESSED:
        p++;
        continue;
      case page_recv_t::RECV_WILL_NOT_READ:
        if (UNIV_LIKELY(!!recover_low(page_id, p, mtr, free_block)))
        {
          mutex_exit(&mutex);
          free_block= buf_LRU_get_free_block(false);
          mutex_enter(&mutex);
next_page:
          p= pages.lower_bound(page_id);
        }
        continue;
      case page_recv_t::RECV_NOT_PROCESSED:
        mtr.start();
        mtr.set_log_mode(MTR_LOG_NO_REDO);
        if (buf_block_t *block= buf_page_get_low(page_id, 0, RW_X_LATCH,
                                                 nullptr, BUF_GET_IF_IN_POOL,
                                                 __FILE__, __LINE__,
                                                 &mtr, nullptr, false))
        {
          buf_block_dbg_add_level(block, SYNC_NO_ORDER_CHECK);
          recv_recover_page(block, mtr, p);
          ut_ad(mtr.has_committed());
        }
        else
        {
          mtr.commit();
          recv_read_in_area(page_id);
          break;
        }
        map::iterator r= p++;
        r->second.log.clear();
        pages.erase(r);
        continue;
      }

      goto next_page;
    }

    buf_pool.free_block(free_block);

    /* Wait until all the pages have been processed */
    while (!pages.empty() || buf_pool.n_pend_reads)
    {
      const bool abort= found_corrupt_log || found_corrupt_fs;

      if (found_corrupt_fs && !srv_force_recovery)
        ib::info() << "Set innodb_force_recovery=1 to ignore corrupted pages.";

      mutex_exit(&mutex);

      if (abort)
        return;
      os_thread_sleep(500000);
      mutex_enter(&mutex);
    }
  }

  if (last_batch)
    /* We skipped this in buf_page_create(). */
    mlog_init.mark_ibuf_exist(mtr);
  else
  {
    mlog_init.reset();
    mysql_mutex_unlock(&log_sys.mutex);
  }

  mysql_mutex_assert_not_owner(&log_sys.mutex);
  mutex_exit(&mutex);

  /* Instead of flushing, last_batch could sort the buf_pool.flush_list
  in ascending order of buf_page_t::oldest_modification. */
  buf_flush_sync();

  if (!last_batch)
  {
    buf_pool_invalidate();
    mysql_mutex_lock(&log_sys.mutex);
  }
#if 1 /* Mariabackup FIXME: Remove or adjust rename_table_in_prepare() */
  else if (srv_operation != SRV_OPERATION_NORMAL);
#endif
  else
  {
    /* In the last batch, we will apply any rename operations. */
    for (auto r : renamed_spaces)
    {
      const uint32_t id= r.first;
      fil_space_t *space= fil_space_t::get(id);
      if (!space)
        continue;
      ut_ad(UT_LIST_GET_LEN(space->chain) == 1);
      const char *old= space->chain.start->name;
      if (r.second != old)
      {
        bool exists;
        os_file_type_t ftype;
        const char *new_name= r.second.c_str();
        if (!os_file_status(new_name, &exists, &ftype) || exists)
        {
          ib::error() << "Cannot replay rename of tablespace " << id
                      << " from '" << old << "' to '" << r.second <<
                      (exists ? "' because the target file exists" : "'");
          found_corrupt_fs= true;
        }
        else
        {
          size_t base= r.second.rfind(OS_PATH_SEPARATOR);
          ut_ad(base != std::string::npos);
          size_t start= r.second.rfind(OS_PATH_SEPARATOR, base - 1);
          if (start == std::string::npos)
            start= 0;
          else
            ++start;
          /* Keep only databasename/tablename without .ibd suffix */
          std::string space_name(r.second, start, r.second.size() - start - 4);
          ut_ad(space_name[base - start] == OS_PATH_SEPARATOR);
#if OS_PATH_SEPARATOR != '/'
          space_name[base - start]= '/';
#endif
          mysql_mutex_lock(&log_sys.mutex);
          if (dberr_t err= space->rename(space_name.c_str(), r.second.c_str(),
                                         false))
          {
            ib::error() << "Cannot replay rename of tablespace " << id
                        << " to '" << r.second << "': " << err;
            found_corrupt_fs= true;
          }
          mysql_mutex_unlock(&log_sys.mutex);
        }
      }
      space->release();
    }
    renamed_spaces.clear();
  }

  mutex_enter(&mutex);

  ut_d(after_apply= true);
  clear();
  mutex_exit(&mutex);
}

/** Check whether the number of read redo log blocks exceeds the maximum.
Store last_stored_lsn if the recovery is not in the last phase.
@param[in,out] store    whether to store page operations
@return whether the memory is exhausted */
inline bool recv_sys_t::is_memory_exhausted(store_t *store)
{
  if (*store == STORE_NO ||
      UT_LIST_GET_LEN(blocks) * 3 < buf_pool.get_n_pages())
    return false;
  if (*store == STORE_YES)
    last_stored_lsn= recovered_lsn;
  *store= STORE_NO;
  DBUG_PRINT("ib_log",("Ran out of memory and last stored lsn " LSN_PF
                       " last stored offset " ULINTPF "\n",
                       recovered_lsn, recovered_offset));
  return true;
}

/** Adds data from a new log block to the parsing buffer of recv_sys if
recv_sys.parse_start_lsn is non-zero.
@param[in]	log_block	log block to add
@param[in]	scanned_lsn	lsn of how far we were able to find
				data in this log block
@return true if more data added */
bool recv_sys_add_to_parsing_buf(const byte* log_block, lsn_t scanned_lsn)
{
	ulint	more_len;
	ulint	data_len;
	ulint	start_offset;
	ulint	end_offset;

	ut_ad(scanned_lsn >= recv_sys.scanned_lsn);

	if (!recv_sys.parse_start_lsn) {
		/* Cannot start parsing yet because no start point for
		it found */
		return(false);
	}

	data_len = log_block_get_data_len(log_block);

	if (recv_sys.parse_start_lsn >= scanned_lsn) {

		return(false);

	} else if (recv_sys.scanned_lsn >= scanned_lsn) {

		return(false);

	} else if (recv_sys.parse_start_lsn > recv_sys.scanned_lsn) {
		more_len = (ulint) (scanned_lsn - recv_sys.parse_start_lsn);
	} else {
		more_len = (ulint) (scanned_lsn - recv_sys.scanned_lsn);
	}

	if (more_len == 0) {
		return(false);
	}

	ut_ad(data_len >= more_len);

	start_offset = data_len - more_len;

	if (start_offset < LOG_BLOCK_HDR_SIZE) {
		start_offset = LOG_BLOCK_HDR_SIZE;
	}

	end_offset = std::min<ulint>(data_len, log_sys.trailer_offset());

	ut_ad(start_offset <= end_offset);

	if (start_offset < end_offset) {
		memcpy(recv_sys.buf + recv_sys.len,
		       log_block + start_offset, end_offset - start_offset);

		recv_sys.len += end_offset - start_offset;

		ut_a(recv_sys.len <= RECV_PARSING_BUF_SIZE);
	}

	return(true);
}

/** Moves the parsing buffer data left to the buffer start. */
void recv_sys_justify_left_parsing_buf()
{
	memmove(recv_sys.buf, recv_sys.buf + recv_sys.recovered_offset,
		recv_sys.len - recv_sys.recovered_offset);

	recv_sys.len -= recv_sys.recovered_offset;

	recv_sys.recovered_offset = 0;
}

/** Scan redo log from a buffer and stores new log data to the parsing buffer.
Parse and hash the log records if new data found.
Apply log records automatically when the hash table becomes full.
@param[in,out]	store			whether the records should be
					stored into recv_sys.pages; this is
					reset if just debug checking is
					needed, or when the num_max_blocks in
					recv_sys runs out
@param[in]	log_block		log segment
@param[in]	checkpoint_lsn		latest checkpoint LSN
@param[in]	start_lsn		buffer start LSN
@param[in]	end_lsn			buffer end LSN
@param[in,out]	contiguous_lsn		it is known that all groups contain
					contiguous log data upto this lsn
@param[out]	group_scanned_lsn	scanning succeeded upto this lsn
@return true if not able to scan any more in this log group */
static bool recv_scan_log_recs(
	store_t*	store,
	const byte*	log_block,
	lsn_t		checkpoint_lsn,
	lsn_t		start_lsn,
	lsn_t		end_lsn,
	lsn_t*		contiguous_lsn,
	lsn_t*		group_scanned_lsn)
{
	lsn_t		scanned_lsn	= start_lsn;
	bool		finished	= false;
	ulint		data_len;
	bool		more_data	= false;
	bool		apply		= recv_sys.mlog_checkpoint_lsn != 0;
	ulint		recv_parsing_buf_size = RECV_PARSING_BUF_SIZE;
	const bool	last_phase = (*store == STORE_IF_EXISTS);
	ut_ad(start_lsn % OS_FILE_LOG_BLOCK_SIZE == 0);
	ut_ad(end_lsn % OS_FILE_LOG_BLOCK_SIZE == 0);
	ut_ad(end_lsn >= start_lsn + OS_FILE_LOG_BLOCK_SIZE);
	ut_ad(log_sys.is_physical());

	const byte* const	log_end = log_block
		+ ulint(end_lsn - start_lsn);
	constexpr ulint sizeof_checkpoint= SIZE_OF_FILE_CHECKPOINT;

	do {
		ut_ad(!finished);

		if (log_block_get_flush_bit(log_block)) {
			/* This block was a start of a log flush operation:
			we know that the previous flush operation must have
			been completed for all log groups before this block
			can have been flushed to any of the groups. Therefore,
			we know that log data is contiguous up to scanned_lsn
			in all non-corrupt log groups. */

			if (scanned_lsn > *contiguous_lsn) {
				*contiguous_lsn = scanned_lsn;
			}
		}

		data_len = log_block_get_data_len(log_block);

		if (scanned_lsn + data_len > recv_sys.scanned_lsn
		    && log_block_get_checkpoint_no(log_block)
		    < recv_sys.scanned_checkpoint_no
		    && (recv_sys.scanned_checkpoint_no
			- log_block_get_checkpoint_no(log_block)
			> 0x80000000UL)) {

			/* Garbage from a log buffer flush which was made
			before the most recent database recovery */
			finished = true;
			break;
		}

		if (!recv_sys.parse_start_lsn
		    && (log_block_get_first_rec_group(log_block) > 0)) {

			/* We found a point from which to start the parsing
			of log records */

			recv_sys.parse_start_lsn = scanned_lsn
				+ log_block_get_first_rec_group(log_block);
			recv_sys.scanned_lsn = recv_sys.parse_start_lsn;
			recv_sys.recovered_lsn = recv_sys.parse_start_lsn;
		}

		scanned_lsn += data_len;

		if (data_len == LOG_BLOCK_HDR_SIZE + sizeof_checkpoint
		    && scanned_lsn == checkpoint_lsn + sizeof_checkpoint
		    && log_block[LOG_BLOCK_HDR_SIZE]
		    == (FILE_CHECKPOINT | (SIZE_OF_FILE_CHECKPOINT - 2))
		    && checkpoint_lsn == mach_read_from_8(
			    (LOG_BLOCK_HDR_SIZE + 1 + 2)
			    + log_block)) {
			/* The redo log is logically empty. */
			ut_ad(recv_sys.mlog_checkpoint_lsn == 0
			      || recv_sys.mlog_checkpoint_lsn
			      == checkpoint_lsn);
			recv_sys.mlog_checkpoint_lsn = checkpoint_lsn;
			DBUG_PRINT("ib_log", ("found empty log; LSN=" LSN_PF,
					      scanned_lsn));
			finished = true;
			break;
		}

		if (scanned_lsn > recv_sys.scanned_lsn) {
			ut_ad(!srv_log_file_created);
			if (!recv_needed_recovery) {
				recv_needed_recovery = true;

				if (srv_read_only_mode) {
					ib::warn() << "innodb_read_only"
						" prevents crash recovery";
					return(true);
				}

				ib::info() << "Starting crash recovery from"
					" checkpoint LSN=" << checkpoint_lsn
					   << "," << recv_sys.scanned_lsn;
			}

			/* We were able to find more log data: add it to the
			parsing buffer if parse_start_lsn is already
			non-zero */

			DBUG_EXECUTE_IF(
				"reduce_recv_parsing_buf",
				recv_parsing_buf_size = RECV_SCAN_SIZE * 2;
				);

			if (recv_sys.len + 4 * OS_FILE_LOG_BLOCK_SIZE
			    >= recv_parsing_buf_size) {
				ib::error() << "Log parsing buffer overflow."
					" Recovery may have failed!";

				recv_sys.found_corrupt_log = true;

				if (!srv_force_recovery) {
					ib::error()
						<< "Set innodb_force_recovery"
						" to ignore this error.";
					return(true);
				}
			} else if (!recv_sys.found_corrupt_log) {
				more_data = recv_sys_add_to_parsing_buf(
					log_block, scanned_lsn);
			}

			recv_sys.scanned_lsn = scanned_lsn;
			recv_sys.scanned_checkpoint_no
				= log_block_get_checkpoint_no(log_block);
		}

		/* During last phase of scanning, there can be redo logs
		left in recv_sys.buf to parse & store it in recv_sys.heap */
		if (last_phase
		    && recv_sys.recovered_lsn < recv_sys.scanned_lsn) {
			more_data = true;
		}

		if (data_len < OS_FILE_LOG_BLOCK_SIZE) {
			/* Log data for this group ends here */
			finished = true;
			break;
		} else {
			log_block += OS_FILE_LOG_BLOCK_SIZE;
		}
	} while (log_block < log_end);

	*group_scanned_lsn = scanned_lsn;

	mutex_enter(&recv_sys.mutex);

	if (more_data && !recv_sys.found_corrupt_log) {
		/* Try to parse more log records */
		if (recv_sys.parse(checkpoint_lsn, store, apply)) {
			ut_ad(recv_sys.found_corrupt_log
			      || recv_sys.found_corrupt_fs
			      || recv_sys.mlog_checkpoint_lsn
			      == recv_sys.recovered_lsn);
			finished = true;
			goto func_exit;
		}

		recv_sys.is_memory_exhausted(store);

		if (recv_sys.recovered_offset > recv_parsing_buf_size / 4
		    || (recv_sys.recovered_offset
			&& recv_sys.len
			>= recv_parsing_buf_size - RECV_SCAN_SIZE)) {
			/* Move parsing buffer data to the buffer start */
			recv_sys_justify_left_parsing_buf();
		}

		/* Need to re-parse the redo log which're stored
		in recv_sys.buf */
		if (last_phase && *store == STORE_NO) {
			finished = false;
		}
	}

func_exit:
	mutex_exit(&recv_sys.mutex);
	return(finished);
}

/** Scans log from a buffer and stores new log data to the parsing buffer.
Parses and hashes the log records if new data found.
@param[in]	checkpoint_lsn		latest checkpoint log sequence number
@param[in,out]	contiguous_lsn		log sequence number
until which all redo log has been scanned
@param[in]	last_phase		whether changes
can be applied to the tablespaces
@return whether rescan is needed (not everything was stored) */
static
bool
recv_group_scan_log_recs(
	lsn_t		checkpoint_lsn,
	lsn_t*		contiguous_lsn,
	bool		last_phase)
{
	DBUG_ENTER("recv_group_scan_log_recs");
	DBUG_ASSERT(!last_phase || recv_sys.mlog_checkpoint_lsn > 0);

	mutex_enter(&recv_sys.mutex);
	recv_sys.len = 0;
	recv_sys.recovered_offset = 0;
	recv_sys.clear();
	recv_sys.parse_start_lsn = *contiguous_lsn;
	recv_sys.scanned_lsn = *contiguous_lsn;
	recv_sys.recovered_lsn = *contiguous_lsn;
	recv_sys.scanned_checkpoint_no = 0;
	ut_ad(recv_max_page_lsn == 0);
	mutex_exit(&recv_sys.mutex);

	lsn_t	start_lsn;
	lsn_t	end_lsn;
	store_t	store	= recv_sys.mlog_checkpoint_lsn == 0
		? STORE_NO : (last_phase ? STORE_IF_EXISTS : STORE_YES);

	log_sys.log.scanned_lsn = end_lsn = *contiguous_lsn =
		ut_uint64_align_down(*contiguous_lsn, OS_FILE_LOG_BLOCK_SIZE);
	ut_d(recv_sys.after_apply = last_phase);

	do {
		if (last_phase && store == STORE_NO) {
			store = STORE_IF_EXISTS;
			recv_sys.apply(false);
			/* Rescan the redo logs from last stored lsn */
			end_lsn = recv_sys.recovered_lsn;
		}

		start_lsn = ut_uint64_align_down(end_lsn,
						 OS_FILE_LOG_BLOCK_SIZE);
		end_lsn = start_lsn;
		log_sys.log.read_log_seg(&end_lsn, start_lsn + RECV_SCAN_SIZE);
	} while (end_lsn != start_lsn
		 && !recv_scan_log_recs(&store, log_sys.buf, checkpoint_lsn,
					start_lsn, end_lsn, contiguous_lsn,
					&log_sys.log.scanned_lsn));

	if (recv_sys.found_corrupt_log || recv_sys.found_corrupt_fs) {
		DBUG_RETURN(false);
	}

	DBUG_PRINT("ib_log", ("%s " LSN_PF " completed",
			      last_phase ? "rescan" : "scan",
			      log_sys.log.scanned_lsn));

	DBUG_RETURN(store == STORE_NO);
}

/** Report a missing tablespace for which page-redo log exists.
@param[in]	err	previous error code
@param[in]	i	tablespace descriptor
@return new error code */
static
dberr_t
recv_init_missing_space(dberr_t err, const recv_spaces_t::const_iterator& i)
{
	if (srv_operation == SRV_OPERATION_RESTORE
	    || srv_operation == SRV_OPERATION_RESTORE_EXPORT) {
		if (i->second.name.find(TEMP_TABLE_PATH_PREFIX)
		    != std::string::npos) {
			ib::warn() << "Tablespace " << i->first << " was not"
				" found at " << i->second.name << " when"
				" restoring a (partial?) backup. All redo log"
				" for this file will be ignored!";
		}
		return(err);
	}

	if (srv_force_recovery == 0) {
		ib::error() << "Tablespace " << i->first << " was not"
			" found at " << i->second.name << ".";

		if (err == DB_SUCCESS) {
			ib::error() << "Set innodb_force_recovery=1 to"
				" ignore this and to permanently lose"
				" all changes to the tablespace.";
			err = DB_TABLESPACE_NOT_FOUND;
		}
	} else {
		ib::warn() << "Tablespace " << i->first << " was not"
			" found at " << i->second.name << ", and"
			" innodb_force_recovery was set. All redo log"
			" for this tablespace will be ignored!";
	}

	return(err);
}

/** Report the missing tablespace and discard the redo logs for the deleted
tablespace.
@param[in]	rescan			rescan of redo logs is needed
					if hash table ran out of memory
@param[out]	missing_tablespace	missing tablespace exists or not
@return error code or DB_SUCCESS. */
static MY_ATTRIBUTE((warn_unused_result))
dberr_t
recv_validate_tablespace(bool rescan, bool& missing_tablespace)
{
	dberr_t err = DB_SUCCESS;

	mutex_enter(&recv_sys.mutex);

	for (recv_sys_t::map::iterator p = recv_sys.pages.begin();
	     p != recv_sys.pages.end();) {
		ut_ad(!p->second.log.empty());
		const ulint space = p->first.space();
		if (is_predefined_tablespace(space)) {
next:
			p++;
			continue;
		}

		recv_spaces_t::iterator i = recv_spaces.find(space);
		ut_ad(i != recv_spaces.end());

		switch (i->second.status) {
		case file_name_t::NORMAL:
			goto next;
		case file_name_t::MISSING:
			err = recv_init_missing_space(err, i);
			i->second.status = file_name_t::DELETED;
			/* fall through */
		case file_name_t::DELETED:
			recv_sys_t::map::iterator r = p++;
			r->second.log.clear();
			recv_sys.pages.erase(r);
			continue;
		}
		ut_ad(0);
	}

	if (err != DB_SUCCESS) {
func_exit:
		mutex_exit(&recv_sys.mutex);
		return(err);
	}

	/* When rescan is not needed, recv_sys.pages will contain the
	entire redo log. If rescan is needed or innodb_force_recovery
	is set, we can ignore missing tablespaces. */
	for (const recv_spaces_t::value_type& rs : recv_spaces) {
		if (UNIV_LIKELY(rs.second.status != file_name_t::MISSING)) {
			continue;
		}

		missing_tablespace = true;

		if (srv_force_recovery > 0) {
			ib::warn() << "Tablespace " << rs.first
				<<" was not found at " << rs.second.name
				<<", and innodb_force_recovery was set."
				<<" All redo log for this tablespace"
				<<" will be ignored!";
			continue;
		}

		if (!rescan) {
			ib::info() << "Tablespace " << rs.first
				<< " was not found at '"
				<< rs.second.name << "', but there"
				<<" were no modifications either.";
		}
	}

	if (!rescan || srv_force_recovery > 0) {
		missing_tablespace = false;
	}

	err = DB_SUCCESS;
	goto func_exit;
}

/** Check if all tablespaces were found for crash recovery.
@param[in]	rescan			rescan of redo logs is needed
@param[out]	missing_tablespace	missing table exists
@return error code or DB_SUCCESS */
static MY_ATTRIBUTE((warn_unused_result))
dberr_t
recv_init_crash_recovery_spaces(bool rescan, bool& missing_tablespace)
{
	bool		flag_deleted	= false;

	ut_ad(!srv_read_only_mode);
	ut_ad(recv_needed_recovery);

	for (recv_spaces_t::value_type& rs : recv_spaces) {
		ut_ad(!is_predefined_tablespace(rs.first));
		ut_ad(rs.second.status != file_name_t::DELETED
		      || !rs.second.space);

		if (rs.second.status == file_name_t::DELETED) {
			/* The tablespace was deleted,
			so we can ignore any redo log for it. */
			flag_deleted = true;
		} else if (rs.second.space != NULL) {
			/* The tablespace was found, and there
			are some redo log records for it. */
			fil_names_dirty(rs.second.space);

			/* Add the freed page ranges in the respective
			tablespace */
			if (!rs.second.freed_ranges.empty()
			    && (srv_immediate_scrub_data_uncompressed
				|| rs.second.space->is_compressed())) {

				rs.second.space->add_free_ranges(
					std::move(rs.second.freed_ranges));
			}
		} else if (rs.second.name == "") {
			ib::error() << "Missing FILE_CREATE, FILE_DELETE"
				" or FILE_MODIFY before FILE_CHECKPOINT"
				" for tablespace " << rs.first;
			recv_sys.found_corrupt_log = true;
			return(DB_CORRUPTION);
		} else {
			rs.second.status = file_name_t::MISSING;
			flag_deleted = true;
		}

		ut_ad(rs.second.status == file_name_t::DELETED
		      || rs.second.name != "");
	}

	if (flag_deleted) {
		return recv_validate_tablespace(rescan, missing_tablespace);
	}

	return DB_SUCCESS;
}

/** Start recovering from a redo log checkpoint.
@param[in]	flush_lsn	FIL_PAGE_FILE_FLUSH_LSN
of first system tablespace page
@return error code or DB_SUCCESS */
dberr_t
recv_recovery_from_checkpoint_start(lsn_t flush_lsn)
{
	ulint		max_cp_field;
	lsn_t		checkpoint_lsn;
	bool		rescan = false;
	ib_uint64_t	checkpoint_no;
	lsn_t		contiguous_lsn;
	byte*		buf;
	dberr_t		err = DB_SUCCESS;

	ut_ad(srv_operation == SRV_OPERATION_NORMAL
	      || srv_operation == SRV_OPERATION_RESTORE
	      || srv_operation == SRV_OPERATION_RESTORE_EXPORT);
	ut_d(mysql_mutex_lock(&buf_pool.flush_list_mutex));
	ut_ad(UT_LIST_GET_LEN(buf_pool.LRU) == 0);
	ut_ad(UT_LIST_GET_LEN(buf_pool.unzip_LRU) == 0);
	ut_d(mysql_mutex_unlock(&buf_pool.flush_list_mutex));

	if (srv_force_recovery >= SRV_FORCE_NO_LOG_REDO) {

		ib::info() << "innodb_force_recovery=6 skips redo log apply";

		return(DB_SUCCESS);
	}

	recv_sys.recovery_on = true;

	mysql_mutex_lock(&log_sys.mutex);

	err = recv_find_max_checkpoint(&max_cp_field);

	if (err != DB_SUCCESS) {

		recv_sys.recovered_lsn = log_sys.get_lsn();
		mysql_mutex_unlock(&log_sys.mutex);
		return(err);
	}

	buf = log_sys.checkpoint_buf;
	log_sys.log.read(max_cp_field, {buf, OS_FILE_LOG_BLOCK_SIZE});

	checkpoint_lsn = mach_read_from_8(buf + LOG_CHECKPOINT_LSN);
	checkpoint_no = mach_read_from_8(buf + LOG_CHECKPOINT_NO);

	/* Start reading the log from the checkpoint lsn. The variable
	contiguous_lsn contains an lsn up to which the log is known to
	be contiguously written. */
	recv_sys.mlog_checkpoint_lsn = 0;

	ut_ad(RECV_SCAN_SIZE <= srv_log_buffer_size);

	const lsn_t	end_lsn = mach_read_from_8(
		buf + LOG_CHECKPOINT_END_LSN);

	ut_ad(recv_sys.pages.empty());
	contiguous_lsn = checkpoint_lsn;
	switch (log_sys.log.format) {
	case 0:
		mysql_mutex_unlock(&log_sys.mutex);
		return DB_SUCCESS;
	default:
		if (end_lsn == 0) {
			break;
		}
		if (end_lsn >= checkpoint_lsn) {
			contiguous_lsn = end_lsn;
			break;
		}
		recv_sys.found_corrupt_log = true;
		mysql_mutex_unlock(&log_sys.mutex);
		return(DB_ERROR);
	}

	size_t sizeof_checkpoint;

	if (!log_sys.is_physical()) {
		sizeof_checkpoint = 9/* size of MLOG_CHECKPOINT */;
		goto completed;
	}

	/* Look for FILE_CHECKPOINT. */
	recv_group_scan_log_recs(checkpoint_lsn, &contiguous_lsn, false);
	/* The first scan should not have stored or applied any records. */
	ut_ad(recv_sys.pages.empty());
	ut_ad(!recv_sys.found_corrupt_fs);

	if (srv_read_only_mode && recv_needed_recovery) {
		mysql_mutex_unlock(&log_sys.mutex);
		return(DB_READ_ONLY);
	}

	if (recv_sys.found_corrupt_log && !srv_force_recovery) {
		mysql_mutex_unlock(&log_sys.mutex);
		ib::warn() << "Log scan aborted at LSN " << contiguous_lsn;
		return(DB_ERROR);
	}

	if (recv_sys.mlog_checkpoint_lsn == 0) {
		lsn_t scan_lsn = log_sys.log.scanned_lsn;
		if (!srv_read_only_mode && scan_lsn != checkpoint_lsn) {
			mysql_mutex_unlock(&log_sys.mutex);
			ib::error err;
			err << "Missing FILE_CHECKPOINT";
			if (end_lsn) {
				err << " at " << end_lsn;
			}
			err << " between the checkpoint " << checkpoint_lsn
			    << " and the end " << scan_lsn << ".";
			return(DB_ERROR);
		}

		log_sys.log.scanned_lsn = checkpoint_lsn;
	} else {
		contiguous_lsn = checkpoint_lsn;
		rescan = recv_group_scan_log_recs(
			checkpoint_lsn, &contiguous_lsn, false);

		if ((recv_sys.found_corrupt_log && !srv_force_recovery)
		    || recv_sys.found_corrupt_fs) {
			mysql_mutex_unlock(&log_sys.mutex);
			return(DB_ERROR);
		}
	}

	/* NOTE: we always do a 'recovery' at startup, but only if
	there is something wrong we will print a message to the
	user about recovery: */
	sizeof_checkpoint= SIZE_OF_FILE_CHECKPOINT;

completed:
	if (flush_lsn == checkpoint_lsn + sizeof_checkpoint
	    && recv_sys.mlog_checkpoint_lsn == checkpoint_lsn) {
		/* The redo log is logically empty. */
	} else if (checkpoint_lsn != flush_lsn) {
		ut_ad(!srv_log_file_created);

		if (checkpoint_lsn + sizeof_checkpoint < flush_lsn) {
			ib::warn()
				<< "Are you sure you are using the right "
				<< LOG_FILE_NAME
				<< " to start up the database? Log sequence "
				   "number in the "
				<< LOG_FILE_NAME << " is " << checkpoint_lsn
				<< ", less than the log sequence number in "
				   "the first system tablespace file header, "
				<< flush_lsn << ".";
		}

		if (!recv_needed_recovery) {

			ib::info()
				<< "The log sequence number " << flush_lsn
				<< " in the system tablespace does not match"
				   " the log sequence number "
				<< checkpoint_lsn << " in the "
				<< LOG_FILE_NAME << "!";

			if (srv_read_only_mode) {
				ib::error() << "innodb_read_only"
					" prevents crash recovery";
				mysql_mutex_unlock(&log_sys.mutex);
				return(DB_READ_ONLY);
			}

			recv_needed_recovery = true;
		}
	}

	log_sys.set_lsn(recv_sys.recovered_lsn);
	if (UNIV_LIKELY(log_sys.get_flushed_lsn() < recv_sys.recovered_lsn)) {
		/* This may already have been set by create_log_file()
		if no logs existed when the server started up. */
		log_sys.set_flushed_lsn(recv_sys.recovered_lsn);
	}

	if (recv_needed_recovery) {
		bool missing_tablespace = false;

		err = recv_init_crash_recovery_spaces(
			rescan, missing_tablespace);

		if (err != DB_SUCCESS) {
			mysql_mutex_unlock(&log_sys.mutex);
			return(err);
		}

		/* If there is any missing tablespace and rescan is needed
		then there is a possiblity that hash table will not contain
		all space ids redo logs. Rescan the remaining unstored
		redo logs for the validation of missing tablespace. */
		ut_ad(rescan || !missing_tablespace);

		while (missing_tablespace) {
			DBUG_PRINT("ib_log", ("Rescan of redo log to validate "
					      "the missing tablespace. Scan "
					      "from last stored LSN " LSN_PF,
					      recv_sys.last_stored_lsn));

			lsn_t recent_stored_lsn = recv_sys.last_stored_lsn;
			rescan = recv_group_scan_log_recs(
				checkpoint_lsn, &recent_stored_lsn, false);

			ut_ad(!recv_sys.found_corrupt_fs);

			missing_tablespace = false;

			err = recv_sys.found_corrupt_log
				? DB_ERROR
				: recv_validate_tablespace(
					rescan, missing_tablespace);

			if (err != DB_SUCCESS) {
				mysql_mutex_unlock(&log_sys.mutex);
				return err;
			}

			rescan = true;
		}

		recv_sys.parse_start_lsn = checkpoint_lsn;

		if (srv_operation == SRV_OPERATION_NORMAL) {
			buf_dblwr.recover();
		}

		ut_ad(srv_force_recovery <= SRV_FORCE_NO_UNDO_LOG_SCAN);

		if (rescan) {
			contiguous_lsn = checkpoint_lsn;

			recv_group_scan_log_recs(
				checkpoint_lsn, &contiguous_lsn, true);

			if ((recv_sys.found_corrupt_log
			     && !srv_force_recovery)
			    || recv_sys.found_corrupt_fs) {
				mysql_mutex_unlock(&log_sys.mutex);
				return(DB_ERROR);
			}
		}
	} else {
		ut_ad(!rescan || recv_sys.pages.empty());
	}

	if (log_sys.is_physical()
	    && (log_sys.log.scanned_lsn < checkpoint_lsn
		|| log_sys.log.scanned_lsn < recv_max_page_lsn)) {

		ib::error() << "We scanned the log up to "
			<< log_sys.log.scanned_lsn
			<< ". A checkpoint was at " << checkpoint_lsn << " and"
			" the maximum LSN on a database page was "
			<< recv_max_page_lsn << ". It is possible that the"
			" database is now corrupt!";
	}

	if (recv_sys.recovered_lsn < checkpoint_lsn) {
		mysql_mutex_unlock(&log_sys.mutex);

		ib::error() << "Recovered only to lsn:"
			    << recv_sys.recovered_lsn
			    << " checkpoint_lsn: " << checkpoint_lsn;

		return(DB_ERROR);
	}

	log_sys.next_checkpoint_lsn = checkpoint_lsn;
	log_sys.next_checkpoint_no = checkpoint_no + 1;

	recv_synchronize_groups();

	ut_ad(recv_needed_recovery
	      || checkpoint_lsn == recv_sys.recovered_lsn);

	log_sys.write_lsn = log_sys.get_lsn();
	log_sys.buf_free = log_sys.write_lsn % OS_FILE_LOG_BLOCK_SIZE;
	log_sys.buf_next_to_write = log_sys.buf_free;

	log_sys.last_checkpoint_lsn = checkpoint_lsn;

	if (!srv_read_only_mode && srv_operation == SRV_OPERATION_NORMAL) {
		/* Write a FILE_CHECKPOINT marker as the first thing,
		before generating any other redo log. This ensures
		that subsequent crash recovery will be possible even
		if the server were killed soon after this. */
		fil_names_clear(log_sys.last_checkpoint_lsn, true);
	}

	log_sys.next_checkpoint_no = ++checkpoint_no;

	mutex_enter(&recv_sys.mutex);

	recv_sys.apply_log_recs = true;
	recv_no_ibuf_operations = false;
	ut_d(recv_no_log_write = srv_operation == SRV_OPERATION_RESTORE
	     || srv_operation == SRV_OPERATION_RESTORE_EXPORT);

	mutex_exit(&recv_sys.mutex);

	mysql_mutex_unlock(&log_sys.mutex);

	recv_lsn_checks_on = true;

	/* The database is now ready to start almost normal processing of user
	transactions: transaction rollbacks and the application of the log
	records in the hash table can be run in background. */

	return(DB_SUCCESS);
}

bool recv_dblwr_t::validate_page(const page_id_t page_id,
                                 const byte *page,
                                 const fil_space_t *space,
                                 byte *tmp_buf)
{
  if (page_id.page_no() == 0)
  {
    ulint flags= fsp_header_get_flags(page);
    if (!fil_space_t::is_valid_flags(flags, page_id.space()))
    {
      ulint cflags= fsp_flags_convert_from_101(flags);
      if (cflags == ULINT_UNDEFINED)
      {
        ib::warn() << "Ignoring a doublewrite copy of page " << page_id
                   << "due to invalid flags " << ib::hex(flags);
        return false;
      }

      flags= cflags;
    }

    /* Page 0 is never page_compressed or encrypted. */
    return !buf_page_is_corrupted(true, page, flags);
  }

  ut_ad(tmp_buf);
  byte *tmp_frame= tmp_buf;
  byte *tmp_page= tmp_buf + srv_page_size;
  const uint16_t page_type= mach_read_from_2(page + FIL_PAGE_TYPE);
  const bool expect_encrypted= space->crypt_data &&
    space->crypt_data->type != CRYPT_SCHEME_UNENCRYPTED;

  if (space->full_crc32())
    return !buf_page_is_corrupted(true, page, space->flags);

  if (expect_encrypted &&
      mach_read_from_4(page + FIL_PAGE_FILE_FLUSH_LSN_OR_KEY_VERSION))
  {
    if (!fil_space_verify_crypt_checksum(page, space->zip_size()))
      return false;
    if (page_type != FIL_PAGE_PAGE_COMPRESSED_ENCRYPTED)
      return true;
    if (space->zip_size())
      return false;
    memcpy(tmp_page, page, space->physical_size());
    if (!fil_space_decrypt(space, tmp_frame, tmp_page))
      return false;
  }

  switch (page_type) {
  case FIL_PAGE_PAGE_COMPRESSED:
    memcpy(tmp_page, page, space->physical_size());
    /* fall through */
  case FIL_PAGE_PAGE_COMPRESSED_ENCRYPTED:
    if (space->zip_size())
      return false; /* ROW_FORMAT=COMPRESSED cannot be page_compressed */
    ulint decomp= fil_page_decompress(tmp_frame, tmp_page, space->flags);
    if (!decomp)
      return false; /* decompression failed */
    if (decomp == srv_page_size)
      return false; /* the page was not compressed (invalid page type) */
    return !buf_page_is_corrupted(true, tmp_page, space->flags);
  }

  return !buf_page_is_corrupted(true, page, space->flags);
}

byte *recv_dblwr_t::find_page(const page_id_t page_id,
                              const fil_space_t *space, byte *tmp_buf)
{
  byte *result= NULL;
  lsn_t max_lsn= 0;

  for (byte *page : pages)
  {
    if (page_get_page_no(page) != page_id.page_no() ||
        page_get_space_id(page) != page_id.space())
      continue;
    const lsn_t lsn= mach_read_from_8(page + FIL_PAGE_LSN);
    if (lsn <= max_lsn ||
        !validate_page(page_id, page, space, tmp_buf))
    {
      /* Mark processed for subsequent iterations in buf_dblwr_t::recover() */
      memset(page + FIL_PAGE_LSN, 0, 8);
      continue;
    }
    max_lsn= lsn;
    result= page;
  }

  return result;
}<|MERGE_RESOLUTION|>--- conflicted
+++ resolved
@@ -1147,34 +1147,8 @@
 			break;
 		}
 
-<<<<<<< HEAD
 		ulint crc = log_block_calc_checksum_crc32(buf);
 		ulint cksum = log_block_get_checksum(buf);
-=======
-		if (innodb_log_checksums || is_encrypted()) {
-			ulint crc = log_block_calc_checksum_crc32(buf);
-			ulint cksum = log_block_get_checksum(buf);
-
-			DBUG_EXECUTE_IF("log_intermittent_checksum_mismatch", {
-					 static int block_counter;
-					 if (block_counter++ == 0) {
-						 cksum = crc + 1;
-					 }
-			 });
-
-			DBUG_EXECUTE_IF("log_checksum_mismatch", { cksum = crc + 1; });
-
-			if (crc != cksum) {
-				ib::error_or_warn(srv_operation != SRV_OPERATION_BACKUP)
-					    << "Invalid log block checksum."
-					    << " block: " << block_number
-					    << " checkpoint no: "
-					    << log_block_get_checkpoint_no(buf)
-					    << " expected: " << crc
-					    << " found: " << cksum;
-				goto fail;
-			}
->>>>>>> e4394cc5
 
 		DBUG_EXECUTE_IF("log_intermittent_checksum_mismatch", {
 				static int block_counter;
@@ -1186,12 +1160,13 @@
 		DBUG_EXECUTE_IF("log_checksum_mismatch", { cksum = crc + 1; });
 
 		if (UNIV_UNLIKELY(crc != cksum)) {
-			ib::error() << "Invalid log block checksum."
-				    << " block: " << block_number
-				    << " checkpoint no: "
-				    << log_block_get_checkpoint_no(buf)
-				    << " expected: " << crc
-				    << " found: " << cksum;
+			ib::error_or_warn(srv_operation!=SRV_OPERATION_BACKUP)
+				<< "Invalid log block checksum. block: "
+				<< block_number
+				<< " checkpoint no: "
+				<< log_block_get_checkpoint_no(buf)
+				<< " expected: " << crc
+				<< " found: " << cksum;
 			goto fail;
 		}
 
