--- conflicted
+++ resolved
@@ -116,31 +116,6 @@
 	const XID*	xid,	/*!< in: X/Open XA transaction identification*/
 	ulint		page_no,/*!< in: undo log header page number */
 	ulint		offset);/*!< in: undo log header byte offset on page */
-<<<<<<< HEAD
-/**********************************************************************//**
-If an update undo log can be discarded immediately, this function frees the
-space, resetting the page to the proper state for caching. */
-static
-void
-trx_undo_discard_latest_update_undo(
-/*================================*/
-	page_t*	undo_page,	/*!< in: header page of an undo log of size 1 */
-	mtr_t*	mtr);		/*!< in: mtr */
-=======
-/***************************************************************//**
-Initializes a cached insert undo log header page for new use. NOTE that this
-function has its own log record type MLOG_UNDO_HDR_REUSE. You must NOT change
-the operation of this function!
-@return undo log header byte offset on page */
-static
-ulint
-trx_undo_insert_header_reuse(
-/*=========================*/
-	page_t*		undo_page,	/*!< in/out: insert undo log segment
-					header page, x-latched */
-	trx_id_t	trx_id,		/*!< in: transaction id */
-	mtr_t*		mtr);		/*!< in: mtr */
->>>>>>> 003cb2f4
 
 /***********************************************************************//**
 Gets the previous record in an undo log from the previous page.
@@ -688,141 +663,6 @@
 	}
 
 	return(const_cast<byte*>(ptr));
-}
-
-<<<<<<< HEAD
-/**********************************************************************//**
-Writes the redo log entry of an update undo log header discard. */
-UNIV_INLINE
-void
-trx_undo_discard_latest_log(
-/*========================*/
-	page_t* undo_page,	/*!< in: undo log header page */
-	mtr_t*	mtr)		/*!< in: mtr */
-{
-	mlog_write_initial_log_record(undo_page, MLOG_UNDO_HDR_DISCARD, mtr);
-}
-
-/***********************************************************//**
-Parses the redo log entry of an undo log page header discard.
-@return end of log record or NULL */
-byte*
-trx_undo_parse_discard_latest(
-/*==========================*/
-	byte*	ptr,	/*!< in: buffer */
-	byte*	end_ptr MY_ATTRIBUTE((unused)), /*!< in: buffer end */
-	page_t*	page,	/*!< in: page or NULL */
-	mtr_t*	mtr)	/*!< in: mtr or NULL */
-{
-	ut_ad(end_ptr);
-
-	if (page) {
-		trx_undo_discard_latest_update_undo(page, mtr);
-	}
-
-	return(ptr);
-}
-
-/**********************************************************************//**
-If an update undo log can be discarded immediately, this function frees the
-space, resetting the page to the proper state for caching. */
-static
-void
-trx_undo_discard_latest_update_undo(
-/*================================*/
-	page_t*	undo_page,	/*!< in: header page of an undo log of size 1 */
-	mtr_t*	mtr)		/*!< in: mtr */
-{
-	trx_usegf_t*	seg_hdr;
-	trx_upagef_t*	page_hdr;
-	trx_ulogf_t*	log_hdr;
-	trx_ulogf_t*	prev_log_hdr;
-	ulint		free;
-	ulint		prev_hdr_offset;
-
-	seg_hdr = undo_page + TRX_UNDO_SEG_HDR;
-	page_hdr = undo_page + TRX_UNDO_PAGE_HDR;
-
-	free = mach_read_from_2(seg_hdr + TRX_UNDO_LAST_LOG);
-	log_hdr = undo_page + free;
-
-	prev_hdr_offset = mach_read_from_2(log_hdr + TRX_UNDO_PREV_LOG);
-
-	if (prev_hdr_offset != 0) {
-		prev_log_hdr = undo_page + prev_hdr_offset;
-
-		mach_write_to_2(page_hdr + TRX_UNDO_PAGE_START,
-				mach_read_from_2(prev_log_hdr
-						 + TRX_UNDO_LOG_START));
-		mach_write_to_2(prev_log_hdr + TRX_UNDO_NEXT_LOG, 0);
-	}
-
-	mach_write_to_2(page_hdr + TRX_UNDO_PAGE_FREE, free);
-
-	mach_write_to_2(seg_hdr + TRX_UNDO_STATE, TRX_UNDO_CACHED);
-	mach_write_to_2(seg_hdr + TRX_UNDO_LAST_LOG, prev_hdr_offset);
-
-	trx_undo_discard_latest_log(undo_page, mtr);
-=======
-/***************************************************************//**
-Initializes a cached insert undo log header page for new use. NOTE that this
-function has its own log record type MLOG_UNDO_HDR_REUSE. You must NOT change
-the operation of this function!
-@return undo log header byte offset on page */
-static
-ulint
-trx_undo_insert_header_reuse(
-/*=========================*/
-	page_t*		undo_page,	/*!< in/out: insert undo log segment
-					header page, x-latched */
-	trx_id_t	trx_id,		/*!< in: transaction id */
-	mtr_t*		mtr)		/*!< in: mtr */
-{
-	trx_upagef_t*	page_hdr;
-	trx_usegf_t*	seg_hdr;
-	trx_ulogf_t*	log_hdr;
-	ulint		free;
-	ulint		new_free;
-
-	ut_ad(mtr && undo_page);
-
-	page_hdr = undo_page + TRX_UNDO_PAGE_HDR;
-	seg_hdr = undo_page + TRX_UNDO_SEG_HDR;
-
-	free = TRX_UNDO_SEG_HDR + TRX_UNDO_SEG_HDR_SIZE;
-
-	ut_a(free + TRX_UNDO_LOG_XA_HDR_SIZE < UNIV_PAGE_SIZE - 100);
-
-	log_hdr = undo_page + free;
-
-	new_free = free + TRX_UNDO_LOG_OLD_HDR_SIZE;
-
-	/* Insert undo data is not needed after commit: we may free all
-	the space on the page */
-
-	ut_a(mach_read_from_2(undo_page + TRX_UNDO_PAGE_HDR
-			      + TRX_UNDO_PAGE_TYPE)
-	     == TRX_UNDO_INSERT);
-
-	mach_write_to_2(page_hdr + TRX_UNDO_PAGE_START, new_free);
-
-	mach_write_to_2(page_hdr + TRX_UNDO_PAGE_FREE, new_free);
-
-	mach_write_to_2(seg_hdr + TRX_UNDO_STATE, TRX_UNDO_ACTIVE);
-
-	log_hdr = undo_page + free;
-
-	mach_write_to_8(log_hdr + TRX_UNDO_TRX_ID, trx_id);
-	mach_write_to_2(log_hdr + TRX_UNDO_LOG_START, new_free);
-
-	mach_write_to_1(log_hdr + TRX_UNDO_XID_EXISTS, FALSE);
-	mach_write_to_1(log_hdr + TRX_UNDO_DICT_TRANS, FALSE);
-
-	/* Write the log record MLOG_UNDO_HDR_REUSE */
-	trx_undo_insert_header_reuse_log(undo_page, trx_id, mtr);
-
-	return(free);
->>>>>>> 003cb2f4
 }
 
 /** Allocate an undo log page.
