/*****************************************************************************

Copyright (c) 1996, 2016, Oracle and/or its affiliates. All Rights Reserved.
Copyright (c) 2014, 2020, MariaDB Corporation.

This program is free software; you can redistribute it and/or modify it under
the terms of the GNU General Public License as published by the Free Software
Foundation; version 2 of the License.

This program is distributed in the hope that it will be useful, but WITHOUT
ANY WARRANTY; without even the implied warranty of MERCHANTABILITY or FITNESS
FOR A PARTICULAR PURPOSE. See the GNU General Public License for more details.

You should have received a copy of the GNU General Public License along with
this program; if not, write to the Free Software Foundation, Inc.,
51 Franklin Street, Fifth Floor, Boston, MA 02110-1335 USA

*****************************************************************************/

/**************************************************//**
@file trx/trx0undo.cc
Transaction undo log

Created 3/26/1996 Heikki Tuuri
*******************************************************/

#include "trx0undo.h"
#include "fsp0fsp.h"
#include "mach0data.h"
#include "mtr0log.h"
#include "srv0mon.h"
#include "srv0srv.h"
#include "srv0start.h"
#include "trx0purge.h"
#include "trx0rec.h"
#include "trx0rseg.h"

/* How should the old versions in the history list be managed?
   ----------------------------------------------------------
If each transaction is given a whole page for its update undo log, file
space consumption can be 10 times higher than necessary. Therefore,
partly filled update undo log pages should be reusable. But then there
is no way individual pages can be ordered so that the ordering agrees
with the serialization numbers of the transactions on the pages. Thus,
the history list must be formed of undo logs, not their header pages as
it was in the old implementation.
	However, on a single header page the transactions are placed in
the order of their serialization numbers. As old versions are purged, we
may free the page when the last transaction on the page has been purged.
	A problem is that the purge has to go through the transactions
in the serialization order. This means that we have to look through all
rollback segments for the one that has the smallest transaction number
in its history list.
	When should we do a purge? A purge is necessary when space is
running out in any of the rollback segments. Then we may have to purge
also old version which might be needed by some consistent read. How do
we trigger the start of a purge? When a transaction writes to an undo log,
it may notice that the space is running out. When a read view is closed,
it may make some history superfluous. The server can have an utility which
periodically checks if it can purge some history.
	In a parallellized purge we have the problem that a query thread
can remove a delete marked clustered index record before another query
thread has processed an earlier version of the record, which cannot then
be done because the row cannot be constructed from the clustered index
record. To avoid this problem, we will store in the update and delete mark
undo record also the columns necessary to construct the secondary index
entries which are modified.
	We can latch the stack of versions of a single clustered index record
by taking a latch on the clustered index page. As long as the latch is held,
no new versions can be added and no versions removed by undo. But, a purge
can still remove old versions from the bottom of the stack. */

/* How to protect rollback segments, undo logs, and history lists with
   -------------------------------------------------------------------
latches?
-------
The contention of the trx_sys.mutex should be minimized. When a transaction
does its first insert or modify in an index, an undo log is assigned for it.
Then we must have an x-latch to the rollback segment header.
	When the transaction performs modifications or rolls back, its
undo log is protected by undo page latches.
Only the thread that is associated with the transaction may hold multiple
undo page latches at a time. Undo pages are always private to a single
transaction. Other threads that are performing MVCC reads
or checking for implicit locks will lock at most one undo page at a time
in trx_undo_get_undo_rec_low().
	When the transaction commits, its persistent undo log is added
to the history list. If it is not suitable for reuse, its slot is reset.
In both cases, an x-latch must be acquired on the rollback segment header page.
	The purge operation steps through the history list without modifying
it until a truncate operation occurs, which can remove undo logs from the end
of the list and release undo log segments. In stepping through the list,
s-latches on the undo log pages are enough, but in a truncate, x-latches must
be obtained on the rollback segment and individual pages. */

/********************************************************************//**
Creates and initializes an undo log memory object.
@return own: the undo log memory object */
static
trx_undo_t*
trx_undo_mem_create(
/*================*/
	trx_rseg_t*	rseg,	/*!< in: rollback segment memory object */
	ulint		id,	/*!< in: slot index within rseg */
	trx_id_t	trx_id,	/*!< in: id of the trx for which the undo log
				is created */
	const XID*	xid,	/*!< in: X/Open XA transaction identification*/
	ulint		page_no,/*!< in: undo log header page number */
	ulint		offset);/*!< in: undo log header byte offset on page */

/** Determine the start offset of undo log records of an undo log page.
@param[in]	undo_page	undo log page
@param[in]	page_no		undo log header page number
@param[in]	offset		undo log header offset
@return start offset */
static
uint16_t
trx_undo_page_get_start(const page_t* undo_page, ulint page_no, ulint offset)
{
	return page_no == page_get_page_no(undo_page)
		? mach_read_from_2(offset + TRX_UNDO_LOG_START + undo_page)
		: TRX_UNDO_PAGE_HDR + TRX_UNDO_PAGE_HDR_SIZE;
}

/** Get the first undo log record on a page.
@param[in]	page	undo log page
@param[in]	page_no	undo log header page number
@param[in]	offset	undo log header page offset
@return	pointer to first record
@retval	NULL	if none exists */
static
trx_undo_rec_t*
trx_undo_page_get_first_rec(page_t* page, ulint page_no, ulint offset)
{
	ulint start = trx_undo_page_get_start(page, page_no, offset);
	return start == trx_undo_page_get_end(page, page_no, offset)
		? NULL
		: page + start;
}

/** Get the last undo log record on a page.
@param[in]	page	undo log page
@param[in]	page_no	undo log header page number
@param[in]	offset	undo log header page offset
@return	pointer to last record
@retval	NULL	if none exists */
static
trx_undo_rec_t*
trx_undo_page_get_last_rec(page_t* page, ulint page_no, ulint offset)
{
	ulint end = trx_undo_page_get_end(page, page_no, offset);

	return trx_undo_page_get_start(page, page_no, offset) == end
		? NULL
		: page + mach_read_from_2(page + end - 2);
}

/***********************************************************************//**
Gets the previous record in an undo log from the previous page.
@return undo log record, the page s-latched, NULL if none */
static
trx_undo_rec_t*
trx_undo_get_prev_rec_from_prev_page(
/*=================================*/
	trx_undo_rec_t*	rec,	/*!< in: undo record */
	ulint		page_no,/*!< in: undo log header page number */
	ulint		offset,	/*!< in: undo log header offset on page */
	bool		shared,	/*!< in: true=S-latch, false=X-latch */
	mtr_t*		mtr)	/*!< in: mtr */
{
	ulint	space;
	ulint	prev_page_no;
	page_t* prev_page;
	page_t*	undo_page;

	undo_page = page_align(rec);

	prev_page_no = flst_get_prev_addr(undo_page + TRX_UNDO_PAGE_HDR
					  + TRX_UNDO_PAGE_NODE, mtr)
		.page;

	if (prev_page_no == FIL_NULL) {

		return(NULL);
	}

	space = page_get_space_id(undo_page);

	buf_block_t*	block = buf_page_get(
		page_id_t(space, prev_page_no), 0,
		shared ? RW_S_LATCH : RW_X_LATCH, mtr);

	buf_block_dbg_add_level(block, SYNC_TRX_UNDO_PAGE);

	prev_page = buf_block_get_frame(block);

	return(trx_undo_page_get_last_rec(prev_page, page_no, offset));
}

/** Get the previous undo log record.
@param[in]	rec	undo log record
@param[in]	page_no	undo log header page number
@param[in]	offset	undo log header page offset
@return	pointer to record
@retval	NULL if none */
static
trx_undo_rec_t*
trx_undo_page_get_prev_rec(trx_undo_rec_t* rec, ulint page_no, ulint offset)
{
	page_t*	undo_page;
	ulint	start;

	undo_page = (page_t*) ut_align_down(rec, srv_page_size);

	start = trx_undo_page_get_start(undo_page, page_no, offset);

	if (start + undo_page == rec) {

		return(NULL);
	}

	return(undo_page + mach_read_from_2(rec - 2));
}

/***********************************************************************//**
Gets the previous record in an undo log.
@return undo log record, the page s-latched, NULL if none */
trx_undo_rec_t*
trx_undo_get_prev_rec(
/*==================*/
	trx_undo_rec_t*	rec,	/*!< in: undo record */
	ulint		page_no,/*!< in: undo log header page number */
	ulint		offset,	/*!< in: undo log header offset on page */
	bool		shared,	/*!< in: true=S-latch, false=X-latch */
	mtr_t*		mtr)	/*!< in: mtr */
{
	trx_undo_rec_t*	prev_rec;

	prev_rec = trx_undo_page_get_prev_rec(rec, page_no, offset);

	if (prev_rec) {

		return(prev_rec);
	}

	/* We have to go to the previous undo log page to look for the
	previous record */

	return(trx_undo_get_prev_rec_from_prev_page(rec, page_no, offset,
						    shared, mtr));
}

/** Gets the next record in an undo log from the next page.
@param[in]	space		undo log header space
@param[in]	undo_page	undo log page
@param[in]	page_no		undo log header page number
@param[in]	offset		undo log header offset on page
@param[in]	mode		latch mode: RW_S_LATCH or RW_X_LATCH
@param[in,out]	mtr		mini-transaction
@return undo log record, the page latched, NULL if none */
static
trx_undo_rec_t*
trx_undo_get_next_rec_from_next_page(
	ulint			space,
	const page_t*		undo_page,
	ulint			page_no,
	ulint			offset,
	ulint			mode,
	mtr_t*			mtr)
{
	const trx_ulogf_t*	log_hdr;
	ulint			next_page_no;
	page_t*			next_page;
	ulint			next;

	if (page_no == page_get_page_no(undo_page)) {

		log_hdr = undo_page + offset;
		next = mach_read_from_2(log_hdr + TRX_UNDO_NEXT_LOG);

		if (next != 0) {

			return(NULL);
		}
	}

	next_page_no = flst_get_next_addr(undo_page + TRX_UNDO_PAGE_HDR
					  + TRX_UNDO_PAGE_NODE, mtr)
		.page;
	if (next_page_no == FIL_NULL) {

		return(NULL);
	}

	const page_id_t	next_page_id(space, next_page_no);

	if (mode == RW_S_LATCH) {
		next_page = trx_undo_page_get_s_latched(
			next_page_id, mtr);
	} else {
		ut_ad(mode == RW_X_LATCH);
		next_page = trx_undo_page_get(next_page_id, mtr);
	}

	return(trx_undo_page_get_first_rec(next_page, page_no, offset));
}

/***********************************************************************//**
Gets the next record in an undo log.
@return undo log record, the page s-latched, NULL if none */
trx_undo_rec_t*
trx_undo_get_next_rec(
/*==================*/
	trx_undo_rec_t*	rec,	/*!< in: undo record */
	ulint		page_no,/*!< in: undo log header page number */
	ulint		offset,	/*!< in: undo log header offset on page */
	mtr_t*		mtr)	/*!< in: mtr */
{
	ulint		space;
	trx_undo_rec_t*	next_rec;

	next_rec = trx_undo_page_get_next_rec(rec, page_no, offset);

	if (next_rec) {
		return(next_rec);
	}

	space = page_get_space_id(page_align(rec));

	return(trx_undo_get_next_rec_from_next_page(space,
						    page_align(rec),
						    page_no, offset,
						    RW_S_LATCH, mtr));
}

/** Gets the first record in an undo log.
@param[in]	space		undo log header space
@param[in]	page_no		undo log header page number
@param[in]	offset		undo log header offset on page
@param[in]	mode		latching mode: RW_S_LATCH or RW_X_LATCH
@param[in,out]	mtr		mini-transaction
@return undo log record, the page latched, NULL if none */
trx_undo_rec_t*
trx_undo_get_first_rec(
	fil_space_t*		space,
	ulint			page_no,
	ulint			offset,
	ulint			mode,
	mtr_t*			mtr)
{
	page_t*		undo_page;
	trx_undo_rec_t*	rec;

	const page_id_t	page_id(space->id, page_no);

	if (mode == RW_S_LATCH) {
		undo_page = trx_undo_page_get_s_latched(page_id, mtr);
	} else {
		undo_page = trx_undo_page_get(page_id, mtr);
	}

	rec = trx_undo_page_get_first_rec(undo_page, page_no, offset);

	if (rec) {
		return(rec);
	}

	return(trx_undo_get_next_rec_from_next_page(space->id,
						    undo_page, page_no, offset,
						    mode, mtr));
}

/*============== UNDO LOG FILE COPY CREATION AND FREEING ==================*/

/** Parse MLOG_UNDO_INIT.
@param[in]	ptr	log record
@param[in]	end_ptr	end of log record buffer
@param[in,out]	page	page or NULL
@return	end of log record
@retval	NULL	if the log record is incomplete */
byte*
trx_undo_parse_page_init(const byte* ptr, const byte* end_ptr, page_t* page)
{
	if (end_ptr <= ptr) {
		return NULL;
	}

	const ulint type = *ptr++;

	if (type > TRX_UNDO_UPDATE) {
		recv_sys.found_corrupt_log = true;
	} else if (page) {
		/* Starting with MDEV-12288 in MariaDB 10.3.1, we use
		type=0 for the combined insert/update undo log
		pages. MariaDB 10.2 would use TRX_UNDO_INSERT or
		TRX_UNDO_UPDATE. */
		mach_write_to_2(FIL_PAGE_TYPE + page, FIL_PAGE_UNDO_LOG);
		mach_write_to_2(TRX_UNDO_PAGE_HDR + TRX_UNDO_PAGE_TYPE + page,
				type);
		mach_write_to_2(TRX_UNDO_PAGE_HDR + TRX_UNDO_PAGE_START + page,
				TRX_UNDO_PAGE_HDR + TRX_UNDO_PAGE_HDR_SIZE);
		mach_write_to_2(TRX_UNDO_PAGE_HDR + TRX_UNDO_PAGE_FREE + page,
				TRX_UNDO_PAGE_HDR + TRX_UNDO_PAGE_HDR_SIZE);
	}

	return(const_cast<byte*>(ptr));
}

/** Parse MLOG_UNDO_HDR_REUSE for crash-upgrade from MariaDB 10.2.
@param[in]	ptr	redo log record
@param[in]	end_ptr	end of log buffer
@param[in,out]	page	undo log page or NULL
@return end of log record or NULL */
byte*
trx_undo_parse_page_header_reuse(
	const byte*	ptr,
	const byte*	end_ptr,
	page_t*		undo_page)
{
	trx_id_t	trx_id = mach_u64_parse_compressed(&ptr, end_ptr);

	if (!ptr || !undo_page) {
		return(const_cast<byte*>(ptr));
	}

	compile_time_assert(TRX_UNDO_SEG_HDR + TRX_UNDO_SEG_HDR_SIZE
			    + TRX_UNDO_LOG_XA_HDR_SIZE
			    < UNIV_PAGE_SIZE_MIN - 100);

	const ulint new_free = TRX_UNDO_SEG_HDR + TRX_UNDO_SEG_HDR_SIZE
		+ TRX_UNDO_LOG_OLD_HDR_SIZE;

	/* Insert undo data is not needed after commit: we may free all
	the space on the page */

	ut_ad(mach_read_from_2(TRX_UNDO_PAGE_HDR + TRX_UNDO_PAGE_TYPE
			       + undo_page)
	      == TRX_UNDO_INSERT);

	byte*	page_hdr = undo_page + TRX_UNDO_PAGE_HDR;
	mach_write_to_2(page_hdr + TRX_UNDO_PAGE_START, new_free);
	mach_write_to_2(page_hdr + TRX_UNDO_PAGE_FREE, new_free);
	mach_write_to_2(TRX_UNDO_SEG_HDR + TRX_UNDO_STATE + undo_page,
			TRX_UNDO_ACTIVE);

	byte* log_hdr = undo_page + TRX_UNDO_SEG_HDR + TRX_UNDO_SEG_HDR_SIZE;

	mach_write_to_8(log_hdr + TRX_UNDO_TRX_ID, trx_id);
	mach_write_to_2(log_hdr + TRX_UNDO_LOG_START, new_free);

	mach_write_to_1(log_hdr + TRX_UNDO_XID_EXISTS, FALSE);
	mach_write_to_1(log_hdr + TRX_UNDO_DICT_TRANS, FALSE);

	return(const_cast<byte*>(ptr));
}

/** Initialize the fields in an undo log segment page.
@param[in,out]	undo_block	undo page
@param[in,out]	mtr		mini-transaction */
static void trx_undo_page_init(buf_block_t* undo_block, mtr_t* mtr)
{
	page_t* page = undo_block->frame;
	mach_write_to_2(FIL_PAGE_TYPE + page, FIL_PAGE_UNDO_LOG);
	mach_write_to_2(TRX_UNDO_PAGE_HDR + TRX_UNDO_PAGE_TYPE + page, 0);
	mach_write_to_2(TRX_UNDO_PAGE_HDR + TRX_UNDO_PAGE_START + page,
			TRX_UNDO_PAGE_HDR + TRX_UNDO_PAGE_HDR_SIZE);
	mach_write_to_2(TRX_UNDO_PAGE_HDR + TRX_UNDO_PAGE_FREE + page,
			TRX_UNDO_PAGE_HDR + TRX_UNDO_PAGE_HDR_SIZE);

	mtr->set_modified();
	switch (mtr->get_log_mode()) {
	case MTR_LOG_NONE:
	case MTR_LOG_NO_REDO:
		return;
	case MTR_LOG_SHORT_INSERTS:
		ut_ad(0);
		/* fall through */
	case MTR_LOG_ALL:
		break;
	}

	byte* log_ptr = mtr->get_log()->open(11 + 1);
	log_ptr = mlog_write_initial_log_record_low(
		MLOG_UNDO_INIT,
		undo_block->page.id.space(),
		undo_block->page.id.page_no(),
		log_ptr, mtr);
	*log_ptr++ = 0;
	mlog_close(mtr, log_ptr);
}

/** Create an undo log segment.
@param[in,out]	space		tablespace
@param[in,out]	rseg_hdr	rollback segment header (x-latched)
@param[out]	id		undo slot number
@param[out]	err		error code
@param[in,out]	mtr		mini-transaction
@return	undo log block
@retval	NULL	on failure */
static MY_ATTRIBUTE((nonnull, warn_unused_result))
buf_block_t*
trx_undo_seg_create(fil_space_t* space, trx_rsegf_t* rseg_hdr, ulint* id,
		    dberr_t* err, mtr_t* mtr)
{
	ulint		slot_no;
	buf_block_t*	block;
	ulint		n_reserved;
	bool		success;

	slot_no = trx_rsegf_undo_find_free(rseg_hdr);

	if (slot_no == ULINT_UNDEFINED) {
		ib::warn() << "Cannot find a free slot for an undo log. Do"
			" you have too many active transactions running"
			" concurrently?";

		*err = DB_TOO_MANY_CONCURRENT_TRXS;
		return NULL;
	}

	success = fsp_reserve_free_extents(&n_reserved, space, 2, FSP_UNDO,
					   mtr);
	if (!success) {
		*err = DB_OUT_OF_FILE_SPACE;
		return NULL;
	}

	/* Allocate a new file segment for the undo log */
	block = fseg_create(space, TRX_UNDO_SEG_HDR + TRX_UNDO_FSEG_HEADER,
			    mtr, true);

	space->release_free_extents(n_reserved);

	if (block == NULL) {
		*err = DB_OUT_OF_FILE_SPACE;
		return NULL;
	}

	buf_block_dbg_add_level(block, SYNC_TRX_UNDO_PAGE);

	trx_undo_page_init(block, mtr);

	mlog_write_ulint(TRX_UNDO_PAGE_HDR + TRX_UNDO_PAGE_FREE + block->frame,
			 TRX_UNDO_SEG_HDR + TRX_UNDO_SEG_HDR_SIZE,
			 MLOG_2BYTES, mtr);

	mlog_write_ulint(TRX_UNDO_SEG_HDR + TRX_UNDO_LAST_LOG + block->frame,
			 0, MLOG_2BYTES, mtr);

	flst_init(TRX_UNDO_SEG_HDR + TRX_UNDO_PAGE_LIST + block->frame, mtr);

	flst_add_last(TRX_UNDO_SEG_HDR + TRX_UNDO_PAGE_LIST + block->frame,
		      TRX_UNDO_PAGE_HDR + TRX_UNDO_PAGE_NODE + block->frame,
		      mtr);

	*id = slot_no;
	trx_rsegf_set_nth_undo(rseg_hdr, slot_no, block->page.id.page_no(),
			       mtr);

	MONITOR_INC(MONITOR_NUM_UNDO_SLOT_USED);

	*err = DB_SUCCESS;
	return block;
}

/**********************************************************************//**
Writes the mtr log entry of an undo log header initialization. */
UNIV_INLINE
void
trx_undo_header_create_log(
/*=======================*/
	const page_t*	undo_page,	/*!< in: undo log header page */
	trx_id_t	trx_id,		/*!< in: transaction id */
	mtr_t*		mtr)		/*!< in: mtr */
{
	mlog_write_initial_log_record(undo_page, MLOG_UNDO_HDR_CREATE, mtr);

	mlog_catenate_ull_compressed(mtr, trx_id);
}

/***************************************************************//**
Creates a new undo log header in file. NOTE that this function has its own
log record type MLOG_UNDO_HDR_CREATE. You must NOT change the operation of
this function!
@return header byte offset on page */
static
ulint
trx_undo_header_create(
/*===================*/
	page_t*		undo_page,	/*!< in/out: undo log segment
					header page, x-latched; it is
					assumed that there is
					TRX_UNDO_LOG_XA_HDR_SIZE bytes
					free space on it */
	trx_id_t	trx_id,		/*!< in: transaction id */
	mtr_t*		mtr)		/*!< in: mtr */
{
	trx_upagef_t*	page_hdr;
	trx_usegf_t*	seg_hdr;
	trx_ulogf_t*	log_hdr;
	ulint		prev_log;
	ulint		free;
	ulint		new_free;

	ut_ad(mtr && undo_page);

	page_hdr = undo_page + TRX_UNDO_PAGE_HDR;
	seg_hdr = undo_page + TRX_UNDO_SEG_HDR;

	free = mach_read_from_2(page_hdr + TRX_UNDO_PAGE_FREE);

	log_hdr = undo_page + free;

	new_free = free + TRX_UNDO_LOG_OLD_HDR_SIZE;

	ut_a(free + TRX_UNDO_LOG_XA_HDR_SIZE < srv_page_size - 100);

	mach_write_to_2(page_hdr + TRX_UNDO_PAGE_START, new_free);

	mach_write_to_2(page_hdr + TRX_UNDO_PAGE_FREE, new_free);

	mach_write_to_2(seg_hdr + TRX_UNDO_STATE, TRX_UNDO_ACTIVE);

	prev_log = mach_read_from_2(seg_hdr + TRX_UNDO_LAST_LOG);

	if (prev_log != 0) {
		trx_ulogf_t*	prev_log_hdr;

		prev_log_hdr = undo_page + prev_log;

		mach_write_to_2(prev_log_hdr + TRX_UNDO_NEXT_LOG, free);
	}

	mach_write_to_2(seg_hdr + TRX_UNDO_LAST_LOG, free);

	log_hdr = undo_page + free;

	mach_write_to_2(log_hdr + TRX_UNDO_NEEDS_PURGE, 1);

	mach_write_to_8(log_hdr + TRX_UNDO_TRX_ID, trx_id);
	mach_write_to_2(log_hdr + TRX_UNDO_LOG_START, new_free);

	mach_write_to_1(log_hdr + TRX_UNDO_XID_EXISTS, FALSE);
	mach_write_to_1(log_hdr + TRX_UNDO_DICT_TRANS, FALSE);

	mach_write_to_2(log_hdr + TRX_UNDO_NEXT_LOG, 0);
	mach_write_to_2(log_hdr + TRX_UNDO_PREV_LOG, prev_log);

	/* Write the log record about the header creation */
	trx_undo_header_create_log(undo_page, trx_id, mtr);

	return(free);
}

/********************************************************************//**
Write X/Open XA Transaction Identification (XID) to undo log header */
static
void
trx_undo_write_xid(
/*===============*/
	trx_ulogf_t*	log_hdr,/*!< in: undo log header */
	const XID*	xid,	/*!< in: X/Open XA Transaction Identification */
	mtr_t*		mtr)	/*!< in: mtr */
{
	DBUG_ASSERT(xid->gtrid_length >= 0);
	DBUG_ASSERT(xid->bqual_length >= 0);
	DBUG_ASSERT(xid->gtrid_length + xid->bqual_length < XIDDATASIZE);

	mlog_write_ulint(log_hdr + TRX_UNDO_XA_FORMAT,
			 static_cast<ulint>(xid->formatID),
			 MLOG_4BYTES, mtr);

	mlog_write_ulint(log_hdr + TRX_UNDO_XA_TRID_LEN,
			 static_cast<ulint>(xid->gtrid_length),
			 MLOG_4BYTES, mtr);

	mlog_write_ulint(log_hdr + TRX_UNDO_XA_BQUAL_LEN,
			 static_cast<ulint>(xid->bqual_length),
			 MLOG_4BYTES, mtr);
	const ulint xid_length = static_cast<ulint>(xid->gtrid_length
						    + xid->bqual_length);
	mlog_write_string(log_hdr + TRX_UNDO_XA_XID,
			  reinterpret_cast<const byte*>(xid->data),
			  xid_length, mtr);
	if (UNIV_LIKELY(xid_length < XIDDATASIZE)) {
		mlog_memset(log_hdr + TRX_UNDO_XA_XID + xid_length,
			    XIDDATASIZE - xid_length, 0, mtr);
	}
}

/********************************************************************//**
Read X/Open XA Transaction Identification (XID) from undo log header */
static
void
trx_undo_read_xid(const trx_ulogf_t* log_hdr, XID* xid)
{
	xid->formatID=static_cast<long>(mach_read_from_4(
		log_hdr + TRX_UNDO_XA_FORMAT));

	xid->gtrid_length=static_cast<long>(mach_read_from_4(
		log_hdr + TRX_UNDO_XA_TRID_LEN));

	xid->bqual_length=static_cast<long>(mach_read_from_4(
		log_hdr + TRX_UNDO_XA_BQUAL_LEN));

	memcpy(xid->data, log_hdr + TRX_UNDO_XA_XID, XIDDATASIZE);
}

/***************************************************************//**
Adds space for the XA XID after an undo log old-style header. */
static
void
trx_undo_header_add_space_for_xid(
/*==============================*/
	page_t*		undo_page,/*!< in: undo log segment header page */
	trx_ulogf_t*	log_hdr,/*!< in: undo log header */
	mtr_t*		mtr)	/*!< in: mtr */
{
	trx_upagef_t*	page_hdr;
	ulint		free;
	ulint		new_free;

	page_hdr = undo_page + TRX_UNDO_PAGE_HDR;

	free = mach_read_from_2(page_hdr + TRX_UNDO_PAGE_FREE);

	/* free is now the end offset of the old style undo log header */

	ut_a(free == (ulint)(log_hdr - undo_page) + TRX_UNDO_LOG_OLD_HDR_SIZE);

	new_free = free + (TRX_UNDO_LOG_XA_HDR_SIZE
			   - TRX_UNDO_LOG_OLD_HDR_SIZE);

	/* Add space for a XID after the header, update the free offset
	fields on the undo log page and in the undo log header */

	mlog_write_ulint(page_hdr + TRX_UNDO_PAGE_START, new_free,
			 MLOG_2BYTES, mtr);

	mlog_write_ulint(page_hdr + TRX_UNDO_PAGE_FREE, new_free,
			 MLOG_2BYTES, mtr);

	mlog_write_ulint(log_hdr + TRX_UNDO_LOG_START, new_free,
			 MLOG_2BYTES, mtr);
}

/** Parse the redo log entry of an undo log page header create.
@param[in]	ptr	redo log record
@param[in]	end_ptr	end of log buffer
@param[in,out]	page	page frame or NULL
@param[in,out]	mtr	mini-transaction or NULL
@return end of log record or NULL */
byte*
trx_undo_parse_page_header(
	const byte*	ptr,
	const byte*	end_ptr,
	page_t*		page,
	mtr_t*		mtr)
{
	trx_id_t	trx_id = mach_u64_parse_compressed(&ptr, end_ptr);

	if (ptr != NULL && page != NULL) {
		trx_undo_header_create(page, trx_id, mtr);
		return(const_cast<byte*>(ptr));
	}

	return(const_cast<byte*>(ptr));
}

/** Allocate an undo log page.
@param[in,out]	undo	undo log
@param[in,out]	mtr	mini-transaction that does not hold any page latch
@return	X-latched block if success
@retval	NULL	on failure */
buf_block_t* trx_undo_add_page(trx_undo_t* undo, mtr_t* mtr)
{
	trx_rseg_t*	rseg		= undo->rseg;
	buf_block_t*	new_block	= NULL;
	ulint		n_reserved;
	page_t*		header_page;

	/* When we add a page to an undo log, this is analogous to
	a pessimistic insert in a B-tree, and we must reserve the
	counterpart of the tree latch, which is the rseg mutex. */

	mutex_enter(&rseg->mutex);

	header_page = trx_undo_page_get(
		page_id_t(undo->rseg->space->id, undo->hdr_page_no), mtr);

	if (!fsp_reserve_free_extents(&n_reserved, undo->rseg->space, 1,
				      FSP_UNDO, mtr)) {
		goto func_exit;
	}

	new_block = fseg_alloc_free_page_general(
		TRX_UNDO_SEG_HDR + TRX_UNDO_FSEG_HEADER
		+ header_page,
		undo->top_page_no + 1, FSP_UP, TRUE, mtr, mtr);

	rseg->space->release_free_extents(n_reserved);

	if (!new_block) {
		goto func_exit;
	}

	ut_ad(rw_lock_get_x_lock_count(&new_block->lock) == 1);
	buf_block_dbg_add_level(new_block, SYNC_TRX_UNDO_PAGE);
	undo->last_page_no = new_block->page.id.page_no();

	trx_undo_page_init(new_block, mtr);

	flst_add_last(TRX_UNDO_SEG_HDR + TRX_UNDO_PAGE_LIST
		      + header_page,
		      TRX_UNDO_PAGE_HDR + TRX_UNDO_PAGE_NODE
		      + new_block->frame,
		      mtr);
	undo->size++;
	rseg->curr_size++;

func_exit:
	mutex_exit(&rseg->mutex);
	return(new_block);
}

/********************************************************************//**
Frees an undo log page that is not the header page.
@return last page number in remaining log */
static
ulint
trx_undo_free_page(
/*===============*/
	trx_rseg_t* rseg,	/*!< in: rollback segment */
	bool	in_history,	/*!< in: TRUE if the undo log is in the history
				list */
	ulint	hdr_page_no,	/*!< in: header page number */
	ulint	page_no,	/*!< in: page number to free: must not be the
				header page */
	mtr_t*	mtr)		/*!< in: mtr which does not have a latch to any
				undo log page; the caller must have reserved
				the rollback segment mutex */
{
	const ulint	space = rseg->space->id;

	ut_a(hdr_page_no != page_no);
	ut_ad(mutex_own(&(rseg->mutex)));

	page_t*	undo_page = trx_undo_page_get(page_id_t(space, page_no), mtr);
	page_t* header_page = trx_undo_page_get(page_id_t(space, hdr_page_no),
						mtr);

	flst_remove(TRX_UNDO_SEG_HDR + TRX_UNDO_PAGE_LIST + header_page,
		    TRX_UNDO_PAGE_HDR + TRX_UNDO_PAGE_NODE + undo_page, mtr);

	fseg_free_page(TRX_UNDO_SEG_HDR + TRX_UNDO_FSEG_HEADER + header_page,
		       rseg->space, page_no, true, mtr);

	const fil_addr_t last_addr = flst_get_last(
		TRX_UNDO_SEG_HDR + TRX_UNDO_PAGE_LIST + header_page, mtr);
	rseg->curr_size--;

	if (in_history) {
		trx_rsegf_t* rseg_header = trx_rsegf_get(
			rseg->space, rseg->page_no, mtr);
		uint32_t hist_size = mach_read_from_4(
			rseg_header + TRX_RSEG_HISTORY_SIZE);
		ut_ad(hist_size > 0);
		mlog_write_ulint(rseg_header + TRX_RSEG_HISTORY_SIZE,
				 hist_size - 1, MLOG_4BYTES, mtr);
	}

	return(last_addr.page);
}

/** Free the last undo log page. The caller must hold the rseg mutex.
@param[in,out]	undo	undo log
@param[in,out]	mtr	mini-transaction that does not hold any undo log page
			or that has allocated the undo log page */
void
trx_undo_free_last_page(trx_undo_t* undo, mtr_t* mtr)
{
	ut_ad(undo->hdr_page_no != undo->last_page_no);
	ut_ad(undo->size > 0);

	undo->last_page_no = trx_undo_free_page(
		undo->rseg, false, undo->hdr_page_no, undo->last_page_no, mtr);

	undo->size--;
}

/** Truncate the tail of an undo log during rollback.
@param[in,out]	undo	undo log
@param[in]	limit	all undo logs after this limit will be discarded
@param[in]	is_temp	whether this is temporary undo log */
void trx_undo_truncate_end(trx_undo_t& undo, undo_no_t limit, bool is_temp)
{
	mtr_t mtr;
	ut_ad(is_temp == !undo.rseg->is_persistent());

	for (;;) {
		mtr.start();
		if (is_temp) {
			mtr.set_log_mode(MTR_LOG_NO_REDO);
		}

		trx_undo_rec_t* trunc_here = NULL;
		mutex_enter(&undo.rseg->mutex);
		page_t*		undo_page = trx_undo_page_get(
			page_id_t(undo.rseg->space->id, undo.last_page_no),
			&mtr);
		trx_undo_rec_t* rec = trx_undo_page_get_last_rec(
			undo_page, undo.hdr_page_no, undo.hdr_offset);
		while (rec) {
			if (trx_undo_rec_get_undo_no(rec) < limit) {
				goto func_exit;
			}
			/* Truncate at least this record off, maybe more */
			trunc_here = rec;

			rec = trx_undo_page_get_prev_rec(rec,
							 undo.hdr_page_no,
							 undo.hdr_offset);
		}

		if (undo.last_page_no != undo.hdr_page_no) {
			trx_undo_free_last_page(&undo, &mtr);
			mutex_exit(&undo.rseg->mutex);
			mtr.commit();
			continue;
		}

func_exit:
		mutex_exit(&undo.rseg->mutex);

		if (trunc_here) {
			mlog_write_ulint(undo_page + TRX_UNDO_PAGE_HDR
					 + TRX_UNDO_PAGE_FREE,
					 ulint(trunc_here - undo_page),
					 MLOG_2BYTES, &mtr);
		}

		mtr.commit();
		return;
	}
}

/** Truncate the head of an undo log.
NOTE that only whole pages are freed; the header page is not
freed, but emptied, if all the records there are below the limit.
@param[in,out]	rseg		rollback segment
@param[in]	hdr_page_no	header page number
@param[in]	hdr_offset	header offset on the page
@param[in]	limit		first undo number to preserve
(everything below the limit will be truncated) */
void
trx_undo_truncate_start(
	trx_rseg_t*	rseg,
	ulint		hdr_page_no,
	ulint		hdr_offset,
	undo_no_t	limit)
{
	page_t*		undo_page;
	trx_undo_rec_t* rec;
	trx_undo_rec_t* last_rec;
	ulint		page_no;
	mtr_t		mtr;

	ut_ad(mutex_own(&(rseg->mutex)));

	if (!limit) {
		return;
	}
loop:
	mtr_start(&mtr);

	if (!rseg->is_persistent()) {
		mtr.set_log_mode(MTR_LOG_NO_REDO);
	}

	rec = trx_undo_get_first_rec(rseg->space, hdr_page_no, hdr_offset,
				     RW_X_LATCH, &mtr);
	if (rec == NULL) {
		/* Already empty */

		mtr_commit(&mtr);

		return;
	}

	undo_page = page_align(rec);

	last_rec = trx_undo_page_get_last_rec(undo_page, hdr_page_no,
					      hdr_offset);
	if (trx_undo_rec_get_undo_no(last_rec) >= limit) {

		mtr_commit(&mtr);

		return;
	}

	page_no = page_get_page_no(undo_page);

	if (page_no == hdr_page_no) {
		uint16_t end = mach_read_from_2(hdr_offset + TRX_UNDO_NEXT_LOG
						+ undo_page);
		if (end == 0) {
			end = mach_read_from_2(TRX_UNDO_PAGE_HDR
					       + TRX_UNDO_PAGE_FREE
					       + undo_page);
		}

		mlog_write_ulint(undo_page + hdr_offset + TRX_UNDO_LOG_START,
				 end, MLOG_2BYTES, &mtr);
	} else {
		trx_undo_free_page(rseg, true, hdr_page_no, page_no, &mtr);
	}

	mtr_commit(&mtr);

	goto loop;
}

/** Frees an undo log segment which is not in the history list.
@param[in]	undo	undo log
@param[in]	noredo	whether the undo tablespace is redo logged */
static
void
trx_undo_seg_free(
	const trx_undo_t*	undo,
	bool			noredo)
{
	trx_rseg_t*	rseg;
	fseg_header_t*	file_seg;
	trx_rsegf_t*	rseg_header;
	trx_usegf_t*	seg_header;
	ibool		finished;
	mtr_t		mtr;

	rseg = undo->rseg;

	do {

		mtr_start(&mtr);

		if (noredo) {
			mtr.set_log_mode(MTR_LOG_NO_REDO);
		}

		mutex_enter(&(rseg->mutex));

		seg_header = trx_undo_page_get(page_id_t(undo->rseg->space->id,
							 undo->hdr_page_no),
					       &mtr)
			+ TRX_UNDO_SEG_HDR;

		file_seg = seg_header + TRX_UNDO_FSEG_HEADER;

		finished = fseg_free_step(file_seg, &mtr);

		if (finished) {
			/* Update the rseg header */
			rseg_header = trx_rsegf_get(
				rseg->space, rseg->page_no, &mtr);
			trx_rsegf_set_nth_undo(rseg_header, undo->id, FIL_NULL,
					       &mtr);

			MONITOR_DEC(MONITOR_NUM_UNDO_SLOT_USED);
		}

		mutex_exit(&(rseg->mutex));
		mtr_commit(&mtr);
	} while (!finished);
}

/*========== UNDO LOG MEMORY COPY INITIALIZATION =====================*/

/** Read an undo log when starting up the database.
@param[in,out]	rseg		rollback segment
@param[in]	id		rollback segment slot
@param[in]	page_no		undo log segment page number
@param[in,out]	max_trx_id	the largest observed transaction ID
@return	size of the undo log in pages */
ulint
trx_undo_mem_create_at_db_start(trx_rseg_t* rseg, ulint id, ulint page_no,
				trx_id_t& max_trx_id)
{
	mtr_t		mtr;
	XID		xid;

	ut_ad(id < TRX_RSEG_N_SLOTS);

	mtr.start();
	const page_t* undo_page = trx_undo_page_get(
		page_id_t(rseg->space->id, page_no), &mtr);
	const ulint type = mach_read_from_2(
		TRX_UNDO_PAGE_HDR + TRX_UNDO_PAGE_TYPE + undo_page);
	ut_ad(type == 0 || type == TRX_UNDO_INSERT || type == TRX_UNDO_UPDATE);

	uint state = mach_read_from_2(TRX_UNDO_SEG_HDR + TRX_UNDO_STATE
				      + undo_page);
	uint offset = mach_read_from_2(TRX_UNDO_SEG_HDR + TRX_UNDO_LAST_LOG
				       + undo_page);

	const trx_ulogf_t*	undo_header = undo_page + offset;

	/* Read X/Open XA transaction identification if it exists, or
	set it to NULL. */

	if (undo_header[TRX_UNDO_XID_EXISTS]) {
		trx_undo_read_xid(undo_header, &xid);
	} else {
		xid.null();
	}

	trx_id_t trx_id = mach_read_from_8(undo_header + TRX_UNDO_TRX_ID);
	if (trx_id > max_trx_id) {
		max_trx_id = trx_id;
	}

	mutex_enter(&rseg->mutex);
	trx_undo_t* undo = trx_undo_mem_create(
		rseg, id, trx_id, &xid, page_no, offset);
	mutex_exit(&rseg->mutex);

	undo->dict_operation = undo_header[TRX_UNDO_DICT_TRANS];
	undo->table_id = mach_read_from_8(undo_header + TRX_UNDO_TABLE_ID);
	undo->size = flst_get_len(TRX_UNDO_SEG_HDR + TRX_UNDO_PAGE_LIST
				  + undo_page);

	if (UNIV_UNLIKELY(state == TRX_UNDO_TO_FREE)) {
		/* This is an old-format insert_undo log segment that
		is being freed. The page list is inconsistent. */
		ut_ad(type == TRX_UNDO_INSERT);
		state = TRX_UNDO_TO_PURGE;
	} else {
		if (state == TRX_UNDO_TO_PURGE
		    || state == TRX_UNDO_CACHED) {
			trx_id_t id = mach_read_from_8(TRX_UNDO_TRX_NO
						       + undo_header);
			if (id > max_trx_id) {
				max_trx_id = id;
			}
		}

		fil_addr_t	last_addr = flst_get_last(
			TRX_UNDO_SEG_HDR + TRX_UNDO_PAGE_LIST + undo_page,
			&mtr);

		undo->last_page_no = last_addr.page;
		undo->top_page_no = last_addr.page;

		page_t* last_page = trx_undo_page_get(
			page_id_t(rseg->space->id, undo->last_page_no), &mtr);

		if (const trx_undo_rec_t* rec = trx_undo_page_get_last_rec(
			    last_page, page_no, offset)) {
			undo->top_offset = ulint(rec - last_page);
			undo->top_undo_no = trx_undo_rec_get_undo_no(rec);
			ut_ad(!undo->empty());
		} else {
			undo->top_undo_no = IB_ID_MAX;
			ut_ad(undo->empty());
		}
	}

	undo->state = state;

	if (state != TRX_UNDO_CACHED) {
		UT_LIST_ADD_LAST(type == TRX_UNDO_INSERT
				 ? rseg->old_insert_list
				 : rseg->undo_list, undo);
	} else {
		UT_LIST_ADD_LAST(rseg->undo_cached, undo);
		MONITOR_INC(MONITOR_NUM_UNDO_SLOT_CACHED);
	}

	mtr.commit();
	return undo->size;
}

/********************************************************************//**
Creates and initializes an undo log memory object.
@return own: the undo log memory object */
static
trx_undo_t*
trx_undo_mem_create(
/*================*/
	trx_rseg_t*	rseg,	/*!< in: rollback segment memory object */
	ulint		id,	/*!< in: slot index within rseg */
	trx_id_t	trx_id,	/*!< in: id of the trx for which the undo log
				is created */
	const XID*	xid,	/*!< in: X/Open transaction identification */
	ulint		page_no,/*!< in: undo log header page number */
	ulint		offset)	/*!< in: undo log header byte offset on page */
{
	trx_undo_t*	undo;

	ut_ad(mutex_own(&(rseg->mutex)));

	ut_a(id < TRX_RSEG_N_SLOTS);

	undo = static_cast<trx_undo_t*>(ut_malloc_nokey(sizeof(*undo)));

	if (undo == NULL) {

		return(NULL);
	}

	undo->id = id;
	undo->state = TRX_UNDO_ACTIVE;
	undo->trx_id = trx_id;
	undo->xid = *xid;

	undo->dict_operation = FALSE;

	undo->rseg = rseg;

	undo->hdr_page_no = page_no;
	undo->hdr_offset = offset;
	undo->last_page_no = page_no;
	undo->size = 1;

	undo->top_undo_no = IB_ID_MAX;
	undo->top_page_no = page_no;
	undo->guess_block = NULL;
	ut_ad(undo->empty());

	return(undo);
}

/********************************************************************//**
Initializes a cached undo log object for new use. */
static
void
trx_undo_mem_init_for_reuse(
/*========================*/
	trx_undo_t*	undo,	/*!< in: undo log to init */
	trx_id_t	trx_id,	/*!< in: id of the trx for which the undo log
				is created */
	const XID*	xid,	/*!< in: X/Open XA transaction identification*/
	ulint		offset)	/*!< in: undo log header byte offset on page */
{
	ut_ad(mutex_own(&((undo->rseg)->mutex)));

	ut_a(undo->id < TRX_RSEG_N_SLOTS);

	undo->state = TRX_UNDO_ACTIVE;
	undo->trx_id = trx_id;
	undo->xid = *xid;

	undo->dict_operation = FALSE;

	undo->hdr_offset = offset;
	undo->top_undo_no = IB_ID_MAX;
	ut_ad(undo->empty());
}

/** Create an undo log.
@param[in,out]	trx	transaction
@param[in,out]	rseg	rollback segment
@param[out]	undo	undo log object
@param[out]	err	error code
@param[in,out]	mtr	mini-transaction
@return undo log block
@retval	NULL	on failure */
static MY_ATTRIBUTE((nonnull, warn_unused_result))
buf_block_t*
trx_undo_create(trx_t* trx, trx_rseg_t* rseg, trx_undo_t** undo,
		dberr_t* err, mtr_t* mtr)
{
	ulint		id;

	ut_ad(mutex_own(&(rseg->mutex)));

	buf_block_t*	block = trx_undo_seg_create(
		rseg->space,
		trx_rsegf_get(rseg->space, rseg->page_no, mtr), &id, err, mtr);

	if (!block) {
		return NULL;
	}

	rseg->curr_size++;

	ulint offset = trx_undo_header_create(block->frame, trx->id, mtr);

	trx_undo_header_add_space_for_xid(block->frame, block->frame + offset,
					  mtr);

	*undo = trx_undo_mem_create(rseg, id, trx->id, trx->xid,
				    block->page.id.page_no(), offset);
	if (*undo == NULL) {
		*err = DB_OUT_OF_MEMORY;
		 /* FIXME: this will not free the undo block to the file */
		return NULL;
	} else if (rseg != trx->rsegs.m_redo.rseg) {
		return block;
	}

	switch (trx_get_dict_operation(trx)) {
	case TRX_DICT_OP_NONE:
		break;
	case TRX_DICT_OP_INDEX:
		/* Do not discard the table on recovery. */
		trx->table_id = 0;
		/* fall through */
	case TRX_DICT_OP_TABLE:
		(*undo)->table_id = trx->table_id;
		(*undo)->dict_operation = TRUE;
		mlog_write_ulint(block->frame + offset + TRX_UNDO_DICT_TRANS,
				 TRUE, MLOG_1BYTE, mtr);
		mlog_write_ull(block->frame + offset + TRX_UNDO_TABLE_ID,
			       trx->table_id, mtr);
	}

	*err = DB_SUCCESS;
	return block;
}

/*================ UNDO LOG ASSIGNMENT AND CLEANUP =====================*/

/** Reuse a cached undo log block.
@param[in,out]	trx	transaction
@param[in,out]	rseg	rollback segment
@param[out]	pundo	the undo log memory object
@param[in,out]	mtr	mini-transaction
@return	the undo log block
@retval	NULL	if none cached */
static
buf_block_t*
trx_undo_reuse_cached(trx_t* trx, trx_rseg_t* rseg, trx_undo_t** pundo,
		      mtr_t* mtr)
{
	ut_ad(mutex_own(&rseg->mutex));

	trx_undo_t* undo = UT_LIST_GET_FIRST(rseg->undo_cached);
	if (!undo) {
		return NULL;
	}

	ut_ad(undo->size == 1);
	ut_ad(undo->id < TRX_RSEG_N_SLOTS);

	buf_block_t*	block = buf_page_get(page_id_t(undo->rseg->space->id,
						       undo->hdr_page_no),
					     0, RW_X_LATCH, mtr);
	if (!block) {
		return NULL;
	}

	buf_block_dbg_add_level(block, SYNC_TRX_UNDO_PAGE);

	UT_LIST_REMOVE(rseg->undo_cached, undo);
	MONITOR_DEC(MONITOR_NUM_UNDO_SLOT_CACHED);

	*pundo = undo;

	ulint offset = trx_undo_header_create(block->frame, trx->id, mtr);
	/* Reset the TRX_UNDO_PAGE_TYPE in case this page is being
	repurposed after upgrading to MariaDB 10.3. */
	if (ut_d(ulint type =) UNIV_UNLIKELY(
		    mach_read_from_2(TRX_UNDO_PAGE_HDR + TRX_UNDO_PAGE_TYPE
				     + block->frame))) {
		ut_ad(type == TRX_UNDO_INSERT || type == TRX_UNDO_UPDATE);
		mlog_write_ulint(TRX_UNDO_PAGE_HDR + TRX_UNDO_PAGE_TYPE
				 + block->frame, 0, MLOG_2BYTES, mtr);
	}

	trx_undo_header_add_space_for_xid(block->frame, block->frame + offset,
					  mtr);

	trx_undo_mem_init_for_reuse(undo, trx->id, trx->xid, offset);

	if (rseg != trx->rsegs.m_redo.rseg) {
		return block;
	}

	switch (trx_get_dict_operation(trx)) {
	case TRX_DICT_OP_NONE:
		return block;
	case TRX_DICT_OP_INDEX:
		/* Do not discard the table on recovery. */
		trx->table_id = 0;
		/* fall through */
	case TRX_DICT_OP_TABLE:
		undo->table_id = trx->table_id;
		undo->dict_operation = TRUE;
		mlog_write_ulint(block->frame + offset + TRX_UNDO_DICT_TRANS,
				 TRUE, MLOG_1BYTE, mtr);
		mlog_write_ull(block->frame + offset + TRX_UNDO_TABLE_ID,
			       trx->table_id, mtr);
	}

	return block;
}

/** Assign an undo log for a persistent transaction.
A new undo log is created or a cached undo log reused.
@param[in,out]	trx	transaction
@param[out]	err	error code
@param[in,out]	mtr	mini-transaction
@return	the undo log block
@retval	NULL	on error */
buf_block_t*
trx_undo_assign(trx_t* trx, dberr_t* err, mtr_t* mtr)
{
	ut_ad(mtr->get_log_mode() == MTR_LOG_ALL);

	trx_undo_t* undo = trx->rsegs.m_redo.undo;

	if (undo) {
		return buf_page_get_gen(
			page_id_t(undo->rseg->space->id, undo->last_page_no),
<<<<<<< HEAD
			0, RW_X_LATCH,
			buf_pool_is_obsolete(undo->withdraw_clock)
			? NULL : undo->guess_block,
=======
			univ_page_size, RW_X_LATCH, undo->guess_block,
>>>>>>> 2b6f8044
			BUF_GET, __FILE__, __LINE__, mtr, err);
	}

	trx_rseg_t* rseg = trx->rsegs.m_redo.rseg;

	mutex_enter(&rseg->mutex);
	buf_block_t* block = trx_undo_reuse_cached(
		trx, rseg, &trx->rsegs.m_redo.undo, mtr);

	if (!block) {
		block = trx_undo_create(trx, rseg, &trx->rsegs.m_redo.undo,
					err, mtr);
		ut_ad(!block == (*err != DB_SUCCESS));
		if (!block) {
			goto func_exit;
		}
	} else {
		*err = DB_SUCCESS;
	}

	UT_LIST_ADD_FIRST(rseg->undo_list, trx->rsegs.m_redo.undo);

func_exit:
	mutex_exit(&rseg->mutex);
	return block;
}

/** Assign an undo log for a transaction.
A new undo log is created or a cached undo log reused.
@param[in,out]	trx	transaction
@param[in]	rseg	rollback segment
@param[out]	undo	the undo log
@param[out]	err	error code
@param[in,out]	mtr	mini-transaction
@return	the undo log block
@retval	NULL	on error */
buf_block_t*
trx_undo_assign_low(trx_t* trx, trx_rseg_t* rseg, trx_undo_t** undo,
		    dberr_t* err, mtr_t* mtr)
{
  const bool	is_temp __attribute__((unused)) = rseg == trx->rsegs.m_noredo.rseg;

	ut_ad(rseg == trx->rsegs.m_redo.rseg
	      || rseg == trx->rsegs.m_noredo.rseg);
	ut_ad(undo == (is_temp
		       ? &trx->rsegs.m_noredo.undo
		       : &trx->rsegs.m_redo.undo));
	ut_ad(mtr->get_log_mode()
	      == (is_temp ? MTR_LOG_NO_REDO : MTR_LOG_ALL));

	if (*undo) {
		return buf_page_get_gen(
			page_id_t(rseg->space->id, (*undo)->last_page_no),
<<<<<<< HEAD
			0, RW_X_LATCH,
			buf_pool_is_obsolete((*undo)->withdraw_clock)
			? NULL : (*undo)->guess_block,
=======
			univ_page_size, RW_X_LATCH, (*undo)->guess_block,
>>>>>>> 2b6f8044
			BUF_GET, __FILE__, __LINE__, mtr, err);
	}

	DBUG_EXECUTE_IF(
		"ib_create_table_fail_too_many_trx",
		*err = DB_TOO_MANY_CONCURRENT_TRXS; return NULL;
	);

	mutex_enter(&rseg->mutex);

	buf_block_t* block = trx_undo_reuse_cached(trx, rseg, undo, mtr);

	if (!block) {
		block = trx_undo_create(trx, rseg, undo, err, mtr);
		ut_ad(!block == (*err != DB_SUCCESS));
		if (!block) {
			goto func_exit;
		}
	} else {
		*err = DB_SUCCESS;
	}

	UT_LIST_ADD_FIRST(rseg->undo_list, *undo);

func_exit:
	mutex_exit(&rseg->mutex);
	return block;
}

/******************************************************************//**
Sets the state of the undo log segment at a transaction finish.
@return undo log segment header page, x-latched */
page_t*
trx_undo_set_state_at_finish(
/*=========================*/
	trx_undo_t*	undo,	/*!< in: undo log memory copy */
	mtr_t*		mtr)	/*!< in: mtr */
{
	trx_usegf_t*	seg_hdr;
	trx_upagef_t*	page_hdr;
	page_t*		undo_page;
	ulint		state;

	ut_a(undo->id < TRX_RSEG_N_SLOTS);

	undo_page = trx_undo_page_get(
		page_id_t(undo->rseg->space->id, undo->hdr_page_no), mtr);

	seg_hdr = undo_page + TRX_UNDO_SEG_HDR;
	page_hdr = undo_page + TRX_UNDO_PAGE_HDR;

	if (undo->size == 1
	    && mach_read_from_2(page_hdr + TRX_UNDO_PAGE_FREE)
	       < TRX_UNDO_PAGE_REUSE_LIMIT) {

		state = TRX_UNDO_CACHED;
	} else {
		state = TRX_UNDO_TO_PURGE;
	}

	undo->state = state;

	mlog_write_ulint(seg_hdr + TRX_UNDO_STATE, state, MLOG_2BYTES, mtr);

	return(undo_page);
}

/** Set the state of the undo log segment at a XA PREPARE or XA ROLLBACK.
@param[in,out]	trx		transaction
@param[in,out]	undo		undo log
@param[in]	rollback	false=XA PREPARE, true=XA ROLLBACK
@param[in,out]	mtr		mini-transaction
@return undo log segment header page, x-latched */
page_t*
trx_undo_set_state_at_prepare(
	trx_t*		trx,
	trx_undo_t*	undo,
	bool		rollback,
	mtr_t*		mtr)
{
	trx_usegf_t*	seg_hdr;
	trx_ulogf_t*	undo_header;
	page_t*		undo_page;
	ulint		offset;

	ut_ad(trx && undo && mtr);

	ut_a(undo->id < TRX_RSEG_N_SLOTS);

	undo_page = trx_undo_page_get(
		page_id_t(undo->rseg->space->id, undo->hdr_page_no), mtr);

	seg_hdr = undo_page + TRX_UNDO_SEG_HDR;

	if (rollback) {
		ut_ad(undo->state == TRX_UNDO_PREPARED);
		mlog_write_ulint(seg_hdr + TRX_UNDO_STATE, TRX_UNDO_ACTIVE,
				 MLOG_2BYTES, mtr);
		return(undo_page);
	}

	/*------------------------------*/
	ut_ad(undo->state == TRX_UNDO_ACTIVE);
	undo->state = TRX_UNDO_PREPARED;
	undo->xid   = *trx->xid;
	/*------------------------------*/

	mlog_write_ulint(seg_hdr + TRX_UNDO_STATE, undo->state,
			 MLOG_2BYTES, mtr);

	offset = mach_read_from_2(seg_hdr + TRX_UNDO_LAST_LOG);
	undo_header = undo_page + offset;

	mlog_write_ulint(undo_header + TRX_UNDO_XID_EXISTS,
			 TRUE, MLOG_1BYTE, mtr);

	trx_undo_write_xid(undo_header, &undo->xid, mtr);

	return(undo_page);
}

/** Free an old insert or temporary undo log after commit or rollback.
The information is not needed after a commit or rollback, therefore
the data can be discarded.
@param[in,out]	undo	undo log
@param[in]	is_temp	whether this is temporary undo log */
void
trx_undo_commit_cleanup(trx_undo_t* undo, bool is_temp)
{
	trx_rseg_t*	rseg	= undo->rseg;
	ut_ad(is_temp == !rseg->is_persistent());
	ut_ad(!is_temp || 0 == UT_LIST_GET_LEN(rseg->old_insert_list));

	mutex_enter(&rseg->mutex);

	UT_LIST_REMOVE(is_temp ? rseg->undo_list : rseg->old_insert_list,
		       undo);

	if (undo->state == TRX_UNDO_CACHED) {
		UT_LIST_ADD_FIRST(rseg->undo_cached, undo);
		MONITOR_INC(MONITOR_NUM_UNDO_SLOT_CACHED);
	} else {
		ut_ad(undo->state == TRX_UNDO_TO_PURGE);

		/* Delete first the undo log segment in the file */
		mutex_exit(&rseg->mutex);
		trx_undo_seg_free(undo, is_temp);
		mutex_enter(&rseg->mutex);

		ut_ad(rseg->curr_size > undo->size);
		rseg->curr_size -= undo->size;

		ut_free(undo);
	}

	mutex_exit(&rseg->mutex);
}

/** At shutdown, frees the undo logs of a transaction. */
void
trx_undo_free_at_shutdown(trx_t *trx)
{
	if (trx_undo_t*& undo = trx->rsegs.m_redo.undo) {
		switch (undo->state) {
		case TRX_UNDO_PREPARED:
			break;
		case TRX_UNDO_CACHED:
		case TRX_UNDO_TO_FREE:
		case TRX_UNDO_TO_PURGE:
			ut_ad(trx_state_eq(trx,
					   TRX_STATE_COMMITTED_IN_MEMORY));
			/* fall through */
		case TRX_UNDO_ACTIVE:
			/* trx_t::commit_state() assigns
			trx->state = TRX_STATE_COMMITTED_IN_MEMORY. */
			ut_a(!srv_was_started
			     || srv_read_only_mode
			     || srv_force_recovery >= SRV_FORCE_NO_TRX_UNDO
			     || srv_fast_shutdown);
			break;
		default:
			ut_error;
		}

		UT_LIST_REMOVE(trx->rsegs.m_redo.rseg->undo_list, undo);
		ut_free(undo);
		undo = NULL;
	}

	if (trx_undo_t*& undo = trx->rsegs.m_redo.old_insert) {
		switch (undo->state) {
		case TRX_UNDO_PREPARED:
			break;
		case TRX_UNDO_CACHED:
		case TRX_UNDO_TO_FREE:
		case TRX_UNDO_TO_PURGE:
			ut_ad(trx_state_eq(trx,
					   TRX_STATE_COMMITTED_IN_MEMORY));
			/* fall through */
		case TRX_UNDO_ACTIVE:
			/* trx_t::commit_state() assigns
			trx->state = TRX_STATE_COMMITTED_IN_MEMORY. */
			ut_a(!srv_was_started
			     || srv_read_only_mode
			     || srv_force_recovery >= SRV_FORCE_NO_TRX_UNDO
			     || srv_fast_shutdown);
			break;
		default:
			ut_error;
		}

		UT_LIST_REMOVE(trx->rsegs.m_redo.rseg->old_insert_list, undo);
		ut_free(undo);
		undo = NULL;
	}

	if (trx_undo_t*& undo = trx->rsegs.m_noredo.undo) {
		ut_a(undo->state == TRX_UNDO_PREPARED);

		UT_LIST_REMOVE(trx->rsegs.m_noredo.rseg->undo_list, undo);
		ut_free(undo);
		undo = NULL;
	}
}<|MERGE_RESOLUTION|>--- conflicted
+++ resolved
@@ -1411,13 +1411,7 @@
 	if (undo) {
 		return buf_page_get_gen(
 			page_id_t(undo->rseg->space->id, undo->last_page_no),
-<<<<<<< HEAD
-			0, RW_X_LATCH,
-			buf_pool_is_obsolete(undo->withdraw_clock)
-			? NULL : undo->guess_block,
-=======
-			univ_page_size, RW_X_LATCH, undo->guess_block,
->>>>>>> 2b6f8044
+			0, RW_X_LATCH, undo->guess_block,
 			BUF_GET, __FILE__, __LINE__, mtr, err);
 	}
 
@@ -1471,13 +1465,7 @@
 	if (*undo) {
 		return buf_page_get_gen(
 			page_id_t(rseg->space->id, (*undo)->last_page_no),
-<<<<<<< HEAD
-			0, RW_X_LATCH,
-			buf_pool_is_obsolete((*undo)->withdraw_clock)
-			? NULL : (*undo)->guess_block,
-=======
-			univ_page_size, RW_X_LATCH, (*undo)->guess_block,
->>>>>>> 2b6f8044
+			0, RW_X_LATCH, (*undo)->guess_block,
 			BUF_GET, __FILE__, __LINE__, mtr, err);
 	}
 
