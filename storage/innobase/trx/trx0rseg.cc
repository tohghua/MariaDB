/*****************************************************************************

Copyright (c) 1996, 2016, Oracle and/or its affiliates. All Rights Reserved.
Copyright (c) 2017, 2022, MariaDB Corporation.

This program is free software; you can redistribute it and/or modify it under
the terms of the GNU General Public License as published by the Free Software
Foundation; version 2 of the License.

This program is distributed in the hope that it will be useful, but WITHOUT
ANY WARRANTY; without even the implied warranty of MERCHANTABILITY or FITNESS
FOR A PARTICULAR PURPOSE. See the GNU General Public License for more details.

You should have received a copy of the GNU General Public License along with
this program; if not, write to the Free Software Foundation, Inc.,
51 Franklin Street, Fifth Floor, Boston, MA 02110-1335 USA

*****************************************************************************/

/**************************************************//**
@file trx/trx0rseg.cc
Rollback segment

Created 3/26/1996 Heikki Tuuri
*******************************************************/

#include "trx0rseg.h"
#include "trx0undo.h"
#include "fut0lst.h"
#include "srv0srv.h"
#include "trx0purge.h"
#include "srv0mon.h"

#ifdef WITH_WSREP
# include <mysql/service_wsrep.h>

/** The offset to WSREP XID headers, after TRX_RSEG */
# define TRX_RSEG_WSREP_XID_INFO      TRX_RSEG_MAX_TRX_ID + 16 + 512

/** WSREP XID format (1 if present and valid, 0 if not present) */
# define TRX_RSEG_WSREP_XID_FORMAT    TRX_RSEG_WSREP_XID_INFO
/** WSREP XID GTRID length */
# define TRX_RSEG_WSREP_XID_GTRID_LEN TRX_RSEG_WSREP_XID_INFO + 4
/** WSREP XID bqual length */
# define TRX_RSEG_WSREP_XID_BQUAL_LEN TRX_RSEG_WSREP_XID_INFO + 8
/** WSREP XID data (XIDDATASIZE bytes) */
# define TRX_RSEG_WSREP_XID_DATA      TRX_RSEG_WSREP_XID_INFO + 12

# ifdef UNIV_DEBUG
/** The latest known WSREP XID sequence number */
static long long wsrep_seqno = -1;
# endif /* UNIV_DEBUG */
/** The latest known WSREP XID UUID */
static unsigned char wsrep_uuid[16];

/** Write the WSREP XID information into rollback segment header.
@param[in,out]	rseg_header	rollback segment header
@param[in]	xid		WSREP XID
@param[in,out]	mtr		mini transaction */
static void
trx_rseg_write_wsrep_checkpoint(
	buf_block_t*	rseg_header,
	const XID*	xid,
	mtr_t*		mtr)
{
	DBUG_ASSERT(xid->gtrid_length >= 0);
	DBUG_ASSERT(xid->bqual_length >= 0);
	DBUG_ASSERT(xid->gtrid_length + xid->bqual_length < XIDDATASIZE);

	mtr->write<4,mtr_t::MAYBE_NOP>(*rseg_header,
				       TRX_RSEG + TRX_RSEG_WSREP_XID_FORMAT
				       + rseg_header->page.frame,
				       uint32_t(xid->formatID));

	mtr->write<4,mtr_t::MAYBE_NOP>(*rseg_header,
				       TRX_RSEG + TRX_RSEG_WSREP_XID_GTRID_LEN
				       + rseg_header->page.frame,
				       uint32_t(xid->gtrid_length));

	mtr->write<4,mtr_t::MAYBE_NOP>(*rseg_header,
				       TRX_RSEG + TRX_RSEG_WSREP_XID_BQUAL_LEN
				       + rseg_header->page.frame,
				       uint32_t(xid->bqual_length));

	const ulint xid_length = static_cast<ulint>(xid->gtrid_length
						    + xid->bqual_length);
	mtr->memcpy<mtr_t::MAYBE_NOP>(*rseg_header,
				      TRX_RSEG + TRX_RSEG_WSREP_XID_DATA
				      + rseg_header->page.frame,
				      xid->data, xid_length);
	if (xid_length < XIDDATASIZE
	    && memcmp(TRX_RSEG + TRX_RSEG_WSREP_XID_DATA
		      + rseg_header->page.frame, field_ref_zero,
		      XIDDATASIZE - xid_length)) {
		mtr->memset(rseg_header,
			    TRX_RSEG + TRX_RSEG_WSREP_XID_DATA + xid_length,
			    XIDDATASIZE - xid_length, 0);
	}
}

/** Update the WSREP XID information in rollback segment header.
@param[in,out]	rseg_header	rollback segment header
@param[in]	xid		WSREP XID
@param[in,out]	mtr		mini-transaction */
void
trx_rseg_update_wsrep_checkpoint(
	buf_block_t*	rseg_header,
	const XID*	xid,
	mtr_t*		mtr)
{
	ut_ad(wsrep_is_wsrep_xid(xid));

#ifdef UNIV_DEBUG
	/* Check that seqno is monotonically increasing */
	long long xid_seqno = wsrep_xid_seqno(xid);
	const byte* xid_uuid = wsrep_xid_uuid(xid);

	if (xid_seqno != -1
	    && !memcmp(xid_uuid, wsrep_uuid, sizeof wsrep_uuid)) {
		ut_ad(xid_seqno > wsrep_seqno);
	} else {
		memcpy(wsrep_uuid, xid_uuid, sizeof wsrep_uuid);
	}
	wsrep_seqno = xid_seqno;
#endif /* UNIV_DEBUG */
	trx_rseg_write_wsrep_checkpoint(rseg_header, xid, mtr);
}

static dberr_t trx_rseg_update_wsrep_checkpoint(const XID* xid, mtr_t* mtr)
{
  dberr_t err;
  buf_block_t *rseg_header = trx_sys.rseg_array[0].get(mtr, &err);

  if (UNIV_UNLIKELY(!rseg_header))
    return err;

  /* We must make check against wsrep_uuid here, the
  trx_rseg_update_wsrep_checkpoint() writes over wsrep_uuid with xid
  contents in debug mode and the memcmp() will never give nonzero
  result. */
  const bool must_clear_rsegs=
    memcmp(wsrep_uuid, wsrep_xid_uuid(xid), sizeof wsrep_uuid);

  if (UNIV_UNLIKELY(mach_read_from_4(TRX_RSEG + TRX_RSEG_FORMAT +
                                     rseg_header->page.frame)))
    trx_rseg_format_upgrade(rseg_header, mtr);

  trx_rseg_update_wsrep_checkpoint(rseg_header, xid, mtr);

  if (must_clear_rsegs)
    /* Because the UUID part of the WSREP XID differed from
    current_xid_uuid, the WSREP group UUID was changed, and we must
    reset the XID in all rollback segment headers. */
    for (ulint rseg_id= 1; rseg_id < TRX_SYS_N_RSEGS; ++rseg_id)
      if (buf_block_t* block= trx_sys.rseg_array[rseg_id].get(mtr, &err))
        mtr->memset(block, TRX_RSEG + TRX_RSEG_WSREP_XID_INFO,
                    TRX_RSEG_WSREP_XID_DATA + XIDDATASIZE -
                    TRX_RSEG_WSREP_XID_INFO, 0);
  return err;
}

/** Update WSREP checkpoint XID in first rollback segment header
as part of wsrep_set_SE_checkpoint() when it is guaranteed that there
are no wsrep transactions committing.
If the UUID part of the WSREP XID does not match to the UUIDs of XIDs already
stored into rollback segments, the WSREP XID in all the remaining rollback
segments will be reset.
@param[in]	xid		WSREP XID */
void trx_rseg_update_wsrep_checkpoint(const XID* xid)
{
	mtr_t	mtr;
	mtr.start();
	trx_rseg_update_wsrep_checkpoint(xid, &mtr);
	mtr.commit();
}

/** Read the WSREP XID information in rollback segment header.
@param[in]	rseg_header	Rollback segment header
@param[out]	xid		Transaction XID
@return	whether the WSREP XID was present */
static
bool trx_rseg_read_wsrep_checkpoint(const buf_block_t *rseg_header, XID &xid)
{
	int formatID = static_cast<int>(
		mach_read_from_4(TRX_RSEG + TRX_RSEG_WSREP_XID_FORMAT
				 + rseg_header->page.frame));
	if (formatID == 0) {
		return false;
	}

	xid.formatID = formatID;
	xid.gtrid_length = static_cast<int>(
		mach_read_from_4(TRX_RSEG + TRX_RSEG_WSREP_XID_GTRID_LEN
				 + rseg_header->page.frame));

	xid.bqual_length = static_cast<int>(
		mach_read_from_4(TRX_RSEG + TRX_RSEG_WSREP_XID_BQUAL_LEN
				 + rseg_header->page.frame));

	memcpy(xid.data, TRX_RSEG + TRX_RSEG_WSREP_XID_DATA
	       + rseg_header->page.frame, XIDDATASIZE);

	return true;
}

/** Read the WSREP XID from the TRX_SYS page (in case of upgrade).
@param[in]	page	TRX_SYS page
@param[out]	xid	WSREP XID (if present)
@return	whether the WSREP XID is present */
static bool trx_rseg_init_wsrep_xid(const page_t* page, XID& xid)
{
	if (mach_read_from_4(TRX_SYS + TRX_SYS_WSREP_XID_INFO
			     + TRX_SYS_WSREP_XID_MAGIC_N_FLD
			     + page)
	    != TRX_SYS_WSREP_XID_MAGIC_N) {
		return false;
	}

	xid.formatID = static_cast<int>(
		mach_read_from_4(
			TRX_SYS + TRX_SYS_WSREP_XID_INFO
			+ TRX_SYS_WSREP_XID_FORMAT + page));
	xid.gtrid_length = static_cast<int>(
		mach_read_from_4(
			TRX_SYS + TRX_SYS_WSREP_XID_INFO
			+ TRX_SYS_WSREP_XID_GTRID_LEN + page));
	xid.bqual_length = static_cast<int>(
		mach_read_from_4(
			TRX_SYS + TRX_SYS_WSREP_XID_INFO
			+ TRX_SYS_WSREP_XID_BQUAL_LEN + page));
	memcpy(xid.data,
	       TRX_SYS + TRX_SYS_WSREP_XID_INFO
	       + TRX_SYS_WSREP_XID_DATA + page, XIDDATASIZE);
	return true;
}

/** Recover the latest WSREP checkpoint XID.
@param[out]	xid	WSREP XID
@return	whether the WSREP XID was found */
bool trx_rseg_read_wsrep_checkpoint(XID& xid)
{
	mtr_t		mtr;
	long long       max_xid_seqno = -1;
	bool		found = false;

	for (ulint rseg_id = 0; rseg_id < TRX_SYS_N_RSEGS;
	     rseg_id++, mtr.commit()) {
		mtr.start();
		const buf_block_t* sys = trx_sysf_get(&mtr, false);
		if (UNIV_UNLIKELY(!sys)) {
			continue;
		}
		const uint32_t page_no = trx_sysf_rseg_get_page_no(
			sys, rseg_id);

		if (page_no == FIL_NULL) {
			continue;
		}

		const buf_block_t* rseg_header = buf_page_get_gen(
			page_id_t(trx_sysf_rseg_get_space(sys, rseg_id),
				  page_no),
			0, RW_S_LATCH, nullptr, BUF_GET, &mtr);

		if (!rseg_header) {
			continue;
		}

		if (mach_read_from_4(TRX_RSEG + TRX_RSEG_FORMAT
				     + rseg_header->page.frame)) {
			continue;
		}

		XID tmp_xid;
		long long tmp_seqno = 0;
		if (trx_rseg_read_wsrep_checkpoint(rseg_header, tmp_xid)
		    && (tmp_seqno = wsrep_xid_seqno(&tmp_xid))
		    > max_xid_seqno) {
			found = true;
			max_xid_seqno = tmp_seqno;
			xid = tmp_xid;
			memcpy(wsrep_uuid, wsrep_xid_uuid(&tmp_xid),
			       sizeof wsrep_uuid);
		}
	}

	return found;
}
#endif /* WITH_WSREP */

buf_block_t *trx_rseg_t::get(mtr_t *mtr, dberr_t *err) const
{
  if (!space)
  {
    if (err) *err= DB_TABLESPACE_NOT_FOUND;
    return nullptr;
  }

  buf_block_t *block= buf_page_get_gen(page_id(), 0, RW_X_LATCH, nullptr,
                                       BUF_GET, mtr, err);
  if (UNIV_LIKELY(block != nullptr))
    buf_page_make_young_if_needed(&block->page);

  return block;
}

/** Upgrade a rollback segment header page to MariaDB 10.3 format.
@param[in,out]	rseg_header	rollback segment header page
@param[in,out]	mtr		mini-transaction */
void trx_rseg_format_upgrade(buf_block_t *rseg_header, mtr_t *mtr)
{
  mtr->memset(rseg_header, TRX_RSEG + TRX_RSEG_FORMAT, 4, 0);
  /* Clear also possible garbage at the end of the page. Old
  InnoDB versions did not initialize unused parts of pages. */
  mtr->memset(rseg_header, TRX_RSEG + TRX_RSEG_MAX_TRX_ID + 8,
              srv_page_size
              - (FIL_PAGE_DATA_END + TRX_RSEG + TRX_RSEG_MAX_TRX_ID + 8),
              0);
}

/** Create a rollback segment header.
@param[in,out]  space           system, undo, or temporary tablespace
@param[in]      rseg_id         rollback segment identifier
@param[in]      max_trx_id      new value of TRX_RSEG_MAX_TRX_ID
@param[in,out]  mtr             mini-transaction
@param[out]     err             error code
@return the created rollback segment
@retval nullptr on failure */
buf_block_t *trx_rseg_header_create(fil_space_t *space, ulint rseg_id,
                                    trx_id_t max_trx_id, mtr_t *mtr,
                                    dberr_t *err)
{
  ut_ad(mtr->memo_contains(*space));
  buf_block_t *block=
    fseg_create(space, TRX_RSEG + TRX_RSEG_FSEG_HEADER, mtr, err);
  if (block)
  {
    ut_ad(0 == mach_read_from_4(TRX_RSEG_FORMAT + TRX_RSEG +
                                block->page.frame));
    ut_ad(0 == mach_read_from_4(TRX_RSEG_HISTORY_SIZE + TRX_RSEG +
                                block->page.frame));
    ut_ad(0 == mach_read_from_4(TRX_RSEG_MAX_TRX_ID + TRX_RSEG +
                                block->page.frame));

    /* Initialize the history list */
    flst_init(block, TRX_RSEG_HISTORY + TRX_RSEG, mtr);

    mtr->write<8,mtr_t::MAYBE_NOP>(*block, TRX_RSEG + TRX_RSEG_MAX_TRX_ID +
                                   block->page.frame, max_trx_id);

    /* Reset the undo log slots */
    mtr->memset(block, TRX_RSEG_UNDO_SLOTS + TRX_RSEG, TRX_RSEG_N_SLOTS * 4,
                0xff);
  }
  return block;
}

void trx_rseg_t::destroy()
{
  latch.destroy();

  /* There can't be any active transactions. */
  ut_a(!UT_LIST_GET_LEN(undo_list));

  for (trx_undo_t *next, *undo= UT_LIST_GET_FIRST(undo_cached); undo;
       undo= next)
  {
    next= UT_LIST_GET_NEXT(undo_list, undo);
    UT_LIST_REMOVE(undo_cached, undo);
    ut_free(undo);
  }
}

void trx_rseg_t::init(fil_space_t *space, uint32_t page)
{
  latch.SRW_LOCK_INIT(trx_rseg_latch_key);
  ut_ad(!this->space);
  this->space= space;
  page_no= page;
  last_page_no= FIL_NULL;
  curr_size= 1;

  UT_LIST_INIT(undo_list, &trx_undo_t::undo_list);
  UT_LIST_INIT(undo_cached, &trx_undo_t::undo_list);
}

void trx_rseg_t::reinit(uint32_t page)
{
  ut_ad(is_persistent());
  ut_ad(page_no == page);
  ut_a(!UT_LIST_GET_LEN(undo_list));
  ut_ad(!history_size || UT_LIST_GET_FIRST(undo_cached));

  history_size= 0;
  page_no= page;

  for (trx_undo_t *next, *undo= UT_LIST_GET_FIRST(undo_cached); undo;
       undo= next)
  {
    next= UT_LIST_GET_NEXT(undo_list, undo);
    UT_LIST_REMOVE(undo_cached, undo);
    ut_free(undo);
  }

  ut_ad(!is_referenced());
  needs_purge= 0;
  last_commit_and_offset= 0;
  last_page_no= FIL_NULL;
  curr_size= 1;
  ref.store(0, std::memory_order_release);
}

/** Read the undo log lists.
@param[in,out]  rseg            rollback segment
@param[in]      rseg_header     rollback segment header
@return error code */
static dberr_t trx_undo_lists_init(trx_rseg_t *rseg,
                                   const buf_block_t *rseg_header)
{
  ut_ad(srv_force_recovery < SRV_FORCE_NO_UNDO_LOG_SCAN);

  for (ulint i= 0; i < TRX_RSEG_N_SLOTS; i++)
  {
    uint32_t page_no= trx_rsegf_get_nth_undo(rseg_header, i);
    if (page_no != FIL_NULL)
    {
      const trx_undo_t *undo=
        trx_undo_mem_create_at_db_start(rseg, i, page_no);
      if (!undo)
        return DB_CORRUPTION;
      rseg->curr_size+= undo->size;
    }
  }

  return DB_SUCCESS;
}

/** Restore the state of a persistent rollback segment.
@param[in,out]	rseg		persistent rollback segment
@param[in,out]	mtr		mini-transaction
@return error code */
static dberr_t trx_rseg_mem_restore(trx_rseg_t *rseg, mtr_t *mtr)
{
  if (!rseg->space)
    return DB_TABLESPACE_NOT_FOUND;
  dberr_t err;
  const buf_block_t *rseg_hdr=
    buf_page_get_gen(rseg->page_id(), 0, RW_S_LATCH, nullptr, BUF_GET, mtr,
                     &err);
  if (!rseg_hdr)
    return err;

  if (!mach_read_from_4(TRX_RSEG + TRX_RSEG_FORMAT + rseg_hdr->page.frame))
  {
    trx_id_t id= mach_read_from_8(TRX_RSEG + TRX_RSEG_MAX_TRX_ID +
                                  rseg_hdr->page.frame);

<<<<<<< HEAD
    if (id > rseg->needs_purge)
      rseg->needs_purge= id;

    const byte *binlog_name=
      TRX_RSEG + TRX_RSEG_BINLOG_NAME + rseg_hdr->page.frame;
    if (*binlog_name)
    {
      lsn_t lsn= mach_read_from_8(my_assume_aligned<8>
                                  (FIL_PAGE_LSN + rseg_hdr->page.frame));
      static_assert(TRX_RSEG_BINLOG_NAME_LEN ==
                    sizeof trx_sys.recovered_binlog_filename, "compatibility");
      if (lsn > trx_sys.recovered_binlog_lsn)
      {
        trx_sys.recovered_binlog_lsn= lsn;
        trx_sys.recovered_binlog_offset=
          mach_read_from_8(TRX_RSEG + TRX_RSEG_BINLOG_OFFSET +
                           rseg_hdr->page.frame);
        memcpy(trx_sys.recovered_binlog_filename, binlog_name,
               TRX_RSEG_BINLOG_NAME_LEN);
      }

=======
		const char* binlog_name = TRX_RSEG + TRX_RSEG_BINLOG_NAME
			+ reinterpret_cast<char*>(rseg_hdr->frame);
		if (*binlog_name) {
			compile_time_assert(TRX_RSEG_BINLOG_NAME_LEN == sizeof
					    trx_sys.recovered_binlog_filename);
			/* Always prefer a position from rollback segment over
			a legacy position from before version 10.3.5. */
			int cmp = *trx_sys.recovered_binlog_filename &&
				  !trx_sys.recovered_binlog_is_legacy_pos
				? strncmp(binlog_name,
					  trx_sys.recovered_binlog_filename,
					  TRX_RSEG_BINLOG_NAME_LEN)
				: 1;

			if (cmp >= 0) {
				uint64_t binlog_offset = mach_read_from_8(
					TRX_RSEG + TRX_RSEG_BINLOG_OFFSET + rseg_hdr->frame);
				if (cmp) {
					memcpy(trx_sys.
					       recovered_binlog_filename,
					       binlog_name,
					       TRX_RSEG_BINLOG_NAME_LEN);
					trx_sys.recovered_binlog_offset
						= binlog_offset;
				} else if (binlog_offset >
					   trx_sys.recovered_binlog_offset) {
					trx_sys.recovered_binlog_offset
						= binlog_offset;
				}
				trx_sys.recovered_binlog_is_legacy_pos= false;
			}
>>>>>>> 2c60d43d
#ifdef WITH_WSREP
      trx_rseg_read_wsrep_checkpoint(rseg_hdr, trx_sys.recovered_wsrep_xid);
#endif
    }
  }

  if (srv_operation == SRV_OPERATION_RESTORE)
    /* mariabackup --prepare only deals with
    the redo log and the data files, not with
    transactions or the data dictionary. */
    return DB_SUCCESS;

  /* Initialize the undo log lists according to the rseg header */

  rseg->curr_size = mach_read_from_4(TRX_RSEG + TRX_RSEG_HISTORY_SIZE +
                                     rseg_hdr->page.frame) + 1;
  err= trx_undo_lists_init(rseg, rseg_hdr);
  if (err != DB_SUCCESS);
  else if (auto len= flst_get_len(TRX_RSEG + TRX_RSEG_HISTORY +
                                  rseg_hdr->page.frame))
  {
    rseg->history_size+= len;

    fil_addr_t node_addr= flst_get_last(TRX_RSEG + TRX_RSEG_HISTORY +
                                        rseg_hdr->page.frame);
    node_addr.boffset= static_cast<uint16_t>(node_addr.boffset -
                                             TRX_UNDO_HISTORY_NODE);
    rseg->last_page_no= node_addr.page;

    const buf_block_t* block=
      buf_page_get_gen(page_id_t(rseg->space->id, node_addr.page),
                       0, RW_S_LATCH, nullptr, BUF_GET, mtr, &err);
    if (!block)
      return err;

    trx_id_t id= mach_read_from_8(block->page.frame + node_addr.boffset +
                                  TRX_UNDO_TRX_ID);
    if (id > rseg->needs_purge)
      rseg->needs_purge= id;
    id= mach_read_from_8(block->page.frame + node_addr.boffset +
                         TRX_UNDO_TRX_NO);
    if (id > rseg->needs_purge)
      rseg->needs_purge= id;

    rseg->set_last_commit(node_addr.boffset, id);
    ut_ad(mach_read_from_2(block->page.frame + node_addr.boffset +
                           TRX_UNDO_NEEDS_PURGE) <= 1);

    if (rseg->last_page_no != FIL_NULL)
      /* There is no need to cover this operation by the purge
      mutex because we are still bootstrapping. */
      purge_sys.purge_queue.push(*rseg);
  }

  return err;
}

/** Read binlog metadata from the TRX_SYS page, in case we are upgrading
from MySQL or a MariaDB version older than 10.3.5. */
static void trx_rseg_init_binlog_info(const page_t* page)
{
	if (mach_read_from_4(TRX_SYS + TRX_SYS_MYSQL_LOG_INFO
			     + TRX_SYS_MYSQL_LOG_MAGIC_N_FLD
			     + page)
	    == TRX_SYS_MYSQL_LOG_MAGIC_N) {
		memcpy(trx_sys.recovered_binlog_filename,
		       TRX_SYS_MYSQL_LOG_INFO + TRX_SYS_MYSQL_LOG_NAME
		       + TRX_SYS + page, TRX_SYS_MYSQL_LOG_NAME_LEN);
		trx_sys.recovered_binlog_offset = mach_read_from_8(
			TRX_SYS_MYSQL_LOG_INFO + TRX_SYS_MYSQL_LOG_OFFSET
			+ TRX_SYS + page);
		trx_sys.recovered_binlog_is_legacy_pos= true;
	}

#ifdef WITH_WSREP
	trx_rseg_init_wsrep_xid(page, trx_sys.recovered_wsrep_xid);
#endif
}

/** Initialize or recover the rollback segments at startup. */
dberr_t trx_rseg_array_init()
{
	trx_id_t max_trx_id = 0;

	*trx_sys.recovered_binlog_filename = '\0';
	trx_sys.recovered_binlog_offset = 0;
	trx_sys.recovered_binlog_is_legacy_pos= false;
#ifdef WITH_WSREP
	trx_sys.recovered_wsrep_xid.null();
	XID wsrep_sys_xid;
	wsrep_sys_xid.null();
	bool wsrep_xid_in_rseg_found = false;
#endif
	mtr_t mtr;
	dberr_t err = DB_SUCCESS;

	for (ulint rseg_id = 0; rseg_id < TRX_SYS_N_RSEGS; rseg_id++) {
		mtr.start();
		if (const buf_block_t* sys = trx_sysf_get(&mtr, false)) {
			if (rseg_id == 0) {
				/* In case this is an upgrade from
				before MariaDB 10.3.5, fetch the base
				information from the TRX_SYS page. */
				max_trx_id = mach_read_from_8(
					TRX_SYS + TRX_SYS_TRX_ID_STORE
					+ sys->page.frame);
				trx_rseg_init_binlog_info(sys->page.frame);
#ifdef WITH_WSREP
				wsrep_sys_xid.set(&trx_sys.recovered_wsrep_xid);
#endif
			}

			const uint32_t	page_no = trx_sysf_rseg_get_page_no(
				sys, rseg_id);
			if (page_no != FIL_NULL) {
				trx_rseg_t& rseg = trx_sys.rseg_array[rseg_id];
				rseg.init(fil_space_get(
						  trx_sysf_rseg_get_space(
							  sys, rseg_id)),
					  page_no);
				ut_ad(rseg.is_persistent());
				err = trx_rseg_mem_restore(&rseg, &mtr);
				if (rseg.needs_purge > max_trx_id) {
					max_trx_id = rseg.needs_purge;
				}
				if (err != DB_SUCCESS) {
					mtr.commit();
					break;
				}
#ifdef WITH_WSREP
				if (!wsrep_sys_xid.is_null() &&
				    !wsrep_sys_xid.eq(&trx_sys.recovered_wsrep_xid)) {
					wsrep_xid_in_rseg_found = true;
					ut_ad(memcmp(wsrep_xid_uuid(&wsrep_sys_xid),
						     wsrep_xid_uuid(&trx_sys.recovered_wsrep_xid),
						     sizeof wsrep_uuid)
					      || wsrep_xid_seqno(
						      &wsrep_sys_xid)
					      <= wsrep_xid_seqno(
						      &trx_sys.recovered_wsrep_xid));
				}
#endif
			}
		}

		mtr.commit();
	}

	if (err != DB_SUCCESS) {
		for (auto& rseg : trx_sys.rseg_array) {
			while (auto u = UT_LIST_GET_FIRST(rseg.undo_list)) {
				UT_LIST_REMOVE(rseg.undo_list, u);
				ut_free(u);
			}
		}
		return err;
	}

#ifdef WITH_WSREP
	if (!wsrep_sys_xid.is_null()) {
		/* Upgrade from a version prior to 10.3.5,
		where WSREP XID was stored in TRX_SYS page.
		If no rollback segment has a WSREP XID set,
		we must copy the XID found in TRX_SYS page
		to rollback segments. */
		mtr.start();

		if (!wsrep_xid_in_rseg_found) {
			trx_rseg_update_wsrep_checkpoint(&wsrep_sys_xid, &mtr);
		}

		/* Finally, clear WSREP XID in TRX_SYS page. */
		mtr.memset(trx_sysf_get(&mtr),
			   TRX_SYS + TRX_SYS_WSREP_XID_INFO,
			   TRX_SYS_WSREP_XID_LEN, 0);
		mtr.commit();
	}
#endif

	trx_sys.init_max_trx_id(max_trx_id + 1);
	return DB_SUCCESS;
}

/** Create the temporary rollback segments. */
dberr_t trx_temp_rseg_create(mtr_t *mtr)
{
  for (ulong i= 0; i < array_elements(trx_sys.temp_rsegs); i++)
  {
    mtr->start();
    mtr->set_log_mode(MTR_LOG_NO_REDO);
    mtr->x_lock_space(fil_system.temp_space);
    dberr_t err;
    buf_block_t *rblock=
      trx_rseg_header_create(fil_system.temp_space, i, 0, mtr, &err);
    if (UNIV_UNLIKELY(!rblock))
    {
      mtr->commit();
      return err;
    }
    trx_sys.temp_rsegs[i].init(fil_system.temp_space,
                               rblock->page.id().page_no());
    mtr->commit();
  }
  return DB_SUCCESS;
}

/** Update the offset information about the end of the binlog entry
which corresponds to the transaction just being committed.
In a replication slave, this updates the master binlog position
up to which replication has proceeded.
@param[in,out]	rseg_header	rollback segment header
@param[in]	trx		committing transaction
@param[in,out]	mtr		mini-transaction */
void trx_rseg_update_binlog_offset(buf_block_t *rseg_header, const trx_t *trx,
                                   mtr_t *mtr)
{
	DBUG_LOG("trx", "trx_mysql_binlog_offset: " << trx->mysql_log_offset);

	const size_t len = strlen(trx->mysql_log_file_name) + 1;

	ut_ad(len > 1);

	if (UNIV_UNLIKELY(len > TRX_RSEG_BINLOG_NAME_LEN)) {
		return;
	}

	mtr->write<8,mtr_t::MAYBE_NOP>(*rseg_header,
				       TRX_RSEG + TRX_RSEG_BINLOG_OFFSET
				       + rseg_header->page.frame,
				       trx->mysql_log_offset);

	void* name = TRX_RSEG + TRX_RSEG_BINLOG_NAME + rseg_header->page.frame;

	if (memcmp(trx->mysql_log_file_name, name, len)) {
		mtr->memcpy(*rseg_header, name, trx->mysql_log_file_name, len);
	}
}<|MERGE_RESOLUTION|>--- conflicted
+++ resolved
@@ -455,7 +455,6 @@
     trx_id_t id= mach_read_from_8(TRX_RSEG + TRX_RSEG_MAX_TRX_ID +
                                   rseg_hdr->page.frame);
 
-<<<<<<< HEAD
     if (id > rseg->needs_purge)
       rseg->needs_purge= id;
 
@@ -463,53 +462,31 @@
       TRX_RSEG + TRX_RSEG_BINLOG_NAME + rseg_hdr->page.frame;
     if (*binlog_name)
     {
-      lsn_t lsn= mach_read_from_8(my_assume_aligned<8>
-                                  (FIL_PAGE_LSN + rseg_hdr->page.frame));
       static_assert(TRX_RSEG_BINLOG_NAME_LEN ==
                     sizeof trx_sys.recovered_binlog_filename, "compatibility");
-      if (lsn > trx_sys.recovered_binlog_lsn)
-      {
-        trx_sys.recovered_binlog_lsn= lsn;
-        trx_sys.recovered_binlog_offset=
-          mach_read_from_8(TRX_RSEG + TRX_RSEG_BINLOG_OFFSET +
-                           rseg_hdr->page.frame);
-        memcpy(trx_sys.recovered_binlog_filename, binlog_name,
-               TRX_RSEG_BINLOG_NAME_LEN);
+
+      /* Always prefer a position from rollback segment over
+      a legacy position from before version 10.3.5. */
+      int cmp = *trx_sys.recovered_binlog_filename &&
+                 !trx_sys.recovered_binlog_is_legacy_pos
+                 ? strncmp((const char*)(binlog_name),
+			   trx_sys.recovered_binlog_filename,
+                           TRX_RSEG_BINLOG_NAME_LEN)
+                 : 1;
+
+      if (cmp >= 0) {
+        uint64_t binlog_offset =
+          mach_read_from_8(TRX_RSEG + TRX_RSEG_BINLOG_OFFSET
+			   + rseg_hdr->page.frame);
+        if (cmp) {
+          memcpy(trx_sys.recovered_binlog_filename, binlog_name,
+                 TRX_RSEG_BINLOG_NAME_LEN);
+          trx_sys.recovered_binlog_offset = binlog_offset;
+        } else if (binlog_offset > trx_sys.recovered_binlog_offset) {
+          trx_sys.recovered_binlog_offset = binlog_offset;
+        }
+        trx_sys.recovered_binlog_is_legacy_pos= false;
       }
-
-=======
-		const char* binlog_name = TRX_RSEG + TRX_RSEG_BINLOG_NAME
-			+ reinterpret_cast<char*>(rseg_hdr->frame);
-		if (*binlog_name) {
-			compile_time_assert(TRX_RSEG_BINLOG_NAME_LEN == sizeof
-					    trx_sys.recovered_binlog_filename);
-			/* Always prefer a position from rollback segment over
-			a legacy position from before version 10.3.5. */
-			int cmp = *trx_sys.recovered_binlog_filename &&
-				  !trx_sys.recovered_binlog_is_legacy_pos
-				? strncmp(binlog_name,
-					  trx_sys.recovered_binlog_filename,
-					  TRX_RSEG_BINLOG_NAME_LEN)
-				: 1;
-
-			if (cmp >= 0) {
-				uint64_t binlog_offset = mach_read_from_8(
-					TRX_RSEG + TRX_RSEG_BINLOG_OFFSET + rseg_hdr->frame);
-				if (cmp) {
-					memcpy(trx_sys.
-					       recovered_binlog_filename,
-					       binlog_name,
-					       TRX_RSEG_BINLOG_NAME_LEN);
-					trx_sys.recovered_binlog_offset
-						= binlog_offset;
-				} else if (binlog_offset >
-					   trx_sys.recovered_binlog_offset) {
-					trx_sys.recovered_binlog_offset
-						= binlog_offset;
-				}
-				trx_sys.recovered_binlog_is_legacy_pos= false;
-			}
->>>>>>> 2c60d43d
 #ifdef WITH_WSREP
       trx_rseg_read_wsrep_checkpoint(rseg_hdr, trx_sys.recovered_wsrep_xid);
 #endif
