/*****************************************************************************

Copyright (c) 2013, 2014, Oracle and/or its affiliates. All Rights Reserved.
Copyright (c) 2018, 2020, MariaDB Corporation.

This program is free software; you can redistribute it and/or modify it under
the terms of the GNU General Public License as published by the Free Software
Foundation; version 2 of the License.

This program is distributed in the hope that it will be useful, but WITHOUT
ANY WARRANTY; without even the implied warranty of MERCHANTABILITY or FITNESS
FOR A PARTICULAR PURPOSE. See the GNU General Public License for more details.

You should have received a copy of the GNU General Public License along with
this program; if not, write to the Free Software Foundation, Inc.,
51 Franklin Street, Fifth Floor, Boston, MA 02110-1335 USA

*****************************************************************************/

/******************************************************************//**
@file include/ut0pool.h
Object pool.

Created 2012-Feb-26 Sunny Bains
***********************************************************************/

#ifndef ut0pool_h
#define ut0pool_h

#include <vector>
#include <queue>
#include <functional>

#include "ut0new.h"

/** Allocate the memory for the object in blocks. We keep the objects sorted
on pointer so that they are closer together in case they have to be iterated
over in a list. */
template <typename Type, typename Factory, typename LockStrategy>
struct Pool {

	typedef Type value_type;

	// FIXME: Add an assertion to check alignment and offset is
	// as we expect it. Also, sizeof(void*) can be 8, can we impove on this.
	struct Element {
		Pool*		m_pool;
		value_type	m_type;
	};

	/** Constructor
	@param size size of the memory block */
	Pool(size_t size)
		:
		m_end(),
		m_start(),
		m_size(size),
		m_last()
	{
		ut_a(size >= sizeof(Element));

		m_lock_strategy.create();

		ut_a(m_start == 0);

		m_start = reinterpret_cast<Element*>(ut_zalloc_nokey(m_size));

		m_last = m_start;

		m_end = &m_start[m_size / sizeof(*m_start)];

		/* Note: Initialise only a small subset, even though we have
		allocated all the memory. This is required only because PFS
		(MTR) results change if we instantiate too many mutexes up
		front. */

		init(ut_min(size_t(16), size_t(m_end - m_start)));

		ut_ad(m_pqueue.size() <= size_t(m_last - m_start));
	}

	/** Destructor */
	~Pool()
	{
		m_lock_strategy.destroy();

		for (Element* elem = m_start; elem != m_last; ++elem) {

			ut_ad(elem->m_pool == this);
<<<<<<< HEAD
#ifdef __SANITIZE_ADDRESS__
			/* Unpoison the memory for AddressSanitizer */
			MEM_MAKE_ADDRESSABLE(&elem->m_type,
					     sizeof elem->m_type);
#endif
#if defined HAVE_valgrind && !__has_feature(memory_sanitizer)
			/* In Valgrind, we cannot cancel MEM_NOACCESS() without
			changing the state of the V bits (which indicate
			which bits are initialized).
			We will declare the contents as initialized.
			We did invoke MEM_CHECK_DEFINED() in mem_free(). */
			MEM_MAKE_DEFINED(&elem->m_type, sizeof elem->m_type);
#endif
=======
>>>>>>> aa6cb7ed
			Factory::destroy(&elem->m_type);
		}

		ut_free(m_start);
		m_end = m_last = m_start = 0;
		m_size = 0;
	}

	/** Get an object from the pool.
	@retrun a free instance or NULL if exhausted. */
	Type*	get()
	{
		Element*	elem;

		m_lock_strategy.enter();

		if (!m_pqueue.empty()) {

			elem = m_pqueue.top();
			m_pqueue.pop();

		} else if (m_last < m_end) {

			/* Initialise the remaining elements. */
			init(size_t(m_end - m_last));

			ut_ad(!m_pqueue.empty());

			elem = m_pqueue.top();
			m_pqueue.pop();
		} else {
			elem = NULL;
		}

<<<<<<< HEAD
#if defined HAVE_valgrind || defined __SANITIZE_ADDRESS__
		if (elem) {
# ifdef __SANITIZE_ADDRESS__
			/* Unpoison the memory for AddressSanitizer */
			MEM_MAKE_ADDRESSABLE(&elem->m_type,
					     sizeof elem->m_type);
# endif
# if defined HAVE_valgrind && !__has_feature(memory_sanitizer)
			/* In Valgrind, we cannot cancel MEM_NOACCESS() without
			changing the state of the V bits (which indicate
			which bits are initialized).
			We will declare the contents as initialized.
			We did invoke MEM_CHECK_DEFINED() in mem_free(). */
			MEM_MAKE_DEFINED(&elem->m_type, sizeof elem->m_type);
# endif
		}
#endif

=======
>>>>>>> aa6cb7ed
		m_lock_strategy.exit();
		return elem ? &elem->m_type : NULL;
	}

	/** Add the object to the pool.
	@param ptr object to free */
	static void mem_free(value_type* ptr)
	{
		Element*	elem;
		byte*		p = reinterpret_cast<byte*>(ptr + 1);

		elem = reinterpret_cast<Element*>(p - sizeof(*elem));

		elem->m_pool->m_lock_strategy.enter();

		elem->m_pool->putl(elem);

		elem->m_pool->m_lock_strategy.exit();
	}

protected:
	// Disable copying
	Pool(const Pool&);
	Pool& operator=(const Pool&);

private:

	/* We only need to compare on pointer address. */
	typedef std::priority_queue<
		Element*,
		std::vector<Element*, ut_allocator<Element*> >,
		std::greater<Element*> >	pqueue_t;

	/** Release the object to the free pool
	@param elem element to free */
	void putl(Element* elem)
	{
		ut_ad(elem >= m_start && elem < m_last);
		m_pqueue.push(elem);
	}

	/** Initialise the elements.
	@param n_elems Number of elements to initialise */
	void init(size_t n_elems)
	{
		ut_ad(size_t(m_end - m_last) >= n_elems);

		for (size_t i = 0; i < n_elems; ++i, ++m_last) {

			m_last->m_pool = this;
			Factory::init(&m_last->m_type);
			m_pqueue.push(m_last);
		}

		ut_ad(m_last <= m_end);
	}

private:
	/** Pointer to the last element */
	Element*		m_end;

	/** Pointer to the first element */
	Element*		m_start;

	/** Size of the block in bytes */
	size_t			m_size;

	/** Upper limit of used space */
	Element*		m_last;

	/** Priority queue ordered on the pointer addresse. */
	pqueue_t		m_pqueue;

	/** Lock strategy to use */
	LockStrategy		m_lock_strategy;
};

template <typename Pool, typename LockStrategy>
struct PoolManager {

	typedef Pool PoolType;
	typedef typename PoolType::value_type value_type;

	PoolManager(size_t size)
		:
		m_size(size)
	{
		create();
	}

	~PoolManager()
	{
		destroy();

		ut_a(m_pools.empty());
	}

	/** Get an element from one of the pools.
	@return instance or NULL if pool is empty. */
	value_type* get()
	{
		size_t		index = 0;
		size_t		delay = 1;
		value_type*	ptr = NULL;

		do {
			m_lock_strategy.enter();

			ut_ad(!m_pools.empty());

			size_t	n_pools = m_pools.size();

			PoolType*	pool = m_pools[index % n_pools];

			m_lock_strategy.exit();

			ptr = pool->get();

			if (ptr == 0 && (index / n_pools) > 2) {

				if (!add_pool(n_pools)) {

					ib::error() << "Failed to allocate"
						" memory for a pool of size "
						<< m_size << " bytes. Will"
						" wait for " << delay
						<< " seconds for a thread to"
						" free a resource";

					/* There is nothing much we can do
					except crash and burn, however lets
					be a little optimistic and wait for
					a resource to be freed. */
					os_thread_sleep(delay * 1000000);

					if (delay < 32) {
						delay <<= 1;
					}

				} else {
					delay = 1;
				}
			}

			++index;

		} while (ptr == NULL);

		return(ptr);
	}

	static void mem_free(value_type* ptr)
	{
		PoolType::mem_free(ptr);
	}

private:
	/** Add a new pool
	@param n_pools Number of pools that existed when the add pool was
			called.
	@return true on success */
	bool add_pool(size_t n_pools)
	{
		bool	added = false;

		m_lock_strategy.enter();

		if (n_pools < m_pools.size()) {
			/* Some other thread already added a pool. */
			added = true;
		} else {
			PoolType*	pool;

			ut_ad(n_pools == m_pools.size());

			pool = UT_NEW_NOKEY(PoolType(m_size));

			if (pool != NULL) {

				ut_ad(n_pools <= m_pools.size());

				m_pools.push_back(pool);

				ib::info() << "Number of pools: "
					<< m_pools.size();

				added = true;
			}
		}

		ut_ad(n_pools < m_pools.size() || !added);

		m_lock_strategy.exit();

		return(added);
	}

	/** Create the pool manager. */
	void create()
	{
		ut_a(m_size > sizeof(value_type));
		m_lock_strategy.create();

		add_pool(0);
	}

	/** Release the resources. */
	void destroy()
	{
		typename Pools::iterator it;
		typename Pools::iterator end = m_pools.end();

		for (it = m_pools.begin(); it != end; ++it) {
			PoolType*	pool = *it;

			UT_DELETE(pool);
		}

		m_pools.clear();

		m_lock_strategy.destroy();
	}
private:
	// Disable copying
	PoolManager(const PoolManager&);
	PoolManager& operator=(const PoolManager&);

	typedef std::vector<PoolType*, ut_allocator<PoolType*> >	Pools;

	/** Size of each block */
	size_t		m_size;

	/** Pools managed this manager */
	Pools		m_pools;

	/** Lock strategy to use */
	LockStrategy		m_lock_strategy;
};

#endif /* ut0pool_h */<|MERGE_RESOLUTION|>--- conflicted
+++ resolved
@@ -87,22 +87,6 @@
 		for (Element* elem = m_start; elem != m_last; ++elem) {
 
 			ut_ad(elem->m_pool == this);
-<<<<<<< HEAD
-#ifdef __SANITIZE_ADDRESS__
-			/* Unpoison the memory for AddressSanitizer */
-			MEM_MAKE_ADDRESSABLE(&elem->m_type,
-					     sizeof elem->m_type);
-#endif
-#if defined HAVE_valgrind && !__has_feature(memory_sanitizer)
-			/* In Valgrind, we cannot cancel MEM_NOACCESS() without
-			changing the state of the V bits (which indicate
-			which bits are initialized).
-			We will declare the contents as initialized.
-			We did invoke MEM_CHECK_DEFINED() in mem_free(). */
-			MEM_MAKE_DEFINED(&elem->m_type, sizeof elem->m_type);
-#endif
-=======
->>>>>>> aa6cb7ed
 			Factory::destroy(&elem->m_type);
 		}
 
@@ -137,27 +121,6 @@
 			elem = NULL;
 		}
 
-<<<<<<< HEAD
-#if defined HAVE_valgrind || defined __SANITIZE_ADDRESS__
-		if (elem) {
-# ifdef __SANITIZE_ADDRESS__
-			/* Unpoison the memory for AddressSanitizer */
-			MEM_MAKE_ADDRESSABLE(&elem->m_type,
-					     sizeof elem->m_type);
-# endif
-# if defined HAVE_valgrind && !__has_feature(memory_sanitizer)
-			/* In Valgrind, we cannot cancel MEM_NOACCESS() without
-			changing the state of the V bits (which indicate
-			which bits are initialized).
-			We will declare the contents as initialized.
-			We did invoke MEM_CHECK_DEFINED() in mem_free(). */
-			MEM_MAKE_DEFINED(&elem->m_type, sizeof elem->m_type);
-# endif
-		}
-#endif
-
-=======
->>>>>>> aa6cb7ed
 		m_lock_strategy.exit();
 		return elem ? &elem->m_type : NULL;
 	}
