--- conflicted
+++ resolved
@@ -1,10 +1,5 @@
 /*****************************************************************************
-<<<<<<< HEAD
 Copyright (c) 1994, 2019, Oracle and/or its affiliates. All Rights Reserved.
-=======
-
-Copyright (c) 1994, 2016, Oracle and/or its affiliates. All Rights Reserved.
->>>>>>> 101ce10d
 Copyright (c) 2013, 2020, MariaDB Corporation.
 
 This program is free software; you can redistribute it and/or modify it under
@@ -916,23 +911,6 @@
 				free record list */
 	ulint		need);	/*!< in: number of bytes allocated */
 /************************************************************//**
-<<<<<<< HEAD
-Allocates a block of memory from the heap of an index page.
-@return pointer to start of allocated buffer, or NULL if allocation fails */
-byte*
-page_mem_alloc_heap(
-/*================*/
-	page_t*		page,	/*!< in/out: index page */
-	page_zip_des_t*	page_zip,/*!< in/out: compressed page with enough
-				space available for inserting the record,
-				or NULL */
-	ulint		need,	/*!< in: total number of bytes needed */
-	ulint*		heap_no);/*!< out: this contains the heap number
-				of the allocated record
-				if allocation succeeds */
-/************************************************************//**
-=======
->>>>>>> 101ce10d
 Puts a record to free list. */
 UNIV_INLINE
 void
