--- conflicted
+++ resolved
@@ -454,12 +454,8 @@
 	ut_ad(!(t)->id);						\
 	ut_ad(!(t)->has_logged());					\
 	ut_ad(!(t)->is_referenced());					\
-<<<<<<< HEAD
+	ut_ad(!(t)->is_wsrep());					\
 	ut_ad(!(t)->read_view.is_open());				\
-=======
-	ut_ad(!(t)->is_wsrep());					\
-	ut_ad(!MVCC::is_view_active((t)->read_view));			\
->>>>>>> 1cccd3c7
 	ut_ad((t)->lock.wait_thr == NULL);				\
 	ut_ad(UT_LIST_GET_LEN((t)->lock.trx_locks) == 0);		\
 	ut_ad((t)->lock.table_locks.empty());				\
