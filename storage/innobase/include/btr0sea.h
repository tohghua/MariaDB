/*****************************************************************************

Copyright (c) 1996, 2016, Oracle and/or its affiliates. All Rights Reserved.
<<<<<<< HEAD
Copyright (c) 2017, 2018, MariaDB Corporation.
=======
Copyright (c) 2018, 2020, MariaDB Corporation.
>>>>>>> ad6171b9

This program is free software; you can redistribute it and/or modify it under
the terms of the GNU General Public License as published by the Free Software
Foundation; version 2 of the License.

This program is distributed in the hope that it will be useful, but WITHOUT
ANY WARRANTY; without even the implied warranty of MERCHANTABILITY or FITNESS
FOR A PARTICULAR PURPOSE. See the GNU General Public License for more details.

You should have received a copy of the GNU General Public License along with
this program; if not, write to the Free Software Foundation, Inc.,
51 Franklin Street, Fifth Floor, Boston, MA 02110-1335 USA

*****************************************************************************/

/********************************************************************//**
@file include/btr0sea.h
The index tree adaptive search

Created 2/17/1996 Heikki Tuuri
*************************************************************************/

#ifndef btr0sea_h
#define btr0sea_h

#include "dict0dict.h"
#ifdef BTR_CUR_HASH_ADAPT
#include "ha0ha.h"

/** Creates and initializes the adaptive search system at a database start.
@param[in]	hash_size	hash table size. */
void btr_search_sys_create(ulint hash_size);

/** Resize hash index hash table.
@param[in]	hash_size	hash index hash table size */
void btr_search_sys_resize(ulint hash_size);

/** Frees the adaptive search system at a database shutdown. */
void btr_search_sys_free();

/** Disable the adaptive hash search system and empty the index.
@param  need_mutex      need to acquire dict_sys->mutex */
void btr_search_disable(bool need_mutex);
/** Enable the adaptive hash search system. */
void btr_search_enable();

/*********************************************************************//**
Updates the search info. */
UNIV_INLINE
void
btr_search_info_update(
/*===================*/
	dict_index_t*	index,	/*!< in: index of the cursor */
	btr_cur_t*	cursor);/*!< in: cursor which was just positioned */

/** Tries to guess the right search position based on the hash search info
of the index. Note that if mode is PAGE_CUR_LE, which is used in inserts,
and the function returns TRUE, then cursor->up_match and cursor->low_match
both have sensible values.
@param[in,out]	index		index
@param[in,out]	info		index search info
@param[in]	tuple		logical record
@param[in]	mode		PAGE_CUR_L, ....
@param[in]	latch_mode	BTR_SEARCH_LEAF, ...;
				NOTE that only if has_search_latch is 0, we will
				have a latch set on the cursor page, otherwise
				we assume the caller uses his search latch
				to protect the record!
@param[out]	cursor		tree cursor
@param[in]	ahi_latch	the adaptive hash index latch being held,
				or NULL
@param[in]	mtr		mini transaction
@return whether the search succeeded */
bool
btr_search_guess_on_hash(
	dict_index_t*	index,
	btr_search_t*	info,
	const dtuple_t*	tuple,
	ulint		mode,
	ulint		latch_mode,
	btr_cur_t*	cursor,
	rw_lock_t*	ahi_latch,
	mtr_t*		mtr);

/** Move or delete hash entries for moved records, usually in a page split.
If new_block is already hashed, then any hash index for block is dropped.
If new_block is not hashed, and block is hashed, then a new hash index is
built to new_block with the same parameters as block.
@param[in,out]	new_block	destination page
@param[in,out]	block		source page (subject to deletion later) */
void
btr_search_move_or_delete_hash_entries(
	buf_block_t*	new_block,
	buf_block_t*	block);

/** Drop any adaptive hash index entries that point to an index page.
@param[in,out]	block	block containing index page, s- or x-latched, or an
			index page for which we know that
			block->buf_fix_count == 0 or it is an index page which
			has already been removed from the buf_pool->page_hash
			i.e.: it is in state BUF_BLOCK_REMOVE_HASH */
void btr_search_drop_page_hash_index(buf_block_t* block);

/** Drop possible adaptive hash index entries when a page is evicted
from the buffer pool or freed in a file, or the index is being dropped.
@param[in]	page_id		page id */
void btr_search_drop_page_hash_when_freed(const page_id_t page_id);

/** Updates the page hash index when a single record is inserted on a page.
@param[in]	cursor	cursor which was positioned to the place to insert
			using btr_cur_search_, and the new record has been
			inserted next to the cursor.
@param[in]	ahi_latch	the adaptive hash index latch */
void
btr_search_update_hash_node_on_insert(btr_cur_t* cursor, rw_lock_t* ahi_latch);

/** Updates the page hash index when a single record is inserted on a page.
@param[in,out]	cursor		cursor which was positioned to the
				place to insert using btr_cur_search_...,
				and the new record has been inserted next
				to the cursor
@param[in]	ahi_latch	the adaptive hash index latch */
void
btr_search_update_hash_on_insert(btr_cur_t* cursor, rw_lock_t* ahi_latch);

/** Updates the page hash index when a single record is deleted from a page.
@param[in]	cursor	cursor which was positioned on the record to delete
			using btr_cur_search_, the record is not yet deleted.*/
void btr_search_update_hash_on_delete(btr_cur_t* cursor);

/** Validates the search system.
@return true if ok */
<<<<<<< HEAD
bool btr_search_validate();
=======
bool
btr_search_validate();
>>>>>>> ad6171b9

/** Lock all search latches in exclusive mode. */
static inline void btr_search_x_lock_all();

/** Unlock all search latches from exclusive mode. */
<<<<<<< HEAD
static inline void btr_search_x_unlock_all();
=======
UNIV_INLINE
void
btr_search_x_unlock_all();
>>>>>>> ad6171b9

/** Lock all search latches in shared mode. */
static inline void btr_search_s_lock_all();

#ifdef UNIV_DEBUG
/** Check if thread owns all the search latches.
@param[in]	mode	lock mode check
@retval true if owns all of them
@retval false if does not own some of them */
static inline bool btr_search_own_all(ulint mode);

/** Check if thread owns any of the search latches.
@param[in]	mode	lock mode check
@retval true if owns any of them
@retval false if owns no search latch */
static inline bool btr_search_own_any(ulint mode);

/** @return whether this thread holds any of the search latches */
static inline bool btr_search_own_any();
#endif /* UNIV_DEBUG */

/** Unlock all search latches from shared mode. */
static inline void btr_search_s_unlock_all();

/** Get the latch based on index attributes.
A latch is selected from an array of latches using pair of index-id, space-id.
@param[in]	index	index handler
@return latch */
static inline rw_lock_t* btr_get_search_latch(const dict_index_t* index);

/** Get the hash-table based on index attributes.
A table is selected from an array of tables using pair of index-id, space-id.
@param[in]	index	index handler
@return hash table */
static inline hash_table_t* btr_get_search_table(const dict_index_t* index);
#else /* BTR_CUR_HASH_ADAPT */
# define btr_search_sys_create(size)
# define btr_search_sys_free()
# define btr_search_drop_page_hash_index(block)
# define btr_search_s_lock_all(index)
# define btr_search_s_unlock_all(index)
# define btr_search_info_update(index, cursor)
# define btr_search_move_or_delete_hash_entries(new_block, block)
# define btr_search_update_hash_on_insert(cursor, ahi_latch)
# define btr_search_update_hash_on_delete(cursor)
# define btr_search_sys_resize(hash_size)
#endif /* BTR_CUR_HASH_ADAPT */

#ifdef BTR_CUR_ADAPT
/** Create and initialize search info.
@param[in,out]	heap		heap where created
@return own: search info struct */
static inline btr_search_t* btr_search_info_create(mem_heap_t* heap)
	MY_ATTRIBUTE((nonnull, warn_unused_result));

/** @return the search info of an index */
static inline btr_search_t* btr_search_get_info(dict_index_t* index)
{
	return(index->search_info);
}
#endif /* BTR_CUR_ADAPT */

/** The search info struct in an index */
struct btr_search_t{
	/* @{ The following fields are not protected by any latch.
	Unfortunately, this means that they must be aligned to
	the machine word, i.e., they cannot be turned into bit-fields. */
	buf_block_t* root_guess;/*!< the root page frame when it was last time
				fetched, or NULL */
	ulint	withdraw_clock;	/*!< the withdraw clock value of the buffer
				pool when root_guess was stored */
#ifdef BTR_CUR_HASH_ADAPT
	ulint	hash_analysis;	/*!< when this exceeds
				BTR_SEARCH_HASH_ANALYSIS, the hash
				analysis starts; this is reset if no
				success noticed */
	ibool	last_hash_succ;	/*!< TRUE if the last search would have
				succeeded, or did succeed, using the hash
				index; NOTE that the value here is not exact:
				it is not calculated for every search, and the
				calculation itself is not always accurate! */
	ulint	n_hash_potential;
				/*!< number of consecutive searches
				which would have succeeded, or did succeed,
				using the hash index;
				the range is 0 .. BTR_SEARCH_BUILD_LIMIT + 5 */
	/* @} */
	ulint	ref_count;	/*!< Number of blocks in this index tree
				that have search index built
				i.e. block->index points to this index.
				Protected by search latch except
				when during initialization in
				btr_search_info_create(). */

	/*---------------------- @{ */
	ulint	n_fields;	/*!< recommended prefix length for hash search:
				number of full fields */
	ulint	n_bytes;	/*!< recommended prefix: number of bytes in
				an incomplete field
				@see BTR_PAGE_MAX_REC_SIZE */
	bool	left_side;	/*!< true or false, depending on whether
				the leftmost record of several records with
				the same prefix should be indexed in the
				hash index */
	/*---------------------- @} */
#ifdef UNIV_SEARCH_PERF_STAT
	ulint	n_hash_succ;	/*!< number of successful hash searches thus
				far */
	ulint	n_hash_fail;	/*!< number of failed hash searches */
	ulint	n_patt_succ;	/*!< number of successful pattern searches thus
				far */
	ulint	n_searches;	/*!< number of searches */
#endif /* UNIV_SEARCH_PERF_STAT */
#endif /* BTR_CUR_HASH_ADAPT */
#ifdef UNIV_DEBUG
	ulint	magic_n;	/*!< magic number @see BTR_SEARCH_MAGIC_N */
/** value of btr_search_t::magic_n, used in assertions */
# define BTR_SEARCH_MAGIC_N	1112765
#endif /* UNIV_DEBUG */
};

#ifdef BTR_CUR_HASH_ADAPT
/** @return number of leaf pages pointed to by the adaptive hash index */
inline ulint dict_index_t::n_ahi_pages() const
{
  if (!btr_search_enabled)
    return 0;
  rw_lock_t *latch = btr_get_search_latch(this);
  rw_lock_s_lock(latch);
  ulint ref_count= search_info->ref_count;
  rw_lock_s_unlock(latch);
  return ref_count;
}

/** The hash index system */
struct btr_search_sys_t{
	hash_table_t**	hash_tables;	/*!< the adaptive hash tables,
					mapping dtuple_fold values
					to rec_t pointers on index pages */
};

/** Latches protecting access to adaptive hash index. */
extern rw_lock_t**		btr_search_latches;

/** The adaptive hash index */
extern btr_search_sys_t*	btr_search_sys;

#ifdef UNIV_SEARCH_PERF_STAT
/** Number of successful adaptive hash index lookups */
extern ulint	btr_search_n_succ;
/** Number of failed adaptive hash index lookups */
extern ulint	btr_search_n_hash_fail;
#endif /* UNIV_SEARCH_PERF_STAT */

/** After change in n_fields or n_bytes in info, this many rounds are waited
before starting the hash analysis again: this is to save CPU time when there
is no hope in building a hash index. */
#define BTR_SEARCH_HASH_ANALYSIS	17

/** Limit of consecutive searches for trying a search shortcut on the search
pattern */
#define BTR_SEARCH_ON_PATTERN_LIMIT	3

/** Limit of consecutive searches for trying a search shortcut using
the hash index */
#define BTR_SEARCH_ON_HASH_LIMIT	3

/** We do this many searches before trying to keep the search latch
over calls from MySQL. If we notice someone waiting for the latch, we
again set this much timeout. This is to reduce contention. */
#define BTR_SEA_TIMEOUT			10000
#endif /* BTR_CUR_HASH_ADAPT */

#include "btr0sea.ic"

#endif<|MERGE_RESOLUTION|>--- conflicted
+++ resolved
@@ -1,11 +1,7 @@
 /*****************************************************************************
 
 Copyright (c) 1996, 2016, Oracle and/or its affiliates. All Rights Reserved.
-<<<<<<< HEAD
-Copyright (c) 2017, 2018, MariaDB Corporation.
-=======
-Copyright (c) 2018, 2020, MariaDB Corporation.
->>>>>>> ad6171b9
+Copyright (c) 2017, 2020, MariaDB Corporation.
 
 This program is free software; you can redistribute it and/or modify it under
 the terms of the GNU General Public License as published by the Free Software
@@ -138,24 +134,13 @@
 
 /** Validates the search system.
 @return true if ok */
-<<<<<<< HEAD
 bool btr_search_validate();
-=======
-bool
-btr_search_validate();
->>>>>>> ad6171b9
 
 /** Lock all search latches in exclusive mode. */
 static inline void btr_search_x_lock_all();
 
 /** Unlock all search latches from exclusive mode. */
-<<<<<<< HEAD
 static inline void btr_search_x_unlock_all();
-=======
-UNIV_INLINE
-void
-btr_search_x_unlock_all();
->>>>>>> ad6171b9
 
 /** Lock all search latches in shared mode. */
 static inline void btr_search_s_lock_all();
