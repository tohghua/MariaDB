--- conflicted
+++ resolved
@@ -4162,23 +4162,14 @@
   else
     block_size= 512;
 #else
-<<<<<<< HEAD
   struct stat sbuf;
   if (!statbuf && !fstat(file, &sbuf))
+  {
+    MSAN_STAT_WORKAROUND(&sbuf);
     statbuf= &sbuf;
+  }
   if (statbuf)
     block_size= statbuf->st_blksize;
-=======
-	struct stat sbuf;
-	if (!statbuf && !fstat(file, &sbuf)) {
-		MSAN_STAT_WORKAROUND(&sbuf);
-		statbuf = &sbuf;
-	}
-	if (statbuf) {
-		block_size = statbuf->st_blksize;
-	}
-	on_ssd = space->atomic_write_supported
->>>>>>> 258c34f1
 # ifdef UNIV_LINUX
   on_ssd= statbuf && fil_system.is_ssd(statbuf->st_dev);
 # endif
@@ -4206,19 +4197,11 @@
   mysql_mutex_assert_owner(&fil_system.mutex);
   const unsigned psize= space->physical_size();
 #ifndef _WIN32
-<<<<<<< HEAD
   struct stat statbuf;
   if (fstat(handle, &statbuf))
     return false;
+  MSAN_STAT_WORKAROUND(&statbuf);
   os_offset_t size_bytes= statbuf.st_size;
-=======
-	struct stat statbuf;
-	if (fstat(handle, &statbuf)) {
-		return false;
-	}
-	MSAN_STAT_WORKAROUND(&statbuf);
-	os_offset_t size_bytes = statbuf.st_size;
->>>>>>> 258c34f1
 #else
   os_offset_t size_bytes= os_file_get_size(handle);
   ut_a(size_bytes != (os_offset_t) -1);
