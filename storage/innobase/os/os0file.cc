--- conflicted
+++ resolved
@@ -978,12 +978,7 @@
 
 	*success = false;
 
-<<<<<<< HEAD
 	int		create_flag = O_RDONLY;
-=======
-	int		create_flag;
-	const char*	mode_str __attribute__((unused));
->>>>>>> 7f11fad8
 
 	ut_a(!(create_mode & OS_FILE_ON_ERROR_SILENT));
 	ut_a(!(create_mode & OS_FILE_ON_ERROR_NO_EXIT));
@@ -1049,30 +1044,9 @@
 			}
 		} else {
 			*success = true;
-<<<<<<< HEAD
-=======
-			retry = false;
-		}
-
-	} while (retry);
-
-#ifdef HAVE_FCNTL_DIRECT
-	/* This function is always called for data files, we should disable
-	OS caching (O_DIRECT) here as we do in os_file_create_func(), so
-	we open the same file in the same mode, see man page of open(2). */
-	if (!srv_read_only_mode && *success) {
-		switch (srv_file_flush_method) {
-		case SRV_O_DSYNC:
-		case SRV_O_DIRECT:
-		case SRV_O_DIRECT_NO_FSYNC:
-			os_file_set_nocache(file, name, mode_str);
 			break;
-		default:
->>>>>>> 7f11fad8
-			break;
-		}
-	}
-#endif
+		}
+	}
 
 	if (!read_only
 	    && *success
@@ -1155,15 +1129,10 @@
 		return(OS_FILE_CLOSED);
 	);
 
-<<<<<<< HEAD
 	int		create_flag = O_RDONLY | O_CLOEXEC;
-#ifdef O_DIRECT
+#ifdef HAVE_FCNTL_DIRECT
 	const char*	mode_str = "OPEN";
 #endif
-=======
-	int		create_flag;
-	const char*	mode_str __attribute__((unused));
->>>>>>> 7f11fad8
 
 	on_error_no_exit = create_mode & OS_FILE_ON_ERROR_NO_EXIT
 		? true : false;
@@ -1179,12 +1148,12 @@
 		   || create_mode == OS_FILE_OPEN_RETRY) {
 		create_flag = O_RDWR | O_CLOEXEC;
 	} else if (create_mode == OS_FILE_CREATE) {
-#ifdef O_DIRECT
+#ifdef HAVE_FCNTL_DIRECT
 		mode_str = "CREATE";
 #endif
 		create_flag = O_RDWR | O_CREAT | O_EXCL | O_CLOEXEC;
 	} else if (create_mode == OS_FILE_OVERWRITE) {
-#ifdef O_DIRECT
+#ifdef HAVE_FCNTL_DIRECT
 		mode_str = "OVERWRITE";
 #endif
 		create_flag = O_RDWR | O_CREAT | O_TRUNC | O_CLOEXEC;
@@ -1196,22 +1165,19 @@
 		return(OS_FILE_CLOSED);
 	}
 
+	ut_a(purpose == OS_FILE_AIO || purpose == OS_FILE_NORMAL);
+
+	create_flag |= O_CLOEXEC;
+
 #ifdef HAVE_FCNTL_DIRECT
 	ut_a(type == OS_LOG_FILE
 	     || type == OS_DATA_FILE
 	     || type == OS_DATA_FILE_NO_O_DIRECT);
-#else
-	ut_a(type == OS_LOG_FILE || type == OS_DATA_FILE);
-#endif
-	ut_a(purpose == OS_FILE_AIO || purpose == OS_FILE_NORMAL);
-
-	create_flag |= O_CLOEXEC;
-
-#ifdef O_DIRECT
 	int direct_flag = type == OS_DATA_FILE && create_mode != OS_FILE_CREATE
 		&& !fil_system.is_buffered()
 		? O_DIRECT : 0;
 #else
+	ut_a(type == OS_LOG_FILE || type == OS_DATA_FILE);
 	constexpr int direct_flag = 0;
 #endif
 
@@ -1228,7 +1194,7 @@
 		file = open(name, create_flag | direct_flag, os_innodb_umask);
 
 		if (file == -1) {
-#ifdef O_DIRECT
+#ifdef HAVE_FCNTL_DIRECT
 			if (direct_flag && errno == EINVAL) {
 				direct_flag = 0;
 				continue;
@@ -1258,18 +1224,9 @@
 		}
 	}
 
-<<<<<<< HEAD
-#if (defined __sun__ && defined DIRECTIO_ON) || defined O_DIRECT
+#ifdef HAVE_FCNTL_DIRECT
 	if (type == OS_DATA_FILE && create_mode == OS_FILE_CREATE
 	    && !fil_system.is_buffered()) {
-=======
-#ifdef HAVE_FCNTL_DIRECT
-	if (type == OS_DATA_FILE) {
-		switch (srv_file_flush_method) {
-		case SRV_O_DSYNC:
-		case SRV_O_DIRECT:
-		case SRV_O_DIRECT_NO_FSYNC:
->>>>>>> 7f11fad8
 # ifdef __linux__
 use_o_direct:
 # endif
@@ -2198,19 +2155,8 @@
 		}
 		if (log_sys.log_write_through)
 			attributes|= FILE_FLAG_WRITE_THROUGH;
-<<<<<<< HEAD
 	} else {
 		if (type == OS_DATA_FILE && !fil_system.is_buffered())
-=======
-	}
-	else if (type == OS_DATA_FILE) {
-		switch (srv_file_flush_method) {
-		case SRV_FSYNC:
-		case SRV_LITTLESYNC:
-		case SRV_NOSYNC:
-			break;
-		default:
->>>>>>> 7f11fad8
 			attributes|= FILE_FLAG_NO_BUFFERING;
 		if (fil_system.is_write_through())
 			attributes|= FILE_FLAG_WRITE_THROUGH;
