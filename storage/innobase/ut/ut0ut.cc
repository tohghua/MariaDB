--- conflicted
+++ resolved
@@ -30,7 +30,6 @@
 #include <sys/time.h>
 #endif
 
-<<<<<<< HEAD
 #ifndef UNIV_INNOCHECKSUM
 #include <mysql_com.h>
 #include "os0thread.h"
@@ -39,123 +38,6 @@
 #include <string>
 #include "log.h"
 
-#ifdef _WIN32
-typedef VOID(WINAPI *time_fn)(LPFILETIME);
-static time_fn ut_get_system_time_as_file_time = GetSystemTimeAsFileTime;
-
-/*****************************************************************//**
-NOTE: The Windows epoch starts from 1601/01/01 whereas the Unix
-epoch starts from 1970/1/1. For selection of constant see:
-http://support.microsoft.com/kb/167296/ */
-#define WIN_TO_UNIX_DELTA_USEC	11644473600000000LL
-
-
-/*****************************************************************//**
-This is the Windows version of gettimeofday(2).
-@return 0 if all OK else -1 */
-static
-int
-ut_gettimeofday(
-/*============*/
-	struct timeval*	tv,	/*!< out: Values are relative to Unix epoch */
-	void*		tz)	/*!< in: not used */
-{
-	FILETIME	ft;
-	int64_t		tm;
-
-	if (!tv) {
-		errno = EINVAL;
-		return(-1);
-	}
-
-	ut_get_system_time_as_file_time(&ft);
-
-	tm = (int64_t) ft.dwHighDateTime << 32;
-	tm |= ft.dwLowDateTime;
-
-	ut_a(tm >= 0);	/* If tm wraps over to negative, the quotient / 10
-			does not work */
-
-	tm /= 10;	/* Convert from 100 nsec periods to usec */
-
-	/* If we don't convert to the Unix epoch the value for
-	struct timeval::tv_sec will overflow.*/
-	tm -= WIN_TO_UNIX_DELTA_USEC;
-
-	tv->tv_sec  = (long) (tm / 1000000L);
-	tv->tv_usec = (long) (tm % 1000000L);
-
-	return(0);
-}
-#else
-/** An alias for gettimeofday(2).  On Microsoft Windows, we have to
-reimplement this function. */
-#define	ut_gettimeofday		gettimeofday
-#endif
-
-/**********************************************************//**
-Returns system time. We do not specify the format of the time returned:
-the only way to manipulate it is to use the function ut_difftime.
-@return system time */
-ib_time_t
-ut_time(void)
-/*=========*/
-{
-	return(time(NULL));
-}
-
-
-/**********************************************************//**
-Returns system time.
-Upon successful completion, the value 0 is returned; otherwise the
-value -1 is returned and the global variable errno is set to indicate the
-error.
-@return 0 on success, -1 otherwise */
-int
-ut_usectime(
-/*========*/
-	ulint*	sec,	/*!< out: seconds since the Epoch */
-	ulint*	ms)	/*!< out: microseconds since the Epoch+*sec */
-{
-	struct timeval	tv;
-	int		ret;
-	int		errno_gettimeofday;
-	int		i;
-
-	for (i = 0; i < 10; i++) {
-
-		ret = ut_gettimeofday(&tv, NULL);
-
-		if (ret == -1) {
-			errno_gettimeofday = errno;
-			ib::error() << "gettimeofday(): "
-				<< strerror(errno_gettimeofday);
-			os_thread_sleep(100000);  /* 0.1 sec */
-			errno = errno_gettimeofday;
-		} else {
-			break;
-		}
-	}
-
-	if (ret != -1) {
-		*sec = (ulint) tv.tv_sec;
-		*ms  = (ulint) tv.tv_usec;
-	}
-
-	return(ret);
-}
-
-=======
-#include <stdarg.h>
-#include <string.h>
-#include <ctype.h>
-
-#ifndef UNIV_HOTBACKUP
-# include "trx0trx.h"
-# include "ha_prototypes.h"
-# include "mysql_com.h" /* NAME_LEN */
-# include <string>
->>>>>>> 8d0dabc5
 /**********************************************************//**
 Returns the number of milliseconds since some epoch.  The
 value may wrap around.  It should only be used for heuristic
@@ -167,23 +49,6 @@
 {
 	return static_cast<ulint>(my_interval_timer() / 1000000);
 }
-<<<<<<< HEAD
-
-/**********************************************************//**
-Returns the difference of two times in seconds.
-@return time2 - time1 expressed in seconds */
-double
-ut_difftime(
-/*========*/
-	ib_time_t	time2,	/*!< in: time */
-	ib_time_t	time1)	/*!< in: time */
-{
-	return(difftime(time2, time1));
-}
-
-=======
-#endif /* !UNIV_HOTBACKUP */
->>>>>>> 8d0dabc5
 #endif /* !UNIV_INNOCHECKSUM */
 
 /**********************************************************//**
@@ -270,56 +135,6 @@
 #endif
 }
 
-<<<<<<< HEAD
-=======
-#ifdef UNIV_HOTBACKUP
-/**********************************************************//**
-Sprintfs a timestamp to a buffer with no spaces and with ':' characters
-replaced by '_'. */
-UNIV_INTERN
-void
-ut_sprintf_timestamp_without_extra_chars(
-/*=====================================*/
-	char*	buf) /*!< in: buffer where to sprintf */
-{
-#ifdef __WIN__
-	SYSTEMTIME cal_tm;
-
-	GetLocalTime(&cal_tm);
-
-	sprintf(buf, "%02d%02d%02d_%2d_%02d_%02d",
-		(int) cal_tm.wYear % 100,
-		(int) cal_tm.wMonth,
-		(int) cal_tm.wDay,
-		(int) cal_tm.wHour,
-		(int) cal_tm.wMinute,
-		(int) cal_tm.wSecond);
-#else
-	struct tm* cal_tm_ptr;
-	time_t	   tm;
-
-#ifdef HAVE_LOCALTIME_R
-	struct tm  cal_tm;
-	time(&tm);
-	localtime_r(&tm, &cal_tm);
-	cal_tm_ptr = &cal_tm;
-#else
-	time(&tm);
-	cal_tm_ptr = localtime(&tm);
-#endif
-	sprintf(buf, "%02d%02d%02d_%2d_%02d_%02d",
-		cal_tm_ptr->tm_year % 100,
-		cal_tm_ptr->tm_mon + 1,
-		cal_tm_ptr->tm_mday,
-		cal_tm_ptr->tm_hour,
-		cal_tm_ptr->tm_min,
-		cal_tm_ptr->tm_sec);
-#endif
-}
-#endif /* UNIV_HOTBACKUP */
-
-#ifndef UNIV_HOTBACKUP
->>>>>>> 8d0dabc5
 /*************************************************************//**
 Runs an idle loop on CPU. The argument gives the desired delay
 in microseconds on 100 MHz Pentium + Visual C++.
