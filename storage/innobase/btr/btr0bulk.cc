/*****************************************************************************

Copyright (c) 2014, 2019, Oracle and/or its affiliates. All Rights Reserved.
Copyright (c) 2017, 2022, MariaDB Corporation.

This program is free software; you can redistribute it and/or modify it under
the terms of the GNU General Public License as published by the Free Software
Foundation; version 2 of the License.

This program is distributed in the hope that it will be useful, but WITHOUT
ANY WARRANTY; without even the implied warranty of MERCHANTABILITY or FITNESS
FOR A PARTICULAR PURPOSE. See the GNU General Public License for more details.

You should have received a copy of the GNU General Public License along with
this program; if not, write to the Free Software Foundation, Inc.,
51 Franklin Street, Fifth Floor, Boston, MA 02110-1335 USA

*****************************************************************************/

/**************************************************//**
@file btr/btr0bulk.cc
The B-tree bulk load

Created 03/11/2014 Shaohua Wang
*******************************************************/

#include "btr0bulk.h"
#include "btr0btr.h"
#include "btr0cur.h"
#include "btr0pcur.h"
#include "ibuf0ibuf.h"
#include "page0page.h"
#include "trx0trx.h"

/** Innodb B-tree index fill factor for bulk load. */
uint	innobase_fill_factor;

/** Initialize members, allocate page if needed and start mtr.
Note: we commit all mtrs on failure.
@return error code. */
dberr_t
PageBulk::init()
{
	buf_block_t*	new_block;
	page_t*		new_page;

	ut_ad(m_heap == NULL);
	m_heap = mem_heap_create(1000);

	m_mtr.start();
	m_index->set_modified(m_mtr);

	if (m_page_no == FIL_NULL) {
		mtr_t	alloc_mtr;

		/* We commit redo log for allocation by a separate mtr,
		because we don't guarantee pages are committed following
		the allocation order, and we will always generate redo log
		for page allocation, even when creating a new tablespace. */
		alloc_mtr.start();
		m_index->set_modified(alloc_mtr);

<<<<<<< HEAD
		uint32_t n_reserved;
		if (!fsp_reserve_free_extents(&n_reserved,
					      m_index->table->space,
					      1, FSP_NORMAL, &alloc_mtr)) {
			alloc_mtr.commit();
			m_mtr.commit();
			return(DB_OUT_OF_FILE_SPACE);
		}

=======
>>>>>>> 8e337e01
		/* Allocate a new page. */
		new_block = btr_page_alloc(m_index, 0, FSP_UP, m_level,
					   &alloc_mtr, &m_mtr);

		alloc_mtr.commit();
		if (!new_block) {
			m_mtr.commit();
			return DB_OUT_OF_FILE_SPACE;
		}

		new_page = buf_block_get_frame(new_block);
		m_page_no = new_block->page.id().page_no();

		byte* index_id = my_assume_aligned<2>
			(PAGE_HEADER + PAGE_INDEX_ID + new_page);
		compile_time_assert(FIL_PAGE_NEXT == FIL_PAGE_PREV + 4);
		compile_time_assert(FIL_NULL == 0xffffffff);
		memset_aligned<8>(new_page + FIL_PAGE_PREV, 0xff, 8);

		if (UNIV_LIKELY_NULL(new_block->page.zip.data)) {
			mach_write_to_8(index_id, m_index->id);
			page_create_zip(new_block, m_index, m_level, 0,
					&m_mtr);
		} else {
			ut_ad(!m_index->is_spatial());
			page_create(new_block, &m_mtr,
				    m_index->table->not_redundant());
			m_mtr.memset(*new_block, FIL_PAGE_PREV, 8, 0xff);
			m_mtr.write<2,mtr_t::MAYBE_NOP>(*new_block, PAGE_HEADER
							+ PAGE_LEVEL
							+ new_page, m_level);
			m_mtr.write<8>(*new_block, index_id, m_index->id);
		}
	} else {
		new_block = btr_block_get(*m_index, m_page_no, RW_X_LATCH,
					  false, &m_mtr);

		new_page = buf_block_get_frame(new_block);
		ut_ad(new_block->page.id().page_no() == m_page_no);

		ut_ad(page_dir_get_n_heap(new_page) == PAGE_HEAP_NO_USER_LOW);

		btr_page_set_level(new_block, m_level, &m_mtr);
	}

	m_page_zip = buf_block_get_page_zip(new_block);

	if (!m_level && dict_index_is_sec_or_ibuf(m_index)) {
		page_update_max_trx_id(new_block, m_page_zip, m_trx_id,
				       &m_mtr);
	}

	m_block = new_block;
	m_page = new_page;
	m_cur_rec = page_get_infimum_rec(new_page);
	ut_ad(m_is_comp == !!page_is_comp(new_page));
	m_free_space = page_get_free_space_of_empty(m_is_comp);

	if (innobase_fill_factor == 100 && dict_index_is_clust(m_index)) {
		/* Keep default behavior compatible with 5.6 */
		m_reserved_space = dict_index_get_space_reserve();
	} else {
		m_reserved_space =
			srv_page_size * (100 - innobase_fill_factor) / 100;
	}

	m_padding_space =
		srv_page_size - dict_index_zip_pad_optimal_page_size(m_index);
	m_heap_top = page_header_get_ptr(new_page, PAGE_HEAP_TOP);
	m_rec_no = page_header_get_field(new_page, PAGE_N_RECS);
	/* Temporarily reset PAGE_DIRECTION_B from PAGE_NO_DIRECTION to 0,
	without writing redo log, to ensure that needs_finish() will hold
	on an empty page. */
	ut_ad(m_page[PAGE_HEADER + PAGE_DIRECTION_B] == PAGE_NO_DIRECTION);
	m_page[PAGE_HEADER + PAGE_DIRECTION_B] = 0;
	ut_d(m_total_data = 0);

	return(DB_SUCCESS);
}

/** Insert a record in the page.
@tparam fmt     the page format
@param[in,out]	rec		record
@param[in]	offsets		record offsets */
template<PageBulk::format fmt>
inline void PageBulk::insertPage(rec_t *rec, rec_offs *offsets)
{
  ut_ad((m_page_zip != nullptr) == (fmt == COMPRESSED));
  ut_ad((fmt != REDUNDANT) == m_is_comp);
  ut_ad(page_align(m_heap_top) == m_page);
  ut_ad(m_heap);

  const ulint rec_size= rec_offs_size(offsets);
  const ulint extra_size= rec_offs_extra_size(offsets);
  ut_ad(page_align(m_heap_top + rec_size) == m_page);
  ut_d(const bool is_leaf= page_rec_is_leaf(m_cur_rec));

#ifdef UNIV_DEBUG
  /* Check whether records are in order. */
  if (page_offset(m_cur_rec) !=
      (fmt == REDUNDANT ? PAGE_OLD_INFIMUM : PAGE_NEW_INFIMUM))
  {
    const rec_t *old_rec = m_cur_rec;
    rec_offs *old_offsets= rec_get_offsets(old_rec, m_index, nullptr, is_leaf
                                           ? m_index->n_core_fields : 0,
                                           ULINT_UNDEFINED, &m_heap);
    ut_ad(cmp_rec_rec(rec, old_rec, offsets, old_offsets, m_index) > 0);
  }

  m_total_data+= rec_size;
#endif /* UNIV_DEBUG */

  rec_t* const insert_rec= m_heap_top + extra_size;

  /* Insert the record in the linked list. */
  if (fmt != REDUNDANT)
  {
    const rec_t *next_rec= m_page +
      page_offset(m_cur_rec + mach_read_from_2(m_cur_rec - REC_NEXT));
    if (fmt != COMPRESSED)
      m_mtr.write<2>(*m_block, m_cur_rec - REC_NEXT,
                     static_cast<uint16_t>(insert_rec - m_cur_rec));
    else
    {
      mach_write_to_2(m_cur_rec - REC_NEXT,
                      static_cast<uint16_t>(insert_rec - m_cur_rec));
      memcpy(m_heap_top, rec - extra_size, rec_size);
    }

    rec_t * const this_rec= fmt != COMPRESSED
      ? const_cast<rec_t*>(rec) : insert_rec;
    rec_set_bit_field_1(this_rec, 0, REC_NEW_N_OWNED, REC_N_OWNED_MASK,
                        REC_N_OWNED_SHIFT);
    rec_set_bit_field_2(this_rec, PAGE_HEAP_NO_USER_LOW + m_rec_no,
                        REC_NEW_HEAP_NO, REC_HEAP_NO_MASK, REC_HEAP_NO_SHIFT);
    mach_write_to_2(this_rec - REC_NEXT,
                    static_cast<uint16_t>(next_rec - insert_rec));
  }
  else
  {
    memcpy(const_cast<rec_t*>(rec) - REC_NEXT, m_cur_rec - REC_NEXT, 2);
    m_mtr.write<2>(*m_block, m_cur_rec - REC_NEXT, page_offset(insert_rec));
    rec_set_bit_field_1(const_cast<rec_t*>(rec), 0,
                        REC_OLD_N_OWNED, REC_N_OWNED_MASK, REC_N_OWNED_SHIFT);
    rec_set_bit_field_2(const_cast<rec_t*>(rec),
                        PAGE_HEAP_NO_USER_LOW + m_rec_no,
                        REC_OLD_HEAP_NO, REC_HEAP_NO_MASK, REC_HEAP_NO_SHIFT);
  }

  if (fmt == COMPRESSED)
    /* We already wrote the record. Log is written in PageBulk::compress(). */;
  else if (page_offset(m_cur_rec) ==
           (fmt == REDUNDANT ? PAGE_OLD_INFIMUM : PAGE_NEW_INFIMUM))
    m_mtr.memcpy(*m_block, m_heap_top, rec - extra_size, rec_size);
  else
  {
    /* Try to copy common prefix from the preceding record. */
    const byte *r= rec - extra_size;
    const byte * const insert_rec_end= m_heap_top + rec_size;
    byte *b= m_heap_top;

    /* Skip any unchanged prefix of the record. */
    for (; * b == *r; b++, r++);

    ut_ad(b < insert_rec_end);

    const byte *c= m_cur_rec - (rec - r);
    const byte * const c_end= std::min(m_cur_rec + rec_offs_data_size(offsets),
                                       m_heap_top);

    /* Try to copy any bytes of the preceding record. */
    if (UNIV_LIKELY(c >= m_page && c < c_end))
    {
      const byte *cm= c;
      byte *bm= b;
      const byte *rm= r;
      for (; cm < c_end && *rm == *cm; cm++, bm++, rm++);
      ut_ad(bm <= insert_rec_end);
      size_t len= static_cast<size_t>(rm - r);
      ut_ad(!memcmp(r, c, len));
      if (len > 2)
      {
        memcpy(b, c, len);
        m_mtr.memmove(*m_block, page_offset(b), page_offset(c), len);
        c= cm;
        b= bm;
        r= rm;
      }
    }

    if (c < m_cur_rec)
    {
      if (!rec_offs_data_size(offsets))
      {
no_data:
        m_mtr.memcpy<mtr_t::FORCED>(*m_block, b, r, m_cur_rec - c);
        goto rec_done;
      }
      /* Some header bytes differ. Compare the data separately. */
      const byte *cd= m_cur_rec;
      byte *bd= insert_rec;
      const byte *rd= rec;
      /* Skip any unchanged prefix of the record. */
      for (;; cd++, bd++, rd++)
        if (bd == insert_rec_end)
          goto no_data;
        else if (*bd != *rd)
          break;

      /* Try to copy any data bytes of the preceding record. */
      if (c_end - cd > 2)
      {
        const byte *cdm= cd;
        const byte *rdm= rd;
        for (; cdm < c_end && *rdm == *cdm; cdm++, rdm++)
        ut_ad(rdm - rd + bd <= insert_rec_end);
        size_t len= static_cast<size_t>(rdm - rd);
        ut_ad(!memcmp(rd, cd, len));
        if (len > 2)
        {
          m_mtr.memcpy<mtr_t::FORCED>(*m_block, b, r, m_cur_rec - c);
          memcpy(bd, cd, len);
          m_mtr.memmove(*m_block, page_offset(bd), page_offset(cd), len);
          c= cdm;
          b= rdm - rd + bd;
          r= rdm;
        }
      }
    }

    if (size_t len= static_cast<size_t>(insert_rec_end - b))
      m_mtr.memcpy<mtr_t::FORCED>(*m_block, b, r, len);
  }

rec_done:
  ut_ad(fmt == COMPRESSED || !memcmp(m_heap_top, rec - extra_size, rec_size));
  rec_offs_make_valid(insert_rec, m_index, is_leaf, offsets);

  /* Update the member variables. */
  ulint slot_size= page_dir_calc_reserved_space(m_rec_no + 1) -
    page_dir_calc_reserved_space(m_rec_no);

  ut_ad(m_free_space >= rec_size + slot_size);
  ut_ad(m_heap_top + rec_size < m_page + srv_page_size);

  m_free_space-= rec_size + slot_size;
  m_heap_top+= rec_size;
  m_rec_no++;
  m_cur_rec= insert_rec;
}

/** Insert a record in the page.
@param[in]	rec		record
@param[in]	offsets		record offsets */
inline void PageBulk::insert(const rec_t *rec, rec_offs *offsets)
{
  byte rec_hdr[REC_N_OLD_EXTRA_BYTES];
  static_assert(REC_N_OLD_EXTRA_BYTES > REC_N_NEW_EXTRA_BYTES, "file format");

  if (UNIV_LIKELY_NULL(m_page_zip))
    insertPage<COMPRESSED>(const_cast<rec_t*>(rec), offsets);
  else if (m_is_comp)
  {
    memcpy(rec_hdr, rec - REC_N_NEW_EXTRA_BYTES, REC_N_NEW_EXTRA_BYTES);
    insertPage<DYNAMIC>(const_cast<rec_t*>(rec), offsets);
    memcpy(const_cast<rec_t*>(rec) - REC_N_NEW_EXTRA_BYTES, rec_hdr,
           REC_N_NEW_EXTRA_BYTES);
  }
  else
  {
    memcpy(rec_hdr, rec - REC_N_OLD_EXTRA_BYTES, REC_N_OLD_EXTRA_BYTES);
    insertPage<REDUNDANT>(const_cast<rec_t*>(rec), offsets);
    memcpy(const_cast<rec_t*>(rec) - REC_N_OLD_EXTRA_BYTES, rec_hdr,
           REC_N_OLD_EXTRA_BYTES);
  }
}

/** Set the number of owned records in the uncompressed page of
a ROW_FORMAT=COMPRESSED record without redo-logging. */
static void rec_set_n_owned_zip(rec_t *rec, ulint n_owned)
{
  rec_set_bit_field_1(rec, n_owned, REC_NEW_N_OWNED,
                      REC_N_OWNED_MASK, REC_N_OWNED_SHIFT);
}

/** Mark end of insertion to the page. Scan all records to set page dirs,
and set page header members.
@tparam fmt  page format */
template<PageBulk::format fmt>
inline void PageBulk::finishPage()
{
  ut_ad((m_page_zip != nullptr) == (fmt == COMPRESSED));
  ut_ad((fmt != REDUNDANT) == m_is_comp);

  ulint count= 0;
  byte *slot= my_assume_aligned<2>(m_page + srv_page_size -
                                   (PAGE_DIR + PAGE_DIR_SLOT_SIZE));
  const page_dir_slot_t *const slot0 = slot;
  compile_time_assert(PAGE_DIR_SLOT_SIZE == 2);
  if (fmt != REDUNDANT)
  {
    uint16_t offset= mach_read_from_2(PAGE_NEW_INFIMUM - REC_NEXT + m_page);
    ut_ad(offset >= PAGE_NEW_SUPREMUM - PAGE_NEW_INFIMUM);
    offset= static_cast<uint16_t>(offset + PAGE_NEW_INFIMUM);
    /* Set owner & dir. */
    while (offset != PAGE_NEW_SUPREMUM)
    {
      ut_ad(offset >= PAGE_NEW_SUPREMUM);
      ut_ad(offset < page_offset(slot));
      count++;

      if (count == (PAGE_DIR_SLOT_MAX_N_OWNED + 1) / 2)
      {
        slot-= PAGE_DIR_SLOT_SIZE;
        mach_write_to_2(slot, offset);

        if (fmt != COMPRESSED)
          page_rec_set_n_owned<false>(m_block, m_page + offset, count, true,
                                      &m_mtr);
        else
          rec_set_n_owned_zip(m_page + offset, count);

        count= 0;
      }

      uint16_t next= static_cast<uint16_t>
        ((mach_read_from_2(m_page + offset - REC_NEXT) + offset) &
         (srv_page_size - 1));
      ut_ad(next);
      offset= next;
    }

    if (slot0 != slot && (count + 1 + (PAGE_DIR_SLOT_MAX_N_OWNED + 1) / 2 <=
                          PAGE_DIR_SLOT_MAX_N_OWNED))
    {
      /* Merge the last two slots, like page_cur_insert_rec_low() does. */
      count+= (PAGE_DIR_SLOT_MAX_N_OWNED + 1) / 2;

      rec_t *rec= const_cast<rec_t*>(page_dir_slot_get_rec(slot));
      if (fmt != COMPRESSED)
        page_rec_set_n_owned<false>(m_block, rec, 0, true, &m_mtr);
      else
        rec_set_n_owned_zip(rec, 0);
    }
    else
      slot-= PAGE_DIR_SLOT_SIZE;

    mach_write_to_2(slot, PAGE_NEW_SUPREMUM);
    if (fmt != COMPRESSED)
      page_rec_set_n_owned<false>(m_block, m_page + PAGE_NEW_SUPREMUM,
                                  count + 1, true, &m_mtr);
    else
      rec_set_n_owned_zip(m_page + PAGE_NEW_SUPREMUM, count + 1);
  }
  else
  {
    rec_t *insert_rec= m_page +
      mach_read_from_2(PAGE_OLD_INFIMUM - REC_NEXT + m_page);

    /* Set owner & dir. */
    while (insert_rec != m_page + PAGE_OLD_SUPREMUM)
    {
      count++;

      if (count == (PAGE_DIR_SLOT_MAX_N_OWNED + 1) / 2)
      {
        slot-= PAGE_DIR_SLOT_SIZE;
        mach_write_to_2(slot, page_offset(insert_rec));
        page_rec_set_n_owned<false>(m_block, insert_rec, count, false, &m_mtr);
        count= 0;
      }

      insert_rec= m_page + mach_read_from_2(insert_rec - REC_NEXT);
    }

    if (slot0 != slot && (count + 1 + (PAGE_DIR_SLOT_MAX_N_OWNED + 1) / 2 <=
                          PAGE_DIR_SLOT_MAX_N_OWNED))
    {
      /* Merge the last two slots, like page_cur_insert_rec_low() does. */
      count+= (PAGE_DIR_SLOT_MAX_N_OWNED + 1) / 2;

      rec_t *rec= const_cast<rec_t*>(page_dir_slot_get_rec(slot));
      page_rec_set_n_owned<false>(m_block, rec, 0, false, &m_mtr);
    }
    else
      slot-= PAGE_DIR_SLOT_SIZE;

    mach_write_to_2(slot, PAGE_OLD_SUPREMUM);
    page_rec_set_n_owned<false>(m_block, m_page + PAGE_OLD_SUPREMUM, count + 1,
                                false, &m_mtr);
  }

  if (!m_rec_no);
  else if (fmt != COMPRESSED)
  {
    static_assert(PAGE_N_DIR_SLOTS == 0, "compatibility");
    alignas(8) byte page_header[PAGE_N_HEAP + 2];
    mach_write_to_2(page_header + PAGE_N_DIR_SLOTS,
                    1 + (slot0 - slot) / PAGE_DIR_SLOT_SIZE);
    mach_write_to_2(page_header + PAGE_HEAP_TOP, m_heap_top - m_page);
    mach_write_to_2(page_header + PAGE_N_HEAP,
                    (PAGE_HEAP_NO_USER_LOW + m_rec_no) |
                    uint16_t{fmt != REDUNDANT} << 15);
    m_mtr.memcpy(*m_block, PAGE_HEADER + m_page, page_header,
                 sizeof page_header);
    m_mtr.write<2>(*m_block, PAGE_HEADER + PAGE_N_RECS + m_page, m_rec_no);
    m_mtr.memcpy(*m_block, page_offset(slot), slot0 - slot);
  }
  else
  {
    /* For ROW_FORMAT=COMPRESSED, redo log may be written in
    PageBulk::compress(). */
    mach_write_to_2(PAGE_HEADER + PAGE_N_DIR_SLOTS + m_page,
                    1 + (slot0 - slot) / PAGE_DIR_SLOT_SIZE);
    mach_write_to_2(PAGE_HEADER + PAGE_HEAP_TOP + m_page,
                    static_cast<ulint>(m_heap_top - m_page));
    mach_write_to_2(PAGE_HEADER + PAGE_N_HEAP + m_page,
                    (PAGE_HEAP_NO_USER_LOW + m_rec_no) | 1U << 15);
    mach_write_to_2(PAGE_HEADER + PAGE_N_RECS + m_page, m_rec_no);
  }
}

inline bool PageBulk::needs_finish() const
{
  ut_ad(page_align(m_cur_rec) == m_block->frame);
  ut_ad(m_page == m_block->frame);
  if (!m_page[PAGE_HEADER + PAGE_DIRECTION_B])
    return true;
  ulint heap_no, n_heap= page_header_get_field(m_page, PAGE_N_HEAP);
  ut_ad((n_heap & 0x7fff) >= PAGE_HEAP_NO_USER_LOW);
  if (n_heap & 0x8000)
  {
    n_heap&= 0x7fff;
    heap_no= rec_get_heap_no_new(m_cur_rec);
    if (heap_no == PAGE_HEAP_NO_INFIMUM &&
	page_header_get_field(m_page, PAGE_HEAP_TOP) == PAGE_NEW_SUPREMUM_END)
      return false;
  }
  else
  {
    heap_no= rec_get_heap_no_old(m_cur_rec);
    if (heap_no == PAGE_HEAP_NO_INFIMUM &&
	page_header_get_field(m_page, PAGE_HEAP_TOP) == PAGE_OLD_SUPREMUM_END)
      return false;
  }
  return heap_no != n_heap - 1;
}

/** Mark end of insertion to the page. Scan all records to set page dirs,
and set page header members.
@tparam compressed  whether the page is in ROW_FORMAT=COMPRESSED */
inline void PageBulk::finish()
{
  ut_ad(!m_index->is_spatial());

  if (!needs_finish());
  else if (UNIV_LIKELY_NULL(m_page_zip))
    finishPage<COMPRESSED>();
  else if (m_is_comp)
    finishPage<DYNAMIC>();
  else
    finishPage<REDUNDANT>();

  /* In MariaDB 10.2, 10.3, 10.4, we would initialize
  PAGE_DIRECTION_B, PAGE_N_DIRECTION, PAGE_LAST_INSERT
  in the same way as we would during normal INSERT operations.
  Starting with MariaDB Server 10.5, bulk insert will not
  touch those fields. */
  ut_ad(!m_page[PAGE_HEADER + PAGE_INSTANT]);
  /* Restore the temporary change of PageBulk::init() that was necessary to
  ensure that PageBulk::needs_finish() holds on an empty page. */
  m_page[PAGE_HEADER + PAGE_DIRECTION_B]= PAGE_NO_DIRECTION;

  ut_ad(!page_header_get_field(m_page, PAGE_FREE));
  ut_ad(!page_header_get_field(m_page, PAGE_GARBAGE));
  ut_ad(!page_header_get_field(m_page, PAGE_LAST_INSERT));
  ut_ad(!page_header_get_field(m_page, PAGE_N_DIRECTION));
  ut_ad(m_total_data + page_dir_calc_reserved_space(m_rec_no) <=
        page_get_free_space_of_empty(m_is_comp));
  ut_ad(!needs_finish());
  ut_ad(page_validate(m_page, m_index));
}

/** Commit inserts done to the page
@param[in]	success		Flag whether all inserts succeed. */
void PageBulk::commit(bool success)
{
  finish();
  if (success && !m_index->is_clust() && page_is_leaf(m_page))
    ibuf_set_bitmap_for_bulk_load(m_block, &m_mtr,
                                  innobase_fill_factor == 100);
  m_mtr.commit();
}

/** Compress a page of compressed table
@return	true	compress successfully or no need to compress
@return	false	compress failed. */
bool
PageBulk::compress()
{
	ut_ad(m_page_zip != NULL);

	return page_zip_compress(m_block, m_index, page_zip_level, &m_mtr);
}

/** Get node pointer
@return node pointer */
dtuple_t*
PageBulk::getNodePtr()
{
	rec_t*		first_rec;
	dtuple_t*	node_ptr;

	/* Create node pointer */
	first_rec = page_rec_get_next(page_get_infimum_rec(m_page));
	ut_a(page_rec_is_user_rec(first_rec));
	node_ptr = dict_index_build_node_ptr(m_index, first_rec, m_page_no,
					     m_heap, m_level);

	return(node_ptr);
}

/** Get split rec in left page.We split a page in half when compresssion fails,
and the split rec will be copied to right page.
@return split rec */
rec_t*
PageBulk::getSplitRec()
{
	rec_t*		rec;
	rec_offs*	offsets;
	ulint		total_used_size;
	ulint		total_recs_size;
	ulint		n_recs;

	ut_ad(m_page_zip != NULL);
	ut_ad(m_rec_no >= 2);
	ut_ad(!m_index->is_instant());

	ut_ad(page_get_free_space_of_empty(m_is_comp) > m_free_space);
	total_used_size = page_get_free_space_of_empty(m_is_comp)
		- m_free_space;

	total_recs_size = 0;
	n_recs = 0;
	offsets = NULL;
	rec = page_get_infimum_rec(m_page);
	const ulint n_core = page_is_leaf(m_page) ? m_index->n_core_fields : 0;

	do {
		rec = page_rec_get_next(rec);
		ut_ad(page_rec_is_user_rec(rec));

		offsets = rec_get_offsets(rec, m_index, offsets, n_core,
					  ULINT_UNDEFINED, &m_heap);
		total_recs_size += rec_offs_size(offsets);
		n_recs++;
	} while (total_recs_size + page_dir_calc_reserved_space(n_recs)
		 < total_used_size / 2);

	/* Keep at least one record on left page */
	if (page_rec_is_infimum(page_rec_get_prev(rec))) {
		rec = page_rec_get_next(rec);
		ut_ad(page_rec_is_user_rec(rec));
	}

	return(rec);
}

/** Copy all records after split rec including itself.
@param[in]	rec	split rec */
void
PageBulk::copyIn(
	rec_t*		split_rec)
{

	rec_t*		rec = split_rec;
	rec_offs*	offsets = NULL;

	ut_ad(m_rec_no == 0);
	ut_ad(page_rec_is_user_rec(rec));

	const ulint n_core = page_rec_is_leaf(rec)
		? m_index->n_core_fields : 0;

	do {
		offsets = rec_get_offsets(rec, m_index, offsets, n_core,
					  ULINT_UNDEFINED, &m_heap);

		insert(rec, offsets);

		rec = page_rec_get_next(rec);
	} while (!page_rec_is_supremum(rec));

	ut_ad(m_rec_no > 0);
}

/** Remove all records after split rec including itself.
@param[in]	rec	split rec	*/
void
PageBulk::copyOut(
	rec_t*		split_rec)
{
	rec_t*		rec;
	rec_t*		last_rec;
	ulint		n;

	/* Suppose before copyOut, we have 5 records on the page:
	infimum->r1->r2->r3->r4->r5->supremum, and r3 is the split rec.

	after copyOut, we have 2 records on the page:
	infimum->r1->r2->supremum. slot ajustment is not done. */

	rec = page_rec_get_next(page_get_infimum_rec(m_page));
	last_rec = page_rec_get_prev(page_get_supremum_rec(m_page));
	n = 0;

	while (rec != split_rec) {
		rec = page_rec_get_next(rec);
		n++;
	}

	ut_ad(n > 0);

	/* Set last record's next in page */
	rec_offs*	offsets = NULL;
	rec = page_rec_get_prev(split_rec);
	const ulint n_core = page_rec_is_leaf(split_rec)
		? m_index->n_core_fields : 0;

	offsets = rec_get_offsets(rec, m_index, offsets, n_core,
				  ULINT_UNDEFINED, &m_heap);
	mach_write_to_2(rec - REC_NEXT, m_is_comp
			? static_cast<uint16_t>
			(PAGE_NEW_SUPREMUM - page_offset(rec))
			: PAGE_OLD_SUPREMUM);

	/* Set related members */
	m_cur_rec = rec;
	m_heap_top = rec_get_end(rec, offsets);

	offsets = rec_get_offsets(last_rec, m_index, offsets, n_core,
				  ULINT_UNDEFINED, &m_heap);

	m_free_space += ulint(rec_get_end(last_rec, offsets) - m_heap_top)
		+ page_dir_calc_reserved_space(m_rec_no)
		- page_dir_calc_reserved_space(n);
	ut_ad(lint(m_free_space) > 0);
	m_rec_no = n;

#ifdef UNIV_DEBUG
	m_total_data -= ulint(rec_get_end(last_rec, offsets) - m_heap_top);
#endif /* UNIV_DEBUG */
}

/** Set next page
@param[in]	next_page_no	next page no */
inline void PageBulk::setNext(ulint next_page_no)
{
  if (UNIV_LIKELY_NULL(m_page_zip))
    /* For ROW_FORMAT=COMPRESSED, redo log may be written
    in PageBulk::compress(). */
    mach_write_to_4(m_page + FIL_PAGE_NEXT, next_page_no);
  else
    m_mtr.write<4>(*m_block, m_page + FIL_PAGE_NEXT, next_page_no);
}

/** Set previous page
@param[in]	prev_page_no	previous page no */
inline void PageBulk::setPrev(ulint prev_page_no)
{
  if (UNIV_LIKELY_NULL(m_page_zip))
    /* For ROW_FORMAT=COMPRESSED, redo log may be written
    in PageBulk::compress(). */
    mach_write_to_4(m_page + FIL_PAGE_PREV, prev_page_no);
  else
    m_mtr.write<4>(*m_block, m_page + FIL_PAGE_PREV, prev_page_no);
}

/** Check if required space is available in the page for the rec to be inserted.
We check fill factor & padding here.
@param[in]	length		required length
@return true	if space is available */
bool
PageBulk::isSpaceAvailable(
	ulint		rec_size)
{
	if (m_rec_no >= 8190) {
		ut_ad(srv_page_size == 65536);
		return false;
	}

	ulint	slot_size;
	ulint	required_space;

	slot_size = page_dir_calc_reserved_space(m_rec_no + 1)
		- page_dir_calc_reserved_space(m_rec_no);

	required_space = rec_size + slot_size;

	if (required_space > m_free_space) {
		ut_ad(m_rec_no > 0);
		return false;
	}

	/* Fillfactor & Padding apply to both leaf and non-leaf pages.
	Note: we keep at least 2 records in a page to avoid B-tree level
	growing too high. */
	if (m_rec_no >= 2
	    && ((m_page_zip == NULL && m_free_space - required_space
		 < m_reserved_space)
		|| (m_page_zip != NULL && m_free_space - required_space
		    < m_padding_space))) {
		return(false);
	}

	return(true);
}

/** Check whether the record needs to be stored externally.
@return false if the entire record can be stored locally on the page  */
bool
PageBulk::needExt(
	const dtuple_t*		tuple,
	ulint			rec_size)
{
	return page_zip_rec_needs_ext(rec_size, m_is_comp,
				      dtuple_get_n_fields(tuple),
				      m_block->zip_size());
}

/** Store external record
Since the record is not logged yet, so we don't log update to the record.
the blob data is logged first, then the record is logged in bulk mode.
@param[in]	big_rec		external recrod
@param[in]	offsets		record offsets
@return	error code */
dberr_t
PageBulk::storeExt(
	const big_rec_t*	big_rec,
	rec_offs*		offsets)
{
	finish();

	/* Note: not all fields are initialized in btr_pcur. */
	btr_pcur_t	btr_pcur;
	btr_pcur.pos_state = BTR_PCUR_IS_POSITIONED;
	btr_pcur.latch_mode = BTR_MODIFY_LEAF;
	btr_pcur.btr_cur.index = m_index;
	btr_pcur.btr_cur.page_cur.index = m_index;
	btr_pcur.btr_cur.page_cur.rec = m_cur_rec;
	btr_pcur.btr_cur.page_cur.offsets = offsets;
	btr_pcur.btr_cur.page_cur.block = m_block;

	dberr_t	err = btr_store_big_rec_extern_fields(
		&btr_pcur, offsets, big_rec, &m_mtr, BTR_STORE_INSERT_BULK);

	return(err);
}

/** Release block by commiting mtr
Note: log_free_check requires holding no lock/latch in current thread. */
void
PageBulk::release()
{
	finish();

	/* We fix the block because we will re-pin it soon. */
	buf_block_buf_fix_inc(m_block, __FILE__, __LINE__);

	/* No other threads can modify this block. */
	m_modify_clock = buf_block_get_modify_clock(m_block);

	m_mtr.commit();
}

/** Start mtr and latch the block */
dberr_t
PageBulk::latch()
{
	m_mtr.start();
	m_index->set_modified(m_mtr);

	ut_ad(m_block->page.buf_fix_count());

	/* In case the block is S-latched by page_cleaner. */
	if (!buf_page_optimistic_get(RW_X_LATCH, m_block, m_modify_clock,
				     __FILE__, __LINE__, &m_mtr)) {
		m_block = buf_page_get_gen(page_id_t(m_index->table->space_id,
						     m_page_no),
					   0, RW_X_LATCH,
					   m_block, BUF_GET_IF_IN_POOL,
					   __FILE__, __LINE__, &m_mtr, &m_err);

		if (m_err != DB_SUCCESS) {
			return (m_err);
		}

		ut_ad(m_block != NULL);
	}

	buf_block_buf_fix_dec(m_block);

	ut_ad(m_block->page.buf_fix_count());

	ut_ad(m_cur_rec > m_page && m_cur_rec < m_heap_top);

	return (m_err);
}

/** Split a page
@param[in]	page_bulk	page to split
@param[in]	next_page_bulk	next page
@return	error code */
dberr_t
BtrBulk::pageSplit(
	PageBulk*	page_bulk,
	PageBulk*	next_page_bulk)
{
	ut_ad(page_bulk->getPageZip() != NULL);

	if (page_bulk->getRecNo() <= 1) {
		return(DB_TOO_BIG_RECORD);
	}

	/* Initialize a new page */
	PageBulk new_page_bulk(m_index, m_trx->id, FIL_NULL,
			       page_bulk->getLevel());
	dberr_t	err = new_page_bulk.init();
	if (err != DB_SUCCESS) {
		return(err);
	}

	/* Copy the upper half to the new page. */
	rec_t*	split_rec = page_bulk->getSplitRec();
	new_page_bulk.copyIn(split_rec);
	page_bulk->copyOut(split_rec);

	/* Commit the pages after split. */
	err = pageCommit(page_bulk, &new_page_bulk, true);
	if (err != DB_SUCCESS) {
		pageAbort(&new_page_bulk);
		return(err);
	}

	err = pageCommit(&new_page_bulk, next_page_bulk, true);
	if (err != DB_SUCCESS) {
		pageAbort(&new_page_bulk);
		return(err);
	}

	return(err);
}

/** Commit(finish) a page. We set next/prev page no, compress a page of
compressed table and split the page if compression fails, insert a node
pointer to father page if needed, and commit mini-transaction.
@param[in]	page_bulk	page to commit
@param[in]	next_page_bulk	next page
@param[in]	insert_father	false when page_bulk is a root page and
				true when it's a non-root page
@return	error code */
dberr_t
BtrBulk::pageCommit(
	PageBulk*	page_bulk,
	PageBulk*	next_page_bulk,
	bool		insert_father)
{
	page_bulk->finish();

	/* Set page links */
	if (next_page_bulk != NULL) {
		ut_ad(page_bulk->getLevel() == next_page_bulk->getLevel());

		page_bulk->setNext(next_page_bulk->getPageNo());
		next_page_bulk->setPrev(page_bulk->getPageNo());
	} else {
		ut_ad(!page_has_next(page_bulk->getPage()));
		/* If a page is released and latched again, we need to
		mark it modified in mini-transaction.  */
		page_bulk->set_modified();
	}

	ut_ad(!rw_lock_own_flagged(&m_index->lock,
				   RW_LOCK_FLAG_X | RW_LOCK_FLAG_SX
				   | RW_LOCK_FLAG_S));

	/* Compress page if it's a compressed table. */
	if (page_bulk->getPageZip() != NULL && !page_bulk->compress()) {
		return(pageSplit(page_bulk, next_page_bulk));
	}

	/* Insert node pointer to father page. */
	if (insert_father) {
		dtuple_t*	node_ptr = page_bulk->getNodePtr();
		dberr_t		err = insert(node_ptr, page_bulk->getLevel()+1);

		if (err != DB_SUCCESS) {
			return(err);
		}
	}

	/* Commit mtr. */
	page_bulk->commit(true);

	return(DB_SUCCESS);
}

/** Log free check */
inline void BtrBulk::logFreeCheck()
{
	if (log_sys.check_flush_or_checkpoint()) {
		release();

		log_check_margins();

		latch();
	}
}

/** Release all latches */
void
BtrBulk::release()
{
	ut_ad(m_root_level + 1 == m_page_bulks.size());

	for (ulint level = 0; level <= m_root_level; level++) {
		PageBulk*    page_bulk = m_page_bulks.at(level);

		page_bulk->release();
	}
}

/** Re-latch all latches */
void
BtrBulk::latch()
{
	ut_ad(m_root_level + 1 == m_page_bulks.size());

	for (ulint level = 0; level <= m_root_level; level++) {
		PageBulk*    page_bulk = m_page_bulks.at(level);
		page_bulk->latch();
	}
}

/** Insert a tuple to page in a level
@param[in]	tuple	tuple to insert
@param[in]	level	B-tree level
@return error code */
dberr_t
BtrBulk::insert(
	dtuple_t*	tuple,
	ulint		level)
{
	bool		is_left_most = false;
	dberr_t		err = DB_SUCCESS;

	/* Check if we need to create a PageBulk for the level. */
	if (level + 1 > m_page_bulks.size()) {
		PageBulk*	new_page_bulk
			= UT_NEW_NOKEY(PageBulk(m_index, m_trx->id, FIL_NULL,
						level));
		err = new_page_bulk->init();
		if (err != DB_SUCCESS) {
			UT_DELETE(new_page_bulk);
			return(err);
		}

		m_page_bulks.push_back(new_page_bulk);
		ut_ad(level + 1 == m_page_bulks.size());
		m_root_level = level;

		is_left_most = true;
	}

	ut_ad(m_page_bulks.size() > level);

	PageBulk*	page_bulk = m_page_bulks.at(level);

	if (is_left_most && level > 0 && page_bulk->getRecNo() == 0) {
		/* The node pointer must be marked as the predefined minimum
		record,	as there is no lower alphabetical limit to records in
		the leftmost node of a level: */
		dtuple_set_info_bits(tuple, dtuple_get_info_bits(tuple)
					    | REC_INFO_MIN_REC_FLAG);
	}

	ulint		n_ext = 0;
	ulint		rec_size = rec_get_converted_size(m_index, tuple, n_ext);
	big_rec_t*	big_rec = NULL;
	rec_t*		rec = NULL;
	rec_offs*	offsets = NULL;

	if (page_bulk->needExt(tuple, rec_size)) {
		/* The record is so big that we have to store some fields
		externally on separate database pages */
		big_rec = dtuple_convert_big_rec(m_index, 0, tuple, &n_ext);

		if (big_rec == NULL) {
			return(DB_TOO_BIG_RECORD);
		}

		rec_size = rec_get_converted_size(m_index, tuple, n_ext);
	}

	if (page_bulk->getPageZip() != NULL
	    && page_zip_is_too_big(m_index, tuple)) {
		err = DB_TOO_BIG_RECORD;
		goto func_exit;
	}

	if (!page_bulk->isSpaceAvailable(rec_size)) {
		/* Create a sibling page_bulk. */
		PageBulk*	sibling_page_bulk;
		sibling_page_bulk = UT_NEW_NOKEY(PageBulk(m_index, m_trx->id,
							  FIL_NULL, level));
		err = sibling_page_bulk->init();
		if (err != DB_SUCCESS) {
			UT_DELETE(sibling_page_bulk);
			goto func_exit;
		}

		/* Commit page bulk. */
		err = pageCommit(page_bulk, sibling_page_bulk, true);
		if (err != DB_SUCCESS) {
			pageAbort(sibling_page_bulk);
			UT_DELETE(sibling_page_bulk);
			goto func_exit;
		}

		/* Set new page bulk to page_bulks. */
		ut_ad(sibling_page_bulk->getLevel() <= m_root_level);
		m_page_bulks.at(level) = sibling_page_bulk;

		UT_DELETE(page_bulk);
		page_bulk = sibling_page_bulk;

		/* Important: log_free_check whether we need a checkpoint. */
		if (page_is_leaf(sibling_page_bulk->getPage())) {
			if (trx_is_interrupted(m_trx)) {
				err = DB_INTERRUPTED;
				goto func_exit;
			}

			srv_inc_activity_count();
			logFreeCheck();
		}
	}

	/* Convert tuple to rec. */
        rec = rec_convert_dtuple_to_rec(static_cast<byte*>(mem_heap_alloc(
		page_bulk->m_heap, rec_size)), m_index, tuple, n_ext);
        offsets = rec_get_offsets(rec, m_index, offsets, level
				  ? 0 : m_index->n_core_fields,
				  ULINT_UNDEFINED, &page_bulk->m_heap);

	page_bulk->insert(rec, offsets);

	if (big_rec != NULL) {
		ut_ad(dict_index_is_clust(m_index));
		ut_ad(page_bulk->getLevel() == 0);
		ut_ad(page_bulk == m_page_bulks.at(0));

		/* Release all pages above the leaf level */
		for (ulint level = 1; level <= m_root_level; level++) {
			m_page_bulks.at(level)->release();
		}

		err = page_bulk->storeExt(big_rec, offsets);

		/* Latch */
		for (ulint level = 1; level <= m_root_level; level++) {
			PageBulk*    page_bulk = m_page_bulks.at(level);
			page_bulk->latch();
		}
	}

func_exit:
	if (big_rec != NULL) {
		dtuple_convert_back_big_rec(m_index, tuple, big_rec);
	}

	return(err);
}

/** Btree bulk load finish. We commit the last page in each level
and copy the last page in top level to the root page of the index
if no error occurs.
@param[in]	err	whether bulk load was successful until now
@return error code  */
dberr_t
BtrBulk::finish(dberr_t	err)
{
	uint32_t last_page_no = FIL_NULL;

	ut_ad(!m_index->table->is_temporary());

	if (m_page_bulks.size() == 0) {
		/* The table is empty. The root page of the index tree
		is already in a consistent state. No need to flush. */
		return(err);
	}

	ut_ad(m_root_level + 1 == m_page_bulks.size());

	/* Finish all page bulks */
	for (ulint level = 0; level <= m_root_level; level++) {
		PageBulk*	page_bulk = m_page_bulks.at(level);

		last_page_no = page_bulk->getPageNo();

		if (err == DB_SUCCESS) {
			err = pageCommit(page_bulk, NULL,
					 level != m_root_level);
		}

		if (err != DB_SUCCESS) {
			pageAbort(page_bulk);
		}

		UT_DELETE(page_bulk);
	}

	if (err == DB_SUCCESS) {
		rec_t*		first_rec;
		mtr_t		mtr;
		buf_block_t*	last_block;
		PageBulk	root_page_bulk(m_index, m_trx->id,
					       m_index->page, m_root_level);

		mtr.start();
		m_index->set_modified(mtr);
		mtr_x_lock_index(m_index, &mtr);

		ut_ad(last_page_no != FIL_NULL);
		last_block = btr_block_get(*m_index, last_page_no, RW_X_LATCH,
					   false, &mtr);
		first_rec = page_rec_get_next(
			page_get_infimum_rec(last_block->frame));
		ut_ad(page_rec_is_user_rec(first_rec));

		/* Copy last page to root page. */
		err = root_page_bulk.init();
		if (err != DB_SUCCESS) {
			mtr.commit();
			return(err);
		}
		root_page_bulk.copyIn(first_rec);
		root_page_bulk.finish();

		/* Remove last page. */
		btr_page_free(m_index, last_block, &mtr);

		mtr.commit();

		err = pageCommit(&root_page_bulk, NULL, false);
		ut_ad(err == DB_SUCCESS);
	}

	ut_ad(!sync_check_iterate(dict_sync_check()));

	ut_ad(err != DB_SUCCESS
	      || btr_validate_index(m_index, NULL) == DB_SUCCESS);
	return(err);
}<|MERGE_RESOLUTION|>--- conflicted
+++ resolved
@@ -60,18 +60,6 @@
 		alloc_mtr.start();
 		m_index->set_modified(alloc_mtr);
 
-<<<<<<< HEAD
-		uint32_t n_reserved;
-		if (!fsp_reserve_free_extents(&n_reserved,
-					      m_index->table->space,
-					      1, FSP_NORMAL, &alloc_mtr)) {
-			alloc_mtr.commit();
-			m_mtr.commit();
-			return(DB_OUT_OF_FILE_SPACE);
-		}
-
-=======
->>>>>>> 8e337e01
 		/* Allocate a new page. */
 		new_block = btr_page_alloc(m_index, 0, FSP_UP, m_level,
 					   &alloc_mtr, &m_mtr);
