--- conflicted
+++ resolved
@@ -371,38 +371,17 @@
     btr_search_lazy_free(*i);
 }
 
-<<<<<<< HEAD
-/** Disable the adaptive hash search system and empty the index.
-@param[in]	need_mutex	need to acquire dict_sys.mutex */
-void btr_search_disable(bool need_mutex)
-{
-	dict_table_t*	table;
-
-	if (need_mutex) {
-		mutex_enter(&dict_sys.mutex);
-	}
-
-	ut_ad(mutex_own(&dict_sys.mutex));
-	btr_search_x_lock_all();
-
-	if (!btr_search_enabled) {
-		if (need_mutex) {
-			mutex_exit(&dict_sys.mutex);
-		}
-
-=======
 /** Disable the adaptive hash search system and empty the index. */
 void btr_search_disable()
 {
 	dict_table_t*	table;
 
-	mutex_enter(&dict_sys->mutex);
+	mutex_enter(&dict_sys.mutex);
 
 	btr_search_x_lock_all();
 
 	if (!btr_search_enabled) {
-		mutex_exit(&dict_sys->mutex);
->>>>>>> 286e52e9
+		mutex_exit(&dict_sys.mutex);
 		btr_search_x_unlock_all();
 		return;
 	}
@@ -423,13 +402,7 @@
 		btr_search_disable_ref_count(table);
 	}
 
-<<<<<<< HEAD
-	if (need_mutex) {
-		mutex_exit(&dict_sys.mutex);
-	}
-=======
-	mutex_exit(&dict_sys->mutex);
->>>>>>> 286e52e9
+	mutex_exit(&dict_sys.mutex);
 
 	/* Set all block->index = NULL. */
 	buf_pool_clear_hash_index();
