--- conflicted
+++ resolved
@@ -348,44 +348,9 @@
 	/* Restore the old search mode */
 	cursor->search_mode = old_mode;
 
-<<<<<<< HEAD
-	if (btr_pcur_is_on_user_rec(cursor)) {
-		switch (cursor->rel_pos) {
-		case BTR_PCUR_ON:
-			if (!cmp_dtuple_rec(
-				    tuple, btr_pcur_get_rec(cursor),
-				    rec_get_offsets(btr_pcur_get_rec(cursor),
-						    index, NULL,
-						    ULINT_UNDEFINED, &heap))) {
-
-				/* We have to store the NEW value for
-				the modify clock, since the cursor can
-				now be on a different page! But we can
-				retain the value of old_rec */
-
-				cursor->block_when_stored =
-					btr_pcur_get_block(cursor);
-				cursor->modify_clock =
-					buf_block_get_modify_clock(
-						cursor->block_when_stored);
-				cursor->old_stored = BTR_PCUR_OLD_STORED;
-
-				mem_heap_free(heap);
-
-				return(TRUE);
-			}
-
-			break;
-		case BTR_PCUR_BEFORE:
-			page_cur_move_to_next(btr_pcur_get_page_cur(cursor));
-			break;
-		case BTR_PCUR_AFTER:
-			page_cur_move_to_prev(btr_pcur_get_page_cur(cursor));
-			break;
-=======
 	switch (cursor->rel_pos) {
 	case BTR_PCUR_ON:
-		if (btr_pcur_is_on_user_rec(cursor, mtr)
+		if (btr_pcur_is_on_user_rec(cursor)
 		    && !cmp_dtuple_rec(
 			    tuple, btr_pcur_get_rec(cursor),
 			    rec_get_offsets(btr_pcur_get_rec(cursor),
@@ -398,8 +363,7 @@
 			retain the value of old_rec */
 
 			cursor->block_when_stored =
-				buf_block_align(
-					btr_pcur_get_page(cursor));
+				btr_pcur_get_block(cursor);
 			cursor->modify_clock =
 				buf_block_get_modify_clock(
 					cursor->block_when_stored);
@@ -409,7 +373,6 @@
 
 			return(TRUE);
 		}
->>>>>>> bb849479
 #ifdef UNIV_DEBUG
 		/* fall through */
 	case BTR_PCUR_BEFORE:
