/* Copyright (c) 2008, 2021, Oracle and/or its affiliates.

  This program is free software; you can redistribute it and/or modify
  it under the terms of the GNU General Public License, version 2.0,
  as published by the Free Software Foundation.

  This program is also distributed with certain software (including
  but not limited to OpenSSL) that is licensed under separate terms,
  as designated in a particular file or component or in included license
  documentation.  The authors of MySQL hereby grant you an additional
  permission to link the program and your derivative works with the
  separately licensed software that they have included with MySQL.

  This program is distributed in the hope that it will be useful,
  but WITHOUT ANY WARRANTY; without even the implied warranty of
  MERCHANTABILITY or FITNESS FOR A PARTICULAR PURPOSE.  See the
  GNU General Public License, version 2.0, for more details.

  You should have received a copy of the GNU General Public License
  along with this program; if not, write to the Free Software Foundation,
  51 Franklin Street, Fifth Floor, Boston, MA 02110-1335 USA */

/**
  @file storage/perfschema/pfs.cc
  The performance schema implementation of all instruments.
*/
#include "my_global.h"
#include "thr_lock.h"

/* Make sure exported prototypes match the implementation. */
#include "pfs_file_provider.h"
#include "pfs_idle_provider.h"
#include "pfs_memory_provider.h"
#include "pfs_metadata_provider.h"
#include "pfs_socket_provider.h"
#include "pfs_stage_provider.h"
#include "pfs_statement_provider.h"
#include "pfs_table_provider.h"
#include "pfs_thread_provider.h"
#include "pfs_transaction_provider.h"

#include "mysql/psi/psi.h"
#include "mysql/psi/mysql_thread.h"
#include "my_pthread.h"
#include "sql_const.h"
#include "pfs.h"
#include "pfs_instr_class.h"
#include "pfs_instr.h"
#include "pfs_host.h"
#include "pfs_user.h"
#include "pfs_account.h"
#include "pfs_global.h"
#include "pfs_column_values.h"
#include "pfs_timer.h"
#include "pfs_events_waits.h"
#include "pfs_events_stages.h"
#include "pfs_events_statements.h"
#include "pfs_events_transactions.h"
#include "pfs_setup_actor.h"
#include "pfs_setup_object.h"
#include "sql_error.h"
#include "sp_head.h"
#include "mdl.h" /* mdl_key_init */
#include "pfs_digest.h"
#include "pfs_program.h"
#include "pfs_prepared_stmt.h"

using std::min;

/*
  This is a development tool to investigate memory statistics,
  do not use in production.
*/
#undef PFS_PARANOID

#ifdef PFS_PARANOID
static void report_memory_accounting_error(
  const char *api_name,
  PFS_thread *new_thread,
  size_t size,
  PFS_memory_class *klass,
  PFS_thread *old_thread)
{
  pfs_print_error("%s "
                  "thread <%d> of class <%s> "
                  "not owner of <%d> bytes in class <%s> "
                  "allocated by thread <%d> of class <%s>\n",
                  api_name,
                  new_thread->m_thread_internal_id,
                  new_thread->m_class->m_name,
                  size, klass->m_name,
                  old_thread->m_thread_internal_id,
                  old_thread->m_class->m_name);

  assert(strcmp(new_thread->m_class->m_name, "thread/sql/event_worker") != 0);
  assert(strcmp(new_thread->m_class->m_name, "thread/sql/event_scheduler") != 0);
  assert(strcmp(new_thread->m_class->m_name, "thread/sql/one_connection") != 0);
}
#endif /* PFS_PARANOID */

/**
  @page PAGE_PERFORMANCE_SCHEMA The Performance Schema main page
  MySQL PERFORMANCE_SCHEMA implementation.

  @section INTRO Introduction
  The PERFORMANCE_SCHEMA is a way to introspect the internal execution of
  the server at runtime.
  The performance schema focuses primarily on performance data,
  as opposed to the INFORMATION_SCHEMA whose purpose is to inspect metadata.

  From a user point of view, the performance schema consists of:
  - a dedicated database schema, named PERFORMANCE_SCHEMA,
  - SQL tables, used to query the server internal state or change
  configuration settings.

  From an implementation point of view, the performance schema is a dedicated
  Storage Engine which exposes data collected by 'Instrumentation Points'
  placed in the server code.

  @section INTERFACES Multiple interfaces

  The performance schema exposes many different interfaces,
  for different components, and for different purposes.

  @subsection INT_INSTRUMENTING Instrumenting interface

  All the data representing the server internal state exposed
  in the performance schema must be first collected:
  this is the role of the instrumenting interface.
  The instrumenting interface is a coding interface provided
  by implementors (of the performance schema) to implementors
  (of the server or server components).

  This interface is available to:
  - C implementations
  - C++ implementations
  - the core SQL layer (/sql)
  - the mysys library (/mysys)
  - MySQL plugins, including storage engines,
  - third party plugins, including third party storage engines.

  For details, see the @ref PAGE_INSTRUMENTATION_INTERFACE
  "instrumentation interface page".

  @subsection INT_COMPILING Compiling interface

  The implementation of the performance schema can be enabled or disabled at
  build time, when building MySQL from the source code.

  When building with the performance schema code, some compilation flags
  are available to change the default values used in the code, if required.

  For more details, see:
  @verbatim ./configure --help @endverbatim

  To compile with the performance schema:
  @verbatim ./configure --with-perfschema @endverbatim

  The implementation of all the compiling options is located in
  @verbatim ./storage/perfschema/plug.in @endverbatim

  @subsection INT_STARTUP Server startup interface

  The server startup interface consists of the "./mysqld ..."
  command line used to start the server.
  When the performance schema is compiled in the server binary,
  extra command line options are available.

  These extra start options allow the DBA to:
  - enable or disable the performance schema
  - specify some sizing parameters.

  To see help for the performance schema startup options, see:
  @verbatim ./sql/mysqld --verbose --help  @endverbatim

  The implementation of all the startup options is located in
  @verbatim ./sql/mysqld.cc, my_long_options[] @endverbatim

  @subsection INT_BOOTSTRAP Server bootstrap interface

  The bootstrap interface is a private interface exposed by
  the performance schema, and used by the SQL layer.
  Its role is to advertise all the SQL tables natively
  supported by the performance schema to the SQL server.
  The code consists of creating MySQL tables for the
  performance schema itself, and is used in './mysql --bootstrap'
  mode when a server is installed.

  The implementation of the database creation script is located in
  @verbatim ./scripts/mysql_performance_tables.sql @endverbatim

  @subsection INT_CONFIG Runtime configuration interface

  When the performance schema is used at runtime, various configuration
  parameters can be used to specify what kind of data is collected,
  what kind of aggregations are computed, what kind of timers are used,
  what events are timed, etc.

  For all these capabilities, not a single statement or special syntax
  was introduced in the parser.
  Instead of new SQL statements, the interface consists of DML
  (SELECT, INSERT, UPDATE, DELETE) against special "SETUP" tables.

  For example:
  @verbatim mysql> update performance_schema.SETUP_INSTRUMENTS
    set ENABLED='YES', TIMED='YES';
  Query OK, 234 rows affected (0.00 sec)
  Rows matched: 234  Changed: 234  Warnings: 0 @endverbatim

  @subsection INT_STATUS Internal audit interface

  The internal audit interface is provided to the DBA to inspect if the
  performance schema code itself is functioning properly.
  This interface is necessary because a failure caused while
  instrumenting code in the server should not cause failures in the
  MySQL server itself, so that the performance schema implementation
  never raises errors during runtime execution.

  This auditing interface consists of:
  @verbatim SHOW ENGINE PERFORMANCE_SCHEMA STATUS; @endverbatim
  It displays data related to the memory usage of the performance schema,
  as well as statistics about lost events, if any.

  The SHOW STATUS command is implemented in
  @verbatim ./storage/perfschema/pfs_engine_table.cc @endverbatim

  @subsection INT_QUERY Query interface

  The query interface is used to query the internal state of a running server.
  It is provided as SQL tables.

  For example:
  @verbatim mysql> select * from performance_schema.EVENTS_WAITS_CURRENT;
  @endverbatim

  @section DESIGN_PRINCIPLES Design principles

  @subsection PRINCIPLE_BEHAVIOR No behavior changes

  The primary goal of the performance schema is to measure (instrument) the
  execution of the server. A good measure should not cause any change
  in behavior.

  To achieve this, the overall design of the performance schema complies
  with the following very severe design constraints:

  The parser is unchanged. There are no new keywords, no new statements.
  This guarantees that existing applications will run the same way with or
  without the performance schema.

  All the instrumentation points return "void", there are no error codes.
  Even if the performance schema internally fails, execution of the server
  code will proceed.

  None of the instrumentation points allocate memory.
  All the memory used by the performance schema is pre-allocated at startup,
  and is considered "static" during the server life time.

  None of the instrumentation points use any pthread_mutex, pthread_rwlock,
  or pthread_cond (or platform equivalents).
  Executing the instrumentation point should not cause thread scheduling to
  change in the server.

  In other words, the implementation of the instrumentation points,
  including all the code called by the instrumentation points, is:
  - malloc free
  - mutex free
  - rwlock free

  TODO: All the code located in storage/perfschema is malloc free,
  but unfortunately the usage of LF_HASH introduces some memory allocation.
  This should be revised if possible, to use a lock-free,
  malloc-free hash code table.

  @subsection PRINCIPLE_PERFORMANCE No performance hit

  The instrumentation of the server should be as fast as possible.
  In cases when there are choices between:
  - doing some processing when recording the performance data
  in the instrumentation,
  - doing some processing when retrieving the performance data,

  priority is given in the design to make the instrumentation faster,
  pushing some complexity to data retrieval.

  As a result, some parts of the design, related to:
  - the setup code path,
  - the query code path,

  might appear to be sub-optimal.

  The criterion used here is to optimize primarily the critical path (data
  collection), possibly at the expense of non-critical code paths.

  @subsection PRINCIPLE_NOT_INTRUSIVE Unintrusive instrumentation

  For the performance schema in general to be successful, the barrier
  of entry for a developer should be low, so it's easy to instrument code.

  In particular, the instrumentation interface:
  - is available for C and C++ code (so it's a C interface),
  - does not require parameters that the calling code can't easily provide,
  - supports partial instrumentation (for example, instrumenting mutexes does
  not require that every mutex is instrumented)

  @subsection PRINCIPLE_EXTENDABLE Extendable instrumentation

  As the content of the performance schema improves,
  with more tables exposed and more data collected,
  the instrumentation interface will also be augmented
  to support instrumenting new concepts.
  Existing instrumentations should not be affected when additional
  instrumentation is made available, and making a new instrumentation
  available should not require existing instrumented code to support it.

  @subsection PRINCIPLE_VERSIONED Versioned instrumentation

  Given that the instrumentation offered by the performance schema will
  be augmented with time, when more features are implemented,
  the interface itself should be versioned, to keep compatibility
  with previous instrumented code.

  For example, after both plugin-A and plugin-B have been instrumented for
  mutexes, read write locks and conditions, using the instrumentation
  interface, we can anticipate that the instrumentation interface
  is expanded to support file based operations.

  Plugin-A, a file based storage engine, will most likely use the expanded
  interface and instrument its file usage, using the version 2
  interface, while Plugin-B, a network based storage engine, will not change
  its code and not release a new binary.

  When later the instrumentation interface is expanded to support network
  based operations (which will define interface version 3), the Plugin-B code
  can then be changed to make use of it.

  Note, this is just an example to illustrate the design concept here.
  Both mutexes and file instrumentation are already available
  since version 1 of the instrumentation interface.

  @subsection PRINCIPLE_DEPLOYMENT Easy deployment

  Internally, we might want every plugin implementation to upgrade the
  instrumented code to the latest available, but this will cause additional
  work and this is not practical if the code change is monolithic.

  Externally, for third party plugin implementors, asking implementors to
  always stay aligned to the latest instrumentation and make new releases,
  even when the change does not provide new functionality for them,
  is a bad idea.

  For example, requiring a network based engine to re-release because the
  instrumentation interface changed for file based operations, will create
  too many deployment issues.

  So, the performance schema implementation must support concurrently,
  in the same deployment, multiple versions of the instrumentation
  interface, and ensure binary compatibility with each version.

  In addition to this, the performance schema can be included or excluded
  from the server binary, using build time configuration options.

  Regardless, the following types of deployment are valid:
  - a server supporting the performance schema + a storage engine
  that is not instrumented
  - a server not supporting the performance schema + a storage engine
  that is instrumented
*/

/**
  @page PAGE_INSTRUMENTATION_INTERFACE Performance schema: instrumentation interface page.
  MySQL performance schema instrumentation interface.

  @section INTRO Introduction

  The instrumentation interface consist of two layers:
  - a raw ABI (Application Binary Interface) layer, that exposes the primitive
  instrumentation functions exported by the performance schema instrumentation
  - an API (Application Programing Interface) layer,
  that provides many helpers for a developer instrumenting some code,
  to make the instrumentation as easy as possible.

  The ABI layer consists of:
@code
#include "mysql/psi/psi.h"
@endcode

  The API layer consists of:
@code
#include "mysql/psi/mutex_mutex.h"
#include "mysql/psi/mutex_file.h"
@endcode

  The first helper is for mutexes, rwlocks and conditions,
  the second for file io.

  The API layer exposes C macros and typedefs which will expand:
  - either to non-instrumented code, when compiled without the performance
  schema instrumentation
  - or to instrumented code, that will issue the raw calls to the ABI layer
  so that the implementation can collect data.

  Note that all the names introduced (for example, @c mysql_mutex_lock) do not
  collide with any other namespace.
  In particular, the macro @c mysql_mutex_lock is on purpose not named
  @c pthread_mutex_lock.
  This is to:
  - avoid overloading @c pthread_mutex_lock with yet another macro,
  which is dangerous as it can affect user code and pollute
  the end-user namespace.
  - allow the developer instrumenting code to selectively instrument
  some code but not all.

  @section PRINCIPLES Design principles

  The ABI part is designed as a facade, that exposes basic primitives.
  The expectation is that each primitive will be very stable over time,
  but the list will constantly grow when more instruments are supported.
  To support binary compatibility with plugins compiled with a different
  version of the instrumentation, the ABI itself is versioned
  (see @c PSI_v1, @c PSI_v2).

  For a given instrumentation point in the API, the basic coding pattern
  used is:
  - (a) notify the performance schema of the operation
  about to be performed.
  - (b) execute the instrumented code.
  - (c) notify the performance schema that the operation
  is completed.

  An opaque "locker" pointer is returned by (a), that is given to (c).
  This pointer helps the implementation to keep context, for performances.

  The following code fragment is annotated to show how in detail this pattern
  in implemented, when the instrumentation is compiled in:

@verbatim
static inline int mysql_mutex_lock(
  mysql_mutex_t *that, myf flags, const char *src_file, uint src_line)
{
  int result;
  struct PSI_mutex_locker_state state;
  struct PSI_mutex_locker *locker= NULL;

  ............... (a)
  locker= PSI_MUTEX_CALL(start_mutex_wait)(&state, that->p_psi, PSI_MUTEX_LOCK,
                                           locker, src_file, src_line);

  ............... (b)
  result= pthread_mutex_lock(&that->m_mutex);

  ............... (c)
  PSI_MUTEX_CALL(end_mutex_wait)(locker, result);

  return result;
}
@endverbatim

  When the performance schema instrumentation is not compiled in,
  the code becomes simply a wrapper, expanded in line by the compiler:

@verbatim
static inline int mysql_mutex_lock(...)
{
  int result;

  ............... (b)
  result= pthread_mutex_lock(&that->m_mutex);

  return result;
}
@endverbatim

  When the performance schema instrumentation is compiled in,
  and when the code compiled is internal to the server implementation,
  PSI_MUTEX_CALL expands directly to functions calls in the performance schema,
  to make (a) and (c) calls as efficient as possible.

@verbatim
static inline int mysql_mutex_lock(...)
{
  int result;
  struct PSI_mutex_locker_state state;
  struct PSI_mutex_locker *locker= NULL;

  ............... (a)
  locker= pfs_start_mutex_wait_v1(&state, that->p_psi, PSI_MUTEX_LOCK,
                                  locker, src_file, src_line);

  ............... (b)
  result= pthread_mutex_lock(&that->m_mutex);

  ............... (c)
  pfs_end_mutex_wait_v1(locker, result);

  return result;
}
@endverbatim

  When the performance schema instrumentation is compiled in,
  and when the code compiled is external to the server implementation
  (typically, a dynamic plugin),
  PSI_MUTEX_CALL expands to dynamic calls to the underlying implementation,
  using the PSI_server entry point.
  This makes (a) and (c) slower, as a function pointer is used instead of a static call,
  but also independent of the implementation, for binary compatibility.

@verbatim
static inline int mysql_mutex_lock(...)
{
  int result;
  struct PSI_mutex_locker_state state;
  struct PSI_mutex_locker *locker= NULL;

  ............... (a)
  locker= PSI_server->start_mutex_wait(&state, that->p_psi, PSI_MUTEX_LOCK,
                                       locker, src_file, src_line);

  ............... (b)
  result= pthread_mutex_lock(&that->m_mutex);

  ............... (c)
  PSI_server->end_mutex_wait(locker, result);

  return result;
}
@endverbatim

*/

/**
  @page PAGE_AGGREGATES Performance schema: the aggregates page.
  Performance schema aggregates.

  @section INTRO Introduction

  Aggregates tables are tables that can be formally defined as
  SELECT ... from EVENTS_WAITS_HISTORY_INFINITE ... group by 'group clause'.

  Each group clause defines a different kind of aggregate, and corresponds to
  a different table exposed by the performance schema.

  Aggregates can be either:
  - computed on the fly,
  - computed on demand, based on other available data.

  'EVENTS_WAITS_HISTORY_INFINITE' is a table that does not exist,
  the best approximation is EVENTS_WAITS_HISTORY_LONG.
  Aggregates computed on the fly in fact are based on EVENTS_WAITS_CURRENT,
  while aggregates computed on demand are based on other
  EVENTS_WAITS_SUMMARY_BY_xxx tables.

  To better understand the implementation itself, a bit of math is
  required first, to understand the model behind the code:
  the code is deceptively simple, the real complexity resides
  in the flyweight of pointers between various performance schema buffers.

  @section DIMENSION Concept of dimension

  An event measured by the instrumentation has many attributes.
  An event is represented as a data point P(x1, x2, ..., xN),
  where each x_i coordinate represents a given attribute value.

  Examples of attributes are:
  - the time waited
  - the object waited on
  - the instrument waited on
  - the thread that waited
  - the operation performed
  - per object or per operation additional attributes, such as spins,
  number of bytes, etc.

  Computing an aggregate per thread is fundamentally different from
  computing an aggregate by instrument, so the "_BY_THREAD" and
  "_BY_EVENT_NAME" aggregates are different dimensions,
  operating on different x_i and x_j coordinates.
  These aggregates are "orthogonal".

  @section PROJECTION Concept of projection

  A given x_i attribute value can convey either just one basic information,
  such as a number of bytes, or can convey implied information,
  such as an object fully qualified name.

  For example, from the value "test.t1", the name of the object schema
  "test" can be separated from the object name "t1", so that now aggregates
  by object schema can be implemented.

  In math terms, that corresponds to defining a function:
  F_i (x): x --> y
  Applying this function to our point P gives another point P':

  F_i (P):
  P(x1, x2, ..., x{i-1}, x_i, x{i+1}, ..., x_N)
  --> P' (x1, x2, ..., x{i-1}, f_i(x_i), x{i+1}, ..., x_N)

  That function defines in fact an aggregate !
  In SQL terms, this aggregate would look like the following table:

@verbatim
  CREATE VIEW EVENTS_WAITS_SUMMARY_BY_Func_i AS
  SELECT col_1, col_2, ..., col_{i-1},
         Func_i(col_i),
         COUNT(col_i),
         MIN(col_i), AVG(col_i), MAX(col_i), -- if col_i is a numeric value
         col_{i+1}, ..., col_N
         FROM EVENTS_WAITS_HISTORY_INFINITE
         group by col_1, col_2, ..., col_{i-1}, col{i+1}, ..., col_N.
@endverbatim

  Note that not all columns have to be included,
  in particular some columns that are dependent on the x_i column should
  be removed, so that in practice, MySQL's aggregation method tends to
  remove many attributes at each aggregation steps.

  For example, when aggregating wait events by object instances,
  - the wait_time and number_of_bytes can be summed,
  and sum(wait_time) now becomes an object instance attribute.
  - the source, timer_start, timer_end columns are not in the
  _BY_INSTANCE table, because these attributes are only
  meaningful for a wait.

  @section COMPOSITION Concept of composition

  Now, the "test.t1" --> "test" example was purely theory,
  just to explain the concept, and does not lead very far.
  Let's look at a more interesting example of data that can be derived
  from the row event.

  An event creates a transient object, PFS_wait_locker, per operation.
  This object's life cycle is extremely short: it's created just
  before the start_wait() instrumentation call, and is destroyed in
  the end_wait() call.

  The wait locker itself contains a pointer to the object instance
  waited on.
  That allows to implement a wait_locker --> object instance projection,
  with m_target.
  The object instance life cycle depends on _init and _destroy calls
  from the code, such as mysql_mutex_init()
  and mysql_mutex_destroy() for a mutex.

  The object instance waited on contains a pointer to the object class,
  which is represented by the instrument name.
  That allows to implement an object instance --> object class projection.
  The object class life cycle is permanent, as instruments are loaded in
  the server and never removed.

  The object class is named in such a way
  (for example, "wait/sync/mutex/sql/LOCK_open",
  "wait/io/file/maria/data_file) that the component ("sql", "maria")
  that it belongs to can be inferred.
  That allows to implement an object class --> server component projection.

  Back to math again, we have, for example for mutexes:

  F1 (l) : PFS_wait_locker l --> PFS_mutex m = l->m_target.m_mutex

  F1_to_2 (m) : PFS_mutex m --> PFS_mutex_class i = m->m_class

  F2_to_3 (i) : PFS_mutex_class i --> const char *component =
                                        substring(i->m_name, ...)

  Per components aggregates are not implemented, this is just an illustration.

  F1 alone defines this aggregate:

  EVENTS_WAITS_HISTORY_INFINITE --> EVENTS_WAITS_SUMMARY_BY_INSTANCE
  (or MUTEX_INSTANCE)

  F1_to_2 alone could define this aggregate:

  EVENTS_WAITS_SUMMARY_BY_INSTANCE --> EVENTS_WAITS_SUMMARY_BY_EVENT_NAME

  Alternatively, using function composition, with
  F2 = F1_to_2 o F1, F2 defines:

  EVENTS_WAITS_HISTORY_INFINITE --> EVENTS_WAITS_SUMMARY_BY_EVENT_NAME

  Likewise, F_2_to_3 defines:

  EVENTS_WAITS_SUMMARY_BY_EVENT_NAME --> EVENTS_WAITS_SUMMARY_BY_COMPONENT

  and F3 = F_2_to_3 o F_1_to_2 o F1 defines:

  EVENTS_WAITS_HISTORY_INFINITE --> EVENTS_WAITS_SUMMARY_BY_COMPONENT

  What has all this to do with the code ?

  Functions (or aggregates) such as F_3 are not implemented as is.
  Instead, they are decomposed into F_2_to_3 o F_1_to_2 o F1,
  and each intermediate aggregate is stored into an internal buffer.
  This allows to support every F1, F2, F3 aggregates from shared
  internal buffers, where computation already performed to compute F2
  is reused when computing F3.

  @section OBJECT_GRAPH Object graph

  In terms of object instances, or records, pointers between
  different buffers define an object instance graph.

  For example, assuming the following scenario:
  - A mutex class "M" is instrumented, the instrument name
  is "wait/sync/mutex/sql/M"
  - This mutex instrument has been instantiated twice,
  mutex instances are noted M-1 and M-2
  - Threads T-A and T-B are locking mutex instance M-1
  - Threads T-C and T-D are locking mutex instance M-2

  The performance schema will record the following data:
  - EVENTS_WAITS_CURRENT has 4 rows, one for each mutex locker
  - EVENTS_WAITS_SUMMARY_BY_INSTANCE shows 2 rows, for M-1 and M-2
  - EVENTS_WAITS_SUMMARY_BY_EVENT_NAME shows 1 row, for M

  The graph of structures will look like:

@verbatim
  PFS_wait_locker (T-A, M-1) ----------
                                      |
                                      v
                                 PFS_mutex (M-1)
                                 - m_wait_stat    ------------
                                      ^                      |
                                      |                      |
  PFS_wait_locker (T-B, M-1) ----------                      |
                                                             v
                                                        PFS_mutex_class (M)
                                                        - m_wait_stat
  PFS_wait_locker (T-C, M-2) ----------                      ^
                                      |                      |
                                      v                      |
                                 PFS_mutex (M-2)             |
                                 - m_wait_stat    ------------
                                      ^
                                      |
  PFS_wait_locker (T-D, M-2) ----------

            ||                        ||                     ||
            ||                        ||                     ||
            vv                        vv                     vv

  EVENTS_WAITS_CURRENT ..._SUMMARY_BY_INSTANCE ..._SUMMARY_BY_EVENT_NAME
@endverbatim

  @section ON_THE_FLY On the fly aggregates

  'On the fly' aggregates are computed during the code execution.
  This is necessary because the data the aggregate is based on is volatile,
  and can not be kept indefinitely.

  With on the fly aggregates:
  - the writer thread does all the computation
  - the reader thread accesses the result directly

  This model is to be avoided if possible, due to the overhead
  caused when instrumenting code.

  @section HIGHER_LEVEL Higher level aggregates

  'Higher level' aggregates are implemented on demand only.
  The code executing a SELECT from the aggregate table is
  collecting data from multiple internal buffers to produce the result.

  With higher level aggregates:
  - the reader thread does all the computation
  - the writer thread has no overhead.

  @section MIXED Mixed level aggregates

  The 'Mixed' model is a compromise between 'On the fly' and 'Higher level'
  aggregates, for internal buffers that are not permanent.

  While an object is present in a buffer, the higher level model is used.
  When an object is about to be destroyed, statistics are saved into
  a 'parent' buffer with a longer life cycle, to follow the on the fly model.

  With mixed aggregates:
  - the reader thread does a lot of complex computation,
  - the writer thread has minimal overhead, on destroy events.

  @section IMPL_WAIT Implementation for waits aggregates

  For waits, the tables that contains aggregated wait data are:
  - EVENTS_WAITS_SUMMARY_BY_ACCOUNT_BY_EVENT_NAME
  - EVENTS_WAITS_SUMMARY_BY_HOST_BY_EVENT_NAME
  - EVENTS_WAITS_SUMMARY_BY_INSTANCE
  - EVENTS_WAITS_SUMMARY_BY_THREAD_BY_EVENT_NAME
  - EVENTS_WAITS_SUMMARY_BY_USER_BY_EVENT_NAME
  - EVENTS_WAITS_SUMMARY_GLOBAL_BY_EVENT_NAME
  - FILE_SUMMARY_BY_EVENT_NAME
  - FILE_SUMMARY_BY_INSTANCE
  - SOCKET_SUMMARY_BY_INSTANCE
  - SOCKET_SUMMARY_BY_EVENT_NAME
  - OBJECTS_SUMMARY_GLOBAL_BY_TYPE

  The instrumented code that generates waits events consist of:
  - mutexes (mysql_mutex_t)
  - rwlocks (mysql_rwlock_t)
  - conditions (mysql_cond_t)
  - file io (MYSQL_FILE)
  - socket io (MYSQL_SOCKET)
  - table io
  - table lock
  - idle

  The flow of data between aggregates tables varies for each instrumentation.

  @subsection IMPL_WAIT_MUTEX Mutex waits

@verbatim
  mutex_locker(T, M)
   |
   | [1]
   |
   |-> pfs_mutex(M)                           =====>> [B], [C]
   |    |
   |    | [2]
   |    |
   |    |-> pfs_mutex_class(M.class)          =====>> [C]
   |
   |-> pfs_thread(T).event_name(M)            =====>> [A], [D], [E], [F]
        |
        | [3]
        |
     3a |-> pfs_account(U, H).event_name(M)   =====>> [D], [E], [F]
        .    |
        .    | [4-RESET]
        .    |
     3b .....+-> pfs_user(U).event_name(M)    =====>> [E]
        .    |
     3c .....+-> pfs_host(H).event_name(M)    =====>> [F]
@endverbatim

  How to read this diagram:
  - events that occur during the instrumented code execution are noted with numbers,
  as in [1]. Code executed by these events has an impact on overhead.
  - events that occur during TRUNCATE TABLE operations are noted with numbers,
  followed by "-RESET", as in [4-RESET].
  Code executed by these events has no impact on overhead,
  since they are executed by independent monitoring sessions.
  - events that occur when a reader extracts data from a performance schema table
  are noted with letters, as in [A]. The name of the table involved,
  and the method that builds a row are documented. Code executed by these events
  has no impact on the instrumentation overhead. Note that the table
  implementation may pull data from different buffers.
  - nominal code paths are in plain lines. A "nominal" code path corresponds to
  cases where the performance schema buffers are sized so that no records are lost.
  - degenerated code paths are in dotted lines. A "degenerated" code path corresponds
  to edge cases where parent buffers are full, which forces the code to aggregate to
  grand parents directly.

  Implemented as:
  - [1] @c start_mutex_wait_v1(), @c end_mutex_wait_v1()
  - [2] @c destroy_mutex_v1()
  - [3] @c aggregate_thread_waits()
  - [4] @c PFS_account::aggregate_waits()
  - [A] EVENTS_WAITS_SUMMARY_BY_THREAD_BY_EVENT_NAME,
        @c table_ews_by_thread_by_event_name::make_row()
  - [B] EVENTS_WAITS_SUMMARY_BY_INSTANCE,
        @c table_events_waits_summary_by_instance::make_mutex_row()
  - [C] EVENTS_WAITS_SUMMARY_GLOBAL_BY_EVENT_NAME,
        @c table_ews_global_by_event_name::make_mutex_row()
  - [D] EVENTS_WAITS_SUMMARY_BY_ACCOUNT_BY_EVENT_NAME,
        @c table_ews_by_account_by_event_name::make_row()
  - [E] EVENTS_WAITS_SUMMARY_BY_USER_BY_EVENT_NAME,
        @c table_ews_by_user_by_event_name::make_row()
  - [F] EVENTS_WAITS_SUMMARY_BY_HOST_BY_EVENT_NAME,
        @c table_ews_by_host_by_event_name::make_row()

  Table EVENTS_WAITS_SUMMARY_BY_INSTANCE is a 'on the fly' aggregate,
  because the data is collected on the fly by (1) and stored into a buffer,
  pfs_mutex. The table implementation [B] simply reads the results directly
  from this buffer.

  Table EVENTS_WAITS_SUMMARY_GLOBAL_BY_EVENT_NAME is a 'mixed' aggregate,
  because some data is collected on the fly (1),
  some data is preserved with (2) at a later time in the life cycle,
  and two different buffers pfs_mutex and pfs_mutex_class are used to store the
  statistics collected. The table implementation [C] is more complex, since
  it reads from two buffers pfs_mutex and pfs_mutex_class.

  @subsection IMPL_WAIT_RWLOCK Rwlock waits

@verbatim
  rwlock_locker(T, R)
   |
   | [1]
   |
   |-> pfs_rwlock(R)                          =====>> [B], [C]
   |    |
   |    | [2]
   |    |
   |    |-> pfs_rwlock_class(R.class)         =====>> [C]
   |
   |-> pfs_thread(T).event_name(R)            =====>> [A]
        |
       ...
@endverbatim

  Implemented as:
  - [1] @c start_rwlock_rdwait_v1(), @c end_rwlock_rdwait_v1(), ...
  - [2] @c destroy_rwlock_v1()
  - [A] EVENTS_WAITS_SUMMARY_BY_THREAD_BY_EVENT_NAME,
        @c table_ews_by_thread_by_event_name::make_row()
  - [B] EVENTS_WAITS_SUMMARY_BY_INSTANCE,
        @c table_events_waits_summary_by_instance::make_rwlock_row()
  - [C] EVENTS_WAITS_SUMMARY_GLOBAL_BY_EVENT_NAME,
        @c table_ews_global_by_event_name::make_rwlock_row()

  @subsection IMPL_WAIT_COND Cond waits

@verbatim
  cond_locker(T, C)
   |
   | [1]
   |
   |-> pfs_cond(C)                            =====>> [B], [C]
   |    |
   |    | [2]
   |    |
   |    |-> pfs_cond_class(C.class)           =====>> [C]
   |
   |-> pfs_thread(T).event_name(C)            =====>> [A]
        |
       ...
@endverbatim

  Implemented as:
  - [1] @c start_cond_wait_v1(), @c end_cond_wait_v1()
  - [2] @c destroy_cond_v1()
  - [A] EVENTS_WAITS_SUMMARY_BY_THREAD_BY_EVENT_NAME,
        @c table_ews_by_thread_by_event_name::make_row()
  - [B] EVENTS_WAITS_SUMMARY_BY_INSTANCE,
        @c table_events_waits_summary_by_instance::make_cond_row()
  - [C] EVENTS_WAITS_SUMMARY_GLOBAL_BY_EVENT_NAME,
        @c table_ews_global_by_event_name::make_cond_row()

  @subsection IMPL_WAIT_FILE File waits

@verbatim
  file_locker(T, F)
   |
   | [1]
   |
   |-> pfs_file(F)                            =====>> [B], [C], [D], [E]
   |    |
   |    | [2]
   |    |
   |    |-> pfs_file_class(F.class)           =====>> [C], [D]
   |
   |-> pfs_thread(T).event_name(F)            =====>> [A]
        |
       ...
@endverbatim

  Implemented as:
  - [1] @c get_thread_file_name_locker_v1(), @c start_file_wait_v1(),
        @c end_file_wait_v1(), ...
  - [2] @c close_file_v1()
  - [A] EVENTS_WAITS_SUMMARY_BY_THREAD_BY_EVENT_NAME,
        @c table_ews_by_thread_by_event_name::make_row()
  - [B] EVENTS_WAITS_SUMMARY_BY_INSTANCE,
        @c table_events_waits_summary_by_instance::make_file_row()
  - [C] EVENTS_WAITS_SUMMARY_GLOBAL_BY_EVENT_NAME,
        @c table_ews_global_by_event_name::make_file_row()
  - [D] FILE_SUMMARY_BY_EVENT_NAME,
        @c table_file_summary_by_event_name::make_row()
  - [E] FILE_SUMMARY_BY_INSTANCE,
        @c table_file_summary_by_instance::make_row()

  @subsection IMPL_WAIT_SOCKET Socket waits

@verbatim
  socket_locker(T, S)
   |
   | [1]
   |
   |-> pfs_socket(S)                            =====>> [A], [B], [C], [D], [E]
        |
        | [2]
        |
        |-> pfs_socket_class(S.class)           =====>> [C], [D]
        |
        |-> pfs_thread(T).event_name(S)         =====>> [A]
        |
        | [3]
        |
     3a |-> pfs_account(U, H).event_name(S)     =====>> [F], [G], [H]
        .    |
        .    | [4-RESET]
        .    |
     3b .....+-> pfs_user(U).event_name(S)      =====>> [G]
        .    |
     3c .....+-> pfs_host(H).event_name(S)      =====>> [H]
@endverbatim

  Implemented as:
  - [1] @c start_socket_wait_v1(), @c end_socket_wait_v1().
  - [2] @c close_socket_v1()
  - [3] @c aggregate_thread_waits()
  - [4] @c PFS_account::aggregate_waits()
  - [5] @c PFS_host::aggregate_waits()
  - [A] EVENTS_WAITS_SUMMARY_BY_THREAD_BY_EVENT_NAME,
        @c table_ews_by_thread_by_event_name::make_row()
  - [B] EVENTS_WAITS_SUMMARY_BY_INSTANCE,
        @c table_events_waits_summary_by_instance::make_socket_row()
  - [C] EVENTS_WAITS_SUMMARY_GLOBAL_BY_EVENT_NAME,
        @c table_ews_global_by_event_name::make_socket_row()
  - [D] SOCKET_SUMMARY_BY_EVENT_NAME,
        @c table_socket_summary_by_event_name::make_row()
  - [E] SOCKET_SUMMARY_BY_INSTANCE,
        @c table_socket_summary_by_instance::make_row()
  - [F] EVENTS_WAITS_SUMMARY_BY_ACCOUNT_BY_EVENT_NAME,
        @c table_ews_by_account_by_event_name::make_row()
  - [G] EVENTS_WAITS_SUMMARY_BY_USER_BY_EVENT_NAME,
        @c table_ews_by_user_by_event_name::make_row()
  - [H] EVENTS_WAITS_SUMMARY_BY_HOST_BY_EVENT_NAME,
        @c table_ews_by_host_by_event_name::make_row()

  @subsection IMPL_WAIT_TABLE Table waits

@verbatim
  table_locker(Thread Th, Table Tb, Event = io or lock)
   |
   | [1]
   |
1a |-> pfs_table(Tb)                          =====>> [A], [B], [C]
   |    |
   |    | [2]
   |    |
   |    |-> pfs_table_share(Tb.share)         =====>> [B], [C]
   |         |
   |         | [3]
   |         |
   |         |-> global_table_io_stat         =====>> [C]
   |         |
   |         |-> global_table_lock_stat       =====>> [C]
   |
1b |-> pfs_thread(Th).event_name(E)           =====>> [D], [E], [F], [G]
   |    |
   |    | [ 4-RESET]
   |    |
   |    |-> pfs_account(U, H).event_name(E)   =====>> [E], [F], [G]
   |    .    |
   |    .    | [5-RESET]
   |    .    |
   |    .....+-> pfs_user(U).event_name(E)    =====>> [F]
   |    .    |
   |    .....+-> pfs_host(H).event_name(E)    =====>> [G]
   |
1c |-> pfs_thread(Th).waits_current(W)        =====>> [H]
   |
1d |-> pfs_thread(Th).waits_history(W)        =====>> [I]
   |
1e |-> waits_history_long(W)                  =====>> [J]
@endverbatim

  Implemented as:
  - [1] @c start_table_io_wait_v1(), @c end_table_io_wait_v1()
  - [2] @c close_table_v1()
  - [3] @c drop_table_share_v1()
  - [4] @c TRUNCATE TABLE EVENTS_WAITS_SUMMARY_BY_THREAD_BY_EVENT_NAME
  - [5] @c TRUNCATE TABLE EVENTS_WAITS_SUMMARY_BY_ACCOUNT_BY_EVENT_NAME
  - [A] EVENTS_WAITS_SUMMARY_BY_INSTANCE,
        @c table_events_waits_summary_by_instance::make_table_row()
  - [B] OBJECTS_SUMMARY_GLOBAL_BY_TYPE,
        @c table_os_global_by_type::make_row()
  - [C] EVENTS_WAITS_SUMMARY_GLOBAL_BY_EVENT_NAME,
        @c table_ews_global_by_event_name::make_table_io_row(),
        @c table_ews_global_by_event_name::make_table_lock_row()
  - [D] EVENTS_WAITS_SUMMARY_BY_THREAD_BY_EVENT_NAME,
        @c table_ews_by_thread_by_event_name::make_row()
  - [E] EVENTS_WAITS_SUMMARY_BY_ACCOUNT_BY_EVENT_NAME,
        @c table_ews_by_user_by_account_name::make_row()
  - [F] EVENTS_WAITS_SUMMARY_BY_USER_BY_EVENT_NAME,
        @c table_ews_by_user_by_event_name::make_row()
  - [G] EVENTS_WAITS_SUMMARY_BY_HOST_BY_EVENT_NAME,
        @c table_ews_by_host_by_event_name::make_row()
  - [H] EVENTS_WAITS_CURRENT,
        @c table_events_waits_common::make_row()
  - [I] EVENTS_WAITS_HISTORY,
        @c table_events_waits_common::make_row()
  - [J] EVENTS_WAITS_HISTORY_LONG,
        @c table_events_waits_common::make_row()

  @section IMPL_STAGE Implementation for stages aggregates

  For stages, the tables that contains aggregated data are:
  - EVENTS_STAGES_SUMMARY_BY_ACCOUNT_BY_EVENT_NAME
  - EVENTS_STAGES_SUMMARY_BY_HOST_BY_EVENT_NAME
  - EVENTS_STAGES_SUMMARY_BY_THREAD_BY_EVENT_NAME
  - EVENTS_STAGES_SUMMARY_BY_USER_BY_EVENT_NAME
  - EVENTS_STAGES_SUMMARY_GLOBAL_BY_EVENT_NAME

@verbatim
  start_stage(T, S)
   |
   | [1]
   |
1a |-> pfs_thread(T).event_name(S)            =====>> [A], [B], [C], [D], [E]
   |    |
   |    | [2]
   |    |
   | 2a |-> pfs_account(U, H).event_name(S)   =====>> [B], [C], [D], [E]
   |    .    |
   |    .    | [3-RESET]
   |    .    |
   | 2b .....+-> pfs_user(U).event_name(S)    =====>> [C]
   |    .    |
   | 2c .....+-> pfs_host(H).event_name(S)    =====>> [D], [E]
   |    .    .    |
   |    .    .    | [4-RESET]
   | 2d .    .    |
1b |----+----+----+-> pfs_stage_class(S)      =====>> [E]

@endverbatim

  Implemented as:
  - [1] @c start_stage_v1()
  - [2] @c delete_thread_v1(), @c aggregate_thread_stages()
  - [3] @c PFS_account::aggregate_stages()
  - [4] @c PFS_host::aggregate_stages()
  - [A] EVENTS_STAGES_SUMMARY_BY_THREAD_BY_EVENT_NAME,
        @c table_esgs_by_thread_by_event_name::make_row()
  - [B] EVENTS_STAGES_SUMMARY_BY_ACCOUNT_BY_EVENT_NAME,
        @c table_esgs_by_account_by_event_name::make_row()
  - [C] EVENTS_STAGES_SUMMARY_BY_USER_BY_EVENT_NAME,
        @c table_esgs_by_user_by_event_name::make_row()
  - [D] EVENTS_STAGES_SUMMARY_BY_HOST_BY_EVENT_NAME,
        @c table_esgs_by_host_by_event_name::make_row()
  - [E] EVENTS_STAGES_SUMMARY_GLOBAL_BY_EVENT_NAME,
        @c table_esgs_global_by_event_name::make_row()

@section IMPL_STATEMENT Implementation for statements consumers

  For statements, the tables that contains individual event data are:
  - EVENTS_STATEMENTS_CURRENT
  - EVENTS_STATEMENTS_HISTORY
  - EVENTS_STATEMENTS_HISTORY_LONG

  For statements, the tables that contains aggregated data are:
  - EVENTS_STATEMENTS_SUMMARY_BY_ACCOUNT_BY_EVENT_NAME
  - EVENTS_STATEMENTS_SUMMARY_BY_HOST_BY_EVENT_NAME
  - EVENTS_STATEMENTS_SUMMARY_BY_THREAD_BY_EVENT_NAME
  - EVENTS_STATEMENTS_SUMMARY_BY_USER_BY_EVENT_NAME
  - EVENTS_STATEMENTS_SUMMARY_GLOBAL_BY_EVENT_NAME
  - EVENTS_STATEMENTS_SUMMARY_BY_DIGEST

@verbatim
  statement_locker(T, S)
   |
   | [1]
   |
1a |-> pfs_thread(T).event_name(S)            =====>> [A], [B], [C], [D], [E]
   |    |
   |    | [2]
   |    |
   | 2a |-> pfs_account(U, H).event_name(S)   =====>> [B], [C], [D], [E]
   |    .    |
   |    .    | [3-RESET]
   |    .    |
   | 2b .....+-> pfs_user(U).event_name(S)    =====>> [C]
   |    .    |
   | 2c .....+-> pfs_host(H).event_name(S)    =====>> [D], [E]
   |    .    .    |
   |    .    .    | [4-RESET]
   | 2d .    .    |
1b |----+----+----+-> pfs_statement_class(S)  =====>> [E]
   |
1c |-> pfs_thread(T).statement_current(S)     =====>> [F]
   |
1d |-> pfs_thread(T).statement_history(S)     =====>> [G]
   |
1e |-> statement_history_long(S)              =====>> [H]
   |
1f |-> statement_digest(S)                    =====>> [I]

@endverbatim

  Implemented as:
  - [1] @c start_statement_v1(), end_statement_v1()
       (1a, 1b) is an aggregation by EVENT_NAME,
        (1c, 1d, 1e) is an aggregation by TIME,
        (1f) is an aggregation by DIGEST
        all of these are orthogonal,
        and implemented in end_statement_v1().
  - [2] @c delete_thread_v1(), @c aggregate_thread_statements()
  - [3] @c PFS_account::aggregate_statements()
  - [4] @c PFS_host::aggregate_statements()
  - [A] EVENTS_STATEMENTS_SUMMARY_BY_THREAD_BY_EVENT_NAME,
        @c table_esms_by_thread_by_event_name::make_row()
  - [B] EVENTS_STATEMENTS_SUMMARY_BY_ACCOUNT_BY_EVENT_NAME,
        @c table_esms_by_account_by_event_name::make_row()
  - [C] EVENTS_STATEMENTS_SUMMARY_BY_USER_BY_EVENT_NAME,
        @c table_esms_by_user_by_event_name::make_row()
  - [D] EVENTS_STATEMENTS_SUMMARY_BY_HOST_BY_EVENT_NAME,
        @c table_esms_by_host_by_event_name::make_row()
  - [E] EVENTS_STATEMENTS_SUMMARY_GLOBAL_BY_EVENT_NAME,
        @c table_esms_global_by_event_name::make_row()
  - [F] EVENTS_STATEMENTS_CURRENT,
        @c table_events_statements_current::rnd_next(),
        @c table_events_statements_common::make_row()
  - [G] EVENTS_STATEMENTS_HISTORY,
        @c table_events_statements_history::rnd_next(),
        @c table_events_statements_common::make_row()
  - [H] EVENTS_STATEMENTS_HISTORY_LONG,
        @c table_events_statements_history_long::rnd_next(),
        @c table_events_statements_common::make_row()
  - [I] EVENTS_STATEMENTS_SUMMARY_BY_DIGEST
        @c table_esms_by_digest::make_row()

@section IMPL_TRANSACTION Implementation for transactions consumers

  For transactions, the tables that contains individual event data are:
  - EVENTS_TRANSACTIONS_CURRENT
  - EVENTS_TRANSACTIONS_HISTORY
  - EVENTS_TRANSACTIONS_HISTORY_LONG

  For transactions, the tables that contains aggregated data are:
  - EVENTS_TRANSACTIONS_SUMMARY_BY_ACCOUNT_BY_EVENT_NAME
  - EVENTS_TRANSACTIONS_SUMMARY_BY_HOST_BY_EVENT_NAME
  - EVENTS_TRANSACTIONS_SUMMARY_BY_THREAD_BY_EVENT_NAME
  - EVENTS_TRANSACTIONS_SUMMARY_BY_USER_BY_EVENT_NAME
  - EVENTS_TRANSACTIONS_SUMMARY_GLOBAL_BY_EVENT_NAME

@verbatim
  transaction_locker(T, TX)
   |
   | [1]
   |
1a |-> pfs_thread(T).event_name(TX)              =====>> [A], [B], [C], [D], [E]
   |    |
   |    | [2]
   |    |
   | 2a |-> pfs_account(U, H).event_name(TX)     =====>> [B], [C], [D], [E]
   |    .    |
   |    .    | [3-RESET]
   |    .    |
   | 2b .....+-> pfs_user(U).event_name(TX)      =====>> [C]
   |    .    |
   | 2c .....+-> pfs_host(H).event_name(TX)      =====>> [D], [E]
   |    .    .    |
   |    .    .    | [4-RESET]
   | 2d .    .    |
1b |----+----+----+-> pfs_transaction_class(TX)  =====>> [E]
   |
1c |-> pfs_thread(T).transaction_current(TX)     =====>> [F]
   |
1d |-> pfs_thread(T).transaction_history(TX)     =====>> [G]
   |
1e |-> transaction_history_long(TX)              =====>> [H]

@endverbatim

  Implemented as:
  - [1] @c start_transaction_v1(), end_transaction_v1()
       (1a, 1b) is an aggregation by EVENT_NAME,
        (1c, 1d, 1e) is an aggregation by TIME,
        all of these are orthogonal,
        and implemented in end_transaction_v1().
  - [2] @c delete_thread_v1(), @c aggregate_thread_transactions()
  - [3] @c PFS_account::aggregate_transactions()
  - [4] @c PFS_host::aggregate_transactions()

  - [A] EVENTS_TRANSACTIONS_SUMMARY_BY_THREAD_BY_EVENT_NAME,
        @c table_ets_by_thread_by_event_name::make_row()
  - [B] EVENTS_TRANSACTIONS_SUMMARY_BY_ACCOUNT_BY_EVENT_NAME,
        @c table_ets_by_account_by_event_name::make_row()
  - [C] EVENTS_TRANSACTIONS_SUMMARY_BY_USER_BY_EVENT_NAME,
        @c table_ets_by_user_by_event_name::make_row()
  - [D] EVENTS_TRANSACTIONS_SUMMARY_BY_HOST_BY_EVENT_NAME,
        @c table_ets_by_host_by_event_name::make_row()
  - [E] EVENTS_TRANSACTIONS_SUMMARY_GLOBAL_BY_EVENT_NAME,
        @c table_ets_global_by_event_name::make_row()
  - [F] EVENTS_TRANSACTIONS_CURRENT,
        @c table_events_transactions_current::rnd_next(),
        @c table_events_transactions_common::make_row()
  - [G] EVENTS_TRANSACTIONS_HISTORY,
        @c table_events_transactions_history::rnd_next(),
        @c table_events_transactions_common::make_row()
  - [H] EVENTS_TRANSACTIONS_HISTORY_LONG,
        @c table_events_transactions_history_long::rnd_next(),
        @c table_events_transactions_common::make_row()

@section IMPL_MEMORY Implementation for memory instruments

  For memory, there are no tables that contains individual event data.

  For memory, the tables that contains aggregated data are:
  - MEMORY_SUMMARY_BY_ACCOUNT_BY_EVENT_NAME
  - MEMORY_SUMMARY_BY_HOST_BY_EVENT_NAME
  - MEMORY_SUMMARY_BY_THREAD_BY_EVENT_NAME
  - MEMORY_SUMMARY_BY_USER_BY_EVENT_NAME
  - MEMORY_SUMMARY_GLOBAL_BY_EVENT_NAME

@verbatim
  memory_event(T, S)
   |
   | [1]
   |
1a |-> pfs_thread(T).event_name(S)            =====>> [A], [B], [C], [D], [E]
   |    |
   |    | [2]
   |    |
1+ | 2a |-> pfs_account(U, H).event_name(S)   =====>> [B], [C], [D], [E]
   |    .    |
   |    .    | [3-RESET]
   |    .    |
1+ | 2b .....+-> pfs_user(U).event_name(S)    =====>> [C]
   |    .    |
1+ | 2c .....+-> pfs_host(H).event_name(S)    =====>> [D], [E]
   |    .    .    |
   |    .    .    | [4-RESET]
   | 2d .    .    |
1b |----+----+----+-> global.event_name(S)    =====>> [E]

@endverbatim

  Implemented as:
  - [1] @c pfs_memory_alloc_v1(),
        @c pfs_memory_realloc_v1(),
        @c pfs_memory_free_v1().
  - [1+] are overflows that can happen during [1a],
        implemented with @c carry_memory_stat_delta()
  - [2] @c delete_thread_v1(), @c aggregate_thread_memory()
  - [3] @c PFS_account::aggregate_memory()
  - [4] @c PFS_host::aggregate_memory()
  - [A] EVENTS_STATEMENTS_SUMMARY_BY_THREAD_BY_EVENT_NAME,
        @c table_mems_by_thread_by_event_name::make_row()
  - [B] EVENTS_STATEMENTS_SUMMARY_BY_ACCOUNT_BY_EVENT_NAME,
        @c table_mems_by_account_by_event_name::make_row()
  - [C] EVENTS_STATEMENTS_SUMMARY_BY_USER_BY_EVENT_NAME,
        @c table_mems_by_user_by_event_name::make_row()
  - [D] EVENTS_STATEMENTS_SUMMARY_BY_HOST_BY_EVENT_NAME,
        @c table_mems_by_host_by_event_name::make_row()
  - [E] EVENTS_STATEMENTS_SUMMARY_GLOBAL_BY_EVENT_NAME,
        @c table_mems_global_by_event_name::make_row()

*/

/**
  @defgroup Performance_schema Performance Schema
  The performance schema component.
  For details, see the
  @ref PAGE_PERFORMANCE_SCHEMA "performance schema main page".

  @defgroup Performance_schema_implementation Performance Schema Implementation
  @ingroup Performance_schema

  @defgroup Performance_schema_tables Performance Schema Tables
  @ingroup Performance_schema_implementation
*/

thread_local_key_t THR_PFS;
thread_local_key_t THR_PFS_VG;   // global_variables
thread_local_key_t THR_PFS_SV;   // session_variables
thread_local_key_t THR_PFS_VBT;  // variables_by_thread
thread_local_key_t THR_PFS_SG;   // global_status
thread_local_key_t THR_PFS_SS;   // session_status
thread_local_key_t THR_PFS_SBT;  // status_by_thread
thread_local_key_t THR_PFS_SBU;  // status_by_user
thread_local_key_t THR_PFS_SBH;  // status_by_host
thread_local_key_t THR_PFS_SBA;  // status_by_account

bool THR_PFS_initialized= false;

static inline PFS_thread*
my_thread_get_THR_PFS()
{
  assert(THR_PFS_initialized);
  PFS_thread *thread= static_cast<PFS_thread*>(my_get_thread_local(THR_PFS));
  assert(thread == NULL || sanitize_thread(thread) != NULL);
  return thread;
}

static inline void
my_thread_set_THR_PFS(PFS_thread *pfs)
{
  assert(THR_PFS_initialized);
  my_set_thread_local(THR_PFS, pfs);
}

/**
  Conversion map from PSI_mutex_operation to enum_operation_type.
  Indexed by enum PSI_mutex_operation.
*/
static enum_operation_type mutex_operation_map[]=
{
  OPERATION_TYPE_LOCK,
  OPERATION_TYPE_TRYLOCK
};

/**
  Conversion map from PSI_rwlock_operation to enum_operation_type.
  Indexed by enum PSI_rwlock_operation.
*/
static enum_operation_type rwlock_operation_map[]=
{
  OPERATION_TYPE_READLOCK,
  OPERATION_TYPE_WRITELOCK,
  OPERATION_TYPE_TRYREADLOCK,
  OPERATION_TYPE_TRYWRITELOCK,

  OPERATION_TYPE_SHAREDLOCK,
  OPERATION_TYPE_SHAREDEXCLUSIVELOCK,
  OPERATION_TYPE_EXCLUSIVELOCK,
  OPERATION_TYPE_TRYSHAREDLOCK,
  OPERATION_TYPE_TRYSHAREDEXCLUSIVELOCK,
  OPERATION_TYPE_TRYEXCLUSIVELOCK,
};

/**
  Conversion map from PSI_cond_operation to enum_operation_type.
  Indexed by enum PSI_cond_operation.
*/
static enum_operation_type cond_operation_map[]=
{
  OPERATION_TYPE_WAIT,
  OPERATION_TYPE_TIMEDWAIT
};

/**
  Conversion map from PSI_file_operation to enum_operation_type.
  Indexed by enum PSI_file_operation.
*/
static enum_operation_type file_operation_map[]=
{
  OPERATION_TYPE_FILECREATE,
  OPERATION_TYPE_FILECREATETMP,
  OPERATION_TYPE_FILEOPEN,
  OPERATION_TYPE_FILESTREAMOPEN,
  OPERATION_TYPE_FILECLOSE,
  OPERATION_TYPE_FILESTREAMCLOSE,
  OPERATION_TYPE_FILEREAD,
  OPERATION_TYPE_FILEWRITE,
  OPERATION_TYPE_FILESEEK,
  OPERATION_TYPE_FILETELL,
  OPERATION_TYPE_FILEFLUSH,
  OPERATION_TYPE_FILESTAT,
  OPERATION_TYPE_FILEFSTAT,
  OPERATION_TYPE_FILECHSIZE,
  OPERATION_TYPE_FILEDELETE,
  OPERATION_TYPE_FILERENAME,
  OPERATION_TYPE_FILESYNC
};

/**
  Conversion map from PSI_table_operation to enum_operation_type.
  Indexed by enum PSI_table_io_operation.
*/
static enum_operation_type table_io_operation_map[]=
{
  OPERATION_TYPE_TABLE_FETCH,
  OPERATION_TYPE_TABLE_WRITE_ROW,
  OPERATION_TYPE_TABLE_UPDATE_ROW,
  OPERATION_TYPE_TABLE_DELETE_ROW
};

/**
  Conversion map from enum PFS_TL_LOCK_TYPE to enum_operation_type.
  Indexed by enum PFS_TL_LOCK_TYPE.
*/
static enum_operation_type table_lock_operation_map[]=
{
  OPERATION_TYPE_TL_READ_NORMAL, /* PFS_TL_READ */
  OPERATION_TYPE_TL_READ_WITH_SHARED_LOCKS, /* PFS_TL_READ_WITH_SHARED_LOCKS */
  OPERATION_TYPE_TL_READ_HIGH_PRIORITY, /* PFS_TL_READ_HIGH_PRIORITY */
  OPERATION_TYPE_TL_READ_NO_INSERTS, /* PFS_TL_READ_NO_INSERT */
  OPERATION_TYPE_TL_WRITE_ALLOW_WRITE, /* PFS_TL_WRITE_ALLOW_WRITE */
  OPERATION_TYPE_TL_WRITE_CONCURRENT_INSERT, /* PFS_TL_WRITE_CONCURRENT_INSERT */
  OPERATION_TYPE_TL_WRITE_DELAYED, /* PFS_TL_WRITE_DELAYED */
  OPERATION_TYPE_TL_WRITE_LOW_PRIORITY, /* PFS_TL_WRITE_LOW_PRIORITY */
  OPERATION_TYPE_TL_WRITE_NORMAL, /* PFS_TL_WRITE */
  OPERATION_TYPE_TL_READ_EXTERNAL, /* PFS_TL_READ_EXTERNAL */
  OPERATION_TYPE_TL_WRITE_EXTERNAL /* PFS_TL_WRITE_EXTERNAL */
};

/**
  Conversion map from PSI_socket_operation to enum_operation_type.
  Indexed by enum PSI_socket_operation.
*/
static enum_operation_type socket_operation_map[]=
{
  OPERATION_TYPE_SOCKETCREATE,
  OPERATION_TYPE_SOCKETCONNECT,
  OPERATION_TYPE_SOCKETBIND,
  OPERATION_TYPE_SOCKETCLOSE,
  OPERATION_TYPE_SOCKETSEND,
  OPERATION_TYPE_SOCKETRECV,
  OPERATION_TYPE_SOCKETSENDTO,
  OPERATION_TYPE_SOCKETRECVFROM,
  OPERATION_TYPE_SOCKETSENDMSG,
  OPERATION_TYPE_SOCKETRECVMSG,
  OPERATION_TYPE_SOCKETSEEK,
  OPERATION_TYPE_SOCKETOPT,
  OPERATION_TYPE_SOCKETSTAT,
  OPERATION_TYPE_SOCKETSHUTDOWN,
  OPERATION_TYPE_SOCKETSELECT
};

/**
  Build the prefix name of a class of instruments in a category.
  For example, this function builds the string 'wait/sync/mutex/sql/' from
  a prefix 'wait/sync/mutex' and a category 'sql'.
  This prefix is used later to build each instrument name, such as
  'wait/sync/mutex/sql/LOCK_open'.
  @param prefix               Prefix for this class of instruments
  @param category             Category name
  @param [out] output         Buffer of length PFS_MAX_INFO_NAME_LENGTH.
  @param [out] output_length  Length of the resulting output string.
  @return 0 for success, non zero for errors
*/
static int build_prefix(const LEX_CSTRING *prefix, const char *category,
                        char *output, size_t *output_length)
{
  size_t len= strlen(category);
  char *out_ptr= output;
  size_t prefix_length= prefix->length;

  if (unlikely((prefix_length + len + 1) >=
               PFS_MAX_FULL_PREFIX_NAME_LENGTH))
  {
    pfs_print_error("build_prefix: prefix+category is too long <%s> <%s>\n",
                    prefix->str, category);
    return 1;
  }

  if (unlikely(strchr(category, '/') != NULL))
  {
    pfs_print_error("build_prefix: invalid category <%s>\n",
                    category);
    return 1;
  }

  /* output = prefix + category + '/' */
  memcpy(out_ptr, prefix->str, prefix_length);
  out_ptr+= prefix_length;
  if (len > 0)
  {
    memcpy(out_ptr, category, len);
    out_ptr+= len;
    *out_ptr= '/';
    out_ptr++;
  }
  *output_length= int(out_ptr - output);

  return 0;
}

#define REGISTER_BODY_V1(KEY_T, PREFIX, REGISTER_FUNC)                      \
  KEY_T key;                                                                \
  char formatted_name[PFS_MAX_INFO_NAME_LENGTH];                            \
  size_t prefix_length;                                                     \
  size_t len;                                                               \
  size_t full_length;                                                       \
                                                                            \
  assert(category != NULL);                                             \
  assert(info != NULL);                                                 \
  if (unlikely(build_prefix(&PREFIX, category,                              \
                   formatted_name, &prefix_length)) ||                      \
      ! pfs_initialized)                                                    \
  {                                                                         \
    for (; count>0; count--, info++)                                        \
      *(info->m_key)= 0;                                                    \
    return ;                                                                \
  }                                                                         \
                                                                            \
  for (; count>0; count--, info++)                                          \
  {                                                                         \
    assert(info->m_key != NULL);                                        \
    assert(info->m_name != NULL);                                       \
    len= strlen(info->m_name);                                              \
    full_length= prefix_length + len;                                       \
    if (likely(full_length <= PFS_MAX_INFO_NAME_LENGTH))                    \
    {                                                                       \
      memcpy(formatted_name + prefix_length, info->m_name, len);            \
      key= REGISTER_FUNC(formatted_name, (uint)full_length, info->m_flags); \
    }                                                                       \
    else                                                                    \
    {                                                                       \
      pfs_print_error("REGISTER_BODY_V1: name too long <%s> <%s>\n",        \
                      category, info->m_name);                              \
      key= 0;                                                               \
    }                                                                       \
                                                                            \
    *(info->m_key)= key;                                                    \
  }                                                                         \
  return;

/* Use C linkage for the interface functions. */

C_MODE_START

/**
  Implementation of the mutex instrumentation interface.
  @sa PSI_v1::register_mutex.
*/
void pfs_register_mutex_v1(const char *category,
                           PSI_mutex_info_v1 *info,
                           int count)
{
  REGISTER_BODY_V1(PSI_mutex_key,
                   mutex_instrument_prefix,
                   register_mutex_class)
}

/**
  Implementation of the rwlock instrumentation interface.
  @sa PSI_v1::register_rwlock.
*/
void pfs_register_rwlock_v1(const char *category,
                            PSI_rwlock_info_v1 *info,
                            int count)
{
  PSI_rwlock_key key;
  char rw_formatted_name[PFS_MAX_INFO_NAME_LENGTH];
  char sx_formatted_name[PFS_MAX_INFO_NAME_LENGTH];
  size_t rw_prefix_length;
  size_t sx_prefix_length;
  size_t len;
  size_t full_length;

  assert(category != NULL);
  assert(info != NULL);
  if (build_prefix(&rwlock_instrument_prefix, category,
                   rw_formatted_name, &rw_prefix_length) ||
      build_prefix(&sxlock_instrument_prefix, category,
                   sx_formatted_name, &sx_prefix_length) ||
      ! pfs_initialized)
  {
    for (; count>0; count--, info++)
      *(info->m_key)= 0;
    return ;
  }

  for (; count>0; count--, info++)
  {
    assert(info->m_key != NULL);
    assert(info->m_name != NULL);
    len= strlen(info->m_name);

    if (info->m_flags & PSI_RWLOCK_FLAG_SX)
    {
      full_length= sx_prefix_length + len;
      if (likely(full_length <= PFS_MAX_INFO_NAME_LENGTH))
      {
        memcpy(sx_formatted_name + sx_prefix_length, info->m_name, len);
        key= register_rwlock_class(sx_formatted_name, (uint)full_length, info->m_flags);
      }
      else
      {
        pfs_print_error("REGISTER_BODY_V1: (sx) name too long <%s> <%s>\n",
                        category, info->m_name);
        key= 0;
      }
    }
    else
    {
      full_length= rw_prefix_length + len;
      if (likely(full_length <= PFS_MAX_INFO_NAME_LENGTH))
      {
        memcpy(rw_formatted_name + rw_prefix_length, info->m_name, len);
        key= register_rwlock_class(rw_formatted_name, (uint)full_length, info->m_flags);
      }
      else
      {
        pfs_print_error("REGISTER_BODY_V1: (rw) name too long <%s> <%s>\n",
                        category, info->m_name);
        key= 0;
      }
    }

    *(info->m_key)= key;
  }
  return;
}

/**
  Implementation of the cond instrumentation interface.
  @sa PSI_v1::register_cond.
*/
void pfs_register_cond_v1(const char *category,
                          PSI_cond_info_v1 *info,
                          int count)
{
  REGISTER_BODY_V1(PSI_cond_key,
                   cond_instrument_prefix,
                   register_cond_class)
}

/**
  Implementation of the thread instrumentation interface.
  @sa PSI_v1::register_thread.
*/
void pfs_register_thread_v1(const char *category,
                            PSI_thread_info_v1 *info,
                            int count)
{
  REGISTER_BODY_V1(PSI_thread_key,
                   thread_instrument_prefix,
                   register_thread_class)
}

/**
  Implementation of the file instrumentation interface.
  @sa PSI_v1::register_file.
*/
void pfs_register_file_v1(const char *category,
                          PSI_file_info_v1 *info,
                          int count)
{
  REGISTER_BODY_V1(PSI_file_key,
                   file_instrument_prefix,
                   register_file_class)
}

void pfs_register_stage_v1(const char *category,
                           PSI_stage_info_v1 **info_array,
                           int count)
{
  char formatted_name[PFS_MAX_INFO_NAME_LENGTH];
  size_t prefix_length;
  size_t len;
  size_t full_length;
  PSI_stage_info_v1 *info;

  assert(category != NULL);
  assert(info_array != NULL);
  if (unlikely(build_prefix(&stage_instrument_prefix, category,
               formatted_name, &prefix_length)) ||
      ! pfs_initialized)
  {
    for (; count>0; count--, info_array++)
      (*info_array)->m_key= 0;
    return ;
  }

  for (; count>0; count--, info_array++)
  {
    info= *info_array;
<<<<<<< HEAD
    DBUG_ASSERT(info != NULL);
    DBUG_ASSERT(info->m_name != NULL);
    len= (int)strlen(info->m_name);
    DBUG_ASSERT(len <= 64); // see table_threads.cc near PROCESSLIST_STATE
=======
    assert(info != NULL);
    assert(info->m_name != NULL);
    len= strlen(info->m_name);
>>>>>>> 157e6627
    full_length= prefix_length + len;
    if (likely(full_length <= PFS_MAX_INFO_NAME_LENGTH))
    {
      memcpy(formatted_name + prefix_length, info->m_name, len);
      info->m_key= register_stage_class(formatted_name,
                                        (uint)prefix_length,
                                        (uint)full_length,
                                        info->m_flags);
    }
    else
    {
      pfs_print_error("register_stage_v1: name too long <%s> <%s>\n",
                      category, info->m_name);
      info->m_key= 0;
    }
  }
  return;
}

void pfs_register_statement_v1(const char *category,
                               PSI_statement_info_v1 *info,
                               int count)
{
  char formatted_name[PFS_MAX_INFO_NAME_LENGTH];
  size_t prefix_length;
  size_t len;
  size_t full_length;

  assert(category != NULL);
  assert(info != NULL);
  if (unlikely(build_prefix(&statement_instrument_prefix,
                            category, formatted_name, &prefix_length)) ||
      ! pfs_initialized)
  {
    for (; count>0; count--, info++)
      info->m_key= 0;
    return ;
  }

  for (; count>0; count--, info++)
  {
<<<<<<< HEAD
    if (info->m_name == NULL)
      continue;

    len= (int)strlen(info->m_name);
=======
    assert(info->m_name != NULL);
    len= strlen(info->m_name);
>>>>>>> 157e6627
    full_length= prefix_length + len;
    if (likely(full_length <= PFS_MAX_INFO_NAME_LENGTH))
    {
      memcpy(formatted_name + prefix_length, info->m_name, len);
      info->m_key= register_statement_class(formatted_name, (uint)full_length, info->m_flags);
    }
    else
    {
      pfs_print_error("register_statement_v1: name too long <%s>\n",
                      info->m_name);
      info->m_key= 0;
    }
  }
  return;
}

void pfs_register_socket_v1(const char *category,
                            PSI_socket_info_v1 *info,
                            int count)
{
  REGISTER_BODY_V1(PSI_socket_key,
                   socket_instrument_prefix,
                   register_socket_class)
}

#define INIT_BODY_V1(T, KEY, ID)                                            \
  PFS_##T##_class *klass;                                                   \
  PFS_##T *pfs;                                                             \
  klass= find_##T##_class(KEY);                                             \
  if (unlikely(klass == NULL))                                              \
    return NULL;                                                            \
  pfs= create_##T(klass, ID);                                               \
  return reinterpret_cast<PSI_##T *> (pfs)

/**
  Implementation of the mutex instrumentation interface.
  @sa PSI_v1::init_mutex.
*/
PSI_mutex*
pfs_init_mutex_v1(PSI_mutex_key key, void *identity)
{
  INIT_BODY_V1(mutex, key, identity);
}

/**
  Implementation of the mutex instrumentation interface.
  @sa PSI_v1::destroy_mutex.
*/
void pfs_destroy_mutex_v1(PSI_mutex* mutex)
{
  PFS_mutex *pfs= reinterpret_cast<PFS_mutex*> (mutex);

  assert(pfs != NULL);

  destroy_mutex(pfs);
}

/**
  Implementation of the rwlock instrumentation interface.
  @sa PSI_v1::init_rwlock.
*/
PSI_rwlock*
pfs_init_rwlock_v1(PSI_rwlock_key key, void *identity)
{
  INIT_BODY_V1(rwlock, key, identity);
}

/**
  Implementation of the rwlock instrumentation interface.
  @sa PSI_v1::destroy_rwlock.
*/
void pfs_destroy_rwlock_v1(PSI_rwlock* rwlock)
{
  PFS_rwlock *pfs= reinterpret_cast<PFS_rwlock*> (rwlock);

  assert(pfs != NULL);

  destroy_rwlock(pfs);
}

/**
  Implementation of the cond instrumentation interface.
  @sa PSI_v1::init_cond.
*/
PSI_cond*
pfs_init_cond_v1(PSI_cond_key key, void *identity)
{
  INIT_BODY_V1(cond, key, identity);
}

/**
  Implementation of the cond instrumentation interface.
  @sa PSI_v1::destroy_cond.
*/
void pfs_destroy_cond_v1(PSI_cond* cond)
{
  PFS_cond *pfs= reinterpret_cast<PFS_cond*> (cond);

  assert(pfs != NULL);

  destroy_cond(pfs);
}

/**
  Implementation of the table instrumentation interface.
  @sa PSI_v1::get_table_share.
*/
PSI_table_share*
pfs_get_table_share_v1(my_bool temporary, TABLE_SHARE *share)
{
  /* Ignore temporary tables and views. */
  if (temporary || share->is_view)
    return NULL;
  /* An instrumented thread is required, for LF_PINS. */
  PFS_thread *pfs_thread= my_thread_get_THR_PFS();
  if (unlikely(pfs_thread == NULL))
    return NULL;
  PFS_table_share* pfs_share;
  pfs_share= find_or_create_table_share(pfs_thread, temporary, share);
  return reinterpret_cast<PSI_table_share*> (pfs_share);
}

/**
  Implementation of the table instrumentation interface.
  @sa PSI_v1::release_table_share.
*/
void pfs_release_table_share_v1(PSI_table_share* share)
{
  PFS_table_share* pfs= reinterpret_cast<PFS_table_share*> (share);

  if (unlikely(pfs == NULL))
    return;

  release_table_share(pfs);
}

/**
  Implementation of the table instrumentation interface.
  @sa PSI_v1::drop_table_share.
*/
void
pfs_drop_table_share_v1(my_bool temporary,
                        const char *schema_name, int schema_name_length,
                        const char *table_name, int table_name_length)
{
  /* Ignore temporary tables. */
  if (temporary)
    return;
  PFS_thread *pfs_thread= my_thread_get_THR_PFS();
  if (unlikely(pfs_thread == NULL))
    return;
  /* TODO: temporary tables */
  drop_table_share(pfs_thread, temporary, schema_name, schema_name_length,
                   table_name, table_name_length);
}

/**
  Implementation of the table instrumentation interface.
  @sa PSI_v1::open_table.
*/
PSI_table*
pfs_open_table_v1(PSI_table_share *share, const void *identity)
{
  PFS_table_share *pfs_table_share= reinterpret_cast<PFS_table_share*> (share);

  /*
    When the performance schema is off, do not instrument anything.
    Table handles have short life cycle, instrumentation will happen
    again if needed during the next open().
  */
  if (psi_unlikely(! flag_global_instrumentation))
    return NULL;

  if (unlikely(pfs_table_share == NULL))
    return NULL;

  /* This object is not to be instrumented. */
  if (! pfs_table_share->m_enabled)
    return NULL;

  /* This object is instrumented, but all table instruments are disabled. */
  if (! global_table_io_class.m_enabled && ! global_table_lock_class.m_enabled)
    return NULL;

  PFS_thread *thread= my_thread_get_THR_PFS();

  if (unlikely(thread == NULL))
    return NULL;

  PFS_table *pfs_table= create_table(pfs_table_share, thread, identity);
  return reinterpret_cast<PSI_table *> (pfs_table);
}

/**
  Implementation of the table instrumentation interface.
  @sa PSI_v1::unbind_table.
*/
void pfs_unbind_table_v1(PSI_table *table)
{
  PFS_table *pfs= reinterpret_cast<PFS_table*> (table);
  if (likely(pfs != NULL))
  {
    pfs->m_thread_owner= NULL;
    pfs->m_owner_event_id= 0;
  }
}

/**
  Implementation of the table instrumentation interface.
  @sa PSI_v1::rebind_table.
*/
PSI_table *
pfs_rebind_table_v1(PSI_table_share *share, const void *identity, PSI_table *table)
{
  PFS_table *pfs= reinterpret_cast<PFS_table*> (table);
  if (likely(pfs != NULL))
  {
    assert(pfs->m_thread_owner == NULL);

    if (unlikely(! pfs->m_share->m_enabled))
    {
      destroy_table(pfs);
      return NULL;
    }

    if (unlikely(! global_table_io_class.m_enabled && ! global_table_lock_class.m_enabled))
    {
      destroy_table(pfs);
      return NULL;
    }

    if (psi_unlikely(! flag_global_instrumentation))
    {
      destroy_table(pfs);
      return NULL;
    }

    /* The table handle was already instrumented, reuse it for this thread. */
    PFS_thread *thread= my_thread_get_THR_PFS();
    pfs->m_thread_owner= thread;
    if (thread != NULL)
      pfs->m_owner_event_id= thread->m_event_id;
    else
      pfs->m_owner_event_id= 0;
    return table;
  }

  /* See open_table_v1() */

  PFS_table_share *pfs_table_share= reinterpret_cast<PFS_table_share*> (share);

  if (unlikely(pfs_table_share == NULL))
    return NULL;

  if (! pfs_table_share->m_enabled)
    return NULL;

  if (! global_table_io_class.m_enabled && ! global_table_lock_class.m_enabled)
    return NULL;

  if (! flag_global_instrumentation)
    return NULL;

  PFS_thread *thread= my_thread_get_THR_PFS();
  if (unlikely(thread == NULL))
    return NULL;

  PFS_table *pfs_table= create_table(pfs_table_share, thread, identity);
  return reinterpret_cast<PSI_table *> (pfs_table);
}

/**
  Implementation of the table instrumentation interface.
  @sa PSI_v1::close_table.
*/
void pfs_close_table_v1(TABLE_SHARE *server_share, PSI_table *table)
{
  PFS_table *pfs= reinterpret_cast<PFS_table*> (table);
  if (unlikely(pfs == NULL))
    return;
  pfs->aggregate(server_share);
  destroy_table(pfs);
}

PSI_socket*
pfs_init_socket_v1(PSI_socket_key key, const my_socket *fd,
                   const struct sockaddr *addr, socklen_t addr_len)
{
  PFS_socket_class *klass;
  PFS_socket *pfs;
  klass= find_socket_class(key);
  if (unlikely(klass == NULL))
    return NULL;
  pfs= create_socket(klass, fd, addr, addr_len);
  return reinterpret_cast<PSI_socket *> (pfs);
}

void pfs_destroy_socket_v1(PSI_socket *socket)
{
  PFS_socket *pfs= reinterpret_cast<PFS_socket*> (socket);

  assert(pfs != NULL);

  destroy_socket(pfs);
}

/**
  Implementation of the file instrumentation interface.
  @sa PSI_v1::create_file.
*/
void pfs_create_file_v1(PSI_file_key key, const char *name, File file)
{
  if (psi_unlikely(! flag_global_instrumentation))
    return;
  int index= (int) file;
  if (unlikely(index < 0))
    return;
  PFS_file_class *klass= find_file_class(key);
  if (unlikely(klass == NULL))
    return;
  if (! klass->m_enabled)
    return;

  /* A thread is needed for LF_PINS */
  PFS_thread *pfs_thread= my_thread_get_THR_PFS();
  if (unlikely(pfs_thread == NULL))
    return;

  if (flag_thread_instrumentation && ! pfs_thread->m_enabled)
    return;

  /*
    We want this check after pfs_thread->m_enabled,
    to avoid reporting false loss.
  */
  if (unlikely(index >= file_handle_max))
  {
    file_handle_lost++;
    return;
  }

  uint len= (uint)strlen(name);
  PFS_file *pfs_file= find_or_create_file(pfs_thread, klass, name, len, true);

  file_handle_array[index]= pfs_file;
}

/**
  Arguments given from a parent to a child thread, packaged in one structure.
  This data is used when spawning a new instrumented thread.
  @sa pfs_spawn_thread.
*/
struct PFS_spawn_thread_arg
{
  ulonglong m_thread_internal_id;
  char m_username[USERNAME_LENGTH];
  uint m_username_length;
  char m_hostname[HOSTNAME_LENGTH];
  uint m_hostname_length;

  PSI_thread_key m_child_key;
  const void *m_child_identity;
  void *(*m_user_start_routine)(void*);
  void *m_user_arg;
};

extern "C" void* pfs_spawn_thread(void *arg)
{
  PFS_spawn_thread_arg *typed_arg= (PFS_spawn_thread_arg*) arg;
  void *user_arg;
  void *(*user_start_routine)(void*);

  PFS_thread *pfs;

  /* First, attach instrumentation to this newly created pthread. */
  PFS_thread_class *klass= find_thread_class(typed_arg->m_child_key);
  if (likely(klass != NULL))
  {
    pfs= create_thread(klass, typed_arg->m_child_identity, 0);
    if (likely(pfs != NULL))
    {
      clear_thread_account(pfs);

      pfs->m_parent_thread_internal_id= typed_arg->m_thread_internal_id;

      memcpy(pfs->m_username, typed_arg->m_username, sizeof(pfs->m_username));
      pfs->m_username_length= typed_arg->m_username_length;

      memcpy(pfs->m_hostname, typed_arg->m_hostname, sizeof(pfs->m_hostname));
      pfs->m_hostname_length= typed_arg->m_hostname_length;

      set_thread_account(pfs);
    }
  }
  else
  {
    pfs= NULL;
  }
  my_thread_set_THR_PFS(pfs);

  /*
    Secondly, free the memory allocated in spawn_thread_v1().
    It is preferable to do this before invoking the user
    routine, to avoid memory leaks at shutdown, in case
    the server exits without waiting for this thread.
  */
  user_start_routine= typed_arg->m_user_start_routine;
  user_arg= typed_arg->m_user_arg;
  my_free(typed_arg);

  /* Then, execute the user code for this thread. */
  (*user_start_routine)(user_arg);

  return NULL;
}

/**
  Implementation of the thread instrumentation interface.
  @sa PSI_v1::spawn_thread.
*/
int pfs_spawn_thread_v1(PSI_thread_key key,
                        my_thread_handle *thread, const my_thread_attr_t *attr,
                        void *(*start_routine)(void*), void *arg)
{
  PFS_spawn_thread_arg *psi_arg;
  PFS_thread *parent;

  /* psi_arg can not be global, and can not be a local variable. */
  psi_arg= (PFS_spawn_thread_arg*) my_malloc(PSI_NOT_INSTRUMENTED,
                                             sizeof(PFS_spawn_thread_arg),
                                             MYF(MY_WME));
  if (unlikely(psi_arg == NULL))
    return EAGAIN;

  psi_arg->m_child_key= key;
  psi_arg->m_child_identity= (arg ? arg : thread);
  psi_arg->m_user_start_routine= start_routine;
  psi_arg->m_user_arg= arg;

  parent= my_thread_get_THR_PFS();
  if (parent != NULL)
  {
    /*
      Make a copy of the parent attributes.
      This is required, because instrumentation for this thread (the parent)
      may be destroyed before the child thread instrumentation is created.
    */
    psi_arg->m_thread_internal_id= parent->m_thread_internal_id;

    memcpy(psi_arg->m_username, parent->m_username, sizeof(psi_arg->m_username));
    psi_arg->m_username_length= parent->m_username_length;

    memcpy(psi_arg->m_hostname, parent->m_hostname, sizeof(psi_arg->m_hostname));
    psi_arg->m_hostname_length= parent->m_hostname_length;
  }
  else
  {
    psi_arg->m_thread_internal_id= 0;
    psi_arg->m_username_length= 0;
    psi_arg->m_hostname_length= 0;
  }

  int result= my_thread_create(thread, attr, pfs_spawn_thread, psi_arg);
  if (unlikely(result != 0))
    my_free(psi_arg);
  return result;
}

/**
  Implementation of the thread instrumentation interface.
  @sa PSI_v1::new_thread.
*/
PSI_thread*
pfs_new_thread_v1(PSI_thread_key key, const void *identity, ulonglong processlist_id)
{
  PFS_thread *pfs;

  PFS_thread_class *klass= find_thread_class(key);
  if (likely(klass != NULL))
  {
    pfs= create_thread(klass, identity, processlist_id);
    if (pfs != NULL)
    {
      PFS_thread *parent= my_thread_get_THR_PFS();
      if (parent != NULL)
        pfs->m_parent_thread_internal_id= parent->m_parent_thread_internal_id;
    }
  }
  else
    pfs= NULL;

  return reinterpret_cast<PSI_thread*> (pfs);
}

/**
  Implementation of the thread instrumentation interface.
  @sa PSI_v1::set_thread_id.
*/
void pfs_set_thread_id_v1(PSI_thread *thread, ulonglong processlist_id)
{
  PFS_thread *pfs= reinterpret_cast<PFS_thread*> (thread);
  if (unlikely(pfs == NULL))
    return;
  pfs->m_processlist_id= (ulong)processlist_id;
}

/**
  Implementation of the thread instrumentation interface.
  @sa PSI_v1::set_thread_THD.
*/
void pfs_set_thread_THD_v1(PSI_thread *thread, THD *thd)
{
  PFS_thread *pfs= reinterpret_cast<PFS_thread*> (thread);
  if (unlikely(pfs == NULL))
    return;
  pfs->m_thd= thd;
}

/**
  Implementation of the thread instrumentation interface.
  @sa PSI_v1::set_thread_os_thread_id.
*/
void pfs_set_thread_os_id_v1(PSI_thread *thread)
{
  PFS_thread *pfs= reinterpret_cast<PFS_thread*> (thread);
  if (unlikely(pfs == NULL))
    return;
  pfs->m_thread_os_id= my_thread_os_id();
}

/**
  Implementation of the thread instrumentation interface.
  @sa PSI_v1::get_thread_id.
*/
PSI_thread*
pfs_get_thread_v1(void)
{
  PFS_thread *pfs= my_thread_get_THR_PFS();
  return reinterpret_cast<PSI_thread*> (pfs);
}

/**
  Implementation of the thread instrumentation interface.
  @sa PSI_v1::set_thread_user.
*/
void pfs_set_thread_user_v1(const char *user, int user_len)
{
  pfs_dirty_state dirty_state;
  PFS_thread *pfs= my_thread_get_THR_PFS();

  assert((user != NULL) || (user_len == 0));
  assert(user_len >= 0);
  assert((uint) user_len <= sizeof(pfs->m_username));

  if (unlikely(pfs == NULL))
    return;

  aggregate_thread(pfs, pfs->m_account, pfs->m_user, pfs->m_host);

  pfs->m_session_lock.allocated_to_dirty(& dirty_state);

  clear_thread_account(pfs);

  if (user_len > 0)
    memcpy(pfs->m_username, user, user_len);
  pfs->m_username_length= user_len;

  set_thread_account(pfs);

  bool enabled;
  bool history;
  if (pfs->m_account != NULL)
  {
    enabled= pfs->m_account->m_enabled;
    history= pfs->m_account->m_history;
  }
  else
  {
    if ((pfs->m_username_length > 0) && (pfs->m_hostname_length > 0))
    {
      lookup_setup_actor(pfs,
                         pfs->m_username, pfs->m_username_length,
                         pfs->m_hostname, pfs->m_hostname_length,
                         &enabled, &history);
    }
    else
    {
      /* There is no setting for background threads */
      enabled= true;
      history= true;
    }
  }
  pfs->set_enabled(enabled);
  pfs->set_history(history);

  pfs->m_session_lock.dirty_to_allocated(& dirty_state);
}

/**
  Implementation of the thread instrumentation interface.
  @sa PSI_v1::set_thread_account.
*/
void pfs_set_thread_account_v1(const char *user, int user_len,
                               const char *host, int host_len)
{
  pfs_dirty_state dirty_state;
  PFS_thread *pfs= my_thread_get_THR_PFS();

  assert((user != NULL) || (user_len == 0));
  assert(user_len >= 0);
  assert((uint) user_len <= sizeof(pfs->m_username));
  assert((host != NULL) || (host_len == 0));
  assert(host_len >= 0);

  host_len= MY_MIN(host_len, static_cast<int>(sizeof(pfs->m_hostname)));

  if (unlikely(pfs == NULL))
    return;

  pfs->m_session_lock.allocated_to_dirty(& dirty_state);

  clear_thread_account(pfs);

  if (host_len > 0)
    memcpy(pfs->m_hostname, host, host_len);
  pfs->m_hostname_length= host_len;

  if (user_len > 0)
    memcpy(pfs->m_username, user, user_len);
  pfs->m_username_length= user_len;

  set_thread_account(pfs);

  bool enabled;
  bool history;
  if (pfs->m_account != NULL)
  {
    enabled= pfs->m_account->m_enabled;
    history= pfs->m_account->m_history;
  }
  else
  {
    if ((pfs->m_username_length > 0) && (pfs->m_hostname_length > 0))
    {
      lookup_setup_actor(pfs,
                         pfs->m_username, pfs->m_username_length,
                         pfs->m_hostname, pfs->m_hostname_length,
                         &enabled, &history);
    }
    else
    {
      /* There is no setting for background threads */
      enabled= true;
      history= true;
    }
  }
  pfs->set_enabled(enabled);
  pfs->set_history(history);

  pfs->m_session_lock.dirty_to_allocated(& dirty_state);
}

/**
  Implementation of the thread instrumentation interface.
  @sa PSI_v1::set_thread_db.
*/
void pfs_set_thread_db_v1(const char* db, int db_len)
{
  PFS_thread *pfs= my_thread_get_THR_PFS();

  assert((db != NULL) || (db_len == 0));
  assert(db_len >= 0);
  assert((uint) db_len <= sizeof(pfs->m_dbname));

  if (likely(pfs != NULL))
  {
    pfs_dirty_state dirty_state;
    pfs->m_stmt_lock.allocated_to_dirty(& dirty_state);
    if (db_len > 0)
      memcpy(pfs->m_dbname, db, db_len);
    pfs->m_dbname_length= db_len;
    pfs->m_stmt_lock.dirty_to_allocated(& dirty_state);
  }
}

/**
  Implementation of the thread instrumentation interface.
  @sa PSI_v1::set_thread_command.
*/
void pfs_set_thread_command_v1(int command)
{
  PFS_thread *pfs= my_thread_get_THR_PFS();

  assert(command >= 0);
  assert(command <= (int) COM_END);

  if (likely(pfs != NULL))
  {
    pfs->m_command= command;
  }
}

/**
Implementation of the thread instrumentation interface.
@sa PSI_v1::set_thread_connection_type.
*/
void pfs_set_connection_type_v1(opaque_vio_type conn_type)
{
  PFS_thread *pfs= my_thread_get_THR_PFS();

<<<<<<< HEAD
=======
  assert(conn_type >= FIRST_VIO_TYPE);
  assert(conn_type <= LAST_VIO_TYPE);

>>>>>>> 157e6627
  if (likely(pfs != NULL))
  {
    pfs->m_connection_type= static_cast<enum_vio_type> (conn_type);
  }
}


/**
  Implementation of the thread instrumentation interface.
  @sa PSI_v1::set_thread_start_time.
*/
void pfs_set_thread_start_time_v1(time_t start_time)
{
  PFS_thread *pfs= my_thread_get_THR_PFS();

  if (likely(pfs != NULL))
  {
    pfs->m_start_time= start_time;
  }
}

/**
  Implementation of the thread instrumentation interface.
  @sa PSI_v1::set_thread_state.
*/
void pfs_set_thread_state_v1(const char* state)
{
  /* DEPRECATED. */
}

/**
  Implementation of the thread instrumentation interface.
  @sa PSI_v1::set_thread_info.
*/
void pfs_set_thread_info_v1(const char* info, uint info_len)
{
  pfs_dirty_state dirty_state;
  PFS_thread *pfs= my_thread_get_THR_PFS();

  assert((info != NULL) || (info_len == 0));

  if (likely(pfs != NULL))
  {
    if ((info != NULL) && (info_len > 0))
    {
      if (info_len > sizeof(pfs->m_processlist_info))
        info_len= sizeof(pfs->m_processlist_info);

      pfs->m_stmt_lock.allocated_to_dirty(& dirty_state);
      memcpy(pfs->m_processlist_info, info, info_len);
      pfs->m_processlist_info_length= info_len;
      pfs->m_stmt_lock.dirty_to_allocated(& dirty_state);
    }
    else
    {
      pfs->m_stmt_lock.allocated_to_dirty(& dirty_state);
      pfs->m_processlist_info_length= 0;
      pfs->m_stmt_lock.dirty_to_allocated(& dirty_state);
    }
  }
}

/**
  Implementation of the thread instrumentation interface.
  @sa PSI_v1::set_thread.
*/
void pfs_set_thread_v1(PSI_thread* thread)
{
  PFS_thread *pfs= reinterpret_cast<PFS_thread*> (thread);
  my_thread_set_THR_PFS(pfs);
}

/**
  Implementation of the thread instrumentation interface.
  @sa PSI_v1::delete_current_thread.
*/
void pfs_delete_current_thread_v1(void)
{
  PFS_thread *thread= my_thread_get_THR_PFS();
  if (thread != NULL)
  {
    aggregate_thread(thread, thread->m_account, thread->m_user, thread->m_host);
    my_thread_set_THR_PFS(NULL);
    destroy_thread(thread);
  }
}

/**
  Implementation of the thread instrumentation interface.
  @sa PSI_v1::delete_thread.
*/
void pfs_delete_thread_v1(PSI_thread *thread)
{
  PFS_thread *pfs= reinterpret_cast<PFS_thread*> (thread);

  if (pfs != NULL)
  {
    aggregate_thread(pfs, pfs->m_account, pfs->m_user, pfs->m_host);
    destroy_thread(pfs);
  }
}

/**
  Implementation of the mutex instrumentation interface.
  @sa PSI_v1::start_mutex_wait.
*/
PSI_mutex_locker*
pfs_start_mutex_wait_v1(PSI_mutex_locker_state *state,
                        PSI_mutex *mutex, PSI_mutex_operation op,
                        const char *src_file, uint src_line)
{
  PFS_mutex *pfs_mutex= reinterpret_cast<PFS_mutex*> (mutex);
  assert((int) op >= 0);
  assert((uint) op < array_elements(mutex_operation_map));
  assert(state != NULL);

  assert(pfs_mutex != NULL);
  assert(pfs_mutex->m_class != NULL);

  if (! pfs_mutex->m_enabled)
    return NULL;

  uint flags;
  ulonglong timer_start= 0;

  if (flag_thread_instrumentation)
  {
    PFS_thread *pfs_thread= my_thread_get_THR_PFS();
    if (unlikely(pfs_thread == NULL))
      return NULL;
    if (! pfs_thread->m_enabled)
      return NULL;
    state->m_thread= reinterpret_cast<PSI_thread *> (pfs_thread);
    flags= STATE_FLAG_THREAD;

    if (pfs_mutex->m_timed)
    {
      timer_start= get_timer_raw_value_and_function(wait_timer, & state->m_timer);
      state->m_timer_start= timer_start;
      flags|= STATE_FLAG_TIMED;
    }

    if (flag_events_waits_current)
    {
      if (unlikely(pfs_thread->m_events_waits_current >=
                   & pfs_thread->m_events_waits_stack[WAIT_STACK_SIZE]))
      {
        locker_lost++;
        return NULL;
      }
      PFS_events_waits *wait= pfs_thread->m_events_waits_current;
      state->m_wait= wait;
      flags|= STATE_FLAG_EVENT;

      PFS_events_waits *parent_event= wait - 1;
      wait->m_event_type= EVENT_TYPE_WAIT;
      wait->m_nesting_event_id= parent_event->m_event_id;
      wait->m_nesting_event_type= parent_event->m_event_type;

      wait->m_thread_internal_id= pfs_thread->m_thread_internal_id;
      wait->m_class= pfs_mutex->m_class;
      wait->m_timer_start= timer_start;
      wait->m_timer_end= 0;
      wait->m_object_instance_addr= pfs_mutex->m_identity;
      wait->m_event_id= pfs_thread->m_event_id++;
      wait->m_end_event_id= 0;
      wait->m_operation= mutex_operation_map[(int) op];
      wait->m_source_file= src_file;
      wait->m_source_line= src_line;
      wait->m_wait_class= WAIT_CLASS_MUTEX;

      pfs_thread->m_events_waits_current++;
    }
  }
  else
  {
    if (pfs_mutex->m_timed)
    {
      timer_start= get_timer_raw_value_and_function(wait_timer, & state->m_timer);
      state->m_timer_start= timer_start;
      flags= STATE_FLAG_TIMED;
      state->m_thread= NULL;
    }
    else
    {
      /*
        Complete shortcut.
      */
      /* Aggregate to EVENTS_WAITS_SUMMARY_BY_INSTANCE (counted) */
      pfs_mutex->m_mutex_stat.m_wait_stat.aggregate_counted();
      return NULL;
    }
  }

  state->m_flags= flags;
  state->m_mutex= mutex;
  return reinterpret_cast<PSI_mutex_locker*> (state);
}

/**
  Implementation of the rwlock instrumentation interface.
  @sa PSI_v1::start_rwlock_rdwait
  @sa PSI_v1::start_rwlock_wrwait
*/
PSI_rwlock_locker*
pfs_start_rwlock_wait_v1(PSI_rwlock_locker_state *state,
                         PSI_rwlock *rwlock,
                         PSI_rwlock_operation op,
                         const char *src_file, uint src_line)
{
  PFS_rwlock *pfs_rwlock= reinterpret_cast<PFS_rwlock*> (rwlock);
  assert(static_cast<int> (op) >= 0);
  assert(static_cast<uint> (op) < array_elements(rwlock_operation_map));
  assert(state != NULL);
  assert(pfs_rwlock != NULL);
  assert(pfs_rwlock->m_class != NULL);

  /* Operations supported for READ WRITE LOCK */

  assert(   pfs_rwlock->m_class->is_shared_exclusive()
            || (op == PSI_RWLOCK_READLOCK)
            || (op == PSI_RWLOCK_WRITELOCK)
            || (op == PSI_RWLOCK_TRYREADLOCK)
            || (op == PSI_RWLOCK_TRYWRITELOCK)
            );

  /* Operations supported for SHARED EXCLUSIVE LOCK */

  assert(   ! pfs_rwlock->m_class->is_shared_exclusive()
            || (op == PSI_RWLOCK_SHAREDLOCK)
            || (op == PSI_RWLOCK_SHAREDEXCLUSIVELOCK)
            || (op == PSI_RWLOCK_EXCLUSIVELOCK)
            || (op == PSI_RWLOCK_TRYSHAREDLOCK)
            || (op == PSI_RWLOCK_TRYSHAREDEXCLUSIVELOCK)
            || (op == PSI_RWLOCK_TRYEXCLUSIVELOCK)
            );

  if (! pfs_rwlock->m_enabled)
    return NULL;

  uint flags;
  ulonglong timer_start= 0;

  if (flag_thread_instrumentation)
  {
    PFS_thread *pfs_thread= my_thread_get_THR_PFS();
    if (unlikely(pfs_thread == NULL))
      return NULL;
    if (! pfs_thread->m_enabled)
      return NULL;
    state->m_thread= reinterpret_cast<PSI_thread *> (pfs_thread);
    flags= STATE_FLAG_THREAD;

    if (pfs_rwlock->m_timed)
    {
      timer_start= get_timer_raw_value_and_function(wait_timer, & state->m_timer);
      state->m_timer_start= timer_start;
      flags|= STATE_FLAG_TIMED;
    }

    if (flag_events_waits_current)
    {
      if (unlikely(pfs_thread->m_events_waits_current >=
                   & pfs_thread->m_events_waits_stack[WAIT_STACK_SIZE]))
      {
        locker_lost++;
        return NULL;
      }
      PFS_events_waits *wait= pfs_thread->m_events_waits_current;
      state->m_wait= wait;
      flags|= STATE_FLAG_EVENT;

      PFS_events_waits *parent_event= wait - 1;
      wait->m_event_type= EVENT_TYPE_WAIT;
      wait->m_nesting_event_id= parent_event->m_event_id;
      wait->m_nesting_event_type= parent_event->m_event_type;

      wait->m_thread_internal_id= pfs_thread->m_thread_internal_id;
      wait->m_class= pfs_rwlock->m_class;
      wait->m_timer_start= timer_start;
      wait->m_timer_end= 0;
      wait->m_object_instance_addr= pfs_rwlock->m_identity;
      wait->m_event_id= pfs_thread->m_event_id++;
      wait->m_end_event_id= 0;
      wait->m_operation= rwlock_operation_map[static_cast<int> (op)];
      wait->m_source_file= src_file;
      wait->m_source_line= src_line;
      wait->m_wait_class= WAIT_CLASS_RWLOCK;

      pfs_thread->m_events_waits_current++;
    }
  }
  else
  {
    if (pfs_rwlock->m_timed)
    {
      timer_start= get_timer_raw_value_and_function(wait_timer, & state->m_timer);
      state->m_timer_start= timer_start;
      flags= STATE_FLAG_TIMED;
      state->m_thread= NULL;
    }
    else
    {
      /*
        Complete shortcut.
      */
      /* Aggregate to EVENTS_WAITS_SUMMARY_BY_INSTANCE (counted) */
      pfs_rwlock->m_rwlock_stat.m_wait_stat.aggregate_counted();
      return NULL;
    }
  }

  state->m_flags= flags;
  state->m_rwlock= rwlock;
  state->m_operation= op;
  return reinterpret_cast<PSI_rwlock_locker*> (state);
}

PSI_rwlock_locker*
pfs_start_rwlock_rdwait_v1(PSI_rwlock_locker_state *state,
                           PSI_rwlock *rwlock,
                           PSI_rwlock_operation op,
                           const char *src_file, uint src_line)
{
  assert((op == PSI_RWLOCK_READLOCK) ||
         (op == PSI_RWLOCK_TRYREADLOCK) ||
         (op == PSI_RWLOCK_SHAREDLOCK) ||
         (op == PSI_RWLOCK_TRYSHAREDLOCK));

  return pfs_start_rwlock_wait_v1(state, rwlock, op, src_file, src_line);
}

PSI_rwlock_locker*
pfs_start_rwlock_wrwait_v1(PSI_rwlock_locker_state *state,
                           PSI_rwlock *rwlock,
                           PSI_rwlock_operation op,
                           const char *src_file, uint src_line)
{
  assert((op == PSI_RWLOCK_WRITELOCK) ||
         (op == PSI_RWLOCK_TRYWRITELOCK) ||
         (op == PSI_RWLOCK_SHAREDEXCLUSIVELOCK) ||
         (op == PSI_RWLOCK_TRYSHAREDEXCLUSIVELOCK) ||
         (op == PSI_RWLOCK_EXCLUSIVELOCK) ||
         (op == PSI_RWLOCK_TRYEXCLUSIVELOCK));

  return pfs_start_rwlock_wait_v1(state, rwlock, op, src_file, src_line);
}

/**
  Implementation of the cond instrumentation interface.
  @sa PSI_v1::start_cond_wait.
*/
PSI_cond_locker*
pfs_start_cond_wait_v1(PSI_cond_locker_state *state,
                       PSI_cond *cond, PSI_mutex *mutex,
                       PSI_cond_operation op,
                       const char *src_file, uint src_line)
{
  /*
    Note about the unused PSI_mutex *mutex parameter:
    In the pthread library, a call to pthread_cond_wait()
    causes an unlock() + lock() on the mutex associated with the condition.
    This mutex operation is not instrumented, so the mutex will still
    appear as locked when a thread is waiting on a condition.
    This has no impact now, as unlock_mutex() is not recording events.
    When unlock_mutex() is implemented by later work logs,
    this parameter here will be used to adjust the mutex state,
    in start_cond_wait_v1() and end_cond_wait_v1().
  */
  PFS_cond *pfs_cond= reinterpret_cast<PFS_cond*> (cond);
  assert(static_cast<int> (op) >= 0);
  assert(static_cast<uint> (op) < array_elements(cond_operation_map));
  assert(state != NULL);
  assert(pfs_cond != NULL);
  assert(pfs_cond->m_class != NULL);

  if (! pfs_cond->m_enabled)
    return NULL;

  uint flags;
  ulonglong timer_start= 0;

  if (flag_thread_instrumentation)
  {
    PFS_thread *pfs_thread= my_thread_get_THR_PFS();
    if (unlikely(pfs_thread == NULL))
      return NULL;
    if (! pfs_thread->m_enabled)
      return NULL;
    state->m_thread= reinterpret_cast<PSI_thread *> (pfs_thread);
    flags= STATE_FLAG_THREAD;

    if (pfs_cond->m_timed)
    {
      timer_start= get_timer_raw_value_and_function(wait_timer, & state->m_timer);
      state->m_timer_start= timer_start;
      flags|= STATE_FLAG_TIMED;
    }

    if (flag_events_waits_current)
    {
      if (unlikely(pfs_thread->m_events_waits_current >=
                   & pfs_thread->m_events_waits_stack[WAIT_STACK_SIZE]))
      {
        locker_lost++;
        return NULL;
      }
      PFS_events_waits *wait= pfs_thread->m_events_waits_current;
      state->m_wait= wait;
      flags|= STATE_FLAG_EVENT;

      PFS_events_waits *parent_event= wait - 1;
      wait->m_event_type= EVENT_TYPE_WAIT;
      wait->m_nesting_event_id= parent_event->m_event_id;
      wait->m_nesting_event_type= parent_event->m_event_type;

      wait->m_thread_internal_id= pfs_thread->m_thread_internal_id;
      wait->m_class= pfs_cond->m_class;
      wait->m_timer_start= timer_start;
      wait->m_timer_end= 0;
      wait->m_object_instance_addr= pfs_cond->m_identity;
      wait->m_event_id= pfs_thread->m_event_id++;
      wait->m_end_event_id= 0;
      wait->m_operation= cond_operation_map[static_cast<int> (op)];
      wait->m_source_file= src_file;
      wait->m_source_line= src_line;
      wait->m_wait_class= WAIT_CLASS_COND;

      pfs_thread->m_events_waits_current++;
    }
  }
  else
  {
    if (pfs_cond->m_timed)
    {
      timer_start= get_timer_raw_value_and_function(wait_timer, & state->m_timer);
      state->m_timer_start= timer_start;
      flags= STATE_FLAG_TIMED;
    }
    else
    {
      /*
        Complete shortcut.
      */
      /* Aggregate to EVENTS_WAITS_SUMMARY_BY_INSTANCE (counted) */
      pfs_cond->m_cond_stat.m_wait_stat.aggregate_counted();
      return NULL;
    }
  }

  state->m_flags= flags;
  state->m_cond= cond;
  state->m_mutex= mutex;
  return reinterpret_cast<PSI_cond_locker*> (state);
}

static inline PFS_TL_LOCK_TYPE lock_flags_to_lock_type(uint flags)
{
  enum thr_lock_type value= static_cast<enum thr_lock_type> (flags);

  switch (value)
  {
    case TL_READ:
      return PFS_TL_READ;
    case TL_READ_WITH_SHARED_LOCKS:
      return PFS_TL_READ_WITH_SHARED_LOCKS;
    case TL_READ_HIGH_PRIORITY:
      return PFS_TL_READ_HIGH_PRIORITY;
    case TL_READ_NO_INSERT:
      return PFS_TL_READ_NO_INSERT;
    case TL_WRITE_ALLOW_WRITE:
      return PFS_TL_WRITE_ALLOW_WRITE;
    case TL_WRITE_CONCURRENT_INSERT:
      return PFS_TL_WRITE_CONCURRENT_INSERT;
    case TL_WRITE_DELAYED:
      return PFS_TL_WRITE_DELAYED;
    case TL_WRITE_LOW_PRIORITY:
      return PFS_TL_WRITE_LOW_PRIORITY;
    case TL_WRITE:
      return PFS_TL_WRITE;

    case TL_WRITE_ONLY:
    case TL_IGNORE:
    case TL_UNLOCK:
    case TL_READ_DEFAULT:
    case TL_WRITE_DEFAULT:
    default:
      assert(false);
  }

  /* Dead code */
  return PFS_TL_READ;
}

static inline PFS_TL_LOCK_TYPE external_lock_flags_to_lock_type(uint flags)
{
  assert(flags == F_RDLCK || flags == F_WRLCK);
  return (flags == F_RDLCK ? PFS_TL_READ_EXTERNAL : PFS_TL_WRITE_EXTERNAL);
}

/**
  Implementation of the table instrumentation interface.
  @sa PSI_v1::start_table_io_wait_v1
*/
PSI_table_locker*
pfs_start_table_io_wait_v1(PSI_table_locker_state *state,
                           PSI_table *table,
                           PSI_table_io_operation op,
                           uint index,
                           const char *src_file, uint src_line)
{
  assert(static_cast<int> (op) >= 0);
  assert(static_cast<uint> (op) < array_elements(table_io_operation_map));
  assert(state != NULL);
  PFS_table *pfs_table= reinterpret_cast<PFS_table*> (table);
  assert(pfs_table != NULL);
  assert(pfs_table->m_share != NULL);

  if (! pfs_table->m_io_enabled)
    return NULL;

  PFS_thread *pfs_thread= my_thread_get_THR_PFS();

  uint flags;
  ulonglong timer_start= 0;

  if (flag_thread_instrumentation)
  {
    if (pfs_thread == NULL)
      return NULL;
    if (! pfs_thread->m_enabled)
      return NULL;
    state->m_thread= reinterpret_cast<PSI_thread *> (pfs_thread);
    flags= STATE_FLAG_THREAD;

    if (pfs_table->m_io_timed)
    {
      timer_start= get_timer_raw_value_and_function(wait_timer, & state->m_timer);
      state->m_timer_start= timer_start;
      flags|= STATE_FLAG_TIMED;
    }

    if (flag_events_waits_current)
    {
      if (unlikely(pfs_thread->m_events_waits_current >=
                   & pfs_thread->m_events_waits_stack[WAIT_STACK_SIZE]))
      {
        locker_lost++;
        return NULL;
      }
      PFS_events_waits *wait= pfs_thread->m_events_waits_current;
      state->m_wait= wait;
      flags|= STATE_FLAG_EVENT;

      PFS_events_waits *parent_event= wait - 1;
      wait->m_event_type= EVENT_TYPE_WAIT;
      wait->m_nesting_event_id= parent_event->m_event_id;
      wait->m_nesting_event_type= parent_event->m_event_type;

      PFS_table_share *share= pfs_table->m_share;
      wait->m_thread_internal_id= pfs_thread->m_thread_internal_id;
      wait->m_class= &global_table_io_class;
      wait->m_timer_start= timer_start;
      wait->m_timer_end= 0;
      wait->m_object_instance_addr= pfs_table->m_identity;
      wait->m_event_id= pfs_thread->m_event_id++;
      wait->m_end_event_id= 0;
      wait->m_operation= table_io_operation_map[static_cast<int> (op)];
      wait->m_flags= 0;
      wait->m_object_type= share->get_object_type();
      wait->m_weak_table_share= share;
      wait->m_weak_version= share->get_version();
      wait->m_index= index;
      wait->m_source_file= src_file;
      wait->m_source_line= src_line;
      wait->m_wait_class= WAIT_CLASS_TABLE;

      pfs_thread->m_events_waits_current++;
    }
  }
  else
  {
    if (pfs_table->m_io_timed)
    {
      timer_start= get_timer_raw_value_and_function(wait_timer, & state->m_timer);
      state->m_timer_start= timer_start;
      flags= STATE_FLAG_TIMED;
    }
    else
    {
      /* TODO: consider a shortcut here */
      flags= 0;
    }
  }

  state->m_flags= flags;
  state->m_table= table;
  state->m_io_operation= op;
  state->m_index= index;
  return reinterpret_cast<PSI_table_locker*> (state);
}

/**
  Implementation of the table instrumentation interface.
  @sa PSI_v1::start_table_lock_wait.
*/
PSI_table_locker*
pfs_start_table_lock_wait_v1(PSI_table_locker_state *state,
                             PSI_table *table,
                             PSI_table_lock_operation op,
                             ulong op_flags,
                             const char *src_file, uint src_line)
{
  assert(state != NULL);
  assert((op == PSI_TABLE_LOCK) || (op == PSI_TABLE_EXTERNAL_LOCK));

  PFS_table *pfs_table= reinterpret_cast<PFS_table*> (table);

  assert(pfs_table != NULL);
  assert(pfs_table->m_share != NULL);

  if (! pfs_table->m_lock_enabled)
    return NULL;

  PFS_thread *pfs_thread= my_thread_get_THR_PFS();

  PFS_TL_LOCK_TYPE lock_type;

  switch (op)
  {
    case PSI_TABLE_LOCK:
      lock_type= lock_flags_to_lock_type(op_flags);
      pfs_table->m_internal_lock= lock_type;
      break;
    case PSI_TABLE_EXTERNAL_LOCK:
      /*
        See the handler::external_lock() API design,
        there is no handler::external_unlock().
      */
      if (op_flags == F_UNLCK)
      {
        pfs_table->m_external_lock= PFS_TL_NONE;
        return NULL;
      }
      lock_type= external_lock_flags_to_lock_type(op_flags);
      pfs_table->m_external_lock= lock_type;
      break;
    default:
      lock_type= PFS_TL_READ;
      assert(false);
  }

  assert((uint) lock_type < array_elements(table_lock_operation_map));

  uint flags;
  ulonglong timer_start= 0;

  if (flag_thread_instrumentation)
  {
    if (pfs_thread == NULL)
      return NULL;
    if (! pfs_thread->m_enabled)
      return NULL;
    state->m_thread= reinterpret_cast<PSI_thread *> (pfs_thread);
    flags= STATE_FLAG_THREAD;

    if (pfs_table->m_lock_timed)
    {
      timer_start= get_timer_raw_value_and_function(wait_timer, & state->m_timer);
      state->m_timer_start= timer_start;
      flags|= STATE_FLAG_TIMED;
    }

    if (flag_events_waits_current)
    {
      if (unlikely(pfs_thread->m_events_waits_current >=
                   & pfs_thread->m_events_waits_stack[WAIT_STACK_SIZE]))
      {
        locker_lost++;
        return NULL;
      }
      PFS_events_waits *wait= pfs_thread->m_events_waits_current;
      state->m_wait= wait;
      flags|= STATE_FLAG_EVENT;

      PFS_events_waits *parent_event= wait - 1;
      wait->m_event_type= EVENT_TYPE_WAIT;
      wait->m_nesting_event_id= parent_event->m_event_id;
      wait->m_nesting_event_type= parent_event->m_event_type;

      PFS_table_share *share= pfs_table->m_share;
      wait->m_thread_internal_id= pfs_thread->m_thread_internal_id;
      wait->m_class= &global_table_lock_class;
      wait->m_timer_start= timer_start;
      wait->m_timer_end= 0;
      wait->m_object_instance_addr= pfs_table->m_identity;
      wait->m_event_id= pfs_thread->m_event_id++;
      wait->m_end_event_id= 0;
      wait->m_operation= table_lock_operation_map[lock_type];
      wait->m_flags= 0;
      wait->m_object_type= share->get_object_type();
      wait->m_weak_table_share= share;
      wait->m_weak_version= share->get_version();
      wait->m_index= 0;
      wait->m_source_file= src_file;
      wait->m_source_line= src_line;
      wait->m_wait_class= WAIT_CLASS_TABLE;

      pfs_thread->m_events_waits_current++;
    }
  }
  else
  {
    if (pfs_table->m_lock_timed)
    {
      timer_start= get_timer_raw_value_and_function(wait_timer, & state->m_timer);
      state->m_timer_start= timer_start;
      flags= STATE_FLAG_TIMED;
    }
    else
    {
      /* TODO: consider a shortcut here */
      flags= 0;
    }
  }

  state->m_flags= flags;
  state->m_table= table;
  state->m_index= lock_type;
  return reinterpret_cast<PSI_table_locker*> (state);
}

/**
  Implementation of the file instrumentation interface.
  @sa PSI_v1::get_thread_file_name_locker.
*/
PSI_file_locker*
pfs_get_thread_file_name_locker_v1(PSI_file_locker_state *state,
                                   PSI_file_key key,
                                   PSI_file_operation op,
                                   const char *name, const void *identity)
{
  assert(static_cast<int> (op) >= 0);
  assert(static_cast<uint> (op) < array_elements(file_operation_map));
  assert(state != NULL);

  if (psi_unlikely(! flag_global_instrumentation))
    return NULL;
  PFS_file_class *klass= find_file_class(key);
  if (unlikely(klass == NULL))
    return NULL;
  if (! klass->m_enabled)
    return NULL;

  /* Needed for the LF_HASH */
  PFS_thread *pfs_thread= my_thread_get_THR_PFS();
  if (unlikely(pfs_thread == NULL))
    return NULL;

  if (flag_thread_instrumentation && ! pfs_thread->m_enabled)
    return NULL;

  uint flags;

  state->m_thread= reinterpret_cast<PSI_thread *> (pfs_thread);
  flags= STATE_FLAG_THREAD;

  if (klass->m_timed)
    flags|= STATE_FLAG_TIMED;

  if (flag_events_waits_current)
  {
    if (unlikely(pfs_thread->m_events_waits_current >=
                 & pfs_thread->m_events_waits_stack[WAIT_STACK_SIZE]))
    {
      locker_lost++;
      return NULL;
    }
    PFS_events_waits *wait= pfs_thread->m_events_waits_current;
    state->m_wait= wait;
    flags|= STATE_FLAG_EVENT;

    PFS_events_waits *parent_event= wait - 1;
    wait->m_event_type= EVENT_TYPE_WAIT;
    wait->m_nesting_event_id= parent_event->m_event_id;
    wait->m_nesting_event_type= parent_event->m_event_type;

    wait->m_thread_internal_id= pfs_thread->m_thread_internal_id;
    wait->m_class= klass;
    wait->m_timer_start= 0;
    wait->m_timer_end= 0;
    wait->m_object_instance_addr= NULL;
    wait->m_weak_file= NULL;
    wait->m_weak_version= 0;
    wait->m_event_id= pfs_thread->m_event_id++;
    wait->m_end_event_id= 0;
    wait->m_operation= file_operation_map[static_cast<int> (op)];
    wait->m_wait_class= WAIT_CLASS_FILE;

    pfs_thread->m_events_waits_current++;
  }

  state->m_flags= flags;
  state->m_file= NULL;
  state->m_name= name;
  state->m_class= klass;
  state->m_operation= op;
  return reinterpret_cast<PSI_file_locker*> (state);
}

/**
  Implementation of the file instrumentation interface.
  @sa PSI_v1::get_thread_file_stream_locker.
*/
PSI_file_locker*
pfs_get_thread_file_stream_locker_v1(PSI_file_locker_state *state,
                                     PSI_file *file, PSI_file_operation op)
{
  PFS_file *pfs_file= reinterpret_cast<PFS_file*> (file);
  assert(static_cast<int> (op) >= 0);
  assert(static_cast<uint> (op) < array_elements(file_operation_map));
  assert(state != NULL);

  if (unlikely(pfs_file == NULL))
    return NULL;
  assert(pfs_file->m_class != NULL);
  PFS_file_class *klass= pfs_file->m_class;

  if (! pfs_file->m_enabled)
    return NULL;

  /* Needed for the LF_HASH */
  PFS_thread *pfs_thread= my_thread_get_THR_PFS();
  if (unlikely(pfs_thread == NULL))
    return NULL;

  uint flags;

  /* Always populated */
  state->m_thread= reinterpret_cast<PSI_thread *> (pfs_thread);

  if (flag_thread_instrumentation)
  {
    if (! pfs_thread->m_enabled)
      return NULL;
    flags= STATE_FLAG_THREAD;

    if (pfs_file->m_timed)
      flags|= STATE_FLAG_TIMED;

    if (flag_events_waits_current)
    {
      if (unlikely(pfs_thread->m_events_waits_current >=
                   & pfs_thread->m_events_waits_stack[WAIT_STACK_SIZE]))
      {
        locker_lost++;
        return NULL;
      }
      PFS_events_waits *wait= pfs_thread->m_events_waits_current;
      state->m_wait= wait;
      flags|= STATE_FLAG_EVENT;

      PFS_events_waits *parent_event= wait - 1;
      wait->m_event_type= EVENT_TYPE_WAIT;
      wait->m_nesting_event_id= parent_event->m_event_id;
      wait->m_nesting_event_type= parent_event->m_event_type;

      wait->m_thread_internal_id= pfs_thread->m_thread_internal_id;
      wait->m_class= klass;
      wait->m_timer_start= 0;
      wait->m_timer_end= 0;
      wait->m_object_instance_addr= pfs_file;
      wait->m_weak_file= pfs_file;
      wait->m_weak_version= pfs_file->get_version();
      wait->m_event_id= pfs_thread->m_event_id++;
      wait->m_end_event_id= 0;
      wait->m_operation= file_operation_map[static_cast<int> (op)];
      wait->m_wait_class= WAIT_CLASS_FILE;

      pfs_thread->m_events_waits_current++;
    }
  }
  else
  {
    if (pfs_file->m_timed)
    {
      flags= STATE_FLAG_TIMED;
    }
    else
    {
      /* TODO: consider a shortcut. */
      flags= 0;
    }
  }

  state->m_flags= flags;
  state->m_file= reinterpret_cast<PSI_file*> (pfs_file);
  state->m_operation= op;
  state->m_name= NULL;
  state->m_class= klass;
  return reinterpret_cast<PSI_file_locker*> (state);
}

/**
  Implementation of the file instrumentation interface.
  @sa PSI_v1::get_thread_file_descriptor_locker.
*/
PSI_file_locker*
pfs_get_thread_file_descriptor_locker_v1(PSI_file_locker_state *state,
                                         File file, PSI_file_operation op)
{
  int index= static_cast<int> (file);
  assert(static_cast<int> (op) >= 0);
  assert(static_cast<uint> (op) < array_elements(file_operation_map));
  assert(state != NULL);

  if (unlikely((index < 0) || (index >= file_handle_max)))
    return NULL;

  PFS_file *pfs_file= file_handle_array[index];
  if (unlikely(pfs_file == NULL))
    return NULL;

  /*
    We are about to close a file by descriptor number,
    and the calling code still holds the descriptor.
    Cleanup the file descriptor <--> file instrument association.
    Remove the instrumentation *before* the close to avoid race
    conditions with another thread opening a file
    (that could be given the same descriptor).
  */
  if (op == PSI_FILE_CLOSE)
    file_handle_array[index]= NULL;

  if (! pfs_file->m_enabled)
    return NULL;

  assert(pfs_file->m_class != NULL);
  PFS_file_class *klass= pfs_file->m_class;

  /* Needed for the LF_HASH */
  PFS_thread *pfs_thread= my_thread_get_THR_PFS();
  if (unlikely(pfs_thread == NULL))
    return NULL;

  uint flags;

  /* Always populated */
  state->m_thread= reinterpret_cast<PSI_thread *> (pfs_thread);

  if (flag_thread_instrumentation)
  {
    if (! pfs_thread->m_enabled)
      return NULL;
    flags= STATE_FLAG_THREAD;

    if (pfs_file->m_timed)
      flags|= STATE_FLAG_TIMED;

    if (flag_events_waits_current)
    {
      if (unlikely(pfs_thread->m_events_waits_current >=
                   & pfs_thread->m_events_waits_stack[WAIT_STACK_SIZE]))
      {
        locker_lost++;
        return NULL;
      }
      PFS_events_waits *wait= pfs_thread->m_events_waits_current;
      state->m_wait= wait;
      flags|= STATE_FLAG_EVENT;

      PFS_events_waits *parent_event= wait - 1;
      wait->m_event_type= EVENT_TYPE_WAIT;
      wait->m_nesting_event_id= parent_event->m_event_id;
      wait->m_nesting_event_type= parent_event->m_event_type;

      wait->m_thread_internal_id= pfs_thread->m_thread_internal_id;
      wait->m_class= klass;
      wait->m_timer_start= 0;
      wait->m_timer_end= 0;
      wait->m_object_instance_addr= pfs_file;
      wait->m_weak_file= pfs_file;
      wait->m_weak_version= pfs_file->get_version();
      wait->m_event_id= pfs_thread->m_event_id++;
      wait->m_end_event_id= 0;
      wait->m_operation= file_operation_map[static_cast<int> (op)];
      wait->m_wait_class= WAIT_CLASS_FILE;

      pfs_thread->m_events_waits_current++;
    }
  }
  else
  {
    if (pfs_file->m_timed)
    {
      flags= STATE_FLAG_TIMED;
    }
    else
    {
      /* TODO: consider a shortcut. */
      flags= 0;
    }
  }

  state->m_flags= flags;
  state->m_file= reinterpret_cast<PSI_file*> (pfs_file);
  state->m_operation= op;
  state->m_name= NULL;
  state->m_class= klass;
  return reinterpret_cast<PSI_file_locker*> (state);
}

/** Socket locker */

PSI_socket_locker*
pfs_start_socket_wait_v1(PSI_socket_locker_state *state,
                         PSI_socket *socket,
                         PSI_socket_operation op,
                         size_t count,
                         const char *src_file, uint src_line)
{
  assert(static_cast<int> (op) >= 0);
  assert(static_cast<uint> (op) < array_elements(socket_operation_map));
  assert(state != NULL);
  PFS_socket *pfs_socket= reinterpret_cast<PFS_socket*> (socket);

  assert(pfs_socket != NULL);
  assert(pfs_socket->m_class != NULL);

  if (!pfs_socket->m_enabled || pfs_socket->m_idle)
    return NULL;

  uint flags= 0;
  ulonglong timer_start= 0;

  if (flag_thread_instrumentation)
  {
    /*
       Do not use pfs_socket->m_thread_owner here,
       as different threads may use concurrently the same socket,
       for example during a KILL.
    */
    PFS_thread *pfs_thread= my_thread_get_THR_PFS();

    if (unlikely(pfs_thread == NULL))
      return NULL;

    if (!pfs_thread->m_enabled)
      return NULL;

    state->m_thread= reinterpret_cast<PSI_thread *> (pfs_thread);
    flags= STATE_FLAG_THREAD;

    if (pfs_socket->m_timed)
    {
      timer_start= get_timer_raw_value_and_function(wait_timer, & state->m_timer);
      state->m_timer_start= timer_start;
      flags|= STATE_FLAG_TIMED;
    }

    if (flag_events_waits_current)
    {
      if (unlikely(pfs_thread->m_events_waits_current >=
                   & pfs_thread->m_events_waits_stack[WAIT_STACK_SIZE]))
      {
        locker_lost++;
        return NULL;
      }
      PFS_events_waits *wait= pfs_thread->m_events_waits_current;
      state->m_wait= wait;
      flags|= STATE_FLAG_EVENT;

      PFS_events_waits *parent_event= wait - 1;
      wait->m_event_type= EVENT_TYPE_WAIT;
      wait->m_nesting_event_id=   parent_event->m_event_id;
      wait->m_nesting_event_type= parent_event->m_event_type;
      wait->m_thread_internal_id= pfs_thread->m_thread_internal_id;
      wait->m_class=        pfs_socket->m_class;
      wait->m_timer_start=  timer_start;
      wait->m_timer_end=    0;
      wait->m_object_instance_addr= pfs_socket->m_identity;
      wait->m_weak_socket=  pfs_socket;
      wait->m_weak_version= pfs_socket->get_version();
      wait->m_event_id=     pfs_thread->m_event_id++;
      wait->m_end_event_id= 0;
      wait->m_operation=    socket_operation_map[static_cast<int>(op)];
      wait->m_source_file= src_file;
      wait->m_source_line= src_line;
      wait->m_number_of_bytes= count;
      wait->m_wait_class=   WAIT_CLASS_SOCKET;

      pfs_thread->m_events_waits_current++;
    }
  }
  else
  {
    if (pfs_socket->m_timed)
    {
      timer_start= get_timer_raw_value_and_function(wait_timer, & state->m_timer);
      state->m_timer_start= timer_start;
      flags= STATE_FLAG_TIMED;
    }
    else
    {
      /*
        Even if timing is disabled, end_socket_wait() still needs a locker to
        capture the number of bytes sent or received by the socket operation.
        For operations that do not have a byte count, then just increment the
        event counter and return a NULL locker.
      */
      switch (op)
      {
        case PSI_SOCKET_CONNECT:
        case PSI_SOCKET_CREATE:
        case PSI_SOCKET_BIND:
        case PSI_SOCKET_SEEK:
        case PSI_SOCKET_OPT:
        case PSI_SOCKET_STAT:
        case PSI_SOCKET_SHUTDOWN:
        case PSI_SOCKET_CLOSE:
        case PSI_SOCKET_SELECT:
          pfs_socket->m_socket_stat.m_io_stat.m_misc.aggregate_counted();
          return NULL;
        default:
          break;
      }
    }
  }

  state->m_flags= flags;
  state->m_socket= socket;
  state->m_operation= op;
  return reinterpret_cast<PSI_socket_locker*> (state);
}

/**
  Implementation of the mutex instrumentation interface.
  @sa PSI_v1::unlock_mutex.
*/
void pfs_unlock_mutex_v1(PSI_mutex *mutex)
{
  PFS_mutex *pfs_mutex= reinterpret_cast<PFS_mutex*> (mutex);

  assert(pfs_mutex != NULL);

  /*
    Note that this code is still protected by the instrumented mutex,
    and therefore is thread safe. See inline_mysql_mutex_unlock().
  */

  /* Always update the instrumented state */
  pfs_mutex->m_owner= NULL;
  pfs_mutex->m_last_locked= 0;

#ifdef LATER_WL2333
  /*
    See WL#2333: SHOW ENGINE ... LOCK STATUS.
    PFS_mutex::m_lock_stat is not exposed in user visible tables
    currently, so there is no point spending time computing it.
  */
  if (! pfs_mutex->m_enabled)
    return;

  if (! pfs_mutex->m_timed)
    return;

  ulonglong locked_time;
  locked_time= get_timer_pico_value(wait_timer) - pfs_mutex->m_last_locked;
  pfs_mutex->m_mutex_stat.m_lock_stat.aggregate_value(locked_time);
#endif
}

/**
  Implementation of the rwlock instrumentation interface.
  @sa PSI_v1::unlock_rwlock.
*/
void pfs_unlock_rwlock_v1(PSI_rwlock *rwlock)
{
  PFS_rwlock *pfs_rwlock= reinterpret_cast<PFS_rwlock*> (rwlock);
  assert(pfs_rwlock != NULL);
  assert(pfs_rwlock == sanitize_rwlock(pfs_rwlock));
  assert(pfs_rwlock->m_class != NULL);
  assert(pfs_rwlock->m_lock.is_populated());

  bool last_writer= false;
  bool last_reader= false;

  /*
    Note that this code is still protected by the instrumented rwlock,
    and therefore is:
    - thread safe for write locks
    - almost thread safe for read locks (pfs_rwlock->m_readers is unsafe).
    See inline_mysql_rwlock_unlock()
  */

  /* Always update the instrumented state */
  if (pfs_rwlock->m_writer != NULL)
  {
    /* Nominal case, a writer is unlocking. */
    last_writer= true;
    pfs_rwlock->m_writer= NULL;
    /* Reset the readers stats, they could be off */
    pfs_rwlock->m_readers= 0;
  }
  else if (likely(pfs_rwlock->m_readers > 0))
  {
    /* Nominal case, a reader is unlocking. */
    if (--(pfs_rwlock->m_readers) == 0)
      last_reader= true;
  }
  else
  {
    /*
      Edge case, we have no writer and no readers,
      on an unlock event.
      This is possible for:
      - partial instrumentation
      - instrumentation disabled at runtime,
        see when get_thread_rwlock_locker_v1() returns NULL
      No further action is taken here, the next
      write lock will put the statistics is a valid state.
    */
  }

#ifdef LATER_WL2333
  /* See WL#2333: SHOW ENGINE ... LOCK STATUS. */

  if (! pfs_rwlock->m_enabled)
    return;

  if (! pfs_rwlock->m_timed)
    return;

  ulonglong locked_time;
  if (last_writer)
  {
    locked_time= get_timer_pico_value(wait_timer) - pfs_rwlock->m_last_written;
    pfs_rwlock->m_rwlock_stat.m_write_lock_stat.aggregate_value(locked_time);
  }
  else if (last_reader)
  {
    locked_time= get_timer_pico_value(wait_timer) - pfs_rwlock->m_last_read;
    pfs_rwlock->m_rwlock_stat.m_read_lock_stat.aggregate_value(locked_time);
  }
#else
  (void) last_reader;
  (void) last_writer;
#endif
}

/**
  Implementation of the cond instrumentation interface.
  @sa PSI_v1::signal_cond.
*/
void pfs_signal_cond_v1(PSI_cond* cond)
{
#ifdef PFS_LATER
  PFS_cond *pfs_cond= reinterpret_cast<PFS_cond*> (cond);

  assert(pfs_cond != NULL);

  pfs_cond->m_cond_stat.m_signal_count++;
#endif
}

/**
  Implementation of the cond instrumentation interface.
  @sa PSI_v1::broadcast_cond.
*/
void pfs_broadcast_cond_v1(PSI_cond* cond)
{
#ifdef PFS_LATER
  PFS_cond *pfs_cond= reinterpret_cast<PFS_cond*> (cond);

  assert(pfs_cond != NULL);

  pfs_cond->m_cond_stat.m_broadcast_count++;
#endif
}

/**
  Implementation of the idle instrumentation interface.
  @sa PSI_v1::start_idle_wait.
*/
PSI_idle_locker*
pfs_start_idle_wait_v1(PSI_idle_locker_state* state, const char *src_file, uint src_line)
{
  assert(state != NULL);

  if (psi_unlikely(! flag_global_instrumentation))
    return NULL;

  if (!global_idle_class.m_enabled)
    return NULL;

  uint flags= 0;
  ulonglong timer_start= 0;

  if (flag_thread_instrumentation)
  {
    PFS_thread *pfs_thread= my_thread_get_THR_PFS();
    if (unlikely(pfs_thread == NULL))
      return NULL;
    if (!pfs_thread->m_enabled)
      return NULL;
    state->m_thread= reinterpret_cast<PSI_thread *> (pfs_thread);
    flags= STATE_FLAG_THREAD;

    assert(pfs_thread->m_events_statements_count == 0);

    if (global_idle_class.m_timed)
    {
      timer_start= get_timer_raw_value_and_function(idle_timer, &state->m_timer);
      state->m_timer_start= timer_start;
      flags|= STATE_FLAG_TIMED;
    }

    if (flag_events_waits_current)
    {
      if (unlikely(pfs_thread->m_events_waits_current >=
                   & pfs_thread->m_events_waits_stack[WAIT_STACK_SIZE]))
      {
        locker_lost++;
        return NULL;
      }
      PFS_events_waits *wait= pfs_thread->m_events_waits_current;
      state->m_wait= wait;
      flags|= STATE_FLAG_EVENT;

      wait->m_event_type= EVENT_TYPE_WAIT;
      /*
        IDLE events are waits, but by definition we know that
        such waits happen outside of any STAGE and STATEMENT,
        so they have no parents.
      */
      wait->m_nesting_event_id= 0;
      /* no need to set wait->m_nesting_event_type */

      wait->m_thread_internal_id= pfs_thread->m_thread_internal_id;
      wait->m_class= &global_idle_class;
      wait->m_timer_start= timer_start;
      wait->m_timer_end= 0;
      wait->m_event_id= pfs_thread->m_event_id++;
      wait->m_end_event_id= 0;
      wait->m_operation= OPERATION_TYPE_IDLE;
      wait->m_source_file= src_file;
      wait->m_source_line= src_line;
      wait->m_wait_class= WAIT_CLASS_IDLE;

      pfs_thread->m_events_waits_current++;
    }
  }
  else
  {
    if (global_idle_class.m_timed)
    {
      timer_start= get_timer_raw_value_and_function(idle_timer, &state->m_timer);
      state->m_timer_start= timer_start;
      flags= STATE_FLAG_TIMED;
    }
  }

  state->m_flags= flags;
  return reinterpret_cast<PSI_idle_locker*> (state);
}

/**
  Implementation of the mutex instrumentation interface.
  @sa PSI_v1::end_idle_wait.
*/
void pfs_end_idle_wait_v1(PSI_idle_locker* locker)
{
  PSI_idle_locker_state *state= reinterpret_cast<PSI_idle_locker_state*> (locker);
  assert(state != NULL);
  ulonglong timer_end= 0;
  ulonglong wait_time= 0;

  uint flags= state->m_flags;

  if (flags & STATE_FLAG_TIMED)
  {
    timer_end= state->m_timer();
    wait_time= timer_end - state->m_timer_start;
  }

  if (flags & STATE_FLAG_THREAD)
  {
    PFS_thread *thread= reinterpret_cast<PFS_thread *> (state->m_thread);
    PFS_single_stat *event_name_array;
    event_name_array= thread->write_instr_class_waits_stats();

    if (flags & STATE_FLAG_TIMED)
    {
      /* Aggregate to EVENTS_WAITS_SUMMARY_BY_THREAD_BY_EVENT_NAME (timed) */
      event_name_array[GLOBAL_IDLE_EVENT_INDEX].aggregate_value(wait_time);
    }
    else
    {
      /* Aggregate to EVENTS_WAITS_SUMMARY_BY_THREAD_BY_EVENT_NAME (counted) */
      event_name_array[GLOBAL_IDLE_EVENT_INDEX].aggregate_counted();
    }

    if (flags & STATE_FLAG_EVENT)
    {
      PFS_events_waits *wait= reinterpret_cast<PFS_events_waits*> (state->m_wait);
      assert(wait != NULL);

      wait->m_timer_end= timer_end;
      wait->m_end_event_id= thread->m_event_id;
      if (thread->m_flag_events_waits_history)
        insert_events_waits_history(thread, wait);
      if (thread->m_flag_events_waits_history_long)
        insert_events_waits_history_long(wait);
      thread->m_events_waits_current--;

      assert(wait == thread->m_events_waits_current);
    }
  }

  if (flags & STATE_FLAG_TIMED)
  {
    /* Aggregate to EVENTS_WAITS_SUMMARY_GLOBAL_BY_EVENT_NAME (timed) */
    global_idle_stat.aggregate_value(wait_time);
  }
  else
  {
    /* Aggregate to EVENTS_WAITS_SUMMARY_GLOBAL_BY_EVENT_NAME (counted) */
    global_idle_stat.aggregate_counted();
  }
}

/**
  Implementation of the mutex instrumentation interface.
  @sa PSI_v1::end_mutex_wait.
*/
void pfs_end_mutex_wait_v1(PSI_mutex_locker* locker, int rc)
{
  PSI_mutex_locker_state *state= reinterpret_cast<PSI_mutex_locker_state*> (locker);
  assert(state != NULL);

  ulonglong timer_end= 0;
  ulonglong wait_time= 0;

  PFS_mutex *mutex= reinterpret_cast<PFS_mutex *> (state->m_mutex);
  assert(mutex != NULL);
  PFS_thread *thread= reinterpret_cast<PFS_thread *> (state->m_thread);

  uint flags= state->m_flags;

  if (flags & STATE_FLAG_TIMED)
  {
    timer_end= state->m_timer();
    wait_time= timer_end - state->m_timer_start;
    /* Aggregate to EVENTS_WAITS_SUMMARY_BY_INSTANCE (timed) */
    mutex->m_mutex_stat.m_wait_stat.aggregate_value(wait_time);
  }
  else
  {
    /* Aggregate to EVENTS_WAITS_SUMMARY_BY_INSTANCE (counted) */
    mutex->m_mutex_stat.m_wait_stat.aggregate_counted();
  }

  if (likely(rc == 0))
  {
    mutex->m_owner= thread;
    mutex->m_last_locked= timer_end;
  }

  if (flags & STATE_FLAG_THREAD)
  {
    PFS_single_stat *event_name_array;
    event_name_array= thread->write_instr_class_waits_stats();
    uint index= mutex->m_class->m_event_name_index;

    assert(index <= wait_class_max);
    assert(sanitize_thread(thread) != NULL);

    if (flags & STATE_FLAG_TIMED)
    {
      /* Aggregate to EVENTS_WAITS_SUMMARY_BY_THREAD_BY_EVENT_NAME (timed) */
      event_name_array[index].aggregate_value(wait_time);
    }
    else
    {
      /* Aggregate to EVENTS_WAITS_SUMMARY_BY_THREAD_BY_EVENT_NAME (counted) */
      event_name_array[index].aggregate_counted();
    }

    if (flags & STATE_FLAG_EVENT)
    {
      PFS_events_waits *wait= reinterpret_cast<PFS_events_waits*> (state->m_wait);
      assert(wait != NULL);

      wait->m_timer_end= timer_end;
      wait->m_end_event_id= thread->m_event_id;
      if (thread->m_flag_events_waits_history)
        insert_events_waits_history(thread, wait);
      if (thread->m_flag_events_waits_history_long)
        insert_events_waits_history_long(wait);
      thread->m_events_waits_current--;

      assert(wait == thread->m_events_waits_current);
    }
  }
}

/**
  Implementation of the rwlock instrumentation interface.
  @sa PSI_v1::end_rwlock_rdwait.
*/
void pfs_end_rwlock_rdwait_v1(PSI_rwlock_locker* locker, int rc)
{
  PSI_rwlock_locker_state *state= reinterpret_cast<PSI_rwlock_locker_state*> (locker);
  assert(state != NULL);

  ulonglong timer_end= 0;
  ulonglong wait_time= 0;

  PFS_rwlock *rwlock= reinterpret_cast<PFS_rwlock *> (state->m_rwlock);
  assert(rwlock != NULL);

  if (state->m_flags & STATE_FLAG_TIMED)
  {
    timer_end= state->m_timer();
    wait_time= timer_end - state->m_timer_start;
    /* Aggregate to EVENTS_WAITS_SUMMARY_BY_INSTANCE (timed) */
    rwlock->m_rwlock_stat.m_wait_stat.aggregate_value(wait_time);
  }
  else
  {
    /* Aggregate to EVENTS_WAITS_SUMMARY_BY_INSTANCE (counted) */
    rwlock->m_rwlock_stat.m_wait_stat.aggregate_counted();
  }

  if (rc == 0)
  {
    /*
      Warning:
      Multiple threads can execute this section concurrently
      (since multiple readers can execute in parallel).
      The statistics generated are not safe, which is why they are
      just statistics, not facts.
    */
    if (rwlock->m_readers == 0)
      rwlock->m_last_read= timer_end;
    rwlock->m_writer= NULL;
    rwlock->m_readers++;
  }

  if (state->m_flags & STATE_FLAG_THREAD)
  {
    PFS_thread *thread= reinterpret_cast<PFS_thread *> (state->m_thread);
    assert(thread != NULL);

    PFS_single_stat *event_name_array;
    event_name_array= thread->write_instr_class_waits_stats();
    uint index= rwlock->m_class->m_event_name_index;

    if (state->m_flags & STATE_FLAG_TIMED)
    {
      /* Aggregate to EVENTS_WAITS_SUMMARY_BY_THREAD_BY_EVENT_NAME (timed) */
      event_name_array[index].aggregate_value(wait_time);
    }
    else
    {
      /* Aggregate to EVENTS_WAITS_SUMMARY_BY_THREAD_BY_EVENT_NAME (counted) */
      event_name_array[index].aggregate_counted();
    }

    if (state->m_flags & STATE_FLAG_EVENT)
    {
      PFS_events_waits *wait= reinterpret_cast<PFS_events_waits*> (state->m_wait);
      assert(wait != NULL);

      wait->m_timer_end= timer_end;
      wait->m_end_event_id= thread->m_event_id;
      if (thread->m_flag_events_waits_history)
        insert_events_waits_history(thread, wait);
      if (thread->m_flag_events_waits_history_long)
        insert_events_waits_history_long(wait);
      thread->m_events_waits_current--;

      assert(wait == thread->m_events_waits_current);
    }
  }
}

/**
  Implementation of the rwlock instrumentation interface.
  @sa PSI_v1::end_rwlock_wrwait.
*/
void pfs_end_rwlock_wrwait_v1(PSI_rwlock_locker* locker, int rc)
{
  PSI_rwlock_locker_state *state= reinterpret_cast<PSI_rwlock_locker_state*> (locker);
  assert(state != NULL);

  ulonglong timer_end= 0;
  ulonglong wait_time= 0;

  PFS_rwlock *rwlock= reinterpret_cast<PFS_rwlock *> (state->m_rwlock);
  assert(rwlock != NULL);
  PFS_thread *thread= reinterpret_cast<PFS_thread *> (state->m_thread);

  if (state->m_flags & STATE_FLAG_TIMED)
  {
    timer_end= state->m_timer();
    wait_time= timer_end - state->m_timer_start;
    /* Aggregate to EVENTS_WAITS_SUMMARY_BY_INSTANCE (timed) */
    rwlock->m_rwlock_stat.m_wait_stat.aggregate_value(wait_time);
  }
  else
  {
    /* Aggregate to EVENTS_WAITS_SUMMARY_BY_INSTANCE (counted) */
    rwlock->m_rwlock_stat.m_wait_stat.aggregate_counted();
  }

  if (likely(rc == 0))
  {
    /* Thread safe : we are protected by the instrumented rwlock */
    rwlock->m_writer= thread;
    rwlock->m_last_written= timer_end;

    if ((state->m_operation != PSI_RWLOCK_SHAREDEXCLUSIVELOCK) &&
        (state->m_operation != PSI_RWLOCK_TRYSHAREDEXCLUSIVELOCK))
    {
      /* Reset the readers stats, they could be off */
      rwlock->m_readers= 0;
      rwlock->m_last_read= 0;
    }
  }

  if (state->m_flags & STATE_FLAG_THREAD)
  {
    PFS_single_stat *event_name_array;
    event_name_array= thread->write_instr_class_waits_stats();
    uint index= rwlock->m_class->m_event_name_index;

    if (state->m_flags & STATE_FLAG_TIMED)
    {
      /* Aggregate to EVENTS_WAITS_SUMMARY_BY_THREAD_BY_EVENT_NAME (timed) */
      event_name_array[index].aggregate_value(wait_time);
    }
    else
    {
      /* Aggregate to EVENTS_WAITS_SUMMARY_BY_THREAD_BY_EVENT_NAME (counted) */
      event_name_array[index].aggregate_counted();
    }

    if (state->m_flags & STATE_FLAG_EVENT)
    {
      PFS_events_waits *wait= reinterpret_cast<PFS_events_waits*> (state->m_wait);
      assert(wait != NULL);

      wait->m_timer_end= timer_end;
      wait->m_end_event_id= thread->m_event_id;
      if (thread->m_flag_events_waits_history)
        insert_events_waits_history(thread, wait);
      if (thread->m_flag_events_waits_history_long)
        insert_events_waits_history_long(wait);
      thread->m_events_waits_current--;

      assert(wait == thread->m_events_waits_current);
    }
  }
}

/**
  Implementation of the cond instrumentation interface.
  @sa PSI_v1::end_cond_wait.
*/
void pfs_end_cond_wait_v1(PSI_cond_locker* locker, int rc)
{
  PSI_cond_locker_state *state= reinterpret_cast<PSI_cond_locker_state*> (locker);
  assert(state != NULL);

  ulonglong timer_end= 0;
  ulonglong wait_time= 0;

  PFS_cond *cond= reinterpret_cast<PFS_cond *> (state->m_cond);
  /* PFS_mutex *mutex= reinterpret_cast<PFS_mutex *> (state->m_mutex); */

  if (state->m_flags & STATE_FLAG_TIMED)
  {
    timer_end= state->m_timer();
    wait_time= timer_end - state->m_timer_start;
    /* Aggregate to EVENTS_WAITS_SUMMARY_BY_INSTANCE (timed) */
    cond->m_cond_stat.m_wait_stat.aggregate_value(wait_time);
  }
  else
  {
    /* Aggregate to EVENTS_WAITS_SUMMARY_BY_INSTANCE (counted) */
    cond->m_cond_stat.m_wait_stat.aggregate_counted();
  }

  if (state->m_flags & STATE_FLAG_THREAD)
  {
    PFS_thread *thread= reinterpret_cast<PFS_thread *> (state->m_thread);
    assert(thread != NULL);

    PFS_single_stat *event_name_array;
    event_name_array= thread->write_instr_class_waits_stats();
    uint index= cond->m_class->m_event_name_index;

    if (state->m_flags & STATE_FLAG_TIMED)
    {
      /* Aggregate to EVENTS_WAITS_SUMMARY_BY_THREAD_BY_EVENT_NAME (timed) */
      event_name_array[index].aggregate_value(wait_time);
    }
    else
    {
      /* Aggregate to EVENTS_WAITS_SUMMARY_BY_THREAD_BY_EVENT_NAME (counted) */
      event_name_array[index].aggregate_counted();
    }

    if (state->m_flags & STATE_FLAG_EVENT)
    {
      PFS_events_waits *wait= reinterpret_cast<PFS_events_waits*> (state->m_wait);
      assert(wait != NULL);

      wait->m_timer_end= timer_end;
      wait->m_end_event_id= thread->m_event_id;
      if (thread->m_flag_events_waits_history)
        insert_events_waits_history(thread, wait);
      if (thread->m_flag_events_waits_history_long)
        insert_events_waits_history_long(wait);
      thread->m_events_waits_current--;

      assert(wait == thread->m_events_waits_current);
    }
  }
}

/**
  Implementation of the table instrumentation interface.
  @sa PSI_v1::end_table_io_wait.
*/
void pfs_end_table_io_wait_v1(PSI_table_locker* locker, ulonglong numrows)
{
  PSI_table_locker_state *state= reinterpret_cast<PSI_table_locker_state*> (locker);
  assert(state != NULL);

  ulonglong timer_end= 0;
  ulonglong wait_time= 0;

  PFS_table *table= reinterpret_cast<PFS_table *> (state->m_table);
  assert(table != NULL);

  PFS_single_stat *stat;
  PFS_table_io_stat *table_io_stat;

  assert((state->m_index < table->m_share->m_key_count) ||
         (state->m_index == MAX_INDEXES));

  table_io_stat= & table->m_table_stat.m_index_stat[state->m_index];
  table_io_stat->m_has_data= true;

  switch (state->m_io_operation)
  {
  case PSI_TABLE_FETCH_ROW:
    stat= & table_io_stat->m_fetch;
    break;
  case PSI_TABLE_WRITE_ROW:
    stat= & table_io_stat->m_insert;
    break;
  case PSI_TABLE_UPDATE_ROW:
    stat= & table_io_stat->m_update;
    break;
  case PSI_TABLE_DELETE_ROW:
    stat= & table_io_stat->m_delete;
    break;
  default:
    assert(false);
    stat= NULL;
    break;
  }

  uint flags= state->m_flags;

  if (flags & STATE_FLAG_TIMED)
  {
    timer_end= state->m_timer();
    wait_time= timer_end - state->m_timer_start;
    stat->aggregate_many_value(wait_time, numrows);
  }
  else
  {
    stat->aggregate_counted(numrows);
  }

  if (flags & STATE_FLAG_THREAD)
  {
    PFS_thread *thread= reinterpret_cast<PFS_thread *> (state->m_thread);
    assert(thread != NULL);

    PFS_single_stat *event_name_array;
    event_name_array= thread->write_instr_class_waits_stats();

    /*
      Aggregate to EVENTS_WAITS_SUMMARY_BY_THREAD_BY_EVENT_NAME
      (for wait/io/table/sql/handler)
    */
    if (flags & STATE_FLAG_TIMED)
    {
      event_name_array[GLOBAL_TABLE_IO_EVENT_INDEX].aggregate_many_value(wait_time, numrows);
    }
    else
    {
      event_name_array[GLOBAL_TABLE_IO_EVENT_INDEX].aggregate_counted(numrows);
    }

    if (flags & STATE_FLAG_EVENT)
    {
      PFS_events_waits *wait= reinterpret_cast<PFS_events_waits*> (state->m_wait);
      assert(wait != NULL);

      wait->m_timer_end= timer_end;
      wait->m_end_event_id= thread->m_event_id;
      wait->m_number_of_bytes= static_cast<size_t>(numrows);
      if (thread->m_flag_events_waits_history)
        insert_events_waits_history(thread, wait);
      if (thread->m_flag_events_waits_history_long)
        insert_events_waits_history_long(wait);
      thread->m_events_waits_current--;

      assert(wait == thread->m_events_waits_current);
    }
  }

  table->m_has_io_stats= true;
}

/**
  Implementation of the table instrumentation interface.
  @sa PSI_v1::end_table_lock_wait.
*/
void pfs_end_table_lock_wait_v1(PSI_table_locker* locker)
{
  PSI_table_locker_state *state= reinterpret_cast<PSI_table_locker_state*> (locker);
  assert(state != NULL);

  ulonglong timer_end= 0;
  ulonglong wait_time= 0;

  PFS_table *table= reinterpret_cast<PFS_table *> (state->m_table);
  assert(table != NULL);

  PFS_single_stat *stat= & table->m_table_stat.m_lock_stat.m_stat[state->m_index];

  uint flags= state->m_flags;

  if (flags & STATE_FLAG_TIMED)
  {
    timer_end= state->m_timer();
    wait_time= timer_end - state->m_timer_start;
    stat->aggregate_value(wait_time);
  }
  else
  {
    stat->aggregate_counted();
  }

  if (flags & STATE_FLAG_THREAD)
  {
    PFS_thread *thread= reinterpret_cast<PFS_thread *> (state->m_thread);
    assert(thread != NULL);

    PFS_single_stat *event_name_array;
    event_name_array= thread->write_instr_class_waits_stats();

    /*
      Aggregate to EVENTS_WAITS_SUMMARY_BY_THREAD_BY_EVENT_NAME
      (for wait/lock/table/sql/handler)
    */
    if (flags & STATE_FLAG_TIMED)
    {
      event_name_array[GLOBAL_TABLE_LOCK_EVENT_INDEX].aggregate_value(wait_time);
    }
    else
    {
      event_name_array[GLOBAL_TABLE_LOCK_EVENT_INDEX].aggregate_counted();
    }

    if (flags & STATE_FLAG_EVENT)
    {
      PFS_events_waits *wait= reinterpret_cast<PFS_events_waits*> (state->m_wait);
      assert(wait != NULL);

      wait->m_timer_end= timer_end;
      wait->m_end_event_id= thread->m_event_id;
      if (thread->m_flag_events_waits_history)
        insert_events_waits_history(thread, wait);
      if (thread->m_flag_events_waits_history_long)
        insert_events_waits_history_long(wait);
      thread->m_events_waits_current--;

      assert(wait == thread->m_events_waits_current);
    }
  }

  table->m_has_lock_stats= true;
}

void pfs_start_file_wait_v1(PSI_file_locker *locker,
                            size_t count,
                            const char *src_file,
                            uint src_line);

void pfs_end_file_wait_v1(PSI_file_locker *locker,
                          size_t count);

/**
  Implementation of the file instrumentation interface.
  @sa PSI_v1::start_file_open_wait.
*/
void pfs_start_file_open_wait_v1(PSI_file_locker *locker,
                                 const char *src_file,
                                 uint src_line)
{
  pfs_start_file_wait_v1(locker, 0, src_file, src_line);

  return;
}

/**
  Implementation of the file instrumentation interface.
  @sa PSI_v1::end_file_open_wait.
*/
PSI_file*
pfs_end_file_open_wait_v1(PSI_file_locker *locker,
                          void *result)
{
  PSI_file_locker_state *state= reinterpret_cast<PSI_file_locker_state*> (locker);
  assert(state != NULL);

  switch (state->m_operation)
  {
  case PSI_FILE_STAT:
  case PSI_FILE_RENAME:
    break;
  case PSI_FILE_STREAM_OPEN:
  case PSI_FILE_CREATE:
  case PSI_FILE_OPEN:
    if (result != NULL)
    {
      PFS_file_class *klass= reinterpret_cast<PFS_file_class*> (state->m_class);
      PFS_thread *thread= reinterpret_cast<PFS_thread*> (state->m_thread);
      const char *name= state->m_name;
      uint len= (uint)strlen(name);
      PFS_file *pfs_file= find_or_create_file(thread, klass, name, len, true);
      state->m_file= reinterpret_cast<PSI_file*> (pfs_file);
    }
    break;
  default:
    assert(false);
    break;
  }

  pfs_end_file_wait_v1(locker, 0);

  return state->m_file;
}

/**
  Implementation of the file instrumentation interface.
  @sa PSI_v1::end_file_open_wait_and_bind_to_descriptor.
*/
void pfs_end_file_open_wait_and_bind_to_descriptor_v1
  (PSI_file_locker *locker, File file)
{
  PFS_file *pfs_file= NULL;
  int index= (int) file;
  PSI_file_locker_state *state= reinterpret_cast<PSI_file_locker_state*> (locker);
  assert(state != NULL);

  if (index >= 0)
  {
    PFS_file_class *klass= reinterpret_cast<PFS_file_class*> (state->m_class);
    PFS_thread *thread= reinterpret_cast<PFS_thread*> (state->m_thread);
    const char *name= state->m_name;
    uint len= (uint)strlen(name);
    pfs_file= find_or_create_file(thread, klass, name, len, true);
    state->m_file= reinterpret_cast<PSI_file*> (pfs_file);
  }

  pfs_end_file_wait_v1(locker, 0);

  if (likely(index >= 0))
  {
    if (likely(index < file_handle_max))
      file_handle_array[index]= pfs_file;
    else
    {
      if (pfs_file != NULL)
        release_file(pfs_file);
      file_handle_lost++;
    }
  }
}

/**
  Implementation of the file instrumentation interface.
  @sa PSI_v1::end_temp_file_open_wait_and_bind_to_descriptor.
*/
void pfs_end_temp_file_open_wait_and_bind_to_descriptor_v1
  (PSI_file_locker *locker, File file, const char *filename)
{
  assert(filename != NULL);
  PSI_file_locker_state *state= reinterpret_cast<PSI_file_locker_state*> (locker);
  assert(state != NULL);

  /* Set filename that was generated during creation of temporary file. */
  state->m_name= filename;
  pfs_end_file_open_wait_and_bind_to_descriptor_v1(locker, file);

  PFS_file *pfs_file= reinterpret_cast<PFS_file *> (state->m_file);
  if (pfs_file != NULL)
  {
    pfs_file->m_temporary= true;
  }
}


/**
  Implementation of the file instrumentation interface.
  @sa PSI_v1::start_file_wait.
*/
void pfs_start_file_wait_v1(PSI_file_locker *locker,
                            size_t count,
                            const char *src_file,
                            uint src_line)
{
  ulonglong timer_start= 0;
  PSI_file_locker_state *state= reinterpret_cast<PSI_file_locker_state*> (locker);
  assert(state != NULL);

  uint flags= state->m_flags;

  if (flags & STATE_FLAG_TIMED)
  {
    timer_start= get_timer_raw_value_and_function(wait_timer, & state->m_timer);
    state->m_timer_start= timer_start;
  }

  if (flags & STATE_FLAG_EVENT)
  {
    PFS_events_waits *wait= reinterpret_cast<PFS_events_waits*> (state->m_wait);
    assert(wait != NULL);

    wait->m_timer_start= timer_start;
    wait->m_source_file= src_file;
    wait->m_source_line= src_line;
    wait->m_number_of_bytes= count;
  }
}

/**
  Implementation of the file instrumentation interface.
  @sa PSI_v1::end_file_wait.
*/
void pfs_end_file_wait_v1(PSI_file_locker *locker,
                          size_t byte_count)
{
  PSI_file_locker_state *state= reinterpret_cast<PSI_file_locker_state*> (locker);
  assert(state != NULL);
  PFS_file *file= reinterpret_cast<PFS_file *> (state->m_file);
  PFS_file_class *klass= reinterpret_cast<PFS_file_class *> (state->m_class);
  PFS_thread *thread= reinterpret_cast<PFS_thread *> (state->m_thread);

  ulonglong timer_end= 0;
  ulonglong wait_time= 0;
  PFS_byte_stat *byte_stat;
  uint flags= state->m_flags;
  size_t bytes= ((int)byte_count > -1 ? byte_count : 0);

  PFS_file_stat *file_stat;

  if (file != NULL)
  {
    file_stat= & file->m_file_stat;
  }
  else
  {
    file_stat= & klass->m_file_stat;
  }

  switch (state->m_operation)
  {
    /* Group read operations */
    case PSI_FILE_READ:
      byte_stat= &file_stat->m_io_stat.m_read;
      break;
    /* Group write operations */
    case PSI_FILE_WRITE:
      byte_stat= &file_stat->m_io_stat.m_write;
      break;
    /* Group remaining operations as miscellaneous */
    case PSI_FILE_CREATE:
    case PSI_FILE_CREATE_TMP:
    case PSI_FILE_OPEN:
    case PSI_FILE_STREAM_OPEN:
    case PSI_FILE_STREAM_CLOSE:
    case PSI_FILE_SEEK:
    case PSI_FILE_TELL:
    case PSI_FILE_FLUSH:
    case PSI_FILE_FSTAT:
    case PSI_FILE_CHSIZE:
    case PSI_FILE_DELETE:
    case PSI_FILE_RENAME:
    case PSI_FILE_SYNC:
    case PSI_FILE_STAT:
    case PSI_FILE_CLOSE:
      byte_stat= &file_stat->m_io_stat.m_misc;
      break;
    default:
      assert(false);
      byte_stat= NULL;
      break;
  }

  /* Aggregation for EVENTS_WAITS_SUMMARY_BY_INSTANCE */
  if (flags & STATE_FLAG_TIMED)
  {
    timer_end= state->m_timer();
    wait_time= timer_end - state->m_timer_start;
    /* Aggregate to EVENTS_WAITS_SUMMARY_BY_INSTANCE (timed) */
    byte_stat->aggregate(wait_time, bytes);
  }
  else
  {
    /* Aggregate to EVENTS_WAITS_SUMMARY_BY_INSTANCE (counted) */
    byte_stat->aggregate_counted(bytes);
  }

  if (flags & STATE_FLAG_THREAD)
  {
    assert(thread != NULL);

    PFS_single_stat *event_name_array;
    event_name_array= thread->write_instr_class_waits_stats();
    uint index= klass->m_event_name_index;

    if (flags & STATE_FLAG_TIMED)
    {
      /* Aggregate to EVENTS_WAITS_SUMMARY_BY_THREAD_BY_EVENT_NAME (timed) */
      event_name_array[index].aggregate_value(wait_time);
    }
    else
    {
      /* Aggregate to EVENTS_WAITS_SUMMARY_BY_THREAD_BY_EVENT_NAME (counted) */
      event_name_array[index].aggregate_counted();
    }

    if (state->m_flags & STATE_FLAG_EVENT)
    {
      PFS_events_waits *wait= reinterpret_cast<PFS_events_waits*> (state->m_wait);
      assert(wait != NULL);

      wait->m_timer_end= timer_end;
      wait->m_number_of_bytes= bytes;
      wait->m_end_event_id= thread->m_event_id;
      wait->m_object_instance_addr= file;
      wait->m_weak_file= file;
      wait->m_weak_version= (file ? file->get_version() : 0);

      if (thread->m_flag_events_waits_history)
        insert_events_waits_history(thread, wait);
      if (thread->m_flag_events_waits_history_long)
        insert_events_waits_history_long(wait);
      thread->m_events_waits_current--;

      assert(wait == thread->m_events_waits_current);
    }
  }
}

/**
  Implementation of the file instrumentation interface.
  @sa PSI_v1::start_file_close_wait.
*/
void pfs_start_file_close_wait_v1(PSI_file_locker *locker,
                                  const char *src_file,
                                  uint src_line)
{
  PFS_thread *thread;
  const char *name;
  uint len;
  PFS_file *pfs_file;
  PSI_file_locker_state *state= reinterpret_cast<PSI_file_locker_state*> (locker);
  assert(state != NULL);

  switch (state->m_operation)
  {
  case PSI_FILE_DELETE:
    thread= reinterpret_cast<PFS_thread*> (state->m_thread);
    name= state->m_name;
    len= (uint)strlen(name);
    pfs_file= find_or_create_file(thread, NULL, name, len, false);
    state->m_file= reinterpret_cast<PSI_file*> (pfs_file);
    break;
  case PSI_FILE_STREAM_CLOSE:
  case PSI_FILE_CLOSE:
    break;
  default:
    assert(false);
    break;
  }

  pfs_start_file_wait_v1(locker, 0, src_file, src_line);

  return;
}

/**
  Implementation of the file instrumentation interface.
  @sa PSI_v1::end_file_close_wait.
*/
void pfs_end_file_close_wait_v1(PSI_file_locker *locker, int rc)
{
  PSI_file_locker_state *state= reinterpret_cast<PSI_file_locker_state*> (locker);
  assert(state != NULL);

  pfs_end_file_wait_v1(locker, 0);

  if (rc == 0)
  {
    PFS_thread *thread= reinterpret_cast<PFS_thread*> (state->m_thread);
    PFS_file *file= reinterpret_cast<PFS_file*> (state->m_file);

    /* Release or destroy the file if necessary */
    switch(state->m_operation)
    {
    case PSI_FILE_CLOSE:
      if (file != NULL)
      {
        if (file->m_temporary)
        {
          assert(file->m_file_stat.m_open_count <= 1);
          destroy_file(thread, file);
        }
        else
          release_file(file);
      }
      break;
    case PSI_FILE_STREAM_CLOSE:
      if (file != NULL)
        release_file(file);
      break;
    case PSI_FILE_DELETE:
      if (file != NULL)
        destroy_file(thread, file);
      break;
    default:
      assert(false);
      break;
    }
  }
  return;
}

/**
  Implementation of the file instrumentation interface.
  @sa PSI_v1::end_file_rename_wait.
*/
void pfs_end_file_rename_wait_v1(PSI_file_locker *locker, const char *old_name,
                                 const char *new_name, int rc)
{
  PSI_file_locker_state *state= reinterpret_cast<PSI_file_locker_state*> (locker);
  assert(state != NULL);
  assert(state->m_operation == PSI_FILE_RENAME);

  if (rc == 0)
  {
    PFS_thread *thread= reinterpret_cast<PFS_thread *> (state->m_thread);

    uint old_len= (uint)strlen(old_name);
    uint new_len= (uint)strlen(new_name);

    find_and_rename_file(thread, old_name, old_len, new_name, new_len);
  }

  pfs_end_file_wait_v1(locker, 0);
  return;
}

PSI_stage_progress*
pfs_start_stage_v1(PSI_stage_key key, const char *src_file, int src_line)
{
  ulonglong timer_value= 0;

  PFS_thread *pfs_thread= my_thread_get_THR_PFS();
  if (unlikely(pfs_thread == NULL))
    return NULL;

  /* Always update column threads.processlist_state. */
  pfs_thread->m_stage= key;
  /* Default value when the stage is not instrumented for progress */
  pfs_thread->m_stage_progress= NULL;

  if (psi_unlikely(! flag_global_instrumentation))
    return NULL;

  if (flag_thread_instrumentation && ! pfs_thread->m_enabled)
    return NULL;

  PFS_events_stages *pfs= & pfs_thread->m_stage_current;
  PFS_events_waits *child_wait= & pfs_thread->m_events_waits_stack[0];
  PFS_events_statements *parent_statement= & pfs_thread->m_statement_stack[0];

  PFS_instr_class *old_class= pfs->m_class;
  if (old_class != NULL)
  {
    PFS_stage_stat *event_name_array;
    event_name_array= pfs_thread->write_instr_class_stages_stats();
    uint index= old_class->m_event_name_index;

    /* Finish old event */
    if (old_class->m_timed)
    {
      timer_value= get_timer_raw_value(stage_timer);;
      pfs->m_timer_end= timer_value;

      /* Aggregate to EVENTS_STAGES_SUMMARY_BY_THREAD_BY_EVENT_NAME (timed) */
      ulonglong stage_time= timer_value - pfs->m_timer_start;
      event_name_array[index].aggregate_value(stage_time);
    }
    else
    {
      /* Aggregate to EVENTS_STAGES_SUMMARY_BY_THREAD_BY_EVENT_NAME (counted) */
      event_name_array[index].aggregate_counted();
    }

    if (flag_events_stages_current)
    {
      pfs->m_end_event_id= pfs_thread->m_event_id;
      if (pfs_thread->m_flag_events_stages_history)
        insert_events_stages_history(pfs_thread, pfs);
      if (pfs_thread->m_flag_events_stages_history_long)
        insert_events_stages_history_long(pfs);
    }

    /* This stage event is now complete. */
    pfs->m_class= NULL;

    /* New waits will now be attached directly to the parent statement. */
    child_wait->m_event_id= parent_statement->m_event.m_event_id;
    child_wait->m_event_type= parent_statement->m_event.m_event_type;
    /* See below for new stages, that may overwrite this. */
  }

  /* Start new event */

  PFS_stage_class *new_klass= find_stage_class(key);
  if (unlikely(new_klass == NULL))
    return NULL;

  if (! new_klass->m_enabled)
    return NULL;

  pfs->m_class= new_klass;
  if (new_klass->m_timed)
  {
    /*
      Do not call the timer again if we have a
      TIMER_END for the previous stage already.
    */
    if (timer_value == 0)
      timer_value= get_timer_raw_value(stage_timer);
    pfs->m_timer_start= timer_value;
  }
  else
    pfs->m_timer_start= 0;
  pfs->m_timer_end= 0;

  if (flag_events_stages_current)
  {
    pfs->m_thread_internal_id= pfs_thread->m_thread_internal_id;
    pfs->m_event_id= pfs_thread->m_event_id++;
    pfs->m_end_event_id= 0;
    pfs->m_source_file= src_file;
    pfs->m_source_line= src_line;

    /* New wait events will have this new stage as parent. */
    child_wait->m_event_id= pfs->m_event_id;
    child_wait->m_event_type= EVENT_TYPE_STAGE;
  }

  if (new_klass->is_progress())
  {
    pfs_thread->m_stage_progress= & pfs->m_progress;
    pfs->m_progress.m_work_completed= 0;
    pfs->m_progress.m_work_estimated= 0;
  }

  return pfs_thread->m_stage_progress;
}

PSI_stage_progress*
pfs_get_current_stage_progress_v1(void)
{
  PFS_thread *pfs_thread= my_thread_get_THR_PFS();
  if (unlikely(pfs_thread == NULL))
    return NULL;

  return pfs_thread->m_stage_progress;
}

void pfs_end_stage_v1()
{
  ulonglong timer_value= 0;

  PFS_thread *pfs_thread= my_thread_get_THR_PFS();
  if (unlikely(pfs_thread == NULL))
    return;

  pfs_thread->m_stage= 0;
  pfs_thread->m_stage_progress= NULL;

  if (psi_unlikely(! flag_global_instrumentation))
    return;

  if (flag_thread_instrumentation && ! pfs_thread->m_enabled)
    return;

  PFS_events_stages *pfs= & pfs_thread->m_stage_current;

  PFS_instr_class *old_class= pfs->m_class;
  if (old_class != NULL)
  {
    PFS_stage_stat *event_name_array;
    event_name_array= pfs_thread->write_instr_class_stages_stats();
    uint index= old_class->m_event_name_index;

    /* Finish old event */
    if (old_class->m_timed)
    {
      timer_value= get_timer_raw_value(stage_timer);;
      pfs->m_timer_end= timer_value;

      /* Aggregate to EVENTS_STAGES_SUMMARY_BY_THREAD_BY_EVENT_NAME (timed) */
      ulonglong stage_time= timer_value - pfs->m_timer_start;
      event_name_array[index].aggregate_value(stage_time);
    }
    else
    {
      /* Aggregate to EVENTS_STAGES_SUMMARY_BY_THREAD_BY_EVENT_NAME (counted) */
      event_name_array[index].aggregate_counted();
    }

    if (flag_events_stages_current)
    {
      pfs->m_end_event_id= pfs_thread->m_event_id;
      if (pfs_thread->m_flag_events_stages_history)
        insert_events_stages_history(pfs_thread, pfs);
      if (pfs_thread->m_flag_events_stages_history_long)
        insert_events_stages_history_long(pfs);
    }

    /* New waits will now be attached directly to the parent statement. */
    PFS_events_waits *child_wait= & pfs_thread->m_events_waits_stack[0];
    PFS_events_statements *parent_statement= & pfs_thread->m_statement_stack[0];
    child_wait->m_event_id= parent_statement->m_event.m_event_id;
    child_wait->m_event_type= parent_statement->m_event.m_event_type;

    /* This stage is completed */
    pfs->m_class= NULL;
  }
}

PSI_statement_locker*
pfs_get_thread_statement_locker_v1(PSI_statement_locker_state *state,
                                   PSI_statement_key key,
                                   const void *charset, PSI_sp_share *sp_share)
{
<<<<<<< HEAD
  DBUG_ASSERT(state != NULL);
  DBUG_ASSERT(charset != NULL);

  if (psi_unlikely(! flag_global_instrumentation))
=======
  assert(state != NULL);
  assert(charset != NULL);
  if (! flag_global_instrumentation)
>>>>>>> 157e6627
    return NULL;
  PFS_statement_class *klass= find_statement_class(key);
  if (unlikely(klass == NULL))
    return NULL;
  if (! klass->m_enabled)
    return NULL;

  uint flags;

  if (flag_thread_instrumentation)
  {
    PFS_thread *pfs_thread= my_thread_get_THR_PFS();
    if (unlikely(pfs_thread == NULL))
      return NULL;
    if (! pfs_thread->m_enabled)
      return NULL;
    state->m_thread= reinterpret_cast<PSI_thread *> (pfs_thread);
    flags= STATE_FLAG_THREAD;

    if (klass->m_timed)
      flags|= STATE_FLAG_TIMED;

    if (flag_events_statements_current)
    {
      ulonglong event_id= pfs_thread->m_event_id++;

      if (pfs_thread->m_events_statements_count >= statement_stack_max)
      {
        nested_statement_lost++;
        return NULL;
      }

      pfs_dirty_state dirty_state;
      pfs_thread->m_stmt_lock.allocated_to_dirty(& dirty_state);
      PFS_events_statements *pfs= & pfs_thread->m_statement_stack[pfs_thread->m_events_statements_count];
      pfs->m_event.m_thread_internal_id= pfs_thread->m_thread_internal_id;
      pfs->m_event.m_event_id= event_id;
      pfs->m_event.m_event_type= EVENT_TYPE_STATEMENT;
      pfs->m_event.m_end_event_id= 0;
      pfs->m_event.m_class= klass;
      pfs->m_event.m_timer_start= 0;
      pfs->m_event.m_timer_end= 0;
      pfs->m_lock_time= 0;
      pfs->m_current_schema_name_length= 0;
      pfs->m_sqltext_length= 0;
      pfs->m_sqltext_truncated= false;
      pfs->m_sqltext_cs_number= system_charset_info->number; /* default */

      pfs->m_message_text[0]= '\0';
      pfs->m_sql_errno= 0;
      pfs->m_sqlstate[0]= '\0';
      pfs->m_error_count= 0;
      pfs->m_warning_count= 0;
      pfs->m_rows_affected= 0;

      pfs->m_rows_sent= 0;
      pfs->m_rows_examined= 0;
      pfs->m_created_tmp_disk_tables= 0;
      pfs->m_created_tmp_tables= 0;
      pfs->m_select_full_join= 0;
      pfs->m_select_full_range_join= 0;
      pfs->m_select_range= 0;
      pfs->m_select_range_check= 0;
      pfs->m_select_scan= 0;
      pfs->m_sort_merge_passes= 0;
      pfs->m_sort_range= 0;
      pfs->m_sort_rows= 0;
      pfs->m_sort_scan= 0;
      pfs->m_no_index_used= 0;
      pfs->m_no_good_index_used= 0;
      pfs->m_digest_storage.reset();

      /* New stages will have this statement as parent */
      PFS_events_stages *child_stage= & pfs_thread->m_stage_current;
      child_stage->m_nesting_event_id= event_id;
      child_stage->m_nesting_event_type= EVENT_TYPE_STATEMENT;

      /* New waits will have this statement as parent, if no stage is instrumented */
      PFS_events_waits *child_wait= & pfs_thread->m_events_waits_stack[0];
      child_wait->m_event_id= event_id;
      child_wait->m_event_type= EVENT_TYPE_STATEMENT;

      PFS_events_statements *parent_statement= NULL;
      PFS_events_transactions *parent_transaction= &pfs_thread->m_transaction_current;
      ulonglong parent_event= 0;
      enum_event_type parent_type= EVENT_TYPE_STATEMENT;
      uint parent_level= 0;

      if (pfs_thread->m_events_statements_count > 0)
      {
        parent_statement= pfs - 1;
        parent_event= parent_statement->m_event.m_event_id;
        parent_type=  parent_statement->m_event.m_event_type;
        parent_level= parent_statement->m_event.m_nesting_event_level + 1;
      }

      if (parent_transaction->m_state == TRANS_STATE_ACTIVE &&
          parent_transaction->m_event_id > parent_event)
      {
        parent_event= parent_transaction->m_event_id;
        parent_type=  parent_transaction->m_event_type;
      }

      pfs->m_event.m_nesting_event_id= parent_event;
      pfs->m_event.m_nesting_event_type= parent_type;
      pfs->m_event.m_nesting_event_level= parent_level;

      /* Set parent Stored Procedure information for this statement. */
      if(sp_share)
      {
        PFS_program *parent_sp= reinterpret_cast<PFS_program*>(sp_share);
        pfs->m_sp_type= parent_sp->m_type;
        memcpy(pfs->m_schema_name, parent_sp->m_schema_name,
               parent_sp->m_schema_name_length);
        pfs->m_schema_name_length= parent_sp->m_schema_name_length;
        memcpy(pfs->m_object_name, parent_sp->m_object_name,
               parent_sp->m_object_name_length);
        pfs->m_object_name_length= parent_sp->m_object_name_length;
      }
      else
      {
        pfs->m_sp_type= NO_OBJECT_TYPE;
        pfs->m_schema_name_length= 0;
        pfs->m_object_name_length= 0;
      }

      state->m_statement= pfs;
      flags|= STATE_FLAG_EVENT;

      pfs_thread->m_events_statements_count++;
      pfs_thread->m_stmt_lock.dirty_to_allocated(& dirty_state);
    }
    else
    {
      state->m_statement= NULL;
    }
  }
  else
  {
    state->m_statement= NULL;

    if (klass->m_timed)
      flags= STATE_FLAG_TIMED;
    else
      flags= 0;
  }

  if (flag_statements_digest)
  {
    flags|= STATE_FLAG_DIGEST;
  }

  state->m_discarded= false;
  state->m_class= klass;
  state->m_flags= flags;

  state->m_lock_time= 0;
  state->m_rows_sent= 0;
  state->m_rows_examined= 0;
  state->m_created_tmp_disk_tables= 0;
  state->m_created_tmp_tables= 0;
  state->m_select_full_join= 0;
  state->m_select_full_range_join= 0;
  state->m_select_range= 0;
  state->m_select_range_check= 0;
  state->m_select_scan= 0;
  state->m_sort_merge_passes= 0;
  state->m_sort_range= 0;
  state->m_sort_rows= 0;
  state->m_sort_scan= 0;
  state->m_no_index_used= 0;
  state->m_no_good_index_used= 0;

  state->m_digest= NULL;
  state->m_cs_number= ((CHARSET_INFO *)charset)->number;

  state->m_schema_name_length= 0;
  state->m_parent_sp_share= sp_share;
  state->m_parent_prepared_stmt= NULL;

  return reinterpret_cast<PSI_statement_locker*> (state);
}

PSI_statement_locker*
pfs_refine_statement_v1(PSI_statement_locker *locker,
                        PSI_statement_key key)
{
  PSI_statement_locker_state *state= reinterpret_cast<PSI_statement_locker_state*> (locker);
  if (state == NULL)
    return NULL;
  assert(state->m_class != NULL);
  PFS_statement_class *klass;
  /* Only refine statements for mutable instrumentation */
  klass= reinterpret_cast<PFS_statement_class*> (state->m_class);
  assert(klass->is_mutable());
  klass= find_statement_class(key);

  uint flags= state->m_flags;

  if (unlikely(klass == NULL) || !klass->m_enabled)
  {
    /* pop statement stack */
    if (flags & STATE_FLAG_THREAD)
    {
      PFS_thread *pfs_thread= reinterpret_cast<PFS_thread *> (state->m_thread);
      assert(pfs_thread != NULL);
      if (pfs_thread->m_events_statements_count > 0)
        pfs_thread->m_events_statements_count--;
    }

    state->m_discarded= true;
    return NULL;
  }

  if ((flags & STATE_FLAG_TIMED) && ! klass->m_timed)
    flags= flags & ~STATE_FLAG_TIMED;

  if (flags & STATE_FLAG_EVENT)
  {
    PFS_events_statements *pfs= reinterpret_cast<PFS_events_statements*> (state->m_statement);
    assert(pfs != NULL);

    /* mutate EVENTS_STATEMENTS_CURRENT.EVENT_NAME */
    pfs->m_event.m_class= klass;
  }

  state->m_class= klass;
  state->m_flags= flags;
  return reinterpret_cast<PSI_statement_locker*> (state);
}

void pfs_start_statement_v1(PSI_statement_locker *locker,
                            const char *db, uint db_len,
                            const char *src_file, uint src_line)
{
  PSI_statement_locker_state *state= reinterpret_cast<PSI_statement_locker_state*> (locker);
  assert(state != NULL);

  uint flags= state->m_flags;
  ulonglong timer_start= 0;

  if (flags & STATE_FLAG_TIMED)
  {
    timer_start= get_timer_raw_value_and_function(statement_timer, & state->m_timer);
    state->m_timer_start= timer_start;
  }

  compile_time_assert(PSI_SCHEMA_NAME_LEN == NAME_LEN);
  assert(db_len <= sizeof(state->m_schema_name));

  if (db_len > 0)
    memcpy(state->m_schema_name, db, db_len);
  state->m_schema_name_length= db_len;

  if (flags & STATE_FLAG_EVENT)
  {
    PFS_events_statements *pfs= reinterpret_cast<PFS_events_statements*> (state->m_statement);
    assert(pfs != NULL);

    pfs->m_event.m_timer_start= timer_start;
    pfs->m_event.m_source_file= src_file;
    pfs->m_event.m_source_line= src_line;

    assert(db_len <= sizeof(pfs->m_current_schema_name));
    if (db_len > 0)
      memcpy(pfs->m_current_schema_name, db, db_len);
    pfs->m_current_schema_name_length= db_len;
  }
}

void pfs_set_statement_text_v1(PSI_statement_locker *locker,
                               const char *text, uint text_len)
{
  PSI_statement_locker_state *state= reinterpret_cast<PSI_statement_locker_state*> (locker);
  assert(state != NULL);

  if (state->m_discarded)
    return;

  if (state->m_flags & STATE_FLAG_EVENT)
  {
    PFS_events_statements *pfs= reinterpret_cast<PFS_events_statements*> (state->m_statement);
    assert(pfs != NULL);
    if (text_len > pfs_max_sqltext)
    {
      text_len= (uint)pfs_max_sqltext;
      pfs->m_sqltext_truncated= true;
    }
    if (text_len)
      memcpy(pfs->m_sqltext, text, text_len);
    pfs->m_sqltext_length= text_len;
    pfs->m_sqltext_cs_number= state->m_cs_number;
  }

  return;
}

#define SET_STATEMENT_ATTR_BODY(LOCKER, ATTR, VALUE)                    \
  PSI_statement_locker_state *state;                                    \
  state= reinterpret_cast<PSI_statement_locker_state*> (LOCKER);        \
  if (unlikely(state == NULL))                                          \
    return;                                                             \
  if (state->m_discarded)                                               \
    return;                                                             \
  state->ATTR= VALUE;                                                   \
  if (state->m_flags & STATE_FLAG_EVENT)                                \
  {                                                                     \
    PFS_events_statements *pfs;                                         \
    pfs= reinterpret_cast<PFS_events_statements*> (state->m_statement); \
    assert(pfs != NULL);                                                \
    pfs->ATTR= VALUE;                                                   \
  }                                                                     \
  return;

#define INC_STATEMENT_ATTR_BODY(LOCKER, ATTR, VALUE)                    \
  PSI_statement_locker_state *state;                                    \
  state= reinterpret_cast<PSI_statement_locker_state*> (LOCKER);        \
  if (unlikely(state == NULL))                                          \
    return;                                                             \
  if (state->m_discarded)                                               \
    return;                                                             \
  state->ATTR+= VALUE;                                                  \
  if (state->m_flags & STATE_FLAG_EVENT)                                \
  {                                                                     \
    PFS_events_statements *pfs;                                         \
    pfs= reinterpret_cast<PFS_events_statements*> (state->m_statement); \
    assert(pfs != NULL);                                                \
    pfs->ATTR+= VALUE;                                                  \
  }                                                                     \
  return;

void pfs_set_statement_lock_time_v1(PSI_statement_locker *locker,
                                    ulonglong count)
{
  SET_STATEMENT_ATTR_BODY(locker, m_lock_time, count);
}

void pfs_set_statement_rows_sent_v1(PSI_statement_locker *locker,
                                    ulonglong count)
{
  SET_STATEMENT_ATTR_BODY(locker, m_rows_sent, count);
}

void pfs_set_statement_rows_examined_v1(PSI_statement_locker *locker,
                                        ulonglong count)
{
  SET_STATEMENT_ATTR_BODY(locker, m_rows_examined, count);
}

void pfs_inc_statement_created_tmp_disk_tables_v1(PSI_statement_locker *locker,
                                                  ulong count)
{
  INC_STATEMENT_ATTR_BODY(locker, m_created_tmp_disk_tables, count);
}

void pfs_inc_statement_created_tmp_tables_v1(PSI_statement_locker *locker,
                                             ulong count)
{
  INC_STATEMENT_ATTR_BODY(locker, m_created_tmp_tables, count);
}

void pfs_inc_statement_select_full_join_v1(PSI_statement_locker *locker,
                                           ulong count)
{
  INC_STATEMENT_ATTR_BODY(locker, m_select_full_join, count);
}

void pfs_inc_statement_select_full_range_join_v1(PSI_statement_locker *locker,
                                                 ulong count)
{
  INC_STATEMENT_ATTR_BODY(locker, m_select_full_range_join, count);
}

void pfs_inc_statement_select_range_v1(PSI_statement_locker *locker,
                                       ulong count)
{
  INC_STATEMENT_ATTR_BODY(locker, m_select_range, count);
}

void pfs_inc_statement_select_range_check_v1(PSI_statement_locker *locker,
                                             ulong count)
{
  INC_STATEMENT_ATTR_BODY(locker, m_select_range_check, count);
}

void pfs_inc_statement_select_scan_v1(PSI_statement_locker *locker,
                                      ulong count)
{
  INC_STATEMENT_ATTR_BODY(locker, m_select_scan, count);
}

void pfs_inc_statement_sort_merge_passes_v1(PSI_statement_locker *locker,
                                            ulong count)
{
  INC_STATEMENT_ATTR_BODY(locker, m_sort_merge_passes, count);
}

void pfs_inc_statement_sort_range_v1(PSI_statement_locker *locker,
                                     ulong count)
{
  INC_STATEMENT_ATTR_BODY(locker, m_sort_range, count);
}

void pfs_inc_statement_sort_rows_v1(PSI_statement_locker *locker,
                                    ulong count)
{
  INC_STATEMENT_ATTR_BODY(locker, m_sort_rows, count);
}

void pfs_inc_statement_sort_scan_v1(PSI_statement_locker *locker,
                                    ulong count)
{
  INC_STATEMENT_ATTR_BODY(locker, m_sort_scan, count);
}

void pfs_set_statement_no_index_used_v1(PSI_statement_locker *locker)
{
  SET_STATEMENT_ATTR_BODY(locker, m_no_index_used, 1);
}

void pfs_set_statement_no_good_index_used_v1(PSI_statement_locker *locker)
{
  SET_STATEMENT_ATTR_BODY(locker, m_no_good_index_used, 1);
}

void pfs_end_statement_v1(PSI_statement_locker *locker, void *stmt_da)
{
  PSI_statement_locker_state *state= reinterpret_cast<PSI_statement_locker_state*> (locker);
  Diagnostics_area *da= reinterpret_cast<Diagnostics_area*> (stmt_da);
  assert(state != NULL);
  assert(da != NULL);

  if (state->m_discarded)
    return;

  PFS_statement_class *klass= reinterpret_cast<PFS_statement_class *> (state->m_class);
  assert(klass != NULL);

  ulonglong timer_end= 0;
  ulonglong wait_time= 0;
  uint flags= state->m_flags;

  if (flags & STATE_FLAG_TIMED)
  {
    timer_end= state->m_timer();
    wait_time= timer_end - state->m_timer_start;
  }

  PFS_statement_stat *event_name_array;
  uint index= klass->m_event_name_index;
  PFS_statement_stat *stat;

  /*
   Capture statement stats by digest.
  */
  const sql_digest_storage *digest_storage= NULL;
  PFS_statement_stat *digest_stat= NULL;
  PFS_program *pfs_program= NULL;
  PFS_prepared_stmt *pfs_prepared_stmt= NULL;

  if (flags & STATE_FLAG_THREAD)
  {
    PFS_thread *thread= reinterpret_cast<PFS_thread *> (state->m_thread);
    assert(thread != NULL);
    event_name_array= thread->write_instr_class_statements_stats();
    /* Aggregate to EVENTS_STATEMENTS_SUMMARY_BY_THREAD_BY_EVENT_NAME */
    stat= & event_name_array[index];

    if (flags & STATE_FLAG_DIGEST)
    {
      digest_storage= state->m_digest;

      if (digest_storage != NULL)
      {
        /* Populate PFS_statements_digest_stat with computed digest information.*/
        digest_stat= find_or_create_digest(thread, digest_storage,
                                           state->m_schema_name,
                                           state->m_schema_name_length);
      }
    }

    if (flags & STATE_FLAG_EVENT)
    {
      PFS_events_statements *pfs= reinterpret_cast<PFS_events_statements*> (state->m_statement);
      assert(pfs != NULL);

      pfs_dirty_state dirty_state;
      thread->m_stmt_lock.allocated_to_dirty(& dirty_state);

      switch(da->status())
      {
        case Diagnostics_area::DA_OK_BULK:
        case Diagnostics_area::DA_EOF_BULK:
        case Diagnostics_area::DA_EMPTY:
          break;
        case Diagnostics_area::DA_OK:
          memcpy(pfs->m_message_text, da->message(),
                 MYSQL_ERRMSG_SIZE);
          pfs->m_message_text[MYSQL_ERRMSG_SIZE]= 0;
          pfs->m_rows_affected= da->affected_rows();
          pfs->m_warning_count= da->statement_warn_count();
          memcpy(pfs->m_sqlstate, "00000", SQLSTATE_LENGTH);
          break;
        case Diagnostics_area::DA_EOF:
          pfs->m_warning_count= da->statement_warn_count();
          break;
        case Diagnostics_area::DA_ERROR:
          memcpy(pfs->m_message_text, da->message(),
                 MYSQL_ERRMSG_SIZE);
          pfs->m_message_text[MYSQL_ERRMSG_SIZE]= 0;
          pfs->m_sql_errno= da->sql_errno();
          memcpy(pfs->m_sqlstate, da->get_sqlstate(), SQLSTATE_LENGTH);
          pfs->m_error_count++;
          break;
        case Diagnostics_area::DA_DISABLED:
          break;
      }

      pfs->m_event.m_timer_end= timer_end;
      pfs->m_event.m_end_event_id= thread->m_event_id;

      if (digest_storage != NULL)
      {
        /*
          The following columns in events_statement_current:
          - DIGEST,
          - DIGEST_TEXT
          are computed from the digest storage.
        */
        pfs->m_digest_storage.copy(digest_storage);
      }

      pfs_program= reinterpret_cast<PFS_program*>(state->m_parent_sp_share);
      pfs_prepared_stmt= reinterpret_cast<PFS_prepared_stmt*>(state->m_parent_prepared_stmt);

      if (thread->m_flag_events_statements_history)
        insert_events_statements_history(thread, pfs);
      if (thread->m_flag_events_statements_history_long)
        insert_events_statements_history_long(pfs);

      assert(thread->m_events_statements_count > 0);
      thread->m_events_statements_count--;
      thread->m_stmt_lock.dirty_to_allocated(& dirty_state);
    }
  }
  else
  {
    if (flags & STATE_FLAG_DIGEST)
    {
      PFS_thread *thread= my_thread_get_THR_PFS();

      /* An instrumented thread is required, for LF_PINS. */
      if (thread != NULL)
      {
        /* Set digest stat. */
        digest_storage= state->m_digest;

        if (digest_storage != NULL)
        {
          /* Populate statements_digest_stat with computed digest information. */
          digest_stat= find_or_create_digest(thread, digest_storage,
                                             state->m_schema_name,
                                             state->m_schema_name_length);
        }
      }
    }

    event_name_array= global_instr_class_statements_array;
    /* Aggregate to EVENTS_STATEMENTS_SUMMARY_GLOBAL_BY_EVENT_NAME */
    stat= & event_name_array[index];
  }

  stat->mark_used();

  if (flags & STATE_FLAG_TIMED)
  {
    /* Aggregate to EVENTS_STATEMENTS_SUMMARY_..._BY_EVENT_NAME (timed) */
    stat->aggregate_value(wait_time);
  }
  else
  {
    /* Aggregate to EVENTS_STATEMENTS_SUMMARY_..._BY_EVENT_NAME (counted) */
    stat->aggregate_counted();
  }

  stat->m_lock_time+= state->m_lock_time;
  stat->m_rows_sent+= state->m_rows_sent;
  stat->m_rows_examined+= state->m_rows_examined;
  stat->m_created_tmp_disk_tables+= state->m_created_tmp_disk_tables;
  stat->m_created_tmp_tables+= state->m_created_tmp_tables;
  stat->m_select_full_join+= state->m_select_full_join;
  stat->m_select_full_range_join+= state->m_select_full_range_join;
  stat->m_select_range+= state->m_select_range;
  stat->m_select_range_check+= state->m_select_range_check;
  stat->m_select_scan+= state->m_select_scan;
  stat->m_sort_merge_passes+= state->m_sort_merge_passes;
  stat->m_sort_range+= state->m_sort_range;
  stat->m_sort_rows+= state->m_sort_rows;
  stat->m_sort_scan+= state->m_sort_scan;
  stat->m_no_index_used+= state->m_no_index_used;
  stat->m_no_good_index_used+= state->m_no_good_index_used;

  if (digest_stat != NULL)
  {
    digest_stat->mark_used();

    if (flags & STATE_FLAG_TIMED)
    {
      digest_stat->aggregate_value(wait_time);
    }
    else
    {
      digest_stat->aggregate_counted();
    }

    digest_stat->m_lock_time+= state->m_lock_time;
    digest_stat->m_rows_sent+= state->m_rows_sent;
    digest_stat->m_rows_examined+= state->m_rows_examined;
    digest_stat->m_created_tmp_disk_tables+= state->m_created_tmp_disk_tables;
    digest_stat->m_created_tmp_tables+= state->m_created_tmp_tables;
    digest_stat->m_select_full_join+= state->m_select_full_join;
    digest_stat->m_select_full_range_join+= state->m_select_full_range_join;
    digest_stat->m_select_range+= state->m_select_range;
    digest_stat->m_select_range_check+= state->m_select_range_check;
    digest_stat->m_select_scan+= state->m_select_scan;
    digest_stat->m_sort_merge_passes+= state->m_sort_merge_passes;
    digest_stat->m_sort_range+= state->m_sort_range;
    digest_stat->m_sort_rows+= state->m_sort_rows;
    digest_stat->m_sort_scan+= state->m_sort_scan;
    digest_stat->m_no_index_used+= state->m_no_index_used;
    digest_stat->m_no_good_index_used+= state->m_no_good_index_used;
  }

  if(pfs_program != NULL)
  {
    PFS_statement_stat *sub_stmt_stat= NULL;
    sub_stmt_stat= &pfs_program->m_stmt_stat;
    if(sub_stmt_stat != NULL)
    {
      sub_stmt_stat->mark_used();

      if (flags & STATE_FLAG_TIMED)
      {
        sub_stmt_stat->aggregate_value(wait_time);
      }
      else
      {
        sub_stmt_stat->aggregate_counted();
      }

      sub_stmt_stat->m_lock_time+= state->m_lock_time;
      sub_stmt_stat->m_rows_sent+= state->m_rows_sent;
      sub_stmt_stat->m_rows_examined+= state->m_rows_examined;
      sub_stmt_stat->m_created_tmp_disk_tables+= state->m_created_tmp_disk_tables;
      sub_stmt_stat->m_created_tmp_tables+= state->m_created_tmp_tables;
      sub_stmt_stat->m_select_full_join+= state->m_select_full_join;
      sub_stmt_stat->m_select_full_range_join+= state->m_select_full_range_join;
      sub_stmt_stat->m_select_range+= state->m_select_range;
      sub_stmt_stat->m_select_range_check+= state->m_select_range_check;
      sub_stmt_stat->m_select_scan+= state->m_select_scan;
      sub_stmt_stat->m_sort_merge_passes+= state->m_sort_merge_passes;
      sub_stmt_stat->m_sort_range+= state->m_sort_range;
      sub_stmt_stat->m_sort_rows+= state->m_sort_rows;
      sub_stmt_stat->m_sort_scan+= state->m_sort_scan;
      sub_stmt_stat->m_no_index_used+= state->m_no_index_used;
      sub_stmt_stat->m_no_good_index_used+= state->m_no_good_index_used;
    }
  }

  if (pfs_prepared_stmt != NULL)
  {
    if(state->m_in_prepare)
    {
      PFS_single_stat *prepared_stmt_stat= NULL;
      prepared_stmt_stat= &pfs_prepared_stmt->m_prepare_stat;
      if(prepared_stmt_stat != NULL)
      {
        if (flags & STATE_FLAG_TIMED)
        {
          prepared_stmt_stat->aggregate_value(wait_time);
        }
        else
        {
          prepared_stmt_stat->aggregate_counted();
        }
      }
    }
    else
    {
      PFS_statement_stat *prepared_stmt_stat= NULL;
      prepared_stmt_stat= &pfs_prepared_stmt->m_execute_stat;
      if(prepared_stmt_stat != NULL)
      {
        if (flags & STATE_FLAG_TIMED)
        {
          prepared_stmt_stat->aggregate_value(wait_time);
        }
        else
        {
          prepared_stmt_stat->aggregate_counted();
        }

        prepared_stmt_stat->m_lock_time+= state->m_lock_time;
        prepared_stmt_stat->m_rows_sent+= state->m_rows_sent;
        prepared_stmt_stat->m_rows_examined+= state->m_rows_examined;
        prepared_stmt_stat->m_created_tmp_disk_tables+= state->m_created_tmp_disk_tables;
        prepared_stmt_stat->m_created_tmp_tables+= state->m_created_tmp_tables;
        prepared_stmt_stat->m_select_full_join+= state->m_select_full_join;
        prepared_stmt_stat->m_select_full_range_join+= state->m_select_full_range_join;
        prepared_stmt_stat->m_select_range+= state->m_select_range;
        prepared_stmt_stat->m_select_range_check+= state->m_select_range_check;
        prepared_stmt_stat->m_select_scan+= state->m_select_scan;
        prepared_stmt_stat->m_sort_merge_passes+= state->m_sort_merge_passes;
        prepared_stmt_stat->m_sort_range+= state->m_sort_range;
        prepared_stmt_stat->m_sort_rows+= state->m_sort_rows;
        prepared_stmt_stat->m_sort_scan+= state->m_sort_scan;
        prepared_stmt_stat->m_no_index_used+= state->m_no_index_used;
        prepared_stmt_stat->m_no_good_index_used+= state->m_no_good_index_used;
      }
    }
  }

  PFS_statement_stat *sub_stmt_stat= NULL;
  if (pfs_program != NULL)
    sub_stmt_stat= &pfs_program->m_stmt_stat;

  PFS_statement_stat *prepared_stmt_stat= NULL;
  if (pfs_prepared_stmt != NULL && !state->m_in_prepare)
    prepared_stmt_stat= &pfs_prepared_stmt->m_execute_stat;

  switch (da->status())
  {
    case Diagnostics_area::DA_OK_BULK:
    case Diagnostics_area::DA_EOF_BULK:
    case Diagnostics_area::DA_EMPTY:
      break;
    case Diagnostics_area::DA_OK:
      stat->m_rows_affected+= da->affected_rows();
      stat->m_warning_count+= da->statement_warn_count();
      if (digest_stat != NULL)
      {
        digest_stat->m_rows_affected+= da->affected_rows();
        digest_stat->m_warning_count+= da->statement_warn_count();
      }
      if(sub_stmt_stat != NULL)
      {
        sub_stmt_stat->m_rows_affected+= da->affected_rows();
        sub_stmt_stat->m_warning_count+= da->statement_warn_count();
      }
      if (prepared_stmt_stat != NULL)
      {
        prepared_stmt_stat->m_rows_affected+= da->affected_rows();
        prepared_stmt_stat->m_warning_count+= da->statement_warn_count();
      }
      break;
    case Diagnostics_area::DA_EOF:
      stat->m_warning_count+= da->statement_warn_count();
      if (digest_stat != NULL)
      {
        digest_stat->m_warning_count+= da->statement_warn_count();
      }
      if(sub_stmt_stat != NULL)
      {
        sub_stmt_stat->m_warning_count+= da->statement_warn_count();
      }
      if (prepared_stmt_stat != NULL)
      {
        prepared_stmt_stat->m_warning_count+= da->statement_warn_count();
      }
      break;
    case Diagnostics_area::DA_ERROR:
      stat->m_error_count++;
      if (digest_stat != NULL)
      {
        digest_stat->m_error_count++;
      }
      if (sub_stmt_stat != NULL)
      {
        sub_stmt_stat->m_error_count++;
      }
      if (prepared_stmt_stat != NULL)
      {
        prepared_stmt_stat->m_error_count++;
      }
      break;
    case Diagnostics_area::DA_DISABLED:
      break;
  }
}

static inline enum_object_type sp_type_to_object_type(uint sp_type)
{
  enum enum_sp_type value= static_cast<enum enum_sp_type> (sp_type);

  switch (value)
  {
    case SP_TYPE_FUNCTION:
      return OBJECT_TYPE_FUNCTION;
    case SP_TYPE_PROCEDURE:
      return OBJECT_TYPE_PROCEDURE;
    case SP_TYPE_PACKAGE:
      return OBJECT_TYPE_PACKAGE;
    case SP_TYPE_PACKAGE_BODY:
      return OBJECT_TYPE_PACKAGE_BODY;
    case SP_TYPE_TRIGGER:
      return OBJECT_TYPE_TRIGGER;
    case SP_TYPE_EVENT:
      return OBJECT_TYPE_EVENT;
    default:
      assert(false);
      /* Dead code */
      return NO_OBJECT_TYPE;
  }
}

/**
  Implementation of the stored program instrumentation interface.
  @sa PSI_v1::get_sp_share.
*/
PSI_sp_share *pfs_get_sp_share_v1(uint sp_type,
                                  const char* schema_name,
                                  uint schema_name_length,
                                  const char* object_name,
                                  uint object_name_length)
{

  PFS_thread *pfs_thread= my_thread_get_THR_PFS();
  if (unlikely(pfs_thread == NULL))
    return NULL;

  if (object_name_length > COL_OBJECT_NAME_SIZE)
    object_name_length= COL_OBJECT_NAME_SIZE;
  if (schema_name_length > COL_OBJECT_SCHEMA_SIZE)
    schema_name_length= COL_OBJECT_SCHEMA_SIZE;

  PFS_program *pfs_program;
  pfs_program= find_or_create_program(pfs_thread,
                                      sp_type_to_object_type(sp_type),
                                      object_name,
                                      object_name_length,
                                      schema_name,
                                      schema_name_length);

  return reinterpret_cast<PSI_sp_share *>(pfs_program);
}

void pfs_release_sp_share_v1(PSI_sp_share* sp_share)
{
  /* Unused */
  return;
}

PSI_sp_locker* pfs_start_sp_v1(PSI_sp_locker_state *state,
                               PSI_sp_share *sp_share)
{
  assert(state != NULL);
  if (! flag_global_instrumentation)
    return NULL;

  if (flag_thread_instrumentation)
  {
    PFS_thread *pfs_thread= my_thread_get_THR_PFS();
    if (unlikely(pfs_thread == NULL))
      return NULL;
    if (! pfs_thread->m_enabled)
      return NULL;
  }

  /*
    sp share might be null in case when stat array is full and no new
    stored program stats are being inserted into it.
  */
  PFS_program *pfs_program= reinterpret_cast<PFS_program*>(sp_share);
  if (pfs_program == NULL || !pfs_program->m_enabled)
    return NULL;

  state->m_flags= 0;

  if(pfs_program->m_timed)
  {
    state->m_flags|= STATE_FLAG_TIMED;
    state->m_timer_start= get_timer_raw_value_and_function(statement_timer,
                                                  & state->m_timer);
  }

  state->m_sp_share= sp_share;

  return reinterpret_cast<PSI_sp_locker*> (state);
}

void pfs_end_sp_v1(PSI_sp_locker *locker)
{
  PSI_sp_locker_state *state= reinterpret_cast<PSI_sp_locker_state*> (locker);
  assert(state != NULL);

  ulonglong timer_end;
  ulonglong wait_time;

  PFS_program *pfs_program= reinterpret_cast<PFS_program *>(state->m_sp_share);
  PFS_sp_stat *stat= &pfs_program->m_sp_stat;

  if (state->m_flags & STATE_FLAG_TIMED)
  {
    timer_end= state->m_timer();
    wait_time= timer_end - state->m_timer_start;

    /* Now use this timer_end and wait_time for timing information. */
    stat->aggregate_value(wait_time);
  }
  else
  {
    stat->aggregate_counted();
  }
}

void pfs_drop_sp_v1(uint sp_type,
                    const char* schema_name,
                    uint schema_name_length,
                    const char* object_name,
                    uint object_name_length)
{
  PFS_thread *pfs_thread= my_thread_get_THR_PFS();
  if (unlikely(pfs_thread == NULL))
    return;

  if (object_name_length > COL_OBJECT_NAME_SIZE)
    object_name_length= COL_OBJECT_NAME_SIZE;
  if (schema_name_length > COL_OBJECT_SCHEMA_SIZE)
    schema_name_length= COL_OBJECT_SCHEMA_SIZE;

  drop_program(pfs_thread,
               sp_type_to_object_type(sp_type),
               object_name, object_name_length,
               schema_name, schema_name_length);
}

PSI_transaction_locker*
pfs_get_thread_transaction_locker_v1(PSI_transaction_locker_state *state,
                                     const void *xid,
                                     ulonglong trxid,
                                     int isolation_level,
                                     my_bool read_only,
                                     my_bool autocommit)
{
  assert(state != NULL);

  if (!flag_global_instrumentation)
    return NULL;

  if (!global_transaction_class.m_enabled)
    return NULL;

  uint flags;

  if (flag_thread_instrumentation)
  {
    PFS_thread *pfs_thread= my_thread_get_THR_PFS();
    if (unlikely(pfs_thread == NULL))
      return NULL;
    if (!pfs_thread->m_enabled)
      return NULL;
    state->m_thread= reinterpret_cast<PSI_thread *> (pfs_thread);
    flags= STATE_FLAG_THREAD;

    if (global_transaction_class.m_timed)
      flags|= STATE_FLAG_TIMED;

    if (flag_events_transactions_current)
    {
      ulonglong event_id= pfs_thread->m_event_id++;

      PFS_events_transactions *pfs= &pfs_thread->m_transaction_current;
      pfs->m_thread_internal_id = pfs_thread->m_thread_internal_id;
      pfs->m_event_id= event_id;
      pfs->m_event_type= EVENT_TYPE_TRANSACTION;
      pfs->m_end_event_id= 0;
      pfs->m_class= &global_transaction_class;
      pfs->m_timer_start= 0;
      pfs->m_timer_end= 0;
      if (xid != NULL)
        pfs->m_xid= *(PSI_xid *)xid;
      pfs->m_xa= false;
      pfs->m_xa_state= TRANS_STATE_XA_NOTR;
      pfs->m_trxid= trxid;
      pfs->m_isolation_level= (enum_isolation_level)isolation_level;
      pfs->m_read_only= read_only;
      pfs->m_autocommit= autocommit;
      pfs->m_savepoint_count= 0;
      pfs->m_rollback_to_savepoint_count= 0;
      pfs->m_release_savepoint_count= 0;

      uint statements_count= pfs_thread->m_events_statements_count;
      if (statements_count > 0)
      {
        PFS_events_statements *pfs_statement=
          &pfs_thread->m_statement_stack[statements_count - 1];
        pfs->m_nesting_event_id= pfs_statement->m_event.m_event_id;
        pfs->m_nesting_event_type= pfs_statement->m_event.m_event_type;
      }
      else
      {
        pfs->m_nesting_event_id= 0;
        /* pfs->m_nesting_event_type not used when m_nesting_event_id is 0 */
      }

      state->m_transaction= pfs;
      flags|= STATE_FLAG_EVENT;
    }
  }
  else
  {
    if (global_transaction_class.m_timed)
      flags= STATE_FLAG_TIMED;
    else
      flags= 0;
  }

  state->m_class= &global_transaction_class;
  state->m_flags= flags;
  state->m_autocommit= autocommit;
  state->m_read_only= read_only;
  state->m_savepoint_count= 0;
  state->m_rollback_to_savepoint_count= 0;
  state->m_release_savepoint_count= 0;

  return reinterpret_cast<PSI_transaction_locker*> (state);
}

void pfs_start_transaction_v1(PSI_transaction_locker *locker,
                              const char *src_file, uint src_line)
{
  PSI_transaction_locker_state *state= reinterpret_cast<PSI_transaction_locker_state*> (locker);
  assert(state != NULL);

  uint flags= state->m_flags;
  ulonglong timer_start= 0;

  if (flags & STATE_FLAG_TIMED)
  {
    timer_start= get_timer_raw_value_and_function(transaction_timer, &state->m_timer);
    state->m_timer_start= timer_start;
  }

  if (flags & STATE_FLAG_EVENT)
  {
    PFS_events_transactions *pfs= reinterpret_cast<PFS_events_transactions*> (state->m_transaction);
    assert(pfs != NULL);

    pfs->m_timer_start= timer_start;
    pfs->m_source_file= src_file;
    pfs->m_source_line= src_line;
    pfs->m_state= TRANS_STATE_ACTIVE;
    //pfs->m_sid.clear();
    bzero(&pfs->m_gtid_spec, sizeof(pfs->m_gtid_spec));
  }
}

void pfs_set_transaction_gtid_v1(PSI_transaction_locker *locker,
                                 const void *sid,
                                 const void *gtid_spec)
{
  PSI_transaction_locker_state *state= reinterpret_cast<PSI_transaction_locker_state*> (locker);
  assert(state != NULL);
  assert(sid != NULL);
  assert(gtid_spec != NULL);

  if (state->m_flags & STATE_FLAG_EVENT)
  {
    PFS_events_transactions *pfs= reinterpret_cast<PFS_events_transactions*> (state->m_transaction);
<<<<<<< HEAD
    DBUG_ASSERT(pfs != NULL);
    //pfs->m_sid= *(rpl_sid *)sid;
    pfs->m_gtid_spec= *(Gtid_specification*)gtid_spec;
=======
    assert(pfs != NULL);
    pfs->m_sid= *(rpl_sid *)sid;
    pfs->m_gtid_spec= *(Gtid_specification *)gtid_spec;
>>>>>>> 157e6627
  }
}

void pfs_set_transaction_xid_v1(PSI_transaction_locker *locker,
                                const void *xid,
                                int xa_state)
{
  PSI_transaction_locker_state *state= reinterpret_cast<PSI_transaction_locker_state*> (locker);
  assert(state != NULL);

  if (state->m_flags & STATE_FLAG_EVENT)
  {
    PFS_events_transactions *pfs= reinterpret_cast<PFS_events_transactions*> (state->m_transaction);
    assert(pfs != NULL);
    assert(xid != NULL);

    pfs->m_xid= *(PSI_xid *)xid;
    pfs->m_xa_state= (enum_xa_transaction_state)xa_state;
    pfs->m_xa= true;
  }
  return;
}

void pfs_set_transaction_xa_state_v1(PSI_transaction_locker *locker,
                                     int xa_state)
{
  PSI_transaction_locker_state *state= reinterpret_cast<PSI_transaction_locker_state*> (locker);
  assert(state != NULL);

  if (state->m_flags & STATE_FLAG_EVENT)
  {
    PFS_events_transactions *pfs= reinterpret_cast<PFS_events_transactions*> (state->m_transaction);
    assert(pfs != NULL);

    pfs->m_xa_state= (enum_xa_transaction_state)xa_state;
    pfs->m_xa= true;
  }
  return;
}

void pfs_set_transaction_trxid_v1(PSI_transaction_locker *locker,
                                  const ulonglong *trxid)
{
  assert(trxid != NULL);

  PSI_transaction_locker_state *state= reinterpret_cast<PSI_transaction_locker_state*> (locker);
  assert(state != NULL);

  if (state->m_flags & STATE_FLAG_EVENT)
  {
    PFS_events_transactions *pfs= reinterpret_cast<PFS_events_transactions*> (state->m_transaction);
    assert(pfs != NULL);

    if (pfs->m_trxid == 0)
      pfs->m_trxid= *trxid;
  }
}

#define INC_TRANSACTION_ATTR_BODY(LOCKER, ATTR, VALUE)                  \
  PSI_transaction_locker_state *state;                                  \
  state= reinterpret_cast<PSI_transaction_locker_state*> (LOCKER);      \
  if (unlikely(state == NULL))                                          \
    return;                                                             \
  state->ATTR+= VALUE;                                                  \
  if (state->m_flags & STATE_FLAG_EVENT)                                \
  {                                                                     \
    PFS_events_transactions *pfs;                                       \
    pfs= reinterpret_cast<PFS_events_transactions*> (state->m_transaction); \
    assert(pfs != NULL);                                                \
    pfs->ATTR+= VALUE;                                                  \
  }                                                                     \
  return;


void pfs_inc_transaction_savepoints_v1(PSI_transaction_locker *locker,
                                       ulong count)
{
  INC_TRANSACTION_ATTR_BODY(locker, m_savepoint_count, count);
}

void pfs_inc_transaction_rollback_to_savepoint_v1(PSI_transaction_locker *locker,
                                                  ulong count)
{
  INC_TRANSACTION_ATTR_BODY(locker, m_rollback_to_savepoint_count, count);
}

void pfs_inc_transaction_release_savepoint_v1(PSI_transaction_locker *locker,
                                              ulong count)
{
  INC_TRANSACTION_ATTR_BODY(locker, m_release_savepoint_count, count);
}

void pfs_end_transaction_v1(PSI_transaction_locker *locker, my_bool commit)
{
  PSI_transaction_locker_state *state= reinterpret_cast<PSI_transaction_locker_state*> (locker);
  assert(state != NULL);

  ulonglong timer_end= 0;
  ulonglong wait_time= 0;
  uint flags= state->m_flags;

  if (flags & STATE_FLAG_TIMED)
  {
    timer_end= state->m_timer();
    wait_time= timer_end - state->m_timer_start;
  }

  PFS_transaction_stat *stat;

  if (flags & STATE_FLAG_THREAD)
  {
    PFS_thread *pfs_thread= reinterpret_cast<PFS_thread *> (state->m_thread);
    assert(pfs_thread != NULL);

    /* Aggregate to EVENTS_TRANSACTIONS_SUMMARY_BY_THREAD_BY_EVENT_NAME */
    stat= &pfs_thread->write_instr_class_transactions_stats()[GLOBAL_TRANSACTION_INDEX];

    if (flags & STATE_FLAG_EVENT)
    {
      PFS_events_transactions *pfs= reinterpret_cast<PFS_events_transactions*> (state->m_transaction);
      assert(pfs != NULL);

      /* events_transactions_current may have been cleared while the transaction was active */
      if (unlikely(pfs->m_class == NULL))
        return;

      pfs->m_timer_end= timer_end;
      pfs->m_end_event_id= pfs_thread->m_event_id;

      pfs->m_state= (commit ? TRANS_STATE_COMMITTED : TRANS_STATE_ROLLED_BACK);

      if (pfs->m_xa)
          pfs->m_xa_state= (commit ? TRANS_STATE_XA_COMMITTED : TRANS_STATE_XA_ROLLBACK_ONLY);

      if (pfs_thread->m_flag_events_transactions_history)
        insert_events_transactions_history(pfs_thread, pfs);
      if (pfs_thread->m_flag_events_transactions_history_long)
        insert_events_transactions_history_long(pfs);
    }
  }
  else
  {
    /* Aggregate to EVENTS_TRANSACTIONS_SUMMARY_GLOBAL_BY_EVENT_NAME */
    stat= &global_transaction_stat;
  }

  if (flags & STATE_FLAG_TIMED)
  {
    /* Aggregate to EVENTS_TRANSACTIONS_SUMMARY_..._BY_EVENT_NAME (timed) */
    if(state->m_read_only)
      stat->m_read_only_stat.aggregate_value(wait_time);
    else
      stat->m_read_write_stat.aggregate_value(wait_time);
  }
  else
  {
    /* Aggregate to EVENTS_TRANSACTIONS_SUMMARY_..._BY_EVENT_NAME (counted) */
    if(state->m_read_only)
      stat->m_read_only_stat.aggregate_counted();
    else
      stat->m_read_write_stat.aggregate_counted();
  }

  stat->m_savepoint_count+= state->m_savepoint_count;
  stat->m_rollback_to_savepoint_count+= state->m_rollback_to_savepoint_count;
  stat->m_release_savepoint_count+= state->m_release_savepoint_count;
}


/**
  Implementation of the socket instrumentation interface.
  @sa PSI_v1::end_socket_wait.
*/
void pfs_end_socket_wait_v1(PSI_socket_locker *locker, size_t byte_count)
{
  PSI_socket_locker_state *state= reinterpret_cast<PSI_socket_locker_state*> (locker);
  assert(state != NULL);

  PFS_socket *socket= reinterpret_cast<PFS_socket *>(state->m_socket);
  assert(socket != NULL);

  ulonglong timer_end= 0;
  ulonglong wait_time= 0;
  PFS_byte_stat *byte_stat;
  uint flags= state->m_flags;
  size_t bytes= ((int)byte_count > -1 ? byte_count : 0);

  switch (state->m_operation)
  {
    /* Group read operations */
    case PSI_SOCKET_RECV:
    case PSI_SOCKET_RECVFROM:
    case PSI_SOCKET_RECVMSG:
      byte_stat= &socket->m_socket_stat.m_io_stat.m_read;
      break;
    /* Group write operations */
    case PSI_SOCKET_SEND:
    case PSI_SOCKET_SENDTO:
    case PSI_SOCKET_SENDMSG:
      byte_stat= &socket->m_socket_stat.m_io_stat.m_write;
      break;
    /* Group remaining operations as miscellaneous */
    case PSI_SOCKET_CONNECT:
    case PSI_SOCKET_CREATE:
    case PSI_SOCKET_BIND:
    case PSI_SOCKET_SEEK:
    case PSI_SOCKET_OPT:
    case PSI_SOCKET_STAT:
    case PSI_SOCKET_SHUTDOWN:
    case PSI_SOCKET_SELECT:
    case PSI_SOCKET_CLOSE:
      byte_stat= &socket->m_socket_stat.m_io_stat.m_misc;
      break;
    default:
      assert(false);
      byte_stat= NULL;
      break;
  }

  /* Aggregation for EVENTS_WAITS_SUMMARY_BY_INSTANCE */
  if (flags & STATE_FLAG_TIMED)
  {
    timer_end= state->m_timer();
    wait_time= timer_end - state->m_timer_start;

    /* Aggregate to the socket instrument for now (timed) */
    byte_stat->aggregate(wait_time, bytes);
  }
  else
  {
    /* Aggregate to the socket instrument (event count and byte count) */
    byte_stat->aggregate_counted(bytes);
  }

  /* Aggregate to EVENTS_WAITS_HISTORY and EVENTS_WAITS_HISTORY_LONG */
  if (flags & STATE_FLAG_EVENT)
  {
    PFS_thread *thread= reinterpret_cast<PFS_thread *>(state->m_thread);
    assert(thread != NULL);
    PFS_events_waits *wait= reinterpret_cast<PFS_events_waits*> (state->m_wait);
    assert(wait != NULL);

    wait->m_timer_end= timer_end;
    wait->m_end_event_id= thread->m_event_id;
    wait->m_number_of_bytes= bytes;

    if (thread->m_flag_events_waits_history)
      insert_events_waits_history(thread, wait);
    if (thread->m_flag_events_waits_history_long)
      insert_events_waits_history_long(wait);
    thread->m_events_waits_current--;

    assert(wait == thread->m_events_waits_current);
  }
}

void pfs_set_socket_state_v1(PSI_socket *socket, PSI_socket_state state)
{
  assert((state == PSI_SOCKET_STATE_IDLE) || (state == PSI_SOCKET_STATE_ACTIVE));
  PFS_socket *pfs= reinterpret_cast<PFS_socket*>(socket);
  assert(pfs != NULL);
  assert(pfs->m_idle || (state == PSI_SOCKET_STATE_IDLE));
  assert(!pfs->m_idle || (state == PSI_SOCKET_STATE_ACTIVE));
  pfs->m_idle= (state == PSI_SOCKET_STATE_IDLE);
}

/**
  Set socket descriptor and address info.
*/
void pfs_set_socket_info_v1(PSI_socket *socket,
                            const my_socket *fd,
                            const struct sockaddr *addr,
                            socklen_t addr_len)
{
  PFS_socket *pfs= reinterpret_cast<PFS_socket*>(socket);
  assert(pfs != NULL);

  /** Set socket descriptor */
  if (fd != NULL)
    pfs->m_fd= (uint)*fd;

  /** Set raw socket address and length */
  if (likely(addr != NULL && addr_len > 0))
  {
    pfs->m_addr_len= addr_len;

    /** Restrict address length to size of struct */
    if (unlikely(pfs->m_addr_len > sizeof(sockaddr_storage)))
      pfs->m_addr_len= sizeof(struct sockaddr_storage);

    memcpy(&pfs->m_sock_addr, addr, pfs->m_addr_len);
  }
}

/**
  Implementation of the socket instrumentation interface.
  @sa PSI_v1::set_socket_info.
*/
void pfs_set_socket_thread_owner_v1(PSI_socket *socket)
{
  PFS_socket *pfs_socket= reinterpret_cast<PFS_socket*>(socket);
  assert(pfs_socket != NULL);
  pfs_socket->m_thread_owner= my_thread_get_THR_PFS();
}

struct PSI_digest_locker*
pfs_digest_start_v1(PSI_statement_locker *locker)
{
  PSI_statement_locker_state *statement_state;
  statement_state= reinterpret_cast<PSI_statement_locker_state*> (locker);
  assert(statement_state != NULL);

  if (statement_state->m_discarded)
    return NULL;

  if (statement_state->m_flags & STATE_FLAG_DIGEST)
  {
    return reinterpret_cast<PSI_digest_locker*> (locker);
  }

  return NULL;
}

void pfs_digest_end_v1(PSI_digest_locker *locker, const sql_digest_storage *digest)
{
  PSI_statement_locker_state *statement_state;
  statement_state= reinterpret_cast<PSI_statement_locker_state*> (locker);
  assert(statement_state != NULL);
  assert(digest != NULL);

  if (statement_state->m_discarded)
    return;

  if (statement_state->m_flags & STATE_FLAG_DIGEST)
  {
    statement_state->m_digest= digest;
  }
}

PSI_prepared_stmt*
pfs_create_prepared_stmt_v1(void *identity, uint stmt_id,
                           PSI_statement_locker *locker,
                           const char *stmt_name, size_t stmt_name_length)
{
  PSI_statement_locker_state *state= reinterpret_cast<PSI_statement_locker_state*> (locker);
  PFS_events_statements *pfs_stmt= reinterpret_cast<PFS_events_statements*> (state->m_statement);
  PFS_program *pfs_program= reinterpret_cast<PFS_program *>(state->m_parent_sp_share);

  PFS_thread *pfs_thread= my_thread_get_THR_PFS();
  if (unlikely(pfs_thread == NULL))
    return NULL;

  PFS_prepared_stmt *pfs= create_prepared_stmt(identity,
                                               pfs_thread, pfs_program,
                                               pfs_stmt, stmt_id,
                                               stmt_name, static_cast<uint>(stmt_name_length));

  state->m_parent_prepared_stmt= reinterpret_cast<PSI_prepared_stmt*>(pfs);
  state->m_in_prepare= true;

  return reinterpret_cast<PSI_prepared_stmt*>(pfs);
}

void pfs_execute_prepared_stmt_v1 (PSI_statement_locker *locker,
                                   PSI_prepared_stmt* ps)
{
  PSI_statement_locker_state *state= reinterpret_cast<PSI_statement_locker_state*> (locker);
  assert(state != NULL);

  state->m_parent_prepared_stmt= ps;
  state->m_in_prepare= false;
}

void pfs_destroy_prepared_stmt_v1(PSI_prepared_stmt* prepared_stmt)
{
  PFS_prepared_stmt *pfs_prepared_stmt= reinterpret_cast<PFS_prepared_stmt*>(prepared_stmt);
  delete_prepared_stmt(pfs_prepared_stmt);
  return;
}

void pfs_reprepare_prepared_stmt_v1(PSI_prepared_stmt* prepared_stmt)
{
  PFS_prepared_stmt *pfs_prepared_stmt= reinterpret_cast<PFS_prepared_stmt*>(prepared_stmt);
  PFS_single_stat *prepared_stmt_stat= &pfs_prepared_stmt->m_reprepare_stat;

  if (prepared_stmt_stat != NULL)
    prepared_stmt_stat->aggregate_counted();
  return;
}

<<<<<<< HEAD
=======
void pfs_set_prepared_stmt_text_v1(PSI_prepared_stmt *prepared_stmt,
                                   const char *text,
                                   uint text_len)
{
  PFS_prepared_stmt *pfs_prepared_stmt =
    reinterpret_cast<PFS_prepared_stmt *>(prepared_stmt);
  assert(pfs_prepared_stmt != NULL);

  uint max_len = COL_INFO_SIZE;
  if (text_len > max_len)
  {
    text_len = max_len;
  }

  memcpy(pfs_prepared_stmt->m_sqltext, text, text_len);
  pfs_prepared_stmt->m_sqltext_length = text_len;

  return;
}

>>>>>>> 157e6627
/**
  Implementation of the thread attribute connection interface
  @sa PSI_v1::set_thread_connect_attr.
*/
int pfs_set_thread_connect_attrs_v1(const char *buffer, uint length,
                                    const void *from_cs)
{
  PFS_thread *thd= my_thread_get_THR_PFS();

  assert(buffer != NULL);

  if (likely(thd != NULL) && session_connect_attrs_size_per_thread > 0)
  {
    pfs_dirty_state dirty_state;
    const CHARSET_INFO *cs = static_cast<const CHARSET_INFO *> (from_cs);

    /* copy from the input buffer as much as we can fit */
    uint copy_size= (uint)(length < session_connect_attrs_size_per_thread ?
                           length : session_connect_attrs_size_per_thread);
    thd->m_session_lock.allocated_to_dirty(& dirty_state);
    memcpy(thd->m_session_connect_attrs, buffer, copy_size);
    thd->m_session_connect_attrs_length= copy_size;
    thd->m_session_connect_attrs_cs_number= cs->number;
    thd->m_session_lock.dirty_to_allocated(& dirty_state);

    if (copy_size == length)
      return 0;

    session_connect_attrs_lost++;
    return 1;
  }
  return 0;
}

void pfs_register_memory_v1(const char *category,
                               PSI_memory_info_v1 *info,
                               int count)
{
  REGISTER_BODY_V1(PSI_memory_key,
                   memory_instrument_prefix,
                   register_memory_class)
}

PSI_memory_key pfs_memory_alloc_v1(PSI_memory_key key, size_t size, PSI_thread **owner)
{
  PFS_thread ** owner_thread= reinterpret_cast<PFS_thread**>(owner);
  assert(owner_thread != NULL);

  if (! flag_global_instrumentation)
  {
    *owner_thread= NULL;
    return PSI_NOT_INSTRUMENTED;
  }

  PFS_memory_class *klass= find_memory_class(key);
  if (klass == NULL)
  {
    *owner_thread= NULL;
    return PSI_NOT_INSTRUMENTED;
  }

  if (! klass->m_enabled)
  {
    *owner_thread= NULL;
    return PSI_NOT_INSTRUMENTED;
  }

  PFS_memory_stat *event_name_array;
  PFS_memory_stat *stat;
  uint index= klass->m_event_name_index;
  PFS_memory_stat_delta delta_buffer;
  PFS_memory_stat_delta *delta;

  if (flag_thread_instrumentation && ! klass->is_global())
  {
    PFS_thread *pfs_thread= my_thread_get_THR_PFS();
    if (unlikely(pfs_thread == NULL))
    {
      *owner_thread= NULL;
      return PSI_NOT_INSTRUMENTED;
    }
    if (! pfs_thread->m_enabled)
    {
      *owner_thread= NULL;
      return PSI_NOT_INSTRUMENTED;
    }

    /* Aggregate to MEMORY_SUMMARY_BY_THREAD_BY_EVENT_NAME */
    event_name_array= pfs_thread->write_instr_class_memory_stats();
    stat= & event_name_array[index];
    delta= stat->count_alloc(size, &delta_buffer);

    if (delta != NULL)
    {
      pfs_thread->carry_memory_stat_delta(delta, index);
    }

    /* Flag this memory as owned by the current thread. */
    *owner_thread= pfs_thread;
  }
  else
  {
    /* Aggregate to MEMORY_SUMMARY_GLOBAL_BY_EVENT_NAME */
    event_name_array= global_instr_class_memory_array;
    stat= & event_name_array[index];
    (void) stat->count_alloc(size, &delta_buffer);

    *owner_thread= NULL;
  }

  return key;
}

PSI_memory_key pfs_memory_realloc_v1(PSI_memory_key key, size_t old_size, size_t new_size, PSI_thread **owner)
{
  PFS_thread ** owner_thread_hdl= reinterpret_cast<PFS_thread**>(owner);
  assert(owner != NULL);

  PFS_memory_class *klass= find_memory_class(key);
  if (klass == NULL)
  {
    *owner_thread_hdl= NULL;
    return PSI_NOT_INSTRUMENTED;
  }

  PFS_memory_stat *event_name_array;
  PFS_memory_stat *stat;
  uint index= klass->m_event_name_index;
  PFS_memory_stat_delta delta_buffer;
  PFS_memory_stat_delta *delta;

  if (flag_thread_instrumentation && ! klass->is_global())
  {
    PFS_thread *pfs_thread= my_thread_get_THR_PFS();
    if (likely(pfs_thread != NULL))
    {
#ifdef PFS_PARANOID
      PFS_thread *owner_thread= *owner_thread_hdl;
      if (owner_thread != pfs_thread)
      {
        owner_thread= sanitize_thread(owner_thread);
        if (owner_thread != NULL)
        {
          report_memory_accounting_error("pfs_memory_realloc_v1",
            pfs_thread, old_size, klass, owner_thread);
        }
      }
#endif /* PFS_PARANOID */

      /* Aggregate to MEMORY_SUMMARY_BY_THREAD_BY_EVENT_NAME */
      event_name_array= pfs_thread->write_instr_class_memory_stats();
      stat= & event_name_array[index];

      if (flag_global_instrumentation && klass->m_enabled)
      {
        delta= stat->count_realloc(old_size, new_size, &delta_buffer);
        *owner_thread_hdl= pfs_thread;
      }
      else
      {
        delta= stat->count_free(old_size, &delta_buffer);
        *owner_thread_hdl= NULL;
        key= PSI_NOT_INSTRUMENTED;
      }

      if (delta != NULL)
      {
        pfs_thread->carry_memory_stat_delta(delta, index);
      }
      return key;
    }
  }

  /* Aggregate to MEMORY_SUMMARY_GLOBAL_BY_EVENT_NAME */
  event_name_array= global_instr_class_memory_array;
  stat= & event_name_array[index];

  if (flag_global_instrumentation && klass->m_enabled)
  {
    (void) stat->count_realloc(old_size, new_size, &delta_buffer);
  }
  else
  {
    (void) stat->count_free(old_size, &delta_buffer);
    key= PSI_NOT_INSTRUMENTED;
  }

  *owner_thread_hdl= NULL;
  return key;
}

PSI_memory_key pfs_memory_claim_v1(PSI_memory_key key, size_t size, PSI_thread **owner)
{
  PFS_thread ** owner_thread= reinterpret_cast<PFS_thread**>(owner);
  assert(owner_thread != NULL);

  PFS_memory_class *klass= find_memory_class(key);
  if (klass == NULL)
  {
    *owner_thread= NULL;
    return PSI_NOT_INSTRUMENTED;
  }

  /*
    Do not check klass->m_enabled.
    Do not check flag_global_instrumentation.
    If a memory alloc was instrumented,
    the corresponding free must be instrumented.
  */

  PFS_memory_stat *event_name_array;
  PFS_memory_stat *stat;
  uint index= klass->m_event_name_index;
  PFS_memory_stat_delta delta_buffer;
  PFS_memory_stat_delta *delta;

  if (flag_thread_instrumentation)
  {
    PFS_thread *old_thread= sanitize_thread(*owner_thread);
    PFS_thread *new_thread= my_thread_get_THR_PFS();
    if (old_thread != new_thread)
    {
      if (old_thread != NULL)
      {
        event_name_array= old_thread->write_instr_class_memory_stats();
        stat= & event_name_array[index];
        delta= stat->count_free(size, &delta_buffer);

        if (delta != NULL)
        {
          old_thread->carry_memory_stat_delta(delta, index);
        }
      }

      if (new_thread != NULL)
      {
        event_name_array= new_thread->write_instr_class_memory_stats();
        stat= & event_name_array[index];
        delta= stat->count_alloc(size, &delta_buffer);

        if (delta != NULL)
        {
          new_thread->carry_memory_stat_delta(delta, index);
        }
      }

      *owner_thread= new_thread;
    }

    return key;
  }

  *owner_thread= NULL;
  return key;
}

void pfs_memory_free_v1(PSI_memory_key key, size_t size, PSI_thread *owner)
{
  PFS_memory_class *klass= find_memory_class(key);
  if (klass == NULL)
    return;

  /*
    Do not check klass->m_enabled.
    Do not check flag_global_instrumentation.
    If a memory alloc was instrumented,
    the corresponding free must be instrumented.
  */

  PFS_memory_stat *event_name_array;
  PFS_memory_stat *stat;
  uint index= klass->m_event_name_index;
  PFS_memory_stat_delta delta_buffer;
  PFS_memory_stat_delta *delta;

  if (flag_thread_instrumentation && ! klass->is_global())
  {
    PFS_thread *pfs_thread= my_thread_get_THR_PFS();
    if (likely(pfs_thread != NULL))
    {
#ifdef PFS_PARANOID
      PFS_thread *owner_thread= reinterpret_cast<PFS_thread*>(owner);

      if (owner_thread != pfs_thread)
      {
        owner_thread= sanitize_thread(owner_thread);
        if (owner_thread != NULL)
        {
          report_memory_accounting_error("pfs_memory_free_v1",
            pfs_thread, size, klass, owner_thread);
        }
      }
#endif /* PFS_PARANOID */

      /*
        Do not check pfs_thread->m_enabled.
        If a memory alloc was instrumented,
        the corresponding free must be instrumented.
      */
      /* Aggregate to MEMORY_SUMMARY_BY_THREAD_BY_EVENT_NAME */
      event_name_array= pfs_thread->write_instr_class_memory_stats();
      stat= & event_name_array[index];
      delta= stat->count_free(size, &delta_buffer);

      if (delta != NULL)
      {
        pfs_thread->carry_memory_stat_delta(delta, index);
      }
      return;
    }
  }

  /* Aggregate to MEMORY_SUMMARY_GLOBAL_BY_EVENT_NAME */
  event_name_array= global_instr_class_memory_array;
  if (event_name_array)
  {
    stat= & event_name_array[index];
    (void) stat->count_free(size, &delta_buffer);
  }
  return;
}

void pfs_unlock_table_v1(PSI_table *table)
{
  PFS_table *pfs_table= reinterpret_cast<PFS_table*> (table);

  assert(pfs_table != NULL);

  pfs_table->m_internal_lock= PFS_TL_NONE;
  return;
}

PSI_metadata_lock *
pfs_create_metadata_lock_v1(
  void *identity,
  const MDL_key *mdl_key,
  opaque_mdl_type mdl_type,
  opaque_mdl_duration mdl_duration,
  opaque_mdl_status mdl_status,
  const char *src_file,
  uint src_line)
{
  if (! flag_global_instrumentation)
    return NULL;

  if (! global_metadata_class.m_enabled)
    return NULL;

  PFS_thread *pfs_thread= my_thread_get_THR_PFS();
  if (pfs_thread == NULL)
    return NULL;

  PFS_metadata_lock *pfs;
  pfs= create_metadata_lock(identity, mdl_key,
                            mdl_type, mdl_duration, mdl_status,
                            src_file, src_line);

  if (pfs != NULL)
  {
    pfs->m_owner_thread_id= pfs_thread->m_thread_internal_id;
    pfs->m_owner_event_id= pfs_thread->m_event_id;
  }

  return reinterpret_cast<PSI_metadata_lock *> (pfs);
}

void
pfs_set_metadata_lock_status_v1(PSI_metadata_lock *lock, opaque_mdl_status mdl_status)
{
  PFS_metadata_lock *pfs= reinterpret_cast<PFS_metadata_lock*> (lock);
  assert(pfs != NULL);
  pfs->m_mdl_status= mdl_status;
}

void
pfs_destroy_metadata_lock_v1(PSI_metadata_lock *lock)
{
  PFS_metadata_lock *pfs= reinterpret_cast<PFS_metadata_lock*> (lock);
  assert(pfs != NULL);
  destroy_metadata_lock(pfs);
}

PSI_metadata_locker *
pfs_start_metadata_wait_v1(PSI_metadata_locker_state *state,
                           PSI_metadata_lock *lock,
                           const char *src_file,
                           uint src_line)
{
  PFS_metadata_lock *pfs_lock= reinterpret_cast<PFS_metadata_lock*> (lock);
  assert(state != NULL);
  assert(pfs_lock != NULL);

  if (! pfs_lock->m_enabled)
    return NULL;

  uint flags;
  ulonglong timer_start= 0;

  if (flag_thread_instrumentation)
  {
    PFS_thread *pfs_thread= my_thread_get_THR_PFS();
    if (unlikely(pfs_thread == NULL))
      return NULL;
    if (! pfs_thread->m_enabled)
      return NULL;
    state->m_thread= reinterpret_cast<PSI_thread *> (pfs_thread);
    flags= STATE_FLAG_THREAD;

    if (pfs_lock->m_timed)
    {
      timer_start= get_timer_raw_value_and_function(wait_timer, & state->m_timer);
      state->m_timer_start= timer_start;
      flags|= STATE_FLAG_TIMED;
    }

    if (flag_events_waits_current)
    {
      if (unlikely(pfs_thread->m_events_waits_current >=
                   & pfs_thread->m_events_waits_stack[WAIT_STACK_SIZE]))
      {
        locker_lost++;
        return NULL;
      }
      PFS_events_waits *wait= pfs_thread->m_events_waits_current;
      state->m_wait= wait;
      flags|= STATE_FLAG_EVENT;

      PFS_events_waits *parent_event= wait - 1;
      wait->m_event_type= EVENT_TYPE_WAIT;
      wait->m_nesting_event_id= parent_event->m_event_id;
      wait->m_nesting_event_type= parent_event->m_event_type;

      wait->m_thread_internal_id= pfs_thread->m_thread_internal_id;
      wait->m_class= &global_metadata_class;
      wait->m_timer_start= timer_start;
      wait->m_timer_end= 0;
      wait->m_object_instance_addr= pfs_lock->m_identity;
      wait->m_event_id= pfs_thread->m_event_id++;
      wait->m_end_event_id= 0;
      wait->m_weak_metadata_lock= pfs_lock;
      wait->m_weak_version= pfs_lock->get_version();
      wait->m_operation= OPERATION_TYPE_METADATA;
      wait->m_source_file= src_file;
      wait->m_source_line= src_line;
      wait->m_wait_class= WAIT_CLASS_METADATA;

      pfs_thread->m_events_waits_current++;
    }
  }
  else
  {
    if (pfs_lock->m_timed)
    {
      timer_start= get_timer_raw_value_and_function(wait_timer, & state->m_timer);
      state->m_timer_start= timer_start;
      flags= STATE_FLAG_TIMED;
      state->m_thread= NULL;
    }
    else
    {
      /*
        Complete shortcut.
      */
      /* Aggregate to EVENTS_WAITS_SUMMARY_GLOBAL_BY_EVENT_NAME (counted) */
      global_metadata_stat.aggregate_counted();
      return NULL;
    }
  }

  state->m_flags= flags;
  state->m_metadata_lock= lock;
  return reinterpret_cast<PSI_metadata_locker*> (state);
}

void
pfs_end_metadata_wait_v1(PSI_metadata_locker *locker,
                         int rc)
{
  PSI_metadata_locker_state *state= reinterpret_cast<PSI_metadata_locker_state*> (locker);
  assert(state != NULL);

  ulonglong timer_end= 0;
  ulonglong wait_time= 0;

  PFS_thread *thread= reinterpret_cast<PFS_thread *> (state->m_thread);

  uint flags= state->m_flags;

  if (flags & STATE_FLAG_TIMED)
  {
    timer_end= state->m_timer();
    wait_time= timer_end - state->m_timer_start;
  }

  if (flags & STATE_FLAG_THREAD)
  {
    PFS_single_stat *event_name_array;
    event_name_array= thread->write_instr_class_waits_stats();

    if (flags & STATE_FLAG_TIMED)
    {
      /* Aggregate to EVENTS_WAITS_SUMMARY_BY_THREAD_BY_EVENT_NAME (timed) */
      event_name_array[GLOBAL_METADATA_EVENT_INDEX].aggregate_value(wait_time);
    }
    else
    {
      /* Aggregate to EVENTS_WAITS_SUMMARY_BY_THREAD_BY_EVENT_NAME (counted) */
      event_name_array[GLOBAL_METADATA_EVENT_INDEX].aggregate_counted();
    }

    if (flags & STATE_FLAG_EVENT)
    {
      PFS_events_waits *wait= reinterpret_cast<PFS_events_waits*> (state->m_wait);
      assert(wait != NULL);

      wait->m_timer_end= timer_end;
      wait->m_end_event_id= thread->m_event_id;
      if (thread->m_flag_events_waits_history)
        insert_events_waits_history(thread, wait);
      if (thread->m_flag_events_waits_history_long)
        insert_events_waits_history_long(wait);
      thread->m_events_waits_current--;

      assert(wait == thread->m_events_waits_current);
    }
  }
  else
  {
    if (flags & STATE_FLAG_TIMED)
    {
      /* Aggregate to EVENTS_WAITS_SUMMARY_GLOBAL_BY_EVENT_NAME (timed) */
      global_metadata_stat.aggregate_value(wait_time);
    }
    else
    {
      /* Aggregate to EVENTS_WAITS_SUMMARY_GLOBAL_BY_EVENT_NAME (counted) */
      global_metadata_stat.aggregate_counted();
    }
  }
}

void pfs_set_prepared_stmt_text_v1(PSI_prepared_stmt *prepared_stmt,
                                   const char *text,
                                   uint text_len)
{
  PFS_prepared_stmt *pfs_prepared_stmt =
    reinterpret_cast<PFS_prepared_stmt *>(prepared_stmt);
  DBUG_ASSERT(pfs_prepared_stmt != NULL);

  uint max_len = COL_INFO_SIZE;
  if (text_len > max_len)
  {
    text_len = max_len;
  }

  memcpy(pfs_prepared_stmt->m_sqltext, text, text_len);
  pfs_prepared_stmt->m_sqltext_length = text_len;

  return;
}

/**
  Implementation of the instrumentation interface.
  @sa PSI_v1.
*/
PSI_v1 PFS_v1=
{
  pfs_register_mutex_v1,
  pfs_register_rwlock_v1,
  pfs_register_cond_v1,
  pfs_register_thread_v1,
  pfs_register_file_v1,
  pfs_register_stage_v1,
  pfs_register_statement_v1,
  pfs_register_socket_v1,
  pfs_init_mutex_v1,
  pfs_destroy_mutex_v1,
  pfs_init_rwlock_v1,
  pfs_destroy_rwlock_v1,
  pfs_init_cond_v1,
  pfs_destroy_cond_v1,
  pfs_init_socket_v1,
  pfs_destroy_socket_v1,
  pfs_get_table_share_v1,
  pfs_release_table_share_v1,
  pfs_drop_table_share_v1,
  pfs_open_table_v1,
  pfs_unbind_table_v1,
  pfs_rebind_table_v1,
  pfs_close_table_v1,
  pfs_create_file_v1,
  pfs_spawn_thread_v1,
  pfs_new_thread_v1,
  pfs_set_thread_id_v1,
  pfs_set_thread_THD_v1,
  pfs_set_thread_os_id_v1,
  pfs_get_thread_v1,
  pfs_set_thread_user_v1,
  pfs_set_thread_account_v1,
  pfs_set_thread_db_v1,
  pfs_set_thread_command_v1,
  pfs_set_connection_type_v1,
  pfs_set_thread_start_time_v1,
  pfs_set_thread_state_v1,
  pfs_set_thread_info_v1,
  pfs_set_thread_v1,
  pfs_delete_current_thread_v1,
  pfs_delete_thread_v1,
  pfs_get_thread_file_name_locker_v1,
  pfs_get_thread_file_stream_locker_v1,
  pfs_get_thread_file_descriptor_locker_v1,
  pfs_unlock_mutex_v1,
  pfs_unlock_rwlock_v1,
  pfs_signal_cond_v1,
  pfs_broadcast_cond_v1,
  pfs_start_idle_wait_v1,
  pfs_end_idle_wait_v1,
  pfs_start_mutex_wait_v1,
  pfs_end_mutex_wait_v1,
  pfs_start_rwlock_rdwait_v1,
  pfs_end_rwlock_rdwait_v1,
  pfs_start_rwlock_wrwait_v1,
  pfs_end_rwlock_wrwait_v1,
  pfs_start_cond_wait_v1,
  pfs_end_cond_wait_v1,
  pfs_start_table_io_wait_v1,
  pfs_end_table_io_wait_v1,
  pfs_start_table_lock_wait_v1,
  pfs_end_table_lock_wait_v1,
  pfs_start_file_open_wait_v1,
  pfs_end_file_open_wait_v1,
  pfs_end_file_open_wait_and_bind_to_descriptor_v1,
  pfs_end_temp_file_open_wait_and_bind_to_descriptor_v1,
  pfs_start_file_wait_v1,
  pfs_end_file_wait_v1,
  pfs_start_file_close_wait_v1,
  pfs_end_file_close_wait_v1,
  pfs_end_file_rename_wait_v1,
  pfs_start_stage_v1,
  pfs_get_current_stage_progress_v1,
  pfs_end_stage_v1,
  pfs_get_thread_statement_locker_v1,
  pfs_refine_statement_v1,
  pfs_start_statement_v1,
  pfs_set_statement_text_v1,
  pfs_set_statement_lock_time_v1,
  pfs_set_statement_rows_sent_v1,
  pfs_set_statement_rows_examined_v1,
  pfs_inc_statement_created_tmp_disk_tables_v1,
  pfs_inc_statement_created_tmp_tables_v1,
  pfs_inc_statement_select_full_join_v1,
  pfs_inc_statement_select_full_range_join_v1,
  pfs_inc_statement_select_range_v1,
  pfs_inc_statement_select_range_check_v1,
  pfs_inc_statement_select_scan_v1,
  pfs_inc_statement_sort_merge_passes_v1,
  pfs_inc_statement_sort_range_v1,
  pfs_inc_statement_sort_rows_v1,
  pfs_inc_statement_sort_scan_v1,
  pfs_set_statement_no_index_used_v1,
  pfs_set_statement_no_good_index_used_v1,
  pfs_end_statement_v1,
  pfs_get_thread_transaction_locker_v1,
  pfs_start_transaction_v1,
  pfs_set_transaction_xid_v1,
  pfs_set_transaction_xa_state_v1,
  pfs_set_transaction_gtid_v1,
  pfs_set_transaction_trxid_v1,
  pfs_inc_transaction_savepoints_v1,
  pfs_inc_transaction_rollback_to_savepoint_v1,
  pfs_inc_transaction_release_savepoint_v1,
  pfs_end_transaction_v1,
  pfs_start_socket_wait_v1,
  pfs_end_socket_wait_v1,
  pfs_set_socket_state_v1,
  pfs_set_socket_info_v1,
  pfs_set_socket_thread_owner_v1,
  pfs_create_prepared_stmt_v1,
  pfs_destroy_prepared_stmt_v1,
  pfs_reprepare_prepared_stmt_v1,
  pfs_execute_prepared_stmt_v1,
  pfs_set_prepared_stmt_text_v1,
  pfs_digest_start_v1,
  pfs_digest_end_v1,
  pfs_set_thread_connect_attrs_v1,
  pfs_start_sp_v1,
  pfs_end_sp_v1,
  pfs_drop_sp_v1,
  pfs_get_sp_share_v1,
  pfs_release_sp_share_v1,
  pfs_register_memory_v1,
  pfs_memory_alloc_v1,
  pfs_memory_realloc_v1,
  pfs_memory_claim_v1,
  pfs_memory_free_v1,
  pfs_unlock_table_v1,
  pfs_create_metadata_lock_v1,
  pfs_set_metadata_lock_status_v1,
  pfs_destroy_metadata_lock_v1,
  pfs_start_metadata_wait_v1,
  pfs_end_metadata_wait_v1
};

static void* get_interface(int version)
{
  switch (version)
  {
  case PSI_VERSION_1:
    return &PFS_v1;
  default:
    return NULL;
  }
}

C_MODE_END

struct PSI_bootstrap PFS_bootstrap=
{
  get_interface
};<|MERGE_RESOLUTION|>--- conflicted
+++ resolved
@@ -1738,16 +1738,10 @@
   for (; count>0; count--, info_array++)
   {
     info= *info_array;
-<<<<<<< HEAD
     DBUG_ASSERT(info != NULL);
     DBUG_ASSERT(info->m_name != NULL);
     len= (int)strlen(info->m_name);
     DBUG_ASSERT(len <= 64); // see table_threads.cc near PROCESSLIST_STATE
-=======
-    assert(info != NULL);
-    assert(info->m_name != NULL);
-    len= strlen(info->m_name);
->>>>>>> 157e6627
     full_length= prefix_length + len;
     if (likely(full_length <= PFS_MAX_INFO_NAME_LENGTH))
     {
@@ -1789,15 +1783,10 @@
 
   for (; count>0; count--, info++)
   {
-<<<<<<< HEAD
     if (info->m_name == NULL)
       continue;
 
     len= (int)strlen(info->m_name);
-=======
-    assert(info->m_name != NULL);
-    len= strlen(info->m_name);
->>>>>>> 157e6627
     full_length= prefix_length + len;
     if (likely(full_length <= PFS_MAX_INFO_NAME_LENGTH))
     {
@@ -2508,12 +2497,6 @@
 {
   PFS_thread *pfs= my_thread_get_THR_PFS();
 
-<<<<<<< HEAD
-=======
-  assert(conn_type >= FIRST_VIO_TYPE);
-  assert(conn_type <= LAST_VIO_TYPE);
-
->>>>>>> 157e6627
   if (likely(pfs != NULL))
   {
     pfs->m_connection_type= static_cast<enum_vio_type> (conn_type);
@@ -4987,16 +4970,10 @@
                                    PSI_statement_key key,
                                    const void *charset, PSI_sp_share *sp_share)
 {
-<<<<<<< HEAD
   DBUG_ASSERT(state != NULL);
   DBUG_ASSERT(charset != NULL);
 
   if (psi_unlikely(! flag_global_instrumentation))
-=======
-  assert(state != NULL);
-  assert(charset != NULL);
-  if (! flag_global_instrumentation)
->>>>>>> 157e6627
     return NULL;
   PFS_statement_class *klass= find_statement_class(key);
   if (unlikely(klass == NULL))
@@ -6066,15 +6043,9 @@
   if (state->m_flags & STATE_FLAG_EVENT)
   {
     PFS_events_transactions *pfs= reinterpret_cast<PFS_events_transactions*> (state->m_transaction);
-<<<<<<< HEAD
     DBUG_ASSERT(pfs != NULL);
     //pfs->m_sid= *(rpl_sid *)sid;
     pfs->m_gtid_spec= *(Gtid_specification*)gtid_spec;
-=======
-    assert(pfs != NULL);
-    pfs->m_sid= *(rpl_sid *)sid;
-    pfs->m_gtid_spec= *(Gtid_specification *)gtid_spec;
->>>>>>> 157e6627
   }
 }
 
@@ -6465,29 +6436,6 @@
   return;
 }
 
-<<<<<<< HEAD
-=======
-void pfs_set_prepared_stmt_text_v1(PSI_prepared_stmt *prepared_stmt,
-                                   const char *text,
-                                   uint text_len)
-{
-  PFS_prepared_stmt *pfs_prepared_stmt =
-    reinterpret_cast<PFS_prepared_stmt *>(prepared_stmt);
-  assert(pfs_prepared_stmt != NULL);
-
-  uint max_len = COL_INFO_SIZE;
-  if (text_len > max_len)
-  {
-    text_len = max_len;
-  }
-
-  memcpy(pfs_prepared_stmt->m_sqltext, text, text_len);
-  pfs_prepared_stmt->m_sqltext_length = text_len;
-
-  return;
-}
-
->>>>>>> 157e6627
 /**
   Implementation of the thread attribute connection interface
   @sa PSI_v1::set_thread_connect_attr.
