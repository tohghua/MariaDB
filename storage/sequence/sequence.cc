/*
   Copyright (c) 2013 Monty Program Ab

   This program is free software; you can redistribute it and/or
   modify it under the terms of the GNU General Public License
   as published by the Free Software Foundation; version 2 of
   the License.

   This program is distributed in the hope that it will be useful,
   but WITHOUT ANY WARRANTY; without even the implied warranty of
   MERCHANTABILITY or FITNESS FOR A PARTICULAR PURPOSE. See the
   GNU General Public License for more details.

   You should have received a copy of the GNU General Public License
   along with this program; if not, write to the Free Software
   Foundation, Inc., 51 Franklin St, Fifth Floor, Boston, MA 02110-1335  USA
*/

/*
  a engine that auto-creates tables with rows filled with sequential values
*/

#include <my_config.h>
#include <ctype.h>
#include <mysql_version.h>
#include <item.h>
#include <item_sum.h>
#include <handler.h>
#include <table.h>
#include <field.h>
#include <sql_limit.h>

static handlerton *sequence_hton;

class Sequence_share : public Handler_share {
public:
  const char *name;
  THR_LOCK lock;

  ulonglong from, to, step;
  bool reverse;

  Sequence_share(const char *name_arg, ulonglong from_arg, ulonglong to_arg,
                 ulonglong step_arg, bool reverse_arg):
    name(name_arg), from(from_arg), to(to_arg), step(step_arg),
    reverse(reverse_arg)
  {
    thr_lock_init(&lock);
  }
  ~Sequence_share()
  {
    thr_lock_delete(&lock);
  }
};

class ha_seq final : public handler
{
private:
  THR_LOCK_DATA lock;
  Sequence_share *get_share();
  ulonglong cur;

public:
  Sequence_share *seqs;
  ha_seq(handlerton *hton, TABLE_SHARE *table_arg)
    : handler(hton, table_arg), seqs(0) { }
  ulonglong table_flags() const
  { return HA_BINLOG_ROW_CAPABLE | HA_BINLOG_STMT_CAPABLE; }

  /* open/close/locking */
  int create(const char *name, TABLE *table_arg,
             HA_CREATE_INFO *create_info)
  { return HA_ERR_WRONG_COMMAND; }

  int open(const char *name, int mode, uint test_if_locked);
  int close(void);
  int delete_table(const char *name)
  {
    return 0;
  }
  THR_LOCK_DATA **store_lock(THD *, THR_LOCK_DATA **, enum thr_lock_type);

  /* table scan */
  int rnd_init(bool scan);
  int rnd_next(unsigned char *buf);
  void position(const uchar *record);
  int rnd_pos(uchar *buf, uchar *pos);
  int info(uint flag);

  /* indexes */
  ulong index_flags(uint inx, uint part, bool all_parts) const
  { return HA_READ_NEXT | HA_READ_PREV | HA_READ_ORDER |
           HA_READ_RANGE | HA_KEYREAD_ONLY; }
  uint max_supported_keys() const { return 1; }
  int index_read_map(uchar *buf, const uchar *key, key_part_map keypart_map,
                     enum ha_rkey_function find_flag);
  int index_next(uchar *buf);
  int index_prev(uchar *buf);
  int index_first(uchar *buf);
  int index_last(uchar *buf);
  ha_rows records_in_range(uint inx, const key_range *start_key,
                           const key_range *end_key, page_range *pages);
  double scan_time() { return (double)nvalues(); }
  double read_time(uint index, uint ranges, ha_rows rows) { return (double)rows; }
  double keyread_time(uint index, uint ranges, ha_rows rows) { return (double)rows; }

private:
  void set(uchar *buf);
  ulonglong nvalues() { return (seqs->to - seqs->from)/seqs->step; }
};

THR_LOCK_DATA **ha_seq::store_lock(THD *thd, THR_LOCK_DATA **to,
                           enum thr_lock_type lock_type)
{
  if (lock_type != TL_IGNORE && lock.type == TL_UNLOCK)
    lock.type= TL_WRITE_ALLOW_WRITE;
  *to ++= &lock;
  return to;
}

void ha_seq::set(unsigned char *buf)
{
  MY_BITMAP *old_map = dbug_tmp_use_all_columns(table, &table->write_set);
  my_ptrdiff_t offset = (my_ptrdiff_t) (buf - table->record[0]);
  Field *field = table->field[0];
  field->move_field_offset(offset);
  field->store(cur, true);
  field->move_field_offset(-offset);
  dbug_tmp_restore_column_map(&table->write_set, old_map);
}

int ha_seq::rnd_init(bool scan)
{
  cur= seqs->reverse ? seqs->to : seqs->from;
  return 0;
}

int ha_seq::rnd_next(unsigned char *buf)
{
  if (seqs->reverse)
    return index_prev(buf);
  else
    return index_next(buf);
}

void ha_seq::position(const uchar *record)
{
  *(ulonglong*)ref= cur;
}

int ha_seq::rnd_pos(uchar *buf, uchar *pos)
{
  cur= *(ulonglong*)pos;
  return rnd_next(buf);
}

int ha_seq::info(uint flag)
{
  if (flag & HA_STATUS_VARIABLE)
    stats.records = nvalues();
  return 0;
}

int ha_seq::index_read_map(uchar *buf, const uchar *key_arg,
                           key_part_map keypart_map,
                           enum ha_rkey_function find_flag)
{
  ulonglong key= uint8korr(key_arg);
  switch (find_flag) {
  case HA_READ_AFTER_KEY:
    key++;
    // fall through
  case HA_READ_KEY_OR_NEXT:
    if (key <= seqs->from)
      cur= seqs->from;
    else
    {
      cur= (key - seqs->from + seqs->step - 1) / seqs->step * seqs->step + seqs->from;
      if (cur >= seqs->to)
        return HA_ERR_KEY_NOT_FOUND;
    }
    return index_next(buf);

  case HA_READ_KEY_EXACT:
    if ((key - seqs->from) % seqs->step != 0 || key < seqs->from || key >= seqs->to)
      return HA_ERR_KEY_NOT_FOUND;
    cur= key;
    return index_next(buf);

  case HA_READ_BEFORE_KEY:
    key--;
    // fall through
  case HA_READ_PREFIX_LAST_OR_PREV:
    if (key >= seqs->to)
      cur= seqs->to;
    else
    {
      if (key < seqs->from)
        return HA_ERR_KEY_NOT_FOUND;
      cur= (key - seqs->from) / seqs->step * seqs->step + seqs->from;
    }
    return index_prev(buf);
  default: return HA_ERR_WRONG_COMMAND;
  }
}


int ha_seq::index_next(uchar *buf)
{
  if (cur == seqs->to)
    return HA_ERR_END_OF_FILE;
  set(buf);
  cur+= seqs->step;
  return 0;
}


int ha_seq::index_prev(uchar *buf)
{
  if (cur == seqs->from)
    return HA_ERR_END_OF_FILE;
  cur-= seqs->step;
  set(buf);
  return 0;
}


int ha_seq::index_first(uchar *buf)
{
  cur= seqs->from;
  return index_next(buf);
}


int ha_seq::index_last(uchar *buf)
{
  cur= seqs->to;
  return index_prev(buf);
}

ha_rows ha_seq::records_in_range(uint inx, const key_range *min_key,
                                 const key_range *max_key,
                                 page_range *pages)
{
  ulonglong kmin= min_key ? uint8korr(min_key->key) : seqs->from;
  ulonglong kmax= max_key ? uint8korr(max_key->key) : seqs->to - 1;
  if (kmin >= seqs->to || kmax < seqs->from || kmin > kmax)
    return 0;
  return (kmax - seqs->from) / seqs->step -
         (kmin - seqs->from + seqs->step - 1) / seqs->step + 1;
}


int ha_seq::open(const char *name, int mode, uint test_if_locked)
{
  if (!(seqs= get_share()))
    return HA_ERR_OUT_OF_MEM;
  DBUG_ASSERT(my_strcasecmp(table_alias_charset, name, seqs->name) == 0);

  ref_length= sizeof(cur);
  thr_lock_data_init(&seqs->lock,&lock,NULL);
  return 0;
}

int ha_seq::close(void)
{
  return 0;
}

static handler *create_handler(handlerton *hton, TABLE_SHARE *table,
                               MEM_ROOT *mem_root)
{
  return new (mem_root) ha_seq(hton, table);
}


static bool parse_table_name(const char *name, size_t name_length,
                             ulonglong *from, ulonglong *to, ulonglong *step)
{
  uint n0=0, n1= 0, n2= 0;
  *step= 1;

  // the table is discovered if its name matches the pattern of seq_1_to_10 or 
  // seq_1_to_10_step_3
  sscanf(name, "seq_%llu_to_%n%llu%n_step_%llu%n",
         from, &n0, to, &n1, step, &n2);
  // I consider this a bug in sscanf() - when an unsigned number
  // is requested, -5 should *not* be accepted. But is is :(
  // hence the additional check below:
  return
    n0 == 0 || !isdigit(name[4]) || !isdigit(name[n0]) || // reject negative numbers
    (n1 != name_length && n2 != name_length);
}


Sequence_share *ha_seq::get_share()
{
  Sequence_share *tmp_share;
  lock_shared_ha_data();
  if (!(tmp_share= static_cast<Sequence_share*>(get_ha_share_ptr())))
  {
    bool reverse;
    ulonglong from, to, step;

    parse_table_name(table_share->table_name.str,
                     table_share->table_name.length, &from, &to, &step);
    
    if ((reverse = from > to))
    {
      if (step > from - to)
        to = from;
      else
        swap_variables(ulonglong, from, to);
      /*
        when keyread is allowed, optimizer will always prefer an index to a
        table scan for our tables, and we'll never see the range reversed.
      */
      table_share->keys_for_keyread.clear_all();
    }

    to= (to - from) / step * step + step + from;

    tmp_share= new Sequence_share(table_share->normalized_path.str, from, to, step, reverse);

    if (!tmp_share)
      goto err;
    set_ha_share_ptr(static_cast<Handler_share*>(tmp_share));
  }
err:
  unlock_shared_ha_data();
  return tmp_share;
}


static int discover_table(handlerton *hton, THD *thd, TABLE_SHARE *share)
{
  ulonglong from, to, step;
  if (parse_table_name(share->table_name.str, share->table_name.length,
                       &from, &to, &step))
    return HA_ERR_NO_SUCH_TABLE;

  if (step == 0)
    return HA_WRONG_CREATE_OPTION;

  const char *sql="create table seq (seq bigint unsigned primary key)";
  return share->init_from_sql_statement_string(thd, 0, sql, strlen(sql));
}


static int discover_table_existence(handlerton *hton, const char *db,
                                    const char *table_name)
{
  ulonglong from, to, step;
  return !parse_table_name(table_name, strlen(table_name), &from, &to, &step);
}

static int dummy_commit_rollback(handlerton *, THD *, bool) { return 0; }

static int dummy_savepoint(handlerton *, THD *, void *) { return 0; }

/*****************************************************************************
  Example of a simple group by handler for queries like:
  SELECT SUM(seq) from sequence_table;

  This implementation supports SUM() and COUNT() on primary key.
*****************************************************************************/

class ha_seq_group_by_handler: public group_by_handler
{
  Select_limit_counters limit;
  List<Item> *fields;
  TABLE_LIST *table_list;
  bool first_row;

public:
  ha_seq_group_by_handler(THD *thd_arg, List<Item> *fields_arg,
<<<<<<< HEAD
                          TABLE_LIST *table_list_arg,
                          Select_limit_counters *orig_lim)
    : group_by_handler(thd_arg, sequence_hton),  limit(orig_lim[0]),
      fields(fields_arg), table_list(table_list_arg)
    {
      // Reset limit because we are handling it now
      orig_lim->set_unlimited();
    }
  ~ha_seq_group_by_handler() {}
=======
                          TABLE_LIST *table_list_arg)
    : group_by_handler(thd_arg, sequence_hton), fields(fields_arg),
      table_list(table_list_arg) {}
  ~ha_seq_group_by_handler() = default;
>>>>>>> cacea316
  int init_scan() { first_row= 1 ; return 0; }
  int next_row();
  int end_scan()  { return 0; }
};

static group_by_handler *
create_group_by_handler(THD *thd, Query *query)
{
  ha_seq_group_by_handler *handler;
  Item *item;
  List_iterator_fast<Item> it(*query->select);

  /* check that only one table is used in FROM clause and no sub queries */
  if (query->from->next_local != 0)
    return 0;
  /* check that there is no where clause and no group_by */
  if (query->where != 0 || query->group_by != 0)
    return 0;

  /*
    Check that all fields are sum(primary_key) or count(primary_key)
    For more ways to work with the field list and sum functions, see
    opt_sum.cc::opt_sum_query().
  */
  while ((item= it++))
  {
    Item *arg0;
    Field *field;
    if (item->type() != Item::SUM_FUNC_ITEM ||
        (((Item_sum*) item)->sum_func() != Item_sum::SUM_FUNC &&
         ((Item_sum*) item)->sum_func() != Item_sum::COUNT_FUNC))

      return 0;                                  // Not a SUM() function
    arg0= ((Item_sum*) item)->get_arg(0);
    if (arg0->type() != Item::FIELD_ITEM)
    {
      if ((((Item_sum*) item)->sum_func() == Item_sum::COUNT_FUNC) &&
          arg0->basic_const_item())
        continue;                               // Allow count(1)
      return 0;
    }
    field= ((Item_field*) arg0)->field;
    /*
      Check that we are using the sequence table (the only table in the FROM
      clause) and not an outer table.
    */
    if (field->table != query->from->table)
      return 0;
    /* Check that we are using a SUM() on the primary key */
    if (strcmp(field->field_name.str, "seq"))
      return 0;
  }

  /* Create handler and return it */
  handler= new ha_seq_group_by_handler(thd, query->select, query->from,
                                       query->limit);
  return handler;
}

int ha_seq_group_by_handler::next_row()
{
  List_iterator_fast<Item> it(*fields);
  Item_sum *item_sum;
  Sequence_share *seqs= ((ha_seq*) table_list->table->file)->seqs;
  DBUG_ENTER("ha_seq_group_by_handler::next_row");

  /*
    Check if this is the first call to the function. If not, we have already
    returned all data.
  */
  if (!first_row ||
      limit.get_offset_limit() > 0 ||
      limit.get_select_limit() == 0)
    DBUG_RETURN(HA_ERR_END_OF_FILE);
  first_row= 0;

  /* Pointer to first field in temporary table where we should store summary*/
  Field **field_ptr= table->field;
  ulonglong elements= (seqs->to - seqs->from + seqs->step - 1) / seqs->step;

  while ((item_sum= (Item_sum*) it++))
  {
    Field *field= *(field_ptr++);
    switch (item_sum->sum_func()) {
    case Item_sum::COUNT_FUNC:
    {
      Item *arg0= ((Item_sum*) item_sum)->get_arg(0);
      if (arg0->basic_const_item() && arg0->is_null())
        field->store(0LL, 1);
      else
        field->store((longlong) elements, 1);
      break;
    }
    case Item_sum::SUM_FUNC:
    {
      /* Calculate SUM(f, f+step, f+step*2 ... to) */
      ulonglong sum;
      sum= seqs->from * elements + seqs->step * (elements*elements-elements)/2;
      field->store((longlong) sum, 1);
      break;
    }
    default:
      DBUG_ASSERT(0);
    }
    field->set_notnull();
  }
  DBUG_RETURN(0);
}


/*****************************************************************************
  Initialize the interface between the sequence engine and MariaDB
*****************************************************************************/

static int drop_table(handlerton *hton, const char *path)
{
  const char *name= strrchr(path, FN_LIBCHAR)+1;
  ulonglong from, to, step;
  if (parse_table_name(name, strlen(name), &from, &to, &step))
    return ENOENT;
  return 0;
}

static int init(void *p)
{
  handlerton *hton= (handlerton *)p;
  sequence_hton= hton;
  hton->create= create_handler;
  hton->drop_table= drop_table;
  hton->discover_table= discover_table;
  hton->discover_table_existence= discover_table_existence;
  hton->commit= hton->rollback= dummy_commit_rollback;
  hton->savepoint_set= hton->savepoint_rollback= hton->savepoint_release=
    dummy_savepoint;
  hton->create_group_by= create_group_by_handler;
  return 0;
}

static struct st_mysql_storage_engine descriptor =
{ MYSQL_HANDLERTON_INTERFACE_VERSION };

maria_declare_plugin(sequence)
{
  MYSQL_STORAGE_ENGINE_PLUGIN,
  &descriptor,
  "SEQUENCE",
  "Sergei Golubchik",
  "Generated tables filled with sequential values",
  PLUGIN_LICENSE_GPL,
  init,
  NULL,
  0x0100,
  NULL,
  NULL,
  "0.1",
  MariaDB_PLUGIN_MATURITY_STABLE
}
maria_declare_plugin_end;<|MERGE_RESOLUTION|>--- conflicted
+++ resolved
@@ -374,7 +374,6 @@
 
 public:
   ha_seq_group_by_handler(THD *thd_arg, List<Item> *fields_arg,
-<<<<<<< HEAD
                           TABLE_LIST *table_list_arg,
                           Select_limit_counters *orig_lim)
     : group_by_handler(thd_arg, sequence_hton),  limit(orig_lim[0]),
@@ -383,13 +382,7 @@
       // Reset limit because we are handling it now
       orig_lim->set_unlimited();
     }
-  ~ha_seq_group_by_handler() {}
-=======
-                          TABLE_LIST *table_list_arg)
-    : group_by_handler(thd_arg, sequence_hton), fields(fields_arg),
-      table_list(table_list_arg) {}
   ~ha_seq_group_by_handler() = default;
->>>>>>> cacea316
   int init_scan() { first_row= 1 ; return 0; }
   int next_row();
   int end_scan()  { return 0; }
