--- conflicted
+++ resolved
@@ -14,13 +14,8 @@
   along with this program; if not, write to the Free Software
   Foundation, Inc., 51 Franklin Street, Fifth Floor, Boston, MA 02110-1335 USA */
 
-<<<<<<< HEAD
 #define SPIDER_DETAIL_VERSION PACKAGE_VERSION
 #define SPIDER_HEX_VERSION (MYSQL_VERSION_MAJOR << 8 | MYSQL_VERSION_MINOR)
-=======
-#define SPIDER_DETAIL_VERSION "3.3.15"
-#define SPIDER_HEX_VERSION 0x0303
->>>>>>> e83d92ee
 
 #define spider_my_free(A,B) my_free(A)
 #ifdef pthread_mutex_t
@@ -71,10 +66,6 @@
 #define pthread_cond_destroy mysql_cond_destroy
 #define my_sprintf(A,B) sprintf B
 
-<<<<<<< HEAD
-=======
-
->>>>>>> e83d92ee
 #define spider_stmt_da_message(A) thd_get_error_message(A)
 #define spider_stmt_da_sql_errno(A) thd_get_error_number(A)
 #define spider_user_defined_key_parts(A) (A)->user_defined_key_parts
@@ -96,10 +87,6 @@
 
 #define SPIDER_FIELD_FIELDPTR_REQUIRES_THDPTR
 #define SPIDER_ENGINE_CONDITION_PUSHDOWN_IS_ALWAYS_ON
-<<<<<<< HEAD
-=======
-#define SPIDER_XID_USES_xid_cache_iterate
->>>>>>> e83d92ee
 
 #define SPIDER_Item_args_arg_count_IS_PROTECTED
 
@@ -111,10 +98,6 @@
 #define SPIDER_new_THD(A) (new THD(A))
 #define SPIDER_order_direction_is_asc(A) (A->direction == ORDER::ORDER_ASC)
 
-<<<<<<< HEAD
-=======
-#define SPIDER_HAS_MY_CHARLEN
->>>>>>> e83d92ee
 #define SPIDER_open_temporary_table
 
 #define SPIDER_generate_partition_syntax(A,B,C,D,E,F,G,H) generate_partition_syntax(A,B,C,E,F,G)
@@ -140,11 +123,6 @@
 #define SPIDER_item_name_str(A) (A)->name.str
 #define SPIDER_item_name_length(A) (A)->name.length
 const LEX_CSTRING SPIDER_empty_string = {"", 0};
-<<<<<<< HEAD
-=======
-
-#define SPIDER_HAS_HASH_VALUE_TYPE
->>>>>>> e83d92ee
 
 #define SPIDER_date_mode_t(A) date_mode_t(A)
 #define SPIDER_str_to_datetime(A,B,C,D,E) str_to_datetime_or_date(A,B,C,D,E)
@@ -1361,12 +1339,6 @@
   int                  net_write_timeout;
   longlong             bulk_insert_rows;
   int                  connection_channel;
-<<<<<<< HEAD
-=======
-#if defined(HS_HAS_SQLCOM) && defined(HAVE_HANDLERSOCKET)
-  int                  access_mode;
-#endif
->>>>>>> e83d92ee
   int                  use_real_table;
   int                  error_rw_mode;
 
