--- conflicted
+++ resolved
@@ -906,38 +906,14 @@
     ++conn->casual_read_current_id;
     if (conn->casual_read_current_id > 63)
       conn->casual_read_current_id = 2;
-<<<<<<< HEAD
-    }
-    if (spider->result_list.casual_read[link_idx] == 1)
-    {
-      spider->result_list.casual_read[link_idx] = conn->casual_read_current_id;
-      ++conn->casual_read_current_id;
-      if (conn->casual_read_current_id > 63)
-      {
-        conn->casual_read_current_id = 2;
-      }
-    }
-    char first_byte_bak = *spider->conn_keys[link_idx];
-    *spider->conn_keys[link_idx] =
-      '0' + spider->result_list.casual_read[link_idx];
-    if (!(spider->conns[link_idx]= spider_get_conn(
-              spider->share, link_idx, spider->conn_keys[link_idx],
-              spider->wide_handler->trx, spider, FALSE, TRUE, &error_num)))
-    {
-      *spider->conn_keys[link_idx] = first_byte_bak;
-      DBUG_RETURN(error_num);
-    }
-=======
   }
   char first_byte_bak = *spider->conn_keys[link_idx];
   *spider->conn_keys[link_idx] =
     '0' + spider->result_list.casual_read[link_idx];
   if (!(spider->conns[link_idx]= spider_get_conn(
           spider->share, link_idx, spider->conn_keys[link_idx],
-          spider->wide_handler->trx, spider, FALSE, TRUE,
-          SPIDER_CONN_KIND_MYSQL, &error_num)))
-  {
->>>>>>> f833ef5a
+          spider->wide_handler->trx, spider, FALSE, TRUE, &error_num)))
+  {
     *spider->conn_keys[link_idx] = first_byte_bak;
     DBUG_RETURN(error_num);
   }
