--- conflicted
+++ resolved
@@ -108,24 +108,6 @@
     } else
       break;
   }
-<<<<<<< HEAD
-=======
-#if MYSQL_VERSION_ID < 50500
-  if (!(direct_sql->db_names = (char**)
-    spider_bulk_malloc(spider_current_trx, SPD_MID_UDF_DIRECT_SQL_CREATE_TABLE_LIST_1, MYF(MY_WME | MY_ZEROFILL),
-      &direct_sql->db_names, (uint) (sizeof(char*) * table_count),
-      &direct_sql->table_names, (uint) (sizeof(char*) * table_count),
-      &direct_sql->tables, (uint) (sizeof(TABLE*) * table_count),
-      &tmp_name_ptr, (uint) (sizeof(char) * (
-        table_name_list_length +
-        thd->db_length * table_count +
-        2 * table_count
-      )),
-      &direct_sql->iop, (uint) (sizeof(int) * table_count),
-      NullS))
-  )
-#else
->>>>>>> aff5ed39
   if (!(direct_sql->db_names = (char**)
     spider_bulk_malloc(spider_current_trx, SPD_MID_UDF_DIRECT_SQL_CREATE_TABLE_LIST_2, MYF(MY_WME | MY_ZEROFILL),
       &direct_sql->db_names, (uint) (sizeof(char*) * table_count),
@@ -438,29 +420,7 @@
       *error_num = HA_ERR_OUT_OF_MEM;
       goto error_alloc_conn;
     }
-<<<<<<< HEAD
-    conn->default_database.init_calc_mem(138);
-=======
     conn->default_database.init_calc_mem(SPD_MID_UDF_DIRECT_SQL_CREATE_CONN_2);
-#if defined(HS_HAS_SQLCOM) && defined(HAVE_HANDLERSOCKET)
-  } else {
-    if (!(conn = (SPIDER_CONN *)
-      spider_bulk_malloc(spider_current_trx, SPD_MID_UDF_DIRECT_SQL_CREATE_CONN_3, MYF(MY_WME | MY_ZEROFILL),
-        &conn, (uint) (sizeof(*conn)),
-        &tmp_name, (uint) (direct_sql->conn_key_length + 1),
-        &tmp_host, (uint) (direct_sql->tgt_host_length + 1),
-        &tmp_socket, (uint) (direct_sql->tgt_socket_length + 1),
-        &tmp_wrapper, (uint) (direct_sql->tgt_wrapper_length + 1),
-        &need_mon, (uint) (sizeof(int)),
-        NullS))
-    ) {
-      *error_num = HA_ERR_OUT_OF_MEM;
-      goto error_alloc_conn;
-    }
-    conn->default_database.init_calc_mem(SPD_MID_UDF_DIRECT_SQL_CREATE_CONN_4);
-  }
-#endif
->>>>>>> aff5ed39
 
   conn->conn_key_length = direct_sql->conn_key_length;
   conn->conn_key = tmp_name;
