/* Copyright (C) 2008-2019 Kentoku Shiba
   Copyright (C) 2019, 2022, MariaDB Corporation.

  This program is free software; you can redistribute it and/or modify
  it under the terms of the GNU General Public License as published by
  the Free Software Foundation; version 2 of the License.

  This program is distributed in the hope that it will be useful,
  but WITHOUT ANY WARRANTY; without even the implied warranty of
  MERCHANTABILITY or FITNESS FOR A PARTICULAR PURPOSE.  See the
  GNU General Public License for more details.

  You should have received a copy of the GNU General Public License
  along with this program; if not, write to the Free Software
  Foundation, Inc., 51 Franklin Street, Fifth Floor, Boston, MA 02110-1335 USA */

#define MYSQL_SERVER 1
#include <my_global.h>
#include "mysql_version.h"
#include "spd_environ.h"
#if MYSQL_VERSION_ID < 50500
#include "mysql_priv.h"
#include <mysql/plugin.h>
#else
#include "sql_priv.h"
#include "probes_mysql.h"
#include "sql_class.h"
#include "sql_partition.h"
#include "sql_analyse.h"
#include "sql_base.h"
#include "tztime.h"
#include "errmsg.h"
#ifdef HANDLER_HAS_DIRECT_AGGREGATE
#include "sql_select.h"
#endif
#endif
#include "sql_common.h"
#include <errmsg.h>
#include "spd_err.h"
#include "spd_param.h"
#include "spd_db_include.h"
#include "spd_include.h"
#include "spd_sys_table.h"
#include "ha_spider.h"
#include "spd_db_conn.h"
#include "spd_table.h"
#include "spd_trx.h"
#include "spd_conn.h"
#include "spd_direct_sql.h"
#include "spd_ping_table.h"
#include "spd_copy_tables.h"
#include "spd_malloc.h"

extern handlerton *spider_hton_ptr;
extern SPIDER_DBTON spider_dbton[SPIDER_DBTON_SIZE];

#define SPIDER_SQL_COALESCE_STR "coalesce("
#define SPIDER_SQL_COALESCE_LEN (sizeof(SPIDER_SQL_COALESCE_STR) - 1)
#define SPIDER_SQL_HEX_STR "0x"
#define SPIDER_SQL_HEX_LEN (sizeof(SPIDER_SQL_HEX_STR) - 1)
#define SPIDER_SQL_SQL_FORCE_IDX_STR " force index("
#define SPIDER_SQL_SQL_FORCE_IDX_LEN (sizeof(SPIDER_SQL_SQL_FORCE_IDX_STR) - 1)
#define SPIDER_SQL_SQL_USE_IDX_STR " use index("
#define SPIDER_SQL_SQL_USE_IDX_LEN (sizeof(SPIDER_SQL_SQL_USE_IDX_STR) - 1)
#define SPIDER_SQL_SQL_IGNORE_IDX_STR " ignore index("
#define SPIDER_SQL_SQL_IGNORE_IDX_LEN (sizeof(SPIDER_SQL_SQL_IGNORE_IDX_STR) - 1)

#define SPIDER_SQL_SET_NAMES_STR "set names "
#define SPIDER_SQL_SET_NAMES_LEN sizeof(SPIDER_SQL_SET_NAMES_STR) - 1

#define SPIDER_SQL_PING_TABLE_STR "spider_ping_table("
#define SPIDER_SQL_PING_TABLE_LEN (sizeof(SPIDER_SQL_PING_TABLE_STR) - 1)

#ifdef SPIDER_HAS_HASH_VALUE_TYPE
extern HASH spider_open_connections;
#endif
pthread_mutex_t spider_open_conn_mutex;
const char spider_dig_upper[] = "0123456789ABCDEFGHIJKLMNOPQRSTUVWXYZ";

/* UTC time zone for timestamp columns */
Time_zone *UTC = 0;

int spider_db_connect(
  const SPIDER_SHARE *share,
  SPIDER_CONN *conn,
  int link_idx
) {
  int error_num, connect_retry_count;
  THD* thd = current_thd;
  longlong connect_retry_interval;
  DBUG_ENTER("spider_db_connect");
  DBUG_ASSERT(conn->conn_kind != SPIDER_CONN_KIND_MYSQL || conn->need_mon);
  DBUG_PRINT("info",("spider link_idx=%d", link_idx));
  DBUG_PRINT("info",("spider conn=%p", conn));

  if (conn->connect_error)
  {
    time_t tmp_time = (time_t) time((time_t*) 0);
    DBUG_PRINT("info",("spider diff=%f",
      difftime(tmp_time, conn->connect_error_time)));
    if (
      (
        conn->thd &&
        conn->thd == conn->connect_error_thd &&
        conn->thd->query_id == conn->connect_error_query_id
      ) ||
      (
        difftime(tmp_time, conn->connect_error_time) <
          spider_param_connect_error_interval()
      )
    ) {
      DBUG_PRINT("info",("spider set same error"));
      if (conn->connect_error_with_message)
        my_message(conn->connect_error, conn->connect_error_msg, MYF(0));
      DBUG_RETURN(conn->connect_error);
    }
  }

  if (thd)
  {
    conn->connect_timeout = spider_param_connect_timeout(thd,
      share->connect_timeouts[link_idx]);
    conn->net_read_timeout = spider_param_net_read_timeout(thd,
      share->net_read_timeouts[link_idx]);
    conn->net_write_timeout = spider_param_net_write_timeout(thd,
      share->net_write_timeouts[link_idx]);
    connect_retry_interval = spider_param_connect_retry_interval(thd);
    if (conn->disable_connect_retry)
      connect_retry_count = 0;
    else
      connect_retry_count = spider_param_connect_retry_count(thd);
  } else {
    conn->connect_timeout = spider_param_connect_timeout(NULL,
      share->connect_timeouts[link_idx]);
    conn->net_read_timeout = spider_param_net_read_timeout(NULL,
      share->net_read_timeouts[link_idx]);
    conn->net_write_timeout = spider_param_net_write_timeout(NULL,
      share->net_write_timeouts[link_idx]);
    connect_retry_interval = spider_param_connect_retry_interval(NULL);
    connect_retry_count = spider_param_connect_retry_count(NULL);
  }
  DBUG_PRINT("info",("spider connect_timeout=%u", conn->connect_timeout));
  DBUG_PRINT("info",("spider net_read_timeout=%u", conn->net_read_timeout));
  DBUG_PRINT("info",("spider net_write_timeout=%u", conn->net_write_timeout));

#if defined(HS_HAS_SQLCOM) && defined(HAVE_HANDLERSOCKET)
  if (conn->conn_kind == SPIDER_CONN_KIND_MYSQL)
  {
#endif
    if ((error_num = spider_reset_conn_setted_parameter(conn, thd)))
      DBUG_RETURN(error_num);
#if defined(HS_HAS_SQLCOM) && defined(HAVE_HANDLERSOCKET)
  }
#endif

  if (conn->dbton_id == SPIDER_DBTON_SIZE)
  {
#if defined(HS_HAS_SQLCOM) && defined(HAVE_HANDLERSOCKET)
    if (conn->conn_kind == SPIDER_CONN_KIND_MYSQL)
    {
#endif
      my_printf_error(
        ER_SPIDER_SQL_WRAPPER_IS_INVALID_NUM,
        ER_SPIDER_SQL_WRAPPER_IS_INVALID_STR,
        MYF(0), conn->tgt_wrapper);
      DBUG_RETURN(ER_SPIDER_SQL_WRAPPER_IS_INVALID_NUM);
#if defined(HS_HAS_SQLCOM) && defined(HAVE_HANDLERSOCKET)
    } else {
      my_printf_error(
        ER_SPIDER_NOSQL_WRAPPER_IS_INVALID_NUM,
        ER_SPIDER_NOSQL_WRAPPER_IS_INVALID_STR,
        MYF(0), conn->tgt_wrapper);
      DBUG_RETURN(ER_SPIDER_NOSQL_WRAPPER_IS_INVALID_NUM);
    }
#endif
  }

  if ((error_num = conn->db_conn->connect(
    share->tgt_hosts[link_idx],
    share->tgt_usernames[link_idx],
    share->tgt_passwords[link_idx],
    share->tgt_ports[link_idx],
    share->tgt_sockets[link_idx],
    share->server_names[link_idx],
    connect_retry_count, connect_retry_interval)))
  {
    if (conn->thd)
    {
      conn->connect_error_thd = conn->thd;
      conn->connect_error_query_id = conn->thd->query_id;
      conn->connect_error_time = (time_t) time((time_t*) 0);
      conn->connect_error = error_num;
      if ((conn->connect_error_with_message = thd->is_error()))
        strmov(conn->connect_error_msg, spider_stmt_da_message(thd));
    }
    DBUG_RETURN(error_num);
  }

  conn->connect_error = 0;
  conn->opened_handlers = 0;
  conn->db_conn->reset_opened_handler();
  ++conn->connection_id;

  /* Set the connection's time zone to UTC */
  spider_conn_queue_UTC_time_zone(conn);
  DBUG_RETURN(0);
}

int spider_db_ping_internal(
  SPIDER_SHARE *share,
  SPIDER_CONN *conn,
  int all_link_idx,
  int *need_mon
) {
  int error_num;
  DBUG_ENTER("spider_db_ping_internal");
  pthread_mutex_assert_owner(&conn->mta_conn_mutex);
  DBUG_ASSERT(conn->mta_conn_mutex_file_pos.file_name);
  if (conn->server_lost || conn->queued_connect)
  {
    if ((error_num = spider_db_connect(share, conn, all_link_idx)))
    {
      pthread_mutex_assert_owner(&conn->mta_conn_mutex);
      DBUG_RETURN(error_num);
    }
    conn->server_lost = FALSE;
    conn->queued_connect = FALSE;
  }
  if ((error_num = conn->db_conn->ping()))
  {
    spider_db_disconnect(conn);
    if ((error_num = spider_db_connect(share, conn, all_link_idx)))
    {
      DBUG_PRINT("info", ("spider conn=%p SERVER_LOST", conn));
      conn->server_lost = TRUE;
      pthread_mutex_assert_owner(&conn->mta_conn_mutex);
      DBUG_RETURN(error_num);
    }
    if((error_num = conn->db_conn->ping()))
    {
      spider_db_disconnect(conn);
      DBUG_PRINT("info", ("spider conn=%p SERVER_LOST", conn));
      conn->server_lost = TRUE;
      pthread_mutex_assert_owner(&conn->mta_conn_mutex);
      DBUG_RETURN(error_num);
    }
  }
  conn->ping_time = (time_t) time((time_t*) 0);
  pthread_mutex_assert_owner(&conn->mta_conn_mutex);
  DBUG_RETURN(0);
}

int spider_db_ping(
  ha_spider *spider,
  SPIDER_CONN *conn,
  int link_idx
) {
  DBUG_ENTER("spider_db_ping");
#ifndef DBUG_OFF
  if (spider->wide_handler->trx->thd)
    DBUG_PRINT("info", ("spider thd->query_id is %lld",
      spider->wide_handler->trx->thd->query_id));
#endif
  DBUG_RETURN(spider_db_ping_internal(spider->share, conn,
    spider->conn_link_idx[link_idx], &spider->need_mons[link_idx]));
}

void spider_db_disconnect(
  SPIDER_CONN *conn
) {
  DBUG_ENTER("spider_db_disconnect");
  DBUG_PRINT("info",("spider conn=%p", conn));
  DBUG_PRINT("info",("spider conn->conn_kind=%u", conn->conn_kind));
  if (conn->db_conn->is_connected())
  {
    conn->db_conn->disconnect();
  }
  DBUG_VOID_RETURN;
}

int spider_db_conn_queue_action(
  SPIDER_CONN *conn
) {
  int error_num;
  char sql_buf[MAX_FIELD_WIDTH * 2];
  spider_string sql_str(sql_buf, sizeof(sql_buf), system_charset_info);
  DBUG_ENTER("spider_db_conn_queue_action");
  DBUG_PRINT("info", ("spider conn=%p", conn));
  sql_str.init_calc_mem(106);
  sql_str.length(0);
  if (conn->queued_connect)
  {
    if ((error_num = spider_db_connect(conn->queued_connect_share, conn,
      conn->queued_connect_link_idx)))
    {
      DBUG_PRINT("info", ("spider conn=%p SERVER_LOST", conn));
      conn->server_lost = TRUE;
      DBUG_RETURN(error_num);
    }
    conn->server_lost = FALSE;
    conn->queued_connect = FALSE;
  }

  pthread_mutex_assert_owner(&conn->mta_conn_mutex);
#if defined(HS_HAS_SQLCOM) && defined(HAVE_HANDLERSOCKET)
  if (conn->conn_kind == SPIDER_CONN_KIND_MYSQL)
  {
#endif
    if (conn->queued_ping)
    {
      if ((error_num = spider_db_ping(conn->queued_ping_spider, conn,
        conn->queued_ping_link_idx)))
        DBUG_RETURN(error_num);
      conn->queued_ping = FALSE;
    }

    if (conn->server_lost)
    {
      DBUG_PRINT("info", ("spider no reconnect queue"));
      DBUG_RETURN(CR_SERVER_GONE_ERROR);
    }

    if (conn->queued_net_timeout)
    {
      conn->db_conn->set_net_timeout();
      conn->queued_net_timeout = FALSE;
    }
    if (
      (
        conn->queued_trx_isolation &&
        !conn->queued_semi_trx_isolation &&
        conn->queued_trx_isolation_val != conn->trx_isolation &&
        conn->db_conn->set_trx_isolation_in_bulk_sql() &&
        (error_num = spider_dbton[conn->dbton_id].db_util->
          append_trx_isolation(&sql_str, conn->queued_trx_isolation_val))
      ) ||
      (
        conn->queued_semi_trx_isolation &&
        conn->queued_semi_trx_isolation_val != conn->trx_isolation &&
        conn->db_conn->set_trx_isolation_in_bulk_sql() &&
        (error_num = spider_dbton[conn->dbton_id].db_util->
          append_trx_isolation(&sql_str, conn->queued_semi_trx_isolation_val))
      ) ||
      (
        conn->queued_autocommit &&
        (
          (conn->queued_autocommit_val && conn->autocommit != 1) ||
          (!conn->queued_autocommit_val && conn->autocommit != 0)
        ) &&
        conn->db_conn->set_autocommit_in_bulk_sql() &&
        (error_num = spider_dbton[conn->dbton_id].db_util->
          append_autocommit(&sql_str, conn->queued_autocommit_val))
      ) ||
      (
        conn->queued_sql_log_off &&
        (
          (conn->queued_sql_log_off_val && conn->sql_log_off != 1) ||
          (!conn->queued_sql_log_off_val && conn->sql_log_off != 0)
        ) &&
        conn->db_conn->set_sql_log_off_in_bulk_sql() &&
        (error_num = spider_dbton[conn->dbton_id].db_util->
          append_sql_log_off(&sql_str, conn->queued_sql_log_off_val))
      ) ||
      (
        conn->queued_wait_timeout &&
        conn->queued_wait_timeout_val != conn->wait_timeout &&
        conn->db_conn->set_wait_timeout_in_bulk_sql() &&
        (error_num = spider_dbton[conn->dbton_id].db_util->
          append_wait_timeout(&sql_str, conn->queued_wait_timeout_val))
      ) ||
      (
        conn->queued_sql_mode &&
        conn->queued_sql_mode_val != conn->sql_mode &&
        conn->db_conn->set_sql_mode_in_bulk_sql() &&
        (error_num = spider_dbton[conn->dbton_id].db_util->
          append_sql_mode(&sql_str, conn->queued_sql_mode_val))
      ) ||
      (
        conn->queued_time_zone &&
        conn->queued_time_zone_val != conn->time_zone &&
        conn->db_conn->set_time_zone_in_bulk_sql() &&
        (error_num = spider_dbton[conn->dbton_id].db_util->
          append_time_zone(&sql_str, conn->queued_time_zone_val))
      ) ||
      (
        conn->loop_check_queue.records &&
        conn->db_conn->set_loop_check_in_bulk_sql() &&
        (error_num = spider_dbton[conn->dbton_id].db_util->
          append_loop_check(&sql_str, conn))
      ) ||
      (
        conn->queued_trx_start &&
        conn->db_conn->trx_start_in_bulk_sql() &&
        (error_num = spider_dbton[conn->dbton_id].db_util->
          append_start_transaction(&sql_str))
      ) ||
      (
        conn->queued_xa_start &&
        conn->db_conn->xa_start_in_bulk_sql() &&
        (error_num = spider_dbton[conn->dbton_id].db_util->
          append_xa_start(&sql_str, conn->queued_xa_start_xid))
      )
    )
      DBUG_RETURN(error_num);
    if (sql_str.length())
    {
      if ((error_num = conn->db_conn->exec_query(sql_str.ptr(),
        sql_str.length(), -1)))
        DBUG_RETURN(error_num);
      spider_db_result *result;
      do {
        st_spider_db_request_key request_key;
        request_key.spider_thread_id = 1;
        request_key.query_id = 1;
        request_key.handler = NULL;
        request_key.request_id = 1;
        request_key.next = NULL;
        if ((result = conn->db_conn->store_result(NULL, &request_key,
          &error_num)))
        {
          result->free_result();
          delete result;
        } else if ((error_num = conn->db_conn->get_errno()))
        {
          break;
        }
      } while (!(error_num = conn->db_conn->next_result()));
      if (error_num > 0)
        DBUG_RETURN(error_num);
    }

    if (
      conn->queued_autocommit &&
      (
        (conn->queued_autocommit_val && conn->autocommit != 1) ||
        (!conn->queued_autocommit_val && conn->autocommit != 0)
      ) &&
      !conn->db_conn->set_autocommit_in_bulk_sql() &&
      (error_num = conn->db_conn->
        set_autocommit(conn->queued_autocommit_val, (int *) conn->need_mon))
    ) {
      DBUG_RETURN(error_num);
    }
    if (
      conn->queued_sql_log_off &&
      (
        (conn->queued_sql_log_off_val && conn->sql_log_off != 1) ||
        (!conn->queued_sql_log_off_val && conn->sql_log_off != 0)
      ) &&
      !conn->db_conn->set_sql_log_off_in_bulk_sql() &&
      (error_num = conn->db_conn->
        set_sql_log_off(conn->queued_sql_log_off_val, (int *) conn->need_mon))
    ) {
      DBUG_RETURN(error_num);
    }
    if (
      conn->queued_wait_timeout &&
      conn->queued_wait_timeout_val != conn->wait_timeout &&
      !conn->db_conn->set_wait_timeout_in_bulk_sql() &&
      (error_num = conn->db_conn->
        set_wait_timeout(conn->queued_wait_timeout_val,
        (int *) conn->need_mon))
    ) {
      DBUG_RETURN(error_num);
    }
    if (
      conn->queued_sql_mode &&
      conn->queued_sql_mode_val != conn->sql_mode &&
      !conn->db_conn->set_sql_mode_in_bulk_sql() &&
      (error_num = conn->db_conn->
        set_sql_mode(conn->queued_sql_mode_val,
        (int *) conn->need_mon))
    ) {
      DBUG_RETURN(error_num);
    }
    if (
      conn->queued_time_zone &&
      conn->queued_time_zone_val != conn->time_zone &&
      !conn->db_conn->set_time_zone_in_bulk_sql() &&
      (error_num = conn->db_conn->
        set_time_zone(conn->queued_time_zone_val,
        (int *) conn->need_mon))
    ) {
      DBUG_RETURN(error_num);
    }
    if (
      conn->loop_check_queue.records &&
      !conn->db_conn->set_loop_check_in_bulk_sql() &&
      (error_num = conn->db_conn->set_loop_check((int *) conn->need_mon))
    ) {
      DBUG_RETURN(error_num);
    }
    if (
      conn->queued_trx_isolation &&
      !conn->queued_semi_trx_isolation &&
      conn->queued_trx_isolation_val != conn->trx_isolation &&
      !conn->db_conn->set_trx_isolation_in_bulk_sql() &&
      (error_num = conn->db_conn->set_trx_isolation(
        conn->queued_trx_isolation_val, (int *) conn->need_mon))
    ) {
      DBUG_RETURN(error_num);
    }
    if (
      conn->queued_semi_trx_isolation &&
      conn->queued_semi_trx_isolation_val != conn->trx_isolation &&
      !conn->db_conn->set_trx_isolation_in_bulk_sql() &&
      (error_num = conn->db_conn->set_trx_isolation(
        conn->queued_semi_trx_isolation_val, (int *) conn->need_mon))
    ) {
      DBUG_RETURN(error_num);
    }
    if (
      conn->queued_trx_start &&
      !conn->db_conn->trx_start_in_bulk_sql() &&
      (error_num = conn->db_conn->
        start_transaction((int *) conn->need_mon))
    ) {
      DBUG_RETURN(error_num);
    }
    if (
      conn->queued_xa_start &&
      !conn->db_conn->xa_start_in_bulk_sql() &&
      (error_num = conn->db_conn->
        xa_start(conn->queued_xa_start_xid, (int *) conn->need_mon))
    ) {
      DBUG_RETURN(error_num);
    }

    if (
      conn->queued_trx_isolation &&
      !conn->queued_semi_trx_isolation &&
      conn->queued_trx_isolation_val != conn->trx_isolation
    ) {
      conn->trx_isolation = conn->queued_trx_isolation_val;
      DBUG_PRINT("info", ("spider conn->trx_isolation=%d",
        conn->trx_isolation));
    }

    if (
      conn->queued_semi_trx_isolation &&
      conn->queued_semi_trx_isolation_val != conn->trx_isolation
    ) {
      conn->semi_trx_isolation = conn->queued_semi_trx_isolation_val;
      DBUG_PRINT("info", ("spider conn->semi_trx_isolation=%d",
        conn->semi_trx_isolation));
      conn->trx_isolation = thd_tx_isolation(conn->thd);
      DBUG_PRINT("info", ("spider conn->trx_isolation=%d",
        conn->trx_isolation));
    }

    if (
      conn->queued_wait_timeout &&
      conn->queued_wait_timeout_val != conn->wait_timeout
    ) {
      conn->wait_timeout = conn->queued_wait_timeout_val;
    }

    if (
      conn->queued_sql_mode &&
      conn->queued_sql_mode_val != conn->sql_mode
    ) {
      conn->sql_mode = conn->queued_sql_mode_val;
    }

    if (conn->queued_autocommit)
    {
      if (conn->queued_autocommit_val && conn->autocommit != 1)
      {
        conn->autocommit = 1;
      } else if (!conn->queued_autocommit_val && conn->autocommit != 0)
      {
        conn->autocommit = 0;
      }
      DBUG_PRINT("info", ("spider conn->autocommit=%d",
        conn->autocommit));
    }

    if (conn->queued_sql_log_off)
    {
      if (conn->queued_sql_log_off_val && conn->sql_log_off != 1)
      {
        conn->sql_log_off = 1;
      } else if (!conn->queued_sql_log_off_val && conn->sql_log_off != 0)
      {
        conn->sql_log_off = 0;
      }
      DBUG_PRINT("info", ("spider conn->sql_log_off=%d",
        conn->sql_log_off));
    }

    if (
      conn->queued_time_zone &&
      conn->queued_time_zone_val != conn->time_zone
    ) {
      conn->time_zone = conn->queued_time_zone_val;
      DBUG_PRINT("info", ("spider conn->time_zone=%p",
        conn->time_zone));
    }

    if (conn->loop_check_queue.records)
    {
      conn->db_conn->fin_loop_check();
    }
    spider_conn_clear_queue(conn);
#if defined(HS_HAS_SQLCOM) && defined(HAVE_HANDLERSOCKET)
  } else if (conn->server_lost)
  {
    DBUG_PRINT("info", ("spider no connect queue"));
    DBUG_RETURN(CR_SERVER_GONE_ERROR);
  }
#endif
  DBUG_RETURN(0);
}

int spider_db_before_query(
  SPIDER_CONN *conn,
  int *need_mon
) {
  int error_num;
  DBUG_ENTER("spider_db_before_query");
  DBUG_ASSERT(need_mon);
#ifndef WITHOUT_SPIDER_BG_SEARCH
  if (conn->bg_search)
    spider_bg_conn_break(conn, NULL);
#endif
  conn->in_before_query = TRUE;
  pthread_mutex_assert_owner(&conn->mta_conn_mutex);
  DBUG_ASSERT(conn->mta_conn_mutex_file_pos.file_name);
  if ((error_num = spider_db_conn_queue_action(conn)))
  {
    conn->in_before_query = FALSE;
    pthread_mutex_assert_owner(&conn->mta_conn_mutex);
    DBUG_RETURN(error_num);
  }
  if (conn->server_lost)
  {
    conn->in_before_query = FALSE;
    pthread_mutex_assert_owner(&conn->mta_conn_mutex);
    DBUG_RETURN(CR_SERVER_GONE_ERROR);
  }
  DBUG_PRINT("info", ("spider conn[%p]->quick_target=%p",
    conn, conn->quick_target));
  if (conn->quick_target)
  {
    bool tmp_mta_conn_mutex_unlock_later;
    ha_spider *spider = (ha_spider*) conn->quick_target;
    SPIDER_RESULT_LIST *result_list = &spider->result_list;
    DBUG_PRINT("info", ("spider result_list->quick_mode=%d",
      result_list->quick_mode));
    if (result_list->quick_mode == 2)
    {
      result_list->quick_phase = 1;
      spider->connection_ids[conn->link_idx] = conn->connection_id;
      tmp_mta_conn_mutex_unlock_later = conn->mta_conn_mutex_unlock_later;
      conn->mta_conn_mutex_unlock_later = TRUE;
      while (conn->quick_target)
      {
        if (
          (error_num = spider_db_store_result(spider, conn->link_idx,
            result_list->table)) &&
          error_num != HA_ERR_END_OF_FILE
        ) {
          conn->mta_conn_mutex_unlock_later = tmp_mta_conn_mutex_unlock_later;
          conn->in_before_query = FALSE;
          pthread_mutex_assert_owner(&conn->mta_conn_mutex);
          DBUG_RETURN(error_num);
        }
      }
      conn->mta_conn_mutex_unlock_later = tmp_mta_conn_mutex_unlock_later;
      result_list->quick_phase = 2;
    } else {
      result_list->bgs_current->result->free_result();
      delete result_list->bgs_current->result;
      result_list->bgs_current->result = NULL;
      DBUG_PRINT("info", ("spider conn[%p]->quick_target=NULL", conn));
      conn->quick_target = NULL;
      spider->quick_targets[conn->link_idx] = NULL;
    }
  }
  conn->in_before_query = FALSE;
  pthread_mutex_assert_owner(&conn->mta_conn_mutex);
  DBUG_RETURN(0);
}

int spider_db_query(
  SPIDER_CONN *conn,
  const char *query,
  uint length,
  int quick_mode,
  int *need_mon
) {
  int error_num;
  DBUG_ENTER("spider_db_query");
  pthread_mutex_assert_owner(&conn->mta_conn_mutex);
#if defined(HS_HAS_SQLCOM) && defined(HAVE_HANDLERSOCKET)
  if (conn->conn_kind == SPIDER_CONN_KIND_MYSQL)
  {
#endif
    DBUG_PRINT("info", ("spider conn->db_conn %p", conn->db_conn));
    if (
      !conn->in_before_query &&
      (error_num = spider_db_before_query(conn, need_mon))
    )
      DBUG_RETURN(error_num);
#ifndef DBUG_OFF
    spider_string tmp_query_str(sizeof(char) * (length + 1));
    tmp_query_str.init_calc_mem(107);
    char *tmp_query = (char *) tmp_query_str.c_ptr_safe();
    memcpy(tmp_query, query, length);
    tmp_query[length] = '\0';
    query = (const char *) tmp_query;
    DBUG_PRINT("info", ("spider query=%s", query));
    DBUG_PRINT("info", ("spider length=%u", length));
#endif
    if ((error_num = conn->db_conn->exec_query(query, length, quick_mode)))
      DBUG_RETURN(error_num);
    DBUG_RETURN(0);
#if defined(HS_HAS_SQLCOM) && defined(HAVE_HANDLERSOCKET)
  } else {
    if (conn->queued_net_timeout)
    {
      if (conn->db_conn->set_net_timeout())
        DBUG_RETURN(ER_SPIDER_HS_NUM);
      conn->queued_net_timeout = FALSE;
    }
    DBUG_RETURN(conn->db_conn->exec_query(NULL, 0, quick_mode));
  }
#endif
}

int spider_db_errorno(
  SPIDER_CONN *conn
) {
  int error_num;
  DBUG_ENTER("spider_db_errorno");
  DBUG_ASSERT(conn->need_mon);
  pthread_mutex_assert_owner(&conn->mta_conn_mutex);
#if defined(HS_HAS_SQLCOM) && defined(HAVE_HANDLERSOCKET)
  if (conn->conn_kind == SPIDER_CONN_KIND_MYSQL)
  {
#endif
    if (conn->server_lost)
    {
      *conn->need_mon = ER_SPIDER_REMOTE_SERVER_GONE_AWAY_NUM;
      if (!current_thd->is_error())
      {
        my_message(ER_SPIDER_REMOTE_SERVER_GONE_AWAY_NUM,
          ER_SPIDER_REMOTE_SERVER_GONE_AWAY_STR, MYF(0));
      }
      if (!conn->mta_conn_mutex_unlock_later)
      {
        DBUG_ASSERT(!conn->mta_conn_mutex_lock_already);
        SPIDER_CLEAR_FILE_POS(&conn->mta_conn_mutex_file_pos);
        pthread_mutex_unlock(&conn->mta_conn_mutex);
      }
      DBUG_RETURN(ER_SPIDER_REMOTE_SERVER_GONE_AWAY_NUM);
    }
    if ((error_num = conn->db_conn->get_errno()))
    {
      DBUG_PRINT("info",("spider error_num = %d", error_num));
      if (conn->db_conn->is_server_gone_error(error_num))
      {
        spider_db_disconnect(conn);
        DBUG_PRINT("info", ("spider conn=%p SERVER_LOST", conn));
        conn->server_lost = TRUE;
        if (conn->disable_reconnect)
        {
          *conn->need_mon = ER_SPIDER_REMOTE_SERVER_GONE_AWAY_NUM;
          my_message(ER_SPIDER_REMOTE_SERVER_GONE_AWAY_NUM,
            ER_SPIDER_REMOTE_SERVER_GONE_AWAY_STR, MYF(0));
        }
        if (!conn->mta_conn_mutex_unlock_later)
        {
          DBUG_ASSERT(!conn->mta_conn_mutex_lock_already);
          SPIDER_CLEAR_FILE_POS(&conn->mta_conn_mutex_file_pos);
          pthread_mutex_unlock(&conn->mta_conn_mutex);
        }
        DBUG_RETURN(ER_SPIDER_REMOTE_SERVER_GONE_AWAY_NUM);
      } else if (
        conn->ignore_dup_key &&
        conn->db_conn->is_dup_entry_error(error_num)
      ) {
        conn->error_str = (char*) conn->db_conn->get_error();
        conn->error_length = strlen(conn->error_str);
        if (!conn->mta_conn_mutex_unlock_later)
        {
          DBUG_ASSERT(!conn->mta_conn_mutex_lock_already);
          SPIDER_CLEAR_FILE_POS(&conn->mta_conn_mutex_file_pos);
          pthread_mutex_unlock(&conn->mta_conn_mutex);
        }
        DBUG_RETURN(HA_ERR_FOUND_DUPP_KEY);
      } else if (
        conn->db_conn->is_xa_nota_error(error_num) &&
        current_thd &&
        spider_param_force_commit(current_thd) == 1
      ) {
        push_warning(current_thd, SPIDER_WARN_LEVEL_WARN,
          error_num, conn->db_conn->get_error());
        if (spider_param_log_result_errors() >= 3)
        {
          time_t cur_time = (time_t) time((time_t*) 0);
          struct tm lt;
          struct tm *l_time = localtime_r(&cur_time, &lt);
          fprintf(stderr, "%04d%02d%02d %02d:%02d:%02d [WARN SPIDER RESULT] "
            "to %lld: %d %s\n",
            l_time->tm_year + 1900, l_time->tm_mon + 1, l_time->tm_mday,
            l_time->tm_hour, l_time->tm_min, l_time->tm_sec,
            (long long int) current_thd->thread_id, error_num,
            conn->db_conn->get_error());
        }
        if (!conn->mta_conn_mutex_unlock_later)
        {
          DBUG_ASSERT(!conn->mta_conn_mutex_lock_already);
          SPIDER_CLEAR_FILE_POS(&conn->mta_conn_mutex_file_pos);
          pthread_mutex_unlock(&conn->mta_conn_mutex);
        }
        DBUG_RETURN(error_num);
      }
      *conn->need_mon = error_num;
      my_message(error_num, conn->db_conn->get_error(), MYF(0));
      if (spider_param_log_result_errors() >= 1)
      {
        time_t cur_time = (time_t) time((time_t*) 0);
        struct tm lt;
        struct tm *l_time = localtime_r(&cur_time, &lt);
        fprintf(stderr, "%04d%02d%02d %02d:%02d:%02d [ERROR SPIDER RESULT] "
          "to %lld: %d %s\n",
          l_time->tm_year + 1900, l_time->tm_mon + 1, l_time->tm_mday,
          l_time->tm_hour, l_time->tm_min, l_time->tm_sec,
          (long long int) current_thd->thread_id, error_num,
          conn->db_conn->get_error());
      }
      if (!conn->mta_conn_mutex_unlock_later)
      {
        DBUG_ASSERT(!conn->mta_conn_mutex_lock_already);
        SPIDER_CLEAR_FILE_POS(&conn->mta_conn_mutex_file_pos);
        pthread_mutex_unlock(&conn->mta_conn_mutex);
      }
      DBUG_RETURN(error_num);
    }
#if defined(HS_HAS_SQLCOM) && defined(HAVE_HANDLERSOCKET)
  } else {
    if (conn->db_conn->is_server_gone_error(0))
    {
      my_printf_error(ER_SPIDER_HS_NUM, ER_SPIDER_HS_STR, MYF(0),
        conn->db_conn->get_errno(), conn->db_conn->get_error());
      *conn->need_mon = ER_SPIDER_HS_NUM;
      DBUG_PRINT("info", ("spider conn=%p SERVER_LOST", conn));
      conn->server_lost = TRUE;
      if (!conn->mta_conn_mutex_unlock_later)
      {
        DBUG_ASSERT(!conn->mta_conn_mutex_lock_already);
        SPIDER_CLEAR_FILE_POS(&conn->mta_conn_mutex_file_pos);
        pthread_mutex_unlock(&conn->mta_conn_mutex);
      }
      DBUG_RETURN(ER_SPIDER_HS_NUM);
    } else if (conn->db_conn->is_dup_entry_error(0))
    {
      *conn->need_mon = 0;
      if (!conn->mta_conn_mutex_unlock_later)
      {
        DBUG_ASSERT(!conn->mta_conn_mutex_lock_already);
        SPIDER_CLEAR_FILE_POS(&conn->mta_conn_mutex_file_pos);
        pthread_mutex_unlock(&conn->mta_conn_mutex);
      }
      DBUG_RETURN(HA_ERR_FOUND_DUPP_KEY);
    }
    my_printf_error(ER_SPIDER_HS_NUM, ER_SPIDER_HS_STR, MYF(0),
      conn->db_conn->get_errno(), conn->db_conn->get_error());
    if (spider_param_log_result_errors() >= 1)
    {
      time_t cur_time = (time_t) time((time_t*) 0);
      struct tm lt;
      struct tm *l_time = localtime_r(&cur_time, &lt);
      fprintf(stderr, "%04d%02d%02d %02d:%02d:%02d [ERROR SPIDER RESULT] "
        "to %ld: %d %s\n",
        l_time->tm_year + 1900, l_time->tm_mon + 1, l_time->tm_mday,
        l_time->tm_hour, l_time->tm_min, l_time->tm_sec,
        (ulong) current_thd->thread_id, conn->db_conn->get_errno(),
        conn->db_conn->get_error());
    }
    *conn->need_mon = ER_SPIDER_HS_NUM;
    if (!conn->mta_conn_mutex_unlock_later)
    {
      DBUG_ASSERT(!conn->mta_conn_mutex_lock_already);
      SPIDER_CLEAR_FILE_POS(&conn->mta_conn_mutex_file_pos);
      pthread_mutex_unlock(&conn->mta_conn_mutex);
    }
    DBUG_RETURN(ER_SPIDER_HS_NUM);
  }
#endif
  if (!conn->mta_conn_mutex_unlock_later)
  {
    DBUG_ASSERT(!conn->mta_conn_mutex_lock_already);
    SPIDER_CLEAR_FILE_POS(&conn->mta_conn_mutex_file_pos);
    pthread_mutex_unlock(&conn->mta_conn_mutex);
  }
  DBUG_RETURN(0);
}

int spider_db_set_trx_isolation(
  SPIDER_CONN *conn,
  int trx_isolation,
  int *need_mon
) {
  DBUG_ENTER("spider_db_set_trx_isolation");
  DBUG_RETURN(conn->db_conn->set_trx_isolation(trx_isolation, need_mon));
}

int spider_db_set_names_internal(
  SPIDER_TRX *trx,
  SPIDER_SHARE *share,
  SPIDER_CONN *conn,
  int all_link_idx,
  int *need_mon
) {
  DBUG_ENTER("spider_db_set_names_internal");
#if defined(HS_HAS_SQLCOM) && defined(HAVE_HANDLERSOCKET)
  if (conn->conn_kind == SPIDER_CONN_KIND_MYSQL)
  {
#endif
    pthread_mutex_assert_owner(&conn->mta_conn_mutex);
    DBUG_ASSERT(conn->mta_conn_mutex_file_pos.file_name);
    DBUG_ASSERT(conn->mta_conn_mutex_lock_already);
    DBUG_ASSERT(conn->mta_conn_mutex_unlock_later);
    if (
      !conn->access_charset ||
      share->access_charset->cset != conn->access_charset->cset
    ) {
      if (
        spider_db_before_query(conn, need_mon) ||
        conn->db_conn->set_character_set(share->access_charset->csname)
      ) {
        DBUG_RETURN(spider_db_errorno(conn));
      }
      conn->access_charset = share->access_charset;
    }
    if (
      spider_param_use_default_database(trx->thd) &&
      share->tgt_dbs[all_link_idx] &&
      (
        !conn->default_database.length() ||
        conn->default_database.length() !=
          share->tgt_dbs_lengths[all_link_idx] ||
        memcmp(share->tgt_dbs[all_link_idx], conn->default_database.ptr(),
          share->tgt_dbs_lengths[all_link_idx])
      )
    ) {
      DBUG_PRINT("info",("spider all_link_idx=%d db=%s", all_link_idx,
        share->tgt_dbs[all_link_idx]));
      if (
        spider_db_before_query(conn, need_mon) ||
        conn->db_conn->select_db(share->tgt_dbs[all_link_idx])
      ) {
        DBUG_RETURN(spider_db_errorno(conn));
      }
      conn->default_database.length(0);
      if (conn->default_database.reserve(
        share->tgt_dbs_lengths[all_link_idx] + 1))
        DBUG_RETURN(HA_ERR_OUT_OF_MEM);
      conn->default_database.q_append(share->tgt_dbs[all_link_idx],
        share->tgt_dbs_lengths[all_link_idx] + 1);
      conn->default_database.length(share->tgt_dbs_lengths[all_link_idx]);
    }
#if defined(HS_HAS_SQLCOM) && defined(HAVE_HANDLERSOCKET)
  }
#endif
  DBUG_RETURN(0);
}

int spider_db_set_names(
  ha_spider *spider,
  SPIDER_CONN *conn,
  int link_idx
) {
  DBUG_ENTER("spider_db_set_names");
  DBUG_RETURN(spider_db_set_names_internal(spider->wide_handler->trx,
    spider->share, conn,
    spider->conn_link_idx[link_idx], &spider->need_mons[link_idx]));
}

int spider_db_query_with_set_names(
  ulong sql_type,
  ha_spider *spider,
  SPIDER_CONN *conn,
  int link_idx
) {
  int error_num;
  SPIDER_SHARE *share = spider->share;
  spider_db_handler *dbton_hdl = spider->dbton_handler[conn->dbton_id];
  DBUG_ENTER("spider_db_query_with_set_names");

  pthread_mutex_assert_owner(&conn->mta_conn_mutex);
  DBUG_ASSERT(conn->mta_conn_mutex_lock_already);
  DBUG_ASSERT(conn->mta_conn_mutex_unlock_later);
  if ((error_num = spider_db_set_names(spider, conn, link_idx)))
  {
    if (
      share->monitoring_kind[link_idx] &&
      spider->need_mons[link_idx]
    ) {
      error_num = spider_ping_table_mon_from_table(
          spider->wide_handler->trx,
          spider->wide_handler->trx->thd,
          share,
          link_idx,
          (uint32) share->monitoring_sid[link_idx],
          share->table_name,
          share->table_name_length,
          spider->conn_link_idx[link_idx],
          NULL,
          0,
          share->monitoring_kind[link_idx],
          share->monitoring_limit[link_idx],
          share->monitoring_flag[link_idx],
          TRUE
        );
    }
    DBUG_RETURN(error_num);
  }
  spider_conn_set_timeout_from_share(conn, link_idx,
    spider->wide_handler->trx->thd,
    share);
  if (dbton_hdl->execute_sql(
    sql_type,
    conn,
    -1,
    &spider->need_mons[link_idx])
  ) {
    error_num = spider_db_errorno(conn);
    if (
      share->monitoring_kind[link_idx] &&
      spider->need_mons[link_idx]
    ) {
      error_num = spider_ping_table_mon_from_table(
          spider->wide_handler->trx,
          spider->wide_handler->trx->thd,
          share,
          link_idx,
          (uint32) share->monitoring_sid[link_idx],
          share->table_name,
          share->table_name_length,
          spider->conn_link_idx[link_idx],
          NULL,
          0,
          share->monitoring_kind[link_idx],
          share->monitoring_limit[link_idx],
          share->monitoring_flag[link_idx],
          TRUE
        );
    }
    DBUG_RETURN(error_num);
  }
  DBUG_RETURN(0);
}

int spider_db_query_for_bulk_update(
  ha_spider *spider,
  SPIDER_CONN *conn,
  int link_idx,
  ha_rows *dup_key_found
) {
  int error_num;
  SPIDER_SHARE *share = spider->share;
  DBUG_ENTER("spider_db_query_for_bulk_update");

  pthread_mutex_assert_owner(&conn->mta_conn_mutex);
  conn->need_mon = &spider->need_mons[link_idx];
  DBUG_ASSERT(!conn->mta_conn_mutex_lock_already);
  DBUG_ASSERT(!conn->mta_conn_mutex_unlock_later);
  conn->mta_conn_mutex_lock_already = TRUE;
  conn->mta_conn_mutex_unlock_later = TRUE;
  if ((error_num = spider_db_set_names(spider, conn, link_idx)))
  {
    DBUG_ASSERT(conn->mta_conn_mutex_lock_already);
    DBUG_ASSERT(conn->mta_conn_mutex_unlock_later);
    conn->mta_conn_mutex_lock_already = FALSE;
    conn->mta_conn_mutex_unlock_later = FALSE;
    SPIDER_CLEAR_FILE_POS(&conn->mta_conn_mutex_file_pos);
    pthread_mutex_unlock(&conn->mta_conn_mutex);
    if (
      share->monitoring_kind[link_idx] &&
      spider->need_mons[link_idx]
    ) {
      error_num = spider_ping_table_mon_from_table(
          spider->wide_handler->trx,
          spider->wide_handler->trx->thd,
          share,
          link_idx,
          (uint32) share->monitoring_sid[link_idx],
          share->table_name,
          share->table_name_length,
          spider->conn_link_idx[link_idx],
          NULL,
          0,
          share->monitoring_kind[link_idx],
          share->monitoring_limit[link_idx],
          share->monitoring_flag[link_idx],
          TRUE
        );
    }
    DBUG_RETURN(error_num);
  }
  spider_conn_set_timeout_from_share(conn, link_idx,
    spider->wide_handler->trx->thd,
    share);
  spider_db_handler *dbton_hdl = spider->dbton_handler[conn->dbton_id];
  if (dbton_hdl->execute_sql(
    SPIDER_SQL_TYPE_BULK_UPDATE_SQL,
    conn,
    -1,
    &spider->need_mons[link_idx])
  ) {
    DBUG_ASSERT(conn->mta_conn_mutex_lock_already);
    DBUG_ASSERT(conn->mta_conn_mutex_unlock_later);
    conn->mta_conn_mutex_lock_already = FALSE;
    conn->mta_conn_mutex_unlock_later = FALSE;
    error_num = spider_db_errorno(conn);
    if (
      error_num != ER_DUP_ENTRY &&
      error_num != ER_DUP_KEY &&
      error_num != HA_ERR_FOUND_DUPP_KEY &&
      share->monitoring_kind[link_idx] &&
      spider->need_mons[link_idx]
    ) {
      error_num = spider_ping_table_mon_from_table(
          spider->wide_handler->trx,
          spider->wide_handler->trx->thd,
          share,
          link_idx,
          (uint32) share->monitoring_sid[link_idx],
          share->table_name,
          share->table_name_length,
          spider->conn_link_idx[link_idx],
          NULL,
          0,
          share->monitoring_kind[link_idx],
          share->monitoring_limit[link_idx],
          share->monitoring_flag[link_idx],
          TRUE
        );
    }
    if (
      spider->wide_handler->ignore_dup_key &&
      (
        error_num == ER_DUP_ENTRY ||
        error_num == ER_DUP_KEY ||
        error_num == HA_ERR_FOUND_DUPP_KEY
      )
    ) {
      ++(*dup_key_found);
      spider->wide_handler->trx->thd->clear_error();
      DBUG_RETURN(0);
    }
    DBUG_RETURN(error_num);
  }
  while (!(error_num = conn->db_conn->next_result()))
  {
    ;
  }
  if (error_num > 0 && !conn->db_conn->is_dup_entry_error(error_num))
  {
    DBUG_ASSERT(conn->mta_conn_mutex_lock_already);
    DBUG_ASSERT(conn->mta_conn_mutex_unlock_later);
    conn->mta_conn_mutex_lock_already = FALSE;
    conn->mta_conn_mutex_unlock_later = FALSE;
    SPIDER_CLEAR_FILE_POS(&conn->mta_conn_mutex_file_pos);
    pthread_mutex_unlock(&conn->mta_conn_mutex);
    if (
      share->monitoring_kind[link_idx] &&
      spider->need_mons[link_idx]
    ) {
      error_num = spider_ping_table_mon_from_table(
          spider->wide_handler->trx,
          spider->wide_handler->trx->thd,
          share,
          link_idx,
          (uint32) share->monitoring_sid[link_idx],
          share->table_name,
          share->table_name_length,
          spider->conn_link_idx[link_idx],
          NULL,
          0,
          share->monitoring_kind[link_idx],
          share->monitoring_limit[link_idx],
          share->monitoring_flag[link_idx],
          TRUE
        );
    }
    DBUG_RETURN(error_num);
  }
  DBUG_ASSERT(conn->mta_conn_mutex_lock_already);
  DBUG_ASSERT(conn->mta_conn_mutex_unlock_later);
  conn->mta_conn_mutex_lock_already = FALSE;
  conn->mta_conn_mutex_unlock_later = FALSE;
  SPIDER_CLEAR_FILE_POS(&conn->mta_conn_mutex_file_pos);
  pthread_mutex_unlock(&conn->mta_conn_mutex);
  DBUG_RETURN(0);
}

size_t spider_db_real_escape_string(
  SPIDER_CONN *conn,
  char *to,
  const char *from,
  size_t from_length
) {
  DBUG_ENTER("spider_db_real_escape_string");
  DBUG_RETURN(conn->db_conn->escape_string(to, from, from_length));
}

int spider_db_consistent_snapshot(
  SPIDER_CONN *conn,
  int *need_mon
) {
  int error_num;
  DBUG_ENTER("spider_db_consistent_snapshot");
  if ((error_num = conn->db_conn->consistent_snapshot(need_mon)))
  {
    DBUG_RETURN(error_num);
  }
  conn->trx_start = TRUE;
  DBUG_RETURN(0);
}

int spider_db_start_transaction(
  SPIDER_CONN *conn,
  int *need_mon
) {
  int error_num;
  DBUG_ENTER("spider_db_start_transaction");
  if ((error_num = conn->db_conn->start_transaction(need_mon)))
  {
    DBUG_RETURN(error_num);
  }
  conn->trx_start = TRUE;
  DBUG_RETURN(0);
}

int spider_db_commit(
  SPIDER_CONN *conn
) {
  int need_mon = 0, error_num;
  DBUG_ENTER("spider_db_commit");
  if (!conn->queued_connect && !conn->queued_trx_start)
  {
    if (conn->use_for_active_standby && conn->server_lost)
    {
      my_message(ER_SPIDER_LINK_IS_FAILOVER_NUM,
        ER_SPIDER_LINK_IS_FAILOVER_STR, MYF(0));
      DBUG_RETURN(ER_SPIDER_LINK_IS_FAILOVER_NUM);
    }
    if ((error_num = conn->db_conn->commit(&need_mon)))
    {
      DBUG_RETURN(error_num);
    }
    conn->trx_start = FALSE;
  } else
    conn->trx_start = FALSE;
  DBUG_RETURN(0);
}

int spider_db_rollback(
  SPIDER_CONN *conn
) {
  int error_num, need_mon = 0;
  DBUG_ENTER("spider_db_rollback");
  if (!conn->queued_connect && !conn->queued_trx_start)
  {
    if ((error_num = conn->db_conn->rollback(&need_mon)))
    {
      DBUG_RETURN(error_num);
    }
    conn->trx_start = FALSE;
  } else
    conn->trx_start = FALSE;
  DBUG_RETURN(0);
}

int spider_db_append_hex_string(
  spider_string *str,
  uchar *hex_ptr,
  int hex_ptr_length
) {
  uchar *end_ptr;
  char *str_ptr;
  DBUG_ENTER("spider_db_append_hex_string");
  if (hex_ptr_length)
  {
    if (str->reserve(SPIDER_SQL_HEX_LEN + hex_ptr_length * 2))
      DBUG_RETURN(HA_ERR_OUT_OF_MEM);
    str->q_append(SPIDER_SQL_HEX_STR, SPIDER_SQL_HEX_LEN);
    str_ptr = (char *) str->ptr() + str->length();
    for (end_ptr = hex_ptr + hex_ptr_length; hex_ptr < end_ptr; hex_ptr++)
    {
      *str_ptr++ = spider_dig_upper[(*hex_ptr) >> 4];
      *str_ptr++ = spider_dig_upper[(*hex_ptr) & 0x0F];
    }
    str->length(str->length() + hex_ptr_length * 2);
  } else {
    if (str->reserve((SPIDER_SQL_VALUE_QUOTE_LEN) * 2))
      DBUG_RETURN(HA_ERR_OUT_OF_MEM);
    str->q_append(SPIDER_SQL_VALUE_QUOTE_STR, SPIDER_SQL_VALUE_QUOTE_LEN);
    str->q_append(SPIDER_SQL_VALUE_QUOTE_STR, SPIDER_SQL_VALUE_QUOTE_LEN);
  }
  DBUG_RETURN(0);
}

void spider_db_append_xid_str(
  spider_string *tmp_str,
  XID *xid
) {
  char format_id[sizeof(long) + 3];
  uint format_id_length;
  DBUG_ENTER("spider_db_append_xid_str");

  format_id_length =
    my_sprintf(format_id, (format_id, "%lu", xid->formatID));
  spider_db_append_hex_string(tmp_str, (uchar *) xid->data, xid->gtrid_length);
/*
  tmp_str->q_append(SPIDER_SQL_VALUE_QUOTE_STR, SPIDER_SQL_VALUE_QUOTE_LEN);
  tmp_str->q_append(xid->data, xid->gtrid_length);
  tmp_str->q_append(SPIDER_SQL_VALUE_QUOTE_STR, SPIDER_SQL_VALUE_QUOTE_LEN);
*/
  tmp_str->q_append(SPIDER_SQL_COMMA_STR, SPIDER_SQL_COMMA_LEN);
  spider_db_append_hex_string(tmp_str,
    (uchar *) xid->data + xid->gtrid_length, xid->bqual_length);
/*
  tmp_str->q_append(SPIDER_SQL_VALUE_QUOTE_STR, SPIDER_SQL_VALUE_QUOTE_LEN);
  tmp_str->q_append(xid->data + xid->gtrid_length, xid->bqual_length);
  tmp_str->q_append(SPIDER_SQL_VALUE_QUOTE_STR, SPIDER_SQL_VALUE_QUOTE_LEN);
*/
  tmp_str->q_append(SPIDER_SQL_COMMA_STR, SPIDER_SQL_COMMA_LEN);
  tmp_str->q_append(format_id, format_id_length);
#ifndef DBUG_OFF
  ((char *) tmp_str->ptr())[tmp_str->length()] = '\0';
#endif

  DBUG_VOID_RETURN;
}

int spider_db_xa_end(
  SPIDER_CONN *conn,
  XID *xid
) {
  int need_mon = 0;
  DBUG_ENTER("spider_db_xa_end");
  if (!conn->queued_connect && !conn->queued_xa_start)
  {
    DBUG_RETURN(conn->db_conn->xa_end(xid, &need_mon));
  }
  DBUG_RETURN(0);
}

int spider_db_xa_prepare(
  SPIDER_CONN *conn,
  XID *xid
) {
  int need_mon = 0;
  DBUG_ENTER("spider_db_xa_prepare");
  if (!conn->queued_connect && !conn->queued_xa_start)
  {
    if (conn->use_for_active_standby && conn->server_lost)
    {
      my_message(ER_SPIDER_LINK_IS_FAILOVER_NUM,
        ER_SPIDER_LINK_IS_FAILOVER_STR, MYF(0));
      DBUG_RETURN(ER_SPIDER_LINK_IS_FAILOVER_NUM);
    }
    DBUG_RETURN(conn->db_conn->xa_prepare(xid, &need_mon));
  }
  DBUG_RETURN(0);
}

int spider_db_xa_commit(
  SPIDER_CONN *conn,
  XID *xid
) {
  int need_mon = 0;
  DBUG_ENTER("spider_db_xa_commit");
  if (!conn->queued_connect && !conn->queued_xa_start)
  {
    DBUG_RETURN(conn->db_conn->xa_commit(xid, &need_mon));
  }
  DBUG_RETURN(0);
}

int spider_db_xa_rollback(
  SPIDER_CONN *conn,
  XID *xid
) {
  int need_mon = 0;
  DBUG_ENTER("spider_db_xa_rollback");
  if (!conn->queued_connect && !conn->queued_xa_start)
  {
    DBUG_RETURN(conn->db_conn->xa_rollback(xid, &need_mon));
  }
  DBUG_RETURN(0);
}

int spider_db_lock_tables(
  ha_spider *spider,
  int link_idx
) {
  int error_num;
  SPIDER_CONN *conn = spider->conns[link_idx];
  DBUG_ENTER("spider_db_lock_tables");
  error_num = spider->dbton_handler[conn->dbton_id]->lock_tables(link_idx);
  DBUG_RETURN(error_num);
}

int spider_db_unlock_tables(
  ha_spider *spider,
  int link_idx
) {
  int error_num;
  SPIDER_CONN *conn = spider->conns[link_idx];
  DBUG_ENTER("spider_db_unlock_tables");
  error_num = spider->dbton_handler[conn->dbton_id]->unlock_tables(link_idx);
  DBUG_RETURN(error_num);
}

int spider_db_append_name_with_quote_str(
  spider_string *str,
  const char *name,
  uint dbton_id
) {
  DBUG_ENTER("spider_db_append_name_with_quote_str");
  DBUG_RETURN(spider_db_append_name_with_quote_str_internal(
    str, name, strlen(name), system_charset_info, dbton_id));
}

int spider_db_append_name_with_quote_str(
  spider_string *str,
  LEX_CSTRING &name,
  uint dbton_id
) {
  DBUG_ENTER("spider_db_append_name_with_quote_str");
  DBUG_RETURN(spider_db_append_name_with_quote_str_internal(
    str, name.str, name.length, system_charset_info, dbton_id));
}

int spider_db_append_name_with_quote_str_internal(
  spider_string *str,
  const char *name,
  int length,
  uint dbton_id
) {
  DBUG_ENTER("spider_db_append_name_with_quote_str_internal");
  DBUG_RETURN(spider_db_append_name_with_quote_str_internal(
    str, name, length, system_charset_info, dbton_id));
}

int spider_db_append_name_with_quote_str_internal(
  spider_string *str,
  const char *name,
  int length,
  CHARSET_INFO *cs,
  uint dbton_id
) {
  int error_num;
  const char *name_end;
  char head_code;
  DBUG_ENTER("spider_db_append_name_with_quote_str_internal");
  for (name_end = name + length; name < name_end; name += length)
  {
    head_code = *name;
#ifdef SPIDER_HAS_MY_CHARLEN
    if ((length = my_ci_charlen(cs, (const uchar *) name, (const uchar *) name_end)) < 1)
#else
    if (!(length = my_mbcharlen(cs, (uchar) head_code)))
#endif
    {
      my_message(ER_SPIDER_WRONG_CHARACTER_IN_NAME_NUM,
        ER_SPIDER_WRONG_CHARACTER_IN_NAME_STR, MYF(0));
      DBUG_RETURN(ER_SPIDER_WRONG_CHARACTER_IN_NAME_NUM);
    }
    if (
      length == 1 &&
      spider_dbton[dbton_id].db_util->is_name_quote(head_code)
    ) {
      if ((error_num = spider_dbton[dbton_id].db_util->
        append_escaped_name_quote(str)))
      {
        DBUG_RETURN(error_num);
      }
    } else {
      if (str->append(name, length, cs))
        DBUG_RETURN(HA_ERR_OUT_OF_MEM);
    }
  }
  DBUG_RETURN(0);
}

int spider_db_append_select(
  ha_spider *spider
) {
  int error_num;
  DBUG_ENTER("spider_db_append_select");

  if (spider->sql_kinds & SPIDER_SQL_KIND_SQL)
  {
    if ((error_num = spider->append_select_sql_part(
      SPIDER_SQL_TYPE_SELECT_SQL)))
      DBUG_RETURN(error_num);
  }
  if (spider->sql_kinds & SPIDER_SQL_KIND_HANDLER)
  {
    if ((error_num = spider->append_select_sql_part(
      SPIDER_SQL_TYPE_HANDLER)))
      DBUG_RETURN(error_num);
  }
  DBUG_RETURN(0);
}

int spider_db_append_select_columns(
  ha_spider *spider
) {
  int error_num;
  SPIDER_RESULT_LIST *result_list = &spider->result_list;
  DBUG_ENTER("spider_db_append_select_columns");
  if (spider->sql_kinds & SPIDER_SQL_KIND_SQL)
  {
#ifdef HANDLER_HAS_DIRECT_AGGREGATE
    if (
      result_list->direct_aggregate &&
      (error_num = spider->append_sum_select_sql_part(
        SPIDER_SQL_TYPE_SELECT_SQL, NULL, 0))
    )
      DBUG_RETURN(error_num);
#endif
    if ((error_num = spider->append_match_select_sql_part(
      SPIDER_SQL_TYPE_SELECT_SQL, NULL, 0)))
      DBUG_RETURN(error_num);
    if (!spider->select_column_mode)
    {
      if (result_list->keyread)
      {
        if ((error_num = spider->append_key_select_sql_part(
          SPIDER_SQL_TYPE_SELECT_SQL, spider->active_index)))
          DBUG_RETURN(error_num);
      } else {
        if ((error_num = spider->append_table_select_sql_part(
          SPIDER_SQL_TYPE_SELECT_SQL)))
          DBUG_RETURN(error_num);
      }
    } else {
      if ((error_num = spider->append_minimum_select_sql_part(
        SPIDER_SQL_TYPE_SELECT_SQL)))
        DBUG_RETURN(error_num);
    }
  }
  if (spider->sql_kinds & SPIDER_SQL_KIND_HANDLER)
  {
    if ((error_num = spider->append_from_sql_part(SPIDER_SQL_TYPE_HANDLER)))
      DBUG_RETURN(error_num);
  }
  DBUG_RETURN(0);
}

int spider_db_append_null_value(
  spider_string *str,
  KEY_PART_INFO *key_part,
  const uchar **ptr
) {
  DBUG_ENTER("spider_db_append_null_value");
  if (key_part->null_bit)
  {
    if (*(*ptr)++)
    {
      if (str->reserve(SPIDER_SQL_NULL_LEN))
        DBUG_RETURN(HA_ERR_OUT_OF_MEM);
      str->q_append(SPIDER_SQL_NULL_STR, SPIDER_SQL_NULL_LEN);
      DBUG_RETURN(-1);
    }
  }
  DBUG_RETURN(0);
}

int spider_db_append_key_columns(
  const key_range *start_key,
  ha_spider *spider,
  spider_string *str
) {
  SPIDER_RESULT_LIST *result_list = &spider->result_list;
  KEY *key_info = result_list->key_info;
  uint key_name_length, key_count;
  key_part_map full_key_part_map =
    make_prev_keypart_map(spider_user_defined_key_parts(key_info));
  key_part_map start_key_part_map;
  char tmp_buf[MAX_FIELD_WIDTH];
  DBUG_ENTER("spider_db_append_key_columns");

  start_key_part_map = start_key->keypart_map & full_key_part_map;
  DBUG_PRINT("info", ("spider spider_user_defined_key_parts=%u",
    spider_user_defined_key_parts(key_info)));
  DBUG_PRINT("info", ("spider full_key_part_map=%lu", full_key_part_map));
  DBUG_PRINT("info", ("spider start_key_part_map=%lu", start_key_part_map));

  if (!start_key_part_map)
    DBUG_RETURN(0);

  for (
    key_count = 0;
    start_key_part_map;
    start_key_part_map >>= 1,
    key_count++
  ) {
    key_name_length = my_sprintf(tmp_buf, (tmp_buf, "c%u", key_count));
    if (str->reserve(key_name_length + SPIDER_SQL_COMMA_LEN))
      DBUG_RETURN(HA_ERR_OUT_OF_MEM);
    str->q_append(tmp_buf, key_name_length);
    str->q_append(SPIDER_SQL_COMMA_STR, SPIDER_SQL_COMMA_LEN);
  }
  str->length(str->length() - SPIDER_SQL_COMMA_LEN);

  DBUG_RETURN(0);
}

int spider_db_append_key_hint(
  spider_string *str,
  char *hint_str
) {
  int hint_str_len = strlen(hint_str);
  DBUG_ENTER("spider_db_append_key_hint");
  if (hint_str_len >= 2 &&
    (hint_str[0] == 'f' || hint_str[0] == 'F') && hint_str[1] == ' '
  ) {
    if (str->reserve(hint_str_len - 2 +
      SPIDER_SQL_SQL_FORCE_IDX_LEN + SPIDER_SQL_CLOSE_PAREN_LEN))
      DBUG_RETURN(HA_ERR_OUT_OF_MEM);
    hint_str += 2;
    str->q_append(SPIDER_SQL_SQL_FORCE_IDX_STR, SPIDER_SQL_SQL_FORCE_IDX_LEN);
    str->q_append(hint_str, hint_str_len - 2);
    str->q_append(SPIDER_SQL_CLOSE_PAREN_STR, SPIDER_SQL_CLOSE_PAREN_LEN);
  } else if (hint_str_len >= 2 &&
    (hint_str[0] == 'u' || hint_str[0] == 'U') && hint_str[1] == ' '
  ) {
    if (str->reserve(hint_str_len - 2 +
      SPIDER_SQL_SQL_USE_IDX_LEN + SPIDER_SQL_CLOSE_PAREN_LEN))
      DBUG_RETURN(HA_ERR_OUT_OF_MEM);
    hint_str += 2;
    str->q_append(SPIDER_SQL_SQL_USE_IDX_STR, SPIDER_SQL_SQL_USE_IDX_LEN);
    str->q_append(hint_str, hint_str_len - 2);
    str->q_append(SPIDER_SQL_CLOSE_PAREN_STR, SPIDER_SQL_CLOSE_PAREN_LEN);
  } else if (hint_str_len >= 3 &&
    (hint_str[0] == 'i' || hint_str[0] == 'I') &&
    (hint_str[1] == 'g' || hint_str[1] == 'G') && hint_str[2] == ' '
  ) {
    if (str->reserve(hint_str_len - 3 +
      SPIDER_SQL_SQL_IGNORE_IDX_LEN + SPIDER_SQL_CLOSE_PAREN_LEN))
      DBUG_RETURN(HA_ERR_OUT_OF_MEM);
    hint_str += 3;
    str->q_append(
      SPIDER_SQL_SQL_IGNORE_IDX_STR, SPIDER_SQL_SQL_IGNORE_IDX_LEN);
    str->q_append(hint_str, hint_str_len - 3);
    str->q_append(SPIDER_SQL_CLOSE_PAREN_STR, SPIDER_SQL_CLOSE_PAREN_LEN);
  } else if (str->reserve(hint_str_len + SPIDER_SQL_SPACE_LEN))
    DBUG_RETURN(HA_ERR_OUT_OF_MEM);
  else
  {
    str->q_append(SPIDER_SQL_SPACE_STR, SPIDER_SQL_SPACE_LEN);
    str->q_append(hint_str, hint_str_len);
  }
  DBUG_RETURN(0);
}

int spider_db_append_hint_after_table(
  ha_spider *spider,
  spider_string *str,
  spider_string *hint
) {
  DBUG_ENTER("spider_db_append_hint_after_table");
  if (spider->sql_kinds & SPIDER_SQL_KIND_SQL)
  {
    if (str->append(*hint))
      DBUG_RETURN(HA_ERR_OUT_OF_MEM);
  }
  DBUG_RETURN(0);
}

int spider_db_append_key_where_internal(
  spider_string *str,
  spider_string *str_part,
  spider_string *str_part2,
  const key_range *start_key,
  const key_range *end_key,
  ha_spider *spider,
  bool set_order,
  ulong sql_type,
  uint dbton_id
) {
  SPIDER_RESULT_LIST *result_list = &spider->result_list;
  SPIDER_SHARE *share = spider->share;
#ifndef DBUG_OFF
  TABLE *table = spider->get_table();
#endif
  KEY *key_info = result_list->key_info;
  int error_num;
  uint key_name_length;
  key_part_map full_key_part_map;
  key_part_map start_key_part_map;
  key_part_map end_key_part_map;
  key_part_map tgt_key_part_map;
  int key_count;
  uint length;
  uint store_length;
  uint current_pos = str->length();
  const uchar *ptr, *another_ptr;
  const key_range *use_key, *another_key;
  KEY_PART_INFO *key_part;
  Field *field;
  bool use_both = TRUE, key_eq;
  uint sql_kind;
  spider_db_handler *dbton_hdl = spider->dbton_handler[dbton_id];
  spider_db_share *dbton_share = share->dbton_share[dbton_id];
  DBUG_ENTER("spider_db_append_key_where_internal");
  switch (sql_type)
  {
    case SPIDER_SQL_TYPE_HANDLER:
      sql_kind = SPIDER_SQL_KIND_HANDLER;
      break;
#if defined(HS_HAS_SQLCOM) && defined(HAVE_HANDLERSOCKET)
    case SPIDER_SQL_TYPE_SELECT_HS:
    case SPIDER_SQL_TYPE_INSERT_HS:
    case SPIDER_SQL_TYPE_UPDATE_HS:
    case SPIDER_SQL_TYPE_DELETE_HS:
      sql_kind = SPIDER_SQL_KIND_HS;
      break;
#endif
    default:
      sql_kind = SPIDER_SQL_KIND_SQL;
      break;
  }

  if (key_info)
    full_key_part_map =
      make_prev_keypart_map(spider_user_defined_key_parts(key_info));
  else
    full_key_part_map = 0;

  if (start_key)
  {
    start_key_part_map = start_key->keypart_map & full_key_part_map;
  } else {
    start_key_part_map = 0;
    use_both = FALSE;
  }
  if (end_key) {
    end_key_part_map = end_key->keypart_map & full_key_part_map;
    result_list->end_key = end_key;
  } else {
    end_key_part_map = 0;
    use_both = FALSE;
  }
  DBUG_PRINT("info", ("spider spider_user_defined_key_parts=%u", key_info ?
    spider_user_defined_key_parts(key_info) : 0));
  DBUG_PRINT("info", ("spider full_key_part_map=%lu", full_key_part_map));
  DBUG_PRINT("info", ("spider start_key_part_map=%lu", start_key_part_map));
  DBUG_PRINT("info", ("spider end_key_part_map=%lu", end_key_part_map));

#ifndef DBUG_OFF
  MY_BITMAP *tmp_map = dbug_tmp_use_all_columns(table, &table->read_set);
#endif

  if (sql_kind == SPIDER_SQL_KIND_HANDLER)
  {
#ifdef SPIDER_use_LEX_CSTRING_for_KEY_Field_name
    const char *key_name = key_info->name.str;
    key_name_length = key_info->name.length;
#else
    const char *key_name = key_info->name;
    key_name_length = strlen(key_name);
#endif
    if (str->reserve(SPIDER_SQL_READ_LEN +
      /* SPIDER_SQL_NAME_QUOTE_LEN */ 2 + key_name_length))
      DBUG_RETURN(HA_ERR_OUT_OF_MEM);
    str->q_append(SPIDER_SQL_READ_STR, SPIDER_SQL_READ_LEN);
    if ((error_num = spider_dbton[dbton_id].db_util->
      append_name(str, key_name, key_name_length)))
    {
      DBUG_RETURN(error_num);
    }
    dbton_hdl->set_order_pos(SPIDER_SQL_TYPE_HANDLER);
    if (
      (start_key_part_map || end_key_part_map) &&
      !(use_both && (!start_key_part_map || !end_key_part_map))
    ) {
      if (str_part->reserve(SPIDER_SQL_OPEN_PAREN_LEN))
        DBUG_RETURN(HA_ERR_OUT_OF_MEM);
      str_part->q_append(SPIDER_SQL_OPEN_PAREN_STR, SPIDER_SQL_OPEN_PAREN_LEN);
      result_list->ha_read_kind = 0;
    } else if (!result_list->desc_flg)
    {
      if (str->reserve(SPIDER_SQL_FIRST_LEN))
        DBUG_RETURN(HA_ERR_OUT_OF_MEM);
      str->q_append(SPIDER_SQL_FIRST_STR, SPIDER_SQL_FIRST_LEN);
      result_list->ha_read_kind = 1;
    } else {
      if (str->reserve(SPIDER_SQL_LAST_LEN))
        DBUG_RETURN(HA_ERR_OUT_OF_MEM);
      str->q_append(SPIDER_SQL_LAST_STR, SPIDER_SQL_LAST_LEN);
      result_list->ha_read_kind = 2;
    }
  }
  if (!start_key_part_map && !end_key_part_map)
  {
    result_list->key_order = 0;
    goto end;
  } else if (use_both && (!start_key_part_map || !end_key_part_map))
  {
    result_list->key_order = 0;
    goto end;
  } else if (start_key_part_map >= end_key_part_map)
  {
    use_key = start_key;
    another_key = end_key;
    tgt_key_part_map = start_key_part_map;
  } else {
    use_key = end_key;
    another_key = start_key;
    tgt_key_part_map = end_key_part_map;
  }
  DBUG_PRINT("info", ("spider tgt_key_part_map=%lu", tgt_key_part_map));
  if (start_key_part_map == end_key_part_map)
    result_list->use_both_key = TRUE;

  if (sql_kind == SPIDER_SQL_KIND_SQL)
  {
    if (str->reserve(SPIDER_SQL_WHERE_LEN))
      DBUG_RETURN(HA_ERR_OUT_OF_MEM);
    str->q_append(SPIDER_SQL_WHERE_STR, SPIDER_SQL_WHERE_LEN);
  } else if (sql_kind == SPIDER_SQL_KIND_HANDLER)
  {
    if (str_part2->reserve(SPIDER_SQL_WHERE_LEN))
      DBUG_RETURN(HA_ERR_OUT_OF_MEM);
    str_part2->q_append(SPIDER_SQL_WHERE_STR, SPIDER_SQL_WHERE_LEN);
  }

  for (
    key_part = key_info->key_part,
    length = 0,
    key_count = 0;
    tgt_key_part_map;
    length += store_length,
    tgt_key_part_map >>= 1,
    start_key_part_map >>= 1,
    end_key_part_map >>= 1,
    key_part++,
    key_count++
  ) {
    DBUG_PRINT("info", ("spider tgt_key_part_map=%lu", tgt_key_part_map));
    store_length = key_part->store_length;
    field = key_part->field;
    key_name_length = dbton_share->get_column_name_length(field->field_index);
    ptr = use_key->key + length;
    if (use_both)
    {
      another_ptr = another_key->key + length;
      if (
        start_key_part_map &&
        end_key_part_map &&
        !memcmp(ptr, another_ptr, store_length)
      )
        key_eq = TRUE;
      else {
        key_eq = FALSE;
#ifndef DBUG_OFF
        if (
          start_key_part_map &&
          end_key_part_map
        )
          DBUG_PRINT("info", ("spider memcmp=%d",
            memcmp(ptr, another_ptr, store_length)));
#endif
      }
    } else {
      if (tgt_key_part_map > 1)
        key_eq = TRUE;
      else
        key_eq = FALSE;
    }
    if (
      (key_eq && use_key == start_key) ||
      (!key_eq && start_key_part_map)
    ) {
      bool tgt_final = (use_key == start_key &&
        (tgt_key_part_map == 1 || !end_key_part_map));
      ptr = start_key->key + length;
      if (
        (error_num = dbton_hdl->append_is_null_part(sql_type, key_part,
          start_key, &ptr, key_eq, tgt_final))
      ) {
        if (error_num > 0)
          DBUG_RETURN(error_num);
        if (
          !set_order &&
          start_key->flag != HA_READ_KEY_EXACT &&
          sql_kind == SPIDER_SQL_KIND_SQL
        ) {
          result_list->key_order = key_count;
          set_order = TRUE;
        }
      } else if (key_eq)
      {
        DBUG_PRINT("info", ("spider key_eq"));
        if (sql_kind == SPIDER_SQL_KIND_SQL)
        {
          if (str->reserve(store_length + key_name_length +
            /* SPIDER_SQL_NAME_QUOTE_LEN */ 2 +
            SPIDER_SQL_EQUAL_LEN + SPIDER_SQL_AND_LEN))
            DBUG_RETURN(HA_ERR_OUT_OF_MEM);
          dbton_share->append_column_name(str, field->field_index);
          str->q_append(SPIDER_SQL_EQUAL_STR, SPIDER_SQL_EQUAL_LEN);
          if (spider_dbton[dbton_id].db_util->append_column_value(
                  spider, str, field, ptr, FALSE, share->access_charset))
            DBUG_RETURN(HA_ERR_OUT_OF_MEM);
        } else if (sql_kind == SPIDER_SQL_KIND_HANDLER)
        {
          if (str_part2->reserve(store_length + key_name_length +
            /* SPIDER_SQL_NAME_QUOTE_LEN */ 2 +
            SPIDER_SQL_EQUAL_LEN + SPIDER_SQL_AND_LEN))
            DBUG_RETURN(HA_ERR_OUT_OF_MEM);
          dbton_share->append_column_name(str_part2, field->field_index);
          str_part2->q_append(SPIDER_SQL_EQUAL_STR, SPIDER_SQL_EQUAL_LEN);
          if (spider_dbton[dbton_id].db_util->append_column_value(
                  spider, str_part2, field, ptr, FALSE, share->access_charset))
            DBUG_RETURN(HA_ERR_OUT_OF_MEM);

          if (use_key == start_key)
          {
#ifdef SPIDER_HANDLER_SUPPORT_MULTIPLE_KEY_PARTS
            if (spider_dbton[dbton_id].db_util->
              append_column_value(spider, str_part, field, ptr, false,
                share->access_charset))
              DBUG_RETURN(HA_ERR_OUT_OF_MEM);
#else
            if (str_part->length() == SPIDER_SQL_OPEN_PAREN_LEN)
            {
              if (str->reserve(SPIDER_SQL_EQUAL_LEN))
                DBUG_RETURN(HA_ERR_OUT_OF_MEM);
              str->q_append(SPIDER_SQL_EQUAL_STR, SPIDER_SQL_EQUAL_LEN);
              if (spider_dbton[dbton_id].db_util->
                append_column_value(spider, str_part, field, ptr, false,
                  share->access_charset))
                DBUG_RETURN(HA_ERR_OUT_OF_MEM);
            }
#endif
          }
        }
#if defined(HS_HAS_SQLCOM) && defined(HAVE_HANDLERSOCKET)
        else {
          if (spider_dbton[share->use_hs_dbton_ids[0]].db_util->
            append_column_value(spider, NULL, field, ptr,
              share->access_charset))
            DBUG_RETURN(HA_ERR_OUT_OF_MEM);
        }
#endif
      } else {
        DBUG_PRINT("info", ("spider start_key->flag=%d", start_key->flag));
        switch (start_key->flag)
        {
#if defined(MARIADB_BASE_VERSION) && MYSQL_VERSION_ID >= 100000
          case HA_READ_PREFIX_LAST:
            result_list->desc_flg = TRUE;
#endif
            /* fall through */
          case HA_READ_KEY_EXACT:
            if (sql_kind == SPIDER_SQL_KIND_SQL)
            {
              if (str->reserve(store_length + key_name_length +
                               /* SPIDER_SQL_NAME_QUOTE_LEN */ 2))
                DBUG_RETURN(HA_ERR_OUT_OF_MEM);

              dbton_share->append_column_name(str, field->field_index);

              bool is_like= MY_TEST(key_part->key_part_flag & HA_PART_KEY_SEG);
              if (is_like)
              {
                if (str->append(SPIDER_SQL_LIKE_STR, SPIDER_SQL_LIKE_LEN))
                  DBUG_RETURN(HA_ERR_OUT_OF_MEM);
              }
              else
              {
                if (str->append(SPIDER_SQL_EQUAL_STR, SPIDER_SQL_EQUAL_LEN))
                  DBUG_RETURN(HA_ERR_OUT_OF_MEM);
              }
              if (spider_dbton[dbton_id].db_util->append_column_value(
                      spider, str, field, ptr, is_like, share->access_charset))
                DBUG_RETURN(HA_ERR_OUT_OF_MEM);
            } else if (sql_kind == SPIDER_SQL_KIND_HANDLER)
            {
              if (str_part2->reserve(store_length + key_name_length +
                /* SPIDER_SQL_NAME_QUOTE_LEN */ 2 +
                SPIDER_SQL_EQUAL_LEN))
                DBUG_RETURN(HA_ERR_OUT_OF_MEM);
              dbton_share->append_column_name(str_part2, field->field_index);
              str_part2->q_append(SPIDER_SQL_EQUAL_STR, SPIDER_SQL_EQUAL_LEN);
              if (spider_dbton[dbton_id].db_util->append_column_value(
                      spider, str_part2, field, ptr, FALSE,
                      share->access_charset))
                DBUG_RETURN(HA_ERR_OUT_OF_MEM);

              if (use_key == start_key)
              {
#ifdef SPIDER_HANDLER_SUPPORT_MULTIPLE_KEY_PARTS
                if (tgt_key_part_map == 1 || !end_key_part_map)
                {
                  if (str->reserve(SPIDER_SQL_EQUAL_LEN))
                    DBUG_RETURN(HA_ERR_OUT_OF_MEM);
                  str->q_append(SPIDER_SQL_EQUAL_STR, SPIDER_SQL_EQUAL_LEN);
                }
                if (spider_dbton[dbton_id].db_util->
                    append_column_value(spider, str_part, field, ptr, false,
                                        share->access_charset))
                  DBUG_RETURN(HA_ERR_OUT_OF_MEM);
#else
                if (str_part->length() == SPIDER_SQL_OPEN_PAREN_LEN)
                {
                  if (str->reserve(SPIDER_SQL_EQUAL_LEN))
                    DBUG_RETURN(HA_ERR_OUT_OF_MEM);
                  str->q_append(SPIDER_SQL_EQUAL_STR, SPIDER_SQL_EQUAL_LEN);
                  if (spider_dbton[dbton_id].db_util->
                      append_column_value(spider, str_part, field, ptr, false,
                                          share->access_charset))
                    DBUG_RETURN(HA_ERR_OUT_OF_MEM);
                }
#endif
              }
            }
#if defined(HS_HAS_SQLCOM) && defined(HAVE_HANDLERSOCKET)
            else {
              if (spider_dbton[share->use_hs_dbton_ids[0]].db_util->
                append_column_value(spider, NULL, field, ptr,
                  share->access_charset))
                DBUG_RETURN(HA_ERR_OUT_OF_MEM);
              if (str->reserve(SPIDER_SQL_HS_EQUAL_LEN))
                DBUG_RETURN(HA_ERR_OUT_OF_MEM);
              str->q_append(SPIDER_SQL_HS_EQUAL_STR, SPIDER_SQL_HS_EQUAL_LEN);
            }
#endif
            break;
          case HA_READ_AFTER_KEY:
            if (sql_kind == SPIDER_SQL_KIND_SQL)
            {
              const char* op_str;
              uint32 op_len;
              if (start_key_part_map == 1) {
                op_str = SPIDER_SQL_GT_STR;
                op_len = SPIDER_SQL_GT_LEN;
              } else {
                op_str = SPIDER_SQL_GTEQUAL_STR;
                op_len = SPIDER_SQL_GTEQUAL_LEN;
              }
              if (str->reserve(store_length + key_name_length +
                /* SPIDER_SQL_NAME_QUOTE_LEN */ 2 + op_len))
                DBUG_RETURN(HA_ERR_OUT_OF_MEM);
              dbton_share->append_column_name(str, field->field_index);
              str->q_append(op_str, op_len);
              if (spider_dbton[dbton_id].db_util->append_column_value(
                      spider, str, field, ptr, FALSE, share->access_charset))
                DBUG_RETURN(HA_ERR_OUT_OF_MEM);
              if (use_both)
                start_key_part_map = 0;
              if (!set_order)
              {
                result_list->key_order = key_count;
                set_order = TRUE;
              }
            } else if (sql_kind == SPIDER_SQL_KIND_HANDLER)
            {
              if (str_part2->reserve(store_length + key_name_length +
                /* SPIDER_SQL_NAME_QUOTE_LEN */ 2 +
                SPIDER_SQL_GT_LEN))
                DBUG_RETURN(HA_ERR_OUT_OF_MEM);
              dbton_share->append_column_name(str_part2, field->field_index);
              str_part2->q_append(SPIDER_SQL_GT_STR, SPIDER_SQL_GT_LEN);
              if (spider_dbton[dbton_id].db_util->append_column_value(
                      spider, str_part2, field, ptr, FALSE,
                      share->access_charset))
                DBUG_RETURN(HA_ERR_OUT_OF_MEM);

              if (use_key == start_key)
              {
#ifdef SPIDER_HANDLER_SUPPORT_MULTIPLE_KEY_PARTS
                if (tgt_key_part_map == 1 || !end_key_part_map)
                {
                  if (str->reserve(SPIDER_SQL_GT_LEN))
                    DBUG_RETURN(HA_ERR_OUT_OF_MEM);
                  str->q_append(SPIDER_SQL_GT_STR, SPIDER_SQL_GT_LEN);
                }
                if (spider_dbton[dbton_id].db_util->
                    append_column_value(spider, str_part, field, ptr, false,
                                        share->access_charset))
                  DBUG_RETURN(HA_ERR_OUT_OF_MEM);
#else
                if (str_part->length() == SPIDER_SQL_OPEN_PAREN_LEN)
                {
                  if (str->reserve(SPIDER_SQL_GT_LEN))
                    DBUG_RETURN(HA_ERR_OUT_OF_MEM);
                  str->q_append(SPIDER_SQL_GT_STR, SPIDER_SQL_GT_LEN);
                  if (spider_dbton[dbton_id].db_util->
                      append_column_value(spider, str_part, field, ptr, false,
                                          share->access_charset))
                    DBUG_RETURN(HA_ERR_OUT_OF_MEM);
                }
#endif
              }
            }
#if defined(HS_HAS_SQLCOM) && defined(HAVE_HANDLERSOCKET)
            else {
              if (spider_dbton[share->use_hs_dbton_ids[0]].db_util->
                append_column_value(spider, NULL, field, ptr,
                  share->access_charset))
                DBUG_RETURN(HA_ERR_OUT_OF_MEM);
              if (str->reserve(SPIDER_SQL_HS_GT_LEN))
                DBUG_RETURN(HA_ERR_OUT_OF_MEM);
              str->q_append(SPIDER_SQL_HS_GT_STR, SPIDER_SQL_HS_GT_LEN);
            }
#endif
            break;
          case HA_READ_BEFORE_KEY:
            result_list->desc_flg = TRUE;
            if (sql_kind == SPIDER_SQL_KIND_SQL)
            {
              const char* op_str;
              uint32 op_len;
              if (start_key_part_map == 1) {
                op_str = SPIDER_SQL_LT_STR;
                op_len = SPIDER_SQL_LT_LEN;
              } else {
                op_str = SPIDER_SQL_LTEQUAL_STR;
                op_len = SPIDER_SQL_LTEQUAL_LEN;
              }
              if (str->reserve(store_length + key_name_length +
                /* SPIDER_SQL_NAME_QUOTE_LEN */ 2 + op_len))
                DBUG_RETURN(HA_ERR_OUT_OF_MEM);
              dbton_share->append_column_name(str, field->field_index);
              str->q_append(op_str, op_len);
              if (spider_dbton[dbton_id].db_util->append_column_value(
                      spider, str, field, ptr, FALSE, share->access_charset))
                DBUG_RETURN(HA_ERR_OUT_OF_MEM);
              if (use_both)
                start_key_part_map = 0;
              if (!set_order)
              {
                result_list->key_order = key_count;
                set_order = TRUE;
              }
            } else if (sql_kind == SPIDER_SQL_KIND_HANDLER)
            {
              if (str_part2->reserve(store_length + key_name_length +
                /* SPIDER_SQL_NAME_QUOTE_LEN */ 2 +
                SPIDER_SQL_LT_LEN))
                DBUG_RETURN(HA_ERR_OUT_OF_MEM);
              dbton_share->append_column_name(str_part2, field->field_index);
              str_part2->q_append(SPIDER_SQL_LT_STR, SPIDER_SQL_LT_LEN);
              if (spider_dbton[dbton_id].db_util->append_column_value(
                      spider, str_part2, field, ptr, FALSE,
                      share->access_charset))
                DBUG_RETURN(HA_ERR_OUT_OF_MEM);

              if (use_key == start_key)
              {
#ifdef SPIDER_HANDLER_SUPPORT_MULTIPLE_KEY_PARTS
                if (tgt_key_part_map == 1 || !end_key_part_map)
                {
                  if (str->reserve(SPIDER_SQL_LT_LEN))
                    DBUG_RETURN(HA_ERR_OUT_OF_MEM);
                  str->q_append(SPIDER_SQL_LT_STR, SPIDER_SQL_LT_LEN);
                }
                if (spider_dbton[dbton_id].db_util->
                    append_column_value(spider, str_part, field, ptr, false,
                                        share->access_charset))
                  DBUG_RETURN(HA_ERR_OUT_OF_MEM);
#else
                if (str_part->length() == SPIDER_SQL_OPEN_PAREN_LEN)
                {
                  if (str->reserve(SPIDER_SQL_LT_LEN))
                    DBUG_RETURN(HA_ERR_OUT_OF_MEM);
                  str->q_append(SPIDER_SQL_LT_STR, SPIDER_SQL_LT_LEN);
                  if (spider_dbton[dbton_id].db_util->
                      append_column_value(spider, str_part, field, ptr, false,
                                          share->access_charset))
                    DBUG_RETURN(HA_ERR_OUT_OF_MEM);
                }
#endif
              }
            }
#if defined(HS_HAS_SQLCOM) && defined(HAVE_HANDLERSOCKET)
            else {
              if (spider_dbton[share->use_hs_dbton_ids[0]].db_util->
                append_column_value(spider, NULL, field, ptr,
                  share->access_charset))
                DBUG_RETURN(HA_ERR_OUT_OF_MEM);
              if (str->reserve(SPIDER_SQL_HS_LT_LEN))
                DBUG_RETURN(HA_ERR_OUT_OF_MEM);
              str->q_append(SPIDER_SQL_HS_LT_STR, SPIDER_SQL_HS_LT_LEN);
            }
#endif
            break;
#if defined(MARIADB_BASE_VERSION) && MYSQL_VERSION_ID >= 100000
#else
          case HA_READ_PREFIX_LAST:
            result_list->limit_num = 1;
            /* fall through */
#endif
          case HA_READ_KEY_OR_PREV:
          case HA_READ_PREFIX_LAST_OR_PREV:
            result_list->desc_flg = TRUE;
            if (sql_kind == SPIDER_SQL_KIND_SQL)
            {
              if (str->reserve(store_length + key_name_length +
                /* SPIDER_SQL_NAME_QUOTE_LEN */ 2 +
                SPIDER_SQL_LTEQUAL_LEN))
                DBUG_RETURN(HA_ERR_OUT_OF_MEM);
              dbton_share->append_column_name(str, field->field_index);
              str->q_append(SPIDER_SQL_LTEQUAL_STR, SPIDER_SQL_LTEQUAL_LEN);
              if (spider_dbton[dbton_id].db_util->append_column_value(
                      spider, str, field, ptr, FALSE, share->access_charset))
                DBUG_RETURN(HA_ERR_OUT_OF_MEM);
              if (!set_order)
              {
                result_list->key_order = key_count;
                set_order = TRUE;
              }
            } else if (sql_kind == SPIDER_SQL_KIND_HANDLER)
            {
              if (str_part2->reserve(store_length + key_name_length +
                /* SPIDER_SQL_NAME_QUOTE_LEN */ 2 +
                SPIDER_SQL_LTEQUAL_LEN))
                DBUG_RETURN(HA_ERR_OUT_OF_MEM);
              dbton_share->append_column_name(str_part2, field->field_index);
              str_part2->q_append(SPIDER_SQL_LTEQUAL_STR,
                SPIDER_SQL_LTEQUAL_LEN);
              if (spider_dbton[dbton_id].db_util->append_column_value(
                      spider, str_part2, field, ptr, false,
                      share->access_charset))
                DBUG_RETURN(HA_ERR_OUT_OF_MEM);

              if (use_key == start_key)
              {
#ifdef SPIDER_HANDLER_SUPPORT_MULTIPLE_KEY_PARTS
                if (tgt_key_part_map == 1 || !end_key_part_map)
                {
                  if (str->reserve(SPIDER_SQL_LTEQUAL_LEN))
                    DBUG_RETURN(HA_ERR_OUT_OF_MEM);
                  str->q_append(SPIDER_SQL_LTEQUAL_STR,
                    SPIDER_SQL_LTEQUAL_LEN);
                }
                if (spider_dbton[dbton_id].db_util->
                    append_column_value(spider, str_part, field, ptr, false,
                                        share->access_charset))
                  DBUG_RETURN(HA_ERR_OUT_OF_MEM);
#else
                if (str_part->length() == SPIDER_SQL_OPEN_PAREN_LEN)
                {
                  if (str->reserve(SPIDER_SQL_LTEQUAL_LEN))
                    DBUG_RETURN(HA_ERR_OUT_OF_MEM);
                  str->q_append(SPIDER_SQL_LTEQUAL_STR,
                    SPIDER_SQL_LTEQUAL_LEN);
                  if (spider_dbton[dbton_id].db_util->
                      append_column_value(spider, str_part, field, ptr, false,
                                          share->access_charset))
                    DBUG_RETURN(HA_ERR_OUT_OF_MEM);
                }
#endif
              }
            }
#if defined(HS_HAS_SQLCOM) && defined(HAVE_HANDLERSOCKET)
            else {
              if (spider_dbton[share->use_hs_dbton_ids[0]].db_util->
                append_column_value(spider, NULL, field, ptr,
                  share->access_charset))
                DBUG_RETURN(HA_ERR_OUT_OF_MEM);
              if (str->reserve(SPIDER_SQL_HS_LTEQUAL_LEN))
                DBUG_RETURN(HA_ERR_OUT_OF_MEM);
              str->q_append(SPIDER_SQL_HS_LTEQUAL_STR,
                SPIDER_SQL_HS_LTEQUAL_LEN);
            }
#endif
            break;
          case HA_READ_MBR_CONTAIN:
            if (str->reserve(SPIDER_SQL_MBR_CONTAIN_LEN))
              DBUG_RETURN(HA_ERR_OUT_OF_MEM);
            str->q_append(SPIDER_SQL_MBR_CONTAIN_STR,
              SPIDER_SQL_MBR_CONTAIN_LEN);
            if (spider_dbton[dbton_id].db_util->append_column_value(
                    spider, str, field, ptr, FALSE, share->access_charset) ||
                str->reserve(SPIDER_SQL_COMMA_LEN + key_name_length +
                             /* SPIDER_SQL_NAME_QUOTE_LEN */ 2 +
                             SPIDER_SQL_CLOSE_PAREN_LEN))
              DBUG_RETURN(HA_ERR_OUT_OF_MEM);
            str->q_append(SPIDER_SQL_COMMA_STR, SPIDER_SQL_COMMA_LEN);
            dbton_share->append_column_name(str, field->field_index);
            str->q_append(SPIDER_SQL_CLOSE_PAREN_STR,
              SPIDER_SQL_CLOSE_PAREN_LEN);
            break;
          case HA_READ_MBR_INTERSECT:
            if (str->reserve(SPIDER_SQL_MBR_INTERSECT_LEN))
              DBUG_RETURN(HA_ERR_OUT_OF_MEM);
            str->q_append(SPIDER_SQL_MBR_INTERSECT_STR,
              SPIDER_SQL_MBR_INTERSECT_LEN);
            if (spider_dbton[dbton_id].db_util->append_column_value(
                    spider, str, field, ptr, FALSE, share->access_charset) ||
                str->reserve(SPIDER_SQL_COMMA_LEN + key_name_length +
                             /* SPIDER_SQL_NAME_QUOTE_LEN */ 2 +
                             SPIDER_SQL_CLOSE_PAREN_LEN))
              DBUG_RETURN(HA_ERR_OUT_OF_MEM);
            str->q_append(SPIDER_SQL_COMMA_STR, SPIDER_SQL_COMMA_LEN);
            dbton_share->append_column_name(str, field->field_index);
            str->q_append(SPIDER_SQL_CLOSE_PAREN_STR,
              SPIDER_SQL_CLOSE_PAREN_LEN);
            break;
          case HA_READ_MBR_WITHIN:
            if (str->reserve(SPIDER_SQL_MBR_WITHIN_LEN))
              DBUG_RETURN(HA_ERR_OUT_OF_MEM);
            str->q_append(SPIDER_SQL_MBR_WITHIN_STR,
              SPIDER_SQL_MBR_WITHIN_LEN);
            if (spider_dbton[dbton_id].db_util->append_column_value(
                    spider, str, field, ptr, FALSE, share->access_charset) ||
                str->reserve(SPIDER_SQL_COMMA_LEN + key_name_length +
                             /* SPIDER_SQL_NAME_QUOTE_LEN */ 2 +
                             SPIDER_SQL_CLOSE_PAREN_LEN))
              DBUG_RETURN(HA_ERR_OUT_OF_MEM);
            str->q_append(SPIDER_SQL_COMMA_STR, SPIDER_SQL_COMMA_LEN);
            dbton_share->append_column_name(str, field->field_index);
            str->q_append(SPIDER_SQL_CLOSE_PAREN_STR,
              SPIDER_SQL_CLOSE_PAREN_LEN);
            break;
          case HA_READ_MBR_DISJOINT:
            if (str->reserve(SPIDER_SQL_MBR_DISJOINT_LEN))
              DBUG_RETURN(HA_ERR_OUT_OF_MEM);
            str->q_append(SPIDER_SQL_MBR_DISJOINT_STR,
              SPIDER_SQL_MBR_DISJOINT_LEN);
            if (spider_dbton[dbton_id].db_util->append_column_value(
                    spider, str, field, ptr, FALSE, share->access_charset) ||
                str->reserve(SPIDER_SQL_COMMA_LEN + key_name_length +
                             /* SPIDER_SQL_NAME_QUOTE_LEN */ 2 +
                             SPIDER_SQL_CLOSE_PAREN_LEN))
              DBUG_RETURN(HA_ERR_OUT_OF_MEM);
            str->q_append(SPIDER_SQL_COMMA_STR, SPIDER_SQL_COMMA_LEN);
            dbton_share->append_column_name(str, field->field_index);
            str->q_append(SPIDER_SQL_CLOSE_PAREN_STR,
              SPIDER_SQL_CLOSE_PAREN_LEN);
            break;
          case HA_READ_MBR_EQUAL:
            if (str->reserve(SPIDER_SQL_MBR_EQUAL_LEN))
              DBUG_RETURN(HA_ERR_OUT_OF_MEM);
            str->q_append(SPIDER_SQL_MBR_EQUAL_STR, SPIDER_SQL_MBR_EQUAL_LEN);
            if (spider_dbton[dbton_id].db_util->append_column_value(
                    spider, str, field, ptr, FALSE, share->access_charset) ||
                str->reserve(SPIDER_SQL_COMMA_LEN + key_name_length +
                             /* SPIDER_SQL_NAME_QUOTE_LEN */ 2 +
                             SPIDER_SQL_CLOSE_PAREN_LEN))
              DBUG_RETURN(HA_ERR_OUT_OF_MEM);
            str->q_append(SPIDER_SQL_COMMA_STR, SPIDER_SQL_COMMA_LEN);
            dbton_share->append_column_name(str, field->field_index);
            str->q_append(SPIDER_SQL_CLOSE_PAREN_STR,
              SPIDER_SQL_CLOSE_PAREN_LEN);
            break;
          default:
            if (sql_kind == SPIDER_SQL_KIND_SQL)
            {
              if (str->reserve(store_length + key_name_length +
                /* SPIDER_SQL_NAME_QUOTE_LEN */ 2 +
                SPIDER_SQL_GTEQUAL_LEN))
                DBUG_RETURN(HA_ERR_OUT_OF_MEM);
              dbton_share->append_column_name(str, field->field_index);
              str->q_append(SPIDER_SQL_GTEQUAL_STR, SPIDER_SQL_GTEQUAL_LEN);
              if (spider_dbton[dbton_id].db_util->append_column_value(
                      spider, str, field, ptr, FALSE, share->access_charset))
                DBUG_RETURN(HA_ERR_OUT_OF_MEM);
              if (!set_order)
              {
                result_list->key_order = key_count;
                set_order = TRUE;
              }
            } else if (sql_kind == SPIDER_SQL_KIND_HANDLER)
            {
              if (str_part2->reserve(store_length + key_name_length +
                /* SPIDER_SQL_NAME_QUOTE_LEN */ 2 +
                SPIDER_SQL_GTEQUAL_LEN))
                DBUG_RETURN(HA_ERR_OUT_OF_MEM);
              dbton_share->append_column_name(str_part2, field->field_index);
              str_part2->q_append(SPIDER_SQL_GTEQUAL_STR,
                SPIDER_SQL_GTEQUAL_LEN);
              if (spider_dbton[dbton_id].db_util->append_column_value(
                      spider, str_part2, field, ptr, false,
                      share->access_charset))
                DBUG_RETURN(HA_ERR_OUT_OF_MEM);

              if (use_key == start_key)
              {
#ifdef SPIDER_HANDLER_SUPPORT_MULTIPLE_KEY_PARTS
                if (tgt_key_part_map == 1 || !end_key_part_map)
                {
                  if (str->reserve(SPIDER_SQL_GTEQUAL_LEN))
                    DBUG_RETURN(HA_ERR_OUT_OF_MEM);
                  str->q_append(SPIDER_SQL_GTEQUAL_STR,
                    SPIDER_SQL_GTEQUAL_LEN);
                }
                if (spider_dbton[dbton_id].db_util->
                    append_column_value(spider, str_part, field, ptr, false,
                                        share->access_charset))
                  DBUG_RETURN(HA_ERR_OUT_OF_MEM);
#else
                if (str_part->length() == SPIDER_SQL_OPEN_PAREN_LEN)
                {
                  if (str->reserve(SPIDER_SQL_GTEQUAL_LEN))
                    DBUG_RETURN(HA_ERR_OUT_OF_MEM);
                  str->q_append(SPIDER_SQL_GTEQUAL_STR,
                    SPIDER_SQL_GTEQUAL_LEN);
                  if (spider_dbton[dbton_id].db_util->
                      append_column_value(spider, str_part, field, ptr, false,
                                          share->access_charset))
                    DBUG_RETURN(HA_ERR_OUT_OF_MEM);
                }
#endif
              }
            }
#if defined(HS_HAS_SQLCOM) && defined(HAVE_HANDLERSOCKET)
            else {
              if (spider_dbton[share->use_hs_dbton_ids[0]].db_util->
                append_column_value(spider, NULL, field, ptr,
                  share->access_charset))
                DBUG_RETURN(HA_ERR_OUT_OF_MEM);
              if (str->reserve(SPIDER_SQL_HS_GTEQUAL_LEN))
                DBUG_RETURN(HA_ERR_OUT_OF_MEM);
              str->q_append(SPIDER_SQL_HS_GTEQUAL_STR,
                SPIDER_SQL_HS_GTEQUAL_LEN);
            }
#endif
            break;
        }
      }
      if (sql_kind == SPIDER_SQL_KIND_SQL)
      {
        if (str->reserve(SPIDER_SQL_AND_LEN))
          DBUG_RETURN(HA_ERR_OUT_OF_MEM);
        str->q_append(SPIDER_SQL_AND_STR,
          SPIDER_SQL_AND_LEN);
      } else if (sql_kind == SPIDER_SQL_KIND_HANDLER)
      {
        if (str_part2->reserve(SPIDER_SQL_AND_LEN))
          DBUG_RETURN(HA_ERR_OUT_OF_MEM);
        str_part2->q_append(SPIDER_SQL_AND_STR,
          SPIDER_SQL_AND_LEN);

#ifdef SPIDER_HANDLER_SUPPORT_MULTIPLE_KEY_PARTS
        if (use_key == start_key)
        {
          if (str_part->reserve(SPIDER_SQL_COMMA_LEN))
            DBUG_RETURN(HA_ERR_OUT_OF_MEM);
          str_part->q_append(SPIDER_SQL_COMMA_STR, SPIDER_SQL_COMMA_LEN);
        }
#endif
      }
    }

#if defined(HS_HAS_SQLCOM) && defined(HAVE_HANDLERSOCKET)
    if (sql_kind != SPIDER_SQL_KIND_HS)
    {
#endif
      if (
        (key_eq && use_key == end_key) ||
        (!key_eq && end_key_part_map)
      ) {
        bool tgt_final = (use_key == end_key && tgt_key_part_map == 1);
        ptr = end_key->key + length;
        if ((error_num = dbton_hdl->append_is_null_part(sql_type, key_part,
          end_key, &ptr, key_eq, tgt_final)))
        {
          if (error_num > 0)
            DBUG_RETURN(error_num);
          if (
            !set_order &&
            end_key->flag != HA_READ_KEY_EXACT &&
            sql_kind == SPIDER_SQL_KIND_SQL
          ) {
            result_list->key_order = key_count;
            set_order = TRUE;
          }
        } else if (key_eq)
        {
          DBUG_PRINT("info", ("spider key_eq"));
          if (sql_kind == SPIDER_SQL_KIND_SQL)
          {
            if (str->reserve(store_length + key_name_length +
              /* SPIDER_SQL_NAME_QUOTE_LEN */ 2 +
              SPIDER_SQL_EQUAL_LEN + SPIDER_SQL_AND_LEN))
              DBUG_RETURN(HA_ERR_OUT_OF_MEM);
            dbton_share->append_column_name(str, field->field_index);
            str->q_append(SPIDER_SQL_EQUAL_STR, SPIDER_SQL_EQUAL_LEN);
            if (spider_dbton[dbton_id].db_util->append_column_value(
                    spider, str, field, ptr, FALSE, share->access_charset))
              DBUG_RETURN(HA_ERR_OUT_OF_MEM);
          } else {
            if (str_part2->reserve(store_length + key_name_length +
              /* SPIDER_SQL_NAME_QUOTE_LEN */ 2 +
              SPIDER_SQL_EQUAL_LEN + SPIDER_SQL_AND_LEN))
              DBUG_RETURN(HA_ERR_OUT_OF_MEM);
            dbton_share->append_column_name(str_part2, field->field_index);
            str_part2->q_append(SPIDER_SQL_EQUAL_STR, SPIDER_SQL_EQUAL_LEN);
            if (spider_dbton[dbton_id].db_util->append_column_value(
                    spider, str_part2, field, ptr, false,
                    share->access_charset))
              DBUG_RETURN(HA_ERR_OUT_OF_MEM);

            if (use_key == end_key)
            {
#ifdef SPIDER_HANDLER_SUPPORT_MULTIPLE_KEY_PARTS
              if (spider_dbton[dbton_id].db_util->
                  append_column_value(spider, str_part, field, ptr, false,
                                      share->access_charset))
                DBUG_RETURN(HA_ERR_OUT_OF_MEM);
#else
              if (str_part->length() == SPIDER_SQL_OPEN_PAREN_LEN)
              {
                if (str->reserve(SPIDER_SQL_EQUAL_LEN))
                  DBUG_RETURN(HA_ERR_OUT_OF_MEM);
                str->q_append(SPIDER_SQL_EQUAL_STR, SPIDER_SQL_EQUAL_LEN);
                if (spider_dbton[dbton_id].db_util->
                    append_column_value(spider, str_part, field, ptr, false,
                                        share->access_charset))
                  DBUG_RETURN(HA_ERR_OUT_OF_MEM);
              }
#endif
            }
          }
        } else {
          DBUG_PRINT("info", ("spider end_key->flag=%d", end_key->flag));
          switch (end_key->flag)
          {
            case HA_READ_BEFORE_KEY:
              if (sql_kind == SPIDER_SQL_KIND_SQL)
              {
                const char* op_str;
                uint32 op_len;
                if (end_key_part_map == 1) {
                  op_str = SPIDER_SQL_LT_STR;
                  op_len = SPIDER_SQL_LT_LEN;
                } else {
                  op_str = SPIDER_SQL_LTEQUAL_STR;
                  op_len = SPIDER_SQL_LTEQUAL_LEN;
                }
                if (str->reserve(store_length + key_name_length +
                  /* SPIDER_SQL_NAME_QUOTE_LEN */ 2 + op_len))
                  DBUG_RETURN(HA_ERR_OUT_OF_MEM);
                dbton_share->append_column_name(str, field->field_index);
                str->q_append(op_str, op_len);
                if (spider_dbton[dbton_id].db_util->append_column_value(
                        spider, str, field, ptr, FALSE, share->access_charset))
                  DBUG_RETURN(HA_ERR_OUT_OF_MEM);
                if (use_both)
                  end_key_part_map = 0;
                if (!set_order)
                {
                  result_list->key_order = key_count;
                  set_order = TRUE;
                }
              } else {
                if (str_part2->reserve(store_length + key_name_length +
                  /* SPIDER_SQL_NAME_QUOTE_LEN */ 2 +
                  SPIDER_SQL_LT_LEN))
                  DBUG_RETURN(HA_ERR_OUT_OF_MEM);
                dbton_share->append_column_name(str_part2, field->field_index);
                str_part2->q_append(SPIDER_SQL_LT_STR, SPIDER_SQL_LT_LEN);
                if (spider_dbton[dbton_id].db_util->append_column_value(
                        spider, str_part2, field, ptr, false,
                        share->access_charset))
                  DBUG_RETURN(HA_ERR_OUT_OF_MEM);

                if (use_key == end_key)
                {
#ifdef SPIDER_HANDLER_SUPPORT_MULTIPLE_KEY_PARTS
                  if (tgt_key_part_map == 1 || !start_key_part_map)
                  {
                    if (str->reserve(SPIDER_SQL_LT_LEN))
                      DBUG_RETURN(HA_ERR_OUT_OF_MEM);
                    str->q_append(SPIDER_SQL_LT_STR, SPIDER_SQL_LT_LEN);
                  }
                  if (spider_dbton[dbton_id].db_util->
                      append_column_value(spider, str_part, field, ptr, false,
                                          share->access_charset))
                    DBUG_RETURN(HA_ERR_OUT_OF_MEM);
#else
                  if (str_part->length() == SPIDER_SQL_OPEN_PAREN_LEN)
                  {
                    if (str->reserve(SPIDER_SQL_LT_LEN))
                      DBUG_RETURN(HA_ERR_OUT_OF_MEM);
                    str->q_append(SPIDER_SQL_LT_STR, SPIDER_SQL_LT_LEN);
                    if (spider_dbton[dbton_id].db_util->
                        append_column_value(spider, str_part, field, ptr,
                                            false, share->access_charset))
                      DBUG_RETURN(HA_ERR_OUT_OF_MEM);
                  }
#endif
                }
              }
              break;
            default:
              if (sql_kind == SPIDER_SQL_KIND_SQL)
              {
                if (str->reserve(store_length + key_name_length +
                  /* SPIDER_SQL_NAME_QUOTE_LEN */ 2 +
                  SPIDER_SQL_LTEQUAL_LEN))
                  DBUG_RETURN(HA_ERR_OUT_OF_MEM);
                dbton_share->append_column_name(str, field->field_index);
                str->q_append(SPIDER_SQL_LTEQUAL_STR, SPIDER_SQL_LTEQUAL_LEN);
                if (spider_dbton[dbton_id].db_util->append_column_value(
                        spider, str, field, ptr, FALSE, share->access_charset))
                  DBUG_RETURN(HA_ERR_OUT_OF_MEM);
                if (!set_order)
                {
                  result_list->key_order = key_count;
                  set_order = TRUE;
                }
              } else {
                if (str_part2->reserve(store_length + key_name_length +
                  /* SPIDER_SQL_NAME_QUOTE_LEN */ 2 +
                  SPIDER_SQL_LTEQUAL_LEN))
                  DBUG_RETURN(HA_ERR_OUT_OF_MEM);
                dbton_share->append_column_name(str_part2, field->field_index);
                str_part2->q_append(SPIDER_SQL_LTEQUAL_STR,
                  SPIDER_SQL_LTEQUAL_LEN);
                if (spider_dbton[dbton_id].db_util->append_column_value(
                        spider, str_part2, field, ptr, false,
                        share->access_charset))
                  DBUG_RETURN(HA_ERR_OUT_OF_MEM);

                if (use_key == end_key)
                {
#ifdef SPIDER_HANDLER_SUPPORT_MULTIPLE_KEY_PARTS
                  if (tgt_key_part_map == 1 || !start_key_part_map)
                  {
                    if (str->reserve(SPIDER_SQL_LTEQUAL_LEN))
                      DBUG_RETURN(HA_ERR_OUT_OF_MEM);
                    str->q_append(SPIDER_SQL_LTEQUAL_STR,
                      SPIDER_SQL_LTEQUAL_LEN);
                  }
                  if (spider_dbton[dbton_id].db_util->
                      append_column_value(spider, str_part, field, ptr, false,
                                          share->access_charset))
                    DBUG_RETURN(HA_ERR_OUT_OF_MEM);
#else
                  if (str_part->length() == SPIDER_SQL_OPEN_PAREN_LEN)
                  {
                    if (str->reserve(SPIDER_SQL_LTEQUAL_LEN))
                      DBUG_RETURN(HA_ERR_OUT_OF_MEM);
                    str->q_append(SPIDER_SQL_LTEQUAL_STR,
                      SPIDER_SQL_LTEQUAL_LEN);
                    if (spider_dbton[dbton_id].db_util->
                        append_column_value(spider, str_part, field, ptr,
                                            false, share->access_charset))
                      DBUG_RETURN(HA_ERR_OUT_OF_MEM);
                  }
#endif
                }
              }
              break;
          }
        }
        if (sql_kind == SPIDER_SQL_KIND_SQL)
        {
          if (str->reserve(SPIDER_SQL_AND_LEN))
            DBUG_RETURN(HA_ERR_OUT_OF_MEM);
          str->q_append(SPIDER_SQL_AND_STR,
            SPIDER_SQL_AND_LEN);
        } else {
          if (str_part2->reserve(SPIDER_SQL_AND_LEN))
            DBUG_RETURN(HA_ERR_OUT_OF_MEM);
          str_part2->q_append(SPIDER_SQL_AND_STR,
            SPIDER_SQL_AND_LEN);

#ifdef SPIDER_HANDLER_SUPPORT_MULTIPLE_KEY_PARTS
          if (use_key == end_key)
          {
            if (str_part->reserve(SPIDER_SQL_COMMA_LEN))
              DBUG_RETURN(HA_ERR_OUT_OF_MEM);
            str_part->q_append(SPIDER_SQL_COMMA_STR, SPIDER_SQL_COMMA_LEN);
          }
#endif
        }
      }
      if (use_both && (!start_key_part_map || !end_key_part_map))
        break;
#if defined(HS_HAS_SQLCOM) && defined(HAVE_HANDLERSOCKET)
    }
#endif
  }
  if ((error_num = dbton_hdl->append_where_terminator_part(sql_type,
    set_order, key_count)))
    DBUG_RETURN(error_num);

end:
  if (spider->multi_range_num && current_pos == str->length())
  {
    DBUG_PRINT("info", ("spider no key where condition"));
    dbton_hdl->no_where_cond = TRUE;
  }
  /* use condition */
  if (dbton_hdl->append_condition_part(NULL, 0, sql_type, FALSE))
    DBUG_RETURN(HA_ERR_OUT_OF_MEM);
  if (sql_kind == SPIDER_SQL_KIND_SQL)
    dbton_hdl->set_order_pos(sql_type);
#ifndef DBUG_OFF
  dbug_tmp_restore_column_map(&table->read_set, tmp_map);
#endif
  DBUG_RETURN(0);
}

int spider_db_append_key_where(
  const key_range *start_key,
  const key_range *end_key,
  ha_spider *spider
) {
  int error_num;
  DBUG_ENTER("spider_db_append_key_where");
  if ((spider->sql_kinds & SPIDER_SQL_KIND_SQL))
  {
    DBUG_PRINT("info",("spider call internal by SPIDER_SQL_KIND_SQL"));
    if ((error_num = spider->append_key_where_sql_part(start_key, end_key,
      SPIDER_SQL_TYPE_SELECT_SQL)))
      DBUG_RETURN(error_num);
  }
  if (spider->sql_kinds & SPIDER_SQL_KIND_HANDLER)
  {
    DBUG_PRINT("info",("spider call internal by SPIDER_SQL_KIND_HANDLER"));
    if ((error_num = spider->append_key_where_sql_part(start_key, end_key,
      SPIDER_SQL_TYPE_HANDLER)))
      DBUG_RETURN(error_num);
  }
#if defined(HS_HAS_SQLCOM) && defined(HAVE_HANDLERSOCKET)
  if ((spider->sql_kinds & SPIDER_SQL_KIND_HS))
  {
    DBUG_PRINT("info",("spider call internal by SPIDER_SQL_KIND_HS"));
    if ((error_num = spider->append_key_where_hs_part(start_key, end_key,
      SPIDER_SQL_TYPE_SELECT_HS)))
      DBUG_RETURN(error_num);
  }
#endif
  DBUG_RETURN(0);
}

int spider_db_append_charset_name_before_string(
  spider_string *str,
  CHARSET_INFO *cs
) {
  const char *csname = cs->csname;
  uint csname_length = strlen(csname);
  DBUG_ENTER("spider_db_append_charset_name_before_string");
  if (str->reserve(SPIDER_SQL_UNDERSCORE_LEN + csname_length))
  {
    DBUG_RETURN(HA_ERR_OUT_OF_MEM);
  }
  str->q_append(SPIDER_SQL_UNDERSCORE_STR, SPIDER_SQL_UNDERSCORE_LEN);
  str->q_append(csname, csname_length);
  DBUG_RETURN(0);
}

#ifdef HANDLER_HAS_DIRECT_AGGREGATE
int spider_db_refetch_for_item_sum_funcs(
  ha_spider *spider
) {
  int error_num;
  SPIDER_RESULT_LIST *result_list = &spider->result_list;
  DBUG_ENTER("spider_db_refetch_for_item_sum_funcs");
  if (result_list->snap_direct_aggregate)
  {
    SPIDER_DB_ROW *row = result_list->snap_row;
    row->first();
    if (result_list->snap_mrr_with_cnt)
    {
      row->next();
    }
    if ((error_num = spider_db_fetch_for_item_sum_funcs(row, spider)))
      DBUG_RETURN(error_num);
  }
  DBUG_RETURN(0);
}

int spider_db_fetch_for_item_sum_funcs(
  SPIDER_DB_ROW *row,
  ha_spider *spider
) {
  int error_num;
  st_select_lex *select_lex;
  DBUG_ENTER("spider_db_fetch_for_item_sum_funcs");
  select_lex = spider_get_select_lex(spider);
  JOIN *join = select_lex->join;
  Item_sum **item_sum_ptr;
  spider->direct_aggregate_item_current = NULL;
  for (item_sum_ptr = join->sum_funcs; *item_sum_ptr; ++item_sum_ptr)
  {
    if ((error_num = spider_db_fetch_for_item_sum_func(row, *item_sum_ptr,
      spider)))
      DBUG_RETURN(error_num);
  }
  DBUG_RETURN(0);
}

int spider_db_fetch_for_item_sum_func(
  SPIDER_DB_ROW *row,
  Item_sum *item_sum,
  ha_spider *spider
) {
  int error_num;
  SPIDER_SHARE *share = spider->share;
  THD *thd = spider->wide_handler->trx->thd;
  DBUG_ENTER("spider_db_fetch_for_item_sum_func");
  DBUG_PRINT("info",("spider Sumfunctype = %d", item_sum->sum_func()));
  switch (item_sum->sum_func())
  {
    case Item_sum::COUNT_FUNC:
      {
        Item_sum_count *item_sum_count = (Item_sum_count *) item_sum;
        if (!row->is_null())
          item_sum_count->direct_add(row->val_int());
        else
          DBUG_RETURN(ER_SPIDER_UNKNOWN_NUM);
        row->next();
      }
      break;
    case Item_sum::SUM_FUNC:
      {
        Item_sum_sum *item_sum_sum = (Item_sum_sum *) item_sum;
        if (item_sum_sum->result_type() == DECIMAL_RESULT)
        {
          my_decimal decimal_value;
          item_sum_sum->direct_add(row->val_decimal(&decimal_value,
            share->access_charset));
        } else {
          item_sum_sum->direct_add(row->val_real(), row->is_null());
        }
        row->next();
      }
      break;
    case Item_sum::MIN_FUNC:
    case Item_sum::MAX_FUNC:
      {
        if (!spider->direct_aggregate_item_current)
        {
          if (!spider->direct_aggregate_item_first)
          {
            if (!spider_bulk_malloc(spider_current_trx, 240, MYF(MY_WME),
              &spider->direct_aggregate_item_first,
              (uint) (sizeof(SPIDER_ITEM_HLD)),
              NullS)
            ) {
              DBUG_RETURN(HA_ERR_OUT_OF_MEM);
            }
            spider->direct_aggregate_item_first->next = NULL;
            spider->direct_aggregate_item_first->item = NULL;
            spider->direct_aggregate_item_first->tgt_num = 0;
#ifdef SPIDER_ITEM_STRING_WITHOUT_SET_STR_WITH_COPY_AND_THDPTR
            spider->direct_aggregate_item_first->init_mem_root = FALSE;
#endif
          }
          spider->direct_aggregate_item_current =
            spider->direct_aggregate_item_first;
        } else {
          if (!spider->direct_aggregate_item_current->next)
          {
            if (!spider_bulk_malloc(spider_current_trx, 241, MYF(MY_WME),
              &spider->direct_aggregate_item_current->next,
              (uint) (sizeof(SPIDER_ITEM_HLD)), NullS)
            ) {
              DBUG_RETURN(HA_ERR_OUT_OF_MEM);
            }
            spider->direct_aggregate_item_current->next->next = NULL;
            spider->direct_aggregate_item_current->next->item = NULL;
            spider->direct_aggregate_item_current->next->tgt_num =
              spider->direct_aggregate_item_current->tgt_num + 1;
#ifdef SPIDER_ITEM_STRING_WITHOUT_SET_STR_WITH_COPY_AND_THDPTR
            spider->direct_aggregate_item_current->next->init_mem_root = FALSE;
#endif
          }
          spider->direct_aggregate_item_current =
            spider->direct_aggregate_item_current->next;
        }
        if (!spider->direct_aggregate_item_current->item)
        {
#ifdef SPIDER_ITEM_STRING_WITHOUT_SET_STR_WITH_COPY_AND_THDPTR
          if (!spider->direct_aggregate_item_current->init_mem_root)
          {
            SPD_INIT_ALLOC_ROOT(
              &spider->direct_aggregate_item_current->mem_root,
              4096, 0, MYF(MY_WME));
            spider->direct_aggregate_item_current->init_mem_root = TRUE;
          }
#endif
          Item *free_list = thd->free_list;
          spider->direct_aggregate_item_current->item =
#ifdef SPIDER_ITEM_STRING_WITHOUT_SET_STR_WITH_COPY
#ifdef SPIDER_ITEM_STRING_WITHOUT_SET_STR_WITH_COPY_AND_THDPTR
            new (&spider->direct_aggregate_item_current->mem_root)
              Item_string(thd, "", 0, share->access_charset);
#else
            new Item_string("", 0, share->access_charset);
#endif
#else
            new Item_string(share->access_charset);
#endif
          if (!spider->direct_aggregate_item_current->item)
            DBUG_RETURN(HA_ERR_OUT_OF_MEM);
          thd->free_list = free_list;
        }

        Item_sum_min_max *item_sum_min_max = (Item_sum_min_max *) item_sum;
        Item_string *item =
          (Item_string *) spider->direct_aggregate_item_current->item;
        if (row->is_null())
        {
#ifdef SPIDER_ITEM_STRING_WITHOUT_SET_STR_WITH_COPY
          item->val_str(NULL)->length(0);
          item->append(NULL, 0);
#else
          item->set_str_with_copy(NULL, 0);
#endif
          item->null_value = TRUE;
        } else {
          char buf[MAX_FIELD_WIDTH];
          spider_string tmp_str(buf, MAX_FIELD_WIDTH, share->access_charset);
          tmp_str.init_calc_mem(242);
          tmp_str.length(0);
          if ((error_num = row->append_to_str(&tmp_str)))
            DBUG_RETURN(error_num);
#ifdef SPIDER_ITEM_STRING_WITHOUT_SET_STR_WITH_COPY
          item->val_str(NULL)->length(0);
          item->append((char *) tmp_str.ptr(), tmp_str.length());
#else
          item->set_str_with_copy(tmp_str.ptr(), tmp_str.length());
#endif
          item->null_value = FALSE;
        }
        item_sum_min_max->direct_add(item);
        row->next();
      }
      break;
    case Item_sum::COUNT_DISTINCT_FUNC:
    case Item_sum::SUM_DISTINCT_FUNC:
    case Item_sum::AVG_FUNC:
    case Item_sum::AVG_DISTINCT_FUNC:
    case Item_sum::STD_FUNC:
    case Item_sum::VARIANCE_FUNC:
    case Item_sum::SUM_BIT_FUNC:
    case Item_sum::UDF_SUM_FUNC:
    case Item_sum::GROUP_CONCAT_FUNC:
    default:
      DBUG_RETURN(ER_SPIDER_COND_SKIP_NUM);
  }
  DBUG_RETURN(0);
}
#endif

int spider_db_append_match_fetch(
  ha_spider *spider,
  st_spider_ft_info *ft_first,
  st_spider_ft_info *ft_current,
  SPIDER_DB_ROW *row
) {
  DBUG_ENTER("spider_db_append_match_fetch");
  if (ft_current)
  {
    st_spider_ft_info *ft_info = ft_first;
    while (TRUE)
    {
      DBUG_PRINT("info",("spider ft_info=%p", ft_info));
      if (!row->is_null())
        ft_info->score = (float) row->val_real();
      else
        DBUG_RETURN(ER_SPIDER_UNKNOWN_NUM);
      row->next();
      if (ft_info == ft_current)
        break;
      ft_info = ft_info->next;
    }
  }
  DBUG_RETURN(0);
}

int spider_db_append_match_where(
  ha_spider *spider
) {
  int error_num;
  DBUG_ENTER("spider_db_append_match_where");
  if ((error_num = spider->append_match_where_sql_part(
    SPIDER_SQL_TYPE_SELECT_SQL)))
    DBUG_RETURN(error_num);

  /* use condition */
  if ((error_num = spider->append_condition_sql_part(
    NULL, 0, SPIDER_SQL_TYPE_SELECT_SQL, FALSE)))
    DBUG_RETURN(error_num);

  spider->set_order_pos_sql(SPIDER_SQL_TYPE_SELECT_SQL);
  DBUG_RETURN(0);
}

void spider_db_append_handler_next(
  ha_spider *spider
) {
  const char *alias;
  uint alias_length;
  SPIDER_RESULT_LIST *result_list = &spider->result_list;
  DBUG_ENTER("spider_db_append_handler_next");
  if (result_list->sorted && result_list->desc_flg)
  {
    alias = SPIDER_SQL_PREV_STR;
    alias_length = SPIDER_SQL_PREV_LEN;
  } else {
    alias = SPIDER_SQL_NEXT_STR;
    alias_length = SPIDER_SQL_NEXT_LEN;
  }
  spider->set_order_to_pos_sql(SPIDER_SQL_TYPE_HANDLER);
  spider->append_key_order_with_alias_sql_part(alias, alias_length,
    SPIDER_SQL_TYPE_HANDLER);
  DBUG_VOID_RETURN;
}

void spider_db_get_row_from_tmp_tbl_rec(
  SPIDER_RESULT *current,
  SPIDER_DB_ROW **row
) {
  DBUG_ENTER("spider_db_get_row_from_tmp_tbl_rec");
  *row = current->result->fetch_row_from_tmp_table(current->result_tmp_tbl);
  DBUG_VOID_RETURN;
}

int spider_db_get_row_from_tmp_tbl(
  SPIDER_RESULT *current,
  SPIDER_DB_ROW **row
) {
  int error_num;
  DBUG_ENTER("spider_db_get_row_from_tmp_tbl");
  if (current->result_tmp_tbl_inited == 2)
  {
    current->result_tmp_tbl->file->ha_rnd_end();
    current->result_tmp_tbl_inited = 0;
  }
  if (current->result_tmp_tbl_inited == 0)
  {
    current->result_tmp_tbl->file->extra(HA_EXTRA_CACHE);
    if ((error_num = current->result_tmp_tbl->file->ha_rnd_init(TRUE)))
      DBUG_RETURN(error_num);
    current->result_tmp_tbl_inited = 1;
  }
  if (
#if defined(MARIADB_BASE_VERSION) && MYSQL_VERSION_ID >= 50200
    (error_num = current->result_tmp_tbl->file->ha_rnd_next(
      current->result_tmp_tbl->record[0]))
#else
    (error_num = current->result_tmp_tbl->file->rnd_next(
      current->result_tmp_tbl->record[0]))
#endif
  ) {
    DBUG_RETURN(error_num);
  }
  spider_db_get_row_from_tmp_tbl_rec(current, row);
  DBUG_RETURN(0);
}

int spider_db_get_row_from_tmp_tbl_pos(
  SPIDER_POSITION *pos,
  SPIDER_DB_ROW **row
) {
  int error_num;
  SPIDER_RESULT *result = pos->result;
  TABLE *tmp_tbl = result->result_tmp_tbl;
  DBUG_ENTER("spider_db_get_row_from_tmp_tbl_pos");
  if (result->result_tmp_tbl_inited == 1)
  {
    tmp_tbl->file->ha_rnd_end();
    result->result_tmp_tbl_inited = 0;
  }
  if (result->result_tmp_tbl_inited == 0)
  {
    if ((error_num = tmp_tbl->file->ha_rnd_init(FALSE)))
      DBUG_RETURN(error_num);
    result->result_tmp_tbl_inited = 2;
  }
  if (
#if defined(MARIADB_BASE_VERSION) && MYSQL_VERSION_ID >= 50200
    (error_num = tmp_tbl->file->ha_rnd_pos(tmp_tbl->record[0],
      (uchar *) &pos->tmp_tbl_pos))
#else
    (error_num = tmp_tbl->file->rnd_pos(tmp_tbl->record[0],
      (uchar *) &pos->tmp_tbl_pos))
#endif
  ) {
    DBUG_RETURN(error_num);
  }
  spider_db_get_row_from_tmp_tbl_rec(result, row);
  DBUG_RETURN(0);
}

int spider_db_fetch_row(
  SPIDER_SHARE *share,
  Field *field,
  SPIDER_DB_ROW *row,
  my_ptrdiff_t ptr_diff
) {
  int error_num;
  THD *thd = field->table->in_use;
  Time_zone *saved_time_zone = thd->variables.time_zone;
  DBUG_ENTER("spider_db_fetch_row");
  DBUG_PRINT("info", ("spider field_name %s", SPIDER_field_name_str(field)));
  DBUG_PRINT("info", ("spider fieldcharset %s", field->charset()->csname));

  thd->variables.time_zone = UTC;

  field->move_field_offset(ptr_diff);
  error_num = row->store_to_field(field, share->access_charset);
  field->move_field_offset(-ptr_diff);

  thd->variables.time_zone = saved_time_zone;

  DBUG_RETURN(error_num);
}

int spider_db_fetch_table(
  ha_spider *spider,
  uchar *buf,
  TABLE *table,
  SPIDER_RESULT_LIST *result_list
) {
  int error_num;
  SPIDER_SHARE *share = spider->share;
  my_ptrdiff_t ptr_diff = PTR_BYTE_DIFF(buf, table->record[0]);
  SPIDER_RESULT *current = (SPIDER_RESULT*) result_list->current;
  SPIDER_DB_ROW *row;
  Field **field;
  DBUG_ENTER("spider_db_fetch_table");
#if defined(HS_HAS_SQLCOM) && defined(HAVE_HANDLERSOCKET)
  if (spider->conn_kind[spider->result_link_idx] == SPIDER_CONN_KIND_MYSQL)
  {
#endif
    if (result_list->quick_mode == 0)
    {
      SPIDER_DB_RESULT *result = current->result;
      if (!(row = result->fetch_row()))
      {
        table->status = STATUS_NOT_FOUND;
        DBUG_RETURN(HA_ERR_END_OF_FILE);
      }
    } else {
      if (result_list->current_row_num < result_list->quick_page_size)
      {
        if (!current->first_position)
        {
          table->status = STATUS_NOT_FOUND;
          DBUG_RETURN(HA_ERR_END_OF_FILE);
        }
        row = current->first_position[result_list->current_row_num].row;
      } else {
        if ((error_num = spider_db_get_row_from_tmp_tbl(
          current, &row)))
        {
          if (error_num == HA_ERR_END_OF_FILE)
            table->status = STATUS_NOT_FOUND;
          DBUG_RETURN(error_num);
        }
      }
    }

    DBUG_PRINT("info", ("spider row=%p", row));
#ifdef HANDLER_HAS_DIRECT_AGGREGATE
    DBUG_PRINT("info", ("spider direct_aggregate=%s",
      result_list->direct_aggregate ? "TRUE" : "FALSE"));
    result_list->snap_mrr_with_cnt = spider->mrr_with_cnt;
    result_list->snap_direct_aggregate = result_list->direct_aggregate;
    result_list->snap_row = row;
#endif

    /* for mrr */
    if (spider->mrr_with_cnt)
    {
      DBUG_PRINT("info", ("spider mrr_with_cnt"));
      if (spider->sql_kind[spider->result_link_idx] == SPIDER_SQL_KIND_SQL)
      {
        if (!row->is_null())
          spider->multi_range_hit_point = row->val_int();
#ifdef HANDLER_HAS_DIRECT_AGGREGATE
        else if (result_list->direct_aggregate)
        {
          table->status = STATUS_NOT_FOUND;
          DBUG_RETURN(HA_ERR_END_OF_FILE);
        }
#endif
        else
          DBUG_RETURN(ER_SPIDER_UNKNOWN_NUM);
        row->next();
      } else {
        spider->multi_range_hit_point = 0;
#ifdef HANDLER_HAS_DIRECT_AGGREGATE
        result_list->snap_mrr_with_cnt = FALSE;
#endif
      }
    }

#ifdef HANDLER_HAS_DIRECT_AGGREGATE
    /* for direct_aggregate */
    if (result_list->direct_aggregate)
    {
      if ((error_num = spider_db_fetch_for_item_sum_funcs(row, spider)))
        DBUG_RETURN(error_num);
    }
#endif

#ifdef SPIDER_HAS_GROUP_BY_HANDLER
    if (!spider->use_fields)
    {
#endif
      if ((error_num = spider_db_append_match_fetch(spider,
        spider->ft_first, spider->ft_current, row)))
        DBUG_RETURN(error_num);
#ifdef SPIDER_HAS_GROUP_BY_HANDLER
    }
#endif
#if defined(HS_HAS_SQLCOM) && defined(HAVE_HANDLERSOCKET)
  } else {
    if (!(row = result_list->hs_result->fetch_row_from_result_buffer(
      result_list->hs_result_buf)))
    {
      table->status = STATUS_NOT_FOUND;
      DBUG_RETURN(HA_ERR_END_OF_FILE);
    }
  }
#endif

#if defined(HS_HAS_SQLCOM) && defined(HAVE_HANDLERSOCKET)
  if (spider->conn_kind[spider->result_link_idx] == SPIDER_CONN_KIND_MYSQL)
  {
#endif
    for (
      field = table->field;
      *field;
      field++
    ) {
      if ((
        bitmap_is_set(table->read_set, (*field)->field_index) |
        bitmap_is_set(table->write_set, (*field)->field_index)
      )) {
#ifndef DBUG_OFF
        MY_BITMAP *tmp_map =
          dbug_tmp_use_all_columns(table, &table->write_set);
#endif
        DBUG_PRINT("info", ("spider bitmap is set %s",
          SPIDER_field_name_str(*field)));
        if ((error_num =
          spider_db_fetch_row(share, *field, row, ptr_diff)))
          DBUG_RETURN(error_num);
#ifndef DBUG_OFF
        dbug_tmp_restore_column_map(&table->write_set, tmp_map);
#endif
      } else {
        DBUG_PRINT("info", ("spider bitmap is not set %s",
          SPIDER_field_name_str(*field)));
      }
      row->next();
    }
#if defined(HS_HAS_SQLCOM) && defined(HAVE_HANDLERSOCKET)
  } else {
#ifdef HANDLER_HAS_DIRECT_UPDATE_ROWS
    if (spider->hs_pushed_ret_fields_num == MAX_FIELDS)
    {
#endif
      spider_db_handler *dbton_hdl = spider->dbton_handler[row->dbton_id];
      for (
        field = table->field;
        *field;
        field++
      ) {
        if (dbton_hdl->minimum_select_bit_is_set((*field)->field_index))
        {
#ifndef DBUG_OFF
          my_bitmap_map *tmp_map =
            dbug_tmp_use_all_columns(table, table->write_set);
#endif
          if ((error_num = spider_db_fetch_row(share, *field, row, ptr_diff)))
            DBUG_RETURN(error_num);
#ifndef DBUG_OFF
          dbug_tmp_restore_column_map(table->write_set, tmp_map);
#endif
          row->next();
        }
      }
#ifdef HANDLER_HAS_DIRECT_UPDATE_ROWS
    } else {
      uint32 *field_idxs = spider->hs_pushed_ret_fields;
      size_t field_idxs_num = spider->hs_pushed_ret_fields_num;
      Field *tf;
      int roop_count;
      if (spider->hs_pushed_lcl_fields_num !=
        result_list->hs_result->num_fields())
      {
        DBUG_PRINT("info", ("spider different field_num %zu %u",
          spider->hs_pushed_lcl_fields_num,
          result_list->hs_result->num_fields()));
        DBUG_RETURN(ER_SPIDER_UNKNOWN_NUM);
      }
      for (roop_count = 0; roop_count < (int) field_idxs_num;
        roop_count++)
      {
        tf = spider->get_top_table_field(field_idxs[roop_count]);
        if ((tf = spider->field_exchange(tf)))
        {
#ifndef DBUG_OFF
          my_bitmap_map *tmp_map =
            dbug_tmp_use_all_columns(table, table->write_set);
#endif
          if ((error_num = spider_db_fetch_row(share, tf, row, ptr_diff)))
            DBUG_RETURN(error_num);
#ifndef DBUG_OFF
          dbug_tmp_restore_column_map(table->write_set, tmp_map);
#endif
          row->next();
        }
      }
    }
#endif
  }
#endif
  table->status = 0;
  DBUG_RETURN(0);
}

int spider_db_fetch_key(
  ha_spider *spider,
  uchar *buf,
  TABLE *table,
  const KEY *key_info,
  SPIDER_RESULT_LIST *result_list
) {
  int error_num;
  SPIDER_SHARE *share = spider->share;
  my_ptrdiff_t ptr_diff = PTR_BYTE_DIFF(buf, table->record[0]);
  SPIDER_RESULT *current = (SPIDER_RESULT*) result_list->current;
  KEY_PART_INFO *key_part;
  uint part_num;
  SPIDER_DB_ROW *row;
  Field *field;
  DBUG_ENTER("spider_db_fetch_key");
  if (result_list->quick_mode == 0)
  {
    SPIDER_DB_RESULT *result = current->result;
    if (!(row = result->fetch_row()))
    {
      table->status = STATUS_NOT_FOUND;
      DBUG_RETURN(HA_ERR_END_OF_FILE);
    }
  } else {
    if (result_list->current_row_num < result_list->quick_page_size)
    {
      if (!current->first_position)
      {
        table->status = STATUS_NOT_FOUND;
        DBUG_RETURN(HA_ERR_END_OF_FILE);
      }
      row = current->first_position[result_list->current_row_num].row;
    } else {
      if ((error_num = spider_db_get_row_from_tmp_tbl(
        current, &row)))
      {
        if (error_num == HA_ERR_END_OF_FILE)
          table->status = STATUS_NOT_FOUND;
        DBUG_RETURN(error_num);
      }
    }
  }

  DBUG_PRINT("info", ("spider row=%p", row));
#ifdef HANDLER_HAS_DIRECT_AGGREGATE
  DBUG_PRINT("info", ("spider direct_aggregate=%s",
    result_list->direct_aggregate ? "TRUE" : "FALSE"));
  result_list->snap_mrr_with_cnt = spider->mrr_with_cnt;
  result_list->snap_direct_aggregate = result_list->direct_aggregate;
  result_list->snap_row = row;
#endif

  /* for mrr */
  if (spider->mrr_with_cnt)
  {
    DBUG_PRINT("info", ("spider mrr_with_cnt"));
    if (!row->is_null())
      spider->multi_range_hit_point = row->val_int();
#ifdef HANDLER_HAS_DIRECT_AGGREGATE
    else if (result_list->direct_aggregate)
    {
      table->status = STATUS_NOT_FOUND;
      DBUG_RETURN(HA_ERR_END_OF_FILE);
    }
#endif
    else
      DBUG_RETURN(ER_SPIDER_UNKNOWN_NUM);
    row->next();
  }

#ifdef HANDLER_HAS_DIRECT_AGGREGATE
  /* for direct_aggregate */
  if (result_list->direct_aggregate)
  {
    if ((error_num = spider_db_fetch_for_item_sum_funcs(row, spider)))
      DBUG_RETURN(error_num);
  }
#endif

  if ((error_num = spider_db_append_match_fetch(spider,
    spider->ft_first, spider->ft_current, row)))
    DBUG_RETURN(error_num);

  for (
    key_part = key_info->key_part,
    part_num = 0;
    part_num < spider_user_defined_key_parts(key_info);
    key_part++,
    part_num++
  ) {
    field = key_part->field;
    if ((
      bitmap_is_set(table->read_set, field->field_index) |
      bitmap_is_set(table->write_set, field->field_index)
    )) {
#ifndef DBUG_OFF
      MY_BITMAP *tmp_map =
        dbug_tmp_use_all_columns(table, &table->write_set);
#endif
      DBUG_PRINT("info", ("spider bitmap is set %s",
        SPIDER_field_name_str(field)));
      if ((error_num =
        spider_db_fetch_row(share, field, row, ptr_diff)))
        DBUG_RETURN(error_num);
#ifndef DBUG_OFF
      dbug_tmp_restore_column_map(&table->write_set, tmp_map);
#endif
    }
    row->next();
  }
  table->status = 0;
  DBUG_RETURN(0);
}

int spider_db_fetch_minimum_columns(
  ha_spider *spider,
  uchar *buf,
  TABLE *table,
  SPIDER_RESULT_LIST *result_list
) {
  int error_num;
  my_ptrdiff_t ptr_diff = PTR_BYTE_DIFF(buf, table->record[0]);
  SPIDER_SHARE *share = spider->share;
  SPIDER_RESULT *current = (SPIDER_RESULT*) result_list->current;
  SPIDER_DB_ROW *row;
  Field **field;
  spider_db_handler *dbton_hdl;
  DBUG_ENTER("spider_db_fetch_minimum_columns");
  if (result_list->quick_mode == 0)
  {
    SPIDER_DB_RESULT *result = current->result;
    if (!(row = result->fetch_row()))
    {
      table->status = STATUS_NOT_FOUND;
      DBUG_RETURN(HA_ERR_END_OF_FILE);
    }
  } else {
    if (result_list->current_row_num < result_list->quick_page_size)
    {
      DBUG_PRINT("info", ("spider current=%p", current));
      DBUG_PRINT("info", ("spider first_position=%p", current->first_position));
      if (!current->first_position)
      {
        table->status = STATUS_NOT_FOUND;
        DBUG_RETURN(HA_ERR_END_OF_FILE);
      }
      DBUG_PRINT("info", ("spider current_row_num=%lld", result_list->current_row_num));
      DBUG_PRINT("info", ("spider first_position[]=%p", &current->first_position[result_list->current_row_num]));
      row = current->first_position[result_list->current_row_num].row;
    } else {
      if ((error_num = spider_db_get_row_from_tmp_tbl(
        current, &row)))
      {
        if (error_num == HA_ERR_END_OF_FILE)
          table->status = STATUS_NOT_FOUND;
        DBUG_RETURN(error_num);
      }
    }
  }

  DBUG_PRINT("info", ("spider row=%p", row));
#ifdef HANDLER_HAS_DIRECT_AGGREGATE
  DBUG_PRINT("info", ("spider direct_aggregate=%s",
    result_list->direct_aggregate ? "TRUE" : "FALSE"));
  result_list->snap_mrr_with_cnt = spider->mrr_with_cnt;
  result_list->snap_direct_aggregate = result_list->direct_aggregate;
  result_list->snap_row = row;
#endif

  /* for mrr */
  if (spider->mrr_with_cnt)
  {
    DBUG_PRINT("info", ("spider mrr_with_cnt"));
    if (!row->is_null())
      spider->multi_range_hit_point = row->val_int();
#ifdef HANDLER_HAS_DIRECT_AGGREGATE
    else if (result_list->direct_aggregate)
    {
      table->status = STATUS_NOT_FOUND;
      DBUG_RETURN(HA_ERR_END_OF_FILE);
    }
#endif
    else
      DBUG_RETURN(ER_SPIDER_UNKNOWN_NUM);
    row->next();
  }

#ifdef HANDLER_HAS_DIRECT_AGGREGATE
  /* for direct_aggregate */
  if (result_list->direct_aggregate)
  {
    if ((error_num = spider_db_fetch_for_item_sum_funcs(row, spider)))
      DBUG_RETURN(error_num);
  }
#endif

  if ((error_num = spider_db_append_match_fetch(spider,
    spider->ft_first, spider->ft_current, row)))
    DBUG_RETURN(error_num);

  dbton_hdl = spider->dbton_handler[row->dbton_id];
  for (
    field = table->field;
    *field;
    field++
  ) {
    DBUG_PRINT("info", ("spider field_index %u", (*field)->field_index));
    DBUG_PRINT("info", ("spider searched_bitmap %u",
      spider_bit_is_set(spider->wide_handler->searched_bitmap,
      (*field)->field_index)));
    DBUG_PRINT("info", ("spider read_set %u",
      bitmap_is_set(table->read_set, (*field)->field_index)));
    DBUG_PRINT("info", ("spider write_set %u",
      bitmap_is_set(table->write_set, (*field)->field_index)));
    if (dbton_hdl->minimum_select_bit_is_set((*field)->field_index))
    {
      if ((
        bitmap_is_set(table->read_set, (*field)->field_index) |
        bitmap_is_set(table->write_set, (*field)->field_index)
      )) {
#ifndef DBUG_OFF
        MY_BITMAP *tmp_map =
          dbug_tmp_use_all_columns(table, &table->write_set);
#endif
        DBUG_PRINT("info", ("spider bitmap is set %s",
          SPIDER_field_name_str(*field)));
        if ((error_num = spider_db_fetch_row(share, *field, row, ptr_diff)))
          DBUG_RETURN(error_num);
#ifndef DBUG_OFF
        dbug_tmp_restore_column_map(&table->write_set, tmp_map);
#endif
      }
      row->next();
    }
  }
  table->status = 0;
  DBUG_RETURN(0);
}

void spider_db_free_one_result_for_start_next(
  ha_spider *spider
) {
  SPIDER_RESULT_LIST *result_list = &spider->result_list;
  SPIDER_RESULT *result = (SPIDER_RESULT *) result_list->current;
  DBUG_ENTER("spider_db_free_one_result_for_start_next");
  spider_bg_all_conn_break(spider);

#if defined(HS_HAS_SQLCOM) && defined(HAVE_HANDLERSOCKET)
  if (spider->conn_kind[spider->result_link_idx] == SPIDER_CONN_KIND_MYSQL)
  {
#endif
    if (result_list->low_mem_read)
    {
      if (result)
      {
        do {
          spider_db_free_one_result(result_list, result);
          DBUG_PRINT("info",("spider result=%p", result));
          DBUG_PRINT("info",("spider result->finish_flg = FALSE"));
          result->finish_flg = FALSE;
          result = (SPIDER_RESULT *) result->next;
        } while (result && (result->result || result->first_position));
        result = (SPIDER_RESULT *) result_list->current;
        if (
          !result->result &&
          !result->first_position &&
          !result->tmp_tbl_use_position
        )
          result_list->current = result->prev;
      }
    } else {
      while (
        result && result->next &&
        (result->next->result || result->next->first_position)
      ) {
        result_list->current = result->next;
        result = (SPIDER_RESULT *) result->next;
      }
    }
#if defined(HS_HAS_SQLCOM) && defined(HAVE_HANDLERSOCKET)
  } else {
    if (result_list->hs_has_result)
    {
      if (result_list->hs_result)
      {
        result_list->hs_result->free_result();
        delete result_list->hs_result;
        result_list->hs_result = NULL;
      }
      if (result_list->hs_result_buf)
      {
        result_list->hs_result_buf->clear();
      }
      result_list->hs_has_result = FALSE;
    }
  }
#endif
  DBUG_VOID_RETURN;
}

void spider_db_free_one_result(
  SPIDER_RESULT_LIST *result_list,
  SPIDER_RESULT *result
) {
  DBUG_ENTER("spider_db_free_one_result");
  if (result_list->quick_mode == 0)
  {
    if (
      !result->use_position &&
      result->result
    ) {
      result->result->free_result();
      delete result->result;
      result->result = NULL;
    }
  } else {
    int roop_count;
    SPIDER_POSITION *position = result->first_position;
    if (position)
    {
      for (roop_count = 0; roop_count < result->pos_page_size; roop_count++)
      {
        if (
          position[roop_count].row &&
          !position[roop_count].use_position
        ) {
          delete position[roop_count].row;
          position[roop_count].row = NULL;
        }
      }
      if (result_list->quick_mode == 3)
      {
        if (!result->first_pos_use_position)
        {
          spider_free(spider_current_trx, position, MYF(0));
          result->first_position = NULL;
        }
        if (result->result)
        {
          result->result->free_result();
          if (!result->tmp_tbl_use_position)
          {
            delete result->result;
            result->result = NULL;
          }
        }
        if (!result->tmp_tbl_use_position)
        {
          if (result->result_tmp_tbl)
          {
            if (result->result_tmp_tbl_inited)
            {
              result->result_tmp_tbl->file->ha_rnd_end();
              result->result_tmp_tbl_inited = 0;
            }
            spider_rm_sys_tmp_table_for_result(result->result_tmp_tbl_thd,
              result->result_tmp_tbl, &result->result_tmp_tbl_prm);
            result->result_tmp_tbl = NULL;
            result->result_tmp_tbl_thd = NULL;
          }
        }
      }
    }
  }
  DBUG_VOID_RETURN;
}

void spider_db_free_one_quick_result(
  SPIDER_RESULT *result
) {
  DBUG_ENTER("spider_db_free_one_quick_result");
  if (result && result->result)
  {
    result->result->free_result();
    if (!result->result_tmp_tbl)
    {
      delete result->result;
      result->result = NULL;
    }
  }
  DBUG_VOID_RETURN;
}

int spider_db_free_result(
  ha_spider *spider,
  bool final
) {
  SPIDER_RESULT_LIST *result_list = &spider->result_list;
  SPIDER_RESULT *result;
  SPIDER_RESULT *prev;
  SPIDER_SHARE *share = spider->share;
  SPIDER_TRX *trx = spider->wide_handler->trx;
  SPIDER_POSITION *position;
  int roop_count, error_num;
  DBUG_ENTER("spider_db_free_result");
  spider_bg_all_conn_break(spider);
  result = (SPIDER_RESULT*) result_list->first;

  while (result_list->tmp_pos_row_first)
  {
    SPIDER_DB_ROW *tmp_pos_row = result_list->tmp_pos_row_first;
    result_list->tmp_pos_row_first = tmp_pos_row->next_pos;
    delete tmp_pos_row;
  }

#if defined(HS_HAS_SQLCOM) && defined(HAVE_HANDLERSOCKET)
  if (result_list->hs_has_result)
  {
    if (result_list->hs_result)
    {
      result_list->hs_result->free_result();
      delete result_list->hs_result;
      result_list->hs_result = NULL;
    }
    if (result_list->hs_result_buf)
    {
      if (result_list->hs_result_buf->check_size(
        spider_param_hs_result_free_size(trx->thd, share->hs_result_free_size))
      ) {
        trx->hs_result_free_count++;
      }
      result_list->hs_result_buf->clear();
    }
    result_list->hs_has_result = FALSE;
  }
#endif

  if (
    final ||
    spider_param_reset_sql_alloc(trx->thd, share->reset_sql_alloc) == 1
  ) {
    int alloc_size = final ? 0 :
      (spider_param_init_sql_alloc_size(trx->thd, share->init_sql_alloc_size));
    while (result)
    {
      position = result->first_position;
      if (position)
      {
        for (roop_count = 0; roop_count < result->pos_page_size; roop_count++)
        {
          if (position[roop_count].row)
          {
            delete position[roop_count].row;
          }
        }
        spider_free(spider_current_trx, position, MYF(0));
      }
      if (result->result)
      {
        result->result->free_result();
        delete result->result;
        result->result = NULL;
      }
      if (result->result_tmp_tbl)
      {
        if (result->result_tmp_tbl_inited)
        {
          result->result_tmp_tbl->file->ha_rnd_end();
          result->result_tmp_tbl_inited = 0;
        }
        spider_rm_sys_tmp_table_for_result(result->result_tmp_tbl_thd,
          result->result_tmp_tbl, &result->result_tmp_tbl_prm);
        result->result_tmp_tbl = NULL;
        result->result_tmp_tbl_thd = NULL;
      }
      prev = result;
      result = (SPIDER_RESULT*) result->next;
      spider_free(spider_current_trx, prev, MYF(0));
    }
    result_list->first = NULL;
    result_list->last = NULL;
    if (!final)
    {
      ulong realloced = 0;
      int init_sql_alloc_size =
        spider_param_init_sql_alloc_size(trx->thd, share->init_sql_alloc_size);
      for (roop_count = 0; roop_count < (int) share->use_dbton_count;
        roop_count++)
      {
        uint dbton_id = share->use_dbton_ids[roop_count];
        if ((error_num = spider->dbton_handler[dbton_id]->
          realloc_sql(&realloced)))
        {
          DBUG_RETURN(error_num);
        }
      }
      if (realloced & (SPIDER_SQL_TYPE_SELECT_SQL | SPIDER_SQL_TYPE_HANDLER))
      {
        for (roop_count = 0; roop_count < (int) share->link_count;
          roop_count++)
        {
          if ((int) result_list->sqls[roop_count].alloced_length() >
            alloc_size * 2)
          {
            result_list->sqls[roop_count].free();
            if (result_list->sqls[roop_count].real_alloc(
              init_sql_alloc_size))
              DBUG_RETURN(HA_ERR_OUT_OF_MEM);
          }
        }
      }
      if (realloced & SPIDER_SQL_TYPE_INSERT_SQL)
      {
        for (roop_count = 0; roop_count < (int) share->link_count;
          roop_count++)
        {
          if ((int) result_list->insert_sqls[roop_count].alloced_length() >
            alloc_size * 2)
          {
            result_list->insert_sqls[roop_count].free();
            if (result_list->insert_sqls[roop_count].real_alloc(
              init_sql_alloc_size))
              DBUG_RETURN(HA_ERR_OUT_OF_MEM);
          }
        }
      }
      if (realloced & SPIDER_SQL_TYPE_UPDATE_SQL)
      {
        for (roop_count = 0; roop_count < (int) share->link_count;
          roop_count++)
        {
          if ((int) result_list->update_sqls[roop_count].alloced_length() >
            alloc_size * 2)
          {
            result_list->update_sqls[roop_count].free();
            if (result_list->update_sqls[roop_count].real_alloc(
              init_sql_alloc_size))
              DBUG_RETURN(HA_ERR_OUT_OF_MEM);
          }
        }
      }
      if ((error_num = spider->reset_sql_sql(SPIDER_SQL_TYPE_BULK_UPDATE_SQL)))
        DBUG_RETURN(error_num);

      if (realloced & SPIDER_SQL_TYPE_TMP_SQL)
      {
        for (roop_count = 0; roop_count < (int) share->link_count;
          roop_count++)
        {
          if ((int) result_list->tmp_sqls[roop_count].alloced_length() >
            alloc_size * 2)
          {
            result_list->tmp_sqls[roop_count].free();
            if (result_list->tmp_sqls[roop_count].real_alloc(
              init_sql_alloc_size))
              DBUG_RETURN(HA_ERR_OUT_OF_MEM);
          }
        }
      }
    }
  } else {
    while (result)
    {
      position = result->first_position;
      if (position)
      {
        for (roop_count = 0; roop_count < result->pos_page_size; roop_count++)
        {
          if (position[roop_count].row)
          {
            delete position[roop_count].row;
          }
        }
        spider_free(spider_current_trx, position, MYF(0));
      }
      result->first_position = NULL;
      if (result->result)
      {
        result->result->free_result();
        delete result->result;
        result->result = NULL;
      }
      if (result->result_tmp_tbl)
      {
        if (result->result_tmp_tbl_inited)
        {
          result->result_tmp_tbl->file->ha_rnd_end();
          result->result_tmp_tbl_inited = 0;
        }
        spider_rm_sys_tmp_table_for_result(result->result_tmp_tbl_thd,
          result->result_tmp_tbl, &result->result_tmp_tbl_prm);
        result->result_tmp_tbl = NULL;
        result->result_tmp_tbl_thd = NULL;
      }
      result->record_num = 0;
      DBUG_PRINT("info",("spider result->finish_flg = FALSE"));
      result->finish_flg = FALSE;
      result->first_pos_use_position = FALSE;
      result->tmp_tbl_use_position = FALSE;
      result->use_position = FALSE;
      result = (SPIDER_RESULT*) result->next;
    }
  }
  result_list->current = NULL;
  result_list->record_num = 0;
  DBUG_PRINT("info",("spider result_list->finish_flg = FALSE"));
  result_list->finish_flg = FALSE;
  result_list->quick_phase = 0;
#ifndef WITHOUT_SPIDER_BG_SEARCH
  result_list->bgs_phase = 0;
#endif
  DBUG_RETURN(0);
}

int spider_db_store_result(
  ha_spider *spider,
  int link_idx,
  TABLE *table
) {
  int error_num;
  SPIDER_CONN *conn;
  SPIDER_DB_CONN *db_conn;
  SPIDER_RESULT_LIST *result_list = &spider->result_list;
  SPIDER_RESULT *current;
  DBUG_ENTER("spider_db_store_result");
#if defined(HS_HAS_SQLCOM) && defined(HAVE_HANDLERSOCKET)
  if (spider->conn_kind[link_idx] == SPIDER_CONN_KIND_MYSQL)
  {
#endif
    conn = spider->conns[link_idx];
    DBUG_PRINT("info",("spider conn->connection_id=%llu",
      conn->connection_id));
    DBUG_PRINT("info",("spider spider->connection_ids[%d]=%llu",
      link_idx, spider->connection_ids[link_idx]));
    if (conn->connection_id != spider->connection_ids[link_idx])
    {
      my_message(ER_SPIDER_REMOTE_SERVER_GONE_AWAY_NUM,
        ER_SPIDER_REMOTE_SERVER_GONE_AWAY_STR, MYF(0));
      if (!conn->mta_conn_mutex_unlock_later)
      {
        DBUG_ASSERT(!conn->mta_conn_mutex_lock_already);
        SPIDER_CLEAR_FILE_POS(&conn->mta_conn_mutex_file_pos);
        pthread_mutex_unlock(&conn->mta_conn_mutex);
      }
      DBUG_RETURN(ER_SPIDER_REMOTE_SERVER_GONE_AWAY_NUM);
    }
    db_conn = conn->db_conn;
    if (!result_list->current)
    {
      if (!result_list->first)
      {
        if (!(result_list->first = (SPIDER_RESULT *)
          spider_malloc(spider_current_trx, 4, sizeof(*result_list->first),
            MYF(MY_WME | MY_ZEROFILL)))
        ) {
          if (!conn->mta_conn_mutex_unlock_later)
          {
            DBUG_ASSERT(!conn->mta_conn_mutex_lock_already);
            SPIDER_CLEAR_FILE_POS(&conn->mta_conn_mutex_file_pos);
            pthread_mutex_unlock(&conn->mta_conn_mutex);
          }
          DBUG_RETURN(HA_ERR_OUT_OF_MEM);
        }
        TMP_TABLE_PARAM *tmp_tbl_prm = (TMP_TABLE_PARAM *)
          &result_list->first->result_tmp_tbl_prm;
        tmp_tbl_prm->init();
        tmp_tbl_prm->field_count = 3;
        result_list->last = result_list->first;
        result_list->current = result_list->first;
      } else {
        result_list->current = result_list->first;
      }
      result_list->bgs_current = result_list->current;
      current = (SPIDER_RESULT*) result_list->current;
    } else {
      if (
#ifndef WITHOUT_SPIDER_BG_SEARCH
        result_list->bgs_phase > 0 ||
#endif
        result_list->quick_phase > 0
      ) {
        if (result_list->bgs_current == result_list->last)
        {
          if (!(result_list->last = (SPIDER_RESULT *)
            spider_malloc(spider_current_trx, 5, sizeof(*result_list->last),
               MYF(MY_WME | MY_ZEROFILL)))
          ) {
            if (!conn->mta_conn_mutex_unlock_later)
            {
              DBUG_ASSERT(!conn->mta_conn_mutex_lock_already);
              SPIDER_CLEAR_FILE_POS(&conn->mta_conn_mutex_file_pos);
              pthread_mutex_unlock(&conn->mta_conn_mutex);
            }
            DBUG_RETURN(HA_ERR_OUT_OF_MEM);
          }
          TMP_TABLE_PARAM *tmp_tbl_prm = (TMP_TABLE_PARAM *)
            &result_list->last->result_tmp_tbl_prm;
          tmp_tbl_prm->init();
          tmp_tbl_prm->field_count = 3;
          result_list->bgs_current->next = result_list->last;
          result_list->last->prev = result_list->bgs_current;
          result_list->bgs_current = result_list->last;
        } else {
          result_list->bgs_current = result_list->bgs_current->next;
        }
        if (
#ifndef WITHOUT_SPIDER_BG_SEARCH
          result_list->bgs_phase == 1 ||
#endif
          result_list->quick_phase == 2
        ) {
          if (result_list->low_mem_read &&
            result_list->current->result->limit_mode() == 0)
          {
            do {
              spider_db_free_one_result(result_list,
                (SPIDER_RESULT*) result_list->current);
              result_list->current = result_list->current->next;
            } while (result_list->current != result_list->bgs_current);
          } else {
            result_list->current = result_list->bgs_current;
          }
          result_list->quick_phase = 0;
        }
        current = (SPIDER_RESULT*) result_list->bgs_current;
      } else {
        if (result_list->current == result_list->last)
        {
          if (!(result_list->last = (SPIDER_RESULT *)
            spider_malloc(spider_current_trx, 6, sizeof(*result_list->last),
              MYF(MY_WME | MY_ZEROFILL)))
          ) {
            if (!conn->mta_conn_mutex_unlock_later)
            {
              DBUG_ASSERT(!conn->mta_conn_mutex_lock_already);
              SPIDER_CLEAR_FILE_POS(&conn->mta_conn_mutex_file_pos);
              pthread_mutex_unlock(&conn->mta_conn_mutex);
            }
            DBUG_RETURN(HA_ERR_OUT_OF_MEM);
          }
          TMP_TABLE_PARAM *tmp_tbl_prm = (TMP_TABLE_PARAM *)
            &result_list->last->result_tmp_tbl_prm;
          tmp_tbl_prm->init();
          tmp_tbl_prm->field_count = 3;
          result_list->current->next = result_list->last;
          result_list->last->prev = result_list->current;
          result_list->current = result_list->last;
        } else {
          result_list->current = result_list->current->next;
        }
        result_list->bgs_current = result_list->current;
        current = (SPIDER_RESULT*) result_list->current;
      }
    }

    if (result_list->quick_mode == 0)
    {
      if (spider_bit_is_set(spider->db_request_phase, link_idx))
      {
        spider_clear_bit(spider->db_request_phase, link_idx);
      }
      st_spider_db_request_key request_key;
      request_key.spider_thread_id =
        spider->wide_handler->trx->spider_thread_id;
      request_key.query_id = spider->wide_handler->trx->thd->query_id;
      request_key.handler = spider;
      request_key.request_id = spider->db_request_id[link_idx];
      request_key.next = NULL;
      if (!(current->result = db_conn->store_result(NULL, &request_key,
        &error_num)))
      {
        if (error_num && error_num != HA_ERR_END_OF_FILE)
        {
          if (!conn->mta_conn_mutex_unlock_later)
          {
            DBUG_ASSERT(!conn->mta_conn_mutex_lock_already);
            SPIDER_CLEAR_FILE_POS(&conn->mta_conn_mutex_file_pos);
            pthread_mutex_unlock(&conn->mta_conn_mutex);
          }
          DBUG_RETURN(error_num);
        }
        bool call_db_errorno = FALSE;
        if (error_num != HA_ERR_END_OF_FILE)
        {
          call_db_errorno = TRUE;
          if ((error_num = spider_db_errorno(conn)))
            DBUG_RETURN(error_num);
        }
        DBUG_PRINT("info",("spider set finish_flg point 1"));
        DBUG_PRINT("info",("spider current->finish_flg = TRUE"));
        DBUG_PRINT("info",("spider result_list->finish_flg = TRUE"));
        current->finish_flg = TRUE;
        result_list->finish_flg = TRUE;
#ifndef WITHOUT_SPIDER_BG_SEARCH
        if (result_list->bgs_phase <= 1)
        {
#endif
          result_list->current_row_num = 0;
          table->status = STATUS_NOT_FOUND;
#ifndef WITHOUT_SPIDER_BG_SEARCH
        }
#endif
        if (!conn->mta_conn_mutex_unlock_later && !call_db_errorno)
        {
          DBUG_ASSERT(!conn->mta_conn_mutex_lock_already);
          SPIDER_CLEAR_FILE_POS(&conn->mta_conn_mutex_file_pos);
          pthread_mutex_unlock(&conn->mta_conn_mutex);
        }
        DBUG_RETURN(HA_ERR_END_OF_FILE);
      } else {
        if (!conn->mta_conn_mutex_unlock_later)
        {
          DBUG_ASSERT(!conn->mta_conn_mutex_lock_already);
          SPIDER_CLEAR_FILE_POS(&conn->mta_conn_mutex_file_pos);
          pthread_mutex_unlock(&conn->mta_conn_mutex);
        }
        current->record_num = current->result->num_rows();
        current->dbton_id = current->result->dbton_id;
        result_list->record_num += current->record_num;
        DBUG_PRINT("info",("spider current->record_num=%lld",
          current->record_num));
        DBUG_PRINT("info",("spider result_list->record_num=%lld",
          result_list->record_num));
        DBUG_PRINT("info",("spider result_list->internal_limit=%lld",
          result_list->internal_limit));
        DBUG_PRINT("info",("spider result_list->split_read=%lld",
          result_list->split_read));
        if (
          result_list->internal_limit <= result_list->record_num ||
          result_list->split_read > current->record_num
        ) {
          DBUG_PRINT("info",("spider set finish_flg point 2"));
          DBUG_PRINT("info",("spider current->finish_flg = TRUE"));
          DBUG_PRINT("info",("spider result_list->finish_flg = TRUE"));
          current->finish_flg = TRUE;
          result_list->finish_flg = TRUE;
        }
#ifndef WITHOUT_SPIDER_BG_SEARCH
        if (result_list->bgs_phase <= 1)
        {
#endif
          result_list->current_row_num = 0;
#ifndef WITHOUT_SPIDER_BG_SEARCH
        }
#endif
      }
    } else {
      /* has_result() for case of result with result_tmp_tbl */
      if (current->prev && current->prev->result &&
        current->prev->result->has_result())
      {
        current->result = current->prev->result;
        current->prev->result = NULL;
        result_list->limit_num -= current->prev->record_num;
        if (!conn->mta_conn_mutex_unlock_later)
        {
          DBUG_ASSERT(!conn->mta_conn_mutex_lock_already);
          SPIDER_CLEAR_FILE_POS(&conn->mta_conn_mutex_file_pos);
          pthread_mutex_unlock(&conn->mta_conn_mutex);
        }
      } else {
        if (spider_bit_is_set(spider->db_request_phase, link_idx))
        {
          spider_clear_bit(spider->db_request_phase, link_idx);
        }
        st_spider_db_request_key request_key;
        request_key.spider_thread_id =
          spider->wide_handler->trx->spider_thread_id;
        request_key.query_id = spider->wide_handler->trx->thd->query_id;
        request_key.handler = spider;
        request_key.request_id = spider->db_request_id[link_idx];
        request_key.next = NULL;
        if (!(current->result = conn->db_conn->use_result(spider, &request_key,
          &error_num)))
        {
          if (!error_num)
          {
            error_num = spider_db_errorno(conn);
          } else {
            if (!conn->mta_conn_mutex_unlock_later)
            {
              DBUG_ASSERT(!conn->mta_conn_mutex_lock_already);
              SPIDER_CLEAR_FILE_POS(&conn->mta_conn_mutex_file_pos);
              pthread_mutex_unlock(&conn->mta_conn_mutex);
            }
          }
          DBUG_RETURN(error_num);
        }
        DBUG_PRINT("info", ("spider conn[%p]->quick_target=%p", conn, spider));
        conn->quick_target = spider;
        spider->quick_targets[link_idx] = spider;
        if (!conn->mta_conn_mutex_unlock_later)
        {
          DBUG_ASSERT(!conn->mta_conn_mutex_lock_already);
          SPIDER_CLEAR_FILE_POS(&conn->mta_conn_mutex_file_pos);
          pthread_mutex_unlock(&conn->mta_conn_mutex);
        }
      }
      current->dbton_id = current->result->dbton_id;
      SPIDER_DB_ROW *row;
      if (!(row = current->result->fetch_row()))
      {
        error_num = current->result->get_errno();
        DBUG_PRINT("info",("spider set finish_flg point 3"));
        DBUG_PRINT("info",("spider current->finish_flg = TRUE"));
        DBUG_PRINT("info",("spider result_list->finish_flg = TRUE"));
        current->finish_flg = TRUE;
        result_list->finish_flg = TRUE;
        current->result->free_result();
        delete current->result;
        current->result = NULL;
        DBUG_PRINT("info", ("spider conn[%p]->quick_target=NULL", conn));
        conn->quick_target = NULL;
        spider->quick_targets[link_idx] = NULL;
        if (
#ifndef WITHOUT_SPIDER_BG_SEARCH
          result_list->bgs_phase <= 1 &&
#endif
          result_list->quick_phase == 0
        ) {
          result_list->current_row_num = 0;
          table->status = STATUS_NOT_FOUND;
        }
        if (error_num)
          DBUG_RETURN(error_num);
        else if (result_list->quick_phase > 0)
          DBUG_RETURN(0);
        DBUG_RETURN(HA_ERR_END_OF_FILE);
      }
      SPIDER_DB_ROW *tmp_row;
      uint field_count = current->result->num_fields();
      SPIDER_POSITION *position;
      longlong page_size;
      int roop_count = 0;
      if (!result_list->quick_page_size)
      {
        if (result_list->quick_mode == 3)
        {
          page_size = 0;
        } else {
          result_list->quick_page_size = result_list->limit_num;
          page_size = result_list->limit_num;
        }
      } else {
        page_size =
          result_list->limit_num < result_list->quick_page_size ?
          result_list->limit_num : result_list->quick_page_size;
      }
      current->field_count = field_count;
      if (!(position = (SPIDER_POSITION *)
        spider_bulk_malloc(spider_current_trx, 7, MYF(MY_WME | MY_ZEROFILL),
          &position, (uint) (sizeof(SPIDER_POSITION) * page_size),
          &tmp_row, (uint) (sizeof(SPIDER_DB_ROW) * field_count),
          NullS))
      )
        DBUG_RETURN(HA_ERR_OUT_OF_MEM);
      current->pos_page_size = (int) page_size;
      current->first_position = position;
      current->tmp_tbl_row = tmp_row;
      if (result_list->quick_mode == 3)
      {
        while (page_size > roop_count && row)
        {
          if (result_list->quick_page_byte < row->get_byte_size())
          {
            current->pos_page_size = roop_count;
            page_size = roop_count;
            result_list->quick_page_size = roop_count;
            result_list->quick_page_byte = 0;
            break;
          } else {
            result_list->quick_page_byte -= row->get_byte_size();
          }
          if (!(position->row = row->clone()))
          {
            DBUG_RETURN(HA_ERR_OUT_OF_MEM);
          }
          position++;
          roop_count++;
          row = current->result->fetch_row();
        }
      } else {
        do {
          if (!(position->row = row->clone()))
          {
            DBUG_RETURN(HA_ERR_OUT_OF_MEM);
          }
          position++;
          roop_count++;
          if (result_list->quick_page_byte < row->get_byte_size())
          {
            current->pos_page_size = roop_count;
            page_size = roop_count;
            result_list->quick_page_size = roop_count;
            result_list->quick_page_byte = 0;
            break;
          } else {
            result_list->quick_page_byte -= row->get_byte_size();
          }
        } while (
          page_size > roop_count &&
          (row = current->result->fetch_row())
        );
      }
      if (
        result_list->quick_mode == 3 &&
        page_size == roop_count &&
        result_list->limit_num > roop_count &&
        row
      ) {
        THD *thd = current_thd;
        char buf[MAX_FIELD_WIDTH];
        spider_string tmp_str(buf, MAX_FIELD_WIDTH, &my_charset_bin);
        tmp_str.init_calc_mem(120);

        DBUG_PRINT("info",("spider store result to temporary table"));
        DBUG_ASSERT(!current->result_tmp_tbl);
#ifdef SPIDER_use_LEX_CSTRING_for_Field_blob_constructor
        LEX_CSTRING field_name1 = {STRING_WITH_LEN("a")};
        LEX_CSTRING field_name2 = {STRING_WITH_LEN("b")};
        LEX_CSTRING field_name3 = {STRING_WITH_LEN("c")};
        if (!(current->result_tmp_tbl = spider_mk_sys_tmp_table_for_result(
          thd, table, &current->result_tmp_tbl_prm, &field_name1, &field_name2,
          &field_name3, &my_charset_bin)))
#else
        if (!(current->result_tmp_tbl = spider_mk_sys_tmp_table_for_result(
          thd, table, &current->result_tmp_tbl_prm, "a", "b", "c",
          &my_charset_bin)))
#endif
        {
          DBUG_RETURN(HA_ERR_OUT_OF_MEM);
        }
        current->result_tmp_tbl_thd = thd;
        TABLE *tmp_tbl = current->result_tmp_tbl;
        tmp_tbl->file->extra(HA_EXTRA_WRITE_CACHE);
        tmp_tbl->file->ha_start_bulk_insert((ha_rows) 0);
        do {
          if ((error_num = row->store_to_tmp_table(tmp_tbl, &tmp_str)))
          {
            tmp_tbl->file->ha_end_bulk_insert();
            DBUG_RETURN(error_num);
          }
          roop_count++;
        } while (
          result_list->limit_num > roop_count &&
          (row = current->result->fetch_row())
        );
        tmp_tbl->file->ha_end_bulk_insert();
        page_size = result_list->limit_num;
      }
      current->record_num = roop_count;
      result_list->record_num += roop_count;
      if (
        result_list->internal_limit <= result_list->record_num ||
        page_size > roop_count ||
        (
          result_list->quick_mode == 3 &&
          result_list->limit_num > roop_count
        )
      ) {
        DBUG_PRINT("info",("spider set finish_flg point 4"));
        DBUG_PRINT("info",("spider current->finish_flg = TRUE"));
        DBUG_PRINT("info",("spider result_list->finish_flg = TRUE"));
        current->finish_flg = TRUE;
        result_list->finish_flg = TRUE;
        current->result->free_result();
        if (!current->result_tmp_tbl)
        {
          delete current->result;
          current->result = NULL;
        }
        DBUG_PRINT("info", ("spider conn[%p]->quick_target=NULL", conn));
        conn->quick_target = NULL;
        spider->quick_targets[link_idx] = NULL;
      } else if (
        result_list->quick_mode == 3 ||
        result_list->limit_num == roop_count
      ) {
        if (
          result_list->limit_num != roop_count ||
          conn->db_conn->limit_mode() != 1
        ) {
          current->result->free_result();
          if (!current->result_tmp_tbl)
          {
            delete current->result;
            current->result = NULL;
          }
          DBUG_PRINT("info", ("spider conn[%p]->quick_target=NULL", conn));
          conn->quick_target = NULL;
          spider->quick_targets[link_idx] = NULL;
        }
      }
#ifndef WITHOUT_SPIDER_BG_SEARCH
      DBUG_PRINT("info", ("spider bgs_phase=%d", result_list->bgs_phase));
#endif
      DBUG_PRINT("info", ("spider quick_phase=%d", result_list->quick_phase));
      if (
#ifndef WITHOUT_SPIDER_BG_SEARCH
        result_list->bgs_phase <= 1 &&
#endif
        result_list->quick_phase == 0
      ) {
        result_list->current_row_num = 0;
      }
      DBUG_PRINT("info", ("spider result_list->current=%p", result_list->current));
      DBUG_PRINT("info", ("spider current=%p", current));
      DBUG_PRINT("info", ("spider first_position=%p", current->first_position));
      DBUG_PRINT("info", ("spider current_row_num=%lld", result_list->current_row_num));
      DBUG_PRINT("info", ("spider first_position[]=%p", &current->first_position[result_list->current_row_num]));
      DBUG_PRINT("info", ("spider row=%p", current->first_position[result_list->current_row_num].row));
    }
#if defined(HS_HAS_SQLCOM) && defined(HAVE_HANDLERSOCKET)
  } else {
    if (spider->conn_kind[link_idx] == SPIDER_CONN_KIND_HS_READ)
      conn = spider->hs_r_conns[link_idx];
    else
      conn = spider->hs_w_conns[link_idx];
    DBUG_PRINT("info",("spider conn=%p", conn));
    DBUG_PRINT("info",("spider conn->connection_id=%llu",
      conn->connection_id));
    DBUG_PRINT("info",("spider spider->connection_ids[%d]=%llu",
      link_idx, spider->connection_ids[link_idx]));
    if (conn->connection_id != spider->connection_ids[link_idx])
    {
      my_message(ER_SPIDER_REMOTE_SERVER_GONE_AWAY_NUM,
        ER_SPIDER_REMOTE_SERVER_GONE_AWAY_STR, MYF(0));
      if (!conn->mta_conn_mutex_unlock_later)
      {
        DBUG_ASSERT(!conn->mta_conn_mutex_lock_already);
        SPIDER_CLEAR_FILE_POS(&conn->mta_conn_mutex_file_pos);
        pthread_mutex_unlock(&conn->mta_conn_mutex);
      }
      DBUG_RETURN(ER_SPIDER_REMOTE_SERVER_GONE_AWAY_NUM);
    }
    if (spider_bit_is_set(spider->db_request_phase, link_idx))
    {
      spider_clear_bit(spider->db_request_phase, link_idx);
    }
    st_spider_db_request_key request_key;
    request_key.spider_thread_id = spider->wide_handler->trx->spider_thread_id;
    request_key.query_id = spider->wide_handler->trx->thd->query_id;
    request_key.handler = spider;
    request_key.request_id = spider->db_request_id[link_idx];
    request_key.next = NULL;
    if (!(result_list->hs_result = conn->db_conn->store_result(
      &result_list->hs_result_buf, &request_key, &error_num)))
    {
      if (!error_num)
      {
        spider_db_errorno(conn);
        DBUG_RETURN(ER_SPIDER_HS_NUM);
      } else {
        if (!conn->mta_conn_mutex_unlock_later)
        {
          DBUG_ASSERT(!conn->mta_conn_mutex_lock_already);
          SPIDER_CLEAR_FILE_POS(&conn->mta_conn_mutex_file_pos);
          pthread_mutex_unlock(&conn->mta_conn_mutex);
        }
      }
      DBUG_RETURN(error_num);
    }
    result_list->hs_conn = conn->db_conn;
    result_list->hs_has_result = TRUE;
    if (!conn->mta_conn_mutex_unlock_later)
    {
      DBUG_ASSERT(!conn->mta_conn_mutex_lock_already);
      SPIDER_CLEAR_FILE_POS(&conn->mta_conn_mutex_file_pos);
      pthread_mutex_unlock(&conn->mta_conn_mutex);
    }
  }
#endif
  DBUG_RETURN(0);
}

int spider_db_store_result_for_reuse_cursor(
  ha_spider *spider,
  int link_idx,
  TABLE *table
) {
  int error_num;
  SPIDER_CONN *conn;
  SPIDER_RESULT_LIST *result_list = &spider->result_list;
  SPIDER_RESULT *current;
  DBUG_ENTER("spider_db_store_result_for_reuse_cursor");
#if defined(HS_HAS_SQLCOM) && defined(HAVE_HANDLERSOCKET)
  DBUG_ASSERT(spider->conn_kind[link_idx] == SPIDER_CONN_KIND_MYSQL);
#endif
  conn = spider->conns[link_idx];
  DBUG_PRINT("info",("spider conn->connection_id=%llu",
    conn->connection_id));
  DBUG_PRINT("info",("spider spider->connection_ids[%d]=%llu",
    link_idx, spider->connection_ids[link_idx]));
  if (conn->connection_id != spider->connection_ids[link_idx])
  {
    my_message(ER_SPIDER_REMOTE_SERVER_GONE_AWAY_NUM,
      ER_SPIDER_REMOTE_SERVER_GONE_AWAY_STR, MYF(0));
    DBUG_RETURN(ER_SPIDER_REMOTE_SERVER_GONE_AWAY_NUM);
  }
  if (!result_list->current)
  {
    if (!result_list->first)
    {
      if (!(result_list->first = (SPIDER_RESULT *)
        spider_malloc(spider_current_trx, 4, sizeof(*result_list->first),
          MYF(MY_WME | MY_ZEROFILL)))
      ) {
        DBUG_RETURN(HA_ERR_OUT_OF_MEM);
      }
      TMP_TABLE_PARAM *tmp_tbl_prm = (TMP_TABLE_PARAM *)
        &result_list->first->result_tmp_tbl_prm;
      tmp_tbl_prm->init();
      tmp_tbl_prm->field_count = 3;
      result_list->last = result_list->first;
      result_list->current = result_list->first;
    } else {
      result_list->current = result_list->first;
    }
    result_list->bgs_current = result_list->current;
    current = (SPIDER_RESULT*) result_list->current;
  } else {
    if (
#ifndef WITHOUT_SPIDER_BG_SEARCH
      result_list->bgs_phase > 0 ||
#endif
      result_list->quick_phase > 0
    ) {
      if (result_list->bgs_current == result_list->last)
      {
        if (!(result_list->last = (SPIDER_RESULT *)
          spider_malloc(spider_current_trx, 5, sizeof(*result_list->last),
             MYF(MY_WME | MY_ZEROFILL)))
        ) {
          DBUG_RETURN(HA_ERR_OUT_OF_MEM);
        }
        TMP_TABLE_PARAM *tmp_tbl_prm = (TMP_TABLE_PARAM *)
          &result_list->last->result_tmp_tbl_prm;
        tmp_tbl_prm->init();
        tmp_tbl_prm->field_count = 3;
        result_list->bgs_current->next = result_list->last;
        result_list->last->prev = result_list->bgs_current;
        result_list->bgs_current = result_list->last;
      } else {
        result_list->bgs_current = result_list->bgs_current->next;
      }
      if (
#ifndef WITHOUT_SPIDER_BG_SEARCH
        result_list->bgs_phase == 1 ||
#endif
        result_list->quick_phase == 2
      ) {
        result_list->current = result_list->bgs_current;
        result_list->quick_phase = 0;
      }
      current = (SPIDER_RESULT*) result_list->bgs_current;
    } else {
      if (result_list->current == result_list->last)
      {
        if (!(result_list->last = (SPIDER_RESULT *)
          spider_malloc(spider_current_trx, 6, sizeof(*result_list->last),
            MYF(MY_WME | MY_ZEROFILL)))
        ) {
          DBUG_RETURN(HA_ERR_OUT_OF_MEM);
        }
        TMP_TABLE_PARAM *tmp_tbl_prm = (TMP_TABLE_PARAM *)
          &result_list->last->result_tmp_tbl_prm;
        tmp_tbl_prm->init();
        tmp_tbl_prm->field_count = 3;
        result_list->current->next = result_list->last;
        result_list->last->prev = result_list->current;
        result_list->current = result_list->last;
      } else {
        result_list->current = result_list->current->next;
      }
      result_list->bgs_current = result_list->current;
      current = (SPIDER_RESULT*) result_list->current;
    }
  }

  if (result_list->quick_mode == 0)
  {
    if (spider_bit_is_set(spider->db_request_phase, link_idx))
    {
      spider_clear_bit(spider->db_request_phase, link_idx);
    }
    current->result = current->prev->result;
    current->result->set_limit(result_list->limit_num);
    current->record_num = current->result->num_rows();
    current->dbton_id = current->result->dbton_id;
    result_list->record_num += current->record_num;
    DBUG_PRINT("info",("spider current->record_num=%lld",
      current->record_num));
    DBUG_PRINT("info",("spider result_list->record_num=%lld",
      result_list->record_num));
    DBUG_PRINT("info",("spider result_list->internal_limit=%lld",
      result_list->internal_limit));
    DBUG_PRINT("info",("spider result_list->split_read=%lld",
      result_list->split_read));
    if (
      result_list->internal_limit <= result_list->record_num ||
      result_list->split_read > current->record_num
    ) {
      DBUG_PRINT("info",("spider set finish_flg point 2"));
      DBUG_PRINT("info",("spider current->finish_flg = TRUE"));
      DBUG_PRINT("info",("spider result_list->finish_flg = TRUE"));
      current->finish_flg = TRUE;
      result_list->finish_flg = TRUE;
    }
#ifndef WITHOUT_SPIDER_BG_SEARCH
    if (result_list->bgs_phase <= 1)
    {
#endif
      result_list->current_row_num = 0;
#ifndef WITHOUT_SPIDER_BG_SEARCH
    }
#endif
  } else {
    DBUG_ASSERT(current->prev);
    DBUG_ASSERT(current->prev->result);
    /* has_result() for case of result with result_tmp_tbl */
    if (current->prev->result->has_result())
    {
      current->result = current->prev->result;
      current->result->set_limit(result_list->limit_num);
      current->prev->result = NULL;
      result_list->limit_num -= current->prev->record_num;
    } else {
      if (spider_bit_is_set(spider->db_request_phase, link_idx))
      {
        spider_clear_bit(spider->db_request_phase, link_idx);
      }
      current->result = current->prev->result;
      current->result->set_limit(result_list->limit_num);
      DBUG_PRINT("info", ("spider conn[%p]->quick_target=%p", conn, spider));
      conn->quick_target = spider;
      spider->quick_targets[link_idx] = spider;
    }
    current->dbton_id = current->result->dbton_id;
    SPIDER_DB_ROW *row;
    if (!(row = current->result->fetch_row()))
    {
      error_num = current->result->get_errno();
      DBUG_PRINT("info",("spider set finish_flg point 3"));
      DBUG_PRINT("info",("spider current->finish_flg = TRUE"));
      DBUG_PRINT("info",("spider result_list->finish_flg = TRUE"));
      current->finish_flg = TRUE;
      result_list->finish_flg = TRUE;
      current->result->free_result();
      delete current->result;
      current->result = NULL;
      DBUG_PRINT("info", ("spider conn[%p]->quick_target=NULL", conn));
      conn->quick_target = NULL;
      spider->quick_targets[link_idx] = NULL;
      if (
#ifndef WITHOUT_SPIDER_BG_SEARCH
        result_list->bgs_phase <= 1 &&
#endif
        result_list->quick_phase == 0
      ) {
        result_list->current_row_num = 0;
        table->status = STATUS_NOT_FOUND;
      }
      if (error_num && error_num != HA_ERR_END_OF_FILE)
        DBUG_RETURN(error_num);
      /* This shouldn't return HA_ERR_END_OF_FILE */
      DBUG_RETURN(0);
    }
    SPIDER_DB_ROW *tmp_row;
    uint field_count = current->result->num_fields();
    SPIDER_POSITION *position;
    longlong page_size;
    int roop_count = 0;
    if (!result_list->quick_page_size)
    {
      if (result_list->quick_mode == 3)
      {
        page_size = 0;
      } else {
        result_list->quick_page_size = result_list->limit_num;
        page_size = result_list->limit_num;
      }
    } else {
      page_size =
        result_list->limit_num < result_list->quick_page_size ?
        result_list->limit_num : result_list->quick_page_size;
    }
    current->field_count = field_count;
    if (!(position = (SPIDER_POSITION *)
      spider_bulk_malloc(spider_current_trx, 7, MYF(MY_WME | MY_ZEROFILL),
        &position, (uint) (sizeof(SPIDER_POSITION) * page_size),
        &tmp_row, (uint) (sizeof(SPIDER_DB_ROW) * field_count),
        NullS))
    )
      DBUG_RETURN(HA_ERR_OUT_OF_MEM);
    current->pos_page_size = (int) page_size;
    current->first_position = position;
    current->tmp_tbl_row = tmp_row;
    if (result_list->quick_mode == 3)
    {
      while (page_size > roop_count && row)
      {
        if (result_list->quick_page_byte < row->get_byte_size())
        {
          current->pos_page_size = roop_count;
          page_size = roop_count;
          result_list->quick_page_size = roop_count;
          result_list->quick_page_byte = 0;
          break;
        } else {
          result_list->quick_page_byte -= row->get_byte_size();
        }
        if (!(position->row = row->clone()))
        {
          DBUG_RETURN(HA_ERR_OUT_OF_MEM);
        }
        position++;
        roop_count++;
        row = current->result->fetch_row();
      }
    } else {
      do {
        if (!(position->row = row->clone()))
        {
          DBUG_RETURN(HA_ERR_OUT_OF_MEM);
        }
        position++;
        roop_count++;
        if (result_list->quick_page_byte < row->get_byte_size())
        {
          current->pos_page_size = roop_count;
          page_size = roop_count;
          result_list->quick_page_size = roop_count;
          result_list->quick_page_byte = 0;
          break;
        } else {
          result_list->quick_page_byte -= row->get_byte_size();
        }
      } while (
        page_size > roop_count &&
        (row = current->result->fetch_row())
      );
    }
    if (
      result_list->quick_mode == 3 &&
      page_size == roop_count &&
      result_list->limit_num > roop_count &&
      row
    ) {
      THD *thd = current_thd;
      char buf[MAX_FIELD_WIDTH];
      spider_string tmp_str(buf, MAX_FIELD_WIDTH, &my_charset_bin);
      tmp_str.init_calc_mem(120);

      DBUG_PRINT("info",("spider store result to temporary table"));
      DBUG_ASSERT(!current->result_tmp_tbl);
#ifdef SPIDER_use_LEX_CSTRING_for_Field_blob_constructor
      LEX_CSTRING field_name1 = {STRING_WITH_LEN("a")};
      LEX_CSTRING field_name2 = {STRING_WITH_LEN("b")};
      LEX_CSTRING field_name3 = {STRING_WITH_LEN("c")};
      if (!(current->result_tmp_tbl = spider_mk_sys_tmp_table_for_result(
        thd, table, &current->result_tmp_tbl_prm, &field_name1, &field_name2,
        &field_name3, &my_charset_bin)))
#else
      if (!(current->result_tmp_tbl = spider_mk_sys_tmp_table_for_result(
        thd, table, &current->result_tmp_tbl_prm, "a", "b", "c",
        &my_charset_bin)))
#endif
      {
        DBUG_RETURN(HA_ERR_OUT_OF_MEM);
      }
      current->result_tmp_tbl_thd = thd;
      TABLE *tmp_tbl = current->result_tmp_tbl;
      tmp_tbl->file->extra(HA_EXTRA_WRITE_CACHE);
      tmp_tbl->file->ha_start_bulk_insert((ha_rows) 0);
      do {
        if ((error_num = row->store_to_tmp_table(tmp_tbl, &tmp_str)))
        {
          tmp_tbl->file->ha_end_bulk_insert();
          DBUG_RETURN(error_num);
        }
        roop_count++;
      } while (
        result_list->limit_num > roop_count &&
        (row = current->result->fetch_row())
      );
      tmp_tbl->file->ha_end_bulk_insert();
      page_size = result_list->limit_num;
    }
    current->record_num = roop_count;
    result_list->record_num += roop_count;
    if (
      result_list->internal_limit <= result_list->record_num ||
      page_size > roop_count ||
      (
        result_list->quick_mode == 3 &&
        result_list->limit_num > roop_count
      )
    ) {
      DBUG_PRINT("info",("spider set finish_flg point 4"));
      DBUG_PRINT("info",("spider current->finish_flg = TRUE"));
      DBUG_PRINT("info",("spider result_list->finish_flg = TRUE"));
      current->finish_flg = TRUE;
      result_list->finish_flg = TRUE;
      current->result->free_result();
      if (!current->result_tmp_tbl)
      {
        delete current->result;
        current->result = NULL;
      }
      DBUG_PRINT("info", ("spider conn[%p]->quick_target=NULL", conn));
      conn->quick_target = NULL;
      spider->quick_targets[link_idx] = NULL;
    } else if (
      result_list->quick_mode == 3 ||
      result_list->limit_num == roop_count
    ) {
      if (result_list->limit_num != roop_count)
      {
        current->result->free_result();
        if (!current->result_tmp_tbl)
        {
          delete current->result;
          current->result = NULL;
        }
        DBUG_PRINT("info", ("spider conn[%p]->quick_target=NULL", conn));
        conn->quick_target = NULL;
        spider->quick_targets[link_idx] = NULL;
      }
    }
#ifndef WITHOUT_SPIDER_BG_SEARCH
    DBUG_PRINT("info", ("spider bgs_phase=%d", result_list->bgs_phase));
#endif
    DBUG_PRINT("info", ("spider quick_phase=%d", result_list->quick_phase));
    if (
#ifndef WITHOUT_SPIDER_BG_SEARCH
      result_list->bgs_phase <= 1 &&
#endif
      result_list->quick_phase == 0
    ) {
      result_list->current_row_num = 0;
    }
    DBUG_PRINT("info", ("spider result_list->current=%p", result_list->current));
    DBUG_PRINT("info", ("spider current=%p", current));
    DBUG_PRINT("info", ("spider first_position=%p", current->first_position));
    DBUG_PRINT("info", ("spider current_row_num=%lld", result_list->current_row_num));
    DBUG_PRINT("info", ("spider first_position[]=%p", &current->first_position[result_list->current_row_num]));
    DBUG_PRINT("info", ("spider row=%p", current->first_position[result_list->current_row_num].row));
  }
  DBUG_RETURN(0);
}

void spider_db_discard_result(
  ha_spider *spider,
  int link_idx,
  SPIDER_CONN *conn
) {
  int error_num;
  SPIDER_DB_RESULT *result;
  DBUG_ENTER("spider_db_discard_result");
  if (spider_bit_is_set(spider->db_request_phase, link_idx))
  {
    spider_clear_bit(spider->db_request_phase, link_idx);
  }
  st_spider_db_request_key request_key;
  request_key.spider_thread_id = spider->wide_handler->trx->spider_thread_id;
  request_key.query_id = spider->wide_handler->trx->thd->query_id;
  request_key.handler = spider;
  request_key.request_id = spider->db_request_id[link_idx];
  request_key.next = NULL;
  if ((result = conn->db_conn->use_result(spider, &request_key, &error_num)))
  {
    result->free_result();
    delete result;
  }
  DBUG_VOID_RETURN;
}

void spider_db_discard_multiple_result(
  ha_spider *spider,
  int link_idx,
  SPIDER_CONN *conn
) {
  int error_num;
  SPIDER_DB_RESULT *result;
  st_spider_db_request_key request_key;
  DBUG_ENTER("spider_db_discard_multiple_result");
  if (spider_bit_is_set(spider->db_request_phase, link_idx))
  {
    spider_clear_bit(spider->db_request_phase, link_idx);
  }
  request_key.spider_thread_id = spider->wide_handler->trx->spider_thread_id;
  request_key.query_id = spider->wide_handler->trx->thd->query_id;
  request_key.handler = spider;
  request_key.request_id = spider->db_request_id[link_idx];
  request_key.next = NULL;
  do
  {
    if (!conn->db_conn->cmp_request_key_to_snd(&request_key))
      break;
    if ((result = conn->db_conn->use_result(spider, &request_key, &error_num)))
    {
      result->free_result();
      delete result;
    }
  } while (!conn->db_conn->next_result());
  DBUG_VOID_RETURN;
}

#ifdef HA_CAN_BULK_ACCESS
int spider_db_bulk_store_result(
  ha_spider *spider,
  SPIDER_CONN *conn,
  int link_idx,
  bool discard_result
) {
  int error_num, tmp_error_num;
  DBUG_ENTER("spider_db_bulk_store_result");
  DBUG_PRINT("info",("spider spider=%p", spider));
  DBUG_PRINT("info",("spider conn=%p", conn));
  DBUG_PRINT("info",("spider link_idx=%d", link_idx));
  if (conn->conn_kind == SPIDER_CONN_KIND_MYSQL)
  {
    /* already stored */
    DBUG_RETURN(0);
  }
  error_num = spider_db_bulk_open_handler(spider, conn, link_idx);
  if (!discard_result)
  {
    pthread_mutex_assert_not_owner(&conn->mta_conn_mutex);
    DBUG_ASSERT(!conn->mta_conn_mutex_unlock_later);
    conn->mta_conn_mutex_unlock_later = TRUE;
    if ((tmp_error_num = spider_db_store_result(spider, link_idx,
      spider->get_table())))
    {
      error_num = tmp_error_num;
    }
    conn->mta_conn_mutex_unlock_later = FALSE;
  } else {
    if (spider->connection_ids[link_idx] == conn->connection_id)
      spider_db_discard_result(spider, link_idx, conn);
  }
  DBUG_RETURN(error_num);
}
#endif

int spider_db_fetch(
  uchar *buf,
  ha_spider *spider,
  TABLE *table
) {
  int error_num;
  SPIDER_RESULT_LIST *result_list = &spider->result_list;
  DBUG_ENTER("spider_db_fetch");
  if (spider->sql_kind[spider->result_link_idx] == SPIDER_SQL_KIND_SQL)
  {
    if (!spider->select_column_mode) {
      if (result_list->keyread)
        error_num = spider_db_fetch_key(spider, buf, table,
          result_list->key_info, result_list);
      else
        error_num = spider_db_fetch_table(spider, buf, table,
          result_list);
    } else
      error_num = spider_db_fetch_minimum_columns(spider, buf, table,
        result_list);
  } else {
    error_num = spider_db_fetch_table(spider, buf, table,
      result_list);
  }
  result_list->current_row_num++;
  DBUG_PRINT("info",("spider error_num=%d", error_num));
  spider->pushed_pos = NULL;
  DBUG_RETURN(error_num);
}

int spider_db_seek_prev(
  uchar *buf,
  ha_spider *spider,
  TABLE *table
) {
  SPIDER_RESULT_LIST *result_list = &spider->result_list;
  DBUG_ENTER("spider_db_seek_prev");
  if (result_list->current_row_num <= 1)
  {
    if (result_list->current == result_list->first)
    {
      table->status = STATUS_NOT_FOUND;
      DBUG_RETURN(HA_ERR_END_OF_FILE);
    }
    if (result_list->low_mem_read == 1)
    {
      my_message(ER_SPIDER_LOW_MEM_READ_PREV_NUM,
        ER_SPIDER_LOW_MEM_READ_PREV_STR, MYF(0));
      DBUG_RETURN(ER_SPIDER_LOW_MEM_READ_PREV_NUM);
    }
    result_list->current = result_list->current->prev;
    result_list->current_row_num = result_list->current->record_num - 1;
  } else {
    result_list->current_row_num -= 2;
  }
  if (result_list->quick_mode == 0)
    result_list->current->result->move_to_pos(result_list->current_row_num);
  DBUG_RETURN(spider_db_fetch(buf, spider, table));
}

int spider_db_seek_next(
  uchar *buf,
  ha_spider *spider,
  int link_idx,
  TABLE *table
) {
  int error_num;
  SPIDER_SHARE *share = spider->share;
  SPIDER_CONN *conn = spider->conns[link_idx];
  SPIDER_RESULT_LIST *result_list = &spider->result_list;
  DBUG_ENTER("spider_db_seek_next");
  if (
#if defined(HS_HAS_SQLCOM) && defined(HAVE_HANDLERSOCKET)
    spider->conn_kind[spider->result_link_idx] == SPIDER_CONN_KIND_MYSQL &&
#endif
    result_list->current_row_num >= result_list->current->record_num
  ) {
    DBUG_PRINT("info",("spider result_list->current_row_num=%lld",
      result_list->current_row_num));
    DBUG_PRINT("info",("spider result_list->current->record_num=%lld",
      result_list->current->record_num));
    if (result_list->low_mem_read)
      spider_db_free_one_result(result_list,
        (SPIDER_RESULT*) result_list->current);

    int roop_start = 0, roop_end = 1, roop_count, lock_mode, link_ok = 0;
#ifdef SPIDER_HAS_GROUP_BY_HANDLER
    if (!spider->use_fields)
    {
#endif
      lock_mode = spider_conn_lock_mode(spider);
      if (lock_mode)
      {
        /* "for update" or "lock in share mode" */
        link_ok = spider_conn_link_idx_next(share->link_statuses,
          spider->conn_link_idx, -1, share->link_count,
          SPIDER_LINK_STATUS_OK);
        roop_start = spider_conn_link_idx_next(share->link_statuses,
          spider->conn_link_idx, -1, share->link_count,
          SPIDER_LINK_STATUS_RECOVERY);
        roop_end = spider->share->link_count;
      } else {
        link_ok = link_idx;
        roop_start = link_idx;
        roop_end = link_idx + 1;
      }
#ifdef SPIDER_HAS_GROUP_BY_HANDLER
    }
#endif

#ifndef WITHOUT_SPIDER_BG_SEARCH
    if (result_list->bgs_phase > 0)
    {
#ifdef SPIDER_HAS_GROUP_BY_HANDLER
      if (spider->use_fields)
      {
        SPIDER_LINK_IDX_CHAIN *link_idx_chain;
        SPIDER_LINK_IDX_HOLDER *link_idx_holder;
        spider_fields *fields = spider->fields;
        fields->set_pos_to_first_link_idx_chain();
        while ((link_idx_chain = fields->get_next_link_idx_chain()))
        {
          conn = link_idx_chain->conn;
          link_idx_holder = link_idx_chain->link_idx_holder;
          spider_db_handler *dbton_hdl =
            spider->dbton_handler[conn->dbton_id];
          spider->link_idx_chain = link_idx_chain;
          if ((error_num = spider_bg_conn_search(spider,
            link_idx_holder->link_idx, dbton_hdl->first_link_idx,
            FALSE, FALSE,
            !fields->is_first_link_ok_chain(link_idx_chain))))
          {
            DBUG_PRINT("info",("spider error_num 1=%d", error_num));
            DBUG_RETURN(error_num);
          }
        }
      } else {
#endif
        for (roop_count = roop_start; roop_count < roop_end;
          roop_count = spider_conn_link_idx_next(share->link_statuses,
            spider->conn_link_idx, roop_count, share->link_count,
            SPIDER_LINK_STATUS_RECOVERY)
        ) {
          if ((error_num = spider_bg_conn_search(spider, roop_count, roop_start,
            FALSE, FALSE, (roop_count != link_ok))))
          {
            DBUG_PRINT("info",("spider error_num 1=%d", error_num));
            DBUG_RETURN(error_num);
          }
        }
#ifdef SPIDER_HAS_GROUP_BY_HANDLER
      }
#endif
    } else {
#endif
      if (result_list->current == result_list->bgs_current)
      {
        if (result_list->finish_flg)
        {
          table->status = STATUS_NOT_FOUND;
          DBUG_PRINT("info",("spider error_num 2=%d", HA_ERR_END_OF_FILE));
          DBUG_RETURN(HA_ERR_END_OF_FILE);
        }
        spider_next_split_read_param(spider);
        if (
          result_list->quick_mode == 0 ||
          result_list->quick_mode == 3 ||
          !result_list->current->result
        ) {
          result_list->limit_num =
            result_list->internal_limit - result_list->record_num >=
            result_list->split_read ?
            result_list->split_read :
            result_list->internal_limit - result_list->record_num;
          if (spider->sql_kinds & SPIDER_SQL_KIND_SQL)
          {
            if ((error_num = spider->reappend_limit_sql_part(
              result_list->record_num, result_list->limit_num,
              SPIDER_SQL_TYPE_SELECT_SQL)))
            {
              DBUG_PRINT("info",("spider error_num 3=%d", error_num));
              DBUG_RETURN(error_num);
            }
            if (
              !result_list->use_union &&
              (error_num = spider->append_select_lock_sql_part(
                SPIDER_SQL_TYPE_SELECT_SQL))
            ) {
              DBUG_PRINT("info",("spider error_num 4=%d", error_num));
              DBUG_RETURN(error_num);
            }
          }
          if (spider->sql_kinds & SPIDER_SQL_KIND_HANDLER)
          {
            spider_db_append_handler_next(spider);
            if ((error_num = spider->reappend_limit_sql_part(
              0, result_list->limit_num,
              SPIDER_SQL_TYPE_HANDLER)))
            {
              DBUG_PRINT("info",("spider error_num 5=%d", error_num));
              DBUG_RETURN(error_num);
            }
          }

#ifdef SPIDER_HAS_GROUP_BY_HANDLER
          if (spider->use_fields)
          {
            SPIDER_LINK_IDX_CHAIN *link_idx_chain;
            SPIDER_LINK_IDX_HOLDER *link_idx_holder;
            spider_fields *fields = spider->fields;
            fields->set_pos_to_first_link_idx_chain();
            while ((link_idx_chain = fields->get_next_link_idx_chain()))
            {
              ulong sql_type;
              conn = link_idx_chain->conn;
              sql_type = SPIDER_SQL_TYPE_SELECT_SQL;
              link_idx_holder = link_idx_chain->link_idx_holder;
              link_idx = link_idx_holder->link_idx;
              spider_db_handler *dbton_handler =
                spider->dbton_handler[conn->dbton_id];
              pthread_mutex_assert_not_owner(&conn->mta_conn_mutex);
              if ((error_num = dbton_handler->set_sql_for_exec(sql_type,
                link_idx)))
              {
                DBUG_PRINT("info",("spider error_num 6=%d", error_num));
                DBUG_RETURN(error_num);
              }
<<<<<<< HEAD
              if (!dbton_handler->need_lock_before_set_sql_for_exec(sql_type))
              {
                pthread_mutex_lock(&conn->mta_conn_mutex);
                SPIDER_SET_FILE_POS(&conn->mta_conn_mutex_file_pos);
              }
              if (conn->db_conn->limit_mode() == 1)
=======
              pthread_mutex_lock(&conn->mta_conn_mutex);
              SPIDER_SET_FILE_POS(&conn->mta_conn_mutex_file_pos);
              conn->need_mon = &spider->need_mons[link_idx];
              DBUG_ASSERT(!conn->mta_conn_mutex_lock_already);
              DBUG_ASSERT(!conn->mta_conn_mutex_unlock_later);
              conn->mta_conn_mutex_lock_already = TRUE;
              conn->mta_conn_mutex_unlock_later = TRUE;
              if ((error_num = spider_db_set_names(spider, conn, link_idx)))
>>>>>>> 96760d3a
              {
                conn->db_conn->set_limit(result_list->limit_num);
                if (fields->is_first_link_ok_chain(link_idx_chain))
                {
                  if ((error_num = spider_db_store_result_for_reuse_cursor(
                    spider, link_idx, table)))
                  {
                    SPIDER_CLEAR_FILE_POS(&conn->mta_conn_mutex_file_pos);
                    pthread_mutex_unlock(&conn->bg_conn_mutex);
                    DBUG_RETURN(error_num);
                  }
                }
                SPIDER_CLEAR_FILE_POS(&conn->mta_conn_mutex_file_pos);
                pthread_mutex_unlock(&conn->bg_conn_mutex);
              } else {
                conn->need_mon = &spider->need_mons[link_idx];
                DBUG_ASSERT(!conn->mta_conn_mutex_lock_already);
                DBUG_ASSERT(!conn->mta_conn_mutex_unlock_later);
                conn->mta_conn_mutex_lock_already = TRUE;
                conn->mta_conn_mutex_unlock_later = TRUE;
                if ((error_num = spider_db_set_names(spider, conn, link_idx)))
                {
                  DBUG_ASSERT(conn->mta_conn_mutex_lock_already);
                  DBUG_ASSERT(conn->mta_conn_mutex_unlock_later);
                  conn->mta_conn_mutex_lock_already = FALSE;
                  conn->mta_conn_mutex_unlock_later = FALSE;
                  SPIDER_CLEAR_FILE_POS(&conn->mta_conn_mutex_file_pos);
                  pthread_mutex_unlock(&conn->mta_conn_mutex);
                  if (
                    spider->need_mons[link_idx]
                  ) {
                    error_num = fields->ping_table_mon_from_table(link_idx_chain);
                  }
                  DBUG_PRINT("info",("spider error_num 7a=%d", error_num));
                  DBUG_RETURN(error_num);
                }
                spider_conn_set_timeout_from_share(conn, link_idx,
                  spider->wide_handler->trx->thd, share);
                if (dbton_handler->execute_sql(
                  sql_type,
                  conn,
                  result_list->quick_mode,
                  &spider->need_mons[link_idx])
                ) {
                  DBUG_ASSERT(conn->mta_conn_mutex_lock_already);
                  DBUG_ASSERT(conn->mta_conn_mutex_unlock_later);
                  conn->mta_conn_mutex_lock_already = FALSE;
                  conn->mta_conn_mutex_unlock_later = FALSE;
                  error_num = spider_db_errorno(conn);
                  if (
                    spider->need_mons[link_idx]
                  ) {
                    error_num = fields->ping_table_mon_from_table(link_idx_chain);
                  }
                  DBUG_PRINT("info",("spider error_num 8a=%d", error_num));
                  DBUG_RETURN(error_num);
                }
                spider->connection_ids[link_idx] = conn->connection_id;
                DBUG_ASSERT(conn->mta_conn_mutex_lock_already);
                DBUG_ASSERT(conn->mta_conn_mutex_unlock_later);
                conn->mta_conn_mutex_lock_already = FALSE;
                conn->mta_conn_mutex_unlock_later = FALSE;
                if (fields->is_first_link_ok_chain(link_idx_chain))
                {
                  if ((error_num = spider_db_store_result(spider, link_idx,
                    table)))
                  {
                    if (
                      error_num != HA_ERR_END_OF_FILE &&
                      spider->need_mons[link_idx]
                    ) {
                      error_num =
                        fields->ping_table_mon_from_table(link_idx_chain);
                    }
                    DBUG_PRINT("info",("spider error_num 9a=%d", error_num));
                    DBUG_RETURN(error_num);
                  }
                  spider->result_link_idx = link_ok;
                } else {
                  spider_db_discard_result(spider, link_idx, conn);
                  SPIDER_CLEAR_FILE_POS(&conn->mta_conn_mutex_file_pos);
                  pthread_mutex_unlock(&conn->mta_conn_mutex);
                }
              }
            }
          } else {
#endif
            for (roop_count = roop_start; roop_count < roop_end;
              roop_count = spider_conn_link_idx_next(share->link_statuses,
                spider->conn_link_idx, roop_count, share->link_count,
                SPIDER_LINK_STATUS_RECOVERY)
            ) {
              ulong sql_type;
              conn = spider->conns[roop_count];
              if (spider->sql_kind[roop_count] == SPIDER_SQL_KIND_SQL)
              {
                sql_type = SPIDER_SQL_TYPE_SELECT_SQL;
              } else {
                sql_type = SPIDER_SQL_TYPE_HANDLER;
              }
              spider_db_handler *dbton_handler =
                spider->dbton_handler[conn->dbton_id];
              pthread_mutex_assert_not_owner(&conn->mta_conn_mutex);
              if ((error_num = dbton_handler->set_sql_for_exec(sql_type,
                roop_count)))
              {
                DBUG_PRINT("info",("spider error_num 6=%d", error_num));
                DBUG_RETURN(error_num);
              }
<<<<<<< HEAD
              if (!dbton_handler->need_lock_before_set_sql_for_exec(sql_type))
              {
                pthread_mutex_lock(&conn->mta_conn_mutex);
                SPIDER_SET_FILE_POS(&conn->mta_conn_mutex_file_pos);
              }
              if (conn->db_conn->limit_mode() == 1)
=======
              pthread_mutex_lock(&conn->mta_conn_mutex);
              SPIDER_SET_FILE_POS(&conn->mta_conn_mutex_file_pos);
              conn->need_mon = &spider->need_mons[roop_count];
              DBUG_ASSERT(!conn->mta_conn_mutex_lock_already);
              DBUG_ASSERT(!conn->mta_conn_mutex_unlock_later);
              conn->mta_conn_mutex_lock_already = TRUE;
              conn->mta_conn_mutex_unlock_later = TRUE;
              if ((error_num = spider_db_set_names(spider, conn, roop_count)))
>>>>>>> 96760d3a
              {
                conn->db_conn->set_limit(result_list->limit_num);
                if (roop_count == link_ok)
                {
                  if ((error_num = spider_db_store_result_for_reuse_cursor(
                    spider, link_idx, table)))
                  {
                    SPIDER_CLEAR_FILE_POS(&conn->mta_conn_mutex_file_pos);
                    pthread_mutex_unlock(&conn->bg_conn_mutex);
                    DBUG_RETURN(error_num);
                  }
                }
                SPIDER_CLEAR_FILE_POS(&conn->mta_conn_mutex_file_pos);
                pthread_mutex_unlock(&conn->bg_conn_mutex);
              } else {
                conn->need_mon = &spider->need_mons[roop_count];
                DBUG_ASSERT(!conn->mta_conn_mutex_lock_already);
                DBUG_ASSERT(!conn->mta_conn_mutex_unlock_later);
                conn->mta_conn_mutex_lock_already = TRUE;
                conn->mta_conn_mutex_unlock_later = TRUE;
                if ((error_num = spider_db_set_names(spider, conn, roop_count)))
                {
                  DBUG_ASSERT(conn->mta_conn_mutex_lock_already);
                  DBUG_ASSERT(conn->mta_conn_mutex_unlock_later);
                  conn->mta_conn_mutex_lock_already = FALSE;
                  conn->mta_conn_mutex_unlock_later = FALSE;
                  SPIDER_CLEAR_FILE_POS(&conn->mta_conn_mutex_file_pos);
                  pthread_mutex_unlock(&conn->mta_conn_mutex);
                  if (
                    share->monitoring_kind[roop_count] &&
                    spider->need_mons[roop_count]
                  ) {
                    error_num = spider_ping_table_mon_from_table(
                        spider->wide_handler->trx,
                        spider->wide_handler->trx->thd,
                        share,
                        roop_count,
                        (uint32) share->monitoring_sid[roop_count],
                        share->table_name,
                        share->table_name_length,
                        spider->conn_link_idx[roop_count],
                        NULL,
                        0,
                        share->monitoring_kind[roop_count],
                        share->monitoring_limit[roop_count],
                        share->monitoring_flag[roop_count],
                        TRUE
                      );
                  }
                  DBUG_PRINT("info",("spider error_num 7=%d", error_num));
                  DBUG_RETURN(error_num);
                }
                spider_conn_set_timeout_from_share(conn, roop_count,
                  spider->wide_handler->trx->thd, share);
                if (dbton_handler->execute_sql(
                  sql_type,
                  conn,
                  result_list->quick_mode,
                  &spider->need_mons[roop_count])
                ) {
                  DBUG_ASSERT(conn->mta_conn_mutex_lock_already);
                  DBUG_ASSERT(conn->mta_conn_mutex_unlock_later);
                  conn->mta_conn_mutex_lock_already = FALSE;
                  conn->mta_conn_mutex_unlock_later = FALSE;
                  error_num = spider_db_errorno(conn);
                  if (
                    share->monitoring_kind[roop_count] &&
                    spider->need_mons[roop_count]
                  ) {
                    error_num = spider_ping_table_mon_from_table(
                        spider->wide_handler->trx,
                        spider->wide_handler->trx->thd,
                        share,
                        roop_count,
                        (uint32) share->monitoring_sid[roop_count],
                        share->table_name,
                        share->table_name_length,
                        spider->conn_link_idx[roop_count],
                        NULL,
                        0,
                        share->monitoring_kind[roop_count],
                        share->monitoring_limit[roop_count],
                        share->monitoring_flag[roop_count],
                        TRUE
                      );
                  }
                  DBUG_PRINT("info",("spider error_num 8=%d", error_num));
                  DBUG_RETURN(error_num);
                }
                spider->connection_ids[roop_count] = conn->connection_id;
                DBUG_ASSERT(conn->mta_conn_mutex_lock_already);
                DBUG_ASSERT(conn->mta_conn_mutex_unlock_later);
                conn->mta_conn_mutex_lock_already = FALSE;
                conn->mta_conn_mutex_unlock_later = FALSE;
                if (roop_count == link_ok)
                {
                  if ((error_num = spider_db_store_result(spider, roop_count,
                    table)))
                  {
                    if (
                      error_num != HA_ERR_END_OF_FILE &&
                      share->monitoring_kind[roop_count] &&
                      spider->need_mons[roop_count]
                    ) {
                      error_num = spider_ping_table_mon_from_table(
                          spider->wide_handler->trx,
                          spider->wide_handler->trx->thd,
                          share,
                          roop_count,
                          (uint32) share->monitoring_sid[roop_count],
                          share->table_name,
                          share->table_name_length,
                          spider->conn_link_idx[roop_count],
                          NULL,
                          0,
                          share->monitoring_kind[roop_count],
                          share->monitoring_limit[roop_count],
                          share->monitoring_flag[roop_count],
                          TRUE
                        );
                    }
                    DBUG_PRINT("info",("spider error_num 9=%d", error_num));
                    DBUG_RETURN(error_num);
                  }
                  spider->result_link_idx = link_ok;
                } else {
                  spider_db_discard_result(spider, roop_count, conn);
                  SPIDER_CLEAR_FILE_POS(&conn->mta_conn_mutex_file_pos);
                  pthread_mutex_unlock(&conn->mta_conn_mutex);
                }
              }
            }
#ifdef SPIDER_HAS_GROUP_BY_HANDLER
          }
#endif
        } else {
          spider->connection_ids[link_idx] = conn->connection_id;
          pthread_mutex_assert_not_owner(&conn->mta_conn_mutex);
          DBUG_ASSERT(!conn->mta_conn_mutex_unlock_later);
          conn->mta_conn_mutex_unlock_later = TRUE;
          if ((error_num = spider_db_store_result(spider, link_idx, table)))
          {
            conn->mta_conn_mutex_unlock_later = FALSE;
            DBUG_PRINT("info",("spider error_num 10=%d", error_num));
            DBUG_RETURN(error_num);
          }
          conn->mta_conn_mutex_unlock_later = FALSE;
        }
      } else {
        result_list->current = result_list->current->next;
        result_list->current_row_num = 0;
        if (
          result_list->current == result_list->bgs_current &&
          result_list->finish_flg
        ) {
          table->status = STATUS_NOT_FOUND;
          DBUG_PRINT("info",("spider error_num 11=%d", HA_ERR_END_OF_FILE));
          DBUG_RETURN(HA_ERR_END_OF_FILE);
        }
      }
#ifndef WITHOUT_SPIDER_BG_SEARCH
    }
#endif
    DBUG_RETURN(spider_db_fetch(buf, spider, table));
  } else
    DBUG_RETURN(spider_db_fetch(buf, spider, table));
}

int spider_db_seek_last(
  uchar *buf,
  ha_spider *spider,
  int link_idx,
  TABLE *table
) {
  int error_num;
  SPIDER_SHARE *share = spider->share;
  SPIDER_CONN *conn;
  SPIDER_RESULT_LIST *result_list = &spider->result_list;
  DBUG_ENTER("spider_db_seek_last");
  if (result_list->finish_flg)
  {
    if (result_list->low_mem_read == 1)
    {
      my_message(ER_SPIDER_LOW_MEM_READ_PREV_NUM,
        ER_SPIDER_LOW_MEM_READ_PREV_STR, MYF(0));
      DBUG_RETURN(ER_SPIDER_LOW_MEM_READ_PREV_NUM);
    }
    result_list->current = result_list->last;
    result_list->current_row_num = result_list->current->record_num - 1;
    if (result_list->quick_mode == 0)
      result_list->current->result->move_to_pos(result_list->current_row_num);
    DBUG_RETURN(spider_db_fetch(buf, spider, table));
  } else if (!result_list->sorted ||
    result_list->internal_limit <= result_list->record_num * 2)
  {
    if (result_list->low_mem_read == 1)
    {
      my_message(ER_SPIDER_LOW_MEM_READ_PREV_NUM,
        ER_SPIDER_LOW_MEM_READ_PREV_STR, MYF(0));
      DBUG_RETURN(ER_SPIDER_LOW_MEM_READ_PREV_NUM);
    }
    spider_next_split_read_param(spider);
    result_list->limit_num =
      result_list->internal_limit - result_list->record_num;
    if (spider->sql_kinds & SPIDER_SQL_KIND_SQL)
    {
      if ((error_num = spider->reappend_limit_sql_part(
        result_list->internal_offset + result_list->record_num,
        result_list->limit_num,
        SPIDER_SQL_TYPE_SELECT_SQL)))
        DBUG_RETURN(error_num);
      if (
        !result_list->use_union &&
        (error_num = spider->append_select_lock_sql_part(
        SPIDER_SQL_TYPE_SELECT_SQL))
      )
        DBUG_RETURN(error_num);
    }
    if (spider->sql_kinds & SPIDER_SQL_KIND_HANDLER)
    {
      spider_db_append_handler_next(spider);
      if ((error_num = spider->reappend_limit_sql_part(
        result_list->internal_offset + result_list->record_num,
        result_list->limit_num,
        SPIDER_SQL_TYPE_HANDLER)))
        DBUG_RETURN(error_num);
      if (
        !result_list->use_union &&
        (error_num = spider->append_select_lock_sql_part(
        SPIDER_SQL_TYPE_HANDLER))
      )
        DBUG_RETURN(error_num);
    }

    int roop_start, roop_end, roop_count, lock_mode, link_ok;
    lock_mode = spider_conn_lock_mode(spider);
    if (lock_mode)
    {
      /* "for update" or "lock in share mode" */
      link_ok = spider_conn_link_idx_next(share->link_statuses,
        spider->conn_link_idx, -1, share->link_count,
        SPIDER_LINK_STATUS_OK);
      roop_start = spider_conn_link_idx_next(share->link_statuses,
        spider->conn_link_idx, -1, share->link_count,
        SPIDER_LINK_STATUS_RECOVERY);
      roop_end = spider->share->link_count;
    } else {
      link_ok = link_idx;
      roop_start = link_idx;
      roop_end = link_idx + 1;
    }
    for (roop_count = roop_start; roop_count < roop_end;
      roop_count = spider_conn_link_idx_next(share->link_statuses,
        spider->conn_link_idx, roop_count, share->link_count,
        SPIDER_LINK_STATUS_RECOVERY)
    ) {
      ulong sql_type;
      if (spider->sql_kind[roop_count] == SPIDER_SQL_KIND_SQL)
      {
        sql_type = SPIDER_SQL_TYPE_SELECT_SQL;
      } else {
        sql_type = SPIDER_SQL_TYPE_HANDLER;
      }
      conn = spider->conns[roop_count];
      spider_db_handler *dbton_handler = spider->dbton_handler[conn->dbton_id];
      pthread_mutex_assert_not_owner(&conn->mta_conn_mutex);
      if ((error_num = dbton_handler->set_sql_for_exec(sql_type, roop_count)))
      {
        DBUG_RETURN(error_num);
      }
      pthread_mutex_lock(&conn->mta_conn_mutex);
      SPIDER_SET_FILE_POS(&conn->mta_conn_mutex_file_pos);
      DBUG_PRINT("info",("spider sql_type=%lu", sql_type));
      if (conn->db_conn->limit_mode() == 1)
      {
        conn->db_conn->set_limit(result_list->limit_num);
        if (roop_count == link_ok)
        {
          if ((error_num = spider_db_store_result_for_reuse_cursor(
            spider, roop_count, table)))
          {
            SPIDER_CLEAR_FILE_POS(&conn->mta_conn_mutex_file_pos);
            pthread_mutex_unlock(&conn->bg_conn_mutex);
            DBUG_RETURN(error_num);
          }
        }
        SPIDER_CLEAR_FILE_POS(&conn->mta_conn_mutex_file_pos);
        pthread_mutex_unlock(&conn->bg_conn_mutex);
      } else {
        conn->need_mon = &spider->need_mons[roop_count];
        DBUG_ASSERT(!conn->mta_conn_mutex_lock_already);
        DBUG_ASSERT(!conn->mta_conn_mutex_unlock_later);
        conn->mta_conn_mutex_lock_already = TRUE;
        conn->mta_conn_mutex_unlock_later = TRUE;
        if ((error_num = spider_db_set_names(spider, conn, roop_count)))
        {
          DBUG_ASSERT(conn->mta_conn_mutex_lock_already);
          DBUG_ASSERT(conn->mta_conn_mutex_unlock_later);
          conn->mta_conn_mutex_lock_already = FALSE;
          conn->mta_conn_mutex_unlock_later = FALSE;
          SPIDER_CLEAR_FILE_POS(&conn->mta_conn_mutex_file_pos);
          pthread_mutex_unlock(&conn->mta_conn_mutex);
          if (
            share->monitoring_kind[roop_count] &&
            spider->need_mons[roop_count]
          ) {
            error_num = spider_ping_table_mon_from_table(
                spider->wide_handler->trx,
                spider->wide_handler->trx->thd,
                share,
                roop_count,
                (uint32) share->monitoring_sid[roop_count],
                share->table_name,
                share->table_name_length,
                spider->conn_link_idx[roop_count],
                NULL,
                0,
                share->monitoring_kind[roop_count],
                share->monitoring_limit[roop_count],
                share->monitoring_flag[roop_count],
                TRUE
              );
          }
          DBUG_RETURN(error_num);
        }
        spider_conn_set_timeout_from_share(conn, roop_count,
          spider->wide_handler->trx->thd,
          share);
        if (dbton_handler->execute_sql(
          sql_type,
          conn,
          result_list->quick_mode,
          &spider->need_mons[roop_count])
        ) {
          DBUG_ASSERT(conn->mta_conn_mutex_lock_already);
          DBUG_ASSERT(conn->mta_conn_mutex_unlock_later);
          conn->mta_conn_mutex_lock_already = FALSE;
          conn->mta_conn_mutex_unlock_later = FALSE;
          error_num = spider_db_errorno(conn);
          if (
            share->monitoring_kind[roop_count] &&
            spider->need_mons[roop_count]
          ) {
            error_num = spider_ping_table_mon_from_table(
                spider->wide_handler->trx,
                spider->wide_handler->trx->thd,
                share,
                roop_count,
                (uint32) share->monitoring_sid[roop_count],
                share->table_name,
                share->table_name_length,
                spider->conn_link_idx[roop_count],
                NULL,
                0,
                share->monitoring_kind[roop_count],
                share->monitoring_limit[roop_count],
                share->monitoring_flag[roop_count],
                TRUE
              );
          }
          DBUG_RETURN(error_num);
        }
        spider->connection_ids[roop_count] = conn->connection_id;
        DBUG_ASSERT(conn->mta_conn_mutex_lock_already);
        DBUG_ASSERT(conn->mta_conn_mutex_unlock_later);
        conn->mta_conn_mutex_lock_already = FALSE;
        conn->mta_conn_mutex_unlock_later = FALSE;
        if (roop_count == link_ok)
        {
          if ((error_num = spider_db_store_result(spider, roop_count, table)))
          {
            if (
              error_num != HA_ERR_END_OF_FILE &&
              share->monitoring_kind[roop_count] &&
              spider->need_mons[roop_count]
            ) {
              error_num = spider_ping_table_mon_from_table(
                  spider->wide_handler->trx,
                  spider->wide_handler->trx->thd,
                  share,
                  roop_count,
                  (uint32) share->monitoring_sid[roop_count],
                  share->table_name,
                  share->table_name_length,
                  spider->conn_link_idx[roop_count],
                  NULL,
                  0,
                  share->monitoring_kind[roop_count],
                  share->monitoring_limit[roop_count],
                  share->monitoring_flag[roop_count],
                  TRUE
                );
            }
            DBUG_RETURN(error_num);
          }
          spider->result_link_idx = link_ok;
        } else {
          spider_db_discard_result(spider, roop_count, conn);
          SPIDER_CLEAR_FILE_POS(&conn->mta_conn_mutex_file_pos);
          pthread_mutex_unlock(&conn->mta_conn_mutex);
        }
      }
    }
    result_list->current_row_num = result_list->current->record_num - 1;
    if (result_list->quick_mode == 0)
      result_list->current->result->move_to_pos(result_list->current_row_num);
    DBUG_RETURN(spider_db_fetch(buf, spider, table));
  }
  if ((error_num = spider_db_free_result(spider, FALSE)))
    DBUG_RETURN(error_num);
  spider_first_split_read_param(spider);
  result_list->desc_flg = !(result_list->desc_flg);
  result_list->limit_num =
    result_list->internal_limit >= result_list->split_read ?
    result_list->split_read : result_list->internal_limit;
  if (spider->sql_kinds & SPIDER_SQL_KIND_SQL)
  {
    spider->set_order_to_pos_sql(SPIDER_SQL_TYPE_SELECT_SQL);
    if (
      (error_num = spider->append_key_order_with_alias_sql_part(
        NULL, 0, SPIDER_SQL_TYPE_SELECT_SQL)) ||
      (error_num = spider->append_limit_sql_part(
        result_list->internal_offset,
        result_list->limit_num, SPIDER_SQL_TYPE_SELECT_SQL)) ||
      (
        !result_list->use_union &&
        (spider->sql_kinds & SPIDER_SQL_KIND_SQL) &&
        (error_num = spider->append_select_lock_sql_part(
          SPIDER_SQL_TYPE_SELECT_SQL))
      )
    )
      DBUG_RETURN(error_num);
  }
  if (spider->sql_kinds & SPIDER_SQL_KIND_HANDLER)
  {
    const char *alias;
    uint alias_length;
    if (result_list->sorted && result_list->desc_flg)
    {
      alias = SPIDER_SQL_LAST_STR;
      alias_length = SPIDER_SQL_LAST_LEN;
    } else {
      alias = SPIDER_SQL_FIRST_STR;
      alias_length = SPIDER_SQL_FIRST_LEN;
    }
    spider->set_order_to_pos_sql(SPIDER_SQL_TYPE_HANDLER);
    if (
      (error_num = spider->append_key_order_with_alias_sql_part(
        alias, alias_length, SPIDER_SQL_TYPE_HANDLER)) ||
      (error_num = spider->reappend_limit_sql_part(
        result_list->internal_offset,
        result_list->limit_num, SPIDER_SQL_TYPE_HANDLER))
    )
      DBUG_RETURN(error_num);
  }

  int roop_start, roop_end, roop_count, lock_mode, link_ok;
  lock_mode = spider_conn_lock_mode(spider);
  if (lock_mode)
  {
    /* "for update" or "lock in share mode" */
    link_ok = spider_conn_link_idx_next(share->link_statuses,
      spider->conn_link_idx, -1, share->link_count,
      SPIDER_LINK_STATUS_OK);
    roop_start = spider_conn_link_idx_next(share->link_statuses,
      spider->conn_link_idx, -1, share->link_count,
      SPIDER_LINK_STATUS_RECOVERY);
    roop_end = spider->share->link_count;
  } else {
    link_ok = link_idx;
    roop_start = link_idx;
    roop_end = link_idx + 1;
  }
  for (roop_count = roop_start; roop_count < roop_end;
    roop_count = spider_conn_link_idx_next(share->link_statuses,
      spider->conn_link_idx, roop_count, share->link_count,
      SPIDER_LINK_STATUS_RECOVERY)
  ) {
    ulong sql_type;
    if (spider->sql_kind[roop_count] == SPIDER_SQL_KIND_SQL)
    {
      sql_type = SPIDER_SQL_TYPE_SELECT_SQL;
    } else {
      sql_type = SPIDER_SQL_TYPE_HANDLER;
    }
    conn = spider->conns[roop_count];
    spider_db_handler *dbton_handler = spider->dbton_handler[conn->dbton_id];
    pthread_mutex_assert_not_owner(&conn->mta_conn_mutex);
    if ((error_num = dbton_handler->set_sql_for_exec(sql_type, roop_count)))
    {
      DBUG_RETURN(error_num);
    }
    pthread_mutex_lock(&conn->mta_conn_mutex);
    SPIDER_SET_FILE_POS(&conn->mta_conn_mutex_file_pos);
    DBUG_PRINT("info",("spider sql_type=%lu", sql_type));
    conn->need_mon = &spider->need_mons[roop_count];
    DBUG_ASSERT(!conn->mta_conn_mutex_lock_already);
    DBUG_ASSERT(!conn->mta_conn_mutex_unlock_later);
    conn->mta_conn_mutex_lock_already = TRUE;
    conn->mta_conn_mutex_unlock_later = TRUE;
    if ((error_num = spider_db_set_names(spider, conn, roop_count)))
    {
      DBUG_ASSERT(conn->mta_conn_mutex_lock_already);
      DBUG_ASSERT(conn->mta_conn_mutex_unlock_later);
      conn->mta_conn_mutex_lock_already = FALSE;
      conn->mta_conn_mutex_unlock_later = FALSE;
      SPIDER_CLEAR_FILE_POS(&conn->mta_conn_mutex_file_pos);
      pthread_mutex_unlock(&conn->mta_conn_mutex);
      if (
        share->monitoring_kind[roop_count] &&
        spider->need_mons[roop_count]
      ) {
        error_num = spider_ping_table_mon_from_table(
            spider->wide_handler->trx,
            spider->wide_handler->trx->thd,
            share,
            roop_count,
            (uint32) share->monitoring_sid[roop_count],
            share->table_name,
            share->table_name_length,
            spider->conn_link_idx[roop_count],
            NULL,
            0,
            share->monitoring_kind[roop_count],
            share->monitoring_limit[roop_count],
            share->monitoring_flag[roop_count],
            TRUE
          );
      }
      DBUG_RETURN(error_num);
    }
    spider_conn_set_timeout_from_share(conn, roop_count,
      spider->wide_handler->trx->thd,
      share);
    if (dbton_handler->execute_sql(
      sql_type,
      conn,
      result_list->quick_mode,
      &spider->need_mons[roop_count])
    ) {
      DBUG_ASSERT(conn->mta_conn_mutex_lock_already);
      DBUG_ASSERT(conn->mta_conn_mutex_unlock_later);
      conn->mta_conn_mutex_lock_already = FALSE;
      conn->mta_conn_mutex_unlock_later = FALSE;
      error_num = spider_db_errorno(conn);
      if (
        share->monitoring_kind[roop_count] &&
        spider->need_mons[roop_count]
      ) {
        error_num = spider_ping_table_mon_from_table(
            spider->wide_handler->trx,
            spider->wide_handler->trx->thd,
            share,
            roop_count,
            (uint32) share->monitoring_sid[roop_count],
            share->table_name,
            share->table_name_length,
            spider->conn_link_idx[roop_count],
            NULL,
            0,
            share->monitoring_kind[roop_count],
            share->monitoring_limit[roop_count],
            share->monitoring_flag[roop_count],
            TRUE
          );
      }
      DBUG_RETURN(error_num);
    }
    spider->connection_ids[roop_count] = conn->connection_id;
    DBUG_ASSERT(conn->mta_conn_mutex_lock_already);
    DBUG_ASSERT(conn->mta_conn_mutex_unlock_later);
    conn->mta_conn_mutex_lock_already = FALSE;
    conn->mta_conn_mutex_unlock_later = FALSE;
    if (roop_count == link_ok)
    {
      if ((error_num = spider_db_store_result(spider, roop_count, table)))
      {
        if (
          error_num != HA_ERR_END_OF_FILE &&
          share->monitoring_kind[roop_count] &&
          spider->need_mons[roop_count]
        ) {
          error_num = spider_ping_table_mon_from_table(
              spider->wide_handler->trx,
              spider->wide_handler->trx->thd,
              share,
              roop_count,
              (uint32) share->monitoring_sid[roop_count],
              share->table_name,
              share->table_name_length,
              spider->conn_link_idx[roop_count],
              NULL,
              0,
              share->monitoring_kind[roop_count],
              share->monitoring_limit[roop_count],
              share->monitoring_flag[roop_count],
              TRUE
            );
        }
        DBUG_RETURN(error_num);
      }
      spider->result_link_idx = link_ok;
    } else {
      spider_db_discard_result(spider, roop_count, conn);
      SPIDER_CLEAR_FILE_POS(&conn->mta_conn_mutex_file_pos);
      pthread_mutex_unlock(&conn->mta_conn_mutex);
    }
  }
  DBUG_RETURN(spider_db_fetch(buf, spider, table));
}

int spider_db_seek_first(
  uchar *buf,
  ha_spider *spider,
  TABLE *table
) {
  SPIDER_RESULT_LIST *result_list = &spider->result_list;
  DBUG_ENTER("spider_db_seek_first");
  if (
    result_list->current != result_list->first &&
    result_list->low_mem_read == 1
  ) {
    my_message(ER_SPIDER_LOW_MEM_READ_PREV_NUM, ER_SPIDER_LOW_MEM_READ_PREV_STR, MYF(0));
    DBUG_RETURN(ER_SPIDER_LOW_MEM_READ_PREV_NUM);
  }
  result_list->current = result_list->first;
  spider_db_set_pos_to_first_row(result_list);
  DBUG_RETURN(spider_db_fetch(buf, spider, table));
}

void spider_db_set_pos_to_first_row(
  SPIDER_RESULT_LIST *result_list
) {
  DBUG_ENTER("spider_db_set_pos_to_first_row");
  result_list->current_row_num = 0;
  if (result_list->quick_mode == 0)
    result_list->current->result->move_to_pos(0);
  DBUG_VOID_RETURN;
}

void spider_db_create_position(
  ha_spider *spider,
  SPIDER_POSITION *pos
) {
  SPIDER_RESULT_LIST *result_list = &spider->result_list;
  SPIDER_RESULT *current = (SPIDER_RESULT*) result_list->current;
  DBUG_ENTER("spider_db_create_position");
  if (result_list->quick_mode == 0)
  {
    SPIDER_DB_RESULT *result = current->result;
    pos->row = result->current_row();
    pos->pos_mode = 2;
    pos->row->next_pos = result_list->tmp_pos_row_first;
    result_list->tmp_pos_row_first = pos->row;
  } else {
    if (result_list->current_row_num <= result_list->quick_page_size)
    {
      SPIDER_POSITION *tmp_pos =
        &current->first_position[result_list->current_row_num - 1];
      memcpy(pos, tmp_pos, sizeof(SPIDER_POSITION));
      tmp_pos->use_position = TRUE;
      tmp_pos->pos_mode = 0;
      pos->pos_mode = 0;
      current->first_pos_use_position = TRUE;
    } else {
      TABLE *tmp_tbl = current->result_tmp_tbl;
      pos->row = NULL;
      pos->pos_mode = 1;
      DBUG_PRINT("info",("spider tmp_tbl=%p", tmp_tbl));
      DBUG_PRINT("info",("spider tmp_tbl->file=%p", tmp_tbl->file));
      DBUG_PRINT("info",("spider tmp_tbl->file->ref=%p", tmp_tbl->file->ref));
      tmp_tbl->file->ref = (uchar *) &pos->tmp_tbl_pos;
      tmp_tbl->file->position(tmp_tbl->record[0]);
      current->tmp_tbl_use_position = TRUE;
    }
  }
  current->use_position = TRUE;
  pos->use_position = TRUE;
  pos->mrr_with_cnt = spider->mrr_with_cnt;
#ifdef HANDLER_HAS_DIRECT_AGGREGATE
  pos->direct_aggregate = result_list->direct_aggregate;
#endif
  pos->sql_kind = spider->sql_kind[spider->result_link_idx];
  pos->position_bitmap = spider->wide_handler->position_bitmap;
  pos->ft_first = spider->ft_first;
  pos->ft_current = spider->ft_current;
  pos->result = current;
  DBUG_VOID_RETURN;
}

int spider_db_seek_tmp(
  uchar *buf,
  SPIDER_POSITION *pos,
  ha_spider *spider,
  TABLE *table
) {
  int error_num;
  SPIDER_RESULT_LIST *result_list = &spider->result_list;
  DBUG_ENTER("spider_db_seek_tmp");
  if (pos->pos_mode != 1)
  {
    if (!pos->row)
      DBUG_RETURN(HA_ERR_OUT_OF_MEM);
    pos->row->first();
  }
  if (pos->sql_kind == SPIDER_SQL_KIND_SQL)
  {
    if (!spider->select_column_mode)
    {
      if (result_list->keyread)
        error_num = spider_db_seek_tmp_key(buf, pos, spider, table,
          result_list->key_info);
      else
        error_num = spider_db_seek_tmp_table(buf, pos, spider, table);
    } else
      error_num = spider_db_seek_tmp_minimum_columns(buf, pos, spider, table);
  } else
    error_num = spider_db_seek_tmp_table(buf, pos, spider, table);

  DBUG_PRINT("info",("spider error_num=%d", error_num));
  DBUG_RETURN(error_num);
}

int spider_db_seek_tmp_table(
  uchar *buf,
  SPIDER_POSITION *pos,
  ha_spider *spider,
  TABLE *table
) {
  int error_num;
  Field **field;
  SPIDER_DB_ROW *row = pos->row;
  my_ptrdiff_t ptr_diff = PTR_BYTE_DIFF(buf, table->record[0]);
  DBUG_ENTER("spider_db_seek_tmp_table");
  if (pos->pos_mode == 1)
  {
    if ((error_num = spider_db_get_row_from_tmp_tbl_pos(pos, &row)))
      DBUG_RETURN(error_num);
  } else if (pos->pos_mode == 2)
  {
/*
    SPIDER_DB_RESULT *result = pos->result->result;
    result->current_row = row;
*/
  }

  DBUG_PRINT("info", ("spider row=%p", row));
#ifdef HANDLER_HAS_DIRECT_AGGREGATE
  if (!spider->result_list.in_cmp_ref)
  {
    DBUG_PRINT("info", ("spider direct_aggregate=%s",
      pos->direct_aggregate ? "TRUE" : "FALSE"));
    spider->result_list.snap_mrr_with_cnt = pos->mrr_with_cnt;
    spider->result_list.snap_direct_aggregate = pos->direct_aggregate;
    spider->result_list.snap_row = row;
  }
#endif

  /* for mrr */
  if (pos->mrr_with_cnt)
  {
    DBUG_PRINT("info", ("spider mrr_with_cnt"));
    if (pos->sql_kind == SPIDER_SQL_KIND_SQL)
    {
      row->next();
    } else {
#ifdef HANDLER_HAS_DIRECT_AGGREGATE
      spider->result_list.snap_mrr_with_cnt = FALSE;
#endif
    }
  }

#ifdef HANDLER_HAS_DIRECT_AGGREGATE
  /* for direct_aggregate */
  if (pos->direct_aggregate)
  {
    if ((error_num = spider_db_fetch_for_item_sum_funcs(row, spider)))
      DBUG_RETURN(error_num);
  }
#endif

  if ((error_num = spider_db_append_match_fetch(spider,
    pos->ft_first, pos->ft_current, row)))
    DBUG_RETURN(error_num);

  for (
    field = table->field;
    *field;
    field++
  ) {
    if ((
      bitmap_is_set(table->read_set, (*field)->field_index) |
      bitmap_is_set(table->write_set, (*field)->field_index)
    )) {
#ifndef DBUG_OFF
      MY_BITMAP *tmp_map =
        dbug_tmp_use_all_columns(table, &table->write_set);
#endif
      DBUG_PRINT("info", ("spider bitmap is set %s",
        SPIDER_field_name_str(*field)));
      if ((error_num =
        spider_db_fetch_row(spider->share, *field, row, ptr_diff)))
        DBUG_RETURN(error_num);
#ifndef DBUG_OFF
      dbug_tmp_restore_column_map(&table->write_set, tmp_map);
#endif
    }
    row->next();
  }
  DBUG_RETURN(0);
}

int spider_db_seek_tmp_key(
  uchar *buf,
  SPIDER_POSITION *pos,
  ha_spider *spider,
  TABLE *table,
  const KEY *key_info
) {
  int error_num;
  KEY_PART_INFO *key_part;
  uint part_num;
  SPIDER_DB_ROW *row = pos->row;
  Field *field;
  my_ptrdiff_t ptr_diff = PTR_BYTE_DIFF(buf, table->record[0]);
  DBUG_ENTER("spider_db_seek_tmp_key");
  if (pos->pos_mode == 1)
  {
    if ((error_num = spider_db_get_row_from_tmp_tbl_pos(pos, &row)))
      DBUG_RETURN(error_num);
  } else if (pos->pos_mode == 2)
  {
/*
    SPIDER_DB_RESULT *result = pos->result->result;
    result->current_row = row;
*/
  }

  DBUG_PRINT("info", ("spider row=%p", row));
#ifdef HANDLER_HAS_DIRECT_AGGREGATE
  if (!spider->result_list.in_cmp_ref)
  {
    DBUG_PRINT("info", ("spider direct_aggregate=%s",
      pos->direct_aggregate ? "TRUE" : "FALSE"));
    spider->result_list.snap_mrr_with_cnt = pos->mrr_with_cnt;
    spider->result_list.snap_direct_aggregate = pos->direct_aggregate;
    spider->result_list.snap_row = row;
  }
#endif

  /* for mrr */
  if (pos->mrr_with_cnt)
  {
    DBUG_PRINT("info", ("spider mrr_with_cnt"));
    row->next();
  }

#ifdef HANDLER_HAS_DIRECT_AGGREGATE
  /* for direct_aggregate */
  if (pos->direct_aggregate)
  {
    if ((error_num = spider_db_fetch_for_item_sum_funcs(row, spider)))
      DBUG_RETURN(error_num);
  }
#endif

  if ((error_num = spider_db_append_match_fetch(spider,
    pos->ft_first, pos->ft_current, row)))
    DBUG_RETURN(error_num);

  for (
    key_part = key_info->key_part,
    part_num = 0;
    part_num < spider_user_defined_key_parts(key_info);
    key_part++,
    part_num++
  ) {
    field = key_part->field;
    if ((
      bitmap_is_set(table->read_set, field->field_index) |
      bitmap_is_set(table->write_set, field->field_index)
    )) {
#ifndef DBUG_OFF
      MY_BITMAP *tmp_map =
        dbug_tmp_use_all_columns(table, &table->write_set);
#endif
      DBUG_PRINT("info", ("spider bitmap is set %s",
        SPIDER_field_name_str(field)));
      if ((error_num =
        spider_db_fetch_row(spider->share, field, row, ptr_diff)))
        DBUG_RETURN(error_num);
#ifndef DBUG_OFF
      dbug_tmp_restore_column_map(&table->write_set, tmp_map);
#endif
    }
    row->next();
  }
  DBUG_RETURN(0);
}

int spider_db_seek_tmp_minimum_columns(
  uchar *buf,
  SPIDER_POSITION *pos,
  ha_spider *spider,
  TABLE *table
) {
  int error_num;
  Field **field;
  SPIDER_DB_ROW *row = pos->row;
  my_ptrdiff_t ptr_diff = PTR_BYTE_DIFF(buf, table->record[0]);
  DBUG_ENTER("spider_db_seek_tmp_minimum_columns");
  if (pos->pos_mode == 1)
  {
    if ((error_num = spider_db_get_row_from_tmp_tbl_pos(pos, &row)))
      DBUG_RETURN(error_num);
  } else if (pos->pos_mode == 2)
  {
/*
    SPIDER_DB_RESULT *result = pos->result->result;
    result->current_row = row;
*/
  }

  DBUG_PRINT("info", ("spider row=%p", row));
#ifdef HANDLER_HAS_DIRECT_AGGREGATE
  if (!spider->result_list.in_cmp_ref)
  {
    DBUG_PRINT("info", ("spider direct_aggregate=%s",
      pos->direct_aggregate ? "TRUE" : "FALSE"));
    spider->result_list.snap_mrr_with_cnt = pos->mrr_with_cnt;
    spider->result_list.snap_direct_aggregate = pos->direct_aggregate;
    spider->result_list.snap_row = row;
  }
#endif

  /* for mrr */
  if (pos->mrr_with_cnt)
  {
    DBUG_PRINT("info", ("spider mrr_with_cnt"));
    row->next();
  }

#ifdef HANDLER_HAS_DIRECT_AGGREGATE
  /* for direct_aggregate */
  if (pos->direct_aggregate)
  {
    if ((error_num = spider_db_fetch_for_item_sum_funcs(row, spider)))
      DBUG_RETURN(error_num);
  }
#endif

  if ((error_num = spider_db_append_match_fetch(spider,
    pos->ft_first, pos->ft_current, row)))
    DBUG_RETURN(error_num);

  for (
    field = table->field;
    *field;
    field++
  ) {
    DBUG_PRINT("info", ("spider field_index %u", (*field)->field_index));
    if (spider_bit_is_set(pos->position_bitmap, (*field)->field_index))
    {
/*
    if ((
      bitmap_is_set(table->read_set, (*field)->field_index) |
      bitmap_is_set(table->write_set, (*field)->field_index)
    )) {
      DBUG_PRINT("info", ("spider read_set %u",
        bitmap_is_set(table->read_set, (*field)->field_index)));
      DBUG_PRINT("info", ("spider write_set %u",
        bitmap_is_set(table->write_set, (*field)->field_index)));
*/
#ifndef DBUG_OFF
      MY_BITMAP *tmp_map =
        dbug_tmp_use_all_columns(table, &table->write_set);
#endif
      DBUG_PRINT("info", ("spider bitmap is set %s",
        SPIDER_field_name_str(*field)));
      if ((error_num =
        spider_db_fetch_row(spider->share, *field, row, ptr_diff)))
        DBUG_RETURN(error_num);
      row->next();
#ifndef DBUG_OFF
      dbug_tmp_restore_column_map(&table->write_set, tmp_map);
#endif
    }
    else if (bitmap_is_set(table->read_set, (*field)->field_index))
    {
      DBUG_PRINT("info", ("spider bitmap is cleared %s",
        SPIDER_field_name_str(*field)));
      bitmap_clear_bit(table->read_set, (*field)->field_index);
    }
  }
  DBUG_RETURN(0);
}

int spider_db_show_table_status(
  ha_spider *spider,
  int link_idx,
  int sts_mode,
  uint flag
) {
  int error_num;
  SPIDER_CONN *conn = spider->conns[link_idx];
  spider_db_handler *dbton_hdl = spider->dbton_handler[conn->dbton_id];
  DBUG_ENTER("spider_db_show_table_status");
  DBUG_PRINT("info",("spider sts_mode=%d", sts_mode));
  sts_mode = dbton_hdl->sts_mode_exchange(sts_mode);
  error_num = dbton_hdl->show_table_status(
    link_idx,
    sts_mode,
    flag
  );
  DBUG_RETURN(error_num);
}

int spider_db_simple_action(
  uint simple_action,
  spider_db_handler *db_handler,
  int link_idx
) {
  int error_num;
  DBUG_ENTER("spider_db_simple_action");
  switch (simple_action)
  {
    case SPIDER_SIMPLE_RECORDS:
      DBUG_PRINT("info",("spider simple records"));
      error_num = db_handler->show_records(
        link_idx
      );
      break;
#ifdef HA_HAS_CHECKSUM_EXTENDED
    case SPIDER_SIMPLE_CHECKSUM_TABLE:
      DBUG_PRINT("info",("spider simple checksum_table"));
      error_num = db_handler->checksum_table(
        link_idx
      );
      break;
#endif
    default:
      DBUG_ASSERT(0);
      error_num = HA_ERR_CRASHED;
      break;
  }
  DBUG_RETURN(error_num);
}

int spider_db_simple_action(
  uint simple_action,
  ha_spider *spider,
  int link_idx,
  bool pre_call
) {
  int error_num;
  THD *thd = spider->wide_handler->trx->thd;
  SPIDER_CONN *conn;
  DBUG_ENTER("spider_db_simple_action");
  if (pre_call)
  {
    if (spider_param_bgs_mode(thd, spider->share->bgs_mode))
    {
      if ((error_num = spider_check_and_get_casual_read_conn(thd, spider,
        link_idx)))
      {
        DBUG_RETURN(error_num);
      }
      conn = spider->conns[link_idx];
      if (!(error_num = spider_create_conn_thread(conn)))
      {
        spider_bg_conn_simple_action(conn, simple_action, FALSE,
          spider, link_idx, (int *) &spider->result_list.bgs_error);
      }
    } else {
      conn = spider->conns[link_idx];
      error_num = spider_db_simple_action(
        simple_action,
        spider->dbton_handler[conn->dbton_id],
        link_idx
      );
    }
  } else {
    conn = spider->conns[link_idx];
    if (spider->use_pre_action)
    {
      if (spider_param_bgs_mode(thd, spider->share->bgs_mode))
      {
        spider_bg_conn_wait(conn);
        error_num = spider->result_list.bgs_error;
        if (conn->casual_read_base_conn)
        {
          spider->conns[link_idx] = conn->casual_read_base_conn;
        }
      } else {
        error_num = 0;
      }
    } else {
      error_num = spider_db_simple_action(
        simple_action,
        spider->dbton_handler[conn->dbton_id],
        link_idx
      );
    }
  }
  DBUG_RETURN(error_num);
}

void spider_db_set_cardinarity(
  ha_spider *spider,
  TABLE *table
) {
  int roop_count, roop_count2;
  SPIDER_SHARE *share = spider->share;
  KEY *key_info;
  KEY_PART_INFO *key_part;
  Field *field;
  ha_rows rec_per_key;
  DBUG_ENTER("spider_db_set_cardinarity");
  for (roop_count = 0; roop_count < (int) table->s->keys; roop_count++)
  {
    key_info = &table->key_info[roop_count];
    for (roop_count2 = 0;
      roop_count2 < (int) spider_user_defined_key_parts(key_info);
      roop_count2++)
    {
      key_part = &key_info->key_part[roop_count2];
      field = key_part->field;
      if (share->cardinality[field->field_index])
      {
        rec_per_key = (ha_rows) share->stat.records /
          share->cardinality[field->field_index];
        if (rec_per_key > ~(ulong) 0)
          key_info->rec_per_key[roop_count2] = ~(ulong) 0;
        else if (rec_per_key == 0)
          key_info->rec_per_key[roop_count2] = 1;
        else
          key_info->rec_per_key[roop_count2] = (ulong) rec_per_key;
      } else {
        key_info->rec_per_key[roop_count2] = 1;
      }
      DBUG_PRINT("info",
        ("spider column id=%d", field->field_index));
      DBUG_PRINT("info",
        ("spider cardinality=%lld",
        share->cardinality[field->field_index]));
      DBUG_PRINT("info",
        ("spider rec_per_key=%lu",
        key_info->rec_per_key[roop_count2]));
    }
  }
  DBUG_VOID_RETURN;
}

int spider_db_show_index(
  ha_spider *spider,
  int link_idx,
  TABLE *table,
  int crd_mode
) {
  int error_num;
  SPIDER_CONN *conn = spider->conns[link_idx];
  spider_db_handler *dbton_hdl = spider->dbton_handler[conn->dbton_id];
  DBUG_ENTER("spider_db_show_index");
  crd_mode = dbton_hdl->crd_mode_exchange(crd_mode);
  error_num = spider->dbton_handler[conn->dbton_id]->show_index(
    link_idx,
    crd_mode
  );
  DBUG_RETURN(error_num);
}

ha_rows spider_db_explain_select(
  const key_range *start_key,
  const key_range *end_key,
  ha_spider *spider,
  int link_idx
) {
  SPIDER_CONN *conn = spider->conns[link_idx];
  ha_rows rows;
  DBUG_ENTER("spider_db_explain_select");
  rows = spider->dbton_handler[conn->dbton_id]->explain_select(
    start_key,
    end_key,
    link_idx
  );
  DBUG_RETURN(rows);
}

int spider_db_bulk_insert_init(
  ha_spider *spider,
  const TABLE *table
) {
  int error_num, roop_count;
  SPIDER_SHARE *share = spider->share;
  DBUG_ENTER("spider_db_bulk_insert_init");
  spider->sql_kinds = 0;
  spider->reset_sql_sql(SPIDER_SQL_TYPE_INSERT_SQL);
#if defined(HS_HAS_SQLCOM) && defined(HAVE_HANDLERSOCKET)
  spider->reset_hs_sql(SPIDER_SQL_TYPE_OTHER_HS);
#endif
  for (
    roop_count = spider_conn_link_idx_next(share->link_statuses,
      spider->conn_link_idx, -1, share->link_count,
      SPIDER_LINK_STATUS_RECOVERY);
    roop_count < (int) share->link_count;
    roop_count = spider_conn_link_idx_next(share->link_statuses,
      spider->conn_link_idx, roop_count, share->link_count,
      SPIDER_LINK_STATUS_RECOVERY)
  ) {
    if (spider->conns[roop_count])
      spider->conns[roop_count]->ignore_dup_key =
        spider->wide_handler->ignore_dup_key;
#if defined(HS_HAS_SQLCOM) && defined(HAVE_HANDLERSOCKET)
    if (
      spider_conn_use_handler(spider, spider->lock_mode, roop_count) &&
      (
        !spider->handler_opened(roop_count, SPIDER_CONN_KIND_HS_WRITE) ||
#ifdef HANDLER_HAS_DIRECT_UPDATE_ROWS
        spider->hs_w_ret_fields_num[roop_count] < MAX_FIELDS ||
#endif
        spider->hs_w_conns[roop_count]->server_lost
      )
    ) {
      if ((error_num = spider_db_open_handler(spider,
        spider->hs_w_conns[roop_count], roop_count)))
      {
        if (
          share->monitoring_kind[roop_count] &&
          spider->need_mons[roop_count]
        ) {
          error_num = spider_ping_table_mon_from_table(
              spider->wide_handler->trx,
              spider->wide_handler->trx->thd,
              share,
              roop_count,
              (uint32) share->monitoring_sid[roop_count],
              share->table_name,
              share->table_name_length,
              spider->conn_link_idx[roop_count],
              NULL,
              0,
              share->monitoring_kind[roop_count],
              share->monitoring_limit[roop_count],
              share->monitoring_flag[roop_count],
              TRUE
            );
        }
        DBUG_RETURN(error_num);
      }
      spider->set_handler_opened(roop_count);
    }
#else
    spider_conn_use_handler(spider, spider->wide_handler->lock_mode,
      roop_count);
#endif
  }
#if defined(HS_HAS_SQLCOM) && defined(HAVE_HANDLERSOCKET)
  if (spider->sql_kinds & SPIDER_SQL_KIND_SQL)
  {
#endif
    if (
      (error_num = spider->append_insert_sql_part()) ||
      (error_num = spider->append_into_sql_part(
        SPIDER_SQL_TYPE_INSERT_SQL))
    )
      DBUG_RETURN(error_num);
#if defined(HS_HAS_SQLCOM) && defined(HAVE_HANDLERSOCKET)
  }
  if (spider->sql_kinds & SPIDER_SQL_KIND_HS)
  {
    spider->result_list.hs_upd_rows = 0;
  }
#endif
  DBUG_RETURN(0);
}

int spider_db_bulk_insert(
  ha_spider *spider,
  TABLE *table,
  ha_copy_info *copy_info,
  bool bulk_end
) {
  int error_num, first_insert_link_idx = -1;
#if defined(HS_HAS_SQLCOM) && defined(HAVE_HANDLERSOCKET)
  SPIDER_RESULT_LIST *result_list = &spider->result_list;
#endif
  SPIDER_SHARE *share = spider->share;
  THD *thd = spider->wide_handler->trx->thd;
  DBUG_ENTER("spider_db_bulk_insert");

  if (!bulk_end)
  {
#if defined(HS_HAS_SQLCOM) && defined(HAVE_HANDLERSOCKET)
    if (spider->sql_kinds & SPIDER_SQL_KIND_SQL)
    {
#endif
      if ((error_num = spider->append_insert_values_sql_part(
        SPIDER_SQL_TYPE_INSERT_SQL)))
      {
        if (spider->sql_kinds & SPIDER_SQL_KIND_SQL)
          spider->set_insert_to_pos_sql(SPIDER_SQL_TYPE_INSERT_SQL);
        DBUG_RETURN(error_num);
      }
#if defined(HS_HAS_SQLCOM) && defined(HAVE_HANDLERSOCKET)
    }
    if (spider->sql_kinds & SPIDER_SQL_KIND_HS)
    {
      if ((error_num = spider->append_insert_values_hs_part(
        SPIDER_SQL_TYPE_INSERT_HS)))
        DBUG_RETURN(error_num);
      result_list->hs_upd_rows++;
    }
#endif
  }

  if (spider->is_bulk_insert_exec_period(bulk_end))
  {
    int roop_count2;
    SPIDER_CONN *conn, *first_insert_conn = NULL;
    if ((error_num = spider->append_insert_terminator_sql_part(
      SPIDER_SQL_TYPE_INSERT_SQL)))
    {
      if (spider->sql_kinds & SPIDER_SQL_KIND_SQL)
        spider->set_insert_to_pos_sql(SPIDER_SQL_TYPE_INSERT_SQL);
      DBUG_RETURN(error_num);
    }
#ifdef HA_CAN_BULK_ACCESS
    if (!spider->is_bulk_access_clone)
    {
#endif
      bool insert_info = FALSE;
      for (
        roop_count2 = spider_conn_link_idx_next(share->link_statuses,
          spider->conn_link_idx, -1, share->link_count,
          SPIDER_LINK_STATUS_RECOVERY);
        roop_count2 < (int) share->link_count;
        roop_count2 = spider_conn_link_idx_next(share->link_statuses,
          spider->conn_link_idx, roop_count2, share->link_count,
          SPIDER_LINK_STATUS_RECOVERY)
      ) {
        ulong sql_type;
        spider_db_handler *dbton_handler;
#if defined(HS_HAS_SQLCOM) && defined(HAVE_HANDLERSOCKET)
        if (spider->conn_kind[roop_count2] == SPIDER_CONN_KIND_MYSQL)
        {
#endif
          sql_type = SPIDER_SQL_TYPE_INSERT_SQL;
          conn = spider->conns[roop_count2];
          dbton_handler = spider->dbton_handler[conn->dbton_id];
          pthread_mutex_assert_not_owner(&conn->mta_conn_mutex);
          if ((error_num = dbton_handler->set_sql_for_exec(sql_type,
            roop_count2)))
<<<<<<< HEAD
          {
            if (spider->sql_kinds & SPIDER_SQL_KIND_SQL)
              spider->set_insert_to_pos_sql(SPIDER_SQL_TYPE_INSERT_SQL);
            if (dbton_handler->need_lock_before_set_sql_for_exec(sql_type))
            {
              SPIDER_CLEAR_FILE_POS(&conn->mta_conn_mutex_file_pos);
              pthread_mutex_unlock(&conn->mta_conn_mutex);
            }
=======
>>>>>>> 96760d3a
            DBUG_RETURN(error_num);
          pthread_mutex_lock(&conn->mta_conn_mutex);
          SPIDER_SET_FILE_POS(&conn->mta_conn_mutex_file_pos);
#if defined(HS_HAS_SQLCOM) && defined(HAVE_HANDLERSOCKET)
        } else {
          sql_type = SPIDER_SQL_TYPE_INSERT_HS;
          conn = spider->hs_w_conns[roop_count2];
          dbton_handler = spider->dbton_handler[conn->dbton_id];
          pthread_mutex_assert_not_owner(&conn->mta_conn_mutex);
          pthread_mutex_lock(&conn->mta_conn_mutex);
          SPIDER_SET_FILE_POS(&conn->mta_conn_mutex_file_pos);
        }
#endif
        conn->need_mon = &spider->need_mons[roop_count2];
        DBUG_ASSERT(!conn->mta_conn_mutex_lock_already);
        DBUG_ASSERT(!conn->mta_conn_mutex_unlock_later);
        conn->mta_conn_mutex_lock_already = TRUE;
        conn->mta_conn_mutex_unlock_later = TRUE;
        if ((error_num = spider_db_set_names(spider, conn, roop_count2)))
        {
          if (spider->sql_kinds & SPIDER_SQL_KIND_SQL)
            spider->set_insert_to_pos_sql(SPIDER_SQL_TYPE_INSERT_SQL);
          DBUG_ASSERT(conn->mta_conn_mutex_lock_already);
          DBUG_ASSERT(conn->mta_conn_mutex_unlock_later);
          conn->mta_conn_mutex_lock_already = FALSE;
          conn->mta_conn_mutex_unlock_later = FALSE;
          SPIDER_CLEAR_FILE_POS(&conn->mta_conn_mutex_file_pos);
          pthread_mutex_unlock(&conn->mta_conn_mutex);
          if (
            share->monitoring_kind[roop_count2] &&
            spider->need_mons[roop_count2]
          ) {
            error_num = spider_ping_table_mon_from_table(
                spider->wide_handler->trx,
                spider->wide_handler->trx->thd,
                share,
                roop_count2,
                (uint32) share->monitoring_sid[roop_count2],
                share->table_name,
                share->table_name_length,
                spider->conn_link_idx[roop_count2],
                NULL,
                0,
                share->monitoring_kind[roop_count2],
                share->monitoring_limit[roop_count2],
                share->monitoring_flag[roop_count2],
                TRUE
              );
          }
          DBUG_RETURN(error_num);
        }
        spider_conn_set_timeout_from_share(conn, roop_count2,
          spider->wide_handler->trx->thd,
          share);
        if (dbton_handler->execute_sql(
          sql_type,
          conn,
          -1,
          &spider->need_mons[roop_count2])
        ) {
          if (spider->sql_kinds & SPIDER_SQL_KIND_SQL)
            spider->set_insert_to_pos_sql(SPIDER_SQL_TYPE_INSERT_SQL);
          error_num = spider_db_errorno(conn);
          if (error_num == HA_ERR_FOUND_DUPP_KEY)
          {
            conn->db_conn->set_dup_key_idx(spider, roop_count2);
          }
          DBUG_ASSERT(conn->mta_conn_mutex_lock_already);
          DBUG_ASSERT(conn->mta_conn_mutex_unlock_later);
          conn->mta_conn_mutex_lock_already = FALSE;
          conn->mta_conn_mutex_unlock_later = FALSE;
          SPIDER_CLEAR_FILE_POS(&conn->mta_conn_mutex_file_pos);
          pthread_mutex_unlock(&conn->mta_conn_mutex);
          if (
            error_num != ER_DUP_ENTRY &&
            error_num != ER_DUP_KEY &&
            error_num != HA_ERR_FOUND_DUPP_KEY &&
            share->monitoring_kind[roop_count2] &&
            spider->need_mons[roop_count2]
          ) {
            error_num = spider_ping_table_mon_from_table(
                spider->wide_handler->trx,
                spider->wide_handler->trx->thd,
                share,
                roop_count2,
                (uint32) share->monitoring_sid[roop_count2],
                share->table_name,
                share->table_name_length,
                spider->conn_link_idx[roop_count2],
                NULL,
                0,
                share->monitoring_kind[roop_count2],
                share->monitoring_limit[roop_count2],
                share->monitoring_flag[roop_count2],
                TRUE
              );
          }
          DBUG_RETURN(error_num);
        }
        DBUG_ASSERT(conn->mta_conn_mutex_lock_already);
        DBUG_ASSERT(conn->mta_conn_mutex_unlock_later);
        conn->mta_conn_mutex_lock_already = FALSE;
        conn->mta_conn_mutex_unlock_later = FALSE;
        if (!insert_info && copy_info)
        {
          insert_info =
            conn->db_conn->inserted_info(dbton_handler, copy_info);
        }
#if defined(HS_HAS_SQLCOM) && defined(HAVE_HANDLERSOCKET)
        if (conn->conn_kind != SPIDER_CONN_KIND_MYSQL)
        {
          uint roop_count;
          DBUG_PRINT("info",("spider conn=%p", conn));
          DBUG_PRINT("info",("spider result_list->hs_upd_rows=%llu",
            result_list->hs_upd_rows));
          for (roop_count = 0; roop_count < result_list->hs_upd_rows;
            roop_count++)
          {
            SPIDER_DB_RESULT *result;
            if (spider_bit_is_set(spider->db_request_phase, roop_count2))
            {
              spider_clear_bit(spider->db_request_phase, roop_count2);
            }
            st_spider_db_request_key request_key;
            request_key.spider_thread_id =
              spider->wide_handler->trx->spider_thread_id;
            request_key.query_id = spider->wide_handler->trx->thd->query_id;
            request_key.handler = spider;
            request_key.request_id = spider->db_request_id[roop_count2];
            request_key.next = NULL;
            if ((result = conn->db_conn->use_result(spider, &request_key,
              &error_num)))
            {
              result->free_result();
              delete result;
            } else {
              if (!error_num)
              {
                error_num = spider_db_errorno(conn);
              }
              DBUG_RETURN(error_num);
            }
          }
        }
#endif
        SPIDER_CLEAR_FILE_POS(&conn->mta_conn_mutex_file_pos);
        pthread_mutex_unlock(&conn->mta_conn_mutex);
        if (first_insert_link_idx == -1)
        {
          first_insert_link_idx = roop_count2;
          first_insert_conn = conn;
        }
      }

      conn = first_insert_conn;
      pthread_mutex_assert_not_owner(&conn->mta_conn_mutex);
      pthread_mutex_lock(&conn->mta_conn_mutex);
      SPIDER_SET_FILE_POS(&conn->mta_conn_mutex_file_pos);
      conn->need_mon = &spider->need_mons[first_insert_link_idx];
      DBUG_ASSERT(!conn->mta_conn_mutex_lock_already);
      DBUG_ASSERT(!conn->mta_conn_mutex_unlock_later);
      conn->mta_conn_mutex_lock_already = TRUE;
      conn->mta_conn_mutex_unlock_later = TRUE;
      if (spider->sql_kinds & SPIDER_SQL_KIND_SQL)
        spider->set_insert_to_pos_sql(SPIDER_SQL_TYPE_INSERT_SQL);
      if (table->next_number_field &&
        (
          !table->auto_increment_field_not_null ||
          (
            !table->next_number_field->val_int() &&
            !(thd->variables.sql_mode & MODE_NO_AUTO_VALUE_ON_ZERO)
          )
        )
      ) {
        ulonglong last_insert_id;
        spider_db_handler *dbton_handler =
          spider->dbton_handler[conn->dbton_id];
        if (spider->store_last_insert_id)
          last_insert_id = spider->store_last_insert_id;
        else if ((error_num = dbton_handler->
          show_last_insert_id(first_insert_link_idx, last_insert_id)))
        {
          DBUG_ASSERT(conn->mta_conn_mutex_lock_already);
          DBUG_ASSERT(conn->mta_conn_mutex_unlock_later);
          conn->mta_conn_mutex_lock_already = FALSE;
          conn->mta_conn_mutex_unlock_later = FALSE;
          SPIDER_CLEAR_FILE_POS(&conn->mta_conn_mutex_file_pos);
          pthread_mutex_unlock(&conn->mta_conn_mutex);
          DBUG_RETURN(error_num);
        }
        table->next_number_field->set_notnull();
        if (
          (error_num = spider_db_update_auto_increment(spider,
            first_insert_link_idx)) ||
          (error_num = table->next_number_field->store(
            last_insert_id, TRUE))
        ) {
          DBUG_ASSERT(conn->mta_conn_mutex_lock_already);
          DBUG_ASSERT(conn->mta_conn_mutex_unlock_later);
          conn->mta_conn_mutex_lock_already = FALSE;
          conn->mta_conn_mutex_unlock_later = FALSE;
          SPIDER_CLEAR_FILE_POS(&conn->mta_conn_mutex_file_pos);
          pthread_mutex_unlock(&conn->mta_conn_mutex);
          DBUG_RETURN(error_num);
        }
      }
      DBUG_ASSERT(conn->mta_conn_mutex_lock_already);
      DBUG_ASSERT(conn->mta_conn_mutex_unlock_later);
      conn->mta_conn_mutex_lock_already = FALSE;
      conn->mta_conn_mutex_unlock_later = FALSE;
      SPIDER_CLEAR_FILE_POS(&conn->mta_conn_mutex_file_pos);
      pthread_mutex_unlock(&conn->mta_conn_mutex);
      spider->store_last_insert_id = 0;
#ifdef HA_CAN_BULK_ACCESS
    }
#endif
  }
  if (
    (bulk_end || !spider->bulk_insert) &&
    (error_num = spider_trx_check_link_idx_failed(spider))
  )
    DBUG_RETURN(error_num);
  DBUG_RETURN(0);
}

#ifdef HA_CAN_BULK_ACCESS
int spider_db_bulk_bulk_insert(
  ha_spider *spider
) {
  int error_num = 0, first_insert_link_idx = -1, tmp_error_num;
  int roop_count2;
  SPIDER_SHARE *share = spider->share;
  SPIDER_CONN *conn, *first_insert_conn = NULL;
  TABLE *table = spider->get_table();
  THD *thd = spider->wide_handler->trx->thd;
  DBUG_ENTER("spider_db_bulk_bulk_insert");
  for (
    roop_count2 = spider_conn_link_idx_next(share->link_statuses,
      spider->conn_link_idx, -1, share->link_count,
      SPIDER_LINK_STATUS_RECOVERY);
    roop_count2 < (int) share->link_count;
    roop_count2 = spider_conn_link_idx_next(share->link_statuses,
      spider->conn_link_idx, roop_count2, share->link_count,
      SPIDER_LINK_STATUS_RECOVERY)
  ) {
#if defined(HS_HAS_SQLCOM) && defined(HAVE_HANDLERSOCKET)
    if (spider->conn_kind[roop_count2] == SPIDER_CONN_KIND_MYSQL)
    {
#endif
      conn = spider->conns[roop_count2];
#if defined(HS_HAS_SQLCOM) && defined(HAVE_HANDLERSOCKET)
    } else {
      conn = spider->hs_w_conns[roop_count2];
    }
#endif
    pthread_mutex_assert_not_owner(&conn->mta_conn_mutex);
    pthread_mutex_lock(&conn->mta_conn_mutex);
    SPIDER_SET_FILE_POS(&conn->mta_conn_mutex_file_pos);
    DBUG_ASSERT(!conn->mta_conn_mutex_lock_already);
    DBUG_ASSERT(!conn->mta_conn_mutex_unlock_later);
    conn->mta_conn_mutex_lock_already = TRUE;
    conn->mta_conn_mutex_unlock_later = TRUE;
    if ((tmp_error_num = spider_db_bulk_open_handler(spider, conn,
      roop_count2)))
    {
      error_num = tmp_error_num;
    }
    DBUG_ASSERT(conn->mta_conn_mutex_lock_already);
    DBUG_ASSERT(conn->mta_conn_mutex_unlock_later);
    conn->mta_conn_mutex_lock_already = FALSE;
    conn->mta_conn_mutex_unlock_later = FALSE;
#if defined(HS_HAS_SQLCOM) && defined(HAVE_HANDLERSOCKET)
    if (conn->conn_kind != SPIDER_CONN_KIND_MYSQL)
    {
      uint roop_count;
      SPIDER_RESULT_LIST *result_list = &spider->result_list;
      DBUG_PRINT("info",("spider conn=%p", conn));
      DBUG_PRINT("info",("spider result_list->hs_upd_rows=%llu",
        result_list->hs_upd_rows));
      for (roop_count = 0; roop_count < result_list->hs_upd_rows;
        roop_count++)
      {
        SPIDER_DB_RESULT *result;
        if (spider_bit_is_set(spider->db_request_phase, roop_count2))
        {
          spider_clear_bit(spider->db_request_phase, roop_count2);
        }
        st_spider_db_request_key request_key;
        request_key.spider_thread_id =
          spider->wide_handler->trx->spider_thread_id;
        request_key.query_id = spider->wide_handler->trx->thd->query_id;
        request_key.handler = spider;
        request_key.request_id = spider->db_request_id[roop_count2];
        request_key.next = NULL;
        if ((result = conn->db_conn->use_result(spider, &request_key,
          &error_num)))
        {
          result->free_result();
          delete result;
        } else {
          if (!error_num)
          {
            error_num = spider_db_errorno(conn);
          }
          DBUG_RETURN(error_num);
        }
      }
    }
#endif
    SPIDER_CLEAR_FILE_POS(&conn->mta_conn_mutex_file_pos);
    pthread_mutex_unlock(&conn->mta_conn_mutex);
    if (first_insert_link_idx == -1)
    {
      first_insert_link_idx = roop_count2;
      first_insert_conn = conn;
    }
  }

  conn = first_insert_conn;
  pthread_mutex_assert_not_owner(&conn->mta_conn_mutex);
  pthread_mutex_lock(&conn->mta_conn_mutex);
  SPIDER_SET_FILE_POS(&conn->mta_conn_mutex_file_pos);
  conn->need_mon = &spider->need_mons[first_insert_link_idx];
  DBUG_ASSERT(!conn->mta_conn_mutex_lock_already);
  DBUG_ASSERT(!conn->mta_conn_mutex_unlock_later);
  conn->mta_conn_mutex_lock_already = TRUE;
  conn->mta_conn_mutex_unlock_later = TRUE;
  if (table->next_number_field &&
    (
      !table->auto_increment_field_not_null ||
      (
        !table->next_number_field->val_int() &&
        !(thd->variables.sql_mode & MODE_NO_AUTO_VALUE_ON_ZERO)
      )
    )
  ) {
    ulonglong last_insert_id;
    if (spider->store_last_insert_id)
      last_insert_id = spider->store_last_insert_id;
    else
      last_insert_id = conn->db_conn->last_insert_id();
    table->next_number_field->set_notnull();
    if (
      (tmp_error_num = spider_db_update_auto_increment(spider,
        first_insert_link_idx)) ||
      (tmp_error_num = table->next_number_field->store(
        last_insert_id, TRUE))
    ) {
      error_num = tmp_error_num;
    }
  }
  DBUG_ASSERT(conn->mta_conn_mutex_lock_already);
  DBUG_ASSERT(conn->mta_conn_mutex_unlock_later);
  conn->mta_conn_mutex_lock_already = FALSE;
  conn->mta_conn_mutex_unlock_later = FALSE;
  SPIDER_CLEAR_FILE_POS(&conn->mta_conn_mutex_file_pos);
  pthread_mutex_unlock(&conn->mta_conn_mutex);
  spider->store_last_insert_id = 0;
  DBUG_RETURN(error_num);
}
#endif

int spider_db_update_auto_increment(
  ha_spider *spider,
  int link_idx
) {
  int roop_count;
  THD *thd = spider->wide_handler->trx->thd;
  ulonglong last_insert_id, affected_rows;
  SPIDER_SHARE *share = spider->share;
  TABLE *table = spider->get_table();
  int auto_increment_mode = spider_param_auto_increment_mode(thd,
    share->auto_increment_mode);
  DBUG_ENTER("spider_db_update_auto_increment");
  if (
    auto_increment_mode == 2 ||
    (auto_increment_mode == 3 && !table->auto_increment_field_not_null)
  ) {
    last_insert_id = spider->conns[link_idx]->db_conn->last_insert_id();
#if defined(HS_HAS_SQLCOM) && defined(HAVE_HANDLERSOCKET)
    if (spider->conn_kind[link_idx] == SPIDER_CONN_KIND_MYSQL)
    {
#endif
      affected_rows = spider->conns[link_idx]->db_conn->affected_rows();
#if defined(HS_HAS_SQLCOM) && defined(HAVE_HANDLERSOCKET)
    } else {
      affected_rows = spider->result_list.hs_upd_rows;
    }
#endif
    DBUG_PRINT("info",("spider last_insert_id=%llu", last_insert_id));
    share->lgtm_tblhnd_share->auto_increment_value =
      last_insert_id + affected_rows;
    DBUG_PRINT("info",("spider auto_increment_value=%llu",
      share->lgtm_tblhnd_share->auto_increment_value));
/*
    thd->record_first_successful_insert_id_in_cur_stmt(last_insert_id);
*/
    if (
      thd->first_successful_insert_id_in_cur_stmt == 0 ||
      thd->first_successful_insert_id_in_cur_stmt > last_insert_id
    ) {
      bool first_set = (thd->first_successful_insert_id_in_cur_stmt == 0);
      thd->first_successful_insert_id_in_cur_stmt = last_insert_id;
      if (
        table->s->next_number_keypart == 0 &&
        mysql_bin_log.is_open() &&
#if MYSQL_VERSION_ID < 50500
        !thd->current_stmt_binlog_row_based
#else
        !thd->is_current_stmt_binlog_format_row()
#endif
      ) {
        if (
          spider->check_partitioned() &&
          thd->auto_inc_intervals_in_cur_stmt_for_binlog.nb_elements() > 0
        ) {
          DBUG_PRINT("info",("spider table partitioning"));
          Discrete_interval *current =
            thd->auto_inc_intervals_in_cur_stmt_for_binlog.get_current();
          current->replace(last_insert_id, affected_rows, 1);
        } else {
          DBUG_PRINT("info",("spider table"));
          thd->auto_inc_intervals_in_cur_stmt_for_binlog.append(
            last_insert_id, affected_rows, 1);
        }
        if (affected_rows > 1 || !first_set)
        {
          for (roop_count = first_set ? 1 : 0;
            roop_count < (int) affected_rows;
            roop_count++)
            push_warning_printf(thd, SPIDER_WARN_LEVEL_NOTE,
              ER_SPIDER_AUTOINC_VAL_IS_DIFFERENT_NUM,
              ER_SPIDER_AUTOINC_VAL_IS_DIFFERENT_STR);
        }
      }
    } else {
      if (
        table->s->next_number_keypart == 0 &&
        mysql_bin_log.is_open() &&
#if MYSQL_VERSION_ID < 50500
        !thd->current_stmt_binlog_row_based
#else
        !thd->is_current_stmt_binlog_format_row()
#endif
      ) {
        for (roop_count = 0; roop_count < (int) affected_rows; roop_count++)
          push_warning_printf(thd, SPIDER_WARN_LEVEL_NOTE,
            ER_SPIDER_AUTOINC_VAL_IS_DIFFERENT_NUM,
            ER_SPIDER_AUTOINC_VAL_IS_DIFFERENT_STR);
      }
    }
  }
  DBUG_RETURN(0);
}

int spider_db_bulk_update_size_limit(
  ha_spider *spider,
  TABLE *table
) {
  int error_num, roop_count;
  SPIDER_SHARE *share = spider->share;
  SPIDER_RESULT_LIST *result_list = &spider->result_list;
  SPIDER_CONN *conn;
  ha_rows dup_key_found = 0;
  DBUG_ENTER("spider_db_bulk_update_size_limit");

  if (result_list->bulk_update_mode == 1)
  {
    /* execute bulk updating */
    for (
      roop_count = spider_conn_link_idx_next(share->link_statuses,
        spider->conn_link_idx, -1, share->link_count,
        SPIDER_LINK_STATUS_RECOVERY);
      roop_count < (int) share->link_count;
      roop_count = spider_conn_link_idx_next(share->link_statuses,
        spider->conn_link_idx, roop_count, share->link_count,
        SPIDER_LINK_STATUS_RECOVERY)
    ) {
      conn = spider->conns[roop_count];
      spider_db_handler *dbton_hdl = spider->dbton_handler[conn->dbton_id];
      pthread_mutex_assert_not_owner(&conn->mta_conn_mutex);
      if ((error_num = dbton_hdl->set_sql_for_exec(
        SPIDER_SQL_TYPE_BULK_UPDATE_SQL, roop_count)))
      {
        DBUG_RETURN(error_num);
      }
      pthread_mutex_lock(&conn->mta_conn_mutex);
      SPIDER_SET_FILE_POS(&conn->mta_conn_mutex_file_pos);
      if ((error_num = spider_db_query_for_bulk_update(
        spider, conn, roop_count, &dup_key_found)))
      {
        pthread_mutex_assert_not_owner(&conn->mta_conn_mutex);
        DBUG_RETURN(error_num);
      }
      pthread_mutex_assert_not_owner(&conn->mta_conn_mutex);
    }
    spider->reset_sql_sql(SPIDER_SQL_TYPE_BULK_UPDATE_SQL);
  } else {
    /* store query to temporary tables */
    if ((error_num = spider->mk_bulk_tmp_table_and_bulk_start()))
    {
      goto error_mk_table;
    }
    if ((error_num = spider->bulk_tmp_table_insert()))
    {
      goto error_write_row;
    }
    spider->reset_sql_sql(SPIDER_SQL_TYPE_BULK_UPDATE_SQL);
  }
  DBUG_RETURN(0);

error_write_row:
  spider->bulk_tmp_table_end_bulk_insert();
  spider->rm_bulk_tmp_table();
  spider->reset_sql_sql(SPIDER_SQL_TYPE_BULK_UPDATE_SQL);
error_mk_table:
  DBUG_RETURN(error_num);
}

int spider_db_bulk_update_end(
  ha_spider *spider,
  ha_rows *dup_key_found
) {
  int error_num = 0, error_num2, roop_count;
  THD *thd = spider->wide_handler->trx->thd;
  SPIDER_SHARE *share = spider->share;
  SPIDER_CONN *conn;
  bool is_error = thd->is_error();
  DBUG_ENTER("spider_db_bulk_update_end");

  if (spider->bulk_tmp_table_created())
  {
    if ((error_num2 = spider->bulk_tmp_table_end_bulk_insert()))
    {
      error_num = error_num2;
    }

    if (!is_error)
    {
      if (error_num)
        goto error_last_query;

      if ((error_num = spider->bulk_tmp_table_rnd_init()))
      {
        goto error_rnd_init;
      }

      while (!(error_num = spider->bulk_tmp_table_rnd_next()))
      {
        for (
          roop_count = spider_conn_link_idx_next(share->link_statuses,
            spider->conn_link_idx, -1, share->link_count,
            SPIDER_LINK_STATUS_RECOVERY);
          roop_count < (int) share->link_count;
          roop_count = spider_conn_link_idx_next(share->link_statuses,
            spider->conn_link_idx, roop_count, share->link_count,
            SPIDER_LINK_STATUS_RECOVERY)
        ) {
          conn = spider->conns[roop_count];
          spider_db_handler *dbton_hdl = spider->dbton_handler[conn->dbton_id];
          pthread_mutex_assert_not_owner(&conn->mta_conn_mutex);
          if ((error_num = dbton_hdl->set_sql_for_exec(
            SPIDER_SQL_TYPE_BULK_UPDATE_SQL, roop_count)))
          {
            if (error_num == ER_SPIDER_COND_SKIP_NUM)
            {
              continue;
            }
            DBUG_RETURN(error_num);
          }
          pthread_mutex_lock(&conn->mta_conn_mutex);
          SPIDER_SET_FILE_POS(&conn->mta_conn_mutex_file_pos);
          if ((error_num = spider_db_query_for_bulk_update(
            spider, conn, roop_count, dup_key_found)))
          {
            pthread_mutex_assert_not_owner(&conn->mta_conn_mutex);
            goto error_query;
          }
          pthread_mutex_assert_not_owner(&conn->mta_conn_mutex);
        }
      }
      if (error_num != HA_ERR_END_OF_FILE)
        goto error_rnd_next;

      spider->bulk_tmp_table_rnd_end();
    }
  }

  if (!is_error)
  {
    if (!spider->sql_is_empty(SPIDER_SQL_TYPE_BULK_UPDATE_SQL))
    {
      for (
        roop_count = spider_conn_link_idx_next(share->link_statuses,
          spider->conn_link_idx, -1, share->link_count,
          SPIDER_LINK_STATUS_RECOVERY);
        roop_count < (int) share->link_count;
        roop_count = spider_conn_link_idx_next(share->link_statuses,
          spider->conn_link_idx, roop_count, share->link_count,
          SPIDER_LINK_STATUS_RECOVERY)
      ) {
        conn = spider->conns[roop_count];
        spider_db_handler *dbton_hdl = spider->dbton_handler[conn->dbton_id];
        pthread_mutex_assert_not_owner(&conn->mta_conn_mutex);
        if ((error_num = dbton_hdl->set_sql_for_exec(
          SPIDER_SQL_TYPE_BULK_UPDATE_SQL, roop_count)))
        {
          DBUG_RETURN(error_num);
        }
        pthread_mutex_lock(&conn->mta_conn_mutex);
        SPIDER_SET_FILE_POS(&conn->mta_conn_mutex_file_pos);
        if ((error_num = spider_db_query_for_bulk_update(
          spider, conn, roop_count, dup_key_found)))
        {
          pthread_mutex_assert_not_owner(&conn->mta_conn_mutex);
          goto error_last_query;
        }
        pthread_mutex_assert_not_owner(&conn->mta_conn_mutex);
      }
    }
  }
  spider->rm_bulk_tmp_table();
  spider->reset_sql_sql(SPIDER_SQL_TYPE_BULK_UPDATE_SQL);
  DBUG_RETURN(0);

error_query:
error_rnd_next:
  spider->bulk_tmp_table_rnd_end();
error_rnd_init:
error_last_query:
  spider->rm_bulk_tmp_table();
  spider->reset_sql_sql(SPIDER_SQL_TYPE_BULK_UPDATE_SQL);
  DBUG_RETURN(error_num);
}

int spider_db_bulk_update(
  ha_spider *spider,
  TABLE *table,
  my_ptrdiff_t ptr_diff
) {
  int error_num;
  DBUG_ENTER("spider_db_bulk_update");

  if ((error_num = spider->append_update_sql(table, ptr_diff, TRUE)))
    DBUG_RETURN(error_num);

  if (
    spider->sql_is_filled_up(SPIDER_SQL_TYPE_BULK_UPDATE_SQL) &&
    (error_num = spider_db_bulk_update_size_limit(spider, table))
  )
    DBUG_RETURN(error_num);
  DBUG_RETURN(0);
}

int spider_db_update(
  ha_spider *spider,
  TABLE *table,
  const uchar *old_data
) {
  int error_num, roop_count;
  SPIDER_SHARE *share = spider->share;
  SPIDER_CONN *conn;
  SPIDER_RESULT_LIST *result_list = &spider->result_list;
  my_ptrdiff_t ptr_diff = PTR_BYTE_DIFF(old_data, table->record[0]);
  DBUG_ENTER("spider_db_update");
  if (result_list->bulk_update_mode)
    DBUG_RETURN(spider_db_bulk_update(spider, table, ptr_diff));

  if ((error_num = spider->append_update_sql(table, ptr_diff, FALSE)))
    DBUG_RETURN(error_num);

  for (
    roop_count = spider_conn_link_idx_next(share->link_statuses,
      spider->conn_link_idx, -1, share->link_count,
      SPIDER_LINK_STATUS_RECOVERY);
    roop_count < (int) share->link_count;
    roop_count = spider_conn_link_idx_next(share->link_statuses,
      spider->conn_link_idx, roop_count, share->link_count,
      SPIDER_LINK_STATUS_RECOVERY)
  ) {
    conn = spider->conns[roop_count];
    spider_db_handler *dbton_hdl = spider->dbton_handler[conn->dbton_id];
#if defined(MARIADB_BASE_VERSION) && MYSQL_VERSION_ID >= 100000
    conn->ignore_dup_key = spider->wide_handler->ignore_dup_key;
#endif
    pthread_mutex_assert_not_owner(&conn->mta_conn_mutex);
    if ((error_num = dbton_hdl->set_sql_for_exec(
      SPIDER_SQL_TYPE_UPDATE_SQL, roop_count)))
    {
      DBUG_RETURN(error_num);
    }
    pthread_mutex_lock(&conn->mta_conn_mutex);
    SPIDER_SET_FILE_POS(&conn->mta_conn_mutex_file_pos);
    conn->need_mon = &spider->need_mons[roop_count];
    DBUG_ASSERT(!conn->mta_conn_mutex_lock_already);
    DBUG_ASSERT(!conn->mta_conn_mutex_unlock_later);
    conn->mta_conn_mutex_lock_already = TRUE;
    conn->mta_conn_mutex_unlock_later = TRUE;
    if ((error_num = spider_db_set_names(spider, conn, roop_count)))
    {
      DBUG_ASSERT(conn->mta_conn_mutex_lock_already);
      DBUG_ASSERT(conn->mta_conn_mutex_unlock_later);
      conn->mta_conn_mutex_lock_already = FALSE;
      conn->mta_conn_mutex_unlock_later = FALSE;
      SPIDER_CLEAR_FILE_POS(&conn->mta_conn_mutex_file_pos);
      pthread_mutex_unlock(&conn->mta_conn_mutex);
      if (
        share->monitoring_kind[roop_count] &&
        spider->need_mons[roop_count]
      ) {
        error_num = spider_ping_table_mon_from_table(
            spider->wide_handler->trx,
            spider->wide_handler->trx->thd,
            share,
            roop_count,
            (uint32) share->monitoring_sid[roop_count],
            share->table_name,
            share->table_name_length,
            spider->conn_link_idx[roop_count],
            NULL,
            0,
            share->monitoring_kind[roop_count],
            share->monitoring_limit[roop_count],
            share->monitoring_flag[roop_count],
            TRUE
          );
      }
      DBUG_RETURN(error_num);
    }
    spider_conn_set_timeout_from_share(conn, roop_count,
      spider->wide_handler->trx->thd,
      share);
    if (dbton_hdl->execute_sql(
      SPIDER_SQL_TYPE_UPDATE_SQL,
      conn,
      -1,
      &spider->need_mons[roop_count])
    ) {
      DBUG_ASSERT(conn->mta_conn_mutex_lock_already);
      DBUG_ASSERT(conn->mta_conn_mutex_unlock_later);
      conn->mta_conn_mutex_lock_already = FALSE;
      conn->mta_conn_mutex_unlock_later = FALSE;
      error_num = spider_db_errorno(conn);
      if (
        error_num != ER_DUP_ENTRY &&
        error_num != ER_DUP_KEY &&
        error_num != HA_ERR_FOUND_DUPP_KEY &&
        share->monitoring_kind[roop_count] &&
        spider->need_mons[roop_count]
      ) {
        error_num = spider_ping_table_mon_from_table(
            spider->wide_handler->trx,
            spider->wide_handler->trx->thd,
            share,
            roop_count,
            (uint32) share->monitoring_sid[roop_count],
            share->table_name,
            share->table_name_length,
            spider->conn_link_idx[roop_count],
            NULL,
            0,
            share->monitoring_kind[roop_count],
            share->monitoring_limit[roop_count],
            share->monitoring_flag[roop_count],
            TRUE
          );
      }
      DBUG_RETURN(error_num);
    }

    if (
      !conn->db_conn->affected_rows() &&
      share->link_statuses[roop_count] == SPIDER_LINK_STATUS_RECOVERY &&
      spider->pk_update
    ) {
      /* insert */
      if ((error_num = dbton_hdl->append_insert_for_recovery(
        SPIDER_SQL_TYPE_INSERT_SQL, roop_count)))
      {
        DBUG_ASSERT(conn->mta_conn_mutex_lock_already);
        DBUG_ASSERT(conn->mta_conn_mutex_unlock_later);
        conn->mta_conn_mutex_lock_already = FALSE;
        conn->mta_conn_mutex_unlock_later = FALSE;
        SPIDER_CLEAR_FILE_POS(&conn->mta_conn_mutex_file_pos);
        pthread_mutex_unlock(&conn->mta_conn_mutex);
        DBUG_RETURN(error_num);
      }
      spider_conn_set_timeout_from_share(conn, roop_count,
        spider->wide_handler->trx->thd,
        share);
      if (dbton_hdl->execute_sql(
        SPIDER_SQL_TYPE_INSERT_SQL,
        conn,
        -1,
        &spider->need_mons[roop_count])
      ) {
        DBUG_ASSERT(conn->mta_conn_mutex_lock_already);
        DBUG_ASSERT(conn->mta_conn_mutex_unlock_later);
        conn->mta_conn_mutex_lock_already = FALSE;
        conn->mta_conn_mutex_unlock_later = FALSE;
        error_num = spider_db_errorno(conn);
        if (
          error_num != ER_DUP_ENTRY &&
          error_num != ER_DUP_KEY &&
          error_num != HA_ERR_FOUND_DUPP_KEY &&
          share->monitoring_kind[roop_count] &&
          spider->need_mons[roop_count]
        ) {
          error_num = spider_ping_table_mon_from_table(
              spider->wide_handler->trx,
              spider->wide_handler->trx->thd,
              share,
              roop_count,
              (uint32) share->monitoring_sid[roop_count],
              share->table_name,
              share->table_name_length,
              spider->conn_link_idx[roop_count],
              NULL,
              0,
              share->monitoring_kind[roop_count],
              share->monitoring_limit[roop_count],
              share->monitoring_flag[roop_count],
              TRUE
            );
        }
        DBUG_RETURN(error_num);
      }
    }
    DBUG_ASSERT(conn->mta_conn_mutex_lock_already);
    DBUG_ASSERT(conn->mta_conn_mutex_unlock_later);
    conn->mta_conn_mutex_lock_already = FALSE;
    conn->mta_conn_mutex_unlock_later = FALSE;
    SPIDER_CLEAR_FILE_POS(&conn->mta_conn_mutex_file_pos);
    pthread_mutex_unlock(&conn->mta_conn_mutex);
    result_list->update_sqls[roop_count].length(0);
  }
  spider->reset_sql_sql(SPIDER_SQL_TYPE_UPDATE_SQL);
  DBUG_RETURN(0);
}

#ifdef HANDLER_HAS_DIRECT_UPDATE_ROWS
#ifdef HANDLER_HAS_DIRECT_UPDATE_ROWS_WITH_HS
int spider_db_direct_update(
  ha_spider *spider,
  TABLE *table,
  KEY_MULTI_RANGE *ranges,
  uint range_count,
  ha_rows *update_rows,
  ha_rows *found_rows
) {
  int error_num, roop_count;
  SPIDER_SHARE *share = spider->share;
  SPIDER_CONN *conn;
  SPIDER_RESULT_LIST *result_list = &spider->result_list;
  bool counted = FALSE;
  st_select_lex *select_lex;
  longlong select_limit;
  longlong offset_limit;
  DBUG_ENTER("spider_db_direct_update");

  spider_set_result_list_param(spider);
  result_list->finish_flg = FALSE;
  DBUG_PRINT("info", ("spider do_direct_update=%s",
    spider->do_direct_update ? "TRUE" : "FALSE"));
  DBUG_PRINT("info", ("spider direct_update_kinds=%u",
    spider->direct_update_kinds));
#if defined(HS_HAS_SQLCOM) && defined(HAVE_HANDLERSOCKET)
  if (
#ifdef HANDLER_HAS_DIRECT_UPDATE_ROWS
    (
      spider->do_direct_update &&
      (spider->direct_update_kinds & SPIDER_SQL_KIND_SQL)
    ) ||
    (
      !spider->do_direct_update &&
#endif
      (spider->sql_kinds & SPIDER_SQL_KIND_SQL)
#ifdef HANDLER_HAS_DIRECT_UPDATE_ROWS
    )
#endif
  ) {
#endif
    if ((error_num = spider->append_update_sql_part()))
      DBUG_RETURN(error_num);
#if defined(HS_HAS_SQLCOM) && defined(HAVE_HANDLERSOCKET)
  }
#endif

/*
  SQL access -> SQL remote access
    !spider->do_direct_update &&
    (spider->sql_kinds & SPIDER_SQL_KIND_SQL)

  SQL access -> SQL remote access with dirct_update
    spider->do_direct_update &&
    spider->direct_update_kinds == SPIDER_SQL_KIND_SQL &&
    spider->wide_handler->direct_update_fields

  Handlersocket access -> SQL remote access with dirct_update
    spider->do_direct_update &&
    (spider->direct_update_kinds & SPIDER_SQL_KIND_SQL)

  Handlersocket access -> Handlersocket access
    spider->do_direct_update &&
    (spider->direct_update_kinds & SPIDER_SQL_KIND_HS)
*/

#if defined(HS_HAS_SQLCOM) && defined(HAVE_HANDLERSOCKET)
  if (spider->hs_increment || spider->hs_decrement)
  {
    if (
      (spider->direct_update_kinds & SPIDER_SQL_KIND_SQL) &&
      (error_num = spider->append_increment_update_set_sql_part())
    ) {
      DBUG_RETURN(error_num);
    }
  } else {
#endif
#ifdef HANDLER_HAS_DIRECT_UPDATE_ROWS
    if (!spider->do_direct_update)
    {
#endif
      if (
        (spider->sql_kinds & SPIDER_SQL_KIND_SQL) &&
        (error_num = spider->append_update_set_sql_part())
      ) {
        DBUG_RETURN(error_num);
      }
#ifdef HANDLER_HAS_DIRECT_UPDATE_ROWS
    } else {
      if (
        (spider->direct_update_kinds & SPIDER_SQL_KIND_SQL) &&
        (error_num = spider->append_direct_update_set_sql_part())
      ) {
        DBUG_RETURN(error_num);
      }
#if defined(HS_HAS_SQLCOM) && defined(HAVE_HANDLERSOCKET)
      if (
        (spider->direct_update_kinds & SPIDER_SQL_KIND_HS) &&
        (error_num = spider->append_direct_update_set_hs_part())
      ) {
        DBUG_RETURN(error_num);
      }
#endif
    }
#endif
#if defined(HS_HAS_SQLCOM) && defined(HAVE_HANDLERSOCKET)
  }
#endif

  result_list->desc_flg = FALSE;
  result_list->sorted = TRUE;
  if (spider->active_index == MAX_KEY)
    result_list->key_info = NULL;
  else
    result_list->key_info = &table->key_info[spider->active_index];
  spider_get_select_limit(spider, &select_lex, &select_limit, &offset_limit);
  result_list->limit_num =
    result_list->internal_limit >= select_limit ?
    select_limit : result_list->internal_limit;
  result_list->internal_offset += offset_limit;
  if (spider->direct_update_kinds & SPIDER_SQL_KIND_SQL)
  {
    if (
      (error_num = spider->append_key_where_sql_part(
        (ranges && ranges->start_key.key) ? &ranges->start_key : NULL,
        (ranges && ranges->end_key.key) ? &ranges->end_key : NULL,
        SPIDER_SQL_TYPE_UPDATE_SQL)) ||
      (error_num = spider->
        append_key_order_for_direct_order_limit_with_alias_sql_part(
        NULL, 0, SPIDER_SQL_TYPE_UPDATE_SQL)) ||
      (error_num = spider->append_limit_sql_part(
        result_list->internal_offset, result_list->limit_num,
        SPIDER_SQL_TYPE_UPDATE_SQL))
    ) {
      DBUG_RETURN(error_num);
    }
  }
#if defined(HS_HAS_SQLCOM) && defined(HAVE_HANDLERSOCKET)
  if (spider->direct_update_kinds & SPIDER_SQL_KIND_HS)
  {
    if (
      (error_num = spider->append_key_where_hs_part(
        (ranges && ranges->start_key.key) ? &ranges->start_key : NULL,
        (ranges && ranges->end_key.key) ? &ranges->end_key : NULL,
        SPIDER_SQL_TYPE_UPDATE_HS)) ||
      (error_num = spider->append_limit_hs_part(
        result_list->internal_offset, result_list->limit_num,
        SPIDER_SQL_TYPE_UPDATE_HS))
    ) {
      DBUG_RETURN(error_num);
    }
  }
#endif

  for (
    roop_count = spider_conn_link_idx_next(share->link_statuses,
      spider->conn_link_idx, -1, share->link_count,
      SPIDER_LINK_STATUS_RECOVERY);
    roop_count < (int) share->link_count;
    roop_count = spider_conn_link_idx_next(share->link_statuses,
      spider->conn_link_idx, roop_count, share->link_count,
      SPIDER_LINK_STATUS_RECOVERY)
  ) {
    ulong sql_type;
#if defined(HS_HAS_SQLCOM) && defined(HAVE_HANDLERSOCKET)
    if (!spider_bit_is_set(spider->do_hs_direct_update, roop_count))
    {
#endif
      DBUG_PRINT("info", ("spider exec sql"));
      conn = spider->conns[roop_count];
      sql_type = SPIDER_SQL_TYPE_UPDATE_SQL;
#if defined(HS_HAS_SQLCOM) && defined(HAVE_HANDLERSOCKET)
    } else {
      DBUG_PRINT("info", ("spider exec hs"));
      conn = spider->hs_w_conns[roop_count];
      sql_type = SPIDER_SQL_TYPE_UPDATE_HS;
    }
#endif
    spider_db_handler *dbton_hdl = spider->dbton_handler[conn->dbton_id];
    pthread_mutex_assert_not_owner(&conn->mta_conn_mutex);
    if ((error_num = dbton_hdl->set_sql_for_exec(sql_type, roop_count)))
    {
      DBUG_RETURN(error_num);
    }
    pthread_mutex_lock(&conn->mta_conn_mutex);
    SPIDER_SET_FILE_POS(&conn->mta_conn_mutex_file_pos);
#ifdef HA_CAN_BULK_ACCESS
    if (spider->is_bulk_access_clone)
    {
      spider->connection_ids[roop_count] = conn->connection_id;
      spider_trx_add_bulk_access_conn(spider->wide_handler->trx, conn);
    } else {
#endif
      conn->need_mon = &spider->need_mons[roop_count];
      DBUG_ASSERT(!conn->mta_conn_mutex_lock_already);
      DBUG_ASSERT(!conn->mta_conn_mutex_unlock_later);
      conn->mta_conn_mutex_lock_already = TRUE;
      conn->mta_conn_mutex_unlock_later = TRUE;
      if ((error_num = spider_db_set_names(spider, conn, roop_count)))
      {
        DBUG_ASSERT(conn->mta_conn_mutex_lock_already);
        DBUG_ASSERT(conn->mta_conn_mutex_unlock_later);
        conn->mta_conn_mutex_lock_already = FALSE;
        conn->mta_conn_mutex_unlock_later = FALSE;
        SPIDER_CLEAR_FILE_POS(&conn->mta_conn_mutex_file_pos);
        pthread_mutex_unlock(&conn->mta_conn_mutex);
        if (
          share->monitoring_kind[roop_count] &&
          spider->need_mons[roop_count]
        ) {
          error_num = spider_ping_table_mon_from_table(
              spider->wide_handler->trx,
              spider->wide_handler->trx->thd,
              share,
              roop_count,
              (uint32) share->monitoring_sid[roop_count],
              share->table_name,
              share->table_name_length,
              spider->conn_link_idx[roop_count],
              NULL,
              0,
              share->monitoring_kind[roop_count],
              share->monitoring_limit[roop_count],
              share->monitoring_flag[roop_count],
              TRUE
            );
        }
        DBUG_RETURN(error_num);
      }
      spider_conn_set_timeout_from_share(conn, roop_count,
        spider->wide_handler->trx->thd,
        share);
      if (
        (error_num = dbton_hdl->execute_sql(
          sql_type,
          conn,
          -1,
          &spider->need_mons[roop_count])
        ) &&
        (error_num != HA_ERR_FOUND_DUPP_KEY || !spider->ignore_dup_key)
      ) {
        DBUG_ASSERT(conn->mta_conn_mutex_lock_already);
        DBUG_ASSERT(conn->mta_conn_mutex_unlock_later);
        conn->mta_conn_mutex_lock_already = FALSE;
        conn->mta_conn_mutex_unlock_later = FALSE;
        error_num = spider_db_errorno(conn);
        if (
          error_num != ER_DUP_ENTRY &&
          error_num != ER_DUP_KEY &&
          error_num != HA_ERR_FOUND_DUPP_KEY &&
          share->monitoring_kind[roop_count] &&
          spider->need_mons[roop_count]
        ) {
          error_num = spider_ping_table_mon_from_table(
              spider->wide_handler->trx,
              spider->wide_handler->trx->thd,
              share,
              roop_count,
              (uint32) share->monitoring_sid[roop_count],
              share->table_name,
              share->table_name_length,
              spider->conn_link_idx[roop_count],
              NULL,
              0,
              share->monitoring_kind[roop_count],
              share->monitoring_limit[roop_count],
              share->monitoring_flag[roop_count],
              TRUE
            );
        }
        DBUG_RETURN(error_num);
      }
#if defined(HS_HAS_SQLCOM) && defined(HAVE_HANDLERSOCKET)
      if (!spider_bit_is_set(spider->do_hs_direct_update, roop_count))
      {
#endif
        if (!counted)
        {
          *update_rows = spider->conns[roop_count]->db_conn->affected_rows();
          DBUG_PRINT("info", ("spider update_rows = %llu", *update_rows));
          *found_rows = spider->conns[roop_count]->db_conn->matched_rows();
          DBUG_PRINT("info", ("spider found_rows = %llu", *found_rows));
          counted = TRUE;
        }
#if defined(HS_HAS_SQLCOM) && defined(HAVE_HANDLERSOCKET)
      } else {
        SPIDER_DB_RESULT *result;
        if (spider_bit_is_set(spider->db_request_phase, roop_count))
        {
          spider_clear_bit(spider->db_request_phase, roop_count);
        }
        st_spider_db_request_key request_key;
        request_key.spider_thread_id =
          spider->wide_handler->trx->spider_thread_id;
        request_key.query_id = spider->wide_handler->trx->thd->query_id;
        request_key.handler = spider;
        request_key.request_id = spider->db_request_id[roop_count];
        request_key.next = NULL;
        if ((result = conn->db_conn->use_result(spider, &request_key,
          &error_num)))
        {
          if (!counted)
          {
            *update_rows = conn->db_conn->affected_rows();
            DBUG_PRINT("info", ("spider update_rows = %llu", *update_rows));
            *found_rows = conn->db_conn->matched_rows();
            DBUG_PRINT("info", ("spider found_rows = %llu", *found_rows));
            counted = TRUE;
          }
          result->free_result();
          delete result;
        } else {
          if (!error_num)
          {
            error_num = spider_db_errorno(conn);
          }
          DBUG_ASSERT(conn->mta_conn_mutex_lock_already);
          DBUG_ASSERT(conn->mta_conn_mutex_unlock_later);
          conn->mta_conn_mutex_lock_already = FALSE;
          conn->mta_conn_mutex_unlock_later = FALSE;
          SPIDER_CLEAR_FILE_POS(&conn->mta_conn_mutex_file_pos);
          pthread_mutex_unlock(&conn->mta_conn_mutex);
          DBUG_RETURN(error_num);
        }
      }
#endif
      DBUG_ASSERT(conn->mta_conn_mutex_lock_already);
      DBUG_ASSERT(conn->mta_conn_mutex_unlock_later);
      conn->mta_conn_mutex_lock_already = FALSE;
      conn->mta_conn_mutex_unlock_later = FALSE;
#ifdef HA_CAN_BULK_ACCESS
    }
#endif
    SPIDER_CLEAR_FILE_POS(&conn->mta_conn_mutex_file_pos);
    pthread_mutex_unlock(&conn->mta_conn_mutex);
  }
  spider->reset_sql_sql(SPIDER_SQL_TYPE_UPDATE_SQL);
#if defined(HS_HAS_SQLCOM) && defined(HAVE_HANDLERSOCKET)
  spider->reset_hs_sql(SPIDER_SQL_TYPE_UPDATE_HS);
  spider->reset_hs_keys(SPIDER_SQL_TYPE_UPDATE_HS);
  spider->reset_hs_upds(SPIDER_SQL_TYPE_UPDATE_HS);
#endif
  DBUG_RETURN(0);
}
#else
int spider_db_direct_update(
  ha_spider *spider,
  TABLE *table,
  ha_rows *update_rows,
  ha_rows *found_rows
) {
  int error_num, roop_count;
  SPIDER_SHARE *share = spider->share;
  SPIDER_CONN *conn;
  SPIDER_RESULT_LIST *result_list = &spider->result_list;
  bool counted = FALSE;
  st_select_lex *select_lex;
  longlong select_limit;
  longlong offset_limit;
  DBUG_ENTER("spider_db_direct_update");

  spider_set_result_list_param(spider);
  result_list->finish_flg = FALSE;
  DBUG_PRINT("info", ("spider do_direct_update=%s",
    spider->do_direct_update ? "TRUE" : "FALSE"));
  DBUG_PRINT("info", ("spider direct_update_kinds=%u",
    spider->direct_update_kinds));
  if ((error_num = spider->append_update_sql_part()))
    DBUG_RETURN(error_num);

/*
  SQL access -> SQL remote access
    !spider->do_direct_update &&
    (spider->sql_kinds & SPIDER_SQL_KIND_SQL)

  SQL access -> SQL remote access with dirct_update
    spider->do_direct_update &&
    spider->direct_update_kinds == SPIDER_SQL_KIND_SQL &&
    spider->wide_handler->direct_update_fields
*/

#ifdef HANDLER_HAS_DIRECT_UPDATE_ROWS
  if (!spider->do_direct_update)
  {
#endif
    if (
      (spider->sql_kinds & SPIDER_SQL_KIND_SQL) &&
      (error_num = spider->append_update_set_sql_part())
    ) {
      DBUG_RETURN(error_num);
    }
#ifdef HANDLER_HAS_DIRECT_UPDATE_ROWS
  } else {
    if (
      (spider->direct_update_kinds & SPIDER_SQL_KIND_SQL) &&
      (error_num = spider->append_direct_update_set_sql_part())
    ) {
      DBUG_RETURN(error_num);
    }
  }
#endif

  result_list->desc_flg = FALSE;
  result_list->sorted = TRUE;
  if (spider->active_index == MAX_KEY)
    result_list->key_info = NULL;
  else
    result_list->key_info = &table->key_info[spider->active_index];
  spider_get_select_limit(spider, &select_lex, &select_limit, &offset_limit);
  result_list->limit_num =
    result_list->internal_limit >= select_limit ?
    select_limit : result_list->internal_limit;
  result_list->internal_offset += offset_limit;
  if (spider->direct_update_kinds & SPIDER_SQL_KIND_SQL)
  {
    if (
      (error_num = spider->append_key_where_sql_part(
        NULL,
        NULL,
        SPIDER_SQL_TYPE_UPDATE_SQL)) ||
      (error_num = spider->
        append_key_order_for_direct_order_limit_with_alias_sql_part(
        NULL, 0, SPIDER_SQL_TYPE_UPDATE_SQL)) ||
      (error_num = spider->append_limit_sql_part(
        result_list->internal_offset, result_list->limit_num,
        SPIDER_SQL_TYPE_UPDATE_SQL))
    ) {
      DBUG_RETURN(error_num);
    }
  }

  for (
    roop_count = spider_conn_link_idx_next(share->link_statuses,
      spider->conn_link_idx, -1, share->link_count,
      SPIDER_LINK_STATUS_RECOVERY);
    roop_count < (int) share->link_count;
    roop_count = spider_conn_link_idx_next(share->link_statuses,
      spider->conn_link_idx, roop_count, share->link_count,
      SPIDER_LINK_STATUS_RECOVERY)
  ) {
    ulong sql_type;
    DBUG_PRINT("info", ("spider exec sql"));
    conn = spider->conns[roop_count];
    sql_type = SPIDER_SQL_TYPE_UPDATE_SQL;
    spider_db_handler *dbton_hdl = spider->dbton_handler[conn->dbton_id];
    pthread_mutex_assert_not_owner(&conn->mta_conn_mutex);
    if ((error_num = dbton_hdl->set_sql_for_exec(sql_type, roop_count)))
    {
      DBUG_RETURN(error_num);
    }
    pthread_mutex_lock(&conn->mta_conn_mutex);
    SPIDER_SET_FILE_POS(&conn->mta_conn_mutex_file_pos);
#ifdef HA_CAN_BULK_ACCESS
    if (spider->is_bulk_access_clone)
    {
      spider->connection_ids[roop_count] = conn->connection_id;
      spider_trx_add_bulk_access_conn(spider->wide_handler->trx, conn);
    } else {
#endif
      conn->need_mon = &spider->need_mons[roop_count];
      DBUG_ASSERT(!conn->mta_conn_mutex_lock_already);
      DBUG_ASSERT(!conn->mta_conn_mutex_unlock_later);
      conn->mta_conn_mutex_lock_already = TRUE;
      conn->mta_conn_mutex_unlock_later = TRUE;
      if ((error_num = spider_db_set_names(spider, conn, roop_count)))
      {
        DBUG_ASSERT(conn->mta_conn_mutex_lock_already);
        DBUG_ASSERT(conn->mta_conn_mutex_unlock_later);
        conn->mta_conn_mutex_lock_already = FALSE;
        conn->mta_conn_mutex_unlock_later = FALSE;
        SPIDER_CLEAR_FILE_POS(&conn->mta_conn_mutex_file_pos);
        pthread_mutex_unlock(&conn->mta_conn_mutex);
        if (
          share->monitoring_kind[roop_count] &&
          spider->need_mons[roop_count]
        ) {
          error_num = spider_ping_table_mon_from_table(
              spider->wide_handler->trx,
              spider->wide_handler->trx->thd,
              share,
              roop_count,
              (uint32) share->monitoring_sid[roop_count],
              share->table_name,
              share->table_name_length,
              spider->conn_link_idx[roop_count],
              NULL,
              0,
              share->monitoring_kind[roop_count],
              share->monitoring_limit[roop_count],
              share->monitoring_flag[roop_count],
              TRUE
            );
        }
        DBUG_RETURN(error_num);
      }
      spider_conn_set_timeout_from_share(conn, roop_count,
        spider->wide_handler->trx->thd,
        share);
      if (
        (error_num = dbton_hdl->execute_sql(
          sql_type,
          conn,
          -1,
          &spider->need_mons[roop_count])
        ) &&
        (error_num != HA_ERR_FOUND_DUPP_KEY ||
          !spider->wide_handler->ignore_dup_key)
      ) {
        DBUG_ASSERT(conn->mta_conn_mutex_lock_already);
        DBUG_ASSERT(conn->mta_conn_mutex_unlock_later);
        conn->mta_conn_mutex_lock_already = FALSE;
        conn->mta_conn_mutex_unlock_later = FALSE;
        error_num = spider_db_errorno(conn);
        if (
          error_num != ER_DUP_ENTRY &&
          error_num != ER_DUP_KEY &&
          error_num != HA_ERR_FOUND_DUPP_KEY &&
          share->monitoring_kind[roop_count] &&
          spider->need_mons[roop_count]
        ) {
          error_num = spider_ping_table_mon_from_table(
              spider->wide_handler->trx,
              spider->wide_handler->trx->thd,
              share,
              roop_count,
              (uint32) share->monitoring_sid[roop_count],
              share->table_name,
              share->table_name_length,
              spider->conn_link_idx[roop_count],
              NULL,
              0,
              share->monitoring_kind[roop_count],
              share->monitoring_limit[roop_count],
              share->monitoring_flag[roop_count],
              TRUE
            );
        }
        DBUG_RETURN(error_num);
      }
      if (!counted)
      {
        *update_rows = spider->conns[roop_count]->db_conn->affected_rows();
        DBUG_PRINT("info", ("spider update_rows = %llu", *update_rows));
        *found_rows = spider->conns[roop_count]->db_conn->matched_rows();
        DBUG_PRINT("info", ("spider found_rows = %llu", *found_rows));
        counted = TRUE;
      }
      DBUG_ASSERT(conn->mta_conn_mutex_lock_already);
      DBUG_ASSERT(conn->mta_conn_mutex_unlock_later);
      conn->mta_conn_mutex_lock_already = FALSE;
      conn->mta_conn_mutex_unlock_later = FALSE;
#ifdef HA_CAN_BULK_ACCESS
    }
#endif
    SPIDER_CLEAR_FILE_POS(&conn->mta_conn_mutex_file_pos);
    pthread_mutex_unlock(&conn->mta_conn_mutex);
  }
  spider->reset_sql_sql(SPIDER_SQL_TYPE_UPDATE_SQL);
  DBUG_RETURN(0);
}
#endif
#endif

#ifdef HA_CAN_BULK_ACCESS
int spider_db_bulk_direct_update(
  ha_spider *spider,
  ha_rows *update_rows,
  ha_rows *found_rows
) {
  int error_num = 0, roop_count, tmp_error_num;
  SPIDER_SHARE *share = spider->share;
  SPIDER_CONN *conn;
  bool counted = FALSE;
  DBUG_ENTER("spider_db_bulk_direct_update");
  for (
    roop_count = spider_conn_link_idx_next(share->link_statuses,
      spider->conn_link_idx, -1, share->link_count,
      SPIDER_LINK_STATUS_RECOVERY);
    roop_count < (int) share->link_count;
    roop_count = spider_conn_link_idx_next(share->link_statuses,
      spider->conn_link_idx, roop_count, share->link_count,
      SPIDER_LINK_STATUS_RECOVERY)
  ) {
#if defined(HS_HAS_SQLCOM) && defined(HAVE_HANDLERSOCKET)
    if (!spider_bit_is_set(spider->do_hs_direct_update, roop_count))
    {
#endif
      DBUG_PRINT("info", ("spider exec sql"));
      conn = spider->conns[roop_count];
#if defined(HS_HAS_SQLCOM) && defined(HAVE_HANDLERSOCKET)
    } else {
      DBUG_PRINT("info", ("spider exec hs"));
      conn = spider->hs_w_conns[roop_count];
    }
#endif
    pthread_mutex_assert_not_owner(&conn->mta_conn_mutex);
    pthread_mutex_lock(&conn->mta_conn_mutex);
    SPIDER_SET_FILE_POS(&conn->mta_conn_mutex_file_pos);
    DBUG_ASSERT(!conn->mta_conn_mutex_lock_already);
    DBUG_ASSERT(!conn->mta_conn_mutex_unlock_later);
    conn->mta_conn_mutex_lock_already = TRUE;
    conn->mta_conn_mutex_unlock_later = TRUE;
    if ((tmp_error_num = spider_db_bulk_open_handler(spider, conn,
      roop_count)))
    {
      error_num = tmp_error_num;
    }
#if defined(HS_HAS_SQLCOM) && defined(HAVE_HANDLERSOCKET)
    if (!spider_bit_is_set(spider->do_hs_direct_update, roop_count))
    {
#endif
      if (!counted)
      {
        *update_rows = spider->conns[roop_count]->db_conn->affected_rows();
        DBUG_PRINT("info", ("spider update_rows = %llu", *update_rows));
        *found_rows = spider->conns[roop_count]->db_conn->matched_rows();
        DBUG_PRINT("info", ("spider found_rows = %llu", *found_rows));
        counted = TRUE;
      }
#if defined(HS_HAS_SQLCOM) && defined(HAVE_HANDLERSOCKET)
    } else {
      SPIDER_DB_RESULT *result;
      if (spider_bit_is_set(spider->db_request_phase, roop_count))
      {
        spider_clear_bit(spider->db_request_phase, roop_count);
      }
      st_spider_db_request_key request_key;
      request_key.spider_thread_id =
        spider->wide_handler->trx->spider_thread_id;
      request_key.query_id = spider->wide_handler->trx->thd->query_id;
      request_key.handler = spider;
      request_key.request_id = spider->db_request_id[roop_count];
      request_key.next = NULL;
      if ((result = conn->db_conn->use_result(spider, &request_key,
        &error_num)))
      {
        if (!counted)
        {
          *update_rows = conn->db_conn->affected_rows();
          DBUG_PRINT("info", ("spider update_rows = %llu", *update_rows));
          *found_rows = conn->db_conn->matched_rows();
          DBUG_PRINT("info", ("spider found_rows = %llu", *found_rows));
          counted = TRUE;
        }
        result->free_result();
        delete result;
      } else {
        if (!error_num)
        {
          error_num = spider_db_errorno(conn);
        }
        DBUG_ASSERT(conn->mta_conn_mutex_lock_already);
        DBUG_ASSERT(conn->mta_conn_mutex_unlock_later);
        conn->mta_conn_mutex_lock_already = FALSE;
        conn->mta_conn_mutex_unlock_later = FALSE;
        SPIDER_CLEAR_FILE_POS(&conn->mta_conn_mutex_file_pos);
        pthread_mutex_unlock(&conn->mta_conn_mutex);
        DBUG_RETURN(error_num);
      }
    }
#endif
    DBUG_ASSERT(conn->mta_conn_mutex_lock_already);
    DBUG_ASSERT(conn->mta_conn_mutex_unlock_later);
    conn->mta_conn_mutex_lock_already = FALSE;
    conn->mta_conn_mutex_unlock_later = FALSE;
    SPIDER_CLEAR_FILE_POS(&conn->mta_conn_mutex_file_pos);
    pthread_mutex_unlock(&conn->mta_conn_mutex);
  }
  DBUG_RETURN(error_num);
}
#endif

int spider_db_bulk_delete(
  ha_spider *spider,
  TABLE *table,
  my_ptrdiff_t ptr_diff
) {
  int error_num;
  DBUG_ENTER("spider_db_bulk_delete");

  if ((error_num = spider->append_delete_sql(table, ptr_diff, TRUE)))
    DBUG_RETURN(error_num);

  if (
    spider->sql_is_filled_up(SPIDER_SQL_TYPE_BULK_UPDATE_SQL) &&
    (error_num = spider_db_bulk_update_size_limit(spider, table))
  )
    DBUG_RETURN(error_num);
  DBUG_RETURN(0);
}

int spider_db_delete(
  ha_spider *spider,
  TABLE *table,
  const uchar *buf
) {
  int error_num, roop_count;
  SPIDER_SHARE *share = spider->share;
  SPIDER_CONN *conn;
  SPIDER_RESULT_LIST *result_list = &spider->result_list;
  my_ptrdiff_t ptr_diff = PTR_BYTE_DIFF(buf, table->record[0]);
  DBUG_ENTER("spider_db_delete");
  if (result_list->bulk_update_mode)
    DBUG_RETURN(spider_db_bulk_delete(spider, table, ptr_diff));

  if ((error_num = spider->append_delete_sql(table, ptr_diff, FALSE)))
    DBUG_RETURN(error_num);

  for (
    roop_count = spider_conn_link_idx_next(share->link_statuses,
      spider->conn_link_idx, -1, share->link_count,
      SPIDER_LINK_STATUS_RECOVERY);
    roop_count < (int) share->link_count;
    roop_count = spider_conn_link_idx_next(share->link_statuses,
      spider->conn_link_idx, roop_count, share->link_count,
      SPIDER_LINK_STATUS_RECOVERY)
  ) {
    conn = spider->conns[roop_count];
    spider_db_handler *dbton_hdl = spider->dbton_handler[conn->dbton_id];
    pthread_mutex_assert_not_owner(&conn->mta_conn_mutex);
    if ((error_num = dbton_hdl->set_sql_for_exec(
      SPIDER_SQL_TYPE_DELETE_SQL, roop_count)))
    {
      DBUG_RETURN(error_num);
    }
    pthread_mutex_lock(&conn->mta_conn_mutex);
    SPIDER_SET_FILE_POS(&conn->mta_conn_mutex_file_pos);
    DBUG_ASSERT(!conn->mta_conn_mutex_lock_already);
    DBUG_ASSERT(!conn->mta_conn_mutex_unlock_later);
    conn->mta_conn_mutex_lock_already = TRUE;
    conn->mta_conn_mutex_unlock_later = TRUE;
    if ((error_num = spider_db_query_with_set_names(
      SPIDER_SQL_TYPE_DELETE_SQL, spider, conn, roop_count)))
    {
      DBUG_ASSERT(conn->mta_conn_mutex_lock_already);
      DBUG_ASSERT(conn->mta_conn_mutex_unlock_later);
      conn->mta_conn_mutex_lock_already = FALSE;
      conn->mta_conn_mutex_unlock_later = FALSE;
      SPIDER_CLEAR_FILE_POS(&conn->mta_conn_mutex_file_pos);
      pthread_mutex_unlock(&conn->mta_conn_mutex);
      DBUG_RETURN(error_num);
    }
    DBUG_ASSERT(conn->mta_conn_mutex_lock_already);
    DBUG_ASSERT(conn->mta_conn_mutex_unlock_later);
    conn->mta_conn_mutex_lock_already = FALSE;
    conn->mta_conn_mutex_unlock_later = FALSE;
    SPIDER_CLEAR_FILE_POS(&conn->mta_conn_mutex_file_pos);
    pthread_mutex_unlock(&conn->mta_conn_mutex);
    result_list->update_sqls[roop_count].length(0);
  }
  if ((error_num = spider->reset_sql_sql(SPIDER_SQL_TYPE_DELETE_SQL)))
  {
    DBUG_RETURN(error_num);
  }
  DBUG_RETURN(0);
}

#ifdef HANDLER_HAS_DIRECT_UPDATE_ROWS
#ifdef HANDLER_HAS_DIRECT_UPDATE_ROWS_WITH_HS
int spider_db_direct_delete(
  ha_spider *spider,
  TABLE *table,
  KEY_MULTI_RANGE *ranges,
  uint range_count,
  ha_rows *delete_rows
) {
  int error_num, roop_count;
  SPIDER_SHARE *share = spider->share;
  SPIDER_CONN *conn;
  SPIDER_RESULT_LIST *result_list = &spider->result_list;
  bool counted = FALSE;
  st_select_lex *select_lex;
  longlong select_limit;
  longlong offset_limit;
  DBUG_ENTER("spider_db_direct_delete");

  spider_set_result_list_param(spider);
  result_list->finish_flg = FALSE;
  result_list->desc_flg = FALSE;
  result_list->sorted = TRUE;
  if (spider->active_index == MAX_KEY)
    result_list->key_info = NULL;
  else
    result_list->key_info = &table->key_info[spider->active_index];
  spider_get_select_limit(spider, &select_lex, &select_limit, &offset_limit);
  result_list->limit_num =
    result_list->internal_limit >= select_limit ?
    select_limit : result_list->internal_limit;
  result_list->internal_offset += offset_limit;
/*
  result_list->limit_num =
    result_list->internal_limit >= result_list->split_read ?
    result_list->split_read : result_list->internal_limit;
*/
  if (spider->direct_update_kinds & SPIDER_SQL_KIND_SQL)
  {
    if (
      (error_num = spider->append_delete_sql_part()) ||
      (error_num = spider->append_from_sql_part(SPIDER_SQL_TYPE_DELETE_SQL))
    ) {
      DBUG_RETURN(error_num);
    }
    spider->set_where_pos_sql(SPIDER_SQL_TYPE_DELETE_SQL);
    if (
      (error_num = spider->append_key_where_sql_part(
        (ranges && ranges->start_key.key) ? &ranges->start_key : NULL,
        (ranges && ranges->end_key.key) ? &ranges->end_key : NULL,
        SPIDER_SQL_TYPE_DELETE_SQL)) ||
      (error_num = spider->
        append_key_order_for_direct_order_limit_with_alias_sql_part(
        NULL, 0, SPIDER_SQL_TYPE_DELETE_SQL)) ||
      (error_num = spider->append_limit_sql_part(
        result_list->internal_offset, result_list->limit_num,
        SPIDER_SQL_TYPE_DELETE_SQL))
    ) {
      DBUG_RETURN(error_num);
    }
  }
#if defined(HS_HAS_SQLCOM) && defined(HAVE_HANDLERSOCKET)
  if (spider->direct_update_kinds & SPIDER_SQL_KIND_HS)
  {
    if (
      (error_num = spider->append_key_where_hs_part(
        (ranges && ranges->start_key.key) ? &ranges->start_key : NULL,
        (ranges && ranges->end_key.key) ? &ranges->end_key : NULL,
        SPIDER_SQL_TYPE_DELETE_HS)) ||
      (error_num = spider->append_limit_hs_part(
        result_list->internal_offset, result_list->limit_num,
        SPIDER_SQL_TYPE_DELETE_HS))
    ) {
      DBUG_RETURN(error_num);
    }
  }
#endif

  for (
    roop_count = spider_conn_link_idx_next(share->link_statuses,
      spider->conn_link_idx, -1, share->link_count,
      SPIDER_LINK_STATUS_RECOVERY);
    roop_count < (int) share->link_count;
    roop_count = spider_conn_link_idx_next(share->link_statuses,
      spider->conn_link_idx, roop_count, share->link_count,
      SPIDER_LINK_STATUS_RECOVERY)
  ) {
    ulong sql_type;
#if defined(HS_HAS_SQLCOM) && defined(HAVE_HANDLERSOCKET)
    if (!spider_bit_is_set(spider->do_hs_direct_update, roop_count))
    {
#endif
      DBUG_PRINT("info", ("spider exec sql"));
      conn = spider->conns[roop_count];
      sql_type = SPIDER_SQL_TYPE_DELETE_SQL;
#if defined(HS_HAS_SQLCOM) && defined(HAVE_HANDLERSOCKET)
    } else {
      DBUG_PRINT("info", ("spider exec hs"));
      conn = spider->hs_w_conns[roop_count];
      sql_type = SPIDER_SQL_TYPE_DELETE_HS;
    }
#endif
    spider_db_handler *dbton_hdl = spider->dbton_handler[conn->dbton_id];
    pthread_mutex_assert_not_owner(&conn->mta_conn_mutex);
    if ((error_num = dbton_hdl->set_sql_for_exec(sql_type, roop_count)))
    {
      DBUG_RETURN(error_num);
    }
    pthread_mutex_lock(&conn->mta_conn_mutex);
    SPIDER_SET_FILE_POS(&conn->mta_conn_mutex_file_pos);
#ifdef HA_CAN_BULK_ACCESS
    if (spider->is_bulk_access_clone)
    {
      spider->connection_ids[roop_count] = conn->connection_id;
      spider_trx_add_bulk_access_conn(spider->wide_handler->trx, conn);
    } else {
#endif
      conn->need_mon = &spider->need_mons[roop_count];
      DBUG_ASSERT(!conn->mta_conn_mutex_lock_already);
      DBUG_ASSERT(!conn->mta_conn_mutex_unlock_later);
      conn->mta_conn_mutex_lock_already = TRUE;
      conn->mta_conn_mutex_unlock_later = TRUE;
      if ((error_num = spider_db_set_names(spider, conn, roop_count)))
      {
        DBUG_ASSERT(conn->mta_conn_mutex_lock_already);
        DBUG_ASSERT(conn->mta_conn_mutex_unlock_later);
        conn->mta_conn_mutex_lock_already = FALSE;
        conn->mta_conn_mutex_unlock_later = FALSE;
        SPIDER_CLEAR_FILE_POS(&conn->mta_conn_mutex_file_pos);
        pthread_mutex_unlock(&conn->mta_conn_mutex);
        if (
          share->monitoring_kind[roop_count] &&
          spider->need_mons[roop_count]
        ) {
          error_num = spider_ping_table_mon_from_table(
              spider->wide_handler->trx,
              spider->wide_handler->trx->thd,
              share,
              roop_count,
              (uint32) share->monitoring_sid[roop_count],
              share->table_name,
              share->table_name_length,
              spider->conn_link_idx[roop_count],
              NULL,
              0,
              share->monitoring_kind[roop_count],
              share->monitoring_limit[roop_count],
              share->monitoring_flag[roop_count],
              TRUE
            );
        }
        DBUG_RETURN(error_num);
      }
      spider_conn_set_timeout_from_share(conn, roop_count,
        spider->wide_handler->trx->thd,
        share);
      if (dbton_hdl->execute_sql(
        sql_type,
        conn,
        -1,
        &spider->need_mons[roop_count])
      ) {
        DBUG_ASSERT(conn->mta_conn_mutex_lock_already);
        DBUG_ASSERT(conn->mta_conn_mutex_unlock_later);
        conn->mta_conn_mutex_lock_already = FALSE;
        conn->mta_conn_mutex_unlock_later = FALSE;
        error_num = spider_db_errorno(conn);
        if (
          share->monitoring_kind[roop_count] &&
          spider->need_mons[roop_count]
        ) {
          error_num = spider_ping_table_mon_from_table(
              spider->wide_handler->trx,
              spider->wide_handler->trx->thd,
              share,
              roop_count,
              (uint32) share->monitoring_sid[roop_count],
              share->table_name,
              share->table_name_length,
              spider->conn_link_idx[roop_count],
              NULL,
              0,
              share->monitoring_kind[roop_count],
              share->monitoring_limit[roop_count],
              share->monitoring_flag[roop_count],
              TRUE
            );
        }
        DBUG_RETURN(error_num);
      }
      DBUG_ASSERT(conn->mta_conn_mutex_lock_already);
      DBUG_ASSERT(conn->mta_conn_mutex_unlock_later);
      conn->mta_conn_mutex_lock_already = FALSE;
      conn->mta_conn_mutex_unlock_later = FALSE;
#if defined(HS_HAS_SQLCOM) && defined(HAVE_HANDLERSOCKET)
      if (!spider_bit_is_set(spider->do_hs_direct_update, roop_count))
      {
#endif
        if (!counted)
        {
          *delete_rows = spider->conns[roop_count]->db_conn->affected_rows();
          DBUG_PRINT("info", ("spider delete_rows = %llu", *delete_rows));
          counted = TRUE;
        }
#if defined(HS_HAS_SQLCOM) && defined(HAVE_HANDLERSOCKET)
      } else {
        SPIDER_DB_RESULT *result;
        if (spider_bit_is_set(spider->db_request_phase, roop_count))
        {
          spider_clear_bit(spider->db_request_phase, roop_count);
        }
        st_spider_db_request_key request_key;
        request_key.spider_thread_id =
          spider->wide_handler->trx->spider_thread_id;
        request_key.query_id = spider->wide_handler->trx->thd->query_id;
        request_key.handler = spider;
        request_key.request_id = spider->db_request_id[roop_count];
        request_key.next = NULL;
        if ((result = conn->db_conn->use_result(spider, &request_key,
          &error_num)))
        {
          if (!counted)
          {
            *delete_rows = conn->db_conn->affected_rows();
            DBUG_PRINT("info", ("spider delete_rows = %llu", *delete_rows));
            counted = TRUE;
          }
          result->free_result();
          delete result;
        } else {
          if (!error_num)
          {
            error_num = spider_db_errorno(conn);
          }
          DBUG_RETURN(error_num);
        }
      }
#endif
#ifdef HA_CAN_BULK_ACCESS
    }
#endif
    SPIDER_CLEAR_FILE_POS(&conn->mta_conn_mutex_file_pos);
    pthread_mutex_unlock(&conn->mta_conn_mutex);
  }
  int error_num2 = 0;
  if (spider->direct_update_kinds & SPIDER_SQL_KIND_SQL)
  {
    if ((error_num = spider->reset_sql_sql(SPIDER_SQL_TYPE_DELETE_SQL)))
      error_num2 = error_num;
  }
#if defined(HS_HAS_SQLCOM) && defined(HAVE_HANDLERSOCKET)
  if (spider->direct_update_kinds & SPIDER_SQL_KIND_HS)
  {
    if ((error_num = spider->reset_hs_sql(SPIDER_SQL_TYPE_DELETE_HS)))
      error_num2 = error_num;
    if ((error_num = spider->reset_hs_keys(SPIDER_SQL_TYPE_DELETE_HS)))
      error_num2 = error_num;
  }
#endif
  DBUG_RETURN(error_num2);
}
#else
int spider_db_direct_delete(
  ha_spider *spider,
  TABLE *table,
  ha_rows *delete_rows
) {
  int error_num, roop_count;
  SPIDER_SHARE *share = spider->share;
  SPIDER_CONN *conn;
  SPIDER_RESULT_LIST *result_list = &spider->result_list;
  bool counted = FALSE;
  st_select_lex *select_lex;
  longlong select_limit;
  longlong offset_limit;
  DBUG_ENTER("spider_db_direct_delete");

  spider_set_result_list_param(spider);
  result_list->finish_flg = FALSE;
  result_list->desc_flg = FALSE;
  result_list->sorted = TRUE;
  if (spider->active_index == MAX_KEY)
    result_list->key_info = NULL;
  else
    result_list->key_info = &table->key_info[spider->active_index];
  spider_get_select_limit(spider, &select_lex, &select_limit, &offset_limit);
  result_list->limit_num =
    result_list->internal_limit >= select_limit ?
    select_limit : result_list->internal_limit;
  result_list->internal_offset += offset_limit;
  if (spider->direct_update_kinds & SPIDER_SQL_KIND_SQL)
  {
    if (
      (error_num = spider->append_delete_sql_part()) ||
      (error_num = spider->append_from_sql_part(SPIDER_SQL_TYPE_DELETE_SQL))
    ) {
      DBUG_RETURN(error_num);
    }
    spider->set_where_pos_sql(SPIDER_SQL_TYPE_DELETE_SQL);
    if (
      (error_num = spider->append_key_where_sql_part(
        NULL,
        NULL,
        SPIDER_SQL_TYPE_DELETE_SQL)) ||
      (error_num = spider->
        append_key_order_for_direct_order_limit_with_alias_sql_part(
        NULL, 0, SPIDER_SQL_TYPE_DELETE_SQL)) ||
      (error_num = spider->append_limit_sql_part(
        result_list->internal_offset, result_list->limit_num,
        SPIDER_SQL_TYPE_DELETE_SQL))
    ) {
      DBUG_RETURN(error_num);
    }
  }

  for (
    roop_count = spider_conn_link_idx_next(share->link_statuses,
      spider->conn_link_idx, -1, share->link_count,
      SPIDER_LINK_STATUS_RECOVERY);
    roop_count < (int) share->link_count;
    roop_count = spider_conn_link_idx_next(share->link_statuses,
      spider->conn_link_idx, roop_count, share->link_count,
      SPIDER_LINK_STATUS_RECOVERY)
  ) {
    ulong sql_type;
    DBUG_PRINT("info", ("spider exec sql"));
    conn = spider->conns[roop_count];
    sql_type = SPIDER_SQL_TYPE_DELETE_SQL;
    spider_db_handler *dbton_hdl = spider->dbton_handler[conn->dbton_id];
    pthread_mutex_assert_not_owner(&conn->mta_conn_mutex);
    if ((error_num = dbton_hdl->set_sql_for_exec(sql_type, roop_count)))
    {
      DBUG_RETURN(error_num);
    }
    pthread_mutex_lock(&conn->mta_conn_mutex);
    SPIDER_SET_FILE_POS(&conn->mta_conn_mutex_file_pos);
#ifdef HA_CAN_BULK_ACCESS
    if (spider->is_bulk_access_clone)
    {
      spider->connection_ids[roop_count] = conn->connection_id;
      spider_trx_add_bulk_access_conn(spider->wide_handler->trx, conn);
    } else {
#endif
      conn->need_mon = &spider->need_mons[roop_count];
      DBUG_ASSERT(!conn->mta_conn_mutex_lock_already);
      DBUG_ASSERT(!conn->mta_conn_mutex_unlock_later);
      conn->mta_conn_mutex_lock_already = TRUE;
      conn->mta_conn_mutex_unlock_later = TRUE;
      if ((error_num = spider_db_set_names(spider, conn, roop_count)))
      {
        DBUG_ASSERT(conn->mta_conn_mutex_lock_already);
        DBUG_ASSERT(conn->mta_conn_mutex_unlock_later);
        conn->mta_conn_mutex_lock_already = FALSE;
        conn->mta_conn_mutex_unlock_later = FALSE;
        SPIDER_CLEAR_FILE_POS(&conn->mta_conn_mutex_file_pos);
        pthread_mutex_unlock(&conn->mta_conn_mutex);
        if (
          share->monitoring_kind[roop_count] &&
          spider->need_mons[roop_count]
        ) {
          error_num = spider_ping_table_mon_from_table(
              spider->wide_handler->trx,
              spider->wide_handler->trx->thd,
              share,
              roop_count,
              (uint32) share->monitoring_sid[roop_count],
              share->table_name,
              share->table_name_length,
              spider->conn_link_idx[roop_count],
              NULL,
              0,
              share->monitoring_kind[roop_count],
              share->monitoring_limit[roop_count],
              share->monitoring_flag[roop_count],
              TRUE
            );
        }
        DBUG_RETURN(error_num);
      }
      spider_conn_set_timeout_from_share(conn, roop_count,
        spider->wide_handler->trx->thd,
        share);
      if (dbton_hdl->execute_sql(
        sql_type,
        conn,
        -1,
        &spider->need_mons[roop_count])
      ) {
        DBUG_ASSERT(conn->mta_conn_mutex_lock_already);
        DBUG_ASSERT(conn->mta_conn_mutex_unlock_later);
        conn->mta_conn_mutex_lock_already = FALSE;
        conn->mta_conn_mutex_unlock_later = FALSE;
        error_num = spider_db_errorno(conn);
        if (
          share->monitoring_kind[roop_count] &&
          spider->need_mons[roop_count]
        ) {
          error_num = spider_ping_table_mon_from_table(
              spider->wide_handler->trx,
              spider->wide_handler->trx->thd,
              share,
              roop_count,
              (uint32) share->monitoring_sid[roop_count],
              share->table_name,
              share->table_name_length,
              spider->conn_link_idx[roop_count],
              NULL,
              0,
              share->monitoring_kind[roop_count],
              share->monitoring_limit[roop_count],
              share->monitoring_flag[roop_count],
              TRUE
            );
        }
        DBUG_RETURN(error_num);
      }
      DBUG_ASSERT(conn->mta_conn_mutex_lock_already);
      DBUG_ASSERT(conn->mta_conn_mutex_unlock_later);
      conn->mta_conn_mutex_lock_already = FALSE;
      conn->mta_conn_mutex_unlock_later = FALSE;
      if (!counted)
      {
        *delete_rows = spider->conns[roop_count]->db_conn->affected_rows();
        DBUG_PRINT("info", ("spider delete_rows = %llu", *delete_rows));
        counted = TRUE;
      }
#ifdef HA_CAN_BULK_ACCESS
    }
#endif
    SPIDER_CLEAR_FILE_POS(&conn->mta_conn_mutex_file_pos);
    pthread_mutex_unlock(&conn->mta_conn_mutex);
  }
  int error_num2 = 0;
  if (spider->direct_update_kinds & SPIDER_SQL_KIND_SQL)
  {
    if ((error_num = spider->reset_sql_sql(SPIDER_SQL_TYPE_DELETE_SQL)))
      error_num2 = error_num;
  }
  DBUG_RETURN(error_num2);
}
#endif
#endif

int spider_db_delete_all_rows(
  ha_spider *spider
) {
  int error_num, roop_count;
  SPIDER_SHARE *share = spider->share;
  SPIDER_CONN *conn;
  DBUG_ENTER("spider_db_delete_all_rows");
  if ((error_num = spider->append_delete_all_rows_sql_part(
    SPIDER_SQL_TYPE_DELETE_SQL)))
    DBUG_RETURN(error_num);

  for (
    roop_count = spider_conn_link_idx_next(share->link_statuses,
      spider->conn_link_idx, -1, share->link_count,
      SPIDER_LINK_STATUS_RECOVERY);
    roop_count < (int) share->link_count;
    roop_count = spider_conn_link_idx_next(share->link_statuses,
      spider->conn_link_idx, roop_count, share->link_count,
      SPIDER_LINK_STATUS_RECOVERY)
  ) {
    uint dbton_id = share->use_sql_dbton_ids[roop_count];
    spider_db_handler *dbton_hdl = spider->dbton_handler[dbton_id];
    conn = spider->conns[roop_count];
    pthread_mutex_assert_not_owner(&conn->mta_conn_mutex);
    if ((error_num = dbton_hdl->set_sql_for_exec(
      SPIDER_SQL_TYPE_DELETE_SQL, roop_count)))
    {
      DBUG_RETURN(error_num);
    }
    pthread_mutex_lock(&conn->mta_conn_mutex);
    SPIDER_SET_FILE_POS(&conn->mta_conn_mutex_file_pos);
    conn->need_mon = &spider->need_mons[roop_count];
    DBUG_ASSERT(!conn->mta_conn_mutex_lock_already);
    DBUG_ASSERT(!conn->mta_conn_mutex_unlock_later);
    conn->mta_conn_mutex_lock_already = TRUE;
    conn->mta_conn_mutex_unlock_later = TRUE;
    spider_conn_set_timeout_from_share(conn, roop_count,
      spider->wide_handler->trx->thd,
      share);
    if (
      (error_num = spider_db_set_names(spider, conn, roop_count)) ||
      (
        dbton_hdl->execute_sql(
          SPIDER_SQL_TYPE_DELETE_SQL,
          conn,
          -1,
          &spider->need_mons[roop_count]) &&
        (error_num = spider_db_errorno(conn))
      )
    ) {
      if (
        error_num == ER_SPIDER_REMOTE_SERVER_GONE_AWAY_NUM &&
        !conn->disable_reconnect
      ) {
        /* retry */
        if ((error_num = spider_db_ping(spider, conn, roop_count)))
        {
          DBUG_ASSERT(conn->mta_conn_mutex_lock_already);
          DBUG_ASSERT(conn->mta_conn_mutex_unlock_later);
          conn->mta_conn_mutex_lock_already = FALSE;
          conn->mta_conn_mutex_unlock_later = FALSE;
          SPIDER_CLEAR_FILE_POS(&conn->mta_conn_mutex_file_pos);
          pthread_mutex_unlock(&conn->mta_conn_mutex);
          if (
            share->monitoring_kind[roop_count] &&
            spider->need_mons[roop_count]
          ) {
            error_num = spider_ping_table_mon_from_table(
                spider->wide_handler->trx,
                spider->wide_handler->trx->thd,
                share,
                roop_count,
                (uint32) share->monitoring_sid[roop_count],
                share->table_name,
                share->table_name_length,
                spider->conn_link_idx[roop_count],
                NULL,
                0,
                share->monitoring_kind[roop_count],
                share->monitoring_limit[roop_count],
                share->monitoring_flag[roop_count],
                TRUE
              );
          }
          DBUG_RETURN(error_num);
        }
        if ((error_num = spider_db_set_names(spider, conn, roop_count)))
        {
          DBUG_ASSERT(conn->mta_conn_mutex_lock_already);
          DBUG_ASSERT(conn->mta_conn_mutex_unlock_later);
          conn->mta_conn_mutex_lock_already = FALSE;
          conn->mta_conn_mutex_unlock_later = FALSE;
          SPIDER_CLEAR_FILE_POS(&conn->mta_conn_mutex_file_pos);
          pthread_mutex_unlock(&conn->mta_conn_mutex);
          if (
            share->monitoring_kind[roop_count] &&
            spider->need_mons[roop_count]
          ) {
            error_num = spider_ping_table_mon_from_table(
                spider->wide_handler->trx,
                spider->wide_handler->trx->thd,
                share,
                roop_count,
                (uint32) share->monitoring_sid[roop_count],
                share->table_name,
                share->table_name_length,
                spider->conn_link_idx[roop_count],
                NULL,
                0,
                share->monitoring_kind[roop_count],
                share->monitoring_limit[roop_count],
                share->monitoring_flag[roop_count],
                TRUE
              );
          }
          DBUG_RETURN(error_num);
        }
        spider_conn_set_timeout_from_share(conn, roop_count,
          spider->wide_handler->trx->thd,
          share);
        if (dbton_hdl->execute_sql(
          SPIDER_SQL_TYPE_DELETE_SQL,
          conn,
          -1,
          &spider->need_mons[roop_count])
        ) {
          DBUG_ASSERT(conn->mta_conn_mutex_lock_already);
          DBUG_ASSERT(conn->mta_conn_mutex_unlock_later);
          conn->mta_conn_mutex_lock_already = FALSE;
          conn->mta_conn_mutex_unlock_later = FALSE;
          error_num = spider_db_errorno(conn);
          if (
            share->monitoring_kind[roop_count] &&
            spider->need_mons[roop_count]
          ) {
            error_num = spider_ping_table_mon_from_table(
                spider->wide_handler->trx,
                spider->wide_handler->trx->thd,
                share,
                roop_count,
                (uint32) share->monitoring_sid[roop_count],
                share->table_name,
                share->table_name_length,
                spider->conn_link_idx[roop_count],
                NULL,
                0,
                share->monitoring_kind[roop_count],
                share->monitoring_limit[roop_count],
                share->monitoring_flag[roop_count],
                TRUE
              );
          }
          DBUG_RETURN(error_num);
        }
      } else {
        DBUG_ASSERT(conn->mta_conn_mutex_lock_already);
        DBUG_ASSERT(conn->mta_conn_mutex_unlock_later);
        conn->mta_conn_mutex_lock_already = FALSE;
        conn->mta_conn_mutex_unlock_later = FALSE;
        SPIDER_CLEAR_FILE_POS(&conn->mta_conn_mutex_file_pos);
        pthread_mutex_unlock(&conn->mta_conn_mutex);
        if (
          share->monitoring_kind[roop_count] &&
          spider->need_mons[roop_count]
        ) {
          error_num = spider_ping_table_mon_from_table(
              spider->wide_handler->trx,
              spider->wide_handler->trx->thd,
              share,
              roop_count,
              (uint32) share->monitoring_sid[roop_count],
              share->table_name,
              share->table_name_length,
              spider->conn_link_idx[roop_count],
              NULL,
              0,
              share->monitoring_kind[roop_count],
              share->monitoring_limit[roop_count],
              share->monitoring_flag[roop_count],
              TRUE
            );
        }
        DBUG_RETURN(error_num);
      }
    }
    DBUG_ASSERT(conn->mta_conn_mutex_lock_already);
    DBUG_ASSERT(conn->mta_conn_mutex_unlock_later);
    conn->mta_conn_mutex_lock_already = FALSE;
    conn->mta_conn_mutex_unlock_later = FALSE;
    SPIDER_CLEAR_FILE_POS(&conn->mta_conn_mutex_file_pos);
    pthread_mutex_unlock(&conn->mta_conn_mutex);
  }
  if ((error_num = spider->reset_sql_sql(SPIDER_SQL_TYPE_DELETE_SQL)))
    DBUG_RETURN(error_num);
  DBUG_RETURN(0);
}

int spider_db_disable_keys(
  ha_spider *spider
) {
  int error_num, roop_count;
  SPIDER_SHARE *share = spider->share;
  SPIDER_CONN *conn;
  spider_db_handler *dbton_hdl;
  DBUG_ENTER("spider_db_disable_keys");
  if (
    spider_param_internal_optimize(spider->wide_handler->trx->thd,
      share->internal_optimize) == 1
  ) {
    for (
      roop_count = spider_conn_link_idx_next(share->link_statuses,
        spider->conn_link_idx, -1, share->link_count,
        SPIDER_LINK_STATUS_RECOVERY);
      roop_count < (int) share->link_count;
      roop_count = spider_conn_link_idx_next(share->link_statuses,
        spider->conn_link_idx, roop_count, share->link_count,
        SPIDER_LINK_STATUS_RECOVERY)
    ) {
      conn = spider->conns[roop_count];
      dbton_hdl = spider->dbton_handler[conn->dbton_id];
      if ((error_num = dbton_hdl->disable_keys(conn, roop_count)))
      {
        if (
          share->monitoring_kind[roop_count] &&
          spider->need_mons[roop_count]
        ) {
          error_num = spider_ping_table_mon_from_table(
              spider->wide_handler->trx,
              spider->wide_handler->trx->thd,
              share,
              roop_count,
              (uint32) share->monitoring_sid[roop_count],
              share->table_name,
              share->table_name_length,
              spider->conn_link_idx[roop_count],
              NULL,
              0,
              share->monitoring_kind[roop_count],
              share->monitoring_limit[roop_count],
              share->monitoring_flag[roop_count],
              TRUE
            );
        }
        DBUG_RETURN(error_num);
      }
    }
  }
  DBUG_RETURN(0);
}

int spider_db_enable_keys(
  ha_spider *spider
) {
  int error_num, roop_count;
  SPIDER_SHARE *share = spider->share;
  SPIDER_CONN *conn;
  spider_db_handler *dbton_hdl;
  DBUG_ENTER("spider_db_enable_keys");
  if (
    spider_param_internal_optimize(spider->wide_handler->trx->thd,
      share->internal_optimize) == 1
  ) {
    for (
      roop_count = spider_conn_link_idx_next(share->link_statuses,
        spider->conn_link_idx, -1, share->link_count,
        SPIDER_LINK_STATUS_RECOVERY);
      roop_count < (int) share->link_count;
      roop_count = spider_conn_link_idx_next(share->link_statuses,
        spider->conn_link_idx, roop_count, share->link_count,
        SPIDER_LINK_STATUS_RECOVERY)
    ) {
      conn = spider->conns[roop_count];
      dbton_hdl = spider->dbton_handler[conn->dbton_id];
      if ((error_num = dbton_hdl->enable_keys(conn, roop_count)))
      {
        if (
          share->monitoring_kind[roop_count] &&
          spider->need_mons[roop_count]
        ) {
          error_num = spider_ping_table_mon_from_table(
              spider->wide_handler->trx,
              spider->wide_handler->trx->thd,
              share,
              roop_count,
              (uint32) share->monitoring_sid[roop_count],
              share->table_name,
              share->table_name_length,
              spider->conn_link_idx[roop_count],
              NULL,
              0,
              share->monitoring_kind[roop_count],
              share->monitoring_limit[roop_count],
              share->monitoring_flag[roop_count],
              TRUE
            );
        }
        DBUG_RETURN(error_num);
      }
    }
  }
  DBUG_RETURN(0);
}

int spider_db_check_table(
  ha_spider *spider,
  HA_CHECK_OPT* check_opt
) {
  int error_num, roop_count;
  SPIDER_SHARE *share = spider->share;
  SPIDER_CONN *conn;
  spider_db_handler *dbton_hdl;
  DBUG_ENTER("spider_db_check_table");
  if (
    spider_param_internal_optimize(spider->wide_handler->trx->thd,
      share->internal_optimize) == 1
  ) {
    for (
      roop_count = spider_conn_link_idx_next(share->link_statuses,
        spider->conn_link_idx, -1, share->link_count,
        SPIDER_LINK_STATUS_RECOVERY);
      roop_count < (int) share->link_count;
      roop_count = spider_conn_link_idx_next(share->link_statuses,
        spider->conn_link_idx, roop_count, share->link_count,
        SPIDER_LINK_STATUS_RECOVERY)
    ) {
      conn = spider->conns[roop_count];
      dbton_hdl = spider->dbton_handler[conn->dbton_id];
      if ((error_num = dbton_hdl->check_table(conn, roop_count, check_opt)))
      {
        if (
          share->monitoring_kind[roop_count] &&
          spider->need_mons[roop_count]
        ) {
          error_num = spider_ping_table_mon_from_table(
              spider->wide_handler->trx,
              spider->wide_handler->trx->thd,
              share,
              roop_count,
              (uint32) share->monitoring_sid[roop_count],
              share->table_name,
              share->table_name_length,
              spider->conn_link_idx[roop_count],
              NULL,
              0,
              share->monitoring_kind[roop_count],
              share->monitoring_limit[roop_count],
              share->monitoring_flag[roop_count],
              TRUE
            );
        }
        DBUG_RETURN(error_num);
      }
    }
  }
  DBUG_RETURN(0);
}

int spider_db_repair_table(
  ha_spider *spider,
  HA_CHECK_OPT* check_opt
) {
  int error_num, roop_count;
  SPIDER_SHARE *share = spider->share;
  SPIDER_CONN *conn;
  spider_db_handler *dbton_hdl;
  DBUG_ENTER("spider_db_repair_table");
  if (
    spider_param_internal_optimize(spider->wide_handler->trx->thd,
      share->internal_optimize) == 1
  ) {
    for (
      roop_count = spider_conn_link_idx_next(share->link_statuses,
        spider->conn_link_idx, -1, share->link_count,
        SPIDER_LINK_STATUS_RECOVERY);
      roop_count < (int) share->link_count;
      roop_count = spider_conn_link_idx_next(share->link_statuses,
        spider->conn_link_idx, roop_count, share->link_count,
        SPIDER_LINK_STATUS_RECOVERY)
    ) {
      conn = spider->conns[roop_count];
      dbton_hdl = spider->dbton_handler[conn->dbton_id];
      if ((error_num = dbton_hdl->repair_table(conn, roop_count, check_opt)))
      {
        if (
          share->monitoring_kind[roop_count] &&
          spider->need_mons[roop_count]
        ) {
          error_num = spider_ping_table_mon_from_table(
              spider->wide_handler->trx,
              spider->wide_handler->trx->thd,
              share,
              roop_count,
              (uint32) share->monitoring_sid[roop_count],
              share->table_name,
              share->table_name_length,
              spider->conn_link_idx[roop_count],
              NULL,
              0,
              share->monitoring_kind[roop_count],
              share->monitoring_limit[roop_count],
              share->monitoring_flag[roop_count],
              TRUE
            );
        }
        DBUG_RETURN(error_num);
      }
    }
  }
  DBUG_RETURN(0);
}

int spider_db_analyze_table(
  ha_spider *spider
) {
  int error_num, roop_count;
  SPIDER_SHARE *share = spider->share;
  SPIDER_CONN *conn;
  spider_db_handler *dbton_hdl;
  DBUG_ENTER("spider_db_analyze_table");
  if (
    spider_param_internal_optimize(spider->wide_handler->trx->thd,
      share->internal_optimize) == 1
  ) {
    for (
      roop_count = spider_conn_link_idx_next(share->link_statuses,
        spider->conn_link_idx, -1, share->link_count,
        SPIDER_LINK_STATUS_RECOVERY);
      roop_count < (int) share->link_count;
      roop_count = spider_conn_link_idx_next(share->link_statuses,
        spider->conn_link_idx, roop_count, share->link_count,
        SPIDER_LINK_STATUS_RECOVERY)
    ) {
      conn = spider->conns[roop_count];
      dbton_hdl = spider->dbton_handler[conn->dbton_id];
      if ((error_num = dbton_hdl->analyze_table(conn, roop_count)))
      {
        if (
          share->monitoring_kind[roop_count] &&
          spider->need_mons[roop_count]
        ) {
          error_num = spider_ping_table_mon_from_table(
              spider->wide_handler->trx,
              spider->wide_handler->trx->thd,
              share,
              roop_count,
              (uint32) share->monitoring_sid[roop_count],
              share->table_name,
              share->table_name_length,
              spider->conn_link_idx[roop_count],
              NULL,
              0,
              share->monitoring_kind[roop_count],
              share->monitoring_limit[roop_count],
              share->monitoring_flag[roop_count],
              TRUE
            );
        }
        DBUG_RETURN(error_num);
      }
    }
  }
  DBUG_RETURN(0);
}

int spider_db_optimize_table(
  ha_spider *spider
) {
  int error_num, roop_count;
  SPIDER_SHARE *share = spider->share;
  SPIDER_CONN *conn;
  spider_db_handler *dbton_hdl;
  DBUG_ENTER("spider_db_optimize_table");
  if (
    spider_param_internal_optimize(spider->wide_handler->trx->thd,
      share->internal_optimize) == 1
  ) {
    for (
      roop_count = spider_conn_link_idx_next(share->link_statuses,
        spider->conn_link_idx, -1, share->link_count,
        SPIDER_LINK_STATUS_RECOVERY);
      roop_count < (int) share->link_count;
      roop_count = spider_conn_link_idx_next(share->link_statuses,
        spider->conn_link_idx, roop_count, share->link_count,
        SPIDER_LINK_STATUS_RECOVERY)
    ) {
      conn = spider->conns[roop_count];
      dbton_hdl = spider->dbton_handler[conn->dbton_id];
      if ((error_num = dbton_hdl->optimize_table(conn, roop_count)))
      {
        if (
          share->monitoring_kind[roop_count] &&
          spider->need_mons[roop_count]
        ) {
          error_num = spider_ping_table_mon_from_table(
              spider->wide_handler->trx,
              spider->wide_handler->trx->thd,
              share,
              roop_count,
              (uint32) share->monitoring_sid[roop_count],
              share->table_name,
              share->table_name_length,
              spider->conn_link_idx[roop_count],
              NULL,
              0,
              share->monitoring_kind[roop_count],
              share->monitoring_limit[roop_count],
              share->monitoring_flag[roop_count],
              TRUE
            );
        }
        DBUG_RETURN(error_num);
      }
    }
  }
  DBUG_RETURN(0);
}

int spider_db_flush_tables(
  ha_spider *spider,
  bool lock
) {
  int error_num, roop_count;
  SPIDER_SHARE *share = spider->share;
  SPIDER_CONN *conn;
  spider_db_handler *dbton_hdl;
  DBUG_ENTER("spider_db_flush_tables");
  for (
    roop_count = spider_conn_link_idx_next(share->link_statuses,
      spider->conn_link_idx, -1, share->link_count,
      SPIDER_LINK_STATUS_RECOVERY);
    roop_count < (int) share->link_count;
    roop_count = spider_conn_link_idx_next(share->link_statuses,
      spider->conn_link_idx, roop_count, share->link_count,
      SPIDER_LINK_STATUS_RECOVERY)
  ) {
    conn = spider->conns[roop_count];
    dbton_hdl = spider->dbton_handler[conn->dbton_id];
    if ((error_num = dbton_hdl->flush_tables(conn, roop_count, lock)))
    {
      if (
        share->monitoring_kind[roop_count] &&
        spider->need_mons[roop_count]
      ) {
        error_num = spider_ping_table_mon_from_table(
            spider->wide_handler->trx,
            spider->wide_handler->trx->thd,
            share,
            roop_count,
            (uint32) share->monitoring_sid[roop_count],
            share->table_name,
            share->table_name_length,
            spider->conn_link_idx[roop_count],
            NULL,
            0,
            share->monitoring_kind[roop_count],
            share->monitoring_limit[roop_count],
            share->monitoring_flag[roop_count],
            TRUE
          );
      }
      DBUG_RETURN(error_num);
    }
  }
  DBUG_RETURN(0);
}

int spider_db_flush_logs(
  ha_spider *spider
) {
  int roop_count, error_num;
  SPIDER_SHARE *share = spider->share;
  SPIDER_CONN *conn;
  spider_db_handler *dbton_hdl;
  DBUG_ENTER("spider_db_flush_logs");
  for (
    roop_count = spider_conn_link_idx_next(share->link_statuses,
      spider->conn_link_idx, -1, share->link_count,
      SPIDER_LINK_STATUS_RECOVERY);
    roop_count < (int) share->link_count;
    roop_count = spider_conn_link_idx_next(share->link_statuses,
      spider->conn_link_idx, roop_count, share->link_count,
      SPIDER_LINK_STATUS_RECOVERY)
  ) {
    conn = spider->conns[roop_count];
    dbton_hdl = spider->dbton_handler[conn->dbton_id];
    if ((error_num = dbton_hdl->flush_logs(conn, roop_count)))
    {
      if (
        share->monitoring_kind[roop_count] &&
        spider->need_mons[roop_count]
      ) {
        error_num = spider_ping_table_mon_from_table(
            spider->wide_handler->trx,
            spider->wide_handler->trx->thd,
            share,
            roop_count,
            (uint32) share->monitoring_sid[roop_count],
            share->table_name,
            share->table_name_length,
            spider->conn_link_idx[roop_count],
            NULL,
            0,
            share->monitoring_kind[roop_count],
            share->monitoring_limit[roop_count],
            share->monitoring_flag[roop_count],
            TRUE
          );
      }
      DBUG_RETURN(error_num);
    }
  }
  DBUG_RETURN(0);
}

/**
  Find the field among the items in an expression tree.

  @param  item_list         List of items of the expression.
  @param  item_count        Number of items in the item list.
  @param  start_item        Index of the first item to consider.
  @param  str               String into which the expression is to be printed.
  @param  func_name         Function or operator name.
  @param  func_name_length  Length of function or operator name.

  @return                   Pointer to the field in the item list if the list
                            contains only one field; NULL otherwise.
*/

Field *spider_db_find_field_in_item_list(
  Item **item_list,
  uint item_count,
  uint start_item,
  spider_string *str,
  const char *func_name,
  int func_name_length
) {
  uint item_num;
  Item *item;
  Field *field = NULL;
  DBUG_ENTER("spider_db_find_field_in_item_list");

  if (str && func_name_length)
  {
    if (strncasecmp(func_name, ",", 1))
    {
      /* A known function or operator */
      for (item_num = start_item; item_num < item_count; item_num++)
      {
        item = item_list[item_num];

        if (item->type() == Item::FIELD_ITEM)
        {
          if (field)
          {
            /* Field is not relevant if there are multiple fields */
            DBUG_RETURN(NULL);
          }

          field = ((Item_field *) item)->field;
        }
      }
    }
  }

  DBUG_RETURN(field);
}

/**
  Print an operand value within a statement generated for an expression.

  @param  item              Operand value to print.
  @param  field             Field related to the operand value.
  @param  spider            Spider.
  @param  str               String into which the value is to be printed.
  @param  alias             Name related to the operand.
  @param  alias_length      Length of the name.
  @param  dbton_id          Spider Db/Table id.
  @param  use_fields        Use fields or exchange fields.
  @param  fields            Array of fields in the expression.

  @return                   Error code.
*/

int spider_db_print_item_type(
  Item *item,
  Field *field,
  ha_spider *spider,
  spider_string *str,
  const char *alias,
  uint alias_length,
  uint dbton_id,
  bool use_fields,
  spider_fields *fields
) {
  DBUG_ENTER("spider_db_print_item_type");
  DBUG_PRINT("info",("spider COND type=%d", item->type()));

  if (item->type() == Item::REF_ITEM &&
      ((Item_ref*)item)->ref_type() == Item_ref::DIRECT_REF)
  {
    item= item->real_item();
    DBUG_PRINT("info",("spider new COND type=%d", item->type()));
  }
  switch (item->type())
  {
    case Item::FUNC_ITEM:
      DBUG_RETURN(spider_db_open_item_func((Item_func *) item, spider, str,
        alias, alias_length, dbton_id, use_fields, fields));
#ifdef HANDLER_HAS_DIRECT_AGGREGATE
    case Item::SUM_FUNC_ITEM:
      DBUG_RETURN(spider_db_open_item_sum_func((Item_sum *)item, spider, str,
        alias, alias_length, dbton_id, use_fields, fields));
#endif
    case Item::COND_ITEM:
      DBUG_RETURN(spider_db_open_item_cond((Item_cond *) item, spider, str,
        alias, alias_length, dbton_id, use_fields, fields));
    case Item::FIELD_ITEM:
      DBUG_RETURN(spider_db_open_item_field((Item_field *) item, spider, str,
        alias, alias_length, dbton_id, use_fields, fields));
    case Item::REF_ITEM:
      DBUG_RETURN(spider_db_open_item_ref((Item_ref *) item, spider, str,
        alias, alias_length, dbton_id, use_fields, fields));
    case Item::ROW_ITEM:
      DBUG_RETURN(spider_db_open_item_row((Item_row *) item, spider, str,
        alias, alias_length, dbton_id, use_fields, fields));
#ifdef SPIDER_USE_CONST_ITEM_FOR_STRING_INT_REAL_DECIMAL_DATE_ITEM
    case Item::CONST_ITEM:
    {
      switch (item->cmp_type()) {
        case TIME_RESULT:
        case STRING_RESULT:
          DBUG_RETURN(spider_db_open_item_string(item, field, spider, str,
            alias, alias_length, dbton_id, use_fields, fields));
        case INT_RESULT:
        case REAL_RESULT:
        case DECIMAL_RESULT:
          DBUG_RETURN(spider_db_open_item_int(item, field, spider, str,
            alias, alias_length, dbton_id, use_fields, fields));
        default:
          DBUG_ASSERT(FALSE);
          DBUG_RETURN(spider_db_print_item_type_default(item, spider, str));
      }
    }
#else
    case Item::STRING_ITEM:
      DBUG_RETURN(spider_db_open_item_string(item, field, spider, str,
        alias, alias_length, dbton_id, use_fields, fields));
    case Item::INT_ITEM:
    case Item::REAL_ITEM:
    case Item::DECIMAL_ITEM:
      DBUG_RETURN(spider_db_open_item_int(item, field, spider, str,
        alias, alias_length, dbton_id, use_fields, fields));
#endif
    case Item::CACHE_ITEM:
      DBUG_RETURN(spider_db_open_item_cache((Item_cache *) item, field, spider,
        str, alias, alias_length, dbton_id, use_fields, fields));
    case Item::INSERT_VALUE_ITEM:
      DBUG_RETURN(spider_db_open_item_insert_value((Item_insert_value *) item,
        field, spider, str, alias, alias_length, dbton_id, use_fields, fields));
    case Item::SUBSELECT_ITEM:
    case Item::TRIGGER_FIELD_ITEM:
#ifdef SPIDER_HAS_EXPR_CACHE_ITEM
    case Item::EXPR_CACHE_ITEM:
#endif
      DBUG_RETURN(ER_SPIDER_COND_SKIP_NUM);
    default:
      DBUG_RETURN(spider_db_print_item_type_default(item, spider, str));
  }

  DBUG_RETURN(0);
}

int spider_db_print_item_type_default(
  Item *item,
  ha_spider *spider,
  spider_string *str
) {
  DBUG_ENTER("spider_db_print_item_type_default");
  THD *thd = spider->wide_handler->trx->thd;
  SPIDER_SHARE *share = spider->share;
  if (spider_param_skip_default_condition(thd,
    share->skip_default_condition))
    DBUG_RETURN(ER_SPIDER_COND_SKIP_NUM);
  if (str)
  {
    if (spider->share->access_charset->cset == system_charset_info->cset)
    {
#if MYSQL_VERSION_ID < 50500
      item->print(str->get_str(), QT_IS);
#else
      item->print(str->get_str(), QT_TO_SYSTEM_CHARSET);
#endif
    } else {
      item->print(str->get_str(), QT_ORDINARY);
    }
    str->mem_calc();
  }
  DBUG_RETURN(0);
}

int spider_db_open_item_cond(
  Item_cond *item_cond,
  ha_spider *spider,
  spider_string *str,
  const char *alias,
  uint alias_length,
  uint dbton_id,
  bool use_fields,
  spider_fields *fields
) {
  int error_num = 0;
  List_iterator_fast<Item> lif(*(item_cond->argument_list()));
  Item *item;
  char *func_name = NULL;
  int func_name_length = 0, restart_pos = 0;
  DBUG_ENTER("spider_db_open_item_cond");
  if (str)
  {
    if (str->reserve(SPIDER_SQL_OPEN_PAREN_LEN))
      DBUG_RETURN(HA_ERR_OUT_OF_MEM);
    str->q_append(SPIDER_SQL_OPEN_PAREN_STR, SPIDER_SQL_OPEN_PAREN_LEN);
  }

restart_first:
  if ((item = lif++))
  {
    if (str)
      restart_pos = str->length();
    if ((error_num = spider_db_print_item_type(item, NULL, spider, str,
      alias, alias_length, dbton_id, use_fields, fields)))
    {
      if (
        str &&
        error_num == ER_SPIDER_COND_SKIP_NUM &&
        item_cond->functype() == Item_func::COND_AND_FUNC
      ) {
        DBUG_PRINT("info",("spider COND skip"));
        str->length(restart_pos);
        goto restart_first;
      }
      DBUG_RETURN(error_num);
    }
  }
  if (error_num)
    DBUG_RETURN(error_num);
  while ((item = lif++))
  {
    if (str)
    {
      restart_pos = str->length();
      if (!func_name)
      {
        func_name = (char*) item_cond->func_name();
        func_name_length = strlen(func_name);
      }
      if (str->reserve(func_name_length + SPIDER_SQL_SPACE_LEN * 2))
        DBUG_RETURN(HA_ERR_OUT_OF_MEM);
      str->q_append(SPIDER_SQL_SPACE_STR, SPIDER_SQL_SPACE_LEN);
      str->q_append(func_name, func_name_length);
      str->q_append(SPIDER_SQL_SPACE_STR, SPIDER_SQL_SPACE_LEN);
    }

    if ((error_num = spider_db_print_item_type(item, NULL, spider, str,
      alias, alias_length, dbton_id, use_fields, fields)))
    {
      if (
        str &&
        error_num == ER_SPIDER_COND_SKIP_NUM &&
        item_cond->functype() == Item_func::COND_AND_FUNC
      ) {
        DBUG_PRINT("info",("spider COND skip"));
        str->length(restart_pos);
      } else
        DBUG_RETURN(error_num);
    }
  }
  if (str)
  {
    if (str->reserve(SPIDER_SQL_CLOSE_PAREN_LEN))
      DBUG_RETURN(HA_ERR_OUT_OF_MEM);
    str->q_append(SPIDER_SQL_CLOSE_PAREN_STR, SPIDER_SQL_CLOSE_PAREN_LEN);
  }
  DBUG_RETURN(0);
}

int spider_db_open_item_func(
  Item_func *item_func,
  ha_spider *spider,
  spider_string *str,
  const char *alias,
  uint alias_length,
  uint dbton_id,
  bool use_fields,
  spider_fields *fields
) {
  DBUG_ENTER("spider_db_open_item_func");
  DBUG_RETURN(spider_dbton[dbton_id].db_util->open_item_func(
    item_func, spider, str, alias, alias_length, use_fields, fields));
}

#ifdef HANDLER_HAS_DIRECT_AGGREGATE
int spider_db_open_item_sum_func(
  Item_sum *item_sum,
  ha_spider *spider,
  spider_string *str,
  const char *alias,
  uint alias_length,
  uint dbton_id,
  bool use_fields,
  spider_fields *fields
) {
  DBUG_ENTER("spider_db_open_item_func");
  DBUG_RETURN(spider_dbton[dbton_id].db_util->open_item_sum_func(
    item_sum, spider, str, alias, alias_length, use_fields, fields));
}
#endif

int spider_db_open_item_ident(
  Item_ident *item_ident,
  ha_spider *spider,
  spider_string *str,
  const char *alias,
  uint alias_length,
  uint dbton_id,
  bool use_fields,
  spider_fields *fields
) {
  int error_num, field_name_length;
  SPIDER_SHARE *share = spider->share;
  DBUG_ENTER("spider_db_open_item_ident");
  if (
    item_ident->cached_field_index != NO_CACHED_FIELD_INDEX &&
    item_ident->cached_table
  ) {
    Field *field = item_ident->cached_table->table->field[
      item_ident->cached_field_index];
    DBUG_PRINT("info",("spider use cached_field_index"));
    DBUG_PRINT("info",("spider const_table=%s",
      field->table->const_table ? "TRUE" : "FALSE"));
    if (field->table->const_table)
    {
      if (str)
      {
        String str_value;
        String *tmp_str;
        tmp_str = field->val_str(&str_value);
        if (!tmp_str)
        {
          DBUG_RETURN(HA_ERR_OUT_OF_MEM);
        }
        if (str->reserve(SPIDER_SQL_VALUE_QUOTE_LEN * 2 +
          tmp_str->length() * 2))
        {
          DBUG_RETURN(HA_ERR_OUT_OF_MEM);
        }
        str->q_append(SPIDER_SQL_VALUE_QUOTE_STR, SPIDER_SQL_VALUE_QUOTE_LEN);
        str->append_escape_string(tmp_str->ptr(), tmp_str->length());
        str->q_append(SPIDER_SQL_VALUE_QUOTE_STR, SPIDER_SQL_VALUE_QUOTE_LEN);
      }
    } else {
      if (!use_fields)
      {
        if (!(field = spider->field_exchange(field)))
          DBUG_RETURN(ER_SPIDER_COND_SKIP_NUM);
        if (str)
        {
          if ((error_num = share->dbton_share[dbton_id]->
            append_column_name_with_alias(str, field->field_index,
            alias, alias_length)))
            DBUG_RETURN(error_num);
        }
      } else {
        if (str)
        {
          SPIDER_FIELD_CHAIN *field_chain = fields->get_next_field_chain();
          SPIDER_FIELD_HOLDER *field_holder = field_chain->field_holder;
          spider = field_holder->spider;
          share = spider->share;
          if ((error_num = share->dbton_share[dbton_id]->
            append_column_name_with_alias(str, field->field_index,
            field_holder->alias->ptr(), field_holder->alias->length())))
            DBUG_RETURN(error_num);
        } else {
          if ((error_num = fields->add_field(field)))
          {
            DBUG_RETURN(error_num);
          }
        }
      }
    }
    DBUG_RETURN(0);
  }
  if (str)
  {
#ifdef SPIDER_use_LEX_CSTRING_for_KEY_Field_name
    if (item_ident->field_name.str)
      field_name_length = item_ident->field_name.length;
#else
    if (item_ident->field_name)
      field_name_length = strlen(item_ident->field_name);
#endif
    else
      field_name_length = 0;
    if (share->access_charset->cset == system_charset_info->cset)
    {
      if (str->reserve(alias_length +
        field_name_length + /* SPIDER_SQL_NAME_QUOTE_LEN */ 2))
      {
        DBUG_RETURN(HA_ERR_OUT_OF_MEM);
      }
      str->q_append(alias, alias_length);
#ifdef SPIDER_use_LEX_CSTRING_for_KEY_Field_name
      if ((error_num = spider_dbton[dbton_id].db_util->
        append_escaped_name(str, item_ident->field_name.str,
          field_name_length)))
#else
      if ((error_num = spider_dbton[dbton_id].db_util->
        append_escaped_name(str, item_ident->field_name, field_name_length)))
#endif
      {
        DBUG_RETURN(error_num);
      }
    } else {
      if (str->reserve(alias_length))
        DBUG_RETURN(HA_ERR_OUT_OF_MEM);
      str->q_append(alias, alias_length);
#ifdef SPIDER_use_LEX_CSTRING_for_KEY_Field_name
      if ((error_num = spider_dbton[dbton_id].db_util->
        append_escaped_name_with_charset(str, item_ident->field_name.str,
          field_name_length, system_charset_info)))
#else
      if ((error_num = spider_dbton[dbton_id].db_util->
        append_escaped_name_with_charset(str, item_ident->field_name,
          field_name_length, system_charset_info)))
#endif
      {
        DBUG_RETURN(error_num);
      }
    }
  }
  DBUG_RETURN(0);
}

int spider_db_open_item_field(
  Item_field *item_field,
  ha_spider *spider,
  spider_string *str,
  const char *alias,
  uint alias_length,
  uint dbton_id,
  bool use_fields,
  spider_fields *fields
) {
  int error_num;
  Field *field = item_field->field;
  SPIDER_SHARE *share = spider->share;
  DBUG_ENTER("spider_db_open_item_field");
  if (field)
  {
    DBUG_PRINT("info",("spider field=%p", field));
    DBUG_PRINT("info",("spider db=%s", field->table->s->db.str));
    DBUG_PRINT("info",("spider table_name=%s",
      field->table->s->table_name.str));
    DBUG_PRINT("info",("spider const_table=%s",
      field->table->const_table ? "TRUE" : "FALSE"));
    if (field->table->const_table)
    {
      if (str)
      {
        String str_value;
        String *tmp_str;
        tmp_str = field->val_str(&str_value);
        if (!tmp_str)
        {
          DBUG_RETURN(HA_ERR_OUT_OF_MEM);
        }
        if (str->reserve(SPIDER_SQL_VALUE_QUOTE_LEN * 2 +
          tmp_str->length() * 2))
        {
          DBUG_RETURN(HA_ERR_OUT_OF_MEM);
        }
        str->q_append(SPIDER_SQL_VALUE_QUOTE_STR, SPIDER_SQL_VALUE_QUOTE_LEN);
        str->append_escape_string(tmp_str->ptr(), tmp_str->length());
        str->q_append(SPIDER_SQL_VALUE_QUOTE_STR, SPIDER_SQL_VALUE_QUOTE_LEN);
      }
      DBUG_RETURN(0);
    } else {
      DBUG_PRINT("info",("spider tmp_table=%u", field->table->s->tmp_table));
      if (field->table->s->tmp_table != INTERNAL_TMP_TABLE)
      {
        if (!use_fields)
        {
          if (!(field = spider->field_exchange(field)))
            DBUG_RETURN(ER_SPIDER_COND_SKIP_NUM);
          if (str)
          {
            if ((error_num = share->dbton_share[dbton_id]->
              append_column_name_with_alias(str, field->field_index,
              alias, alias_length)))
              DBUG_RETURN(error_num);
          }
          DBUG_RETURN(0);
        } else {
          if (str)
          {
            SPIDER_FIELD_CHAIN *field_chain = fields->get_next_field_chain();
            SPIDER_FIELD_HOLDER *field_holder = field_chain->field_holder;
            spider = field_holder->spider;
            share = spider->share;
            field = spider->field_exchange(field);
            DBUG_ASSERT(field);
            if ((error_num = share->dbton_share[dbton_id]->
              append_column_name_with_alias(str, field->field_index,
              field_holder->alias->ptr(), field_holder->alias->length())))
              DBUG_RETURN(error_num);
          } else {
            if ((error_num = fields->add_field(field)))
            {
              DBUG_RETURN(error_num);
            }
          }
          DBUG_RETURN(0);
        }
      }
    }
  }
  DBUG_RETURN(spider_db_open_item_ident(
    (Item_ident *) item_field, spider, str, alias, alias_length, dbton_id,
    use_fields, fields));
}

int spider_db_open_item_ref(
  Item_ref *item_ref,
  ha_spider *spider,
  spider_string *str,
  const char *alias,
  uint alias_length,
  uint dbton_id,
  bool use_fields,
  spider_fields *fields
) {
  int error_num;
  DBUG_ENTER("spider_db_open_item_ref");
  if (item_ref->ref)
  {
#ifdef SPIDER_use_LEX_CSTRING_for_KEY_Field_name
    if (
      (*(item_ref->ref))->type() != Item::CACHE_ITEM &&
      item_ref->ref_type() != Item_ref::VIEW_REF &&
      !item_ref->table_name.str &&
      item_ref->name.str &&
      item_ref->alias_name_used
    )
#else
    if (
      (*(item_ref->ref))->type() != Item::CACHE_ITEM &&
      item_ref->ref_type() != Item_ref::VIEW_REF &&
      !item_ref->table_name &&
      item_ref->name &&
      item_ref->alias_name_used
    )
#endif
    {
      if (str)
      {
#ifdef SPIDER_use_LEX_CSTRING_for_KEY_Field_name
        uint length = item_ref->name.length;
#else
        uint length = strlen(item_ref->name);
#endif
        if (str->reserve(length + /* SPIDER_SQL_NAME_QUOTE_LEN */ 2))
        {
          DBUG_RETURN(HA_ERR_OUT_OF_MEM);
        }
#ifdef SPIDER_use_LEX_CSTRING_for_KEY_Field_name
        if ((error_num = spider_dbton[dbton_id].db_util->
          append_name(str, item_ref->name.str, length)))
#else
        if ((error_num = spider_dbton[dbton_id].db_util->
          append_name(str, item_ref->name, length)))
#endif
        {
          DBUG_RETURN(error_num);
        }
      }
      DBUG_RETURN(0);
    }
    DBUG_RETURN(ER_SPIDER_COND_SKIP_NUM); // MDEV-25116
  }
  DBUG_RETURN(spider_db_open_item_ident((Item_ident *) item_ref, spider, str,
    alias, alias_length, dbton_id, use_fields, fields));
}

int spider_db_open_item_row(
  Item_row *item_row,
  ha_spider *spider,
  spider_string *str,
  const char *alias,
  uint alias_length,
  uint dbton_id,
  bool use_fields,
  spider_fields *fields
) {
  int error_num;
  uint roop_count, cols = item_row->cols() - 1;
  Item *item;
  DBUG_ENTER("spider_db_open_item_row");
  if (str)
  {
    if (str->reserve(SPIDER_SQL_OPEN_PAREN_LEN))
      DBUG_RETURN(HA_ERR_OUT_OF_MEM);
    str->q_append(SPIDER_SQL_OPEN_PAREN_STR, SPIDER_SQL_OPEN_PAREN_LEN);
  }
  for (roop_count = 0; roop_count < cols; roop_count++)
  {
    item = item_row->element_index(roop_count);
    if ((error_num = spider_db_print_item_type(item, NULL, spider, str,
      alias, alias_length, dbton_id, use_fields, fields)))
      DBUG_RETURN(error_num);
    if (str)
    {
      if (str->reserve(SPIDER_SQL_COMMA_LEN))
        DBUG_RETURN(HA_ERR_OUT_OF_MEM);
      str->q_append(SPIDER_SQL_COMMA_STR, SPIDER_SQL_COMMA_LEN);
    }
  }
  item = item_row->element_index(roop_count);
  if ((error_num = spider_db_print_item_type(item, NULL, spider, str,
    alias, alias_length, dbton_id, use_fields, fields)))
    DBUG_RETURN(error_num);
  if (str)
  {
    if (str->reserve(SPIDER_SQL_CLOSE_PAREN_LEN))
      DBUG_RETURN(HA_ERR_OUT_OF_MEM);
    str->q_append(SPIDER_SQL_CLOSE_PAREN_STR,
      SPIDER_SQL_CLOSE_PAREN_LEN);
  }
  DBUG_RETURN(0);
}

/**
  Print a string value within a generated statement.

  @param  item              String value to print.
  @param  field             Field related to the string value.
  @param  spider            Spider.
  @param  str               String into which the value is to be printed.
  @param  alias             Name related to the string value.
  @param  alias_length      Length of the name.
  @param  dbton_id          Spider Db/Table id.
  @param  use_fields        Use fields or exchange fields.
  @param  fields            Array of fields in an expression containing
                            the string value.

  @return                   Error code.
*/

int spider_db_open_item_string(
  Item *item,
  Field *field,
  ha_spider *spider,
  spider_string *str,
  const char *alias,
  uint alias_length,
  uint dbton_id,
  bool use_fields,
  spider_fields *fields
) {
  int error_num = 0;
  DBUG_ENTER("spider_db_open_item_string");

  if (str)
  {
    THD *thd = NULL;
    TABLE *UNINIT_VAR(table);
    MY_BITMAP *saved_map = NULL;
    Time_zone *UNINIT_VAR(saved_time_zone);
    String str_value;
    char tmp_buf[MAX_FIELD_WIDTH];
    spider_string tmp_str(tmp_buf, MAX_FIELD_WIDTH, str->charset());
    String *tmp_str2;
    tmp_str.init_calc_mem(126);

    if (!(tmp_str2 = item->val_str(tmp_str.get_str())))
    {
      if (str->reserve(SPIDER_SQL_NULL_LEN))
      {
        error_num = HA_ERR_OUT_OF_MEM;
        goto end;
      }
      str->q_append(SPIDER_SQL_NULL_STR, SPIDER_SQL_NULL_LEN);
    } else {
      if (
        field &&
        field->type() == FIELD_TYPE_TIMESTAMP &&
        field->table->in_use->variables.time_zone != UTC
      ) {
        /*
          Store the string value in the field. This is necessary
          when the statement contains more than one value for the
          same field.
        */
        table = field->table;
        thd = table->in_use;
        saved_map = dbug_tmp_use_all_columns(table, &table->write_set);
        item->save_in_field(field, FALSE);
        saved_time_zone = thd->variables.time_zone;
        thd->variables.time_zone = UTC;

        /* Retrieve the stored value converted to UTC */
        tmp_str2 = field->val_str(&str_value);

        if (!tmp_str2)
        {
          error_num = HA_ERR_OUT_OF_MEM;
          goto end;
        }
      }
      DBUG_PRINT("info",("spider dbton_id=%u", dbton_id));
      if (str->charset() != tmp_str2->charset() &&
        spider_dbton[dbton_id].db_util->append_charset_name_before_string())
      {
        if ((error_num = spider_db_append_charset_name_before_string(str,
          tmp_str2->charset())))
        {
          goto end;
        }
      }
      if (str->reserve(SPIDER_SQL_VALUE_QUOTE_LEN * 2 +
        tmp_str2->length() * 2))
      {
        error_num = HA_ERR_OUT_OF_MEM;
        goto end;
      }
      if (!thd)
        tmp_str.mem_calc();
      str->q_append(SPIDER_SQL_VALUE_QUOTE_STR, SPIDER_SQL_VALUE_QUOTE_LEN);
      str->append_escape_string(tmp_str2->ptr(), tmp_str2->length(),
        tmp_str2->charset());
      if (str->reserve(SPIDER_SQL_VALUE_QUOTE_LEN))
      {
        error_num = HA_ERR_OUT_OF_MEM;
        goto end;
      }
      str->q_append(SPIDER_SQL_VALUE_QUOTE_STR, SPIDER_SQL_VALUE_QUOTE_LEN);
    }

end:
    if (thd)
    {
      thd->variables.time_zone = saved_time_zone;
      dbug_tmp_restore_column_map(&table->write_set, saved_map);
    }
  }

  DBUG_RETURN(error_num);
}

/**
  Print an integer value within a generated statement.

  @param  item              Integer value to print.
  @param  field             Field related to the integer value.
  @param  spider            Spider.
  @param  str               String into which the value is to be printed.
  @param  alias             Name related to the integer value.
  @param  alias_length      Length of the name.
  @param  dbton_id          Spider Db/Table id.
  @param  use_fields        Use fields or exchange fields.
  @param  fields            Array of fields in an expression containing
                            the integer value.

  @return                   Error code.
*/

int spider_db_open_item_int(
  Item *item,
  Field *field,
  ha_spider *spider,
  spider_string *str,
  const char *alias,
  uint alias_length,
  uint dbton_id,
  bool use_fields,
  spider_fields *fields
) {
  int error_num = 0;
  DBUG_ENTER("spider_db_open_item_int");

  if (str)
  {
    THD *thd = NULL;
    TABLE *table;
    MY_BITMAP *saved_map;
    Time_zone *saved_time_zone;
    String str_value;
    bool print_quoted_string;
    char tmp_buf[MAX_FIELD_WIDTH];
    spider_string tmp_str(tmp_buf, MAX_FIELD_WIDTH, str->charset());
    String *tmp_str2;
    tmp_str.init_calc_mem(127);

    if (!(tmp_str2 = item->val_str(tmp_str.get_str())))
    {
      error_num = HA_ERR_OUT_OF_MEM;
      goto end;
    }
    tmp_str.mem_calc();

    if (
      field &&
      field->type() == FIELD_TYPE_TIMESTAMP &&
      field->table->in_use->variables.time_zone != UTC
    ) {
      /*
        Store the int value in the field.  This is necessary
        when the statement contains more than one value for the
        same field.
      */
      table = field->table;
      thd = table->in_use;
      saved_map = dbug_tmp_use_all_columns(table, &table->write_set);
      item->save_in_field(field, FALSE);
      saved_time_zone = thd->variables.time_zone;
      thd->variables.time_zone = UTC;
      print_quoted_string = TRUE;
    } else {
#ifdef SPIDER_ITEM_HAS_CMP_TYPE
      DBUG_PRINT("info",("spider cmp_type=%u", item->cmp_type()));
      if (item->cmp_type() == TIME_RESULT)
        print_quoted_string = TRUE;
      else
#endif
        print_quoted_string = FALSE;
    }

    if (print_quoted_string)
    {
      if (thd)
      {
        /* Retrieve the stored value converted to UTC */
        tmp_str2 = field->val_str(&str_value);

        if (!tmp_str2)
        {
          error_num = HA_ERR_OUT_OF_MEM;
          goto end;
        }
      }

      if (str->reserve(SPIDER_SQL_VALUE_QUOTE_LEN * 2 + tmp_str2->length()))
      {
        error_num = HA_ERR_OUT_OF_MEM;
        goto end;
      }
      str->q_append(SPIDER_SQL_VALUE_QUOTE_STR, SPIDER_SQL_VALUE_QUOTE_LEN);
      str->append(*tmp_str2);
      str->q_append(SPIDER_SQL_VALUE_QUOTE_STR, SPIDER_SQL_VALUE_QUOTE_LEN);
    } else {
      if (str->append(*tmp_str2))
        error_num = HA_ERR_OUT_OF_MEM;
    }

end:
    if (thd)
    {
      thd->variables.time_zone = saved_time_zone;
      dbug_tmp_restore_column_map(&table->write_set, saved_map);
    }
  }

  DBUG_RETURN(error_num);
}

/**
  Print a cached value within a generated statement.

  @param  item              Cached value to print.
  @param  field             Field related to the cached value.
  @param  spider            Spider.
  @param  str               String into which the value is to be printed.
  @param  alias             Name related to the cached value.
  @param  alias_length      Length of the name.
  @param  dbton_id          Spider Db/Table id.
  @param  use_fields        Use fields or exchange fields.
  @param  fields            Array of fields in the expression containing
                            the cached value.

  @return                   Error code.
*/

int spider_db_open_item_cache(
  Item_cache *item_cache,
  Field *field,
  ha_spider *spider,
  spider_string *str,
  const char *alias,
  uint alias_length,
  uint dbton_id,
  bool use_fields,
  spider_fields *fields
) {
  DBUG_ENTER("spider_db_open_item_cache");
  if (!item_cache->const_item())
    DBUG_RETURN(ER_SPIDER_COND_SKIP_NUM);
  DBUG_PRINT("info",("spider result_type=%u", item_cache->result_type()));

  switch (item_cache->result_type())
  {
    case STRING_RESULT:
      DBUG_RETURN(spider_db_open_item_string(item_cache, field, spider, str,
        alias, alias_length, dbton_id, use_fields, fields));
    case ROW_RESULT:
      {
        int error_num;
        Item_cache_row *item_cache_row = (Item_cache_row *) item_cache;
        uint item_count = item_cache_row->cols() - 1, roop_count;
        if (str)
        {
          if (str->reserve(SPIDER_SQL_OPEN_PAREN_LEN))
            DBUG_RETURN(HA_ERR_OUT_OF_MEM);
          str->q_append(SPIDER_SQL_OPEN_PAREN_STR, SPIDER_SQL_OPEN_PAREN_LEN);
        }
        for (roop_count = 0; roop_count < item_count; ++roop_count)
        {
          if ((error_num = spider_db_open_item_cache(
            (Item_cache *) item_cache_row->element_index(roop_count), NULL,
            spider, str, alias, alias_length, dbton_id, use_fields, fields
          ))) {
            DBUG_RETURN(error_num);
          }
          if (str)
          {
            if (str->reserve(SPIDER_SQL_COMMA_LEN))
              DBUG_RETURN(HA_ERR_OUT_OF_MEM);
            str->q_append(SPIDER_SQL_COMMA_STR, SPIDER_SQL_COMMA_LEN);
          }
        }
        if ((error_num = spider_db_open_item_cache(
          (Item_cache *) item_cache_row->element_index(roop_count), NULL,
          spider, str, alias, alias_length, dbton_id, use_fields, fields
        ))) {
          DBUG_RETURN(error_num);
        }
        if (str)
        {
          if (str->reserve(SPIDER_SQL_CLOSE_PAREN_LEN))
            DBUG_RETURN(HA_ERR_OUT_OF_MEM);
          str->q_append(SPIDER_SQL_CLOSE_PAREN_STR,
            SPIDER_SQL_CLOSE_PAREN_LEN);
        }
      }
      DBUG_RETURN(0);
    case REAL_RESULT:
    case INT_RESULT:
    case DECIMAL_RESULT:
    default:
      break;
  }
  DBUG_RETURN(spider_db_open_item_int(item_cache, field, spider, str,
    alias, alias_length, dbton_id, use_fields, fields));
}

/**
  Print an INSERT value within a generated INSERT statement.

  @param  item              INSERT value to print.
  @param  field             Field related to the INSERT value.
  @param  spider            Spider.
  @param  str               String into which the value is to be printed.
  @param  alias             Name related to the INSERT value.
  @param  alias_length      Length of the name.
  @param  dbton_id          Spider Db/Table id.
  @param  use_fields        Use fields or exchange fields.
  @param  fields            Array of fields in the expression.

  @return                   Error code.
*/

int spider_db_open_item_insert_value(
  Item_insert_value *item_insert_value,
  Field *field,
  ha_spider *spider,
  spider_string *str,
  const char *alias,
  uint alias_length,
  uint dbton_id,
  bool use_fields,
  spider_fields *fields
) {
  int error_num;
  DBUG_ENTER("spider_db_open_item_insert_value");

  if (item_insert_value->arg)
  {
    if (str)
    {
      if (str->reserve(SPIDER_SQL_VALUES_LEN + SPIDER_SQL_OPEN_PAREN_LEN))
        DBUG_RETURN(HA_ERR_OUT_OF_MEM);
      str->q_append(SPIDER_SQL_VALUES_STR, SPIDER_SQL_VALUES_LEN);
      str->q_append(SPIDER_SQL_OPEN_PAREN_STR, SPIDER_SQL_OPEN_PAREN_LEN);
    }
    if ((error_num = spider_db_print_item_type(item_insert_value->arg, field,
      spider, str, alias, alias_length, dbton_id, use_fields, fields)))
      DBUG_RETURN(error_num);
    if (str)
    {
      if (str->reserve(SPIDER_SQL_CLOSE_PAREN_LEN))
        DBUG_RETURN(HA_ERR_OUT_OF_MEM);
      str->q_append(SPIDER_SQL_CLOSE_PAREN_STR, SPIDER_SQL_CLOSE_PAREN_LEN);
    }
  }

  DBUG_RETURN(0);
}

int spider_db_append_condition(
  ha_spider *spider,
  const char *alias,
  uint alias_length,
  bool test_flg
) {
  int error_num;
  DBUG_ENTER("spider_db_append_condition");
  if (!test_flg)
  {
    if (spider->sql_kinds & SPIDER_SQL_KIND_SQL)
    {
      if ((error_num = spider->append_condition_sql_part(
        alias, alias_length, SPIDER_SQL_TYPE_SELECT_SQL, FALSE)))
        DBUG_RETURN(error_num);
    }
    if (spider->sql_kinds & SPIDER_SQL_KIND_HANDLER)
    {
      if ((error_num = spider->append_condition_sql_part(
        alias, alias_length, SPIDER_SQL_TYPE_HANDLER, FALSE)))
        DBUG_RETURN(error_num);
    }
  } else {
    if (spider->wide_handler->cond_check)
      DBUG_RETURN(spider->wide_handler->cond_check_error);
    spider->wide_handler->cond_check = TRUE;
    if ((spider->wide_handler->cond_check_error =
      spider->append_condition_sql_part(
        NULL, 0, SPIDER_SQL_TYPE_SELECT_SQL, TRUE)))
      DBUG_RETURN(spider->wide_handler->cond_check_error);
  }
  DBUG_RETURN(0);
}

#ifdef HANDLER_HAS_DIRECT_UPDATE_ROWS
int spider_db_append_update_columns(
  ha_spider *spider,
  spider_string *str,
  const char *alias,
  uint alias_length,
  uint dbton_id,
  bool use_fields,
  spider_fields *fields
) {
  int error_num;
  bool add_comma = FALSE;
  List_iterator_fast<Item> fi(*spider->wide_handler->direct_update_fields),
    vi(*spider->wide_handler->direct_update_values);
  Item *field, *value;
  DBUG_ENTER("spider_db_append_update_columns");
  while ((field = fi++))
  {
    value = vi++;
    if ((error_num = spider_db_print_item_type(
      (Item *) field, NULL, spider, str, alias, alias_length, dbton_id,
      use_fields, fields)))
    {
      if (
        error_num == ER_SPIDER_COND_SKIP_NUM &&
        field->type() == Item::FIELD_ITEM &&
        ((Item_field *) field)->field
      ) {
        DBUG_PRINT("info",("spider no match field(ex. vp child table)"));
        continue;
      }
      DBUG_RETURN(error_num);
    }
    if (str)
    {
      if (str->reserve(SPIDER_SQL_EQUAL_LEN))
        DBUG_RETURN(HA_ERR_OUT_OF_MEM);
      str->q_append(SPIDER_SQL_EQUAL_STR, SPIDER_SQL_EQUAL_LEN);
    }
    if ((error_num = spider_db_print_item_type(
      (Item *) value, ((Item_field *) field)->field, spider, str,
      alias, alias_length, dbton_id, use_fields, fields)))
      DBUG_RETURN(error_num);
    if (str)
    {
      if (str->reserve(SPIDER_SQL_COMMA_LEN))
        DBUG_RETURN(HA_ERR_OUT_OF_MEM);
      str->q_append(SPIDER_SQL_COMMA_STR, SPIDER_SQL_COMMA_LEN);
      add_comma = TRUE;
    }
  }
  if (str && add_comma)
    str->length(str->length() - SPIDER_SQL_COMMA_LEN);
  DBUG_RETURN(0);
}
#endif

#ifdef HANDLER_HAS_DIRECT_AGGREGATE
bool spider_db_check_select_colum_in_group(
  st_select_lex *select_lex,
  Field *field
) {
  ORDER *group;
  DBUG_ENTER("spider_db_check_select_colum_in_group");
  for (group = (ORDER *) select_lex->group_list.first; group;
    group = group->next)
  {
    Item *item = *group->item;
    if (item->type() == Item::FIELD_ITEM)
    {
      Item_field *item_field = (Item_field *) item;
      if (item_field->field == field)
      {
        /* This field can be used directly */
        DBUG_RETURN(TRUE);
      }
    }
  }
  DBUG_RETURN(FALSE);
}
#endif

uint spider_db_check_ft_idx(
  Item_func *item_func,
  ha_spider *spider
) {
  uint roop_count, roop_count2, part_num;
  uint item_count = item_func->argument_count();
  Item **item_list = item_func->arguments();
  Item_field *item_field;
  Field *field;
  TABLE *table = spider->get_table();
  TABLE_SHARE *table_share = table->s;
  KEY *key_info;
  KEY_PART_INFO *key_part;
  bool match1, match2;
  DBUG_ENTER("spider_db_check_ft_idx");

  for (roop_count = 0; roop_count < table_share->keys; roop_count++)
  {
    key_info = &table->key_info[roop_count];
    if (
      key_info->algorithm == HA_KEY_ALG_FULLTEXT &&
      item_count - 1 == spider_user_defined_key_parts(key_info)
    ) {
      match1 = TRUE;
      for (roop_count2 = 1; roop_count2 < item_count; roop_count2++)
      {
        item_field = (Item_field *) item_list[roop_count2];
        field = item_field->field;
        if (!(field = spider->field_exchange(field)))
          DBUG_RETURN(MAX_KEY);
        match2 = FALSE;
        for (key_part = key_info->key_part, part_num = 0;
          part_num < spider_user_defined_key_parts(key_info);
          key_part++, part_num++)
        {
          if (key_part->field == field)
          {
            match2 = TRUE;
            break;
          }
        }
        if (!match2)
        {
          match1 = FALSE;
          break;
        }
      }
      if (match1)
        DBUG_RETURN(roop_count);
    }
  }
  DBUG_RETURN(MAX_KEY);
}

int spider_db_udf_fetch_row(
  SPIDER_TRX *trx,
  Field *field,
  SPIDER_DB_ROW *row
) {
  DBUG_ENTER("spider_db_udf_fetch_row");
  DBUG_RETURN(row->store_to_field(field, trx->udf_access_charset));
  DBUG_RETURN(0);
}

int spider_db_udf_fetch_table(
  SPIDER_TRX *trx,
  SPIDER_CONN *conn,
  TABLE *table,
  SPIDER_DB_RESULT *result,
  uint set_on,
  uint set_off
) {
  int error_num;
  SPIDER_DB_ROW *row = NULL;
  Field **field;
  uint roop_count;
  DBUG_ENTER("spider_db_udf_fetch_table");
  if (!(row = result->fetch_row()))
    DBUG_RETURN(HA_ERR_END_OF_FILE);

#ifndef DBUG_OFF
  MY_BITMAP *tmp_map =
    dbug_tmp_use_all_columns(table, &table->write_set);
#endif
  for (
    roop_count = 0,
    field = table->field;
    roop_count < set_on;
    roop_count++,
    field++
  ) {
    if ((error_num =
      spider_db_udf_fetch_row(trx, *field, row)))
    {
#ifndef DBUG_OFF
      dbug_tmp_restore_column_map(&table->write_set, tmp_map);
#endif
      DBUG_RETURN(error_num);
    }
    row->next();
  }

  for (; roop_count < set_off; roop_count++, field++)
    (*field)->set_default();
#ifndef DBUG_OFF
  dbug_tmp_restore_column_map(&table->write_set, tmp_map);
#endif
  table->status = 0;
  DBUG_RETURN(0);
}

int spider_db_udf_direct_sql_connect(
  const SPIDER_DIRECT_SQL *direct_sql,
  SPIDER_CONN *conn
) {
  int error_num, connect_retry_count;
  THD* thd = current_thd;
  longlong connect_retry_interval;
  DBUG_ENTER("spider_db_udf_direct_sql_connect");

  if (thd)
  {
    conn->connect_timeout = spider_param_connect_timeout(thd,
      direct_sql->connect_timeout);
    conn->net_read_timeout = spider_param_net_read_timeout(thd,
      direct_sql->net_read_timeout);
    conn->net_write_timeout = spider_param_net_write_timeout(thd,
      direct_sql->net_write_timeout);
    connect_retry_interval = spider_param_connect_retry_interval(thd);
    connect_retry_count = spider_param_connect_retry_count(thd);
  } else {
    conn->connect_timeout = spider_param_connect_timeout(NULL,
      direct_sql->connect_timeout);
    conn->net_read_timeout = spider_param_net_read_timeout(NULL,
      direct_sql->net_read_timeout);
    conn->net_write_timeout = spider_param_net_write_timeout(NULL,
      direct_sql->net_write_timeout);
    connect_retry_interval = spider_param_connect_retry_interval(NULL);
    connect_retry_count = spider_param_connect_retry_count(NULL);
  }
  DBUG_PRINT("info",("spider connect_timeout=%u", conn->connect_timeout));
  DBUG_PRINT("info",("spider net_read_timeout=%u", conn->net_read_timeout));
  DBUG_PRINT("info",("spider net_write_timeout=%u", conn->net_write_timeout));

#if defined(HS_HAS_SQLCOM) && defined(HAVE_HANDLERSOCKET)
  if (direct_sql->access_mode == 0)
  {
#endif
    if ((error_num = spider_reset_conn_setted_parameter(conn, thd)))
      DBUG_RETURN(error_num);
#if defined(HS_HAS_SQLCOM) && defined(HAVE_HANDLERSOCKET)
  }
#endif

  if (conn->dbton_id == SPIDER_DBTON_SIZE)
  {
#if defined(HS_HAS_SQLCOM) && defined(HAVE_HANDLERSOCKET)
    if (conn->conn_kind == SPIDER_CONN_KIND_MYSQL)
    {
#endif
      my_printf_error(
        ER_SPIDER_SQL_WRAPPER_IS_INVALID_NUM,
        ER_SPIDER_SQL_WRAPPER_IS_INVALID_STR,
        MYF(0), conn->tgt_wrapper);
      DBUG_RETURN(ER_SPIDER_SQL_WRAPPER_IS_INVALID_NUM);
#if defined(HS_HAS_SQLCOM) && defined(HAVE_HANDLERSOCKET)
    } else {
      my_printf_error(
        ER_SPIDER_NOSQL_WRAPPER_IS_INVALID_NUM,
        ER_SPIDER_NOSQL_WRAPPER_IS_INVALID_STR,
        MYF(0), conn->tgt_wrapper);
      DBUG_RETURN(ER_SPIDER_NOSQL_WRAPPER_IS_INVALID_NUM);
    }
#endif
  }

/*
  if (!(conn->db_conn = spider_dbton[conn->dbton_id].create_db_conn(conn)))
  {
    DBUG_RETURN(HA_ERR_OUT_OF_MEM);
  }
*/

  if ((error_num = conn->db_conn->connect(
    direct_sql->tgt_host,
    direct_sql->tgt_username,
    direct_sql->tgt_password,
    direct_sql->tgt_port,
    direct_sql->tgt_socket,
    direct_sql->server_name,
    connect_retry_count, connect_retry_interval)))
  {
    DBUG_RETURN(error_num);
  }
  ++conn->connection_id;
  DBUG_RETURN(0);
}

int spider_db_udf_direct_sql_ping(
  SPIDER_DIRECT_SQL *direct_sql
) {
  int error_num;
  SPIDER_CONN *conn = direct_sql->conn;
  DBUG_ENTER("spider_db_udf_direct_sql_ping");
  if (conn->server_lost)
  {
    if ((error_num = spider_db_udf_direct_sql_connect(direct_sql, conn)))
      DBUG_RETURN(error_num);
    conn->server_lost = FALSE;
  }
#if defined(HS_HAS_SQLCOM) && defined(HAVE_HANDLERSOCKET)
  if (direct_sql->access_mode == 0)
  {
#endif
    if ((error_num = conn->db_conn->ping()))
    {
      spider_db_disconnect(conn);
      if ((error_num = spider_db_udf_direct_sql_connect(direct_sql, conn)))
      {
        DBUG_PRINT("info", ("spider conn=%p SERVER_LOST", conn));
        conn->server_lost = TRUE;
        DBUG_RETURN(error_num);
      }
      if((error_num = conn->db_conn->ping()))
      {
        spider_db_disconnect(conn);
        DBUG_PRINT("info", ("spider conn=%p SERVER_LOST", conn));
        conn->server_lost = TRUE;
        DBUG_RETURN(error_num);
      }
    }
#if defined(HS_HAS_SQLCOM) && defined(HAVE_HANDLERSOCKET)
  }
#endif
  conn->ping_time = (time_t) time((time_t*) 0);
  DBUG_RETURN(0);
}

int spider_db_udf_direct_sql(
  SPIDER_DIRECT_SQL *direct_sql
) {
  int error_num = 0, status = 0, roop_count = 0, need_mon = 0;
  uint udf_table_mutex_index, field_num, set_on, set_off;
  long long roop_count2;
  bool end_of_file;
  SPIDER_TRX *trx = direct_sql->trx;
  THD *thd = trx->thd, *c_thd = current_thd;
  SPIDER_CONN *conn = direct_sql->conn;
  SPIDER_DB_RESULT *result = NULL;
  TABLE *table;
  int bulk_insert_rows = (int) spider_param_udf_ds_bulk_insert_rows(thd,
    direct_sql->bulk_insert_rows);
  int table_loop_mode = spider_param_udf_ds_table_loop_mode(thd,
    direct_sql->table_loop_mode);
  double ping_interval_at_trx_start =
    spider_param_ping_interval_at_trx_start(thd);
  time_t tmp_time = (time_t) time((time_t*) 0);
  bool need_trx_end, need_all_commit, insert_start = FALSE;
#if MYSQL_VERSION_ID < 50500
#else
  enum_sql_command sql_command_backup;
#endif
  DBUG_ENTER("spider_db_udf_direct_sql");
#if MYSQL_VERSION_ID < 50500
#else
  if (direct_sql->real_table_used)
  {
    if (spider_sys_open_and_lock_tables(c_thd, &direct_sql->table_list_first,
                               &direct_sql->open_tables_backup))
    {
      direct_sql->real_table_used = FALSE;
      DBUG_RETURN(my_errno);
    }
    for (roop_count = 0; roop_count < direct_sql->table_count; roop_count++)
    {
      if (!spider_bit_is_set(direct_sql->real_table_bitmap, roop_count))
        continue;
      direct_sql->tables[roop_count] =
        direct_sql->table_list[roop_count].table;
    }
    direct_sql->open_tables_thd = c_thd;
    roop_count = 0;
  }
#endif

  if (c_thd != thd)
  {
    need_all_commit = TRUE;
    need_trx_end = TRUE;
  } else {
    need_all_commit = FALSE;
#if MYSQL_VERSION_ID < 50500
#else
    if (direct_sql->real_table_used)
    {
      need_trx_end = TRUE;
    } else {
#endif
      if (c_thd->transaction->stmt.ha_list)
        need_trx_end = FALSE;
      else
        need_trx_end = TRUE;
#if MYSQL_VERSION_ID < 50500
#else
    }
#endif
  }

  if (!conn->disable_reconnect)
  {
    if (
      (
        conn->server_lost ||
        difftime(tmp_time, conn->ping_time) >= ping_interval_at_trx_start
      ) &&
      (error_num = spider_db_udf_direct_sql_ping(direct_sql))
    )
      DBUG_RETURN(error_num);
  } else if (conn->server_lost)
  {
    my_message(ER_SPIDER_REMOTE_SERVER_GONE_AWAY_NUM,
      ER_SPIDER_REMOTE_SERVER_GONE_AWAY_STR, MYF(0));
    DBUG_RETURN(ER_SPIDER_REMOTE_SERVER_GONE_AWAY_NUM);
  }

#if MYSQL_VERSION_ID < 50500
#else
  sql_command_backup = c_thd->lex->sql_command;
  c_thd->lex->sql_command = SQLCOM_INSERT;
#endif

  pthread_mutex_assert_not_owner(&conn->mta_conn_mutex);
  pthread_mutex_lock(&conn->mta_conn_mutex);
  SPIDER_SET_FILE_POS(&conn->mta_conn_mutex_file_pos);
  conn->need_mon = &need_mon;
  DBUG_ASSERT(!conn->mta_conn_mutex_lock_already);
  DBUG_ASSERT(!conn->mta_conn_mutex_unlock_later);
  conn->mta_conn_mutex_lock_already = TRUE;
  conn->mta_conn_mutex_unlock_later = TRUE;
  if (
    !(error_num = spider_db_udf_direct_sql_set_names(direct_sql, trx, conn)) &&
    !(error_num = spider_db_udf_direct_sql_select_db(direct_sql, conn))
  ) {
#if defined(HS_HAS_SQLCOM) && defined(HAVE_HANDLERSOCKET)
    if (direct_sql->access_mode != 0)
    {
      st_spider_db_request_key request_key;
      request_key.spider_thread_id = direct_sql->trx->spider_thread_id;
      request_key.query_id = direct_sql->trx->thd->query_id;
      request_key.handler = direct_sql;
      request_key.request_id = 1;
      request_key.next = NULL;
      if ((error_num = conn->db_conn->append_sql(
        direct_sql->sql, direct_sql->sql_length, &request_key)))
      {
#if MYSQL_VERSION_ID < 50500
#else
        c_thd->lex->sql_command = sql_command_backup;
#endif
        DBUG_RETURN(error_num);
      }
    }
#endif
    spider_conn_set_timeout_from_direct_sql(conn, thd, direct_sql);
    if (spider_db_query(
      conn,
      direct_sql->sql,
      direct_sql->sql_length,
      -1,
      &need_mon)
    ) {
      error_num = spider_db_errorno(conn);
      if (error_num == ER_SPIDER_REMOTE_SERVER_GONE_AWAY_NUM)
        my_message(ER_SPIDER_REMOTE_SERVER_GONE_AWAY_NUM,
          ER_SPIDER_REMOTE_SERVER_GONE_AWAY_STR, MYF(0));
    } else {
      DBUG_PRINT("info",("spider conn=%p", conn));
      if (!direct_sql->table_count)
        roop_count = -1;
      do {
        if (roop_count == direct_sql->table_count)
        {
          if (table_loop_mode == 1)
            roop_count--;
          else if (table_loop_mode == 2)
            roop_count = 0;
          else
            roop_count = -1;
        }
        st_spider_db_request_key request_key;
        request_key.spider_thread_id = direct_sql->trx->spider_thread_id;
        request_key.query_id = direct_sql->trx->thd->query_id;
        request_key.handler = direct_sql;
        request_key.request_id = 1;
        request_key.next = NULL;
        if ((result = conn->db_conn->use_result(NULL, &request_key, &error_num)))
        {
          end_of_file = FALSE;
          if (roop_count >= 0)
          {
            while (!error_num && !end_of_file)
            {
              udf_table_mutex_index = spider_udf_calc_hash(
                direct_sql->db_names[roop_count],
                spider_param_udf_table_lock_mutex_count());
              udf_table_mutex_index += spider_udf_calc_hash(
                direct_sql->table_names[roop_count],
                spider_param_udf_table_lock_mutex_count());
              udf_table_mutex_index %=
                spider_param_udf_table_lock_mutex_count();
              pthread_mutex_lock(
                &trx->udf_table_mutexes[udf_table_mutex_index]);
              table = direct_sql->tables[roop_count];
              table->in_use = c_thd;
              memset((uchar *) table->null_flags, ~(uchar) 0,
                sizeof(uchar) * table->s->null_bytes);
              insert_start = TRUE;

              field_num = result->num_fields();
              if (field_num > table->s->fields)
              {
                set_on = table->s->fields;
                set_off = table->s->fields;
              } else {
                set_on = field_num;
                set_off = table->s->fields;
              }
              for (roop_count2 = 0; roop_count2 < set_on; roop_count2++)
                bitmap_set_bit(table->write_set, (uint) roop_count2);
              for (; roop_count2 < set_off; roop_count2++)
                bitmap_clear_bit(table->write_set, (uint) roop_count2);

#if MYSQL_VERSION_ID < 50500
              if (table->file->has_transactions())
#endif
              {
                THR_LOCK_DATA *to[2];
                table->file->store_lock(table->in_use, to,
                  TL_WRITE_CONCURRENT_INSERT);
                if ((error_num = table->file->ha_external_lock(table->in_use,
                  F_WRLCK)))
                {
                  table->file->print_error(error_num, MYF(0));
                  break;
                }
#if MYSQL_VERSION_ID < 50500
#else
                if (
                  table->s->tmp_table == NO_TMP_TABLE &&
                  table->pos_in_table_list
                ) {
                  TABLE_LIST *next_tables =
                    table->pos_in_table_list->next_global;
                  while (next_tables && next_tables->parent_l)
                  {
                    DBUG_PRINT("info",("spider call child lock"));
                    TABLE *child_table = next_tables->table;
                    child_table->file->store_lock(child_table->in_use, to,
                      TL_WRITE_CONCURRENT_INSERT);
                    if ((error_num = child_table->file->ha_external_lock(
                      child_table->in_use, F_WRLCK)))
                    {
                      table->file->print_error(error_num, MYF(0));
                      break;
                    }
                    next_tables = next_tables->next_global;
                  }
                }
#endif
              }

              if (direct_sql->iop)
              {
                if (direct_sql->iop[roop_count] == 1)
                  table->file->extra(HA_EXTRA_IGNORE_DUP_KEY);
                else if (direct_sql->iop[roop_count] == 2)
                  table->file->extra(HA_EXTRA_WRITE_CAN_REPLACE);
              }
              table->file->ha_start_bulk_insert(
                (ha_rows) bulk_insert_rows);

              for (roop_count2 = 0;
                roop_count2 < bulk_insert_rows;
                roop_count2++)
              {
                if ((error_num = spider_db_udf_fetch_table(
                  trx, conn, table, result, set_on, set_off)))
                {
                  if (error_num == HA_ERR_END_OF_FILE)
                  {
                    end_of_file = TRUE;
                    error_num = 0;
                  }
                  break;
                }
                if (direct_sql->iop && direct_sql->iop[roop_count] == 2)
                {
                  if ((error_num = spider_sys_replace(table,
                    &direct_sql->modified_non_trans_table)))
                  {
                    table->file->print_error(error_num, MYF(0));
                    break;
                  }
                } else if ((error_num =
                  table->file->ha_write_row(table->record[0])))
                {
                  /* insert */
                  if (
                    !direct_sql->iop || direct_sql->iop[roop_count] != 1 ||
                    table->file->is_fatal_error(error_num, HA_CHECK_DUP)
                  ) {
                    DBUG_PRINT("info",("spider error_num=%d", error_num));
                    table->file->print_error(error_num, MYF(0));
                    break;
                  } else
                    error_num = 0;
                }
              }

              if (error_num)
                table->file->ha_end_bulk_insert();
              else
                error_num = table->file->ha_end_bulk_insert();
              if (direct_sql->iop)
              {
                if (direct_sql->iop[roop_count] == 1)
                  table->file->extra(HA_EXTRA_NO_IGNORE_DUP_KEY);
                else if (direct_sql->iop[roop_count] == 2)
                  table->file->extra(HA_EXTRA_WRITE_CANNOT_REPLACE);
              }
#if MYSQL_VERSION_ID < 50500
              if (table->file->has_transactions())
#endif
              {
                table->file->ha_external_unlock(table->in_use);
#if MYSQL_VERSION_ID < 50500
#else
                if (
                  table->s->tmp_table == NO_TMP_TABLE &&
                  table->pos_in_table_list
                ) {
                  TABLE_LIST *next_tables =
                    table->pos_in_table_list->next_global;
                  while (next_tables && next_tables->parent_l)
                  {
                    DBUG_PRINT("info",("spider call child lock"));
                    TABLE *child_table = next_tables->table;
                    child_table->file->ha_external_lock(child_table->in_use,
                      F_UNLCK);
                    next_tables = next_tables->next_global;
                  }
                }
#endif
              }
              table->file->ha_reset();
              table->in_use = thd;
              pthread_mutex_unlock(
                &trx->udf_table_mutexes[udf_table_mutex_index]);
            }
            if (error_num)
              roop_count = -1;
          }
          result->free_result();
          delete result;
        } else {
          if (!error_num)
          {
            error_num = spider_db_errorno(conn);
          }
          if (error_num)
          {
            if (error_num == ER_SPIDER_REMOTE_SERVER_GONE_AWAY_NUM)
              my_message(ER_SPIDER_REMOTE_SERVER_GONE_AWAY_NUM,
                ER_SPIDER_REMOTE_SERVER_GONE_AWAY_STR, MYF(0));
            else if (error_num == HA_ERR_FOUND_DUPP_KEY)
            {
              my_printf_error(ER_SPIDER_HS_NUM, ER_SPIDER_HS_STR, MYF(0),
                conn->db_conn->get_errno(), conn->db_conn->get_error());
            }
            break;
          }
        }
        if ((status = conn->db_conn->next_result()) > 0)
        {
          error_num = status;
          break;
        }
        if (roop_count >= 0)
          roop_count++;
      } while (status == 0);
    }
  }
  DBUG_ASSERT(conn->mta_conn_mutex_lock_already);
  DBUG_ASSERT(conn->mta_conn_mutex_unlock_later);
  conn->mta_conn_mutex_lock_already = FALSE;
  conn->mta_conn_mutex_unlock_later = FALSE;
  SPIDER_CLEAR_FILE_POS(&conn->mta_conn_mutex_file_pos);
  pthread_mutex_unlock(&conn->mta_conn_mutex);
  if (need_trx_end && insert_start)
  {
    if (error_num)
    {
      (void) ha_rollback_trans(c_thd, FALSE);
      if (need_all_commit)
        (void) ha_rollback_trans(c_thd, TRUE);
    } else {
      if ((error_num = ha_commit_trans(c_thd, FALSE)))
        my_error(error_num, MYF(0));
      if (need_all_commit)
      {
        if ((error_num = ha_commit_trans(c_thd, TRUE)))
          my_error(error_num, MYF(0));
      }
    }
  }
#if MYSQL_VERSION_ID < 50500
#else
  c_thd->lex->sql_command = sql_command_backup;
#endif
  DBUG_RETURN(error_num);
}

int spider_db_udf_direct_sql_select_db(
  SPIDER_DIRECT_SQL *direct_sql,
  SPIDER_CONN *conn
) {
  int error_num, need_mon = 0;
  SPIDER_DB_CONN *db_conn = conn->db_conn;
  DBUG_ENTER("spider_db_udf_direct_sql_select_db");
  pthread_mutex_assert_owner(&conn->mta_conn_mutex);
  if (
#if defined(HS_HAS_SQLCOM) && defined(HAVE_HANDLERSOCKET)
    direct_sql->access_mode == 0 &&
#endif
    spider_dbton[conn->dbton_id].db_util->database_has_default_value()
  ) {
    DBUG_ASSERT(conn->mta_conn_mutex_file_pos.file_name);
    if (
      !conn->default_database.length() ||
      conn->default_database.length() !=
        direct_sql->tgt_default_db_name_length ||
      memcmp(direct_sql->tgt_default_db_name, conn->default_database.ptr(),
        direct_sql->tgt_default_db_name_length)
    ) {
      if (
        (
          spider_db_before_query(conn, &need_mon) ||
          db_conn->select_db(direct_sql->tgt_default_db_name)
        ) &&
        (error_num = spider_db_errorno(conn))
      ) {
        if (
          error_num == ER_SPIDER_REMOTE_SERVER_GONE_AWAY_NUM &&
          !conn->disable_reconnect
        )
          my_message(ER_SPIDER_REMOTE_SERVER_GONE_AWAY_NUM,
            ER_SPIDER_REMOTE_SERVER_GONE_AWAY_STR, MYF(0));
        DBUG_RETURN(error_num);
      }
      conn->default_database.length(0);
      if (conn->default_database.reserve(
        direct_sql->tgt_default_db_name_length + 1))
        DBUG_RETURN(HA_ERR_OUT_OF_MEM);
      conn->default_database.q_append(direct_sql->tgt_default_db_name,
        direct_sql->tgt_default_db_name_length + 1);
      conn->default_database.length(direct_sql->tgt_default_db_name_length);
    }
  }
  DBUG_RETURN(0);
}

int spider_db_udf_direct_sql_set_names(
  SPIDER_DIRECT_SQL *direct_sql,
  SPIDER_TRX *trx,
  SPIDER_CONN *conn
) {
  int error_num, need_mon = 0;
  DBUG_ENTER("spider_db_udf_direct_sql_set_names");
  pthread_mutex_assert_owner(&conn->mta_conn_mutex);
#if defined(HS_HAS_SQLCOM) && defined(HAVE_HANDLERSOCKET)
  if (direct_sql->access_mode == 0)
  {
#endif
    DBUG_ASSERT(conn->mta_conn_mutex_file_pos.file_name);
    if (
      !conn->access_charset ||
      trx->udf_access_charset->cset != conn->access_charset->cset
    ) {
      if (
        (
          spider_db_before_query(conn, &need_mon) ||
          conn->db_conn->set_character_set(trx->udf_access_charset->csname)
        ) &&
        (error_num = spider_db_errorno(conn))
      ) {
        if (
          error_num == ER_SPIDER_REMOTE_SERVER_GONE_AWAY_NUM &&
          !conn->disable_reconnect
        ) {
          my_message(ER_SPIDER_REMOTE_SERVER_GONE_AWAY_NUM,
            ER_SPIDER_REMOTE_SERVER_GONE_AWAY_STR, MYF(0));
        }
        DBUG_RETURN(error_num);
      }
      conn->access_charset = trx->udf_access_charset;
    }
#if defined(HS_HAS_SQLCOM) && defined(HAVE_HANDLERSOCKET)
  }
#endif
  DBUG_RETURN(0);
}

int spider_db_udf_check_and_set_set_names(
  SPIDER_TRX *trx
) {
  int error_num;
  DBUG_ENTER("spider_db_udf_check_and_set_set_names");
  if (
    !trx->udf_access_charset ||
    trx->udf_access_charset->cset !=
      trx->thd->variables.character_set_client->cset)
  {
    trx->udf_access_charset = trx->thd->variables.character_set_client;
    if ((error_num = spider_db_udf_append_set_names(trx)))
      DBUG_RETURN(error_num);
  }
  DBUG_RETURN(0);
}

int spider_db_udf_append_set_names(
  SPIDER_TRX *trx
) {
  DBUG_ENTER("spider_db_udf_append_set_names");
  DBUG_RETURN(0);
}

void spider_db_udf_free_set_names(
  SPIDER_TRX *trx
) {
  DBUG_ENTER("spider_db_udf_free_set_names");
  DBUG_VOID_RETURN;
}

int spider_db_udf_ping_table(
  SPIDER_TABLE_MON_LIST *table_mon_list,
  SPIDER_SHARE *share,
  SPIDER_TRX *trx,
  SPIDER_CONN *conn,
  char *where_clause,
  uint where_clause_length,
  bool ping_only,
  bool use_where,
  longlong limit
) {
  int error_num;
  DBUG_ENTER("spider_db_udf_ping_table");
  if (!pthread_mutex_trylock(&table_mon_list->monitor_mutex))
  {
    int need_mon = 0;
    uint tmp_conn_link_idx = 0;
    ha_spider spider;
    SPIDER_WIDE_HANDLER wide_handler;
    uchar db_request_phase = 0;
    ulonglong db_request_id = 0;
    spider.share = share;
    spider.wide_handler = &wide_handler;
    wide_handler.trx = trx;
    spider.need_mons = &need_mon;
    spider.conn_link_idx = &tmp_conn_link_idx;
    spider.db_request_phase = &db_request_phase;
    spider.db_request_id = &db_request_id;
    pthread_mutex_assert_not_owner(&conn->mta_conn_mutex);
    pthread_mutex_lock(&conn->mta_conn_mutex);
    SPIDER_SET_FILE_POS(&conn->mta_conn_mutex_file_pos);
    conn->need_mon = &need_mon;
    DBUG_ASSERT(!conn->mta_conn_mutex_lock_already);
    DBUG_ASSERT(!conn->mta_conn_mutex_unlock_later);
    conn->mta_conn_mutex_lock_already = TRUE;
    conn->mta_conn_mutex_unlock_later = TRUE;
    if ((error_num = spider_db_ping(&spider, conn, 0)))
    {
      DBUG_ASSERT(conn->mta_conn_mutex_lock_already);
      DBUG_ASSERT(conn->mta_conn_mutex_unlock_later);
      conn->mta_conn_mutex_lock_already = FALSE;
      conn->mta_conn_mutex_unlock_later = FALSE;
      SPIDER_CLEAR_FILE_POS(&conn->mta_conn_mutex_file_pos);
      pthread_mutex_unlock(&conn->mta_conn_mutex);
      table_mon_list->last_mon_result = error_num;
      pthread_mutex_unlock(&table_mon_list->monitor_mutex);
      if (error_num == ER_CON_COUNT_ERROR)
      {
        my_error(ER_CON_COUNT_ERROR, MYF(0));
        DBUG_RETURN(ER_CON_COUNT_ERROR);
      }
      my_error(ER_CONNECT_TO_FOREIGN_DATA_SOURCE, MYF(0),
        share->server_names[0]);
      DBUG_RETURN(ER_CONNECT_TO_FOREIGN_DATA_SOURCE);
    }
    DBUG_ASSERT(conn->mta_conn_mutex_lock_already);
    DBUG_ASSERT(conn->mta_conn_mutex_unlock_later);
    conn->mta_conn_mutex_lock_already = FALSE;
    conn->mta_conn_mutex_unlock_later = FALSE;
    SPIDER_CLEAR_FILE_POS(&conn->mta_conn_mutex_file_pos);
    pthread_mutex_unlock(&conn->mta_conn_mutex);
    if (!ping_only)
    {
      int init_sql_alloc_size =
        spider_param_init_sql_alloc_size(trx->thd, share->init_sql_alloc_size);
      char *sql_buf = (char *) my_alloca(init_sql_alloc_size * 2);
      if (!sql_buf)
      {
        table_mon_list->last_mon_result = HA_ERR_OUT_OF_MEM;
        pthread_mutex_unlock(&table_mon_list->monitor_mutex);
        my_error(HA_ERR_OUT_OF_MEM, MYF(0));
        DBUG_RETURN(HA_ERR_OUT_OF_MEM);
      }
      char *where_buf = sql_buf + init_sql_alloc_size;
      spider_string sql_str(sql_buf, sizeof(sql_buf),
        system_charset_info);
      spider_string where_str(where_buf, sizeof(where_buf),
        system_charset_info);
      sql_str.init_calc_mem(128);
      where_str.init_calc_mem(129);
      sql_str.length(0);
      where_str.length(0);
      if (
        use_where &&
        where_str.append(where_clause, where_clause_length,
          trx->thd->variables.character_set_client)
      ) {
        table_mon_list->last_mon_result = HA_ERR_OUT_OF_MEM;
        pthread_mutex_unlock(&table_mon_list->monitor_mutex);
        my_error(HA_ERR_OUT_OF_MEM, MYF(0));
        my_afree(sql_buf);
        DBUG_RETURN(HA_ERR_OUT_OF_MEM);
      }
      share->access_charset = system_charset_info;
      if ((error_num = spider_db_udf_ping_table_append_select(&sql_str,
        share, trx, &where_str, use_where, limit, conn->dbton_id)))
      {
        table_mon_list->last_mon_result = error_num;
        pthread_mutex_unlock(&table_mon_list->monitor_mutex);
        my_error(error_num, MYF(0));
        my_afree(sql_buf);
        DBUG_RETURN(error_num);
      }
      pthread_mutex_assert_not_owner(&conn->mta_conn_mutex);
      pthread_mutex_lock(&conn->mta_conn_mutex);
      SPIDER_SET_FILE_POS(&conn->mta_conn_mutex_file_pos);
      conn->need_mon = &need_mon;
      DBUG_ASSERT(!conn->mta_conn_mutex_lock_already);
      DBUG_ASSERT(!conn->mta_conn_mutex_unlock_later);
      conn->mta_conn_mutex_lock_already = TRUE;
      conn->mta_conn_mutex_unlock_later = TRUE;
      if ((error_num = spider_db_set_names(&spider, conn, 0)))
      {
        DBUG_ASSERT(conn->mta_conn_mutex_lock_already);
        DBUG_ASSERT(conn->mta_conn_mutex_unlock_later);
        conn->mta_conn_mutex_lock_already = FALSE;
        conn->mta_conn_mutex_unlock_later = FALSE;
        SPIDER_CLEAR_FILE_POS(&conn->mta_conn_mutex_file_pos);
        pthread_mutex_unlock(&conn->mta_conn_mutex);
        table_mon_list->last_mon_result = error_num;
        pthread_mutex_unlock(&table_mon_list->monitor_mutex);
        DBUG_PRINT("info",("spider error_num=%d", error_num));
        my_afree(sql_buf);
        DBUG_RETURN(error_num);
      }
      spider_conn_set_timeout_from_share(conn, 0, trx->thd, share);
      if (spider_db_query(
        conn,
        sql_str.ptr(),
        sql_str.length(),
        -1,
        &need_mon)
      ) {
        DBUG_ASSERT(conn->mta_conn_mutex_lock_already);
        DBUG_ASSERT(conn->mta_conn_mutex_unlock_later);
        conn->mta_conn_mutex_lock_already = FALSE;
        conn->mta_conn_mutex_unlock_later = FALSE;
        error_num = spider_db_errorno(conn);
        table_mon_list->last_mon_result = error_num;
        pthread_mutex_unlock(&table_mon_list->monitor_mutex);
        DBUG_PRINT("info",("spider error_num=%d", error_num));
        my_afree(sql_buf);
        DBUG_RETURN(error_num);
      }
      DBUG_ASSERT(conn->mta_conn_mutex_lock_already);
      DBUG_ASSERT(conn->mta_conn_mutex_unlock_later);
      conn->mta_conn_mutex_lock_already = FALSE;
      conn->mta_conn_mutex_unlock_later = FALSE;
      spider_db_discard_result(&spider, 0, conn);
      SPIDER_CLEAR_FILE_POS(&conn->mta_conn_mutex_file_pos);
      pthread_mutex_unlock(&conn->mta_conn_mutex);
      my_afree(sql_buf);
    }
    table_mon_list->last_mon_result = 0;
    pthread_mutex_unlock(&table_mon_list->monitor_mutex);
  } else {
    pthread_mutex_lock(&table_mon_list->monitor_mutex);
    error_num = table_mon_list->last_mon_result;
    pthread_mutex_unlock(&table_mon_list->monitor_mutex);
    DBUG_RETURN(error_num);
  }

  DBUG_RETURN(0);
}

int spider_db_udf_ping_table_append_mon_next(
  spider_string *str,
  char *child_table_name,
  uint child_table_name_length,
  int link_id,
  char *static_link_id,
  uint static_link_id_length,
  char *where_clause,
  uint where_clause_length,
  longlong first_sid,
  int full_mon_count,
  int current_mon_count,
  int success_count,
  int fault_count,
  int flags,
  longlong limit
) {
  char limit_str[SPIDER_SQL_INT_LEN], sid_str[SPIDER_SQL_INT_LEN];
  int limit_str_length, sid_str_length;
  spider_string child_table_name_str(child_table_name,
    child_table_name_length + 1, str->charset());
  spider_string where_clause_str(where_clause ? where_clause : "",
    where_clause_length + 1, str->charset());
  DBUG_ENTER("spider_db_udf_ping_table_append_mon_next");
  child_table_name_str.init_calc_mem(130);
  where_clause_str.init_calc_mem(131);
  child_table_name_str.length(child_table_name_length);
  where_clause_str.length(where_clause_length);
  limit_str_length = my_sprintf(limit_str, (limit_str, "%lld", limit));
  sid_str_length = my_sprintf(sid_str, (sid_str, "%lld", first_sid));
  if (str->reserve(
    SPIDER_SQL_SELECT_LEN +
    SPIDER_SQL_PING_TABLE_LEN +
    (child_table_name_length * 2) +
    (
      static_link_id ?
      (SPIDER_SQL_INT_LEN * 5) +
      (SPIDER_SQL_VALUE_QUOTE_LEN * 2) +
      (static_link_id_length * 2) :
      (SPIDER_SQL_INT_LEN * 6)
    ) +
    sid_str_length +
    limit_str_length +
    (where_clause_length * 2) +
    (SPIDER_SQL_VALUE_QUOTE_LEN * 4) +
    (SPIDER_SQL_COMMA_LEN * 9) +
    SPIDER_SQL_CLOSE_PAREN_LEN
  ))
    DBUG_RETURN(HA_ERR_OUT_OF_MEM);
  str->q_append(SPIDER_SQL_SELECT_STR, SPIDER_SQL_SELECT_LEN);
  str->q_append(SPIDER_SQL_PING_TABLE_STR, SPIDER_SQL_PING_TABLE_LEN);
  str->q_append(SPIDER_SQL_VALUE_QUOTE_STR, SPIDER_SQL_VALUE_QUOTE_LEN);
  str->append_escape_string(child_table_name_str.ptr(), child_table_name_str.length());
  str->q_append(SPIDER_SQL_VALUE_QUOTE_STR, SPIDER_SQL_VALUE_QUOTE_LEN);
  str->q_append(SPIDER_SQL_COMMA_STR, SPIDER_SQL_COMMA_LEN);
  if (static_link_id)
  {
    str->q_append(SPIDER_SQL_VALUE_QUOTE_STR, SPIDER_SQL_VALUE_QUOTE_LEN);
    str->append_for_single_quote(static_link_id, static_link_id_length);
    str->q_append(SPIDER_SQL_VALUE_QUOTE_STR, SPIDER_SQL_VALUE_QUOTE_LEN);
  } else {
    str->qs_append(link_id);
  }
  str->q_append(SPIDER_SQL_COMMA_STR, SPIDER_SQL_COMMA_LEN);
  str->qs_append(flags);
  str->q_append(SPIDER_SQL_COMMA_STR, SPIDER_SQL_COMMA_LEN);
  str->q_append(limit_str, limit_str_length);
  str->q_append(SPIDER_SQL_COMMA_STR, SPIDER_SQL_COMMA_LEN);
  str->q_append(SPIDER_SQL_VALUE_QUOTE_STR, SPIDER_SQL_VALUE_QUOTE_LEN);
  str->append_escape_string(where_clause_str.ptr(), where_clause_str.length());
  str->q_append(SPIDER_SQL_VALUE_QUOTE_STR, SPIDER_SQL_VALUE_QUOTE_LEN);
  str->q_append(SPIDER_SQL_COMMA_STR, SPIDER_SQL_COMMA_LEN);
  str->q_append(sid_str, sid_str_length);
  str->q_append(SPIDER_SQL_COMMA_STR, SPIDER_SQL_COMMA_LEN);
  str->qs_append(full_mon_count);
  str->q_append(SPIDER_SQL_COMMA_STR, SPIDER_SQL_COMMA_LEN);
  str->qs_append(current_mon_count);
  str->q_append(SPIDER_SQL_COMMA_STR, SPIDER_SQL_COMMA_LEN);
  str->qs_append(success_count);
  str->q_append(SPIDER_SQL_COMMA_STR, SPIDER_SQL_COMMA_LEN);
  str->qs_append(fault_count);
  str->q_append(SPIDER_SQL_CLOSE_PAREN_STR, SPIDER_SQL_CLOSE_PAREN_LEN);
  DBUG_RETURN(0);
}

int spider_db_udf_ping_table_append_select(
  spider_string *str,
  SPIDER_SHARE *share,
  SPIDER_TRX *trx,
  spider_string *where_str,
  bool use_where,
  longlong limit,
  uint dbton_id
) {
  int error_num;
  char limit_str[SPIDER_SQL_INT_LEN];
  int limit_str_length;
  DBUG_ENTER("spider_db_udf_ping_table_append_select");
  if (str->reserve(SPIDER_SQL_SELECT_LEN + SPIDER_SQL_ONE_LEN +
    SPIDER_SQL_FROM_LEN))
    DBUG_RETURN(HA_ERR_OUT_OF_MEM);
  str->q_append(SPIDER_SQL_SELECT_STR, SPIDER_SQL_SELECT_LEN);
  str->q_append(SPIDER_SQL_ONE_STR, SPIDER_SQL_ONE_LEN);
  str->q_append(SPIDER_SQL_FROM_STR, SPIDER_SQL_FROM_LEN);
  if (share->tgt_dbs[0])
  {
    if ((error_num = spider_db_append_name_with_quote_str(str,
      share->tgt_dbs[0], dbton_id)))
      DBUG_RETURN(error_num);
    if (str->reserve(SPIDER_SQL_DOT_LEN))
      DBUG_RETURN(HA_ERR_OUT_OF_MEM);
    str->q_append(SPIDER_SQL_DOT_STR, SPIDER_SQL_DOT_LEN);
  }
  if ((error_num = spider_db_append_name_with_quote_str(str,
    share->tgt_table_names[0], share->sql_dbton_ids[0])))
    DBUG_RETURN(error_num);

  if (spider_dbton[dbton_id].db_util->limit_mode() == 1)
  {
    if (use_where)
    {
      if (str->reserve(where_str->length() * 2))
        DBUG_RETURN(HA_ERR_OUT_OF_MEM);
      str->append_escape_string(where_str->ptr(), where_str->length());
    }
  } else {
    limit_str_length = my_sprintf(limit_str, (limit_str, "%lld", limit));
    if (str->reserve(
      (use_where ? (where_str->length() * 2) : 0) +
      SPIDER_SQL_LIMIT_LEN + limit_str_length
    ))
      DBUG_RETURN(HA_ERR_OUT_OF_MEM);
    if (use_where)
    {
      str->append_escape_string(where_str->ptr(), where_str->length());
    }
    str->q_append(SPIDER_SQL_LIMIT_STR, SPIDER_SQL_LIMIT_LEN);
    str->q_append(limit_str, limit_str_length);
  }
  DBUG_RETURN(0);
}

int spider_db_udf_ping_table_mon_next(
  THD *thd,
  SPIDER_TABLE_MON *table_mon,
  SPIDER_CONN *conn,
  SPIDER_MON_TABLE_RESULT *mon_table_result,
  char *child_table_name,
  uint child_table_name_length,
  int link_id,
  char *where_clause,
  uint where_clause_length,
  longlong first_sid,
  int full_mon_count,
  int current_mon_count,
  int success_count,
  int fault_count,
  int flags,
  longlong limit
) {
  int error_num, need_mon = 0;
  uint tmp_conn_link_idx = 0;
  SPIDER_DB_RESULT *res;
  SPIDER_SHARE *share = table_mon->share;
  int init_sql_alloc_size =
    spider_param_init_sql_alloc_size(thd, share->init_sql_alloc_size);
  ha_spider spider;
  SPIDER_WIDE_HANDLER wide_handler;
  SPIDER_TRX trx;
  DBUG_ENTER("spider_db_udf_ping_table_mon_next");
  char *sql_buf = (char *) my_alloca(init_sql_alloc_size);
  if (!sql_buf)
  {
    my_error(HA_ERR_OUT_OF_MEM, MYF(0));
    DBUG_RETURN(HA_ERR_OUT_OF_MEM);
  }
  spider_string sql_str(sql_buf, sizeof(sql_buf),
    thd->variables.character_set_client);
  sql_str.init_calc_mem(132);
  sql_str.length(0);
  trx.thd = thd;
  spider.share = share;
  spider.wide_handler = &wide_handler;
  wide_handler.trx = &trx;
  spider.need_mons = &need_mon;
  spider.conn_link_idx = &tmp_conn_link_idx;

  share->access_charset = thd->variables.character_set_client;
  if ((error_num = spider_db_udf_ping_table_append_mon_next(&sql_str,
    child_table_name, child_table_name_length, link_id,
    table_mon->parent->share->static_link_ids[0],
    table_mon->parent->share->static_link_ids_lengths[0],
    where_clause,
    where_clause_length, first_sid, full_mon_count, current_mon_count,
    success_count, fault_count, flags, limit)))
  {
    my_error(error_num, MYF(0));
    my_afree(sql_buf);
    DBUG_RETURN(error_num);
  }

  pthread_mutex_assert_not_owner(&conn->mta_conn_mutex);
  pthread_mutex_lock(&conn->mta_conn_mutex);
  SPIDER_SET_FILE_POS(&conn->mta_conn_mutex_file_pos);
  conn->need_mon = &need_mon;
  DBUG_ASSERT(!conn->mta_conn_mutex_lock_already);
  DBUG_ASSERT(!conn->mta_conn_mutex_unlock_later);
  conn->mta_conn_mutex_lock_already = TRUE;
  conn->mta_conn_mutex_unlock_later = TRUE;
  if ((error_num = spider_db_ping(&spider, conn, 0)))
  {
    DBUG_ASSERT(conn->mta_conn_mutex_lock_already);
    DBUG_ASSERT(conn->mta_conn_mutex_unlock_later);
    conn->mta_conn_mutex_lock_already = FALSE;
    conn->mta_conn_mutex_unlock_later = FALSE;
    SPIDER_CLEAR_FILE_POS(&conn->mta_conn_mutex_file_pos);
    pthread_mutex_unlock(&conn->mta_conn_mutex);
    my_error(ER_CONNECT_TO_FOREIGN_DATA_SOURCE, MYF(0),
      share->server_names[0]);
    my_afree(sql_buf);
    DBUG_RETURN(ER_CONNECT_TO_FOREIGN_DATA_SOURCE);
  }
  if ((error_num = spider_db_set_names(&spider, conn, 0)))
  {
    DBUG_ASSERT(conn->mta_conn_mutex_lock_already);
    DBUG_ASSERT(conn->mta_conn_mutex_unlock_later);
    conn->mta_conn_mutex_lock_already = FALSE;
    conn->mta_conn_mutex_unlock_later = FALSE;
    SPIDER_CLEAR_FILE_POS(&conn->mta_conn_mutex_file_pos);
    pthread_mutex_unlock(&conn->mta_conn_mutex);
    my_afree(sql_buf);
    DBUG_RETURN(error_num);
  }
  spider_conn_set_timeout_from_share(conn, 0, thd, share);
  if (spider_db_query(
    conn,
    sql_str.ptr(),
    sql_str.length(),
    -1,
    &need_mon)
  ) {
    DBUG_ASSERT(conn->mta_conn_mutex_lock_already);
    DBUG_ASSERT(conn->mta_conn_mutex_unlock_later);
    conn->mta_conn_mutex_lock_already = FALSE;
    conn->mta_conn_mutex_unlock_later = FALSE;
    my_afree(sql_buf);
    DBUG_RETURN(spider_db_errorno(conn));
  }
  st_spider_db_request_key request_key;
  request_key.spider_thread_id = trx.spider_thread_id;
  request_key.query_id = trx.thd->query_id;
  request_key.handler = table_mon;
  request_key.request_id = 1;
  request_key.next = NULL;
  if (!(res = conn->db_conn->store_result(NULL, &request_key, &error_num)))
  {
    DBUG_ASSERT(conn->mta_conn_mutex_lock_already);
    DBUG_ASSERT(conn->mta_conn_mutex_unlock_later);
    conn->mta_conn_mutex_lock_already = FALSE;
    conn->mta_conn_mutex_unlock_later = FALSE;
    if (error_num)
    {
      SPIDER_CLEAR_FILE_POS(&conn->mta_conn_mutex_file_pos);
      pthread_mutex_unlock(&conn->mta_conn_mutex);
      my_afree(sql_buf);
      DBUG_RETURN(error_num);
    }
    else if ((error_num = spider_db_errorno(conn)))
    {
      my_afree(sql_buf);
      DBUG_RETURN(error_num);
    }
    my_error(HA_ERR_OUT_OF_MEM, MYF(0));
    my_afree(sql_buf);
    DBUG_RETURN(HA_ERR_OUT_OF_MEM);
  }
  DBUG_ASSERT(conn->mta_conn_mutex_lock_already);
  DBUG_ASSERT(conn->mta_conn_mutex_unlock_later);
  conn->mta_conn_mutex_lock_already = FALSE;
  conn->mta_conn_mutex_unlock_later = FALSE;
  SPIDER_CLEAR_FILE_POS(&conn->mta_conn_mutex_file_pos);
  pthread_mutex_unlock(&conn->mta_conn_mutex);
  my_afree(sql_buf);
  error_num = res->fetch_table_mon_status(mon_table_result->result_status);
  res->free_result();
  delete res;
  DBUG_RETURN(error_num);
}

int spider_db_udf_copy_key_row(
  spider_string *str,
  spider_string *source_str,
  Field *field,
  ulong *row_pos,
  ulong *length,
  const char *joint_str,
  const int joint_length,
  uint dbton_id
) {
  int error_num;
  DBUG_ENTER("spider_db_udf_copy_key_row");
#ifdef SPIDER_use_LEX_CSTRING_for_KEY_Field_name
  if ((error_num = spider_db_append_name_with_quote_str(str,
    (char *) field->field_name.str, dbton_id)))
#else
  if ((error_num = spider_db_append_name_with_quote_str(str,
    (char *) field->field_name, dbton_id)))
#endif
    DBUG_RETURN(error_num);
  if (str->reserve(joint_length + *length + SPIDER_SQL_AND_LEN))
    DBUG_RETURN(HA_ERR_OUT_OF_MEM);
  str->q_append(joint_str, joint_length);
  str->q_append(source_str->ptr() + *row_pos, *length);
  str->q_append(SPIDER_SQL_AND_STR, SPIDER_SQL_AND_LEN);
  DBUG_RETURN(0);
}

int spider_db_udf_copy_tables(
  SPIDER_COPY_TABLES *copy_tables,
  ha_spider *spider,
  TABLE *table,
  longlong bulk_insert_rows
) {
  int error_num = 0, roop_count;
  bool end_of_file = FALSE;
  ulong *last_lengths, *last_row_pos = NULL;
  ha_spider *tmp_spider;
  SPIDER_CONN *tmp_conn;
  int all_link_cnt =
    copy_tables->link_idx_count[0] + copy_tables->link_idx_count[1];
  SPIDER_COPY_TABLE_CONN *src_tbl_conn = copy_tables->table_conn[0];
  SPIDER_COPY_TABLE_CONN *dst_tbl_conn;
  spider_db_copy_table *select_ct = src_tbl_conn->copy_table;
  spider_db_copy_table *insert_ct = NULL;
  KEY *key_info = &table->key_info[table->s->primary_key];
  int bulk_insert_interval;
  DBUG_ENTER("spider_db_udf_copy_tables");
  if (!(last_row_pos = (ulong *)
    spider_bulk_malloc(spider_current_trx, 30, MYF(MY_WME),
      &last_row_pos, (uint) (sizeof(ulong) * table->s->fields),
      &last_lengths, (uint) (sizeof(ulong) * table->s->fields),
      NullS))
  ) {
    my_error(ER_OUT_OF_RESOURCES, MYF(0), HA_ERR_OUT_OF_MEM);
    goto error;
  }
  while (!end_of_file)
  {
    if (copy_tables->trx->thd->killed)
    {
      my_error(ER_QUERY_INTERRUPTED, MYF(0));
      error_num = ER_QUERY_INTERRUPTED;
      goto error_killed;
    }
    if (copy_tables->use_transaction)
    {
      for (roop_count = 0; roop_count < all_link_cnt; roop_count++)
      {
        tmp_spider = &spider[roop_count];
        tmp_conn = tmp_spider->conns[0];
        /* disable transaction */
        spider_conn_clear_queue_at_commit(tmp_conn);
        if (!tmp_conn->trx_start)
        {
          pthread_mutex_assert_not_owner(&tmp_conn->mta_conn_mutex);
          pthread_mutex_lock(&tmp_conn->mta_conn_mutex);
          SPIDER_SET_FILE_POS(&tmp_conn->mta_conn_mutex_file_pos);
          tmp_conn->need_mon = &tmp_spider->need_mons[0];
          DBUG_ASSERT(!tmp_conn->mta_conn_mutex_lock_already);
          DBUG_ASSERT(!tmp_conn->mta_conn_mutex_unlock_later);
          tmp_conn->mta_conn_mutex_lock_already = TRUE;
          tmp_conn->mta_conn_mutex_unlock_later = TRUE;
          if (spider_db_ping(tmp_spider, tmp_conn, 0))
          {
            DBUG_ASSERT(tmp_conn->mta_conn_mutex_lock_already);
            DBUG_ASSERT(tmp_conn->mta_conn_mutex_unlock_later);
            tmp_conn->mta_conn_mutex_lock_already = FALSE;
            tmp_conn->mta_conn_mutex_unlock_later = FALSE;
            SPIDER_CLEAR_FILE_POS(&tmp_conn->mta_conn_mutex_file_pos);
            pthread_mutex_unlock(&tmp_conn->mta_conn_mutex);
            my_error(ER_CONNECT_TO_FOREIGN_DATA_SOURCE, MYF(0),
              tmp_spider->share->server_names[0]);
            error_num = ER_CONNECT_TO_FOREIGN_DATA_SOURCE;
            goto error_db_ping;
          }
          if (
            (error_num = spider_db_set_names(tmp_spider, tmp_conn, 0)) ||
            (error_num = spider_db_start_transaction(tmp_conn,
              tmp_spider->need_mons))
          ) {
            DBUG_ASSERT(tmp_conn->mta_conn_mutex_lock_already);
            DBUG_ASSERT(tmp_conn->mta_conn_mutex_unlock_later);
            tmp_conn->mta_conn_mutex_lock_already = FALSE;
            tmp_conn->mta_conn_mutex_unlock_later = FALSE;
            SPIDER_CLEAR_FILE_POS(&tmp_conn->mta_conn_mutex_file_pos);
            pthread_mutex_unlock(&tmp_conn->mta_conn_mutex);
            goto error_start_transaction;
          }
          DBUG_ASSERT(tmp_conn->mta_conn_mutex_lock_already);
          DBUG_ASSERT(tmp_conn->mta_conn_mutex_unlock_later);
          tmp_conn->mta_conn_mutex_lock_already = FALSE;
          tmp_conn->mta_conn_mutex_unlock_later = FALSE;
          SPIDER_CLEAR_FILE_POS(&tmp_conn->mta_conn_mutex_file_pos);
          pthread_mutex_unlock(&tmp_conn->mta_conn_mutex);
        }
      }
    } else {
      for (roop_count = 0; roop_count < all_link_cnt; roop_count++)
      {
        tmp_spider = &spider[roop_count];
        tmp_conn = tmp_spider->conns[0];
        /* disable transaction */
        spider_conn_clear_queue_at_commit(tmp_conn);
        spider_db_handler *tmp_dbton_hdl =
          tmp_spider->dbton_handler[tmp_conn->dbton_id];
        if ((error_num = tmp_dbton_hdl->insert_lock_tables_list(tmp_conn, 0)))
          goto error_lock_table_hash;
        tmp_conn->table_lock = 2;
      }
      for (roop_count = 0; roop_count < all_link_cnt; roop_count++)
      {
        tmp_spider = &spider[roop_count];
        tmp_conn = tmp_spider->conns[0];
        pthread_mutex_assert_not_owner(&tmp_conn->mta_conn_mutex);
        pthread_mutex_lock(&tmp_conn->mta_conn_mutex);
        SPIDER_SET_FILE_POS(&tmp_conn->mta_conn_mutex_file_pos);
        tmp_conn->need_mon = &tmp_spider->need_mons[0];
        DBUG_ASSERT(!tmp_conn->mta_conn_mutex_lock_already);
        DBUG_ASSERT(!tmp_conn->mta_conn_mutex_unlock_later);
        tmp_conn->mta_conn_mutex_lock_already = TRUE;
        tmp_conn->mta_conn_mutex_unlock_later = TRUE;
        if (spider_db_ping(tmp_spider, tmp_conn, 0))
        {
          DBUG_ASSERT(tmp_conn->mta_conn_mutex_lock_already);
          DBUG_ASSERT(tmp_conn->mta_conn_mutex_unlock_later);
          tmp_conn->mta_conn_mutex_lock_already = FALSE;
          tmp_conn->mta_conn_mutex_unlock_later = FALSE;
          SPIDER_CLEAR_FILE_POS(&tmp_conn->mta_conn_mutex_file_pos);
          pthread_mutex_unlock(&tmp_conn->mta_conn_mutex);
          my_error(ER_CONNECT_TO_FOREIGN_DATA_SOURCE, MYF(0),
            tmp_spider->share->server_names[0]);
          error_num = ER_CONNECT_TO_FOREIGN_DATA_SOURCE;
          goto error_db_ping;
        }
        if (
          tmp_conn->db_conn->have_lock_table_list() &&
          (
            (error_num = spider_db_set_names(tmp_spider, tmp_conn, 0)) ||
            (error_num = spider_db_lock_tables(tmp_spider, 0))
          )
        ) {
          DBUG_ASSERT(tmp_conn->mta_conn_mutex_lock_already);
          DBUG_ASSERT(tmp_conn->mta_conn_mutex_unlock_later);
          tmp_conn->mta_conn_mutex_lock_already = FALSE;
          tmp_conn->mta_conn_mutex_unlock_later = FALSE;
          SPIDER_CLEAR_FILE_POS(&tmp_conn->mta_conn_mutex_file_pos);
          pthread_mutex_unlock(&tmp_conn->mta_conn_mutex);
          tmp_conn->table_lock = 0;
          if (error_num == HA_ERR_OUT_OF_MEM)
            my_error(ER_OUT_OF_RESOURCES, MYF(0), HA_ERR_OUT_OF_MEM);
          goto error_lock_tables;
        }
        DBUG_ASSERT(tmp_conn->mta_conn_mutex_lock_already);
        DBUG_ASSERT(tmp_conn->mta_conn_mutex_unlock_later);
        tmp_conn->mta_conn_mutex_lock_already = FALSE;
        tmp_conn->mta_conn_mutex_unlock_later = FALSE;
        SPIDER_CLEAR_FILE_POS(&tmp_conn->mta_conn_mutex_file_pos);
        pthread_mutex_unlock(&tmp_conn->mta_conn_mutex);
        tmp_conn->table_lock = 1;
      }
    }

    tmp_conn = src_tbl_conn->conn;
    spider_conn_set_timeout_from_share(tmp_conn, 0,
      copy_tables->trx->thd, src_tbl_conn->share);
    pthread_mutex_assert_not_owner(&tmp_conn->mta_conn_mutex);
    pthread_mutex_lock(&tmp_conn->mta_conn_mutex);
    SPIDER_SET_FILE_POS(&tmp_conn->mta_conn_mutex_file_pos);
    tmp_conn->need_mon = &src_tbl_conn->need_mon;
    DBUG_ASSERT(!tmp_conn->mta_conn_mutex_lock_already);
    DBUG_ASSERT(!tmp_conn->mta_conn_mutex_unlock_later);
    tmp_conn->mta_conn_mutex_lock_already = TRUE;
    tmp_conn->mta_conn_mutex_unlock_later = TRUE;
    if (select_ct->exec_query(
      tmp_conn,
      -1,
      &src_tbl_conn->need_mon)
    ) {
      DBUG_ASSERT(tmp_conn->mta_conn_mutex_lock_already);
      DBUG_ASSERT(tmp_conn->mta_conn_mutex_unlock_later);
      tmp_conn->mta_conn_mutex_lock_already = FALSE;
      tmp_conn->mta_conn_mutex_unlock_later = FALSE;
      error_num = spider_db_errorno(tmp_conn);
      if (error_num == ER_SPIDER_REMOTE_SERVER_GONE_AWAY_NUM)
        my_message(ER_SPIDER_REMOTE_SERVER_GONE_AWAY_NUM,
          ER_SPIDER_REMOTE_SERVER_GONE_AWAY_STR, MYF(0));
      goto error_db_query;
    } else {
      SPIDER_DB_RESULT *result;
      st_spider_db_request_key request_key;
      request_key.spider_thread_id = copy_tables->trx->spider_thread_id;
      request_key.query_id = copy_tables->trx->thd->query_id;
      request_key.handler = copy_tables;
      request_key.request_id = 1;
      request_key.next = NULL;
      if ((result = tmp_conn->db_conn->use_result(NULL, &request_key, &error_num)))
      {
        SPIDER_DB_ROW *row;
        roop_count = 0;
        while ((row = result->fetch_row()))
        {
          dst_tbl_conn = copy_tables->table_conn[1];
          insert_ct = dst_tbl_conn->copy_table;
          if ((error_num = insert_ct->copy_rows(table, row,
            &last_row_pos, &last_lengths)))
          {
            if (error_num == HA_ERR_OUT_OF_MEM)
              my_error(ER_OUT_OF_RESOURCES, MYF(0), HA_ERR_OUT_OF_MEM);
            result->free_result();
            delete result;
            DBUG_ASSERT(tmp_conn->mta_conn_mutex_lock_already);
            DBUG_ASSERT(tmp_conn->mta_conn_mutex_unlock_later);
            tmp_conn->mta_conn_mutex_lock_already = FALSE;
            tmp_conn->mta_conn_mutex_unlock_later = FALSE;
            SPIDER_CLEAR_FILE_POS(&tmp_conn->mta_conn_mutex_file_pos);
            pthread_mutex_unlock(&tmp_conn->mta_conn_mutex);
            goto error_db_query;
          }
          for (dst_tbl_conn = dst_tbl_conn->next; dst_tbl_conn;
            dst_tbl_conn = dst_tbl_conn->next)
          {
            row->first();
            insert_ct = dst_tbl_conn->copy_table;
            if ((error_num = insert_ct->copy_rows(table, row)))
            {
              if (error_num == HA_ERR_OUT_OF_MEM)
                my_error(ER_OUT_OF_RESOURCES, MYF(0), HA_ERR_OUT_OF_MEM);
              result->free_result();
              delete result;
              DBUG_ASSERT(tmp_conn->mta_conn_mutex_lock_already);
              DBUG_ASSERT(tmp_conn->mta_conn_mutex_unlock_later);
              tmp_conn->mta_conn_mutex_lock_already = FALSE;
              tmp_conn->mta_conn_mutex_unlock_later = FALSE;
              SPIDER_CLEAR_FILE_POS(&tmp_conn->mta_conn_mutex_file_pos);
              pthread_mutex_unlock(&tmp_conn->mta_conn_mutex);
              goto error_db_query;
            }
          }
          ++roop_count;
        }
        error_num = result->get_errno();
        if (error_num == HA_ERR_END_OF_FILE)
        {
          if (roop_count < bulk_insert_rows)
          {
            end_of_file = TRUE;
            if (roop_count)
              error_num = 0;
          } else {
            /* add next where clause */
            select_ct->set_sql_to_pos();
            error_num = select_ct->append_copy_where(insert_ct, key_info,
              last_row_pos, last_lengths);
            if (error_num)
            {
              if (error_num == HA_ERR_OUT_OF_MEM)
                my_error(ER_OUT_OF_RESOURCES, MYF(0), HA_ERR_OUT_OF_MEM);
              result->free_result();
              delete result;
              DBUG_ASSERT(tmp_conn->mta_conn_mutex_lock_already);
              DBUG_ASSERT(tmp_conn->mta_conn_mutex_unlock_later);
              tmp_conn->mta_conn_mutex_lock_already = FALSE;
              tmp_conn->mta_conn_mutex_unlock_later = FALSE;
              SPIDER_CLEAR_FILE_POS(&tmp_conn->mta_conn_mutex_file_pos);
              pthread_mutex_unlock(&tmp_conn->mta_conn_mutex);
              goto error_db_query;
            }
            if (
              select_ct->append_key_order_str(key_info, 0, FALSE) ||
              select_ct->append_limit(0, bulk_insert_rows) ||
              (
                copy_tables->use_transaction &&
                select_ct->append_select_lock_str(SPIDER_LOCK_MODE_SHARED)
              )
            ) {
              my_error(ER_OUT_OF_RESOURCES, MYF(0), HA_ERR_OUT_OF_MEM);
              result->free_result();
              delete result;
              DBUG_ASSERT(tmp_conn->mta_conn_mutex_lock_already);
              DBUG_ASSERT(tmp_conn->mta_conn_mutex_unlock_later);
              tmp_conn->mta_conn_mutex_lock_already = FALSE;
              tmp_conn->mta_conn_mutex_unlock_later = FALSE;
              SPIDER_CLEAR_FILE_POS(&tmp_conn->mta_conn_mutex_file_pos);
              pthread_mutex_unlock(&tmp_conn->mta_conn_mutex);
              error_num = ER_OUT_OF_RESOURCES;
              goto error_db_query;
            }
            error_num = 0;
          }
        } else {
          if (error_num == HA_ERR_OUT_OF_MEM)
            my_error(ER_OUT_OF_RESOURCES, MYF(0), HA_ERR_OUT_OF_MEM);
          result->free_result();
          delete result;
          DBUG_ASSERT(tmp_conn->mta_conn_mutex_lock_already);
          DBUG_ASSERT(tmp_conn->mta_conn_mutex_unlock_later);
          tmp_conn->mta_conn_mutex_lock_already = FALSE;
          tmp_conn->mta_conn_mutex_unlock_later = FALSE;
          SPIDER_CLEAR_FILE_POS(&tmp_conn->mta_conn_mutex_file_pos);
          pthread_mutex_unlock(&tmp_conn->mta_conn_mutex);
          goto error_db_query;
        }
        result->free_result();
        delete result;
        DBUG_ASSERT(tmp_conn->mta_conn_mutex_lock_already);
        DBUG_ASSERT(tmp_conn->mta_conn_mutex_unlock_later);
        tmp_conn->mta_conn_mutex_lock_already = FALSE;
        tmp_conn->mta_conn_mutex_unlock_later = FALSE;
        SPIDER_CLEAR_FILE_POS(&tmp_conn->mta_conn_mutex_file_pos);
        pthread_mutex_unlock(&tmp_conn->mta_conn_mutex);
        for (dst_tbl_conn = copy_tables->table_conn[1]; dst_tbl_conn;
          dst_tbl_conn = dst_tbl_conn->next)
        {
          insert_ct = dst_tbl_conn->copy_table;
          if ((error_num = insert_ct->append_insert_terminator()))
          {
            if (error_num == HA_ERR_OUT_OF_MEM)
              my_error(ER_OUT_OF_RESOURCES, MYF(0), HA_ERR_OUT_OF_MEM);
            goto error_db_query;
          }
        }
      } else {
        if (!error_num)
        {
          error_num = spider_db_errorno(tmp_conn);
        }
        if (error_num)
        {
          DBUG_ASSERT(tmp_conn->mta_conn_mutex_lock_already);
          DBUG_ASSERT(tmp_conn->mta_conn_mutex_unlock_later);
          tmp_conn->mta_conn_mutex_lock_already = FALSE;
          tmp_conn->mta_conn_mutex_unlock_later = FALSE;
          SPIDER_CLEAR_FILE_POS(&tmp_conn->mta_conn_mutex_file_pos);
          pthread_mutex_unlock(&tmp_conn->mta_conn_mutex);
          if (error_num == ER_SPIDER_REMOTE_SERVER_GONE_AWAY_NUM)
            my_message(ER_SPIDER_REMOTE_SERVER_GONE_AWAY_NUM,
              ER_SPIDER_REMOTE_SERVER_GONE_AWAY_STR, MYF(0));
          goto error_db_query;
        }
        error_num = HA_ERR_END_OF_FILE;
        end_of_file = TRUE;
        DBUG_ASSERT(tmp_conn->mta_conn_mutex_lock_already);
        DBUG_ASSERT(tmp_conn->mta_conn_mutex_unlock_later);
        tmp_conn->mta_conn_mutex_lock_already = FALSE;
        tmp_conn->mta_conn_mutex_unlock_later = FALSE;
        SPIDER_CLEAR_FILE_POS(&tmp_conn->mta_conn_mutex_file_pos);
        pthread_mutex_unlock(&tmp_conn->mta_conn_mutex);
      }
    }

    if (!error_num && roop_count)
    {
/*
      dst_tbl_conn = copy_tables->table_conn[1];
      spider_db_copy_table *source_ct = dst_tbl_conn->copy_table;
      for (dst_tbl_conn = dst_tbl_conn->next; dst_tbl_conn;
        dst_tbl_conn = dst_tbl_conn->next)
      {
        insert_ct = dst_tbl_conn->copy_table;
        if (insert_ct->copy_insert_values(source_ct))
        {
          my_error(ER_OUT_OF_RESOURCES, MYF(0), HA_ERR_OUT_OF_MEM);
          error_num = ER_OUT_OF_RESOURCES;
          goto error_db_query;
        }
      }
*/
#ifndef WITHOUT_SPIDER_BG_SEARCH
      if (copy_tables->bg_mode)
      {
        for (dst_tbl_conn = copy_tables->table_conn[1]; dst_tbl_conn;
          dst_tbl_conn = dst_tbl_conn->next)
        {
          if (spider_udf_bg_copy_exec_sql(dst_tbl_conn))
          {
            my_error(ER_OUT_OF_RESOURCES, MYF(0), HA_ERR_OUT_OF_MEM);
            error_num = ER_OUT_OF_RESOURCES;
            goto error_db_query;
          }
        }
      } else {
#endif
        for (dst_tbl_conn = copy_tables->table_conn[1]; dst_tbl_conn;
          dst_tbl_conn = dst_tbl_conn->next)
        {
          tmp_conn = dst_tbl_conn->conn;
          insert_ct = dst_tbl_conn->copy_table;
          pthread_mutex_assert_not_owner(&tmp_conn->mta_conn_mutex);
          pthread_mutex_lock(&tmp_conn->mta_conn_mutex);
          SPIDER_SET_FILE_POS(&tmp_conn->mta_conn_mutex_file_pos);
          tmp_conn->need_mon = &dst_tbl_conn->need_mon;
          DBUG_ASSERT(!tmp_conn->mta_conn_mutex_lock_already);
          DBUG_ASSERT(!tmp_conn->mta_conn_mutex_unlock_later);
          tmp_conn->mta_conn_mutex_lock_already = TRUE;
          tmp_conn->mta_conn_mutex_unlock_later = TRUE;
          spider_conn_set_timeout_from_share(tmp_conn, 0,
            copy_tables->trx->thd, dst_tbl_conn->share);
          if (insert_ct->exec_query(
            tmp_conn,
            -1,
            &dst_tbl_conn->need_mon)
          ) {
            DBUG_ASSERT(tmp_conn->mta_conn_mutex_lock_already);
            DBUG_ASSERT(tmp_conn->mta_conn_mutex_unlock_later);
            tmp_conn->mta_conn_mutex_lock_already = FALSE;
            tmp_conn->mta_conn_mutex_unlock_later = FALSE;
            error_num = spider_db_errorno(tmp_conn);
            if (error_num == ER_SPIDER_REMOTE_SERVER_GONE_AWAY_NUM)
              my_message(ER_SPIDER_REMOTE_SERVER_GONE_AWAY_NUM,
                ER_SPIDER_REMOTE_SERVER_GONE_AWAY_STR, MYF(0));
            goto error_db_query;
          } else {
            DBUG_ASSERT(tmp_conn->mta_conn_mutex_lock_already);
            DBUG_ASSERT(tmp_conn->mta_conn_mutex_unlock_later);
            tmp_conn->mta_conn_mutex_lock_already = FALSE;
            tmp_conn->mta_conn_mutex_unlock_later = FALSE;
            SPIDER_CLEAR_FILE_POS(&tmp_conn->mta_conn_mutex_file_pos);
            pthread_mutex_unlock(&tmp_conn->mta_conn_mutex);
          }
        }
#ifndef WITHOUT_SPIDER_BG_SEARCH
      }
#endif

#ifndef WITHOUT_SPIDER_BG_SEARCH
      if (copy_tables->bg_mode)
      {
        for (dst_tbl_conn = copy_tables->table_conn[1]; dst_tbl_conn;
          dst_tbl_conn = dst_tbl_conn->next)
        {
          tmp_conn = dst_tbl_conn->conn;
          if (tmp_conn->bg_exec_sql)
          {
            /* wait */
            pthread_mutex_lock(&tmp_conn->bg_conn_mutex);
            pthread_mutex_unlock(&tmp_conn->bg_conn_mutex);
          }

          if (dst_tbl_conn->bg_error_num)
          {
            if (error_num == ER_SPIDER_REMOTE_SERVER_GONE_AWAY_NUM)
              my_message(ER_SPIDER_REMOTE_SERVER_GONE_AWAY_NUM,
                ER_SPIDER_REMOTE_SERVER_GONE_AWAY_STR, MYF(0));
            goto error_db_query;
          }
        }
      }
#endif
    }

    if (copy_tables->use_transaction)
    {
      for (roop_count = 0; roop_count < all_link_cnt; roop_count++)
      {
        tmp_spider = &spider[roop_count];
        tmp_conn = tmp_spider->conns[0];
        if (tmp_conn->trx_start)
        {
          if ((error_num = spider_db_commit(tmp_conn)))
            goto error_commit;
        }
      }
    } else {
      for (roop_count = 0; roop_count < all_link_cnt; roop_count++)
      {
        tmp_spider = &spider[roop_count];
        tmp_conn = tmp_spider->conns[0];
        if (tmp_conn->table_lock == 1)
        {
          tmp_conn->table_lock = 0;
          if ((error_num = spider_db_unlock_tables(tmp_spider, 0)))
            goto error_unlock_tables;
        }
      }
    }
    if (!end_of_file)
    {
      for (dst_tbl_conn = copy_tables->table_conn[1]; dst_tbl_conn;
        dst_tbl_conn = dst_tbl_conn->next)
      {
        insert_ct = dst_tbl_conn->copy_table;
        insert_ct->set_sql_to_pos();
      }
      DBUG_PRINT("info",("spider sleep"));
      bulk_insert_interval = spider_param_udf_ct_bulk_insert_interval(
        copy_tables->bulk_insert_interval);
      my_sleep(bulk_insert_interval);
    }
  }
  spider_free(spider_current_trx, last_row_pos, MYF(0));
  DBUG_RETURN(0);

error_db_query:
#ifndef WITHOUT_SPIDER_BG_SEARCH
  if (copy_tables->bg_mode)
  {
    for (dst_tbl_conn = copy_tables->table_conn[1]; dst_tbl_conn;
      dst_tbl_conn = dst_tbl_conn->next)
    {
      tmp_conn = dst_tbl_conn->conn;
      if (tmp_conn->bg_exec_sql)
      {
        /* wait */
        pthread_mutex_lock(&tmp_conn->bg_conn_mutex);
        pthread_mutex_unlock(&tmp_conn->bg_conn_mutex);
      }
    }
  }
#endif
error_unlock_tables:
error_commit:
error_lock_tables:
error_lock_table_hash:
error_start_transaction:
error_db_ping:
error_killed:
  if (copy_tables->use_transaction)
  {
    for (roop_count = 0; roop_count < all_link_cnt; roop_count++)
    {
      tmp_spider = &spider[roop_count];
      tmp_conn = tmp_spider->conns[0];
      if (tmp_conn->trx_start)
        spider_db_rollback(tmp_conn);
    }
  } else {
    if (copy_tables->trx->locked_connections)
    {
      for (roop_count = 0; roop_count < all_link_cnt; roop_count++)
      {
        tmp_spider = &spider[roop_count];
        tmp_conn = tmp_spider->conns[0];
        if (tmp_conn->table_lock == 1)
        {
          tmp_conn->table_lock = 0;
          spider_db_unlock_tables(tmp_spider, 0);
        }
      }
    }
  }
error:
  if (last_row_pos)
  {
    spider_free(spider_current_trx, last_row_pos, MYF(0));
  }
  DBUG_RETURN(error_num);
}

int spider_db_open_handler(
  ha_spider *spider,
  SPIDER_CONN *conn,
  int link_idx
) {
  int error_num;
  SPIDER_SHARE *share = spider->share;
  uint *handler_id_ptr =
#if defined(HS_HAS_SQLCOM) && defined(HAVE_HANDLERSOCKET)
    conn->conn_kind == SPIDER_CONN_KIND_MYSQL ?
#endif
      &spider->m_handler_id[link_idx]
#if defined(HS_HAS_SQLCOM) && defined(HAVE_HANDLERSOCKET)
      : conn->conn_kind == SPIDER_CONN_KIND_HS_READ ?
        &spider->r_handler_id[link_idx] :
        &spider->w_handler_id[link_idx]
#endif
    ;
  spider_db_handler *dbton_hdl = spider->dbton_handler[conn->dbton_id];
  DBUG_ENTER("spider_db_open_handler");
  pthread_mutex_assert_not_owner(&conn->mta_conn_mutex);
  pthread_mutex_lock(&conn->mta_conn_mutex);
  SPIDER_SET_FILE_POS(&conn->mta_conn_mutex_file_pos);
  conn->need_mon = &spider->need_mons[link_idx];
  DBUG_ASSERT(conn->mta_conn_mutex_file_pos.file_name);
  DBUG_ASSERT(!conn->mta_conn_mutex_lock_already);
  DBUG_ASSERT(!conn->mta_conn_mutex_unlock_later);
  conn->mta_conn_mutex_lock_already = TRUE;
  conn->mta_conn_mutex_unlock_later = TRUE;
  if (!spider->handler_opened(link_idx, conn->conn_kind))
    *handler_id_ptr = conn->opened_handlers;
#if defined(HS_HAS_SQLCOM) && defined(HAVE_HANDLERSOCKET)
  if (conn->conn_kind == SPIDER_CONN_KIND_MYSQL)
  {
#endif
    if (!spider->handler_opened(link_idx, conn->conn_kind))
      my_sprintf(spider->m_handler_cid[link_idx],
        (spider->m_handler_cid[link_idx], SPIDER_SQL_HANDLER_CID_FORMAT,
        *handler_id_ptr));

    if ((error_num = dbton_hdl->append_open_handler_part(
      SPIDER_SQL_TYPE_HANDLER, *handler_id_ptr, conn, link_idx)))
    {
      goto error;
    }

    spider_conn_set_timeout_from_share(conn, link_idx,
      spider->wide_handler->trx->thd,
      share);
    if (dbton_hdl->execute_sql(
      SPIDER_SQL_TYPE_HANDLER,
      conn,
      -1,
      &spider->need_mons[link_idx])
    ) {
      error_num = spider_db_errorno(conn);
      goto error;
    }
    dbton_hdl->reset_sql(SPIDER_SQL_TYPE_HANDLER);
#if defined(HS_HAS_SQLCOM) && defined(HAVE_HANDLERSOCKET)
  } else {
    uint reconnect = 0;
    if (conn->hs_pre_age != conn->hs_age && conn->server_lost)
    {
      spider_conn_queue_connect(share, conn, link_idx);
      reconnect |= 1;
    }
    if ((error_num = spider_db_conn_queue_action(conn)))
    {
      goto error;
    }
    if (conn->hs_pre_age != conn->hs_age)
    {
      if (conn->db_conn->ping())
      {
        my_printf_error(ER_SPIDER_HS_NUM, ER_SPIDER_HS_STR, MYF(0),
          conn->db_conn->get_errno(), conn->db_conn->get_error());
        spider->need_mons[link_idx] = ER_SPIDER_HS_NUM;
        error_num = ER_SPIDER_HS_NUM;
        goto error;
      }
      conn->opened_handlers = 0;
      conn->db_conn->reset_opened_handler();
      conn->hs_age = conn->hs_pre_age;
      reconnect |= 2;
    }
    if (conn->conn_kind == SPIDER_CONN_KIND_HS_READ)
    {
      if (spider->hs_r_conn_ages[link_idx] != conn->hs_age)
      {
        spider->clear_handler_opened(link_idx, SPIDER_CONN_KIND_HS_READ);
        *handler_id_ptr = conn->opened_handlers;
      }
    } else {
      if (spider->hs_w_conn_ages[link_idx] != conn->hs_age)
      {
        spider->clear_handler_opened(link_idx, SPIDER_CONN_KIND_HS_WRITE);
        *handler_id_ptr = conn->opened_handlers;
      }
    }

#ifdef HA_CAN_BULK_ACCESS
    if (!spider->is_bulk_access_clone)
    {
#endif
      conn->db_conn->reset_request_queue();
#ifdef HA_CAN_BULK_ACCESS
    } else if (!spider->bulk_access_executing)
    {
      if (conn->conn_kind == SPIDER_CONN_KIND_HS_READ)
      {
        spider_set_bit(spider->result_list.hs_r_bulk_open_index, link_idx);
      } else {
        spider_set_bit(spider->result_list.hs_w_bulk_open_index, link_idx);
      }
    }
#endif
    if ((error_num = dbton_hdl->append_open_handler_part(
      SPIDER_SQL_TYPE_OTHER_HS, *handler_id_ptr, conn, link_idx)))
    {
      goto error;
    }
#ifdef HA_CAN_BULK_ACCESS
    if (spider->is_bulk_access_clone && !spider->bulk_access_executing)
    {
      spider->connection_ids[link_idx] = conn->connection_id;
      spider_trx_add_bulk_access_conn(spider->wide_handler->trx, conn);
    } else {
#endif
      spider_conn_set_timeout_from_share(conn, link_idx,
        spider->wide_handler->trx->thd,
        share);
      if (dbton_hdl->execute_sql(
        SPIDER_SQL_TYPE_SELECT_HS,
        conn,
        -1,
        &spider->need_mons[link_idx])
      ) {
        error_num = spider_db_errorno(conn);
        goto error;
      }

      SPIDER_DB_RESULT *result;
      if (spider_bit_is_set(spider->db_request_phase, link_idx))
      {
        spider_clear_bit(spider->db_request_phase, link_idx);
      }
      st_spider_db_request_key request_key;
      request_key.spider_thread_id =
        spider->wide_handler->trx->spider_thread_id;
      request_key.query_id = spider->wide_handler->trx->thd->query_id;
      request_key.handler = spider;
      request_key.request_id = spider->db_request_id[link_idx];
      request_key.next = NULL;
      if (!(result = conn->db_conn->use_result(spider, &request_key,
        &error_num)))
      {
        if (!error_num)
        {
          spider_db_errorno(conn);
          error_num = ER_SPIDER_HS_NUM;
        }
        goto error;
      } else {
        conn->ping_time = (time_t) time((time_t*) 0);
      }
      result->free_result();
      delete result;
#ifdef HA_CAN_BULK_ACCESS
    }
#endif
    if (conn->conn_kind == SPIDER_CONN_KIND_HS_READ)
    {
      spider->r_handler_index[link_idx] = spider->active_index;
      spider->hs_r_conn_ages[link_idx] = conn->hs_age;
#ifdef HANDLER_HAS_DIRECT_UPDATE_ROWS
      if (
        spider->sql_command != SQLCOM_HS_INSERT &&
        spider->hs_pushed_ret_fields_num < MAX_FIELDS
      ) {
        spider->hs_r_ret_fields_num[link_idx] =
          spider->hs_pushed_ret_fields_num;
        memcpy(spider->hs_r_ret_fields[link_idx], spider->hs_pushed_ret_fields,
          sizeof(uint32) * spider->hs_pushed_ret_fields_num);
      } else {
        spider->hs_r_ret_fields_num[link_idx] = MAX_FIELDS;
      }
#endif
    } else {
      spider->w_handler_index[link_idx] = spider->active_index;
      spider->hs_w_conn_ages[link_idx] = conn->hs_age;
#ifdef HANDLER_HAS_DIRECT_UPDATE_ROWS
      if (
        spider->sql_command != SQLCOM_HS_INSERT &&
        spider->hs_pushed_ret_fields_num < MAX_FIELDS
      ) {
        spider->hs_w_ret_fields_num[link_idx] =
          spider->hs_pushed_ret_fields_num;
        memcpy(spider->hs_w_ret_fields[link_idx], spider->hs_pushed_ret_fields,
          sizeof(uint32) * spider->hs_pushed_ret_fields_num);
      } else {
        spider->hs_w_ret_fields_num[link_idx] = MAX_FIELDS;
      }
#endif
    }
  }
#endif
  if (!spider->handler_opened(link_idx, conn->conn_kind))
  {
    if ((error_num = dbton_hdl->insert_opened_handler(conn, link_idx)))
      goto error;
    conn->opened_handlers++;
  }
  DBUG_PRINT("info",("spider conn=%p", conn));
  DBUG_PRINT("info",("spider opened_handlers=%u", conn->opened_handlers));
  DBUG_ASSERT(conn->mta_conn_mutex_lock_already);
  DBUG_ASSERT(conn->mta_conn_mutex_unlock_later);
  conn->mta_conn_mutex_lock_already = FALSE;
  conn->mta_conn_mutex_unlock_later = FALSE;
  SPIDER_CLEAR_FILE_POS(&conn->mta_conn_mutex_file_pos);
  pthread_mutex_unlock(&conn->mta_conn_mutex);
  DBUG_RETURN(0);

error:
  DBUG_ASSERT(conn->mta_conn_mutex_lock_already);
  DBUG_ASSERT(conn->mta_conn_mutex_unlock_later);
  conn->mta_conn_mutex_lock_already = FALSE;
  conn->mta_conn_mutex_unlock_later = FALSE;
  SPIDER_CLEAR_FILE_POS(&conn->mta_conn_mutex_file_pos);
  pthread_mutex_unlock(&conn->mta_conn_mutex);
  DBUG_RETURN(error_num);
}

#ifdef HA_CAN_BULK_ACCESS
int spider_db_bulk_open_handler(
  ha_spider *spider,
  SPIDER_CONN *conn,
  int link_idx
) {
  int error_num = 0;
#if defined(HS_HAS_SQLCOM) && defined(HAVE_HANDLERSOCKET)
  bool opening_index = FALSE;
#endif
  DBUG_ENTER("spider_db_bulk_open_handler");
  DBUG_PRINT("info",("spider spider=%p", spider));
  DBUG_PRINT("info",("spider conn=%p", conn));
  DBUG_PRINT("info",("spider link_idx=%d", link_idx));
#if defined(HS_HAS_SQLCOM) && defined(HAVE_HANDLERSOCKET)
  DBUG_ASSERT(conn->conn_kind != SPIDER_CONN_KIND_MYSQL);
  if (conn->conn_kind == SPIDER_CONN_KIND_HS_READ)
  {
    if (spider_bit_is_set(spider->result_list.hs_r_bulk_open_index, link_idx))
    {
      DBUG_PRINT("info",("spider SPIDER_CONN_KIND_HS_READ"));
      spider_clear_bit(spider->result_list.hs_r_bulk_open_index, link_idx);
      opening_index = TRUE;
    }
  } else {
    if (spider_bit_is_set(spider->result_list.hs_w_bulk_open_index, link_idx))
    {
      DBUG_PRINT("info",("spider SPIDER_CONN_KIND_HS_WRITE"));
      spider_clear_bit(spider->result_list.hs_w_bulk_open_index, link_idx);
      opening_index = TRUE;
    }
  }
  if (opening_index)
  {
    DBUG_PRINT("info",("spider conn->connection_id=%llu",
      conn->connection_id));
    DBUG_PRINT("info",("spider spider->connection_ids[%d]=%llu",
      link_idx, spider->connection_ids[link_idx]));
    if (conn->connection_id != spider->connection_ids[link_idx])
    {
      my_message(ER_SPIDER_REMOTE_SERVER_GONE_AWAY_NUM,
        ER_SPIDER_REMOTE_SERVER_GONE_AWAY_STR, MYF(0));
      DBUG_RETURN(ER_SPIDER_REMOTE_SERVER_GONE_AWAY_NUM);
    }

    bool tmp_mta_conn_mutex_unlock_later;
    pthread_mutex_assert_owner(&conn->mta_conn_mutex);
    tmp_mta_conn_mutex_unlock_later = conn->mta_conn_mutex_unlock_later;
    conn->mta_conn_mutex_unlock_later = TRUE;
    SPIDER_DB_RESULT *result;
    if (spider_bit_is_set(spider->db_request_phase, link_idx))
    {
      spider_clear_bit(spider->db_request_phase, link_idx);
    }
    st_spider_db_request_key request_key;
    request_key.spider_thread_id = spider->wide_handler->trx->spider_thread_id;
    request_key.query_id = spider->wide_handler->trx->thd->query_id;
    request_key.handler = spider;
    request_key.request_id = spider->db_request_id[link_idx];
    request_key.next = NULL;
    if (!(result = conn->db_conn->use_result(spider, &request_key,
      &error_num)))
    {
      if (!error_num)
      {
        spider_db_errorno(conn);
        error_num = ER_SPIDER_HS_NUM;
      }
    } else {
      result->free_result();
      delete result;
    }
    conn->mta_conn_mutex_unlock_later = tmp_mta_conn_mutex_unlock_later;
  }
#endif
  DBUG_RETURN(error_num);
}
#endif

int spider_db_close_handler(
  ha_spider *spider,
  SPIDER_CONN *conn,
  int link_idx,
  uint tgt_conn_kind
) {
  int error_num;
  spider_db_handler *dbton_hdl = spider->dbton_handler[conn->dbton_id];
  DBUG_ENTER("spider_db_close_handler");
  DBUG_PRINT("info",("spider conn=%p", conn));
  pthread_mutex_assert_not_owner(&conn->mta_conn_mutex);
  pthread_mutex_lock(&conn->mta_conn_mutex);
  SPIDER_SET_FILE_POS(&conn->mta_conn_mutex_file_pos);
  conn->need_mon = &spider->need_mons[link_idx];
  DBUG_ASSERT(!conn->mta_conn_mutex_lock_already);
  DBUG_ASSERT(!conn->mta_conn_mutex_unlock_later);
  conn->mta_conn_mutex_lock_already = TRUE;
  conn->mta_conn_mutex_unlock_later = TRUE;
  if (spider->handler_opened(link_idx, tgt_conn_kind))
  {
#if defined(HS_HAS_SQLCOM) && defined(HAVE_HANDLERSOCKET)
    if (conn->conn_kind == SPIDER_CONN_KIND_MYSQL)
    {
#endif
      dbton_hdl->reset_sql(SPIDER_SQL_TYPE_HANDLER);
      if ((error_num = dbton_hdl->append_close_handler_part(
        SPIDER_SQL_TYPE_HANDLER, link_idx)))
      {
        DBUG_ASSERT(conn->mta_conn_mutex_lock_already);
        DBUG_ASSERT(conn->mta_conn_mutex_unlock_later);
        conn->mta_conn_mutex_lock_already = FALSE;
        conn->mta_conn_mutex_unlock_later = FALSE;
        SPIDER_CLEAR_FILE_POS(&conn->mta_conn_mutex_file_pos);
        pthread_mutex_unlock(&conn->mta_conn_mutex);
        DBUG_RETURN(error_num);
      }

      spider_conn_set_timeout_from_share(conn, link_idx,
        spider->wide_handler->trx->thd,
        spider->share);
      if (dbton_hdl->execute_sql(
        SPIDER_SQL_TYPE_HANDLER,
        conn,
        -1,
        &spider->need_mons[link_idx])
      ) {
        error_num = spider_db_errorno(conn);
        goto error;
      }
      dbton_hdl->reset_sql(SPIDER_SQL_TYPE_HANDLER);
#if defined(HS_HAS_SQLCOM) && defined(HAVE_HANDLERSOCKET)
    } else {
/*
      conn->hs_conn->close();
      conn->server_lost = TRUE;
*/
    }
#endif
    if ((error_num = dbton_hdl->delete_opened_handler(conn, link_idx)))
      goto error;
    conn->opened_handlers--;
    DBUG_PRINT("info",("spider opened_handlers=%u", conn->opened_handlers));
  }
  DBUG_ASSERT(conn->mta_conn_mutex_lock_already);
  DBUG_ASSERT(conn->mta_conn_mutex_unlock_later);
  conn->mta_conn_mutex_lock_already = FALSE;
  conn->mta_conn_mutex_unlock_later = FALSE;
  SPIDER_CLEAR_FILE_POS(&conn->mta_conn_mutex_file_pos);
  pthread_mutex_unlock(&conn->mta_conn_mutex);
  DBUG_RETURN(0);

error:
  DBUG_ASSERT(conn->mta_conn_mutex_lock_already);
  DBUG_ASSERT(conn->mta_conn_mutex_unlock_later);
  conn->mta_conn_mutex_lock_already = FALSE;
  conn->mta_conn_mutex_unlock_later = FALSE;
  SPIDER_CLEAR_FILE_POS(&conn->mta_conn_mutex_file_pos);
  pthread_mutex_unlock(&conn->mta_conn_mutex);
  DBUG_RETURN(error_num);
}

#if defined(HS_HAS_SQLCOM) && defined(HAVE_HANDLERSOCKET)
void spider_db_hs_request_buf_reset(
  SPIDER_CONN *conn
) {
  DBUG_ENTER("spider_db_hs_request_buf_reset");
  if (conn->bulk_access_requests)
  {
    if (conn->db_conn->is_connected())
    {
      conn->db_conn->reset_request_queue();
    }
    conn->bulk_access_requests = 0;
  }
  DBUG_VOID_RETURN;
}
#endif

bool spider_db_conn_is_network_error(
  int error_num
) {
  DBUG_ENTER("spider_db_conn_is_network_error");
  if (
    error_num == ER_SPIDER_REMOTE_SERVER_GONE_AWAY_NUM ||
    error_num == ER_CONNECT_TO_FOREIGN_DATA_SOURCE ||
    (
      error_num >= CR_MIN_ERROR &&
      error_num <= CR_MAX_ERROR
    )
  ) {
    DBUG_RETURN(TRUE);
  }
  DBUG_RETURN(FALSE);
}<|MERGE_RESOLUTION|>--- conflicted
+++ resolved
@@ -5187,23 +5187,9 @@
                 DBUG_PRINT("info",("spider error_num 6=%d", error_num));
                 DBUG_RETURN(error_num);
               }
-<<<<<<< HEAD
-              if (!dbton_handler->need_lock_before_set_sql_for_exec(sql_type))
-              {
-                pthread_mutex_lock(&conn->mta_conn_mutex);
-                SPIDER_SET_FILE_POS(&conn->mta_conn_mutex_file_pos);
-              }
-              if (conn->db_conn->limit_mode() == 1)
-=======
               pthread_mutex_lock(&conn->mta_conn_mutex);
               SPIDER_SET_FILE_POS(&conn->mta_conn_mutex_file_pos);
-              conn->need_mon = &spider->need_mons[link_idx];
-              DBUG_ASSERT(!conn->mta_conn_mutex_lock_already);
-              DBUG_ASSERT(!conn->mta_conn_mutex_unlock_later);
-              conn->mta_conn_mutex_lock_already = TRUE;
-              conn->mta_conn_mutex_unlock_later = TRUE;
-              if ((error_num = spider_db_set_names(spider, conn, link_idx)))
->>>>>>> 96760d3a
+              if (conn->db_conn->limit_mode() == 1)
               {
                 conn->db_conn->set_limit(result_list->limit_num);
                 if (fields->is_first_link_ok_chain(link_idx_chain))
@@ -5313,23 +5299,9 @@
                 DBUG_PRINT("info",("spider error_num 6=%d", error_num));
                 DBUG_RETURN(error_num);
               }
-<<<<<<< HEAD
-              if (!dbton_handler->need_lock_before_set_sql_for_exec(sql_type))
-              {
-                pthread_mutex_lock(&conn->mta_conn_mutex);
-                SPIDER_SET_FILE_POS(&conn->mta_conn_mutex_file_pos);
-              }
-              if (conn->db_conn->limit_mode() == 1)
-=======
               pthread_mutex_lock(&conn->mta_conn_mutex);
               SPIDER_SET_FILE_POS(&conn->mta_conn_mutex_file_pos);
-              conn->need_mon = &spider->need_mons[roop_count];
-              DBUG_ASSERT(!conn->mta_conn_mutex_lock_already);
-              DBUG_ASSERT(!conn->mta_conn_mutex_unlock_later);
-              conn->mta_conn_mutex_lock_already = TRUE;
-              conn->mta_conn_mutex_unlock_later = TRUE;
-              if ((error_num = spider_db_set_names(spider, conn, roop_count)))
->>>>>>> 96760d3a
+              if (conn->db_conn->limit_mode() == 1)
               {
                 conn->db_conn->set_limit(result_list->limit_num);
                 if (roop_count == link_ok)
@@ -6682,18 +6654,11 @@
           pthread_mutex_assert_not_owner(&conn->mta_conn_mutex);
           if ((error_num = dbton_handler->set_sql_for_exec(sql_type,
             roop_count2)))
-<<<<<<< HEAD
           {
             if (spider->sql_kinds & SPIDER_SQL_KIND_SQL)
               spider->set_insert_to_pos_sql(SPIDER_SQL_TYPE_INSERT_SQL);
-            if (dbton_handler->need_lock_before_set_sql_for_exec(sql_type))
-            {
-              SPIDER_CLEAR_FILE_POS(&conn->mta_conn_mutex_file_pos);
-              pthread_mutex_unlock(&conn->mta_conn_mutex);
-            }
-=======
->>>>>>> 96760d3a
             DBUG_RETURN(error_num);
+          }
           pthread_mutex_lock(&conn->mta_conn_mutex);
           SPIDER_SET_FILE_POS(&conn->mta_conn_mutex_file_pos);
 #if defined(HS_HAS_SQLCOM) && defined(HAVE_HANDLERSOCKET)
