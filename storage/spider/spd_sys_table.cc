/* Copyright (C) 2008-2018 Kentoku Shiba

  This program is free software; you can redistribute it and/or modify
  it under the terms of the GNU General Public License as published by
  the Free Software Foundation; version 2 of the License.

  This program is distributed in the hope that it will be useful,
  but WITHOUT ANY WARRANTY; without even the implied warranty of
  MERCHANTABILITY or FITNESS FOR A PARTICULAR PURPOSE.  See the
  GNU General Public License for more details.

  You should have received a copy of the GNU General Public License
  along with this program; if not, write to the Free Software
  Foundation, Inc., 51 Franklin Street, Fifth Floor, Boston, MA 02110-1335 USA */

#define MYSQL_SERVER 1
#include <my_global.h>
#include "mysql_version.h"
#include "spd_environ.h"
#include "sql_priv.h"
#include "probes_mysql.h"
#include "sql_class.h"
#include "key.h"
#include "sql_base.h"
#include "tztime.h"
#include "sql_select.h"
#include "spd_err.h"
#include "spd_param.h"
#include "spd_db_include.h"
#include "spd_include.h"
#include "spd_sys_table.h"
#include "spd_malloc.h"

extern handlerton *spider_hton_ptr;
extern Time_zone *spd_tz_system;

#define SPIDER_XA_FORMAT_ID_POS                               0
#define SPIDER_XA_GTRID_LENGTH_POS                            1
#define SPIDER_XA_BQUAL_LENGTH_POS                            2
#define SPIDER_XA_DATA_POS                                    3
#define SPIDER_XA_STATUS_POS                                  4

#define SPIDER_XA_MEMBER_FORMAT_ID_POS                        0
#define SPIDER_XA_MEMBER_GTRID_LENGTH_POS                     1
#define SPIDER_XA_MEMBER_BQUAL_LENGTH_POS                     2
#define SPIDER_XA_MEMBER_DATA_POS                             3
#define SPIDER_XA_MEMBER_SCHEME_POS                           4
#define SPIDER_XA_MEMBER_HOST_POS                             5
#define SPIDER_XA_MEMBER_PORT_POS                             6
#define SPIDER_XA_MEMBER_SOCKET_POS                           7
#define SPIDER_XA_MEMBER_USERNAME_POS                         8
#define SPIDER_XA_MEMBER_PASSWORD_POS                         9
#define SPIDER_XA_MEMBER_SSL_CA_POS                          10
#define SPIDER_XA_MEMBER_SSL_CAPATH_POS                      11
#define SPIDER_XA_MEMBER_SSL_CERT_POS                        12
#define SPIDER_XA_MEMBER_SSL_CIPHER_POS                      13
#define SPIDER_XA_MEMBER_SSL_KEY_POS                         14
#define SPIDER_XA_MEMBER_SSL_VERIFY_SERVER_CERT_POS          15
#define SPIDER_XA_MEMBER_DEFAULT_FILE_POS                    16
#define SPIDER_XA_MEMBER_DEFAULT_GROUP_POS                   17
#define SPIDER_XA_MEMBER_DSN_POS                             18
#define SPIDER_XA_MEMBER_FILEDSN_POS                         19
#define SPIDER_XA_MEMBER_DRIVER_POS                          20
#define SPIDER_XA_FAILED_LOG_THREAD_ID_POS                   21
#define SPIDER_XA_FAILED_LOG_STATUS_POS                      22
#define SPIDER_XA_FAILED_LOG_FAILED_TIME_POS                 23

#define SPIDER_TABLES_DB_NAME_POS                             0
#define SPIDER_TABLES_TABLE_NAME_POS                          1
#define SPIDER_TABLES_LINK_ID_POS                             2
#define SPIDER_TABLES_PRIORITY_POS                            3
#define SPIDER_TABLES_SERVER_POS                              4
#define SPIDER_TABLES_SCHEME_POS                              5
#define SPIDER_TABLES_HOST_POS                                6
#define SPIDER_TABLES_PORT_POS                                7
#define SPIDER_TABLES_SOCKET_POS                              8
#define SPIDER_TABLES_USERNAME_POS                            9
#define SPIDER_TABLES_PASSWORD_POS                           10
#define SPIDER_TABLES_SSL_CA_POS                             11
#define SPIDER_TABLES_SSL_CAPATH_POS                         12
#define SPIDER_TABLES_SSL_CERT_POS                           13
#define SPIDER_TABLES_SSL_CIPHER_POS                         14
#define SPIDER_TABLES_SSL_KEY_POS                            15
#define SPIDER_TABLES_SSL_VERIFY_SERVER_CERT_POS             16
#define SPIDER_TABLES_MONITORING_BINLOG_POS_AT_FAILING_POS   17
#define SPIDER_TABLES_DEFAULT_FILE_POS                       18
#define SPIDER_TABLES_DEFAULT_GROUP_POS                      19
#define SPIDER_TABLES_DSN_POS                                20
#define SPIDER_TABLES_FILEDSN_POS                            21
#define SPIDER_TABLES_DRIVER_POS                             22
#define SPIDER_TABLES_TGT_DB_NAME_POS                        23
#define SPIDER_TABLES_TGT_TABLE_NAME_POS                     24
#define SPIDER_TABLES_LINK_STATUS_POS                        25
#define SPIDER_TABLES_BLOCK_STATUS_POS                       26
#define SPIDER_TABLES_STATIC_LINK_ID_POS                     27

#define SPIDER_LINK_MON_SERVERS_DB_NAME_POS                   0
#define SPIDER_LINK_MON_SERVERS_TABLE_NAME_POS                1
#define SPIDER_LINK_MON_SERVERS_LINK_ID_POS                   2
#define SPIDER_LINK_MON_SERVERS_SID_POS                       3
#define SPIDER_LINK_MON_SERVERS_SERVER_POS                    4
#define SPIDER_LINK_MON_SERVERS_SCHEME_POS                    5
#define SPIDER_LINK_MON_SERVERS_HOST_POS                      6
#define SPIDER_LINK_MON_SERVERS_PORT_POS                      7
#define SPIDER_LINK_MON_SERVERS_SOCKET_POS                    8
#define SPIDER_LINK_MON_SERVERS_USERNAME_POS                  9
#define SPIDER_LINK_MON_SERVERS_PASSWORD_POS                 10
#define SPIDER_LINK_MON_SERVERS_SSL_CA_POS                   11
#define SPIDER_LINK_MON_SERVERS_SSL_CAPATH_POS               12
#define SPIDER_LINK_MON_SERVERS_SSL_CERT_POS                 13
#define SPIDER_LINK_MON_SERVERS_SSL_CIPHER_POS               14
#define SPIDER_LINK_MON_SERVERS_SSL_KEY_POS                  15
#define SPIDER_LINK_MON_SERVERS_SSL_VERIFY_SERVER_CERT_POS   16
#define SPIDER_LINK_MON_SERVERS_DEFAULT_FILE_POS             17
#define SPIDER_LINK_MON_SERVERS_DEFAULT_GROUP_POS            18
#define SPIDER_LINK_MON_SERVERS_DSN_POS                      19
#define SPIDER_LINK_MON_SERVERS_FILEDSN_POS                  20
#define SPIDER_LINK_MON_SERVERS_DRIVER_POS                   21

#define SPIDER_LINK_FAILED_LOG_DB_NAME_POS                    0
#define SPIDER_LINK_FAILED_LOG_TABLE_NAME_POS                 1
#define SPIDER_LINK_FAILED_LOG_LINK_ID_POS                    2
#define SPIDER_LINK_FAILED_LOG_FAILED_TIME_POS                3

#define SPIDER_TABLE_POSITION_FOR_RECOVERY_DB_NAME_POS        0
#define SPIDER_TABLE_POSITION_FOR_RECOVERY_TABLE_NAME_POS     1
#define SPIDER_TABLE_POSITION_FOR_RECOVERY_FAILED_LINK_ID_POS 2
#define SPIDER_TABLE_POSITION_FOR_RECOVERY_SOURCE_LINK_ID_POS 3
#define SPIDER_TABLE_POSITION_FOR_RECOVERY_FILE_POS           4
#define SPIDER_TABLE_POSITION_FOR_RECOVERY_POSITION_POS       5
#define SPIDER_TABLE_POSITION_FOR_RECOVERY_GTID_POS           6

#define SPIDER_TABLE_STS_DB_NAME_POS                          0
#define SPIDER_TABLE_STS_TABLE_NAME_POS                       1
#define SPIDER_TABLE_STS_DATA_FILE_LENGTH_POS                 2
#define SPIDER_TABLE_STS_MAX_DATA_FILE_LENGTH_POS             3
#define SPIDER_TABLE_STS_INDEX_FILE_LENGTH_POS                4
#define SPIDER_TABLE_STS_RECORDS_POS                          5
#define SPIDER_TABLE_STS_MEAN_REC_LENGTH_POS                  6
#define SPIDER_TABLE_STS_CHECK_TIME_POS                       7
#define SPIDER_TABLE_STS_CREATE_TIME_POS                      8
#define SPIDER_TABLE_STS_UPDATE_TIME_POS                      9
#define SPIDER_TABLE_STS_CHECKSUM_POS                        10

#define SPIDER_TABLE_CRD_DB_NAME_POS                          0
#define SPIDER_TABLE_CRD_TABLE_NAME_POS                       1
#define SPIDER_TABLE_CRD_KEY_SEQ_POS                          2
#define SPIDER_TABLE_CRD_CARDINALITY_POS                      3

/**
  Insert a Spider system table row.

  @param  table             The spider system table.
  @param  do_handle_error   TRUE if an error message should be printed
                            before returning.

  @return                   Error code returned by the write.
*/

inline int spider_write_sys_table_row(TABLE *table, bool do_handle_error = TRUE)
{
  int error_num;
  THD *thd = table->in_use;

  tmp_disable_binlog(thd); /* Do not replicate the low-level changes. */
  error_num = table->file->ha_write_row(table->record[0]);
  reenable_binlog(thd);

  if (error_num && do_handle_error)
    table->file->print_error(error_num, MYF(0));

  return error_num;
}

/**
  Update a Spider system table row.

  @param  table             The spider system table.
  @param  do_handle_error   TRUE if an error message should be printed
                            before returning.

  @return                   Error code returned by the update.
*/

inline int spider_update_sys_table_row(TABLE *table, bool do_handle_error = TRUE)
{
  int error_num;
  THD *thd = table->in_use;

  tmp_disable_binlog(thd); /* Do not replicate the low-level changes. */
  error_num = table->file->ha_update_row(table->record[1], table->record[0]);
  reenable_binlog(thd);

  if (error_num && do_handle_error)
  {
    if (error_num == HA_ERR_RECORD_IS_THE_SAME)
      error_num = 0;
    else
      table->file->print_error(error_num, MYF(0));
  }

  return error_num;
}

/**
  Delete a Spider system table row.

  @param  table             The spider system table.
  @param  record_number     Location of the record: 0 or 1.
  @param  do_handle_error   TRUE if an error message should be printed
                            before returning.

  @return                   Error code returned by the delete.
*/

inline int spider_delete_sys_table_row(TABLE *table, int record_number = 0,
                                       bool do_handle_error = TRUE)
{
  int error_num;
  THD *thd = table->in_use;

  tmp_disable_binlog(thd); /* Do not replicate the low-level changes. */
  error_num = table->file->ha_delete_row(table->record[record_number]);
  reenable_binlog(thd);

  if (error_num && do_handle_error)
    table->file->print_error(error_num, MYF(0));

  return error_num;
}

TABLE *spider_open_sys_table(
  THD *thd,
  const char *table_name,
  int table_name_length,
  bool write,
  SPIDER_Open_tables_backup *open_tables_backup,
  bool need_lock,
  int *error_num
) {
  TABLE *table;
  TABLE_LIST tables;
  DBUG_ENTER("spider_open_sys_table");

<<<<<<< HEAD

=======
>>>>>>> 829cb1a4
#ifdef SPIDER_use_LEX_CSTRING_for_database_tablename_alias
  LEX_CSTRING db_name =
  {
    "mysql",
    sizeof("mysql") - 1
  };
  LEX_CSTRING tbl_name =
  {
    table_name,
    (size_t) table_name_length
  };
  tables.init_one_table(&db_name, &tbl_name, 0, (write ? TL_WRITE : TL_READ));
#else
  tables.init_one_table(
    "mysql", sizeof("mysql") - 1, table_name, table_name_length, table_name,
    (write ? TL_WRITE : TL_READ));
#endif
<<<<<<< HEAD
=======

>>>>>>> 829cb1a4
    if (!(table = spider_sys_open_table(thd, &tables, open_tables_backup)))
    {
      my_printf_error(ER_SPIDER_CANT_OPEN_SYS_TABLE_NUM,
        ER_SPIDER_CANT_OPEN_SYS_TABLE_STR, MYF(0),
        "mysql", table_name);
      *error_num = ER_SPIDER_CANT_OPEN_SYS_TABLE_NUM;
      DBUG_RETURN(NULL);
    }
  switch (table_name_length)
  {
    case 9:
      if (!memcmp(table_name, SPIDER_SYS_XA_TABLE_NAME_STR,
        SPIDER_SYS_XA_TABLE_NAME_LEN))
      {
        DBUG_PRINT("info",("spider checking for SYS_XA"));
        if (table->s->fields != SPIDER_SYS_XA_COL_CNT)
        {
          spider_close_sys_table(thd, table, open_tables_backup, need_lock);
          table = NULL;
          my_printf_error(ER_SPIDER_SYS_TABLE_VERSION_NUM,
            ER_SPIDER_SYS_TABLE_VERSION_STR, MYF(0),
            SPIDER_SYS_XA_TABLE_NAME_STR);
          *error_num = ER_SPIDER_SYS_TABLE_VERSION_NUM;
          goto error_col_num_chk;
        }
        break;
      }
      DBUG_ASSERT(0);
      break;
    case 13:
      if (!memcmp(table_name, SPIDER_SYS_TABLES_TABLE_NAME_STR,
        SPIDER_SYS_TABLES_TABLE_NAME_LEN))
      {
        DBUG_PRINT("info",("spider checking for SYS_TABLES"));
        if (table->s->fields != SPIDER_SYS_TABLES_COL_CNT)
        {
          spider_close_sys_table(thd, table, open_tables_backup, need_lock);
          table = NULL;
          my_printf_error(ER_SPIDER_SYS_TABLE_VERSION_NUM,
            ER_SPIDER_SYS_TABLE_VERSION_STR, MYF(0),
            SPIDER_SYS_TABLES_TABLE_NAME_STR);
          *error_num = ER_SPIDER_SYS_TABLE_VERSION_NUM;
          goto error_col_num_chk;
        }
        break;
      }
      DBUG_ASSERT(0);
      break;
    case 16:
      if (!memcmp(table_name, SPIDER_SYS_XA_MEMBER_TABLE_NAME_STR,
        SPIDER_SYS_XA_MEMBER_TABLE_NAME_LEN))
      {
        DBUG_PRINT("info",("spider checking for SYS_XA_MEMBER"));
        if (table->s->fields != SPIDER_SYS_XA_MEMBER_COL_CNT)
        {
          spider_close_sys_table(thd, table, open_tables_backup, need_lock);
          table = NULL;
          my_printf_error(ER_SPIDER_SYS_TABLE_VERSION_NUM,
            ER_SPIDER_SYS_TABLE_VERSION_STR, MYF(0),
            SPIDER_SYS_XA_MEMBER_TABLE_NAME_STR);
          *error_num = ER_SPIDER_SYS_TABLE_VERSION_NUM;
          goto error_col_num_chk;
        }
        break;
      }
      DBUG_ASSERT(0);
      break;
    case 20:
      if (!memcmp(table_name, SPIDER_SYS_XA_FAILED_TABLE_NAME_STR,
        SPIDER_SYS_XA_FAILED_TABLE_NAME_LEN))
      {
        DBUG_PRINT("info",("spider checking for SYS_XA_FAILED"));
        if (table->s->fields != SPIDER_SYS_XA_FAILED_TABLE_COL_CNT)
        {
          spider_close_sys_table(thd, table, open_tables_backup, need_lock);
          table = NULL;
          my_printf_error(ER_SPIDER_SYS_TABLE_VERSION_NUM,
            ER_SPIDER_SYS_TABLE_VERSION_STR, MYF(0),
            SPIDER_SYS_XA_FAILED_TABLE_NAME_STR);
          *error_num = ER_SPIDER_SYS_TABLE_VERSION_NUM;
          goto error_col_num_chk;
        }
        break;
      }
      DBUG_ASSERT(0);
      break;
    case 22:
      if (!memcmp(table_name, SPIDER_SYS_LINK_FAILED_TABLE_NAME_STR,
        SPIDER_SYS_LINK_FAILED_TABLE_NAME_LEN))
      {
        DBUG_PRINT("info",("spider checking for SYS_LINK_FAILED"));
        if (table->s->fields != SPIDER_SYS_LINK_FAILED_TABLE_COL_CNT)
        {
          spider_close_sys_table(thd, table, open_tables_backup, need_lock);
          table = NULL;
          my_printf_error(ER_SPIDER_SYS_TABLE_VERSION_NUM,
            ER_SPIDER_SYS_TABLE_VERSION_STR, MYF(0),
            SPIDER_SYS_LINK_FAILED_TABLE_NAME_STR);
          *error_num = ER_SPIDER_SYS_TABLE_VERSION_NUM;
          goto error_col_num_chk;
        }
        break;
      }
      DBUG_ASSERT(0);
      break;
    case 23:
      if (!memcmp(table_name, SPIDER_SYS_LINK_MON_TABLE_NAME_STR,
        SPIDER_SYS_LINK_MON_TABLE_NAME_LEN))
      {
        DBUG_PRINT("info",("spider checking for SYS_LINK_MON"));
        if (table->s->fields != SPIDER_SYS_LINK_MON_TABLE_COL_CNT)
        {
          spider_close_sys_table(thd, table, open_tables_backup, need_lock);
          table = NULL;
          my_printf_error(ER_SPIDER_SYS_TABLE_VERSION_NUM,
            ER_SPIDER_SYS_TABLE_VERSION_STR, MYF(0),
            SPIDER_SYS_LINK_MON_TABLE_NAME_STR);
          *error_num = ER_SPIDER_SYS_TABLE_VERSION_NUM;
          goto error_col_num_chk;
        }
        break;
      }
      DBUG_ASSERT(0);
      break;
    case 34:
      if (!memcmp(table_name, SPIDER_SYS_POS_FOR_RECOVERY_TABLE_NAME_STR,
        SPIDER_SYS_POS_FOR_RECOVERY_TABLE_NAME_LEN))
      {
        DBUG_PRINT("info",("spider checking for SYS_POS_FOR_RECOVERY"));
        if (table->s->fields != SPIDER_SYS_POS_FOR_RECOVERY_TABLE_COL_CNT)
        {
          spider_close_sys_table(thd, table, open_tables_backup, need_lock);
          table = NULL;
          my_printf_error(ER_SPIDER_SYS_TABLE_VERSION_NUM,
            ER_SPIDER_SYS_TABLE_VERSION_STR, MYF(0),
            SPIDER_SYS_POS_FOR_RECOVERY_TABLE_NAME_STR);
          *error_num = ER_SPIDER_SYS_TABLE_VERSION_NUM;
          goto error_col_num_chk;
        }
        break;
      }
      DBUG_ASSERT(0);
      break;
    default:
      DBUG_ASSERT(0);
      break;
  }
  DBUG_RETURN(table);
<<<<<<< HEAD
=======

>>>>>>> 829cb1a4
error_col_num_chk:
  DBUG_RETURN(NULL);
}

void spider_close_sys_table(
  THD *thd,
  TABLE *table,
  SPIDER_Open_tables_backup *open_tables_backup,
  bool need_lock
) {
  DBUG_ENTER("spider_close_sys_table");
  spider_sys_close_table(thd, open_tables_backup);
  DBUG_VOID_RETURN;
}

bool spider_sys_open_and_lock_tables(
  THD *thd,
  TABLE_LIST **tables,
  SPIDER_Open_tables_backup *open_tables_backup
) {
  uint counter;
  uint flags = MYSQL_OPEN_IGNORE_GLOBAL_READ_LOCK |
    MYSQL_LOCK_IGNORE_GLOBAL_READ_ONLY | MYSQL_OPEN_IGNORE_FLUSH |
    MYSQL_LOCK_IGNORE_TIMEOUT | MYSQL_LOCK_LOG_TABLE;
  ulonglong utime_after_lock_backup = thd->utime_after_lock;
  DBUG_ENTER("spider_sys_open_and_lock_tables");
  SPIDER_reset_n_backup_open_tables_state(thd, open_tables_backup, TRUE);
  if (open_tables(thd, tables, &counter, flags))
  {
    SPIDER_restore_backup_open_tables_state(thd, open_tables_backup);
    thd->utime_after_lock = utime_after_lock_backup;
    DBUG_RETURN(TRUE);
  }
  if (lock_tables(thd, *tables, counter, flags))
  {
    SPIDER_sys_close_thread_tables(thd);
    SPIDER_restore_backup_open_tables_state(thd, open_tables_backup);
    thd->utime_after_lock = utime_after_lock_backup;
    DBUG_RETURN(TRUE);
  }
  thd->utime_after_lock = utime_after_lock_backup;
  DBUG_RETURN(FALSE);
}

TABLE *spider_sys_open_table(
  THD *thd,
  TABLE_LIST *tables,
  SPIDER_Open_tables_backup *open_tables_backup
) {
  TABLE *table;
  ulonglong utime_after_lock_backup = thd->utime_after_lock;
  DBUG_ENTER("spider_sys_open_table");
  if (open_tables_backup)
  {
    SPIDER_reset_n_backup_open_tables_state(thd, open_tables_backup, NULL);
  }
  if ((table = open_ltable(thd, tables, tables->lock_type,
    MYSQL_OPEN_IGNORE_GLOBAL_READ_LOCK | MYSQL_LOCK_IGNORE_GLOBAL_READ_ONLY |
    MYSQL_OPEN_IGNORE_FLUSH | MYSQL_LOCK_IGNORE_TIMEOUT | MYSQL_LOCK_LOG_TABLE
  ))) {
    table->use_all_columns();
    table->s->no_replicate = 1;
  } else if (open_tables_backup)
  {
    SPIDER_restore_backup_open_tables_state(thd, open_tables_backup);
  }
  thd->utime_after_lock = utime_after_lock_backup;
  DBUG_RETURN(table);
}

void spider_sys_close_table(
  THD *thd,
  SPIDER_Open_tables_backup *open_tables_backup
) {
  DBUG_ENTER("spider_sys_close_table");
  if (open_tables_backup)
  {
    SPIDER_sys_close_thread_tables(thd);
    SPIDER_restore_backup_open_tables_state(thd, open_tables_backup);
  }
  DBUG_VOID_RETURN;
}

int spider_sys_index_init(
  TABLE *table,
  uint idx,
  bool sorted
) {
  DBUG_ENTER("spider_sys_index_init");
  DBUG_RETURN(table->file->ha_index_init(idx, sorted));
}

int spider_sys_index_end(
  TABLE *table
) {
  DBUG_ENTER("spider_sys_index_end");
  DBUG_RETURN(table->file->ha_index_end());
}

int spider_sys_rnd_init(
  TABLE *table,
  bool scan
) {
  DBUG_ENTER("spider_sys_rnd_init");
  DBUG_RETURN(table->file->ha_rnd_init(scan));
}

int spider_sys_rnd_end(
  TABLE *table
) {
  DBUG_ENTER("spider_sys_rnd_end");
  DBUG_RETURN(table->file->ha_rnd_end());
}

int spider_check_sys_table(
  TABLE *table,
  char *table_key
) {
  DBUG_ENTER("spider_check_sys_table");

  key_copy(
    (uchar *) table_key,
    table->record[0],
    table->key_info,
    table->key_info->key_length);

  DBUG_RETURN(table->file->ha_index_read_idx_map(
    table->record[0], 0, (uchar *) table_key,
    HA_WHOLE_KEY, HA_READ_KEY_EXACT));
}

int spider_check_sys_table_with_find_flag(
  TABLE *table,
  char *table_key,
  enum ha_rkey_function find_flag
) {
  DBUG_ENTER("spider_check_sys_table");

  key_copy(
    (uchar *) table_key,
    table->record[0],
    table->key_info,
    table->key_info->key_length);

  DBUG_RETURN(table->file->ha_index_read_idx_map(
    table->record[0], 0, (uchar *) table_key,
    HA_WHOLE_KEY, find_flag));
}

int spider_check_sys_table_for_update_all_columns(
  TABLE *table,
  char *table_key
) {
  DBUG_ENTER("spider_check_sys_table_for_update_all_columns");

  key_copy(
    (uchar *) table_key,
    table->record[0],
    table->key_info,
    table->key_info->key_length);

  DBUG_RETURN(table->file->ha_index_read_idx_map(
    table->record[1], 0, (uchar *) table_key,
    HA_WHOLE_KEY, HA_READ_KEY_EXACT));
}

/*
  Creates a key (`table_key') consisting of `col_count' key parts of
  `idx'th index of the table, then positions an index cursor to that
  key.
*/
int spider_get_sys_table_by_idx(
  TABLE *table,
  char *table_key,
  const int idx,
  const int col_count
) {
  int error_num;
  uint key_length;
  KEY *key_info = table->key_info + idx;
  DBUG_ENTER("spider_get_sys_table_by_idx");
  if ((error_num = spider_sys_index_init(table, idx, FALSE)))
    DBUG_RETURN(error_num);

  if ((int) spider_user_defined_key_parts(key_info) == col_count)
  {
    key_length = key_info->key_length;
  } else {
    int roop_count;
    key_length = 0;
    for (roop_count = 0; roop_count < col_count; ++roop_count)
    {
      key_length += key_info->key_part[roop_count].store_length;
    }
  }

  key_copy(
    (uchar *) table_key,
    table->record[0],
    key_info,
    key_length);

  if (
    (error_num = table->file->ha_index_read_map(
      table->record[0], (uchar *) table_key,
      make_prev_keypart_map(col_count), HA_READ_KEY_EXACT))
  ) {
    spider_sys_index_end(table);
    DBUG_RETURN(error_num);
  }
  DBUG_RETURN(0);
}

int spider_sys_index_next_same(
  TABLE *table,
  char *table_key
) {
  DBUG_ENTER("spider_sys_index_next_same");
  DBUG_RETURN(table->file->ha_index_next_same(
    table->record[0],
    (const uchar*) table_key,
    table->key_info->key_length));
}

int spider_sys_index_first(
  TABLE *table,
  const int idx                 /* which index to use */
) {
  int error_num;
  DBUG_ENTER("spider_sys_index_first");
  if ((error_num = spider_sys_index_init(table, idx, FALSE)))
    DBUG_RETURN(error_num);

  if (
    (error_num = table->file->ha_index_first(table->record[0]))
  ) {
    spider_sys_index_end(table);
    DBUG_RETURN(error_num);
  }
  DBUG_RETURN(0);
}

int spider_sys_index_last(
  TABLE *table,
  const int idx
) {
  int error_num;
  DBUG_ENTER("spider_sys_index_last");
  if ((error_num = spider_sys_index_init(table, idx, FALSE)))
    DBUG_RETURN(error_num);

  if (
    (error_num = table->file->ha_index_last(table->record[0]))
  ) {
    spider_sys_index_end(table);
    DBUG_RETURN(error_num);
  }
  DBUG_RETURN(0);
}

int spider_sys_index_next(
  TABLE *table
) {
  DBUG_ENTER("spider_sys_index_next");
  DBUG_RETURN(table->file->ha_index_next(table->record[0]));
}

void spider_store_xa_pk(
  TABLE *table,
  XID *xid
) {
  DBUG_ENTER("spider_store_xa_pk");
  table->field[SPIDER_XA_FORMAT_ID_POS]->store(xid->formatID);
  table->field[SPIDER_XA_GTRID_LENGTH_POS]->store(xid->gtrid_length);
  table->field[SPIDER_XA_DATA_POS]->store(
    xid->data,
    (uint) xid->gtrid_length + xid->bqual_length,
    system_charset_info);
  DBUG_VOID_RETURN;
}

void spider_store_xa_bqual_length(
  TABLE *table,
  XID *xid
) {
  DBUG_ENTER("spider_store_xa_bqual_length");
  table->field[SPIDER_XA_BQUAL_LENGTH_POS]->store(xid->bqual_length);
  DBUG_VOID_RETURN;
}

void spider_store_xa_status(
  TABLE *table,
  const char *status
) {
  DBUG_ENTER("spider_store_xa_status");
  table->field[SPIDER_XA_STATUS_POS]->store(
    status,
    (uint) strlen(status),
    system_charset_info);
  DBUG_VOID_RETURN;
}

void spider_store_xa_member_pk(
  TABLE *table,
  XID *xid,
  SPIDER_CONN *conn
) {
  DBUG_ENTER("spider_store_xa_member_pk");
  table->field[SPIDER_XA_MEMBER_FORMAT_ID_POS]->store(xid->formatID);
  table->field[SPIDER_XA_MEMBER_GTRID_LENGTH_POS]->store(xid->gtrid_length);
  table->field[SPIDER_XA_MEMBER_DATA_POS]->store(
    xid->data,
    (uint) xid->gtrid_length + xid->bqual_length,
    system_charset_info);
  table->field[SPIDER_XA_MEMBER_HOST_POS]->store(
    conn->tgt_host,
    (uint) conn->tgt_host_length,
    system_charset_info);
  table->field[SPIDER_XA_MEMBER_PORT_POS]->store(
    conn->tgt_port);
  table->field[SPIDER_XA_MEMBER_SOCKET_POS]->store(
    conn->tgt_socket,
    (uint) conn->tgt_socket_length,
    system_charset_info);
  DBUG_VOID_RETURN;
}

void spider_store_xa_member_info(
  TABLE *table,
  XID *xid,
  SPIDER_CONN *conn
) {
  DBUG_ENTER("spider_store_xa_member_info");
  table->field[SPIDER_XA_MEMBER_BQUAL_LENGTH_POS]->store(xid->bqual_length);
  table->field[SPIDER_XA_MEMBER_SCHEME_POS]->store(
    conn->tgt_wrapper,
    (uint) conn->tgt_wrapper_length,
    system_charset_info);
  table->field[SPIDER_XA_MEMBER_USERNAME_POS]->store(
    conn->tgt_username,
    (uint) conn->tgt_username_length,
    system_charset_info);
  table->field[SPIDER_XA_MEMBER_PASSWORD_POS]->store(
    conn->tgt_password,
    (uint) conn->tgt_password_length,
    system_charset_info);
  if (conn->tgt_ssl_ca)
  {
    table->field[SPIDER_XA_MEMBER_SSL_CA_POS]->set_notnull();
    table->field[SPIDER_XA_MEMBER_SSL_CA_POS]->store(
      conn->tgt_ssl_ca,
      (uint) conn->tgt_ssl_ca_length,
      system_charset_info);
  } else {
    table->field[SPIDER_XA_MEMBER_SSL_CA_POS]->set_null();
    table->field[SPIDER_XA_MEMBER_SSL_CA_POS]->reset();
  }
  if (conn->tgt_ssl_capath)
  {
    table->field[SPIDER_XA_MEMBER_SSL_CAPATH_POS]->set_notnull();
    table->field[SPIDER_XA_MEMBER_SSL_CAPATH_POS]->store(
      conn->tgt_ssl_capath,
      (uint) conn->tgt_ssl_capath_length,
      system_charset_info);
  } else {
    table->field[SPIDER_XA_MEMBER_SSL_CAPATH_POS]->set_null();
    table->field[SPIDER_XA_MEMBER_SSL_CAPATH_POS]->reset();
  }
  if (conn->tgt_ssl_cert)
  {
    table->field[SPIDER_XA_MEMBER_SSL_CERT_POS]->set_notnull();
    table->field[SPIDER_XA_MEMBER_SSL_CERT_POS]->store(
      conn->tgt_ssl_cert,
      (uint) conn->tgt_ssl_cert_length,
      system_charset_info);
  } else {
    table->field[SPIDER_XA_MEMBER_SSL_CERT_POS]->set_null();
    table->field[SPIDER_XA_MEMBER_SSL_CERT_POS]->reset();
  }
  if (conn->tgt_ssl_cipher)
  {
    table->field[SPIDER_XA_MEMBER_SSL_CIPHER_POS]->set_notnull();
    table->field[SPIDER_XA_MEMBER_SSL_CIPHER_POS]->store(
      conn->tgt_ssl_cipher,
      (uint) conn->tgt_ssl_cipher_length,
      system_charset_info);
  } else {
    table->field[SPIDER_XA_MEMBER_SSL_CIPHER_POS]->set_null();
    table->field[SPIDER_XA_MEMBER_SSL_CIPHER_POS]->reset();
  }
  if (conn->tgt_ssl_key)
  {
    table->field[SPIDER_XA_MEMBER_SSL_KEY_POS]->set_notnull();
    table->field[SPIDER_XA_MEMBER_SSL_KEY_POS]->store(
      conn->tgt_ssl_key,
      (uint) conn->tgt_ssl_key_length,
      system_charset_info);
  } else {
    table->field[SPIDER_XA_MEMBER_SSL_KEY_POS]->set_null();
    table->field[SPIDER_XA_MEMBER_SSL_KEY_POS]->reset();
  }
  if (conn->tgt_ssl_vsc >= 0)
  {
    table->field[SPIDER_XA_MEMBER_SSL_VERIFY_SERVER_CERT_POS]->set_notnull();
    table->field[SPIDER_XA_MEMBER_SSL_VERIFY_SERVER_CERT_POS]->store(
      conn->tgt_ssl_vsc);
  } else {
    table->field[SPIDER_XA_MEMBER_SSL_VERIFY_SERVER_CERT_POS]->set_null();
    table->field[SPIDER_XA_MEMBER_SSL_VERIFY_SERVER_CERT_POS]->reset();
  }
  if (conn->tgt_default_file)
  {
    table->field[SPIDER_XA_MEMBER_DEFAULT_FILE_POS]->set_notnull();
    table->field[SPIDER_XA_MEMBER_DEFAULT_FILE_POS]->store(
      conn->tgt_default_file,
      (uint) conn->tgt_default_file_length,
      system_charset_info);
  } else {
    table->field[SPIDER_XA_MEMBER_DEFAULT_FILE_POS]->set_null();
    table->field[SPIDER_XA_MEMBER_DEFAULT_FILE_POS]->reset();
  }
  if (conn->tgt_default_group)
  {
    table->field[SPIDER_XA_MEMBER_DEFAULT_GROUP_POS]->set_notnull();
    table->field[SPIDER_XA_MEMBER_DEFAULT_GROUP_POS]->store(
      conn->tgt_default_group,
      (uint) conn->tgt_default_group_length,
      system_charset_info);
  } else {
    table->field[SPIDER_XA_MEMBER_DEFAULT_GROUP_POS]->set_null();
    table->field[SPIDER_XA_MEMBER_DEFAULT_GROUP_POS]->reset();
  }
  if (conn->tgt_dsn)
  {
    table->field[SPIDER_XA_MEMBER_DSN_POS]->set_notnull();
    table->field[SPIDER_XA_MEMBER_DSN_POS]->store(
      conn->tgt_dsn,
      (uint) conn->tgt_dsn_length,
      system_charset_info);
  } else {
    table->field[SPIDER_XA_MEMBER_DSN_POS]->set_null();
    table->field[SPIDER_XA_MEMBER_DSN_POS]->reset();
  }
  if (conn->tgt_filedsn)
  {
    table->field[SPIDER_XA_MEMBER_FILEDSN_POS]->set_notnull();
    table->field[SPIDER_XA_MEMBER_FILEDSN_POS]->store(
      conn->tgt_filedsn,
      (uint) conn->tgt_filedsn_length,
      system_charset_info);
  } else {
    table->field[SPIDER_XA_MEMBER_FILEDSN_POS]->set_null();
    table->field[SPIDER_XA_MEMBER_FILEDSN_POS]->reset();
  }
  if (conn->tgt_driver)
  {
    table->field[SPIDER_XA_MEMBER_DRIVER_POS]->set_notnull();
    table->field[SPIDER_XA_MEMBER_DRIVER_POS]->store(
      conn->tgt_driver,
      (uint) conn->tgt_driver_length,
      system_charset_info);
  } else {
    table->field[SPIDER_XA_MEMBER_DRIVER_POS]->set_null();
    table->field[SPIDER_XA_MEMBER_DRIVER_POS]->reset();
  }
  DBUG_VOID_RETURN;
}

/*
  Store db and table names from `name' to `table's corresponding
  fields
*/
void spider_store_tables_name(
  TABLE *table,
  const char *name,
  const uint name_length
) {
  const char *ptr_db, *ptr_table;
  my_ptrdiff_t ptr_diff_db, ptr_diff_table;
  DBUG_ENTER("spider_store_tables_name");
  if (name[0] == FN_CURLIB && name[1] == FN_LIBCHAR)
  {
    ptr_db = strchr(name, FN_LIBCHAR);
    ptr_db++;
    ptr_diff_db = PTR_BYTE_DIFF(ptr_db, name);
    DBUG_PRINT("info",("spider ptr_diff_db = %lld", (longlong) ptr_diff_db));
    ptr_table = strchr(ptr_db, FN_LIBCHAR);
    ptr_table++;
    ptr_diff_table = PTR_BYTE_DIFF(ptr_table, ptr_db);
    DBUG_PRINT("info",("spider ptr_diff_table = %lld",
      (longlong) ptr_diff_table));
  } else {
    DBUG_PRINT("info",("spider temporary table"));
    ptr_db = "";
    ptr_diff_db = 1;
    ptr_table = "";
    ptr_diff_table = 1;
  }
  table->field[SPIDER_TABLES_DB_NAME_POS]->store(
    ptr_db,
    (uint)(ptr_diff_table - 1),
    system_charset_info);
  DBUG_PRINT("info",("spider field[%u]->null_bit = %d",
    SPIDER_TABLES_DB_NAME_POS,
    table->field[SPIDER_TABLES_DB_NAME_POS]->null_bit));
  table->field[SPIDER_TABLES_TABLE_NAME_POS]->store(
    ptr_table,
    (uint) ((my_ptrdiff_t) name_length - ptr_diff_db - ptr_diff_table),
    system_charset_info);
  DBUG_PRINT("info",("spider field[%u]->null_bit = %d",
    SPIDER_TABLES_TABLE_NAME_POS,
    table->field[SPIDER_TABLES_TABLE_NAME_POS]->null_bit));
  DBUG_VOID_RETURN;
}

void spider_store_db_and_table_name(
  TABLE *table,
  const char *db_name,
  const uint db_name_length,
  const char *table_name,
  const uint table_name_length
) {
  DBUG_ENTER("spider_store_db_and_table_name");
  table->field[SPIDER_TABLES_DB_NAME_POS]->store(
    db_name,
    db_name_length,
    system_charset_info);
  DBUG_PRINT("info",("spider field[%u]->null_bit = %d",
    SPIDER_TABLES_DB_NAME_POS,
    table->field[SPIDER_TABLES_DB_NAME_POS]->null_bit));
  table->field[SPIDER_TABLES_TABLE_NAME_POS]->store(
    table_name,
    table_name_length,
    system_charset_info);
  DBUG_PRINT("info",("spider field[%u]->null_bit = %d",
    SPIDER_TABLES_TABLE_NAME_POS,
    table->field[SPIDER_TABLES_TABLE_NAME_POS]->null_bit));
  DBUG_VOID_RETURN;
}

void spider_store_tables_link_idx(
  TABLE *table,
  int link_idx
) {
  DBUG_ENTER("spider_store_tables_link_idx");
  table->field[SPIDER_TABLES_LINK_ID_POS]->set_notnull();
  table->field[SPIDER_TABLES_LINK_ID_POS]->store(link_idx);
  DBUG_VOID_RETURN;
}

void spider_store_tables_link_idx_str(
  TABLE *table,
  const char *link_idx,
  const uint link_idx_length
) {
  DBUG_ENTER("spider_store_tables_link_idx_str");
  table->field[SPIDER_TABLES_LINK_ID_POS]->store(
    link_idx,
    link_idx_length,
    system_charset_info);
  DBUG_PRINT("info",("spider field[%u]->null_bit = %d",
    SPIDER_TABLES_LINK_ID_POS,
    table->field[SPIDER_TABLES_LINK_ID_POS]->null_bit));
  DBUG_VOID_RETURN;
}

void spider_store_tables_static_link_id(
  TABLE *table,
  const char *static_link_id,
  const uint static_link_id_length
) {
  DBUG_ENTER("spider_store_tables_static_link_id");
  if (static_link_id)
  {
    table->field[SPIDER_TABLES_STATIC_LINK_ID_POS]->set_notnull();
    table->field[SPIDER_TABLES_STATIC_LINK_ID_POS]->store(
      static_link_id,
      static_link_id_length,
      system_charset_info);
  } else {
    table->field[SPIDER_TABLES_STATIC_LINK_ID_POS]->set_null();
    table->field[SPIDER_TABLES_STATIC_LINK_ID_POS]->reset();
  }
  DBUG_VOID_RETURN;
}

void spider_store_tables_priority(
  TABLE *table,
  longlong priority
) {
  DBUG_ENTER("spider_store_tables_priority");
  DBUG_PRINT("info",("spider priority = %lld", priority));
  table->field[SPIDER_TABLES_PRIORITY_POS]->store(priority, FALSE);
  DBUG_VOID_RETURN;
}

void spider_store_tables_connect_info(
  TABLE *table,
  SPIDER_ALTER_TABLE *alter_table,
  int link_idx
) {
  DBUG_ENTER("spider_store_tables_connect_info");
  if (alter_table->tmp_server_names[link_idx])
  {
    table->field[SPIDER_TABLES_SERVER_POS]->set_notnull();
    table->field[SPIDER_TABLES_SERVER_POS]->store(
      alter_table->tmp_server_names[link_idx],
      (uint) alter_table->tmp_server_names_lengths[link_idx],
      system_charset_info);
  } else {
    table->field[SPIDER_TABLES_SERVER_POS]->set_null();
    table->field[SPIDER_TABLES_SERVER_POS]->reset();
  }
  if (alter_table->tmp_tgt_wrappers[link_idx])
  {
    table->field[SPIDER_TABLES_SCHEME_POS]->set_notnull();
    table->field[SPIDER_TABLES_SCHEME_POS]->store(
      alter_table->tmp_tgt_wrappers[link_idx],
      (uint) alter_table->tmp_tgt_wrappers_lengths[link_idx],
      system_charset_info);
  } else {
    table->field[SPIDER_TABLES_SCHEME_POS]->set_null();
    table->field[SPIDER_TABLES_SCHEME_POS]->reset();
  }
  if (alter_table->tmp_tgt_hosts[link_idx])
  {
    table->field[SPIDER_TABLES_HOST_POS]->set_notnull();
    table->field[SPIDER_TABLES_HOST_POS]->store(
      alter_table->tmp_tgt_hosts[link_idx],
      (uint) alter_table->tmp_tgt_hosts_lengths[link_idx],
      system_charset_info);
  } else {
    table->field[SPIDER_TABLES_HOST_POS]->set_null();
    table->field[SPIDER_TABLES_HOST_POS]->reset();
  }
  if (alter_table->tmp_tgt_ports[link_idx] >= 0)
  {
    table->field[SPIDER_TABLES_PORT_POS]->set_notnull();
    table->field[SPIDER_TABLES_PORT_POS]->store(
      alter_table->tmp_tgt_ports[link_idx]);
  } else {
    table->field[SPIDER_TABLES_PORT_POS]->set_null();
    table->field[SPIDER_TABLES_PORT_POS]->reset();
  }
  if (alter_table->tmp_tgt_sockets[link_idx])
  {
    table->field[SPIDER_TABLES_SOCKET_POS]->set_notnull();
    table->field[SPIDER_TABLES_SOCKET_POS]->store(
      alter_table->tmp_tgt_sockets[link_idx],
      (uint) alter_table->tmp_tgt_sockets_lengths[link_idx],
      system_charset_info);
  } else {
    table->field[SPIDER_TABLES_SOCKET_POS]->set_null();
    table->field[SPIDER_TABLES_SOCKET_POS]->reset();
  }
  if (alter_table->tmp_tgt_usernames[link_idx])
  {
    table->field[SPIDER_TABLES_USERNAME_POS]->set_notnull();
    table->field[SPIDER_TABLES_USERNAME_POS]->store(
      alter_table->tmp_tgt_usernames[link_idx],
      (uint) alter_table->tmp_tgt_usernames_lengths[link_idx],
      system_charset_info);
  } else {
    table->field[SPIDER_TABLES_USERNAME_POS]->set_null();
    table->field[SPIDER_TABLES_USERNAME_POS]->reset();
  }
  if (alter_table->tmp_tgt_passwords[link_idx])
  {
    table->field[SPIDER_TABLES_PASSWORD_POS]->set_notnull();
    table->field[SPIDER_TABLES_PASSWORD_POS]->store(
      alter_table->tmp_tgt_passwords[link_idx],
      (uint) alter_table->tmp_tgt_passwords_lengths[link_idx],
      system_charset_info);
  } else {
    table->field[SPIDER_TABLES_PASSWORD_POS]->set_null();
    table->field[SPIDER_TABLES_PASSWORD_POS]->reset();
  }
  if (alter_table->tmp_tgt_ssl_cas[link_idx])
  {
    table->field[SPIDER_TABLES_SSL_CA_POS]->set_notnull();
    table->field[SPIDER_TABLES_SSL_CA_POS]->store(
      alter_table->tmp_tgt_ssl_cas[link_idx],
      (uint) alter_table->tmp_tgt_ssl_cas_lengths[link_idx],
      system_charset_info);
  } else {
    table->field[SPIDER_TABLES_SSL_CA_POS]->set_null();
    table->field[SPIDER_TABLES_SSL_CA_POS]->reset();
  }
  if (alter_table->tmp_tgt_ssl_capaths[link_idx])
  {
    table->field[SPIDER_TABLES_SSL_CAPATH_POS]->set_notnull();
    table->field[SPIDER_TABLES_SSL_CAPATH_POS]->store(
      alter_table->tmp_tgt_ssl_capaths[link_idx],
      (uint) alter_table->tmp_tgt_ssl_capaths_lengths[link_idx],
      system_charset_info);
  } else {
    table->field[SPIDER_TABLES_SSL_CAPATH_POS]->set_null();
    table->field[SPIDER_TABLES_SSL_CAPATH_POS]->reset();
  }
  if (alter_table->tmp_tgt_ssl_certs[link_idx])
  {
    table->field[SPIDER_TABLES_SSL_CERT_POS]->set_notnull();
    table->field[SPIDER_TABLES_SSL_CERT_POS]->store(
      alter_table->tmp_tgt_ssl_certs[link_idx],
      (uint) alter_table->tmp_tgt_ssl_certs_lengths[link_idx],
      system_charset_info);
  } else {
    table->field[SPIDER_TABLES_SSL_CERT_POS]->set_null();
    table->field[SPIDER_TABLES_SSL_CERT_POS]->reset();
  }
  if (alter_table->tmp_tgt_ssl_ciphers[link_idx])
  {
    table->field[SPIDER_TABLES_SSL_CIPHER_POS]->set_notnull();
    table->field[SPIDER_TABLES_SSL_CIPHER_POS]->store(
      alter_table->tmp_tgt_ssl_ciphers[link_idx],
      (uint) alter_table->tmp_tgt_ssl_ciphers_lengths[link_idx],
      system_charset_info);
  } else {
    table->field[SPIDER_TABLES_SSL_CIPHER_POS]->set_null();
    table->field[SPIDER_TABLES_SSL_CIPHER_POS]->reset();
  }
  if (alter_table->tmp_tgt_ssl_keys[link_idx])
  {
    table->field[SPIDER_TABLES_SSL_KEY_POS]->set_notnull();
    table->field[SPIDER_TABLES_SSL_KEY_POS]->store(
      alter_table->tmp_tgt_ssl_keys[link_idx],
      (uint) alter_table->tmp_tgt_ssl_keys_lengths[link_idx],
      system_charset_info);
  } else {
    table->field[SPIDER_TABLES_SSL_KEY_POS]->set_null();
    table->field[SPIDER_TABLES_SSL_KEY_POS]->reset();
  }
  if (alter_table->tmp_tgt_ssl_vscs[link_idx] >= 0)
  {
    table->field[SPIDER_TABLES_SSL_VERIFY_SERVER_CERT_POS]->set_notnull();
    table->field[SPIDER_TABLES_SSL_VERIFY_SERVER_CERT_POS]->store(
      alter_table->tmp_tgt_ssl_vscs[link_idx]);
  } else {
    table->field[SPIDER_TABLES_SSL_VERIFY_SERVER_CERT_POS]->set_null();
    table->field[SPIDER_TABLES_SSL_VERIFY_SERVER_CERT_POS]->reset();
  }
  table->field[SPIDER_TABLES_MONITORING_BINLOG_POS_AT_FAILING_POS]->
    set_notnull();
  if (alter_table->tmp_monitoring_binlog_pos_at_failing[link_idx] >= 0)
  {
    table->field[SPIDER_TABLES_MONITORING_BINLOG_POS_AT_FAILING_POS]->store(
      alter_table->tmp_monitoring_binlog_pos_at_failing[link_idx]);
  } else {
    table->field[SPIDER_TABLES_MONITORING_BINLOG_POS_AT_FAILING_POS]->store(0);
  }
  if (alter_table->tmp_tgt_default_files[link_idx])
  {
    table->field[SPIDER_TABLES_DEFAULT_FILE_POS]->set_notnull();
    table->field[SPIDER_TABLES_DEFAULT_FILE_POS]->store(
      alter_table->tmp_tgt_default_files[link_idx],
      (uint) alter_table->tmp_tgt_default_files_lengths[link_idx],
      system_charset_info);
  } else {
    table->field[SPIDER_TABLES_DEFAULT_FILE_POS]->set_null();
    table->field[SPIDER_TABLES_DEFAULT_FILE_POS]->reset();
  }
  if (alter_table->tmp_tgt_default_groups[link_idx])
  {
    table->field[SPIDER_TABLES_DEFAULT_GROUP_POS]->set_notnull();
    table->field[SPIDER_TABLES_DEFAULT_GROUP_POS]->store(
      alter_table->tmp_tgt_default_groups[link_idx],
      (uint) alter_table->tmp_tgt_default_groups_lengths[link_idx],
      system_charset_info);
  } else {
    table->field[SPIDER_TABLES_DEFAULT_GROUP_POS]->set_null();
    table->field[SPIDER_TABLES_DEFAULT_GROUP_POS]->reset();
  }
  if (alter_table->tmp_tgt_dsns[link_idx])
  {
    table->field[SPIDER_TABLES_DSN_POS]->set_notnull();
    table->field[SPIDER_TABLES_DSN_POS]->store(
      alter_table->tmp_tgt_dsns[link_idx],
      (uint) alter_table->tmp_tgt_dsns_lengths[link_idx],
      system_charset_info);
  } else {
    table->field[SPIDER_TABLES_DSN_POS]->set_null();
    table->field[SPIDER_TABLES_DSN_POS]->reset();
  }
  if (alter_table->tmp_tgt_filedsns[link_idx])
  {
    table->field[SPIDER_TABLES_FILEDSN_POS]->set_notnull();
    table->field[SPIDER_TABLES_FILEDSN_POS]->store(
      alter_table->tmp_tgt_filedsns[link_idx],
      (uint) alter_table->tmp_tgt_filedsns_lengths[link_idx],
      system_charset_info);
  } else {
    table->field[SPIDER_TABLES_FILEDSN_POS]->set_null();
    table->field[SPIDER_TABLES_FILEDSN_POS]->reset();
  }
  if (alter_table->tmp_tgt_drivers[link_idx])
  {
    table->field[SPIDER_TABLES_DRIVER_POS]->set_notnull();
    table->field[SPIDER_TABLES_DRIVER_POS]->store(
      alter_table->tmp_tgt_drivers[link_idx],
      (uint) alter_table->tmp_tgt_drivers_lengths[link_idx],
      system_charset_info);
  } else {
    table->field[SPIDER_TABLES_DRIVER_POS]->set_null();
    table->field[SPIDER_TABLES_DRIVER_POS]->reset();
  }
  if (alter_table->tmp_tgt_dbs[link_idx])
  {
    table->field[SPIDER_TABLES_TGT_DB_NAME_POS]->set_notnull();
    table->field[SPIDER_TABLES_TGT_DB_NAME_POS]->store(
      alter_table->tmp_tgt_dbs[link_idx],
      (uint) alter_table->tmp_tgt_dbs_lengths[link_idx],
      system_charset_info);
  } else {
    table->field[SPIDER_TABLES_TGT_DB_NAME_POS]->set_null();
    table->field[SPIDER_TABLES_TGT_DB_NAME_POS]->reset();
  }
  if (alter_table->tmp_tgt_table_names[link_idx])
  {
    table->field[SPIDER_TABLES_TGT_TABLE_NAME_POS]->set_notnull();
    table->field[SPIDER_TABLES_TGT_TABLE_NAME_POS]->store(
      alter_table->tmp_tgt_table_names[link_idx],
      (uint) alter_table->tmp_tgt_table_names_lengths[link_idx],
      system_charset_info);
  } else {
    table->field[SPIDER_TABLES_TGT_TABLE_NAME_POS]->set_null();
    table->field[SPIDER_TABLES_TGT_TABLE_NAME_POS]->reset();
  }
  table->field[SPIDER_TABLES_BLOCK_STATUS_POS]->store((longlong) 0, FALSE);
  if (alter_table->tmp_static_link_ids[link_idx])
  {
    DBUG_PRINT("info",("spider static_link_id[%d] = %s",
      link_idx, alter_table->tmp_static_link_ids[link_idx]));
    table->field[SPIDER_TABLES_STATIC_LINK_ID_POS]->set_notnull();
    table->field[SPIDER_TABLES_STATIC_LINK_ID_POS]->store(
      alter_table->tmp_static_link_ids[link_idx],
      (uint) alter_table->tmp_static_link_ids_lengths[link_idx],
      system_charset_info);
  } else {
    DBUG_PRINT("info",("spider static_link_id[%d] = NULL", link_idx));
    table->field[SPIDER_TABLES_STATIC_LINK_ID_POS]->set_null();
    table->field[SPIDER_TABLES_STATIC_LINK_ID_POS]->reset();
  }
  DBUG_VOID_RETURN;
}

void spider_store_tables_link_status(
  TABLE *table,
  long link_status
) {
  DBUG_ENTER("spider_store_tables_link_status");
  DBUG_PRINT("info",("spider link_status = %ld", link_status));
  if (link_status > SPIDER_LINK_STATUS_NO_CHANGE)
    table->field[SPIDER_TABLES_LINK_STATUS_POS]->store(link_status, FALSE);
  DBUG_VOID_RETURN;
}

void spider_store_binlog_pos_failed_link_idx(
  TABLE *table,
  int failed_link_idx
) {
  DBUG_ENTER("spider_store_binlog_pos_failed_link_idx");
  table->field[SPIDER_TABLE_POSITION_FOR_RECOVERY_FAILED_LINK_ID_POS]->
    set_notnull();
  table->field[SPIDER_TABLE_POSITION_FOR_RECOVERY_FAILED_LINK_ID_POS]->
    store(failed_link_idx);
  DBUG_VOID_RETURN;
}

void spider_store_binlog_pos_source_link_idx(
  TABLE *table,
  int source_link_idx
) {
  DBUG_ENTER("spider_store_binlog_pos_source_link_idx");
  table->field[SPIDER_TABLE_POSITION_FOR_RECOVERY_SOURCE_LINK_ID_POS]->
    set_notnull();
  table->field[SPIDER_TABLE_POSITION_FOR_RECOVERY_SOURCE_LINK_ID_POS]->
    store(source_link_idx);
  DBUG_VOID_RETURN;
}

void spider_store_binlog_pos_binlog_file(
  TABLE *table,
  const char *file_name,
  int file_name_length,
  const char *position,
  int position_length,
  CHARSET_INFO *binlog_pos_cs
) {
  DBUG_ENTER("spider_store_binlog_pos_binlog_file");
  if (!file_name)
  {
    DBUG_PRINT("info",("spider file_name is NULL"));
    table->field[SPIDER_TABLE_POSITION_FOR_RECOVERY_FILE_POS]->set_null();
    table->field[SPIDER_TABLE_POSITION_FOR_RECOVERY_FILE_POS]->reset();
  } else {
    DBUG_PRINT("info",("spider file_name = %s", file_name));
    table->field[SPIDER_TABLE_POSITION_FOR_RECOVERY_FILE_POS]->set_notnull();
    table->field[SPIDER_TABLE_POSITION_FOR_RECOVERY_FILE_POS]->store(
      file_name, file_name_length, binlog_pos_cs);
  }
  if (!position)
  {
    DBUG_PRINT("info",("spider position is NULL"));
    table->field[SPIDER_TABLE_POSITION_FOR_RECOVERY_POSITION_POS]->set_null();
    table->field[SPIDER_TABLE_POSITION_FOR_RECOVERY_POSITION_POS]->reset();
  } else {
    DBUG_PRINT("info",("spider position = %s", position));
    table->field[SPIDER_TABLE_POSITION_FOR_RECOVERY_POSITION_POS]->
      set_notnull();
    table->field[SPIDER_TABLE_POSITION_FOR_RECOVERY_POSITION_POS]->store(
      position, position_length, binlog_pos_cs);
  }
  DBUG_VOID_RETURN;
}

void spider_store_binlog_pos_gtid(
  TABLE *table,
  const char *gtid,
  int gtid_length,
  CHARSET_INFO *binlog_pos_cs
) {
  DBUG_ENTER("spider_store_binlog_pos_gtid");
  if (!gtid)
  {
    DBUG_PRINT("info",("spider gtid is NULL"));
    table->field[SPIDER_TABLE_POSITION_FOR_RECOVERY_GTID_POS]->set_null();
    table->field[SPIDER_TABLE_POSITION_FOR_RECOVERY_GTID_POS]->reset();
  } else {
    DBUG_PRINT("info",("spider gtid = %s", gtid));
    table->field[SPIDER_TABLE_POSITION_FOR_RECOVERY_GTID_POS]->set_notnull();
    table->field[SPIDER_TABLE_POSITION_FOR_RECOVERY_GTID_POS]->store(
      gtid, gtid_length, binlog_pos_cs);
  }
  DBUG_VOID_RETURN;
}

int spider_insert_xa(
  TABLE *table,
  XID *xid,
  const char *status
) {
  int error_num;
  char table_key[MAX_KEY_LENGTH];
  DBUG_ENTER("spider_insert_xa");
  table->use_all_columns();
  empty_record(table);
  spider_store_xa_pk(table, xid);

  if ((error_num = spider_check_sys_table(table, table_key)))
  {
    if (error_num != HA_ERR_KEY_NOT_FOUND && error_num != HA_ERR_END_OF_FILE)
    {
      table->file->print_error(error_num, MYF(0));
      DBUG_RETURN(error_num);
    }
    table->use_all_columns();
    spider_store_xa_bqual_length(table, xid);
    spider_store_xa_status(table, status);
    if ((error_num = spider_write_sys_table_row(table)))
    {
      DBUG_RETURN(error_num);
    }
  } else {
    my_message(ER_SPIDER_XA_EXISTS_NUM, ER_SPIDER_XA_EXISTS_STR, MYF(0));
    DBUG_RETURN(ER_SPIDER_XA_EXISTS_NUM);
  }

  DBUG_RETURN(0);
}

int spider_insert_xa_member(
  TABLE *table,
  XID *xid,
  SPIDER_CONN *conn
) {
  int error_num;
  char table_key[MAX_KEY_LENGTH];
  DBUG_ENTER("spider_insert_xa_member");
  table->use_all_columns();
  empty_record(table);
  spider_store_xa_member_pk(table, xid, conn);

  if ((error_num = spider_check_sys_table(table, table_key)))
  {
    if (error_num != HA_ERR_KEY_NOT_FOUND && error_num != HA_ERR_END_OF_FILE)
    {
      table->file->print_error(error_num, MYF(0));
      DBUG_RETURN(error_num);
    }
    table->use_all_columns();
    spider_store_xa_member_info(table, xid, conn);
    if ((error_num = spider_write_sys_table_row(table)))
    {
      DBUG_RETURN(error_num);
    }
  } else {
    my_message(ER_SPIDER_XA_MEMBER_EXISTS_NUM, ER_SPIDER_XA_MEMBER_EXISTS_STR,
      MYF(0));
    DBUG_RETURN(ER_SPIDER_XA_MEMBER_EXISTS_NUM);
  }

  DBUG_RETURN(0);
}

int spider_insert_tables(
  TABLE *table,
  SPIDER_SHARE *share
) {
  int error_num, roop_count;
  DBUG_ENTER("spider_insert_tables");
  table->use_all_columns();
  empty_record(table);

  spider_store_tables_name(table, share->table_name, share->table_name_length);
  spider_store_tables_priority(table, share->priority);
  for (roop_count = 0; roop_count < (int) share->all_link_count; roop_count++)
  {
    spider_store_tables_link_idx(table, roop_count);
    spider_store_tables_connect_info(table, &share->alter_table, roop_count);
    spider_store_tables_link_status(table,
      share->alter_table.tmp_link_statuses[roop_count] >
      SPIDER_LINK_STATUS_NO_CHANGE ?
      share->alter_table.tmp_link_statuses[roop_count] :
      SPIDER_LINK_STATUS_OK);
    if ((error_num = spider_write_sys_table_row(table)))
    {
      DBUG_RETURN(error_num);
    }
  }

  DBUG_RETURN(0);
}

int spider_insert_sys_table(
  TABLE *table
) {
  int error_num;
  DBUG_ENTER("spider_insert_sys_table");
  error_num = spider_write_sys_table_row(table);
  DBUG_RETURN(error_num);
}

int spider_log_tables_link_failed(
  TABLE *table,
  char *name,
  uint name_length,
  int link_idx
) {
  int error_num;
  DBUG_ENTER("spider_log_tables_link_failed");
  table->use_all_columns();
  spider_store_tables_name(table, name, name_length);
  spider_store_tables_link_idx(table, link_idx);
  if ((error_num = spider_write_sys_table_row(table)))
  {
    DBUG_RETURN(error_num);
  }
  DBUG_RETURN(0);
}

int spider_log_xa_failed(
  THD *thd,
  TABLE *table,
  XID *xid,
  SPIDER_CONN *conn,
  const char *status
) {
  int error_num;
  DBUG_ENTER("spider_log_xa_failed");
  table->use_all_columns();
  spider_store_xa_member_pk(table, xid, conn);
  spider_store_xa_member_info(table, xid, conn);
  if (thd)
  {
    table->field[SPIDER_XA_FAILED_LOG_THREAD_ID_POS]->set_notnull();
    table->field[SPIDER_XA_FAILED_LOG_THREAD_ID_POS]->store(
      thd->thread_id, TRUE);
  } else {
    table->field[SPIDER_XA_FAILED_LOG_THREAD_ID_POS]->set_null();
    table->field[SPIDER_XA_FAILED_LOG_THREAD_ID_POS]->reset();
  }
  table->field[SPIDER_XA_FAILED_LOG_STATUS_POS]->store(
    status,
    (uint) strlen(status),
    system_charset_info);

  if ((error_num = spider_write_sys_table_row(table)))
  {
    DBUG_RETURN(error_num);
  }
  DBUG_RETURN(0);
}

int spider_update_xa(
  TABLE *table,
  XID *xid,
  const char *status
) {
  int error_num;
  char table_key[MAX_KEY_LENGTH];
  DBUG_ENTER("spider_update_xa");
  table->use_all_columns();
  spider_store_xa_pk(table, xid);

  if ((error_num = spider_check_sys_table(table, table_key)))
  {
    if (error_num != HA_ERR_KEY_NOT_FOUND && error_num != HA_ERR_END_OF_FILE)
    {
      table->file->print_error(error_num, MYF(0));
      DBUG_RETURN(error_num);
    }
    my_message(ER_SPIDER_XA_NOT_EXISTS_NUM, ER_SPIDER_XA_NOT_EXISTS_STR,
      MYF(0));
    DBUG_RETURN(ER_SPIDER_XA_NOT_EXISTS_NUM);
  } else {
    store_record(table, record[1]);
    table->use_all_columns();
    spider_store_xa_status(table, status);
    if ((error_num = spider_update_sys_table_row(table)))
    {
      DBUG_RETURN(error_num);
    }
  }

  DBUG_RETURN(0);
}

int spider_update_tables_name(
  TABLE *table,
  const char *from,
  const char *to,
  int *old_link_count
) {
  int error_num, roop_count = 0;
  char table_key[MAX_KEY_LENGTH];
  DBUG_ENTER("spider_update_tables_name");
  table->use_all_columns();
  while (TRUE)
  {
    spider_store_tables_name(table, from, strlen(from));
    spider_store_tables_link_idx(table, roop_count);
    if ((error_num = spider_check_sys_table(table, table_key)))
    {
      if (
        roop_count &&
        (error_num == HA_ERR_KEY_NOT_FOUND || error_num == HA_ERR_END_OF_FILE)
      )
        break;
      table->file->print_error(error_num, MYF(0));
      DBUG_RETURN(error_num);
    } else {
      store_record(table, record[1]);
      table->use_all_columns();
      spider_store_tables_name(table, to, strlen(to));
      if ((error_num = spider_update_sys_table_row(table)))
      {
        DBUG_RETURN(error_num);
      }
    }
    roop_count++;
  }

  *old_link_count = roop_count;
  DBUG_RETURN(0);
}

int spider_update_tables_priority(
  TABLE *table,
  SPIDER_ALTER_TABLE *alter_table,
  const char *name,
  int *old_link_count
) {
  int error_num, roop_count;
  char table_key[MAX_KEY_LENGTH];
  DBUG_ENTER("spider_update_tables_priority");
  table->use_all_columns();
  for (roop_count = 0; roop_count < (int) alter_table->all_link_count;
    roop_count++)
  {
    spider_store_tables_name(table, alter_table->table_name,
      alter_table->table_name_length);
    spider_store_tables_link_idx(table, roop_count);
    if ((error_num = spider_check_sys_table(table, table_key)))
    {
      if (
        roop_count &&
        (error_num == HA_ERR_KEY_NOT_FOUND || error_num == HA_ERR_END_OF_FILE)
      ) {
        *old_link_count = roop_count;

        /* insert for adding link */
        spider_store_tables_name(table, name, strlen(name));
        spider_store_tables_priority(table, alter_table->tmp_priority);
        do {
          spider_store_tables_link_idx(table, roop_count);
          spider_store_tables_connect_info(table, alter_table, roop_count);
          spider_store_tables_link_status(table,
            alter_table->tmp_link_statuses[roop_count] !=
            SPIDER_LINK_STATUS_NO_CHANGE ?
            alter_table->tmp_link_statuses[roop_count] :
            SPIDER_LINK_STATUS_OK);
          if ((error_num = spider_write_sys_table_row(table)))
          {
            DBUG_RETURN(error_num);
          }
          roop_count++;
        } while (roop_count < (int) alter_table->all_link_count);
        DBUG_RETURN(0);
      } else {
        table->file->print_error(error_num, MYF(0));
        DBUG_RETURN(error_num);
      }
    } else {
      store_record(table, record[1]);
      table->use_all_columns();
      spider_store_tables_name(table, name, strlen(name));
      spider_store_tables_priority(table, alter_table->tmp_priority);
      spider_store_tables_connect_info(table, alter_table, roop_count);
      spider_store_tables_link_status(table,
        alter_table->tmp_link_statuses[roop_count]);
      if ((error_num = spider_update_sys_table_row(table)))
      {
        DBUG_RETURN(error_num);
      }
    }
  }
  while (TRUE)
  {
    /* delete for subtracting link */
    spider_store_tables_link_idx(table, roop_count);
    if ((error_num = spider_check_sys_table(table, table_key)))
    {
      if (
        roop_count &&
        (error_num == HA_ERR_KEY_NOT_FOUND || error_num == HA_ERR_END_OF_FILE)
      )
        break;
      else {
        table->file->print_error(error_num, MYF(0));
        DBUG_RETURN(error_num);
      }
      if ((error_num = spider_delete_sys_table_row(table)))
      {
        DBUG_RETURN(error_num);
      }
    }
    roop_count++;
  }

  *old_link_count = roop_count;
  DBUG_RETURN(0);
}

int spider_update_tables_link_status(
  TABLE *table,
  char *name,
  uint name_length,
  int link_idx,
  long link_status
) {
  int error_num;
  char table_key[MAX_KEY_LENGTH];
  DBUG_ENTER("spider_update_tables_link_status");
  table->use_all_columns();
  spider_store_tables_name(table, name, name_length);
  spider_store_tables_link_idx(table, link_idx);
  if ((error_num = spider_check_sys_table(table, table_key)))
  {
    if (
      (error_num == HA_ERR_KEY_NOT_FOUND || error_num == HA_ERR_END_OF_FILE)
    )
      DBUG_RETURN(0);
    else {
      table->file->print_error(error_num, MYF(0));
      DBUG_RETURN(error_num);
    }
  } else {
    store_record(table, record[1]);
    table->use_all_columns();
    spider_store_tables_link_status(table, link_status);
    if ((error_num = spider_update_sys_table_row(table)))
    {
      DBUG_RETURN(error_num);
    }
  }

  DBUG_RETURN(0);
}

int spider_update_sys_table(
  TABLE *table
) {
  int error_num;
  DBUG_ENTER("spider_update_sys_table");
  error_num = spider_update_sys_table_row(table);
  DBUG_RETURN(error_num);
}

int spider_delete_xa(
  TABLE *table,
  XID *xid
) {
  int error_num;
  char table_key[MAX_KEY_LENGTH];
  DBUG_ENTER("spider_delete_xa");
  table->use_all_columns();
  spider_store_xa_pk(table, xid);

  if ((error_num = spider_check_sys_table(table, table_key)))
  {
    if (error_num != HA_ERR_KEY_NOT_FOUND && error_num != HA_ERR_END_OF_FILE)
    {
      table->file->print_error(error_num, MYF(0));
      DBUG_RETURN(error_num);
    }
    my_message(ER_SPIDER_XA_NOT_EXISTS_NUM, ER_SPIDER_XA_NOT_EXISTS_STR,
      MYF(0));
    DBUG_RETURN(ER_SPIDER_XA_NOT_EXISTS_NUM);
  } else {
    if ((error_num = spider_delete_sys_table_row(table)))
    {
      DBUG_RETURN(error_num);
    }
  }

  DBUG_RETURN(0);
}

int spider_delete_xa_member(
  TABLE *table,
  XID *xid
) {
  int error_num;
  char table_key[MAX_KEY_LENGTH];
  DBUG_ENTER("spider_delete_xa_member");
  table->use_all_columns();
  spider_store_xa_pk(table, xid);

  if ((error_num = spider_get_sys_table_by_idx(table, table_key, 0,
    SPIDER_SYS_XA_PK_COL_CNT)))
  {
    if (error_num != HA_ERR_KEY_NOT_FOUND && error_num != HA_ERR_END_OF_FILE)
    {
      table->file->print_error(error_num, MYF(0));
      DBUG_RETURN(error_num);
    }
    DBUG_RETURN(0);
  } else {
    do {
      if ((error_num = spider_delete_sys_table_row(table, 0, FALSE)))
      {
        spider_sys_index_end(table);
        table->file->print_error(error_num, MYF(0));
        DBUG_RETURN(error_num);
      }
      error_num = spider_sys_index_next_same(table, table_key);
    } while (error_num == 0);
  }
  if ((error_num = spider_sys_index_end(table)))
  {
    table->file->print_error(error_num, MYF(0));
    DBUG_RETURN(error_num);
  }

  DBUG_RETURN(0);
}

/**
  Delete a Spider table from mysql.spider_tables.

  @param  table           The table mysql.spider_tables
  @param  name            The name of the Spider table to delete
  @param  old_link_count  The number of links in the deleted table

  @retval 0               Success
  @retval nonzero         Failure
*/
int spider_delete_tables(
  TABLE *table,
  const char *name,
  int *old_link_count
) {
  int error_num, roop_count = 0;
  char table_key[MAX_KEY_LENGTH];
  DBUG_ENTER("spider_delete_tables");
  table->use_all_columns();
  spider_store_tables_name(table, name, strlen(name));

  while (TRUE)
  {
    spider_store_tables_link_idx(table, roop_count);
    if ((error_num = spider_check_sys_table(table, table_key)))
    {
      /* There's a problem with finding the first record for the
      spider table, likely because it does not exist. Fail */
      if (roop_count == 0)
        DBUG_RETURN(error_num);
      /* At least one row has been deleted for the Spider table.
      Success */
      else
        break;
    }
    else {
      if ((error_num = spider_delete_sys_table_row(table)))
      {
        /* There's a problem deleting the row. Fail */
        DBUG_RETURN(error_num);
      }
    }
    roop_count++;
  }

  *old_link_count = roop_count;
  DBUG_RETURN(0);
}

int spider_delete_table_sts(
  TABLE *table,
  const char *name,
  uint name_length
) {
  int error_num;
  char table_key[MAX_KEY_LENGTH];
  DBUG_ENTER("spider_delete_table_sts");
  table->use_all_columns();
  spider_store_tables_name(table, name, name_length);

  if ((error_num = spider_check_sys_table(table, table_key)))
  {
    if (error_num != HA_ERR_KEY_NOT_FOUND && error_num != HA_ERR_END_OF_FILE)
    {
      table->file->print_error(error_num, MYF(0));
      DBUG_RETURN(error_num);
    }
    /* no record is ok */
    DBUG_RETURN(0);
  } else {
    if ((error_num = spider_delete_sys_table_row(table)))
    {
      DBUG_RETURN(error_num);
    }
  }

  DBUG_RETURN(0);
}

int spider_delete_table_crd(
  TABLE *table,
  const char *name,
  uint name_length
) {
  int error_num;
  char table_key[MAX_KEY_LENGTH];
  DBUG_ENTER("spider_delete_table_crd");
  table->use_all_columns();
  spider_store_tables_name(table, name, name_length);

  if ((error_num = spider_get_sys_table_by_idx(table, table_key, 0,
    SPIDER_SYS_TABLE_CRD_PK_COL_CNT - 1)))
  {
    if (error_num != HA_ERR_KEY_NOT_FOUND && error_num != HA_ERR_END_OF_FILE)
    {
      table->file->print_error(error_num, MYF(0));
      DBUG_RETURN(error_num);
    }
    /* no record is ok */
    DBUG_RETURN(0);
  } else {
    do {
      if ((error_num = spider_delete_sys_table_row(table)))
      {
        spider_sys_index_end(table);
        DBUG_RETURN(error_num);
      }
      error_num = spider_sys_index_next_same(table, table_key);
    } while (error_num == 0);
  }
  if ((error_num = spider_sys_index_end(table)))
  {
    table->file->print_error(error_num, MYF(0));
    DBUG_RETURN(error_num);
  }

  DBUG_RETURN(0);
}

int spider_get_sys_xid(
  TABLE *table,
  XID *xid,
  MEM_ROOT *mem_root
) {
  char *ptr;
  DBUG_ENTER("spider_get_sys_xid");
  ptr = get_field(mem_root, table->field[SPIDER_XA_FORMAT_ID_POS]);
  if (ptr)
  {
    xid->formatID = atoi(ptr);
  } else
    xid->formatID = 0;
  ptr = get_field(mem_root, table->field[SPIDER_XA_GTRID_LENGTH_POS]);
  if (ptr)
  {
    xid->gtrid_length = atoi(ptr);
  } else
    xid->gtrid_length = 0;
  ptr = get_field(mem_root, table->field[SPIDER_XA_BQUAL_LENGTH_POS]);
  if (ptr)
  {
    xid->bqual_length = atoi(ptr);
  } else
    xid->bqual_length = 0;
  ptr = get_field(mem_root, table->field[SPIDER_XA_DATA_POS]);
  if (ptr)
  {
    strmov(xid->data, ptr);
  }
  DBUG_RETURN(0);
}

int spider_get_sys_server_info(
  TABLE *table,
  SPIDER_SHARE *share,
  int link_idx,
  MEM_ROOT *mem_root
) {
  char *ptr;
  DBUG_ENTER("spider_get_sys_server_info");
  if ((ptr = get_field(mem_root, table->field[SPIDER_XA_MEMBER_SCHEME_POS])))
  {
    share->tgt_wrappers_lengths[link_idx] = strlen(ptr);
    share->tgt_wrappers[link_idx] = spider_create_string(ptr,
      share->tgt_wrappers_lengths[link_idx]);
  } else {
    share->tgt_wrappers_lengths[link_idx] = 0;
    share->tgt_wrappers[link_idx] = NULL;
  }
  if ((ptr = get_field(mem_root, table->field[SPIDER_XA_MEMBER_HOST_POS])))
  {
    share->tgt_hosts_lengths[link_idx] = strlen(ptr);
    share->tgt_hosts[link_idx] = spider_create_string(ptr,
      share->tgt_hosts_lengths[link_idx]);
  } else {
    share->tgt_hosts_lengths[link_idx] = 0;
    share->tgt_hosts[link_idx] = NULL;
  }
  if ((ptr = get_field(mem_root, table->field[SPIDER_XA_MEMBER_PORT_POS])))
  {
    share->tgt_ports[link_idx] = atol(ptr);
  } else
    share->tgt_ports[link_idx] = MYSQL_PORT;
  if ((ptr = get_field(mem_root, table->field[SPIDER_XA_MEMBER_SOCKET_POS])))
  {
    share->tgt_sockets_lengths[link_idx] = strlen(ptr);
    share->tgt_sockets[link_idx] = spider_create_string(ptr,
      share->tgt_sockets_lengths[link_idx]);
  } else {
    share->tgt_sockets_lengths[link_idx] = 0;
    share->tgt_sockets[link_idx] = NULL;
  }
  if ((ptr = get_field(mem_root, table->field[SPIDER_XA_MEMBER_USERNAME_POS])))
  {
    share->tgt_usernames_lengths[link_idx] = strlen(ptr);
    share->tgt_usernames[link_idx] =
      spider_create_string(ptr, share->tgt_usernames_lengths[link_idx]);
  } else {
    share->tgt_usernames_lengths[link_idx] = 0;
    share->tgt_usernames[link_idx] = NULL;
  }
  if ((ptr = get_field(mem_root, table->field[SPIDER_XA_MEMBER_PASSWORD_POS])))
  {
    share->tgt_passwords_lengths[link_idx] = strlen(ptr);
    share->tgt_passwords[link_idx] =
      spider_create_string(ptr, share->tgt_passwords_lengths[link_idx]);
  } else {
    share->tgt_passwords_lengths[link_idx] = 0;
    share->tgt_passwords[link_idx] = NULL;
  }
  if (
    !table->field[SPIDER_XA_MEMBER_SSL_CA_POS]->is_null() &&
    (ptr = get_field(mem_root, table->field[SPIDER_XA_MEMBER_SSL_CA_POS]))
  ) {
    share->tgt_ssl_cas_lengths[link_idx] = strlen(ptr);
    share->tgt_ssl_cas[link_idx] =
      spider_create_string(ptr, share->tgt_ssl_cas_lengths[link_idx]);
  } else {
    share->tgt_ssl_cas_lengths[link_idx] = 0;
    share->tgt_ssl_cas[link_idx] = NULL;
  }
  if (
    !table->field[SPIDER_XA_MEMBER_SSL_CAPATH_POS]->is_null() &&
    (ptr = get_field(mem_root, table->field[SPIDER_XA_MEMBER_SSL_CAPATH_POS]))
  ) {
    share->tgt_ssl_capaths_lengths[link_idx] = strlen(ptr);
    share->tgt_ssl_capaths[link_idx] =
      spider_create_string(ptr, share->tgt_ssl_capaths_lengths[link_idx]);
  } else {
    share->tgt_ssl_capaths_lengths[link_idx] = 0;
    share->tgt_ssl_capaths[link_idx] = NULL;
  }
  if (
    !table->field[SPIDER_XA_MEMBER_SSL_CERT_POS]->is_null() &&
    (ptr = get_field(mem_root, table->field[SPIDER_XA_MEMBER_SSL_CERT_POS]))
  ) {
    share->tgt_ssl_certs_lengths[link_idx] = strlen(ptr);
    share->tgt_ssl_certs[link_idx] =
      spider_create_string(ptr, share->tgt_ssl_certs_lengths[link_idx]);
  } else {
    share->tgt_ssl_certs_lengths[link_idx] = 0;
    share->tgt_ssl_certs[link_idx] = NULL;
  }
  if (
    !table->field[SPIDER_XA_MEMBER_SSL_CIPHER_POS]->is_null() &&
    (ptr = get_field(mem_root, table->field[SPIDER_XA_MEMBER_SSL_CIPHER_POS]))
  ) {
    share->tgt_ssl_ciphers_lengths[link_idx] = strlen(ptr);
    share->tgt_ssl_ciphers[link_idx] =
      spider_create_string(ptr, share->tgt_ssl_ciphers_lengths[link_idx]);
  } else {
    share->tgt_ssl_ciphers_lengths[link_idx] = 0;
    share->tgt_ssl_ciphers[link_idx] = NULL;
  }
  if (
    !table->field[SPIDER_XA_MEMBER_SSL_KEY_POS]->is_null() &&
    (ptr = get_field(mem_root, table->field[SPIDER_XA_MEMBER_SSL_KEY_POS]))
  ) {
    share->tgt_ssl_keys_lengths[link_idx] = strlen(ptr);
    share->tgt_ssl_keys[link_idx] =
      spider_create_string(ptr, share->tgt_ssl_keys_lengths[link_idx]);
  } else {
    share->tgt_ssl_keys_lengths[link_idx] = 0;
    share->tgt_ssl_keys[link_idx] = NULL;
  }
  if (
    !table->field[SPIDER_XA_MEMBER_SSL_VERIFY_SERVER_CERT_POS]->is_null() &&
    (ptr = get_field(mem_root, table->
      field[SPIDER_XA_MEMBER_SSL_VERIFY_SERVER_CERT_POS]))
  ) {
    share->tgt_ssl_vscs[link_idx] = atol(ptr);
  } else
    share->tgt_ssl_vscs[link_idx] = 0;
  if (
    !table->field[SPIDER_XA_MEMBER_DEFAULT_FILE_POS]->is_null() &&
    (ptr = get_field(mem_root, table->
      field[SPIDER_XA_MEMBER_DEFAULT_FILE_POS]))
  ) {
    share->tgt_default_files_lengths[link_idx] = strlen(ptr);
    share->tgt_default_files[link_idx] =
      spider_create_string(ptr, share->tgt_default_files_lengths[link_idx]);
  } else {
    share->tgt_default_files_lengths[link_idx] = 0;
    share->tgt_default_files[link_idx] = NULL;
  }
  if (
    !table->field[SPIDER_XA_MEMBER_DEFAULT_GROUP_POS]->is_null() &&
    (ptr = get_field(mem_root, table->
      field[SPIDER_XA_MEMBER_DEFAULT_GROUP_POS]))
  ) {
    share->tgt_default_groups_lengths[link_idx] = strlen(ptr);
    share->tgt_default_groups[link_idx] =
      spider_create_string(ptr, share->tgt_default_groups_lengths[link_idx]);
  } else {
    share->tgt_default_groups_lengths[link_idx] = 0;
    share->tgt_default_groups[link_idx] = NULL;
  }
  if (
    !table->field[SPIDER_XA_MEMBER_DSN_POS]->is_null() &&
    (ptr = get_field(mem_root, table->field[SPIDER_XA_MEMBER_DSN_POS]))
  ) {
    share->tgt_dsns_lengths[link_idx] = strlen(ptr);
    share->tgt_dsns[link_idx] =
      spider_create_string(ptr, share->tgt_dsns_lengths[link_idx]);
  } else {
    share->tgt_dsns_lengths[link_idx] = 0;
    share->tgt_dsns[link_idx] = NULL;
  }
  if (
    !table->field[SPIDER_XA_MEMBER_FILEDSN_POS]->is_null() &&
    (ptr = get_field(mem_root, table->field[SPIDER_XA_MEMBER_FILEDSN_POS]))
  ) {
    share->tgt_filedsns_lengths[link_idx] = strlen(ptr);
    share->tgt_filedsns[link_idx] =
      spider_create_string(ptr, share->tgt_filedsns_lengths[link_idx]);
  } else {
    share->tgt_filedsns_lengths[link_idx] = 0;
    share->tgt_filedsns[link_idx] = NULL;
  }
  if (
    !table->field[SPIDER_XA_MEMBER_DRIVER_POS]->is_null() &&
    (ptr = get_field(mem_root, table->field[SPIDER_XA_MEMBER_DRIVER_POS]))
  ) {
    share->tgt_drivers_lengths[link_idx] = strlen(ptr);
    share->tgt_drivers[link_idx] =
      spider_create_string(ptr, share->tgt_drivers_lengths[link_idx]);
  } else {
    share->tgt_drivers_lengths[link_idx] = 0;
    share->tgt_drivers[link_idx] = NULL;
  }
  DBUG_RETURN(0);
}

int spider_check_sys_xa_status(
  TABLE *table,
  const char *status1,
  const char *status2,
  const char *status3,
  const int check_error_num,
  MEM_ROOT *mem_root
) {
  char *ptr;
  int error_num;
  DBUG_ENTER("spider_check_sys_xa_status");
  ptr = get_field(mem_root, table->field[SPIDER_XA_STATUS_POS]);
  if (ptr)
  {
    if (
      strcmp(ptr, status1) &&
      (status2 == NULL || strcmp(ptr, status2)) &&
      (status3 == NULL || strcmp(ptr, status3))
    )
      error_num = check_error_num;
    else
      error_num = 0;
  } else
    error_num = check_error_num;
  DBUG_RETURN(error_num);
}

int spider_get_sys_tables(
  TABLE *table,
  char **db_name,
  char **table_name,
  MEM_ROOT *mem_root
) {
  char *ptr;
  DBUG_ENTER("spider_get_sys_tables");
  if ((ptr = get_field(mem_root, table->field[SPIDER_TABLES_DB_NAME_POS])))
  {
    *db_name = spider_create_string(ptr, strlen(ptr));
  } else {
    *db_name = NULL;
  }
  if ((ptr = get_field(mem_root, table->field[SPIDER_TABLES_TABLE_NAME_POS])))
  {
    *table_name = spider_create_string(ptr, strlen(ptr));
  } else {
    *table_name = NULL;
  }
  DBUG_RETURN(0);
}

/* Read table info from mysql.spider_tables into a `SPIDER_SHARE' */
int spider_get_sys_tables_connect_info(
  TABLE *table,                         /* The mysql.spider_tables table */
  SPIDER_SHARE *share,                  /* The `SPIDER_SHARE' to
                                        update info */
  MEM_ROOT *mem_root
) {
  char *ptr;
  int error_num = 0;
  const int link_idx= 0;
  DBUG_ENTER("spider_get_sys_tables_connect_info");
  DBUG_PRINT("info",("spider link_idx:%d", link_idx));
  if ((ptr = get_field(mem_root, table->field[SPIDER_TABLES_PRIORITY_POS])))
  {
    share->priority = my_strtoll10(ptr, (char**) NULL, &error_num);
  } else
    share->priority = 1000000;
  DBUG_PRINT("info",("spider priority:%lld", share->priority));
  if (
    !table->field[SPIDER_TABLES_SERVER_POS]->is_null() &&
    (ptr = get_field(mem_root, table->field[SPIDER_TABLES_SERVER_POS]))
  ) {
    share->server_names_lengths[link_idx] = strlen(ptr);
    share->server_names[link_idx] =
      spider_create_string(ptr, share->server_names_lengths[link_idx]);
    DBUG_PRINT("info",("spider server_name:%s",
      share->server_names[link_idx]));
  } else {
    share->server_names_lengths[link_idx] = 0;
    share->server_names[link_idx] = NULL;
    DBUG_PRINT("info",("spider server_name is NULL"));
  }
  if (
    !table->field[SPIDER_TABLES_SCHEME_POS]->is_null() &&
    (ptr = get_field(mem_root, table->field[SPIDER_TABLES_SCHEME_POS]))
  ) {
    share->tgt_wrappers_lengths[link_idx] = strlen(ptr);
    share->tgt_wrappers[link_idx] =
      spider_create_string(ptr, share->tgt_wrappers_lengths[link_idx]);
    DBUG_PRINT("info",("spider tgt_wrapper:%s",
      share->tgt_wrappers[link_idx]));
  } else {
    share->tgt_wrappers_lengths[link_idx] = 0;
    share->tgt_wrappers[link_idx] = NULL;
    DBUG_PRINT("info",("spider tgt_wrapper is NULL"));
  }
  if (
    !table->field[SPIDER_TABLES_HOST_POS]->is_null() &&
    (ptr = get_field(mem_root, table->field[SPIDER_TABLES_HOST_POS]))
  ) {
    share->tgt_hosts_lengths[link_idx] = strlen(ptr);
    share->tgt_hosts[link_idx] =
      spider_create_string(ptr, share->tgt_hosts_lengths[link_idx]);
    DBUG_PRINT("info",("spider tgt_host:%s",
      share->tgt_hosts[link_idx]));
  } else {
    share->tgt_hosts_lengths[link_idx] = 0;
    share->tgt_hosts[link_idx] = NULL;
    DBUG_PRINT("info",("spider tgt_host is NULL"));
  }
  if (
    !table->field[SPIDER_TABLES_PORT_POS]->is_null() &&
    (ptr = get_field(mem_root, table->field[SPIDER_TABLES_PORT_POS]))
  ) {
    share->tgt_ports[link_idx] = atol(ptr);
  } else {
    share->tgt_ports[link_idx] = -1;
  }
  DBUG_PRINT("info",("spider port:%ld", share->tgt_ports[link_idx]));
  if (
    !table->field[SPIDER_TABLES_SOCKET_POS]->is_null() &&
    (ptr = get_field(mem_root, table->field[SPIDER_TABLES_SOCKET_POS]))
  ) {
    share->tgt_sockets_lengths[link_idx] = strlen(ptr);
    share->tgt_sockets[link_idx] =
      spider_create_string(ptr, share->tgt_sockets_lengths[link_idx]);
  } else {
    share->tgt_sockets_lengths[link_idx] = 0;
    share->tgt_sockets[link_idx] = NULL;
  }
  if (
    !table->field[SPIDER_TABLES_USERNAME_POS]->is_null() &&
    (ptr = get_field(mem_root, table->field[SPIDER_TABLES_USERNAME_POS]))
  ) {
    share->tgt_usernames_lengths[link_idx] = strlen(ptr);
    share->tgt_usernames[link_idx] =
      spider_create_string(ptr, share->tgt_usernames_lengths[link_idx]);
  } else {
    share->tgt_usernames_lengths[link_idx] = 0;
    share->tgt_usernames[link_idx] = NULL;
  }
  if (
    !table->field[SPIDER_TABLES_PASSWORD_POS]->is_null() &&
    (ptr = get_field(mem_root, table->field[SPIDER_TABLES_PASSWORD_POS]))
  ) {
    share->tgt_passwords_lengths[link_idx] = strlen(ptr);
    share->tgt_passwords[link_idx] =
      spider_create_string(ptr, share->tgt_passwords_lengths[link_idx]);
  } else {
    share->tgt_passwords_lengths[link_idx] = 0;
    share->tgt_passwords[link_idx] = NULL;
  }
  if (
    !table->field[SPIDER_TABLES_SSL_CA_POS]->is_null() &&
    (ptr = get_field(mem_root, table->field[SPIDER_TABLES_SSL_CA_POS]))
  ) {
    share->tgt_ssl_cas_lengths[link_idx] = strlen(ptr);
    share->tgt_ssl_cas[link_idx] =
      spider_create_string(ptr, share->tgt_ssl_cas_lengths[link_idx]);
  } else {
    share->tgt_ssl_cas_lengths[link_idx] = 0;
    share->tgt_ssl_cas[link_idx] = NULL;
  }
  if (
    !table->field[SPIDER_TABLES_SSL_CAPATH_POS]->is_null() &&
    (ptr = get_field(mem_root, table->field[SPIDER_TABLES_SSL_CAPATH_POS]))
  ) {
    share->tgt_ssl_capaths_lengths[link_idx] = strlen(ptr);
    share->tgt_ssl_capaths[link_idx] =
      spider_create_string(ptr, share->tgt_ssl_capaths_lengths[link_idx]);
  } else {
    share->tgt_ssl_capaths_lengths[link_idx] = 0;
    share->tgt_ssl_capaths[link_idx] = NULL;
  }
  if (
    !table->field[SPIDER_TABLES_SSL_CERT_POS]->is_null() &&
    (ptr = get_field(mem_root, table->field[SPIDER_TABLES_SSL_CERT_POS]))
  ) {
    share->tgt_ssl_certs_lengths[link_idx] = strlen(ptr);
    share->tgt_ssl_certs[link_idx] =
      spider_create_string(ptr, share->tgt_ssl_certs_lengths[link_idx]);
  } else {
    share->tgt_ssl_certs_lengths[link_idx] = 0;
    share->tgt_ssl_certs[link_idx] = NULL;
  }
  if (
    !table->field[SPIDER_TABLES_SSL_CIPHER_POS]->is_null() &&
    (ptr = get_field(mem_root, table->field[SPIDER_TABLES_SSL_CIPHER_POS]))
  ) {
    share->tgt_ssl_ciphers_lengths[link_idx] = strlen(ptr);
    share->tgt_ssl_ciphers[link_idx] =
      spider_create_string(ptr, share->tgt_ssl_ciphers_lengths[link_idx]);
  } else {
    share->tgt_ssl_ciphers_lengths[link_idx] = 0;
    share->tgt_ssl_ciphers[link_idx] = NULL;
  }
  if (
    !table->field[SPIDER_TABLES_SSL_KEY_POS]->is_null() &&
    (ptr = get_field(mem_root, table->field[SPIDER_TABLES_SSL_KEY_POS]))
  ) {
    share->tgt_ssl_keys_lengths[link_idx] = strlen(ptr);
    share->tgt_ssl_keys[link_idx] =
      spider_create_string(ptr, share->tgt_ssl_keys_lengths[link_idx]);
  } else {
    share->tgt_ssl_keys_lengths[link_idx] = 0;
    share->tgt_ssl_keys[link_idx] = NULL;
  }
  if (
    !table->field[SPIDER_TABLES_SSL_VERIFY_SERVER_CERT_POS]->is_null() &&
    (ptr = get_field(mem_root,
      table->field[SPIDER_TABLES_SSL_VERIFY_SERVER_CERT_POS]))
  ) {
    share->tgt_ssl_vscs[link_idx] = atol(ptr);
  } else
    share->tgt_ssl_vscs[link_idx] = -1;
  if (
    !table->field[SPIDER_TABLES_MONITORING_BINLOG_POS_AT_FAILING_POS]->
      is_null() &&
    (ptr = get_field(mem_root, table->
      field[SPIDER_TABLES_MONITORING_BINLOG_POS_AT_FAILING_POS]))
  ) {
    share->monitoring_binlog_pos_at_failing[link_idx] = atol(ptr);
  } else
    share->monitoring_binlog_pos_at_failing[link_idx] = 0;
  if (
    !table->field[SPIDER_TABLES_DEFAULT_FILE_POS]->is_null() &&
    (ptr = get_field(mem_root, table->field[SPIDER_TABLES_DEFAULT_FILE_POS]))
  ) {
    share->tgt_default_files_lengths[link_idx] = strlen(ptr);
    share->tgt_default_files[link_idx] =
      spider_create_string(ptr, share->tgt_default_files_lengths[link_idx]);
  } else {
    share->tgt_default_files_lengths[link_idx] = 0;
    share->tgt_default_files[link_idx] = NULL;
  }
  if (
    !table->field[SPIDER_TABLES_DEFAULT_GROUP_POS]->is_null() &&
    (ptr = get_field(mem_root, table->field[SPIDER_TABLES_DEFAULT_GROUP_POS]))
  ) {
    share->tgt_default_groups_lengths[link_idx] = strlen(ptr);
    share->tgt_default_groups[link_idx] =
      spider_create_string(ptr, share->tgt_default_groups_lengths[link_idx]);
  } else {
    share->tgt_default_groups_lengths[link_idx] = 0;
    share->tgt_default_groups[link_idx] = NULL;
  }
  if (
    !table->field[SPIDER_TABLES_DSN_POS]->is_null() &&
    (ptr = get_field(mem_root, table->field[SPIDER_TABLES_DSN_POS]))
  ) {
    share->tgt_dsns_lengths[link_idx] = strlen(ptr);
    share->tgt_dsns[link_idx] =
      spider_create_string(ptr, share->tgt_dsns_lengths[link_idx]);
  } else {
    share->tgt_dsns_lengths[link_idx] = 0;
    share->tgt_dsns[link_idx] = NULL;
  }
  if (
    !table->field[SPIDER_TABLES_FILEDSN_POS]->is_null() &&
    (ptr = get_field(mem_root, table->field[SPIDER_TABLES_FILEDSN_POS]))
  ) {
    share->tgt_filedsns_lengths[link_idx] = strlen(ptr);
    share->tgt_filedsns[link_idx] =
      spider_create_string(ptr, share->tgt_filedsns_lengths[link_idx]);
  } else {
    share->tgt_filedsns_lengths[link_idx] = 0;
    share->tgt_filedsns[link_idx] = NULL;
  }
  if (
    !table->field[SPIDER_TABLES_DRIVER_POS]->is_null() &&
    (ptr = get_field(mem_root, table->field[SPIDER_TABLES_DRIVER_POS]))
  ) {
    share->tgt_drivers_lengths[link_idx] = strlen(ptr);
    share->tgt_drivers[link_idx] =
      spider_create_string(ptr, share->tgt_drivers_lengths[link_idx]);
  } else {
    share->tgt_drivers_lengths[link_idx] = 0;
    share->tgt_drivers[link_idx] = NULL;
  }
  if (
    !table->field[SPIDER_TABLES_TGT_DB_NAME_POS]->is_null() &&
    (ptr = get_field(mem_root, table->field[SPIDER_TABLES_TGT_DB_NAME_POS]))
  ) {
    share->tgt_dbs_lengths[link_idx] = strlen(ptr);
    share->tgt_dbs[link_idx] =
      spider_create_string(ptr, share->tgt_dbs_lengths[link_idx]);
  } else {
    share->tgt_dbs_lengths[link_idx] = 0;
    share->tgt_dbs[link_idx] = NULL;
  }
  if (
    !table->field[SPIDER_TABLES_TGT_TABLE_NAME_POS]->is_null() &&
    (ptr = get_field(mem_root, table->field[SPIDER_TABLES_TGT_TABLE_NAME_POS]))
  ) {
    share->tgt_table_names_lengths[link_idx] = strlen(ptr);
    share->tgt_table_names[link_idx] =
      spider_create_string(ptr, share->tgt_table_names_lengths[link_idx]);
  } else {
    share->tgt_table_names_lengths[link_idx] = 0;
    share->tgt_table_names[link_idx] = NULL;
  }
  if (
    !table->field[SPIDER_TABLES_STATIC_LINK_ID_POS]->is_null() &&
    (ptr = get_field(mem_root, table->field[SPIDER_TABLES_STATIC_LINK_ID_POS]))
  ) {
    share->static_link_ids_lengths[link_idx] = strlen(ptr);
    share->static_link_ids[link_idx] =
      spider_create_string(ptr, share->static_link_ids_lengths[link_idx]);
  } else {
    share->static_link_ids_lengths[link_idx] = 0;
    share->static_link_ids[link_idx] = NULL;
  }
  DBUG_RETURN(error_num);
}

int spider_get_sys_tables_monitoring_binlog_pos_at_failing(
  TABLE *table,
  long *monitoring_binlog_pos_at_failing,
  MEM_ROOT *mem_root
) {
  char *ptr;
  int error_num = 0;
  DBUG_ENTER("spider_get_sys_tables_monitoring_binlog_pos_at_failing");
  if ((ptr = get_field(mem_root, table->
    field[SPIDER_TABLES_MONITORING_BINLOG_POS_AT_FAILING_POS])))
    *monitoring_binlog_pos_at_failing = (long) my_strtoll10(ptr, (char**) NULL,
      &error_num);
  else
    *monitoring_binlog_pos_at_failing = 1;
  DBUG_PRINT("info",("spider monitoring_binlog_pos_at_failing=%ld",
    *monitoring_binlog_pos_at_failing));
  DBUG_RETURN(error_num);
}

/*
  Read the link status from mysql.spider_tables into a `SPIDER_SHARE'
  with default value 1 (`SPIDER_LINK_STATUS_OK')
*/
int spider_get_sys_tables_link_status(
  TABLE *table,                        /* The mysql.spider_tables table */
  SPIDER_SHARE *share,                 /* The share to read link
                                       status into */
  int link_idx,
  MEM_ROOT *mem_root
) {
  char *ptr;
  int error_num = 0;
  DBUG_ENTER("spider_get_sys_tables_link_status");
  if ((ptr = get_field(mem_root, table->field[SPIDER_TABLES_LINK_STATUS_POS])))
  {
    share->link_statuses[link_idx] =
      (long) my_strtoll10(ptr, (char**) NULL, &error_num);
  } else
    share->link_statuses[link_idx] = 1;
  DBUG_PRINT("info",("spider link_statuses[%d]=%ld",
    link_idx, share->link_statuses[link_idx]));
  DBUG_RETURN(error_num);
}

int spider_get_sys_tables_link_status(
  TABLE *table,
  long *link_status,
  MEM_ROOT *mem_root
) {
  char *ptr;
  int error_num = 0;
  DBUG_ENTER("spider_get_sys_tables_link_status");
  if ((ptr = get_field(mem_root, table->field[SPIDER_TABLES_LINK_STATUS_POS])))
    *link_status = (long) my_strtoll10(ptr, (char**) NULL, &error_num);
  else
    *link_status = 1;
  DBUG_PRINT("info",("spider link_statuses=%ld", *link_status));
  DBUG_RETURN(error_num);
}

int spider_get_sys_tables_link_idx(
  TABLE *table,
  int *link_idx,
  MEM_ROOT *mem_root
) {
  char *ptr;
  int error_num = 0;
  DBUG_ENTER("spider_get_sys_tables_link_idx");
  if ((ptr = get_field(mem_root, table->field[SPIDER_TABLES_LINK_ID_POS])))
    *link_idx = (int) my_strtoll10(ptr, (char**) NULL, &error_num);
  else
    *link_idx = 1;
  DBUG_PRINT("info",("spider link_idx=%d", *link_idx));
  DBUG_RETURN(error_num);
}

int spider_get_sys_tables_static_link_id(
  TABLE *table,
  char **static_link_id,
  uint *static_link_id_length,
  MEM_ROOT *mem_root
) {
  int error_num = 0;
  DBUG_ENTER("spider_get_sys_tables_static_link_id");
  *static_link_id = NULL;
  if (
    !table->field[SPIDER_TABLES_STATIC_LINK_ID_POS]->is_null() &&
    (*static_link_id = get_field(mem_root, table->
      field[SPIDER_TABLES_STATIC_LINK_ID_POS]))
  ) {
    *static_link_id_length = strlen(*static_link_id);
  } else {
    *static_link_id_length = 0;
  }
  DBUG_PRINT("info",("spider static_link_id=%s", *static_link_id ? *static_link_id : "NULL"));
  DBUG_RETURN(error_num);
}

int spider_sys_update_tables_link_status(
  THD *thd,
  char *name,
  uint name_length,
  int link_idx,
  long link_status,
  bool need_lock
) {
  int error_num;
  TABLE *table_tables = NULL;
  SPIDER_Open_tables_backup open_tables_backup;
  DBUG_ENTER("spider_sys_update_tables_link_status");
  if (
    !(table_tables = spider_open_sys_table(
      thd, SPIDER_SYS_TABLES_TABLE_NAME_STR,
      SPIDER_SYS_TABLES_TABLE_NAME_LEN, TRUE, &open_tables_backup, need_lock,
      &error_num))
  ) {
    goto error;
  }
  if ((error_num = spider_update_tables_link_status(table_tables,
    name, name_length, link_idx, link_status)))
    goto error;
  spider_close_sys_table(thd, table_tables,
    &open_tables_backup, need_lock);
  table_tables = NULL;
  DBUG_RETURN(0);

error:
  if (table_tables)
    spider_close_sys_table(thd, table_tables,
      &open_tables_backup, need_lock);
  DBUG_RETURN(error_num);
}

int spider_sys_log_tables_link_failed(
  THD *thd,
  char *name,
  uint name_length,
  int link_idx,
  bool need_lock
) {
  int error_num;
  TABLE *table_tables = NULL;
  SPIDER_Open_tables_backup open_tables_backup;
  DBUG_ENTER("spider_sys_log_tables_link_failed");
  if (
    !(table_tables = spider_open_sys_table(
      thd, SPIDER_SYS_LINK_FAILED_TABLE_NAME_STR,
      SPIDER_SYS_LINK_FAILED_TABLE_NAME_LEN, TRUE, &open_tables_backup,
      need_lock, &error_num))
  ) {
    goto error;
  }
  empty_record(table_tables);
  if ((error_num = spider_log_tables_link_failed(table_tables,
    name, name_length, link_idx)))
    goto error;
  spider_close_sys_table(thd, table_tables,
    &open_tables_backup, need_lock);
  table_tables = NULL;
  DBUG_RETURN(0);

error:
  if (table_tables)
    spider_close_sys_table(thd, table_tables,
      &open_tables_backup, need_lock);
  DBUG_RETURN(error_num);
}

int spider_sys_log_xa_failed(
  THD *thd,
  XID *xid,
  SPIDER_CONN *conn,
  const char *status,
  bool need_lock
) {
  int error_num;
  TABLE *table_tables = NULL;
  SPIDER_Open_tables_backup open_tables_backup;
  DBUG_ENTER("spider_sys_log_xa_failed");
  if (
    !(table_tables = spider_open_sys_table(
      thd, SPIDER_SYS_XA_FAILED_TABLE_NAME_STR,
      SPIDER_SYS_XA_FAILED_TABLE_NAME_LEN, TRUE, &open_tables_backup,
      need_lock, &error_num))
  ) {
    goto error;
  }
  empty_record(table_tables);
  if ((error_num = spider_log_xa_failed(thd, table_tables, xid, conn, status)))
    goto error;
  spider_close_sys_table(thd, table_tables, &open_tables_backup, need_lock);
  table_tables = NULL;
  DBUG_RETURN(0);

error:
  if (table_tables)
    spider_close_sys_table(thd, table_tables, &open_tables_backup, need_lock);
  DBUG_RETURN(error_num);
}

/* Populate `mon_key' from the current row in `table' */
int spider_get_sys_link_mon_key(
  TABLE *table,                 /* the mysql.spider_link_mon_servers
                                table */
  SPIDER_MON_KEY *mon_key,      /* output, to be populated in this
                                function */
  MEM_ROOT *mem_root,
  int *same                     /* output, true if the data from the
                                current row in the table agrees with
                                existing data in `mon_key' and false
                                otherwise */
) {
  char *db_name, *table_name, *link_id;
  uint db_name_length, table_name_length, link_id_length;
  DBUG_ENTER("spider_get_sys_link_mon_key");
  if (
    table->field[SPIDER_LINK_MON_SERVERS_DB_NAME_POS]->is_null() ||
    table->field[SPIDER_LINK_MON_SERVERS_TABLE_NAME_POS]->is_null() ||
    table->field[SPIDER_LINK_MON_SERVERS_LINK_ID_POS]->is_null()
  ) {
    my_printf_error(ER_SPIDER_SYS_TABLE_VERSION_NUM,
      ER_SPIDER_SYS_TABLE_VERSION_STR, MYF(0),
      SPIDER_SYS_LINK_MON_TABLE_NAME_STR);
    DBUG_RETURN(ER_SPIDER_SYS_TABLE_VERSION_NUM);
  }

  /* get data for `mon_key' from the table record */
  if (!(db_name=
        get_field(mem_root,
                  table->field[SPIDER_LINK_MON_SERVERS_DB_NAME_POS])))
    DBUG_RETURN(HA_ERR_OUT_OF_MEM);
  if (!(table_name=
        get_field(mem_root,
                  table->field[SPIDER_LINK_MON_SERVERS_TABLE_NAME_POS])))
    DBUG_RETURN(HA_ERR_OUT_OF_MEM);
  if (!(link_id=
        get_field(mem_root,
                  table->field[SPIDER_LINK_MON_SERVERS_LINK_ID_POS])))
    DBUG_RETURN(HA_ERR_OUT_OF_MEM);

  db_name_length = strlen(db_name);
  table_name_length = strlen(table_name);
  link_id_length = strlen(link_id);

  if (
    db_name_length > SPIDER_SYS_LINK_MON_TABLE_DB_NAME_SIZE ||
    table_name_length > SPIDER_SYS_LINK_MON_TABLE_TABLE_NAME_SIZE ||
    link_id_length > SPIDER_SYS_LINK_MON_TABLE_LINK_ID_SIZE
  ) {
    my_printf_error(ER_SPIDER_SYS_TABLE_VERSION_NUM,
      ER_SPIDER_SYS_TABLE_VERSION_STR, MYF(0),
      SPIDER_SYS_LINK_MON_TABLE_NAME_STR);
    DBUG_RETURN(ER_SPIDER_SYS_TABLE_VERSION_NUM);
  }

  if (
    db_name_length == mon_key->db_name_length &&
    table_name_length == mon_key->table_name_length &&
    link_id_length == mon_key->link_id_length &&
    !memcmp(db_name, mon_key->db_name, db_name_length) &&
    !memcmp(table_name, mon_key->table_name, table_name_length) &&
    !memcmp(link_id, mon_key->link_id, link_id_length)
  ) {
    /* same key */
    *same = 1;
    DBUG_RETURN(0);
  }

  *same = 0;
  mon_key->db_name_length = db_name_length;
  memcpy(mon_key->db_name, db_name, db_name_length + 1);
  mon_key->table_name_length = table_name_length;
  memcpy(mon_key->table_name, table_name, table_name_length + 1);
  mon_key->link_id_length = link_id_length;
  memcpy(mon_key->link_id, link_id, link_id_length + 1);
  DBUG_RETURN(0);
}

/* Get the server id from the spider_link_mon_servers table field */
int spider_get_sys_link_mon_server_id(
  TABLE *table,                        /* the
                                       mysql.spider_link_mon_servers
                                       table */
  uint32 *server_id,                   /* output to server_id */
  MEM_ROOT *mem_root
) {
  char *ptr;
  int error_num = 0;
  DBUG_ENTER("spider_get_sys_link_mon_server_id");
  if ((ptr = get_field(mem_root,
    table->field[SPIDER_LINK_MON_SERVERS_SID_POS])))
    *server_id = (uint32) my_strtoll10(ptr, (char**) NULL, &error_num);
  else
    *server_id = ~(uint32) 0;
  DBUG_RETURN(error_num);
}

/* Get connect info from the spider_link_mon_servers table fields */
int spider_get_sys_link_mon_connect_info(
  TABLE *table,                           /* The
                                          mysql.spider_link_mon_servers
                                          table */
  SPIDER_SHARE *share,                    /* The output spider_share */
  MEM_ROOT *mem_root
) {
  char *ptr;
  int error_num = 0;
  const int link_idx= 0;
  DBUG_ENTER("spider_get_sys_link_mon_connect_info");
  if (
    !table->field[SPIDER_LINK_MON_SERVERS_SERVER_POS]->is_null() &&
    (ptr = get_field(mem_root,
      table->field[SPIDER_LINK_MON_SERVERS_SERVER_POS]))
  ) {
    share->server_names_lengths[link_idx] = strlen(ptr);
    share->server_names[link_idx] =
      spider_create_string(ptr, share->server_names_lengths[link_idx]);
  } else {
    share->server_names_lengths[link_idx] = 0;
    share->server_names[link_idx] = NULL;
  }
  if (
    !table->field[SPIDER_LINK_MON_SERVERS_SCHEME_POS]->is_null() &&
    (ptr = get_field(mem_root,
      table->field[SPIDER_LINK_MON_SERVERS_SCHEME_POS]))
  ) {
    share->tgt_wrappers_lengths[link_idx] = strlen(ptr);
    share->tgt_wrappers[link_idx] =
      spider_create_string(ptr, share->tgt_wrappers_lengths[link_idx]);
  } else {
    share->tgt_wrappers_lengths[link_idx] = 0;
    share->tgt_wrappers[link_idx] = NULL;
  }
  if (
    !table->field[SPIDER_LINK_MON_SERVERS_HOST_POS]->is_null() &&
    (ptr = get_field(mem_root, table->field[SPIDER_LINK_MON_SERVERS_HOST_POS]))
  ) {
    share->tgt_hosts_lengths[link_idx] = strlen(ptr);
    share->tgt_hosts[link_idx] =
      spider_create_string(ptr, share->tgt_hosts_lengths[link_idx]);
  } else {
    share->tgt_hosts_lengths[link_idx] = 0;
    share->tgt_hosts[link_idx] = NULL;
  }
  if (
    !table->field[SPIDER_LINK_MON_SERVERS_PORT_POS]->is_null() &&
    (ptr = get_field(mem_root, table->field[SPIDER_LINK_MON_SERVERS_PORT_POS]))
  ) {
    share->tgt_ports[link_idx] = atol(ptr);
  } else {
    share->tgt_ports[link_idx] = -1;
  }
  if (
    !table->field[SPIDER_LINK_MON_SERVERS_SOCKET_POS]->is_null() &&
    (ptr = get_field(mem_root,
      table->field[SPIDER_LINK_MON_SERVERS_SOCKET_POS]))
  ) {
    share->tgt_sockets_lengths[link_idx] = strlen(ptr);
    share->tgt_sockets[link_idx] =
      spider_create_string(ptr, share->tgt_sockets_lengths[link_idx]);
  } else {
    share->tgt_sockets_lengths[link_idx] = 0;
    share->tgt_sockets[link_idx] = NULL;
  }
  if (
    !table->field[SPIDER_LINK_MON_SERVERS_USERNAME_POS]->is_null() &&
    (ptr = get_field(mem_root,
      table->field[SPIDER_LINK_MON_SERVERS_USERNAME_POS]))
  ) {
    share->tgt_usernames_lengths[link_idx] = strlen(ptr);
    share->tgt_usernames[link_idx] =
      spider_create_string(ptr, share->tgt_usernames_lengths[link_idx]);
  } else {
    share->tgt_usernames_lengths[link_idx] = 0;
    share->tgt_usernames[link_idx] = NULL;
  }
  if (
    !table->field[SPIDER_LINK_MON_SERVERS_PASSWORD_POS]->is_null() &&
    (ptr = get_field(mem_root,
      table->field[SPIDER_LINK_MON_SERVERS_PASSWORD_POS]))
  ) {
    share->tgt_passwords_lengths[link_idx] = strlen(ptr);
    share->tgt_passwords[link_idx] =
      spider_create_string(ptr, share->tgt_passwords_lengths[link_idx]);
  } else {
    share->tgt_passwords_lengths[link_idx] = 0;
    share->tgt_passwords[link_idx] = NULL;
  }
  if (
    !table->field[SPIDER_LINK_MON_SERVERS_SSL_CA_POS]->is_null() &&
    (ptr = get_field(mem_root,
      table->field[SPIDER_LINK_MON_SERVERS_SSL_CA_POS]))
  ) {
    share->tgt_ssl_cas_lengths[link_idx] = strlen(ptr);
    share->tgt_ssl_cas[link_idx] =
      spider_create_string(ptr, share->tgt_ssl_cas_lengths[link_idx]);
  } else {
    share->tgt_ssl_cas_lengths[link_idx] = 0;
    share->tgt_ssl_cas[link_idx] = NULL;
  }
  if (
    !table->field[SPIDER_LINK_MON_SERVERS_SSL_CAPATH_POS]->is_null() &&
    (ptr = get_field(mem_root,
      table->field[SPIDER_LINK_MON_SERVERS_SSL_CAPATH_POS]))
  ) {
    share->tgt_ssl_capaths_lengths[link_idx] = strlen(ptr);
    share->tgt_ssl_capaths[link_idx] =
      spider_create_string(ptr, share->tgt_ssl_capaths_lengths[link_idx]);
  } else {
    share->tgt_ssl_capaths_lengths[link_idx] = 0;
    share->tgt_ssl_capaths[link_idx] = NULL;
  }
  if (
    !table->field[SPIDER_LINK_MON_SERVERS_SSL_CERT_POS]->is_null() &&
    (ptr = get_field(mem_root,
      table->field[SPIDER_LINK_MON_SERVERS_SSL_CERT_POS]))
  ) {
    share->tgt_ssl_certs_lengths[link_idx] = strlen(ptr);
    share->tgt_ssl_certs[link_idx] =
      spider_create_string(ptr, share->tgt_ssl_certs_lengths[link_idx]);
  } else {
    share->tgt_ssl_certs_lengths[link_idx] = 0;
    share->tgt_ssl_certs[link_idx] = NULL;
  }
  if (
    !table->field[SPIDER_LINK_MON_SERVERS_SSL_CIPHER_POS]->is_null() &&
    (ptr = get_field(mem_root,
      table->field[SPIDER_LINK_MON_SERVERS_SSL_CIPHER_POS]))
  ) {
    share->tgt_ssl_ciphers_lengths[link_idx] = strlen(ptr);
    share->tgt_ssl_ciphers[link_idx] =
      spider_create_string(ptr, share->tgt_ssl_ciphers_lengths[link_idx]);
  } else {
    share->tgt_ssl_ciphers_lengths[link_idx] = 0;
    share->tgt_ssl_ciphers[link_idx] = NULL;
  }
  if (
    !table->field[SPIDER_LINK_MON_SERVERS_SSL_KEY_POS]->is_null() &&
    (ptr = get_field(mem_root,
      table->field[SPIDER_LINK_MON_SERVERS_SSL_KEY_POS]))
  ) {
    share->tgt_ssl_keys_lengths[link_idx] = strlen(ptr);
    share->tgt_ssl_keys[link_idx] =
      spider_create_string(ptr, share->tgt_ssl_keys_lengths[link_idx]);
  } else {
    share->tgt_ssl_keys_lengths[link_idx] = 0;
    share->tgt_ssl_keys[link_idx] = NULL;
  }
  if (
    !table->field[SPIDER_LINK_MON_SERVERS_SSL_VERIFY_SERVER_CERT_POS]->
      is_null() &&
    (ptr = get_field(mem_root,
      table->field[SPIDER_LINK_MON_SERVERS_SSL_VERIFY_SERVER_CERT_POS]))
  ) {
    share->tgt_ssl_vscs[link_idx] = atol(ptr);
  } else
    share->tgt_ssl_vscs[link_idx] = -1;
  if (
    !table->field[SPIDER_LINK_MON_SERVERS_DEFAULT_FILE_POS]->is_null() &&
    (ptr = get_field(mem_root,
      table->field[SPIDER_LINK_MON_SERVERS_DEFAULT_FILE_POS]))
  ) {
    share->tgt_default_files_lengths[link_idx] = strlen(ptr);
    share->tgt_default_files[link_idx] =
      spider_create_string(ptr, share->tgt_default_files_lengths[link_idx]);
  } else {
    share->tgt_default_files_lengths[link_idx] = 0;
    share->tgt_default_files[link_idx] = NULL;
  }
  if (
    !table->field[SPIDER_LINK_MON_SERVERS_DEFAULT_GROUP_POS]->is_null() &&
    (ptr = get_field(mem_root,
      table->field[SPIDER_LINK_MON_SERVERS_DEFAULT_GROUP_POS]))
  ) {
    share->tgt_default_groups_lengths[link_idx] = strlen(ptr);
    share->tgt_default_groups[link_idx] =
      spider_create_string(ptr, share->tgt_default_groups_lengths[link_idx]);
  } else {
    share->tgt_default_groups_lengths[link_idx] = 0;
    share->tgt_default_groups[link_idx] = NULL;
  }
  if (
    !table->field[SPIDER_LINK_MON_SERVERS_DSN_POS]->is_null() &&
    (ptr = get_field(mem_root, table->field[SPIDER_LINK_MON_SERVERS_DSN_POS]))
  ) {
    share->tgt_dsns_lengths[link_idx] = strlen(ptr);
    share->tgt_dsns[link_idx] =
      spider_create_string(ptr, share->tgt_dsns_lengths[link_idx]);
  } else {
    share->tgt_dsns_lengths[link_idx] = 0;
    share->tgt_dsns[link_idx] = NULL;
  }
  if (
    !table->field[SPIDER_LINK_MON_SERVERS_FILEDSN_POS]->is_null() &&
    (ptr = get_field(mem_root, table->field[SPIDER_LINK_MON_SERVERS_FILEDSN_POS]))
  ) {
    share->tgt_filedsns_lengths[link_idx] = strlen(ptr);
    share->tgt_filedsns[link_idx] =
      spider_create_string(ptr, share->tgt_filedsns_lengths[link_idx]);
  } else {
    share->tgt_filedsns_lengths[link_idx] = 0;
    share->tgt_filedsns[link_idx] = NULL;
  }
  if (
    !table->field[SPIDER_LINK_MON_SERVERS_DRIVER_POS]->is_null() &&
    (ptr = get_field(mem_root, table->field[SPIDER_LINK_MON_SERVERS_DRIVER_POS]))
  ) {
    share->tgt_drivers_lengths[link_idx] = strlen(ptr);
    share->tgt_drivers[link_idx] =
      spider_create_string(ptr, share->tgt_drivers_lengths[link_idx]);
  } else {
    share->tgt_drivers_lengths[link_idx] = 0;
    share->tgt_drivers[link_idx] = NULL;
  }
  DBUG_RETURN(error_num);
}

int spider_get_link_statuses(
  TABLE *table,
  SPIDER_SHARE *share,
  MEM_ROOT *mem_root
) {
  int error_num, roop_count;
  char table_key[MAX_KEY_LENGTH];
  DBUG_ENTER("spider_get_link_statuses");
  table->use_all_columns();
  spider_store_tables_name(table, share->table_name,
    share->table_name_length);
  for (roop_count = 0; roop_count < (int) share->link_count; roop_count++)
  {
    spider_store_tables_link_idx(table, roop_count);
    if ((error_num = spider_check_sys_table(table, table_key)))
    {
      if (
        (error_num == HA_ERR_KEY_NOT_FOUND || error_num == HA_ERR_END_OF_FILE)
      ) {
        DBUG_RETURN(error_num);
      }
    } else if ((error_num =
      spider_get_sys_tables_link_status(table, share, roop_count, mem_root)))
    {
      table->file->print_error(error_num, MYF(0));
      DBUG_RETURN(error_num);
    }
  }
  DBUG_RETURN(0);
}

int spider_sys_replace(
  TABLE *table,
  bool *modified_non_trans_table
) {
  int error_num, key_num;
  bool last_uniq_key;
  char table_key[MAX_KEY_LENGTH];
  DBUG_ENTER("spider_sys_replace");

  while ((error_num = spider_write_sys_table_row(table, FALSE)))
  {
    if (
      table->file->is_fatal_error(error_num, HA_CHECK_DUP) ||
      (key_num = table->file->get_dup_key(error_num)) < 0
    )
      goto error;

    if (table->file->ha_table_flags() & HA_DUPLICATE_POS)
    {
      error_num = table->file->ha_rnd_pos(table->record[1],
        table->file->dup_ref);
      if (error_num)
      {
        if (error_num == HA_ERR_RECORD_DELETED)
          error_num = HA_ERR_KEY_NOT_FOUND;
        goto error;
      }
    } else {
      if ((error_num = table->file->extra(HA_EXTRA_FLUSH_CACHE)))
        goto error;

      key_copy((uchar*)table_key, table->record[0],
        table->key_info + key_num, 0);
      error_num = table->file->ha_index_read_idx_map(table->record[1], key_num,
        (const uchar*)table_key, HA_WHOLE_KEY, HA_READ_KEY_EXACT);
      if (error_num)
      {
        if (error_num == HA_ERR_RECORD_DELETED)
          error_num = HA_ERR_KEY_NOT_FOUND;
        goto error;
      }
    }

    last_uniq_key = TRUE;
    while (++key_num < (int) table->s->keys)
      if (table->key_info[key_num].flags & HA_NOSAME)
        last_uniq_key = FALSE;

    if (
      last_uniq_key &&
      !table->file->referenced_by_foreign_key()
    ) {
      if ((error_num = spider_update_sys_table_row(table)))
        goto error;
      DBUG_RETURN(0);
    } else {
      if ((error_num = spider_delete_sys_table_row(table, 1, FALSE)))
        goto error;
      *modified_non_trans_table = TRUE;
    }
  }

  DBUG_RETURN(0);

error:
  DBUG_RETURN(error_num);
}

#ifdef SPIDER_use_LEX_CSTRING_for_Field_blob_constructor
TABLE *spider_mk_sys_tmp_table(
  THD *thd,
  TABLE *table,
  TMP_TABLE_PARAM *tmp_tbl_prm,
  const LEX_CSTRING *field_name,
  CHARSET_INFO *cs
)
#else
TABLE *spider_mk_sys_tmp_table(
  THD *thd,
  TABLE *table,
  TMP_TABLE_PARAM *tmp_tbl_prm,
  const char *field_name,
  CHARSET_INFO *cs
)
#endif
{
  Field_blob *field;
  Item_field *i_field;
  List<Item> i_list;
  TABLE *tmp_table;
  DBUG_ENTER("spider_mk_sys_tmp_table");

#ifdef SPIDER_FIELD_FIELDPTR_REQUIRES_THDPTR
  if (!(field = new (thd->mem_root) Field_blob(
    4294967295U, FALSE, field_name, cs, TRUE)))
    goto error_alloc_field;
#else
  if (!(field = new Field_blob(
    4294967295U, FALSE, field_name, cs, TRUE)))
    goto error_alloc_field;
#endif
  field->init(table);

#ifdef SPIDER_FIELD_FIELDPTR_REQUIRES_THDPTR
  if (!(i_field = new (thd->mem_root) Item_field(thd, (Field *) field)))
    goto error_alloc_item_field;
#else
  if (!(i_field = new Item_field((Field *) field)))
    goto error_alloc_item_field;
#endif

  if (i_list.push_back(i_field))
    goto error_push_item;

  if (!(tmp_table = create_tmp_table(thd, tmp_tbl_prm,
    i_list, (ORDER*) NULL, FALSE, FALSE,
    (TMP_TABLE_FORCE_MYISAM | TMP_TABLE_ALL_COLUMNS),
    HA_POS_ERROR, &SPIDER_empty_string)))
    goto error_create_tmp_table;
  DBUG_RETURN(tmp_table);

error_create_tmp_table:
error_push_item:
  delete i_field;
error_alloc_item_field:
  delete field;
error_alloc_field:
  DBUG_RETURN(NULL);
}

void spider_rm_sys_tmp_table(
  THD *thd,
  TABLE *tmp_table,
  TMP_TABLE_PARAM *tmp_tbl_prm
) {
  DBUG_ENTER("spider_rm_sys_tmp_table");
  free_tmp_table(thd, tmp_table);
  tmp_tbl_prm->cleanup();
  tmp_tbl_prm->field_count = 1;
  DBUG_VOID_RETURN;
}

#ifdef SPIDER_use_LEX_CSTRING_for_Field_blob_constructor
TABLE *spider_mk_sys_tmp_table_for_result(
  THD *thd,
  TABLE *table,
  TMP_TABLE_PARAM *tmp_tbl_prm,
  const LEX_CSTRING *field_name1,
  const LEX_CSTRING *field_name2,
  const LEX_CSTRING *field_name3,
  CHARSET_INFO *cs
)
#else
TABLE *spider_mk_sys_tmp_table_for_result(
  THD *thd,
  TABLE *table,
  TMP_TABLE_PARAM *tmp_tbl_prm,
  const char *field_name1,
  const char *field_name2,
  const char *field_name3,
  CHARSET_INFO *cs
)
#endif
{
  Field_blob *field1, *field2, *field3;
  Item_field *i_field1, *i_field2, *i_field3;
  List<Item> i_list;
  TABLE *tmp_table;
  DBUG_ENTER("spider_mk_sys_tmp_table_for_result");

#ifdef SPIDER_FIELD_FIELDPTR_REQUIRES_THDPTR
  if (!(field1 = new (thd->mem_root) Field_blob(
    4294967295U, FALSE, field_name1, cs, TRUE)))
    goto error_alloc_field1;
#else
  if (!(field1 = new Field_blob(
    4294967295U, FALSE, field_name1, cs, TRUE)))
    goto error_alloc_field1;
#endif
  field1->init(table);

#ifdef SPIDER_FIELD_FIELDPTR_REQUIRES_THDPTR
  if (!(i_field1 = new (thd->mem_root) Item_field(thd, (Field *) field1)))
    goto error_alloc_item_field1;
#else
  if (!(i_field1 = new Item_field((Field *) field1)))
    goto error_alloc_item_field1;
#endif

  if (i_list.push_back(i_field1))
    goto error_push_item1;

#ifdef SPIDER_FIELD_FIELDPTR_REQUIRES_THDPTR
  if (!(field2 = new (thd->mem_root) Field_blob(
    4294967295U, FALSE, field_name2, cs, TRUE)))
    goto error_alloc_field2;
#else
  if (!(field2 = new Field_blob(
    4294967295U, FALSE, field_name2, cs, TRUE)))
    goto error_alloc_field2;
#endif
  field2->init(table);

#ifdef SPIDER_FIELD_FIELDPTR_REQUIRES_THDPTR
  if (!(i_field2 = new (thd->mem_root) Item_field(thd, (Field *) field2)))
    goto error_alloc_item_field2;
#else
  if (!(i_field2 = new Item_field((Field *) field2)))
    goto error_alloc_item_field2;
#endif

  if (i_list.push_back(i_field2))
    goto error_push_item2;

#ifdef SPIDER_FIELD_FIELDPTR_REQUIRES_THDPTR
  if (!(field3 = new (thd->mem_root) Field_blob(
    4294967295U, FALSE, field_name3, cs, TRUE)))
    goto error_alloc_field3;
#else
  if (!(field3 = new Field_blob(
    4294967295U, FALSE, field_name3, cs, TRUE)))
    goto error_alloc_field3;
#endif
  field3->init(table);

#ifdef SPIDER_FIELD_FIELDPTR_REQUIRES_THDPTR
  if (!(i_field3 = new (thd->mem_root) Item_field(thd, (Field *) field3)))
    goto error_alloc_item_field3;
#else
  if (!(i_field3 = new Item_field((Field *) field3)))
    goto error_alloc_item_field3;
#endif

  if (i_list.push_back(i_field3))
    goto error_push_item3;

  if (!(tmp_table = create_tmp_table(thd, tmp_tbl_prm,
    i_list, (ORDER*) NULL, FALSE, FALSE,
    (TMP_TABLE_FORCE_MYISAM | TMP_TABLE_ALL_COLUMNS),
    HA_POS_ERROR, &SPIDER_empty_string)))
    goto error_create_tmp_table;
  DBUG_RETURN(tmp_table);

error_create_tmp_table:
error_push_item3:
  delete i_field3;
error_alloc_item_field3:
  delete field3;
error_alloc_field3:
error_push_item2:
  delete i_field2;
error_alloc_item_field2:
  delete field2;
error_alloc_field2:
error_push_item1:
  delete i_field1;
error_alloc_item_field1:
  delete field1;
error_alloc_field1:
  DBUG_RETURN(NULL);
}

void spider_rm_sys_tmp_table_for_result(
  THD *thd,
  TABLE *tmp_table,
  TMP_TABLE_PARAM *tmp_tbl_prm
) {
  DBUG_ENTER("spider_rm_sys_tmp_table_for_result");
  free_tmp_table(thd, tmp_table);
  tmp_tbl_prm->cleanup();
  tmp_tbl_prm->field_count = 3;
  DBUG_VOID_RETURN;
}

TABLE *spider_find_temporary_table(
  THD *thd,
  TABLE_LIST *table_list
) {
  DBUG_ENTER("spider_find_temporary_table");
#ifdef SPIDER_open_temporary_table
  if (!thd->has_temporary_tables())
  {
    DBUG_RETURN(NULL);
  }
  if (thd->open_temporary_table(table_list))
  {
    DBUG_RETURN(NULL);
  } else {
    DBUG_RETURN(table_list->table);
  }
#else
  DBUG_RETURN(find_temporary_table(A,B));
#endif
}<|MERGE_RESOLUTION|>--- conflicted
+++ resolved
@@ -242,10 +242,7 @@
   TABLE_LIST tables;
   DBUG_ENTER("spider_open_sys_table");
 
-<<<<<<< HEAD
-
-=======
->>>>>>> 829cb1a4
+
 #ifdef SPIDER_use_LEX_CSTRING_for_database_tablename_alias
   LEX_CSTRING db_name =
   {
@@ -263,10 +260,6 @@
     "mysql", sizeof("mysql") - 1, table_name, table_name_length, table_name,
     (write ? TL_WRITE : TL_READ));
 #endif
-<<<<<<< HEAD
-=======
-
->>>>>>> 829cb1a4
     if (!(table = spider_sys_open_table(thd, &tables, open_tables_backup)))
     {
       my_printf_error(ER_SPIDER_CANT_OPEN_SYS_TABLE_NUM,
@@ -415,10 +408,6 @@
       break;
   }
   DBUG_RETURN(table);
-<<<<<<< HEAD
-=======
-
->>>>>>> 829cb1a4
 error_col_num_chk:
   DBUG_RETURN(NULL);
 }
