--- conflicted
+++ resolved
@@ -1,9 +1,4 @@
 wait_timeout : MDEV-26045
-<<<<<<< HEAD
 mdev_29676 : MDEV-31138
-mdev_29904 : MDEV-31101
 mdev_27239: MDEV-32046
-=======
-mdev_27239: MDEV-32046
-mdev_27575 : MDEV-32997
->>>>>>> f999127c
+mdev_27575 : MDEV-32997