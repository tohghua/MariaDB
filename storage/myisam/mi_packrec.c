/* Copyright (c) 2000, 2013, Oracle and/or its affiliates. All rights reserved.

   This program is free software; you can redistribute it and/or modify
   it under the terms of the GNU General Public License as published by
   the Free Software Foundation; version 2 of the License.

   This program is distributed in the hope that it will be useful,
   but WITHOUT ANY WARRANTY; without even the implied warranty of
   MERCHANTABILITY or FITNESS FOR A PARTICULAR PURPOSE.  See the
   GNU General Public License for more details.

   You should have received a copy of the GNU General Public License
   along with this program; if not, write to the Free Software
   Foundation, Inc., 51 Franklin St, Fifth Floor, Boston, MA 02110-1301  USA */

	/* Functions to compressed records */

#include "fulltext.h"

#define IS_CHAR ((uint) 32768)		/* Bit if char (not offset) in tree */

/* Some definitions to keep in sync with myisampack.c */
#define HEAD_LENGTH	32              /* Length of fixed header */

#if INT_MAX > 32767
#define BITS_SAVED 32
#define MAX_QUICK_TABLE_BITS 9		/* Because we may shift in 24 bits */
#else
#define BITS_SAVED 16
#define MAX_QUICK_TABLE_BITS 6
#endif

#define get_bit(BU) ((BU)->bits ? \
		     (BU)->current_byte & ((mi_bit_type) 1 << --(BU)->bits) :\
		     (fill_buffer(BU), (BU)->bits= BITS_SAVED-1,\
		      (BU)->current_byte & ((mi_bit_type) 1 << (BITS_SAVED-1))))
#define skip_to_next_byte(BU) ((BU)->bits&=~7)
#define get_bits(BU,count) (((BU)->bits >= count) ? (((BU)->current_byte >> ((BU)->bits-=count)) & mask[count]) : fill_and_get_bits(BU,count))

#define decode_bytes_test_bit(bit) \
  if (low_byte & (1 << (7-bit))) \
    pos++; \
  if (*pos & IS_CHAR) \
  { bits-=(bit+1); break; } \
  pos+= *pos

/* Size in uint16 of a Huffman tree for byte compression of 256 byte values. */
#define OFFSET_TABLE_SIZE 512

static uint read_huff_table(MI_BIT_BUFF *bit_buff,MI_DECODE_TREE *decode_tree,
			    uint16 **decode_table,uchar **intervall_buff,
			    uint16 *tmp_buff);
static void make_quick_table(uint16 *to_table,uint16 *decode_table,
			     uint *next_free,uint value,uint bits,
			     uint max_bits);
static void fill_quick_table(uint16 *table,uint bits, uint max_bits,
			     uint value);
static uint copy_decode_table(uint16 *to_pos,uint offset,
			      uint16 *decode_table);
static uint find_longest_bitstream(uint16 *table, uint16 *end);
static void (*get_unpack_function(MI_COLUMNDEF *rec))(MI_COLUMNDEF *field,
						    MI_BIT_BUFF *buff,
						    uchar *to,
						    uchar *end);
static void uf_zerofill_skip_zero(MI_COLUMNDEF *rec,MI_BIT_BUFF *bit_buff,
				   uchar *to,uchar *end);
static void uf_skip_zero(MI_COLUMNDEF *rec,MI_BIT_BUFF *bit_buff,
			  uchar *to,uchar *end);
static void uf_space_normal(MI_COLUMNDEF *rec,MI_BIT_BUFF *bit_buff,
			    uchar *to,uchar *end);
static void uf_space_endspace_selected(MI_COLUMNDEF *rec,MI_BIT_BUFF *bit_buff,
				       uchar *to, uchar *end);
static void uf_endspace_selected(MI_COLUMNDEF *rec,MI_BIT_BUFF *bit_buff,
				 uchar *to,uchar *end);
static void uf_space_endspace(MI_COLUMNDEF *rec,MI_BIT_BUFF *bit_buff,
			      uchar *to,uchar *end);
static void uf_endspace(MI_COLUMNDEF *rec,MI_BIT_BUFF *bit_buff,
			uchar *to,uchar *end);
static void uf_space_prespace_selected(MI_COLUMNDEF *rec,MI_BIT_BUFF *bit_buff,
				       uchar *to, uchar *end);
static void uf_prespace_selected(MI_COLUMNDEF *rec,MI_BIT_BUFF *bit_buff,
				 uchar *to,uchar *end);
static void uf_space_prespace(MI_COLUMNDEF *rec,MI_BIT_BUFF *bit_buff,
			      uchar *to,uchar *end);
static void uf_prespace(MI_COLUMNDEF *rec,MI_BIT_BUFF *bit_buff,
			uchar *to,uchar *end);
static void uf_zerofill_normal(MI_COLUMNDEF *rec,MI_BIT_BUFF *bit_buff,
			       uchar *to,uchar *end);
static void uf_constant(MI_COLUMNDEF *rec,MI_BIT_BUFF *bit_buff,
			uchar *to,uchar *end);
static void uf_intervall(MI_COLUMNDEF *rec,MI_BIT_BUFF *bit_buff,
			 uchar *to,uchar *end);
static void uf_zero(MI_COLUMNDEF *rec,MI_BIT_BUFF *bit_buff,
		    uchar *to,uchar *end);
static void uf_blob(MI_COLUMNDEF *rec, MI_BIT_BUFF *bit_buff,
		    uchar *to, uchar *end);
static void uf_varchar1(MI_COLUMNDEF *rec, MI_BIT_BUFF *bit_buff,
                        uchar *to, uchar *end);
static void uf_varchar2(MI_COLUMNDEF *rec, MI_BIT_BUFF *bit_buff,
                        uchar *to, uchar *end);
static void decode_bytes(MI_COLUMNDEF *rec,MI_BIT_BUFF *bit_buff,
			 uchar *to,uchar *end);
static uint decode_pos(MI_BIT_BUFF *bit_buff,MI_DECODE_TREE *decode_tree);
static void init_bit_buffer(MI_BIT_BUFF *bit_buff,uchar *buffer,uint length);
static uint fill_and_get_bits(MI_BIT_BUFF *bit_buff,uint count);
static void fill_buffer(MI_BIT_BUFF *bit_buff);
static uint max_bit(uint value);
static uint read_pack_length(uint version, const uchar *buf, ulong *length);
#ifdef HAVE_MMAP
static uchar *_mi_mempack_get_block_info(MI_INFO *myisam, MI_BIT_BUFF *bit_buff,
                                         MI_BLOCK_INFO *info, uchar **rec_buff_p,
					 uchar *header);
#endif

static mi_bit_type mask[]=
{
   0x00000000,
   0x00000001, 0x00000003, 0x00000007, 0x0000000f,
   0x0000001f, 0x0000003f, 0x0000007f, 0x000000ff,
   0x000001ff, 0x000003ff, 0x000007ff, 0x00000fff,
   0x00001fff, 0x00003fff, 0x00007fff, 0x0000ffff,
#if BITS_SAVED > 16
   0x0001ffff, 0x0003ffff, 0x0007ffff, 0x000fffff,
   0x001fffff, 0x003fffff, 0x007fffff, 0x00ffffff,
   0x01ffffff, 0x03ffffff, 0x07ffffff, 0x0fffffff,
   0x1fffffff, 0x3fffffff, 0x7fffffff, 0xffffffff,
#endif
 };


	/* Read all packed info, allocate memory and fix field structs */

my_bool _mi_read_pack_info(MI_INFO *info, pbool fix_keys)
{
  File file;
  int diff_length;
  uint i,trees,huff_tree_bits,rec_reflength,length;
  uint16 *decode_table,*tmp_buff;
  ulong elements,intervall_length;
  uchar *disk_cache;
  uchar *intervall_buff;
  uchar header[HEAD_LENGTH];
  MYISAM_SHARE *share=info->s;
  MI_BIT_BUFF bit_buff;
  DBUG_ENTER("_mi_read_pack_info");

  if (myisam_quick_table_bits < 4)
    myisam_quick_table_bits=4;
  else if (myisam_quick_table_bits > MAX_QUICK_TABLE_BITS)
    myisam_quick_table_bits=MAX_QUICK_TABLE_BITS;

  file=info->dfile;
  my_errno=0;
  if (mysql_file_read(file, (uchar*) header, sizeof(header), MYF(MY_NABP)))
  {
    if (!my_errno)
      my_errno=HA_ERR_END_OF_FILE;
    goto err0;
  }
  /* Only the first three bytes of magic number are independent of version. */
  if (memcmp((uchar*) header, (uchar*) myisam_pack_file_magic, 3))
  {
    my_errno=HA_ERR_WRONG_IN_RECORD;
    goto err0;
  }
  share->pack.version= header[3]; /* fourth byte of magic number */
  share->pack.header_length=	uint4korr(header+4);
  share->min_pack_length=(uint) uint4korr(header+8);
  share->max_pack_length=(uint) uint4korr(header+12);
  elements=uint4korr(header+16);
  intervall_length=uint4korr(header+20);
  trees=uint2korr(header+24);
  share->pack.ref_length=header[26];
  rec_reflength=header[27];
  diff_length=(int) rec_reflength - (int) share->base.rec_reflength;
  if (fix_keys)
    share->rec_reflength=rec_reflength;
  share->base.min_block_length=share->min_pack_length+1;
  if (share->min_pack_length > 254)
    share->base.min_block_length+=2;
  DBUG_PRINT("info", ("fixed header length:   %u", HEAD_LENGTH));
  DBUG_PRINT("info", ("total header length:   %lu", share->pack.header_length));
  DBUG_PRINT("info", ("pack file version:     %u", share->pack.version));
  DBUG_PRINT("info", ("min pack length:       %lu", share->min_pack_length));
  DBUG_PRINT("info", ("max pack length:       %lu", share->max_pack_length));
  DBUG_PRINT("info", ("elements of all trees: %lu", elements));
  DBUG_PRINT("info", ("distinct values bytes: %lu", intervall_length));
  DBUG_PRINT("info", ("number of code trees:  %u", trees));
  DBUG_PRINT("info", ("bytes for record lgt:  %u", share->pack.ref_length));
  DBUG_PRINT("info", ("record pointer length: %u", rec_reflength));

  /*
    Memory segment #1:
    - Decode tree heads
    - Distinct column values
  */
  if (!(share->decode_trees=(MI_DECODE_TREE*)
	my_malloc((uint) (trees*sizeof(MI_DECODE_TREE)+
			  intervall_length*sizeof(uchar)),
		  MYF(MY_WME))))
    goto err0;
  intervall_buff=(uchar*) (share->decode_trees+trees);

  /*
    Memory segment #2:
    - Decode tables
    - Quick decode tables
    - Temporary decode table
    - Compressed data file header cache
    This segment will be reallocated after construction of the tables.
  */
  length=(uint) (elements*2+trees*(1 << myisam_quick_table_bits));
  /*
    To keep some algorithms simpler, we accept that they access
    bytes beyond the end of the input data. This can affect up to
    one byte less than the "word size" size used in this file,
    which is BITS_SAVED / 8. To avoid accessing non-allocated
    data, we add (BITS_SAVED / 8) - 1 bytes to the buffer size.
  */
  if (!(share->decode_tables=(uint16*)
        my_malloc((length + OFFSET_TABLE_SIZE) * sizeof(uint16) +
                  (uint) (share->pack.header_length - sizeof(header) +
                  (BITS_SAVED / 8) - 1), MYF(MY_WME | MY_ZEROFILL))))
    goto err1;
  tmp_buff=share->decode_tables+length;
  disk_cache= (uchar*) (tmp_buff+OFFSET_TABLE_SIZE);

  if (mysql_file_read(file, disk_cache,
                      (uint) (share->pack.header_length-sizeof(header)),
                      MYF(MY_NABP)))
    goto err2;

  huff_tree_bits=max_bit(trees ? trees-1 : 0);
  init_bit_buffer(&bit_buff, disk_cache,
		  (uint) (share->pack.header_length-sizeof(header)));
  /* Read new info for each field */
  for (i=0 ; i < share->base.fields ; i++)
  {
    share->rec[i].base_type=(enum en_fieldtype) get_bits(&bit_buff,5);
    share->rec[i].pack_type=(uint) get_bits(&bit_buff,6);
    share->rec[i].space_length_bits=get_bits(&bit_buff,5);
    share->rec[i].huff_tree=share->decode_trees+(uint) get_bits(&bit_buff,
								huff_tree_bits);
    share->rec[i].unpack=get_unpack_function(share->rec+i);
    DBUG_PRINT("info", ("col: %2u  type: %2u  pack: %u  slbits: %2u",
                        i, share->rec[i].base_type, share->rec[i].pack_type,
                        share->rec[i].space_length_bits));
  }
  skip_to_next_byte(&bit_buff);
  /*
    Construct the decoding tables from the file header. Keep track of
    the used memory.
  */
  decode_table=share->decode_tables;
  for (i=0 ; i < trees ; i++)
    if (read_huff_table(&bit_buff,share->decode_trees+i,&decode_table,
                        &intervall_buff,tmp_buff))
      goto err3;
  /* Reallocate the decoding tables to the used size. */
  decode_table=(uint16*)
    my_realloc((uchar*) share->decode_tables,
	       (uint) ((uchar*) decode_table - (uchar*) share->decode_tables),
	       MYF(MY_HOLD_ON_ERROR));
  /* Fix the table addresses in the tree heads. */
  {
    my_ptrdiff_t diff=PTR_BYTE_DIFF(decode_table,share->decode_tables);
    share->decode_tables=decode_table;
    for (i=0 ; i < trees ; i++)
      share->decode_trees[i].table=ADD_TO_PTR(share->decode_trees[i].table,
                                              diff, uint16*);
  }

  /* Fix record-ref-length for keys */
  if (fix_keys)
  {
    for (i=0 ; i < share->base.keys ; i++)
    {
      MI_KEYDEF *keyinfo= &share->keyinfo[i];
      keyinfo->keylength+= (uint16) diff_length;
      keyinfo->minlength+= (uint16) diff_length;
      keyinfo->maxlength+= (uint16) diff_length;
      keyinfo->seg[keyinfo->flag & HA_FULLTEXT ?
                   FT_SEGS : keyinfo->keysegs].length= (uint16) rec_reflength;
    }
    if (share->ft2_keyinfo.seg)
    {
      MI_KEYDEF *ft2_keyinfo= &share->ft2_keyinfo;
      ft2_keyinfo->keylength+= (uint16) diff_length;
      ft2_keyinfo->minlength+= (uint16) diff_length;
      ft2_keyinfo->maxlength+= (uint16) diff_length;
    }
  }

  if (bit_buff.error || bit_buff.pos < bit_buff.end)
    goto err3;

  DBUG_RETURN(0);

err3:
  my_errno=HA_ERR_WRONG_IN_RECORD;
err2:
  my_free(share->decode_tables);
err1:
  my_free(share->decode_trees);
err0:
  DBUG_RETURN(1);
}


/*
  Read a huff-code-table from datafile.

  SYNOPSIS
    read_huff_table()
      bit_buff                  Bit buffer pointing at start of the
                                decoding table in the file header cache.
      decode_tree               Pointer to the decode tree head.
      decode_table      IN/OUT  Address of a pointer to the next free space.
      intervall_buff    IN/OUT  Address of a pointer to the next unused values.
      tmp_buff                  Buffer for temporary extraction of a full
                                decoding table as read from bit_buff.

  RETURN
    0           OK.
    1           Error.
*/

static uint read_huff_table(MI_BIT_BUFF *bit_buff, MI_DECODE_TREE *decode_tree,
			    uint16 **decode_table, uchar **intervall_buff,
			    uint16 *tmp_buff)
{
  uint min_chr,elements,char_bits,offset_bits,size,intervall_length,table_bits,
  next_free_offset;
  uint16 *ptr,*end;
  DBUG_ENTER("read_huff_table");

  if (!get_bits(bit_buff,1))
  {
    /* Byte value compression. */
    min_chr=get_bits(bit_buff,8);
    elements=get_bits(bit_buff,9);
    char_bits=get_bits(bit_buff,5);
    offset_bits=get_bits(bit_buff,5);
    intervall_length=0;
    ptr=tmp_buff;
    DBUG_PRINT("info", ("byte value compression"));
    DBUG_PRINT("info", ("minimum byte value:    %u", min_chr));
    DBUG_PRINT("info", ("number of tree nodes:  %u", elements));
    DBUG_PRINT("info", ("bits for values:       %u", char_bits));
    DBUG_PRINT("info", ("bits for tree offsets: %u", offset_bits));
    if (elements > 256)
    {
      DBUG_PRINT("error", ("ERROR: illegal number of tree elements: %u",
                           elements));
      DBUG_RETURN(1);
    }
  }
  else
  {
    /* Distinct column value compression. */
    min_chr=0;
    elements=get_bits(bit_buff,15);
    intervall_length=get_bits(bit_buff,16);
    char_bits=get_bits(bit_buff,5);
    offset_bits=get_bits(bit_buff,5);
    decode_tree->quick_table_bits=0;
    ptr= *decode_table;
    DBUG_PRINT("info", ("distinct column value compression"));
    DBUG_PRINT("info", ("number of tree nodes:  %u", elements));
    DBUG_PRINT("info", ("value buffer length:   %u", intervall_length));
    DBUG_PRINT("info", ("bits for value index:  %u", char_bits));
    DBUG_PRINT("info", ("bits for tree offsets: %u", offset_bits));
  }
  size=elements*2-2;
  DBUG_PRINT("info", ("tree size in uint16:   %u", size));
  DBUG_PRINT("info", ("tree size in bytes:    %u",
                      size * (uint) sizeof(uint16)));

  for (end=ptr+size ; ptr < end ; ptr++)
  {
    if (get_bit(bit_buff))
    {
      *ptr= (uint16) get_bits(bit_buff,offset_bits);
      if ((ptr + *ptr >= end) || !*ptr)
      {
        DBUG_PRINT("error", ("ERROR: illegal pointer in decode tree"));
        DBUG_RETURN(1);
      }
    }
    else
      *ptr= (uint16) (IS_CHAR + (get_bits(bit_buff,char_bits) + min_chr));
  }
  skip_to_next_byte(bit_buff);

  decode_tree->table= *decode_table;
  decode_tree->intervalls= *intervall_buff;
  if (! intervall_length)
  {
    /* Byte value compression. ptr started from tmp_buff. */
    /* Find longest Huffman code from begin to end of tree in bits. */
    table_bits= find_longest_bitstream(tmp_buff, ptr);
    if (table_bits >= OFFSET_TABLE_SIZE)
      DBUG_RETURN(1);
    if (table_bits > myisam_quick_table_bits)
      table_bits=myisam_quick_table_bits;
    DBUG_PRINT("info", ("table bits:            %u", table_bits));

    next_free_offset= (1 << table_bits);
    make_quick_table(*decode_table,tmp_buff,&next_free_offset,0,table_bits,
		     table_bits);
    (*decode_table)+= next_free_offset;
    decode_tree->quick_table_bits=table_bits;
  }
  else
  {
    /* Distinct column value compression. ptr started from *decode_table */
    (*decode_table)=end;
    /*
      get_bits() moves some bytes to a cache buffer in advance. May need
      to step back.
    */
    bit_buff->pos-= bit_buff->bits/8;
    /* Copy the distinct column values from the buffer. */
    memcpy(*intervall_buff,bit_buff->pos,(size_t) intervall_length);
    (*intervall_buff)+=intervall_length;
    bit_buff->pos+=intervall_length;
    bit_buff->bits=0;
  }
  DBUG_RETURN(0);
}


/*
  Make a quick_table for faster decoding.

  SYNOPSIS
    make_quick_table()
      to_table                  Target quick_table and remaining decode table.
      decode_table              Source Huffman (sub-)tree within tmp_buff.
      next_free_offset   IN/OUT Next free offset from to_table.
                                Starts behind quick_table on the top-level.
      value                     Huffman bits found so far.
      bits                      Remaining bits to be collected.
      max_bits                  Total number of bits to collect (table_bits).

  DESCRIPTION

    The quick table is an array of 16-bit values. There exists one value
    for each possible code representable by max_bits (table_bits) bits.
    In most cases table_bits is 9. So there are 512 16-bit values.

    If the high-order bit (16) is set (IS_CHAR) then the array slot for
    this value is a valid Huffman code for a resulting byte value.

    The low-order 8 bits (1..8) are the resulting byte value.

    Bits 9..14 are the length of the Huffman code for this byte value.
    This means so many bits from the input stream were needed to
    represent this byte value. The remaining bits belong to later
    Huffman codes. This also means that for every Huffman code shorter
    than table_bits there are multiple entires in the array, which
    differ just in the unused bits.

    If the high-order bit (16) is clear (0) then the remaining bits are
    the position of the remaining Huffman decode tree segment behind the
    quick table.

  RETURN
    void
*/

static void make_quick_table(uint16 *to_table, uint16 *decode_table,
			     uint *next_free_offset, uint value, uint bits,
			     uint max_bits)
{
  DBUG_ENTER("make_quick_table");

  /*
    When down the table to the requested maximum, copy the rest of the
    Huffman table.
  */
  if (!bits--)
  {
    /*
      Remaining left  Huffman tree segment starts behind quick table.
      Remaining right Huffman tree segment starts behind left segment.
    */
    to_table[value]= (uint16) *next_free_offset;
    /*
      Re-construct the remaining Huffman tree segment at
      next_free_offset in to_table.
    */
    *next_free_offset= copy_decode_table(to_table, *next_free_offset,
                                         decode_table);
    DBUG_VOID_RETURN;
  }

  /* Descent on the left side. Left side bits are clear (0). */
  if (!(*decode_table & IS_CHAR))
  {
    /* Not a leaf. Follow the pointer. */
    make_quick_table(to_table, decode_table + *decode_table,
                     next_free_offset, value, bits, max_bits);
  }
  else
  {
    /*
      A leaf. A Huffman code is complete. Fill the quick_table
      array for all possible bit strings starting with this Huffman
      code.
    */
    fill_quick_table(to_table + value, bits, max_bits, (uint) *decode_table);
  }

  /* Descent on the right side. Right side bits are set (1). */
  decode_table++;
  value|= (1 << bits);
  if (!(*decode_table & IS_CHAR))
  {
    /* Not a leaf. Follow the pointer. */
    make_quick_table(to_table, decode_table + *decode_table,
                     next_free_offset, value, bits, max_bits);
  }
  else
  {
    /*
      A leaf. A Huffman code is complete. Fill the quick_table
      array for all possible bit strings starting with this Huffman
      code.
    */
    fill_quick_table(to_table + value, bits, max_bits, (uint) *decode_table);
  }

  DBUG_VOID_RETURN;
}


/*
  Fill quick_table for all possible values starting with this Huffman code.

  SYNOPSIS
    fill_quick_table()
      table                     Target quick_table position.
      bits                      Unused bits from max_bits.
      max_bits                  Total number of bits to collect (table_bits).
      value                     The byte encoded by the found Huffman code.

  DESCRIPTION

    Fill the segment (all slots) of the quick_table array with the
    resulting value for the found Huffman code. There are as many slots
    as there are combinations representable by the unused bits.

    In most cases we use 9 table bits. Assume a 3-bit Huffman code. Then
    there are 6 unused bits. Hence we fill 2**6 = 64 slots with the
    value.

  RETURN
    void
*/

static void fill_quick_table(uint16 *table, uint bits, uint max_bits,
			     uint value)
{
  uint16 *end;
  DBUG_ENTER("fill_quick_table");

  /*
    Bits 1..8 of value represent the decoded byte value.
    Bits 9..14 become the length of the Huffman code for this byte value.
    Bit 16 flags a valid code (IS_CHAR).
  */
  value|= (max_bits - bits) << 8 | IS_CHAR;

  for (end= table + ((my_ptrdiff_t) 1 << bits); table < end; table++)
  {
    *table= (uint16) value;
  }
  DBUG_VOID_RETURN;
}


/*
  Reconstruct a decode subtree at the target position.

  SYNOPSIS
    copy_decode_table()
      to_pos                    Target quick_table and remaining decode table.
      offset                    Next free offset from to_pos.
      decode_table              Source Huffman subtree within tmp_buff.

  NOTE
    Pointers in the decode tree are relative to the pointers position.

  RETURN
    next free offset from to_pos.
*/

static uint copy_decode_table(uint16 *to_pos, uint offset,
			      uint16 *decode_table)
{
  uint prev_offset= offset;
  DBUG_ENTER("copy_decode_table");

  /* Descent on the left side. */
  if (!(*decode_table & IS_CHAR))
  {
    /* Set a pointer to the next target node. */
    to_pos[offset]=2;
    /* Copy the left hand subtree there. */
    offset=copy_decode_table(to_pos,offset+2,decode_table+ *decode_table);
  }
  else
  {
    /* Copy the byte value. */
    to_pos[offset]= *decode_table;
    /* Step behind this node. */
    offset+=2;
  }

  /* Descent on the right side. */
  decode_table++;
  if (!(*decode_table & IS_CHAR))
  {
    /* Set a pointer to the next free target node. */
    to_pos[prev_offset+1]=(uint16) (offset-prev_offset-1);
    /* Copy the right hand subtree to the entry of that node. */
    offset=copy_decode_table(to_pos,offset,decode_table+ *decode_table);
  }
  else
  {
    /* Copy the byte value. */
    to_pos[prev_offset+1]= *decode_table;
  }
  DBUG_RETURN(offset);
}


/*
  Find the length of the longest Huffman code in this table in bits.

  SYNOPSIS
    find_longest_bitstream()
      table                     Code (sub-)table start.
      end                       End of code table.

  IMPLEMENTATION

    Recursively follow the branch(es) of the code pair on every level of
    the tree until two byte values (and no branch) are found. Add one to
    each level when returning back from each recursion stage.

    'end' is used for error checking only. A clean tree terminates
    before reaching 'end'. Hence the exact value of 'end' is not too
    important. However having it higher than necessary could lead to
    misbehaviour should 'next' jump into the dirty area.

  RETURN
    length                  Length of longest Huffman code in bits.
    >= OFFSET_TABLE_SIZE    Error, broken tree. It does not end before 'end'.
*/

static uint find_longest_bitstream(uint16 *table, uint16 *end)
{
  uint length= 1;
  uint length2;

  if (!(*table & IS_CHAR))
  {
    uint16 *next= table + *table;
    if (next > end || next == table)
    {
      DBUG_PRINT("error", ("ERROR: illegal pointer in decode tree"));
      return OFFSET_TABLE_SIZE;
    }
    length= find_longest_bitstream(next, end) + 1;
  }
  table++;
  if (!(*table & IS_CHAR))
  {
    uint16 *next= table + *table;
    if (next > end || next == table)
    {
      DBUG_PRINT("error", ("ERROR: illegal pointer in decode tree"));
      return OFFSET_TABLE_SIZE;
    }
    length2= find_longest_bitstream(next, end) + 1;
    length=max(length,length2);
  }
  return length;
}


/*
  Read record from datafile.

  SYNOPSIS
    _mi_read_pack_record()
    info                        A pointer to MI_INFO.
    filepos                     File offset of the record.
    buf                 RETURN  The buffer to receive the record.

  RETURN
    0                                   on success
    HA_ERR_WRONG_IN_RECORD or -1        on error
*/

int _mi_read_pack_record(MI_INFO *info, my_off_t filepos, uchar *buf)
{
  MI_BLOCK_INFO block_info;
  File file;
  DBUG_ENTER("mi_read_pack_record");

  if (filepos == HA_OFFSET_ERROR)
    DBUG_RETURN(-1);			/* _search() didn't find record */

  file=info->dfile;
  if (_mi_pack_get_block_info(info, &info->bit_buff, &block_info,
                              &info->rec_buff, file, filepos))
    goto err;
  if (mysql_file_read(file, (uchar*) info->rec_buff + block_info.offset,
                      block_info.rec_len - block_info.offset, MYF(MY_NABP)))
    goto panic;
  info->update|= HA_STATE_AKTIV;
  DBUG_RETURN(_mi_pack_rec_unpack(info, &info->bit_buff, buf,
                                  info->rec_buff, block_info.rec_len));
panic:
  my_errno=HA_ERR_WRONG_IN_RECORD;
err:
  DBUG_RETURN(-1);
}



int _mi_pack_rec_unpack(register MI_INFO *info, MI_BIT_BUFF *bit_buff,
                        register uchar *to, uchar *from, ulong reclength)
{
  uchar *end_field;
  reg3 MI_COLUMNDEF *end;
  MI_COLUMNDEF *current_field;
  MYISAM_SHARE *share=info->s;
  DBUG_ENTER("_mi_pack_rec_unpack");

  init_bit_buffer(bit_buff, (uchar*) from, reclength);

  for (current_field=share->rec, end=current_field+share->base.fields ;
       current_field < end ;
       current_field++,to=end_field)
  {
    end_field=to+current_field->length;
    (*current_field->unpack)(current_field, bit_buff, (uchar*) to,
			     (uchar*) end_field);
  }
  if (!bit_buff->error &&
      bit_buff->pos - bit_buff->bits / 8 == bit_buff->end)
    DBUG_RETURN(0);
  info->update&= ~HA_STATE_AKTIV;
  DBUG_RETURN(my_errno=HA_ERR_WRONG_IN_RECORD);
} /* _mi_pack_rec_unpack */


	/* Return function to unpack field */

static void (*get_unpack_function(MI_COLUMNDEF *rec))
(MI_COLUMNDEF *, MI_BIT_BUFF *, uchar *, uchar *)
{
  switch (rec->base_type) {
  case FIELD_SKIP_ZERO:
    if (rec->pack_type & PACK_TYPE_ZERO_FILL)
      return &uf_zerofill_skip_zero;
    return &uf_skip_zero;
  case FIELD_NORMAL:
    if (rec->pack_type & PACK_TYPE_SPACE_FIELDS)
      return &uf_space_normal;
    if (rec->pack_type & PACK_TYPE_ZERO_FILL)
      return &uf_zerofill_normal;
    return &decode_bytes;
  case FIELD_SKIP_ENDSPACE:
    if (rec->pack_type & PACK_TYPE_SPACE_FIELDS)
    {
      if (rec->pack_type & PACK_TYPE_SELECTED)
	return &uf_space_endspace_selected;
      return &uf_space_endspace;
    }
    if (rec->pack_type & PACK_TYPE_SELECTED)
      return &uf_endspace_selected;
    return &uf_endspace;
  case FIELD_SKIP_PRESPACE:
    if (rec->pack_type & PACK_TYPE_SPACE_FIELDS)
    {
      if (rec->pack_type & PACK_TYPE_SELECTED)
	return &uf_space_prespace_selected;
      return &uf_space_prespace;
    }
    if (rec->pack_type & PACK_TYPE_SELECTED)
      return &uf_prespace_selected;
    return &uf_prespace;
  case FIELD_CONSTANT:
    return &uf_constant;
  case FIELD_INTERVALL:
    return &uf_intervall;
  case FIELD_ZERO:
  case FIELD_CHECK:
    return &uf_zero;
  case FIELD_BLOB:
    return &uf_blob;
  case FIELD_VARCHAR:
    if (rec->length <= 256)                      /* 255 + 1 byte length */
      return &uf_varchar1;
    return &uf_varchar2;
  case FIELD_LAST:
  default:
    return 0;			/* This should never happend */
  }
}

	/* The different functions to unpack a field */

static void uf_zerofill_skip_zero(MI_COLUMNDEF *rec, MI_BIT_BUFF *bit_buff,
				   uchar *to, uchar *end)
{
  if (get_bit(bit_buff))
    bzero((char*) to,(uint) (end-to));
  else
  {
    end-=rec->space_length_bits;
    decode_bytes(rec,bit_buff,to,end);
    bzero((char*) end,rec->space_length_bits);
  }
}

static void uf_skip_zero(MI_COLUMNDEF *rec, MI_BIT_BUFF *bit_buff, uchar *to,
			  uchar *end)
{
  if (get_bit(bit_buff))
    bzero((char*) to,(uint) (end-to));
  else
    decode_bytes(rec,bit_buff,to,end);
}

static void uf_space_normal(MI_COLUMNDEF *rec, MI_BIT_BUFF *bit_buff, uchar *to,
			    uchar *end)
{
  if (get_bit(bit_buff))
    bfill((uchar*) to,(end-to),' ');
  else
    decode_bytes(rec,bit_buff,to,end);
}

static void uf_space_endspace_selected(MI_COLUMNDEF *rec, MI_BIT_BUFF *bit_buff,
				       uchar *to, uchar *end)
{
  uint spaces;
  if (get_bit(bit_buff))
    bfill((uchar*) to,(end-to),' ');
  else
  {
    if (get_bit(bit_buff))
    {
      if ((spaces=get_bits(bit_buff,rec->space_length_bits))+to > end)
      {
	bit_buff->error=1;
	return;
      }
      if (to+spaces != end)
	decode_bytes(rec,bit_buff,to,end-spaces);
      bfill((uchar*) end-spaces,spaces,' ');
    }
    else
      decode_bytes(rec,bit_buff,to,end);
  }
}

static void uf_endspace_selected(MI_COLUMNDEF *rec, MI_BIT_BUFF *bit_buff,
				 uchar *to, uchar *end)
{
  uint spaces;
  if (get_bit(bit_buff))
  {
    if ((spaces=get_bits(bit_buff,rec->space_length_bits))+to > end)
    {
      bit_buff->error=1;
      return;
    }
    if (to+spaces != end)
      decode_bytes(rec,bit_buff,to,end-spaces);
    bfill((uchar*) end-spaces,spaces,' ');
  }
  else
    decode_bytes(rec,bit_buff,to,end);
}

static void uf_space_endspace(MI_COLUMNDEF *rec, MI_BIT_BUFF *bit_buff, uchar *to,
			      uchar *end)
{
  uint spaces;
  if (get_bit(bit_buff))
    bfill((uchar*) to,(end-to),' ');
  else
  {
    if ((spaces=get_bits(bit_buff,rec->space_length_bits))+to > end)
    {
      bit_buff->error=1;
      return;
    }
    if (to+spaces != end)
      decode_bytes(rec,bit_buff,to,end-spaces);
    bfill((uchar*) end-spaces,spaces,' ');
  }
}

static void uf_endspace(MI_COLUMNDEF *rec, MI_BIT_BUFF *bit_buff, uchar *to,
			uchar *end)
{
  uint spaces;
  if ((spaces=get_bits(bit_buff,rec->space_length_bits))+to > end)
  {
    bit_buff->error=1;
    return;
  }
  if (to+spaces != end)
    decode_bytes(rec,bit_buff,to,end-spaces);
  bfill((uchar*) end-spaces,spaces,' ');
}

static void uf_space_prespace_selected(MI_COLUMNDEF *rec, MI_BIT_BUFF *bit_buff,
				       uchar *to, uchar *end)
{
  uint spaces;
  if (get_bit(bit_buff))
    bfill((uchar*) to,(end-to),' ');
  else
  {
    if (get_bit(bit_buff))
    {
      if ((spaces=get_bits(bit_buff,rec->space_length_bits))+to > end)
      {
	bit_buff->error=1;
	return;
      }
      bfill((uchar*) to,spaces,' ');
      if (to+spaces != end)
	decode_bytes(rec,bit_buff,to+spaces,end);
    }
    else
      decode_bytes(rec,bit_buff,to,end);
  }
}


static void uf_prespace_selected(MI_COLUMNDEF *rec, MI_BIT_BUFF *bit_buff,
				 uchar *to, uchar *end)
{
  uint spaces;
  if (get_bit(bit_buff))
  {
    if ((spaces=get_bits(bit_buff,rec->space_length_bits))+to > end)
    {
      bit_buff->error=1;
      return;
    }
    bfill((uchar*) to,spaces,' ');
    if (to+spaces != end)
      decode_bytes(rec,bit_buff,to+spaces,end);
  }
  else
    decode_bytes(rec,bit_buff,to,end);
}


static void uf_space_prespace(MI_COLUMNDEF *rec, MI_BIT_BUFF *bit_buff, uchar *to,
			      uchar *end)
{
  uint spaces;
  if (get_bit(bit_buff))
    bfill((uchar*) to,(end-to),' ');
  else
  {
    if ((spaces=get_bits(bit_buff,rec->space_length_bits))+to > end)
    {
      bit_buff->error=1;
      return;
    }
    bfill((uchar*) to,spaces,' ');
    if (to+spaces != end)
      decode_bytes(rec,bit_buff,to+spaces,end);
  }
}

static void uf_prespace(MI_COLUMNDEF *rec, MI_BIT_BUFF *bit_buff, uchar *to,
			uchar *end)
{
  uint spaces;
  if ((spaces=get_bits(bit_buff,rec->space_length_bits))+to > end)
  {
    bit_buff->error=1;
    return;
  }
  bfill((uchar*) to,spaces,' ');
  if (to+spaces != end)
    decode_bytes(rec,bit_buff,to+spaces,end);
}

static void uf_zerofill_normal(MI_COLUMNDEF *rec, MI_BIT_BUFF *bit_buff, uchar *to,
			       uchar *end)
{
  end-=rec->space_length_bits;
  decode_bytes(rec,bit_buff,(uchar*) to,end);
  bzero((char*) end,rec->space_length_bits);
}

static void uf_constant(MI_COLUMNDEF *rec,
			MI_BIT_BUFF *bit_buff __attribute__((unused)),
			uchar *to,
			uchar *end)
{
  memcpy(to,rec->huff_tree->intervalls,(size_t) (end-to));
}

static void uf_intervall(MI_COLUMNDEF *rec, MI_BIT_BUFF *bit_buff, uchar *to,
			 uchar *end)
{
  reg1 uint field_length=(uint) (end-to);
  memcpy(to,rec->huff_tree->intervalls+field_length*decode_pos(bit_buff,
							       rec->huff_tree),
	 (size_t) field_length);
}


/*ARGSUSED*/
static void uf_zero(MI_COLUMNDEF *rec __attribute__((unused)),
		    MI_BIT_BUFF *bit_buff __attribute__((unused)),
		    uchar *to, uchar *end)
{
  bzero((char*) to,(uint) (end-to));
}

static void uf_blob(MI_COLUMNDEF *rec, MI_BIT_BUFF *bit_buff,
		    uchar *to, uchar *end)
{
  if (get_bit(bit_buff))
    bzero((uchar*) to,(end-to));
  else
  {
    ulong length=get_bits(bit_buff,rec->space_length_bits);
    uint pack_length=(uint) (end-to)-portable_sizeof_char_ptr;
    if (bit_buff->blob_pos+length > bit_buff->blob_end)
    {
      bit_buff->error=1;
      bzero((uchar*) to,(end-to));
      return;
    }
    decode_bytes(rec,bit_buff,bit_buff->blob_pos,bit_buff->blob_pos+length);
<<<<<<< HEAD
    _mi_store_blob_length((uchar*) to,pack_length,length);
    memcpy((char*) to+pack_length, &bit_buff->blob_pos, sizeof(char*));
=======
    _my_store_blob_length((uchar*) to,pack_length,length);
    memcpy(to+pack_length, &bit_buff->blob_pos, sizeof(char*));
>>>>>>> 72c36f44
    bit_buff->blob_pos+=length;
  }
}


static void uf_varchar1(MI_COLUMNDEF *rec, MI_BIT_BUFF *bit_buff,
		       uchar *to, uchar *end __attribute__((unused)))
{
  if (get_bit(bit_buff))
    to[0]= 0;				/* Zero lengths */
  else
  {
    ulong length=get_bits(bit_buff,rec->space_length_bits);
    *to= (uchar) length;
    decode_bytes(rec,bit_buff,to+1,to+1+length);
  }
}


static void uf_varchar2(MI_COLUMNDEF *rec, MI_BIT_BUFF *bit_buff,
		       uchar *to, uchar *end __attribute__((unused)))
{
  if (get_bit(bit_buff))
    to[0]=to[1]=0;				/* Zero lengths */
  else
  {
    ulong length=get_bits(bit_buff,rec->space_length_bits);
    int2store(to,length);
    decode_bytes(rec,bit_buff,to+2,to+2+length);
  }
}

	/* Functions to decode of buffer of bits */

#if BITS_SAVED == 64

static void decode_bytes(MI_COLUMNDEF *rec,MI_BIT_BUFF *bit_buff,uchar *to,
			 uchar *end)
{
  reg1 uint bits,low_byte;
  reg3 uint16 *pos;
  reg4 uint table_bits,table_and;
  MI_DECODE_TREE *decode_tree;

  decode_tree=rec->decode_tree;
  bits=bit_buff->bits;			/* Save in reg for quicker access */
  table_bits=decode_tree->quick_table_bits;
  table_and= (1 << table_bits)-1;

  do
  {
    if (bits <= 32)
    {
      if (bit_buff->pos > bit_buff->end+4)
      {
	bit_buff->error=1;
	return;				/* Can't be right */
      }
      bit_buff->current_byte= (bit_buff->current_byte << 32) +
	((((uint) bit_buff->pos[3])) +
	 (((uint) bit_buff->pos[2]) << 8) +
	 (((uint) bit_buff->pos[1]) << 16) +
	 (((uint) bit_buff->pos[0]) << 24));
      bit_buff->pos+=4;
      bits+=32;
    }
    /*
      First use info in quick_table.

      The quick table is an array of 16-bit values. There exists one
      value for each possible code representable by table_bits bits.
      In most cases table_bits is 9. So there are 512 16-bit values.

      If the high-order bit (16) is set (IS_CHAR) then the array slot
      for this value is a valid Huffman code for a resulting byte value.

      The low-order 8 bits (1..8) are the resulting byte value.

      Bits 9..14 are the length of the Huffman code for this byte value.
      This means so many bits from the input stream were needed to
      represent this byte value. The remaining bits belong to later
      Huffman codes. This also means that for every Huffman code shorter
      than table_bits there are multiple entires in the array, which
      differ just in the unused bits.

      If the high-order bit (16) is clear (0) then the remaining bits are
      the position of the remaining Huffman decode tree segment behind the
      quick table.
    */
    low_byte=(uint) (bit_buff->current_byte >> (bits - table_bits)) & table_and;
    low_byte=decode_tree->table[low_byte];
    if (low_byte & IS_CHAR)
    {
      /*
        All Huffman codes of less or equal table_bits length are in the
        quick table. This is one of them.
      */
      *to++ = (low_byte & 255);		/* Found char in quick table */
      bits-=  ((low_byte >> 8) & 31);	/* Remove bits used */
    }
    else
    {					/* Map through rest of decode-table */
      /* This means that the Huffman code must be longer than table_bits. */
      pos=decode_tree->table+low_byte;
      bits-=table_bits;
      /* NOTE: decode_bytes_test_bit() is a macro wich contains a break !!! */
      for (;;)
      {
	low_byte=(uint) (bit_buff->current_byte >> (bits-8));
	decode_bytes_test_bit(0);
	decode_bytes_test_bit(1);
	decode_bytes_test_bit(2);
	decode_bytes_test_bit(3);
	decode_bytes_test_bit(4);
	decode_bytes_test_bit(5);
	decode_bytes_test_bit(6);
	decode_bytes_test_bit(7);
	bits-=8;
      }
      *to++ = *pos;
    }
  } while (to != end);

  bit_buff->bits=bits;
  return;
}

#else

static void decode_bytes(MI_COLUMNDEF *rec, MI_BIT_BUFF *bit_buff, uchar *to,
			 uchar *end)
{
  reg1 uint bits,low_byte;
  reg3 uint16 *pos;
  reg4 uint table_bits,table_and;
  MI_DECODE_TREE *decode_tree;

  decode_tree=rec->huff_tree;
  bits=bit_buff->bits;			/* Save in reg for quicker access */
  table_bits=decode_tree->quick_table_bits;
  table_and= (1 << table_bits)-1;

  do
  {
    if (bits < table_bits)
    {
      if (bit_buff->pos > bit_buff->end+1)
      {
	bit_buff->error=1;
	return;				/* Can't be right */
      }
#if BITS_SAVED == 32
      bit_buff->current_byte= (bit_buff->current_byte << 24) +
	(((uint) ((uchar) bit_buff->pos[2]))) +
	  (((uint) ((uchar) bit_buff->pos[1])) << 8) +
	    (((uint) ((uchar) bit_buff->pos[0])) << 16);
      bit_buff->pos+=3;
      bits+=24;
#else
      if (bits)				/* We must have at leasts 9 bits */
      {
	bit_buff->current_byte=  (bit_buff->current_byte << 8) +
	  (uint) ((uchar) bit_buff->pos[0]);
	bit_buff->pos++;
	bits+=8;
      }
      else
      {
	bit_buff->current_byte= ((uint) ((uchar) bit_buff->pos[0]) << 8) +
	  ((uint) ((uchar) bit_buff->pos[1]));
	bit_buff->pos+=2;
	bits+=16;
      }
#endif
    }
	/* First use info in quick_table */
    low_byte=(bit_buff->current_byte >> (bits - table_bits)) & table_and;
    low_byte=decode_tree->table[low_byte];
    if (low_byte & IS_CHAR)
    {
      *to++ = (low_byte & 255);		/* Found char in quick table */
      bits-=  ((low_byte >> 8) & 31);	/* Remove bits used */
    }
    else
    {					/* Map through rest of decode-table */
      pos=decode_tree->table+low_byte;
      bits-=table_bits;
      for (;;)
      {
	if (bits < 8)
	{				/* We don't need to check end */
#if BITS_SAVED == 32
	  bit_buff->current_byte= (bit_buff->current_byte << 24) +
	    (((uint) ((uchar) bit_buff->pos[2]))) +
	      (((uint) ((uchar) bit_buff->pos[1])) << 8) +
		(((uint) ((uchar) bit_buff->pos[0])) << 16);
	  bit_buff->pos+=3;
	  bits+=24;
#else
	  bit_buff->current_byte=  (bit_buff->current_byte << 8) +
	    (uint) ((uchar) bit_buff->pos[0]);
	  bit_buff->pos+=1;
	  bits+=8;
#endif
	}
	low_byte=(uint) (bit_buff->current_byte >> (bits-8));
	decode_bytes_test_bit(0);
	decode_bytes_test_bit(1);
	decode_bytes_test_bit(2);
	decode_bytes_test_bit(3);
	decode_bytes_test_bit(4);
	decode_bytes_test_bit(5);
	decode_bytes_test_bit(6);
	decode_bytes_test_bit(7);
	bits-=8;
      }
      *to++ = (uchar) *pos;
    }
  } while (to != end);

  bit_buff->bits=bits;
  return;
}
#endif /* BIT_SAVED == 64 */


static uint decode_pos(MI_BIT_BUFF *bit_buff, MI_DECODE_TREE *decode_tree)
{
  uint16 *pos=decode_tree->table;
  for (;;)
  {
    if (get_bit(bit_buff))
      pos++;
    if (*pos & IS_CHAR)
      return (uint) (*pos & ~IS_CHAR);
    pos+= *pos;
  }
}


int _mi_read_rnd_pack_record(MI_INFO *info, uchar *buf,
			     register my_off_t filepos,
			     my_bool skip_deleted_blocks)
{
  uint b_type;
  MI_BLOCK_INFO block_info;
  MYISAM_SHARE *share=info->s;
  DBUG_ENTER("_mi_read_rnd_pack_record");

  if (filepos >= info->state->data_file_length)
  {
    my_errno= HA_ERR_END_OF_FILE;
    goto err;
  }

  if (info->opt_flag & READ_CACHE_USED)
  {
    if (_mi_read_cache(&info->rec_cache, (uchar*) block_info.header,
                       filepos, share->pack.ref_length,
                       skip_deleted_blocks ? READING_NEXT : 0))
      goto err;
    b_type=_mi_pack_get_block_info(info, &info->bit_buff, &block_info,
                                   &info->rec_buff, -1, filepos);
  }
  else
    b_type=_mi_pack_get_block_info(info, &info->bit_buff, &block_info,
                                   &info->rec_buff, info->dfile, filepos);
  if (b_type)
    goto err;					/* Error code is already set */
#ifndef DBUG_OFF
  if (block_info.rec_len > share->max_pack_length)
  {
    my_errno=HA_ERR_WRONG_IN_RECORD;
    goto err;
  }
#endif

  if (info->opt_flag & READ_CACHE_USED)
  {
    if (_mi_read_cache(&info->rec_cache, (uchar*) info->rec_buff,
                       block_info.filepos, block_info.rec_len,
                       skip_deleted_blocks ? READING_NEXT : 0))
      goto err;
  }
  else
  {
    if (mysql_file_read(info->dfile,
                        (uchar*) info->rec_buff + block_info.offset,
                        block_info.rec_len-block_info.offset, MYF(MY_NABP)))
      goto err;
  }
  info->packed_length=block_info.rec_len;
  info->lastpos=filepos;
  info->nextpos=block_info.filepos+block_info.rec_len;
  info->update|= HA_STATE_AKTIV | HA_STATE_KEY_CHANGED;

  DBUG_RETURN (_mi_pack_rec_unpack(info, &info->bit_buff, buf,
                                   info->rec_buff, block_info.rec_len));
 err:
  DBUG_RETURN(my_errno);
}


	/* Read and process header from a huff-record-file */

uint _mi_pack_get_block_info(MI_INFO *myisam, MI_BIT_BUFF *bit_buff,
                             MI_BLOCK_INFO *info, uchar **rec_buff_p,
                             File file, my_off_t filepos)
{
  uchar *header=info->header;
  uint head_length, UNINIT_VAR(ref_length);
  LINT_INIT(ref_length);

  if (file >= 0)
  {
    ref_length=myisam->s->pack.ref_length;
    /*
      We can't use mysql_file_pread() here because mi_read_rnd_pack_record assumes
      position is ok
    */
    mysql_file_seek(file, filepos, MY_SEEK_SET, MYF(0));
    if (mysql_file_read(file, header, ref_length, MYF(MY_NABP)))
      return BLOCK_FATAL_ERROR;
    DBUG_DUMP("header",(uchar*) header,ref_length);
  }
  head_length= read_pack_length((uint) myisam->s->pack.version, header,
                                &info->rec_len);
  if (myisam->s->base.blobs)
  {
    head_length+= read_pack_length((uint) myisam->s->pack.version,
                                   header + head_length, &info->blob_len);
    /*
      Ensure that the record buffer is big enough for the compressed
      record plus all expanded blobs. [We do not have an extra buffer
      for the resulting blobs. Sigh.]
    */
    if (!(mi_alloc_rec_buff(myisam,info->rec_len + info->blob_len,
			    rec_buff_p)))
      return BLOCK_FATAL_ERROR;			/* not enough memory */
    bit_buff->blob_pos= (uchar*) *rec_buff_p + info->rec_len;
    bit_buff->blob_end= bit_buff->blob_pos + info->blob_len;
    myisam->blob_length=info->blob_len;
  }
  info->filepos=filepos+head_length;
  if (file > 0)
  {
    info->offset=min(info->rec_len, ref_length - head_length);
    memcpy(*rec_buff_p, header + head_length, info->offset);
  }
  return 0;
}


	/* rutines for bit buffer */
	/* Note buffer must be 6 byte bigger than longest row */

static void init_bit_buffer(MI_BIT_BUFF *bit_buff, uchar *buffer, uint length)
{
  bit_buff->pos=buffer;
  bit_buff->end=buffer+length;
  bit_buff->bits=bit_buff->error=0;
  bit_buff->current_byte=0;			/* Avoid purify errors */
}

static uint fill_and_get_bits(MI_BIT_BUFF *bit_buff, uint count)
{
  uint tmp;
  count-=bit_buff->bits;
  tmp=(bit_buff->current_byte & mask[bit_buff->bits]) << count;
  fill_buffer(bit_buff);
  bit_buff->bits=BITS_SAVED - count;
  return tmp+(bit_buff->current_byte >> (BITS_SAVED - count));
}

	/* Fill in empty bit_buff->current_byte from buffer */
	/* Sets bit_buff->error if buffer is exhausted */

static void fill_buffer(MI_BIT_BUFF *bit_buff)
{
  if (bit_buff->pos >= bit_buff->end)
  {
    bit_buff->error= 1;
    bit_buff->current_byte=0;
    return;
  }

#if BITS_SAVED == 64
  bit_buff->current_byte=  ((((uint) ((uchar) bit_buff->pos[7]))) +
			     (((uint) ((uchar) bit_buff->pos[6])) << 8) +
			     (((uint) ((uchar) bit_buff->pos[5])) << 16) +
			     (((uint) ((uchar) bit_buff->pos[4])) << 24) +
			     ((ulonglong)
			      ((((uint) ((uchar) bit_buff->pos[3]))) +
			       (((uint) ((uchar) bit_buff->pos[2])) << 8) +
			       (((uint) ((uchar) bit_buff->pos[1])) << 16) +
			       (((uint) ((uchar) bit_buff->pos[0])) << 24)) << 32));
  bit_buff->pos+=8;
#else
#if BITS_SAVED == 32
  bit_buff->current_byte=  (((uint) ((uchar) bit_buff->pos[3])) +
			     (((uint) ((uchar) bit_buff->pos[2])) << 8) +
			     (((uint) ((uchar) bit_buff->pos[1])) << 16) +
			     (((uint) ((uchar) bit_buff->pos[0])) << 24));
  bit_buff->pos+=4;
#else
  bit_buff->current_byte=  (uint) (((uint) ((uchar) bit_buff->pos[1]))+
				    (((uint) ((uchar) bit_buff->pos[0])) << 8));
  bit_buff->pos+=2;
#endif
#endif
}

	/* Get number of bits neaded to represent value */

static uint max_bit(register uint value)
{
  reg2 uint power=1;

  while ((value>>=1))
    power++;
  return (power);
}


/*****************************************************************************
	Some redefined functions to handle files when we are using memmap
*****************************************************************************/
#ifdef HAVE_SYS_MMAN_H
#include <sys/mman.h>
#endif

#ifdef HAVE_MMAP

static int _mi_read_mempack_record(MI_INFO *info,my_off_t filepos,uchar *buf);
static int _mi_read_rnd_mempack_record(MI_INFO*, uchar *,my_off_t, my_bool);

my_bool _mi_memmap_file(MI_INFO *info)
{
  MYISAM_SHARE *share=info->s;
  my_bool eom;

  DBUG_ENTER("mi_memmap_file");

  if (!info->s->file_map)
  {
    my_off_t data_file_length= share->state.state.data_file_length;

    if (myisam_mmap_size != SIZE_T_MAX)
    {
      mysql_mutex_lock(&THR_LOCK_myisam_mmap);
      eom= data_file_length > myisam_mmap_size - myisam_mmap_used - MEMMAP_EXTRA_MARGIN;
      if (!eom)
        myisam_mmap_used+= data_file_length + MEMMAP_EXTRA_MARGIN;
      mysql_mutex_unlock(&THR_LOCK_myisam_mmap);
    }
    else
      eom= data_file_length > myisam_mmap_size - MEMMAP_EXTRA_MARGIN;

    if (eom)
    {
      DBUG_PRINT("warning", ("File is too large for mmap"));
      DBUG_RETURN(0);
    }
    if (mysql_file_seek(info->dfile, 0L, MY_SEEK_END, MYF(0)) <
        share->state.state.data_file_length+MEMMAP_EXTRA_MARGIN)
    {
      DBUG_PRINT("warning",("File isn't extended for memmap"));
      if (myisam_mmap_size != SIZE_T_MAX)
      {
        mysql_mutex_lock(&THR_LOCK_myisam_mmap);
        myisam_mmap_used-= data_file_length + MEMMAP_EXTRA_MARGIN;
        mysql_mutex_unlock(&THR_LOCK_myisam_mmap);
      }
      DBUG_RETURN(0);
    }
    if (mi_dynmap_file(info,
                       share->state.state.data_file_length + 
                         MEMMAP_EXTRA_MARGIN))
    {
      if (myisam_mmap_size != SIZE_T_MAX)
      {
        mysql_mutex_lock(&THR_LOCK_myisam_mmap);
        myisam_mmap_used-= data_file_length + MEMMAP_EXTRA_MARGIN;
        mysql_mutex_unlock(&THR_LOCK_myisam_mmap);
      }
      DBUG_RETURN(0);
    }
  }
  info->opt_flag|= MEMMAP_USED;
  info->read_record= share->read_record= _mi_read_mempack_record;
  share->read_rnd= _mi_read_rnd_mempack_record;
  DBUG_RETURN(1);
}


void _mi_unmap_file(MI_INFO *info)
{
  DBUG_ASSERT(info->s->options & HA_OPTION_COMPRESS_RECORD);

  (void) my_munmap((char*) info->s->file_map, (size_t) info->s->mmaped_length);

  if (myisam_mmap_size != SIZE_T_MAX)
  {
    mysql_mutex_lock(&THR_LOCK_myisam_mmap);
    myisam_mmap_used-= info->s->mmaped_length;
    mysql_mutex_unlock(&THR_LOCK_myisam_mmap);
  }
}


static uchar *_mi_mempack_get_block_info(MI_INFO *myisam, MI_BIT_BUFF *bit_buff,
                                         MI_BLOCK_INFO *info, uchar **rec_buff_p,
					 uchar *header)
{
  header+= read_pack_length((uint) myisam->s->pack.version, header,
                            &info->rec_len);
  if (myisam->s->base.blobs)
  {
    header+= read_pack_length((uint) myisam->s->pack.version, header,
                              &info->blob_len);
    /* mi_alloc_rec_buff sets my_errno on error */
    if (!(mi_alloc_rec_buff(myisam, info->blob_len,
			    rec_buff_p)))
      return 0;				/* not enough memory */
    bit_buff->blob_pos= (uchar*) *rec_buff_p;
    bit_buff->blob_end= (uchar*) *rec_buff_p + info->blob_len;
  }
  return header;
}


static int _mi_read_mempack_record(MI_INFO *info, my_off_t filepos, uchar *buf)
{
  MI_BLOCK_INFO block_info;
  MYISAM_SHARE *share=info->s;
  uchar *pos;
  DBUG_ENTER("mi_read_mempack_record");

  if (filepos == HA_OFFSET_ERROR)
    DBUG_RETURN(-1);			/* _search() didn't find record */

  if (!(pos= (uchar*) _mi_mempack_get_block_info(info, &info->bit_buff,
                                                &block_info, &info->rec_buff,
						(uchar*) share->file_map+
						filepos)))
    DBUG_RETURN(-1);
  DBUG_RETURN(_mi_pack_rec_unpack(info, &info->bit_buff, buf,
                                  pos, block_info.rec_len));
}


/*ARGSUSED*/
static int _mi_read_rnd_mempack_record(MI_INFO *info, uchar *buf,
				       register my_off_t filepos,
				       my_bool skip_deleted_blocks
				       __attribute__((unused)))
{
  MI_BLOCK_INFO block_info;
  MYISAM_SHARE *share=info->s;
  uchar *pos,*start;
  DBUG_ENTER("_mi_read_rnd_mempack_record");

  if (filepos >= share->state.state.data_file_length)
  {
    my_errno=HA_ERR_END_OF_FILE;
    goto err;
  }
  if (!(pos= (uchar*) _mi_mempack_get_block_info(info, &info->bit_buff,
                                                &block_info, &info->rec_buff,
						(uchar*)
						(start=share->file_map+
						 filepos))))
    goto err;
#ifndef DBUG_OFF
  if (block_info.rec_len > info->s->max_pack_length)
  {
    my_errno=HA_ERR_WRONG_IN_RECORD;
    goto err;
  }
#endif
  info->packed_length=block_info.rec_len;
  info->lastpos=filepos;
  info->nextpos=filepos+(uint) (pos-start)+block_info.rec_len;
  info->update|= HA_STATE_AKTIV | HA_STATE_KEY_CHANGED;

  DBUG_RETURN (_mi_pack_rec_unpack(info, &info->bit_buff, buf,
                                   pos, block_info.rec_len));
 err:
  DBUG_RETURN(my_errno);
}

#endif /* HAVE_MMAP */

	/* Save length of row */

uint save_pack_length(uint version, uchar *block_buff, ulong length)
{
  if (length < 254)
  {
    *(uchar*) block_buff= (uchar) length;
    return 1;
  }
  if (length <= 65535)
  {
    *(uchar*) block_buff=254;
    int2store(block_buff+1,(uint) length);
    return 3;
  }
  *(uchar*) block_buff=255;
  if (version == 1) /* old format */
  {
    DBUG_ASSERT(length <= 0xFFFFFF);
    int3store(block_buff + 1, (ulong) length);
    return 4;
  }
  else
  {
    int4store(block_buff + 1, (ulong) length);
    return 5;
  }
}


static uint read_pack_length(uint version, const uchar *buf, ulong *length)
{
  if (buf[0] < 254)
  {
    *length= buf[0];
    return 1;
  }
  else if (buf[0] == 254)
  {
    *length= uint2korr(buf + 1);
    return 3;
  }
  if (version == 1) /* old format */
  {
    *length= uint3korr(buf + 1);
    return 4;
  }
  else
  {
    *length= uint4korr(buf + 1);
    return 5;
  }
}


uint calc_pack_length(uint version, ulong length)
{
  return (length < 254) ? 1 : (length < 65536) ? 3 : (version == 1) ? 4 : 5;
}<|MERGE_RESOLUTION|>--- conflicted
+++ resolved
@@ -1051,13 +1051,8 @@
       return;
     }
     decode_bytes(rec,bit_buff,bit_buff->blob_pos,bit_buff->blob_pos+length);
-<<<<<<< HEAD
     _mi_store_blob_length((uchar*) to,pack_length,length);
-    memcpy((char*) to+pack_length, &bit_buff->blob_pos, sizeof(char*));
-=======
-    _my_store_blob_length((uchar*) to,pack_length,length);
     memcpy(to+pack_length, &bit_buff->blob_pos, sizeof(char*));
->>>>>>> 72c36f44
     bit_buff->blob_pos+=length;
   }
 }
