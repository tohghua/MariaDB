/* Copyright (C) 2000-2003 MySQL AB

   This program is free software; you can redistribute it and/or modify
   it under the terms of the GNU General Public License as published by
   the Free Software Foundation; version 2 of the License.

   This program is distributed in the hope that it will be useful,
   but WITHOUT ANY WARRANTY; without even the implied warranty of
   MERCHANTABILITY or FITNESS FOR A PARTICULAR PURPOSE.  See the
   GNU General Public License for more details.

   You should have received a copy of the GNU General Public License
   along with this program; if not, write to the Free Software
   Foundation, Inc., 59 Temple Place, Suite 330, Boston, MA  02111-1307  USA */

/* Describe, check and repair of MyISAM tables */

#include "fulltext.h"
#include <m_ctype.h>
#include <stdarg.h>
#include <my_getopt.h>
#include <my_bit.h>
#ifdef HAVE_SYS_VADVICE_H
#include <sys/vadvise.h>
#endif
#ifdef HAVE_SYS_MMAN_H
#include <sys/mman.h>
#endif

static uint decode_bits;
static char **default_argv;
static const char *load_default_groups[]= { "myisamchk", 0 };
static const char *set_collation_name, *opt_tmpdir;
static CHARSET_INFO *set_collation;
static long opt_myisam_block_size;
static long opt_key_cache_block_size;
static int stopwords_inited= 0;
static MY_TMPDIR myisamchk_tmpdir;

static const char *type_names[]=
{ "impossible","char","binary", "short", "long", "float",
  "double","number","unsigned short",
  "unsigned long","longlong","ulonglong","int24",
  "uint24","int8","varchar", "varbin","?",
  "?"};

static const char *prefix_packed_txt="packed ",
		  *bin_packed_txt="prefix ",
		  *diff_txt="stripped ",
		  *null_txt="NULL",
		  *blob_txt="BLOB ";

static const char *field_pack[]=
{"","no endspace", "no prespace",
 "no zeros", "blob", "constant", "table-lockup",
 "always zero","varchar","unique-hash","?","?"};

static const char *myisam_stats_method_str="nulls_unequal";

static void get_options(int *argc,char * * *argv);
static void print_version(void);
static void usage(void);
static int myisamchk(HA_CHECK *param, char *filename);
static void descript(HA_CHECK *param, register MI_INFO *info, char * name);
static int mi_sort_records(HA_CHECK *param, register MI_INFO *info,
                           char * name, uint sort_key,
			   my_bool write_info, my_bool update_index);
static int sort_record_index(MI_SORT_PARAM *sort_param, MI_INFO *info,
                             MI_KEYDEF *keyinfo,
			     my_off_t page,uchar *buff,uint sortkey,
			     File new_file, my_bool update_index);

HA_CHECK check_param;

	/* Main program */

int main(int argc, char **argv)
{
  int error;
  uchar rc;
  MY_INIT(argv[0]);
  my_progname_short= "myisamchk";

  myisamchk_init(&check_param);
  check_param.opt_lock_memory=1;		/* Lock memory if possible */
  check_param.using_global_keycache = 0;
  get_options(&argc,(char***) &argv);
  myisam_quick_table_bits=decode_bits;
  error=0;
  while (--argc >= 0)
  {
    int new_error=myisamchk(&check_param, *(argv++));
    if ((check_param.testflag & T_REP_ANY) != T_REP)
      check_param.testflag&= ~T_REP;
    (void) fflush(stdout);
    (void) fflush(stderr);
    if ((check_param.error_printed | check_param.warning_printed) &&
	(check_param.testflag & T_FORCE_CREATE) &&
	(!(check_param.testflag & (T_REP | T_REP_BY_SORT | T_SORT_RECORDS |
				   T_SORT_INDEX))))
    {
      ulonglong old_testflag=check_param.testflag;
      if (!(check_param.testflag & T_REP))
	check_param.testflag|= T_REP_BY_SORT;
      check_param.testflag&= ~T_EXTEND;			/* Don't needed  */
      error|=myisamchk(&check_param, argv[-1]);
      check_param.testflag= old_testflag;
      (void) fflush(stdout);
      (void) fflush(stderr);
    }
    else
      error|=new_error;
    if (argc && (!(check_param.testflag & T_SILENT) || check_param.testflag & T_INFO))
    {
      puts("\n---------\n");
      (void) fflush(stdout);
    }
  }
  if (check_param.total_files > 1)
  {					/* Only if descript */
    char buff[22],buff2[22];
    if (!(check_param.testflag & T_SILENT) || check_param.testflag & T_INFO)
      puts("\n---------\n");
    printf("\nTotal of all %d MyISAM-files:\nData records: %9s   Deleted blocks: %9s\n",check_param.total_files,llstr(check_param.total_records,buff),
	   llstr(check_param.total_deleted,buff2));
  }
  free_defaults(default_argv);
  free_tmpdir(&myisamchk_tmpdir);
  ft_free_stopwords();
  my_end(check_param.testflag & T_INFO ? MY_CHECK_ERROR | MY_GIVE_INFO : MY_CHECK_ERROR);
  rc= (uchar) error;
  exit(rc);
#ifndef _lint
  return 0;				/* No compiler warning */
#endif
} /* main */

enum options_mc {
  OPT_CHARSETS_DIR=256, OPT_SET_COLLATION,OPT_START_CHECK_POS,
  OPT_CORRECT_CHECKSUM, OPT_KEY_BUFFER_SIZE,
  OPT_KEY_CACHE_BLOCK_SIZE, OPT_MYISAM_BLOCK_SIZE,
  OPT_READ_BUFFER_SIZE, OPT_WRITE_BUFFER_SIZE, OPT_SORT_BUFFER_SIZE,
  OPT_SORT_KEY_BLOCKS, OPT_DECODE_BITS, OPT_FT_MIN_WORD_LEN,
  OPT_FT_MAX_WORD_LEN, OPT_FT_STOPWORD_FILE,
  OPT_MAX_RECORD_LENGTH, OPT_STATS_METHOD
};

static struct my_option my_long_options[] =
{
  {"analyze", 'a',
   "Analyze distribution of keys. Will make some joins in MySQL faster. You can check the calculated distribution.",
   0, 0, 0, GET_NO_ARG, NO_ARG, 0, 0, 0, 0, 0, 0},
  {"block-search", 'b',
   "No help available.",
   0, 0, 0, GET_ULONG, REQUIRED_ARG, 0, 0, 0, 0, 0, 0},
  {"backup", 'B',
   "Make a backup of the .MYD file as 'filename-time.BAK'.",
   0, 0, 0, GET_NO_ARG, NO_ARG, 0, 0, 0, 0, 0, 0},
  {"character-sets-dir", OPT_CHARSETS_DIR,
   "Directory where character sets are.",
   (char**) &charsets_dir, 0, 0, GET_STR, REQUIRED_ARG, 0, 0, 0, 0, 0, 0},
  {"check", 'c',
   "Check table for errors.",
   0, 0, 0, GET_NO_ARG, NO_ARG, 0, 0, 0, 0, 0, 0},
  {"check-only-changed", 'C',
   "Check only tables that have changed since last check. It also applies to other requested actions (e.g. --analyze will be ignored if the table is already analyzed).",
   0, 0, 0, GET_NO_ARG, NO_ARG, 0, 0, 0, 0, 0, 0},
  {"correct-checksum", OPT_CORRECT_CHECKSUM,
   "Correct checksum information for table.",
   0, 0, 0, GET_NO_ARG, NO_ARG, 0, 0, 0, 0, 0, 0},
#ifndef DBUG_OFF
  {"debug", '#',
   "Output debug log. Often this is 'd:t:o,filename'.",
   0, 0, 0, GET_STR, OPT_ARG, 0, 0, 0, 0, 0, 0},
#endif
  {"description", 'd',
   "Prints some information about table.",
   0, 0, 0, GET_NO_ARG, NO_ARG, 0, 0, 0, 0, 0, 0},
  {"data-file-length", 'D',
   "Max length of data file (when recreating data-file when it's full).",
   &check_param.max_data_file_length,
   &check_param.max_data_file_length,
   0, GET_LL, REQUIRED_ARG, 0, 0, 0, 0, 0, 0},
  {"extend-check", 'e',
   "If used when checking a table, ensure that the table is 100 percent consistent, which will take a long time. If used when repairing a table, try to recover every possible row from the data file. Normally this will also find a lot of garbage rows; Don't use this option with repair if you are not totally desperate.",
   0, 0, 0, GET_NO_ARG, NO_ARG, 0, 0, 0, 0, 0, 0},
  {"fast", 'F',
   "Check only tables that haven't been closed properly. It also applies to other requested actions (e.g. --analyze will be ignored if the table is already analyzed).",
   0, 0, 0, GET_NO_ARG, NO_ARG, 0, 0, 0, 0, 0, 0},
  {"force", 'f',
   "Restart with -r if there are any errors in the table. States will be updated as with --update-state.",
   0, 0, 0, GET_NO_ARG, NO_ARG, 0, 0, 0, 0, 0, 0},
  {"HELP", 'H',
   "Display this help and exit.",
   0, 0, 0, GET_NO_ARG, NO_ARG, 0, 0, 0, 0, 0, 0},
  {"help", '?',
   "Display this help and exit.",
   0, 0, 0, GET_NO_ARG, NO_ARG, 0, 0, 0, 0, 0, 0},
  {"information", 'i',
   "Print statistics information about table that is checked.",
   0, 0, 0, GET_NO_ARG, NO_ARG, 0, 0, 0, 0, 0, 0},
  {"keys-used", 'k',
   "Tell MyISAM to update only some specific keys. # is a bit mask of which keys to use. This can be used to get faster inserts.",
   &check_param.keys_in_use,
   &check_param.keys_in_use,
   0, GET_ULL, REQUIRED_ARG, -1, 0, 0, 0, 0, 0},
  {"max-record-length", OPT_MAX_RECORD_LENGTH,
   "Skip rows bigger than this if myisamchk can't allocate memory to hold it",
   &check_param.max_record_length,
   &check_param.max_record_length,
   0, GET_ULL, REQUIRED_ARG, LONGLONG_MAX, 0, LONGLONG_MAX, 0, 0, 0},
  {"medium-check", 'm',
   "Faster than extend-check, but only finds 99.99% of all errors. Should be good enough for most cases.",
   0, 0, 0, GET_NO_ARG, NO_ARG, 0, 0, 0, 0, 0, 0},
  {"quick", 'q', "Faster repair by not modifying the data file.",
   0, 0, 0, GET_NO_ARG, NO_ARG, 0, 0, 0, 0, 0, 0},
  {"read-only", 'T',
   "Don't mark table as checked.",
   0, 0, 0, GET_NO_ARG, NO_ARG, 0, 0, 0, 0, 0, 0},
  {"recover", 'r',
   "Can fix almost anything except unique keys that aren't unique.",
   0, 0, 0, GET_NO_ARG, NO_ARG, 0, 0, 0, 0, 0, 0},
  {"parallel-recover", 'p',
   "Same as '-r' but creates all the keys in parallel.",
   0, 0, 0, GET_NO_ARG, NO_ARG, 0, 0, 0, 0, 0, 0},
  {"safe-recover", 'o',
   "Uses old recovery method; Slower than '-r' but can handle a couple of cases where '-r' reports that it can't fix the data file.",
   0, 0, 0, GET_NO_ARG, NO_ARG, 0, 0, 0, 0, 0, 0},
  {"sort-recover", 'n',
   "Force recovering with sorting even if the temporary file was very big.",
   0, 0, 0, GET_NO_ARG, NO_ARG, 0, 0, 0, 0, 0, 0},
#ifdef DEBUG
  {"start-check-pos", OPT_START_CHECK_POS,
   "No help available.",
   0, 0, 0, GET_ULL, REQUIRED_ARG, 0, 0, 0, 0, 0, 0},
#endif
  {"set-auto-increment", 'A',
   "Force auto_increment to start at this or higher value. If no value is given, then sets the next auto_increment value to the highest used value for the auto key + 1.",
   &check_param.auto_increment_value,
   &check_param.auto_increment_value,
   0, GET_ULL, OPT_ARG, 0, 0, 0, 0, 0, 0},
  {"set-collation", OPT_SET_COLLATION,
   "Change the collation used by the index",
<<<<<<< HEAD
   &set_collation_name, 0, 0, GET_STR, REQUIRED_ARG, 0, 0, 0, 0, 0, 0},
=======
   (char**) &set_collation_name, 0, 0, GET_STR, REQUIRED_ARG,
   0, 0, 0, 0, 0, 0},
  {"set-variable", 'O',
   "Change the value of a variable. Please note that this option is deprecated; you can set variables directly with --variable-name=value.",
   0, 0, 0, GET_STR, REQUIRED_ARG, 0, 0, 0, 0, 0, 0},
>>>>>>> c71cf1cd
  {"silent", 's',
   "Only print errors. One can use two -s to make myisamchk very silent.",
   0, 0, 0, GET_NO_ARG, NO_ARG, 0, 0, 0, 0, 0, 0},
  {"sort-index", 'S',
   "Sort index blocks. This speeds up 'read-next' in applications.",
   0, 0, 0, GET_NO_ARG, NO_ARG, 0, 0, 0, 0, 0, 0},
  {"sort-records", 'R',
   "Sort records according to an index. This makes your data much more localized and may speed up things. (It may be VERY slow to do a sort the first time!)",
   &check_param.opt_sort_key,
   &check_param.opt_sort_key,
   0, GET_UINT, REQUIRED_ARG, 0, 0, 0, 0, 0, 0},
  {"tmpdir", 't',
   "Path for temporary files.", (char**) &opt_tmpdir,
   0, 0, GET_STR, REQUIRED_ARG, 0, 0, 0, 0, 0, 0},
  {"update-state", 'U',
   "Mark tables as crashed if any errors were found.",
   0, 0, 0, GET_NO_ARG, NO_ARG, 0, 0, 0, 0, 0, 0},
  {"unpack", 'u',
   "Unpack file packed with myisampack.",
   0, 0, 0, GET_NO_ARG, NO_ARG, 0, 0, 0, 0, 0, 0},
  {"verbose", 'v',
   "Print more information. This can be used with --description and --check. Use many -v for more verbosity!",
   0, 0, 0, GET_NO_ARG, NO_ARG, 0, 0, 0, 0, 0, 0},
  {"version", 'V',
   "Print version and exit.",
   0, 0, 0, GET_NO_ARG, NO_ARG, 0, 0, 0, 0, 0, 0},
  {"wait", 'w',
   "Wait if table is locked.",
   0, 0, 0, GET_NO_ARG, NO_ARG, 0, 0, 0, 0, 0, 0},
  { "key_buffer_size", OPT_KEY_BUFFER_SIZE, "",
    &check_param.use_buffers, &check_param.use_buffers, 0,
    GET_ULL, REQUIRED_ARG, USE_BUFFER_INIT, MALLOC_OVERHEAD,
    SIZE_T_MAX, MALLOC_OVERHEAD,  IO_SIZE, 0},
  { "key_cache_block_size", OPT_KEY_CACHE_BLOCK_SIZE,  "",
    &opt_key_cache_block_size,
    &opt_key_cache_block_size, 0,
    GET_LONG, REQUIRED_ARG, MI_KEY_BLOCK_LENGTH, MI_MIN_KEY_BLOCK_LENGTH,
    MI_MAX_KEY_BLOCK_LENGTH, 0, MI_MIN_KEY_BLOCK_LENGTH, 0},
  { "myisam_block_size", OPT_MYISAM_BLOCK_SIZE,  "",
    &opt_myisam_block_size, &opt_myisam_block_size, 0,
    GET_LONG, REQUIRED_ARG, MI_KEY_BLOCK_LENGTH, MI_MIN_KEY_BLOCK_LENGTH,
    MI_MAX_KEY_BLOCK_LENGTH, 0, MI_MIN_KEY_BLOCK_LENGTH, 0},
  { "read_buffer_size", OPT_READ_BUFFER_SIZE, "",
    &check_param.read_buffer_length,
    &check_param.read_buffer_length, 0, GET_ULONG, REQUIRED_ARG,
    (long) READ_BUFFER_INIT, (long) MALLOC_OVERHEAD,
    INT_MAX32, (long) MALLOC_OVERHEAD, (long) 1L, 0},
  { "write_buffer_size", OPT_WRITE_BUFFER_SIZE, "",
    &check_param.write_buffer_length,
    &check_param.write_buffer_length, 0, GET_ULONG, REQUIRED_ARG,
    (long) READ_BUFFER_INIT, (long) MALLOC_OVERHEAD,
    INT_MAX32, (long) MALLOC_OVERHEAD, (long) 1L, 0},
  { "sort_buffer_size", OPT_SORT_BUFFER_SIZE, "",
    &check_param.sort_buffer_length,
    &check_param.sort_buffer_length, 0, GET_ULONG, REQUIRED_ARG,
    (long) SORT_BUFFER_INIT, (long) (MIN_SORT_BUFFER + MALLOC_OVERHEAD),
    ULONG_MAX, (long) MALLOC_OVERHEAD, (long) 1L, 0},
  { "sort_key_blocks", OPT_SORT_KEY_BLOCKS, "",
    &check_param.sort_key_blocks,
    &check_param.sort_key_blocks, 0, GET_ULONG, REQUIRED_ARG,
    BUFFERS_WHEN_SORTING, 4L, 100L, 0L, 1L, 0},
  { "decode_bits", OPT_DECODE_BITS, "", &decode_bits,
    &decode_bits, 0, GET_UINT, REQUIRED_ARG, 9L, 4L, 17L, 0L, 1L, 0},
  { "ft_min_word_len", OPT_FT_MIN_WORD_LEN, "", &ft_min_word_len,
    &ft_min_word_len, 0, GET_ULONG, REQUIRED_ARG, 4, 1, HA_FT_MAXCHARLEN,
    0, 1, 0},
  { "ft_max_word_len", OPT_FT_MAX_WORD_LEN, "", &ft_max_word_len,
    &ft_max_word_len, 0, GET_ULONG, REQUIRED_ARG, HA_FT_MAXCHARLEN, 10,
    HA_FT_MAXCHARLEN, 0, 1, 0},
  { "ft_stopword_file", OPT_FT_STOPWORD_FILE,
    "Use stopwords from this file instead of built-in list.",
    (char**) &ft_stopword_file, (char**) &ft_stopword_file, 0, GET_STR,
    REQUIRED_ARG, 0, 0, 0, 0, 0, 0},
  {"stats_method", OPT_STATS_METHOD,
   "Specifies how index statistics collection code should treat NULLs. "
   "Possible values of name are \"nulls_unequal\" (default behavior for 4.1/5.0), "
   "\"nulls_equal\" (emulate 4.0 behavior), and \"nulls_ignored\".",
   (char**) &myisam_stats_method_str, (char**) &myisam_stats_method_str, 0,
    GET_STR, REQUIRED_ARG, 0, 0, 0, 0, 0, 0},
  { 0, 0, 0, 0, 0, 0, GET_NO_ARG, NO_ARG, 0, 0, 0, 0, 0, 0}
};


static void print_version(void)
{
  printf("%s  Ver 2.7 for %s at %s\n", my_progname, SYSTEM_TYPE,
	 MACHINE_TYPE);
}


static void usage(void)
{
  print_version();
  puts("By Monty, for your professional use");
  puts("This software comes with NO WARRANTY: see the PUBLIC for details.\n");
  puts("Description, check and repair of MyISAM tables.");
  puts("Used without options all tables on the command will be checked for errors");
  printf("Usage: %s [OPTIONS] tables[.MYI]\n", my_progname_short);
  printf("\nGlobal options:\n");
#ifndef DBUG_OFF
  printf("\
  -#, --debug=...     Output debug log. Often this is 'd:t:o,filename'.\n");
#endif
  printf("\
  -H, --HELP          Display this help and exit.\n\
  -?, --help          Display this help and exit.\n\
  -t, --tmpdir=path   Path for temporary files. Multiple paths can be\n\
                      specified, separated by ");
#if defined( __WIN__)
   printf("semicolon (;)");
#else
   printf("colon (:)");
#endif
                      printf(", they will be used\n\
                      in a round-robin fashion.\n\
  -s, --silent	      Only print errors.  One can use two -s to make\n\
		      myisamchk very silent.\n\
  -v, --verbose       Print more information. This can be used with\n\
                      --description and --check. Use many -v for more verbosity.\n\
  -V, --version       Print version and exit.\n\
  -w, --wait          Wait if table is locked.\n\n");
#ifdef DEBUG
  puts("  --start-check-pos=# Start reading file at given offset.\n");
#endif

  puts("Check options (check is the default action for myisamchk):\n\
  -c, --check	      Check table for errors.\n\
  -e, --extend-check  Check the table VERY throughly.  Only use this in\n\
                      extreme cases as myisamchk should normally be able to\n\
                      find out if the table is ok even without this switch.\n\
  -F, --fast	      Check only tables that haven't been closed properly.\n\
  -C, --check-only-changed\n\
		      Check only tables that have changed since last check.\n\
  -f, --force         Restart with '-r' if there are any errors in the table.\n\
		      States will be updated as with '--update-state'.\n\
  -i, --information   Print statistics information about table that is checked.\n\
  -m, --medium-check  Faster than extend-check, but only finds 99.99% of\n\
		      all errors.  Should be good enough for most cases.\n\
  -U  --update-state  Mark tables as crashed if you find any errors.\n\
  -T, --read-only     Don't mark table as checked.\n");

  puts("Repair options (When using '-r' or '-o'):\n\
  -B, --backup	      Make a backup of the .MYD file as 'filename-time.BAK'.\n\
  --correct-checksum  Correct checksum information for table.\n\
  -D, --data-file-length=#  Max length of data file (when recreating data\n\
                      file when it's full).\n\
  -e, --extend-check  Try to recover every possible row from the data file\n\
		      Normally this will also find a lot of garbage rows;\n\
		      Don't use this option if you are not totally desperate.\n\
  -f, --force         Overwrite old temporary files.\n\
  -k, --keys-used=#   Tell MyISAM to update only some specific keys. # is a\n\
	              bit mask of which keys to use. This can be used to\n\
		      get faster inserts.\n\
  --max-record-length=#\n\
                      Skip rows bigger than this if myisamchk can't allocate\n\
		      memory to hold it.\n\
  -r, --recover       Can fix almost anything except unique keys that aren't\n\
                      unique.\n\
  -n, --sort-recover  Forces recovering with sorting even if the temporary\n\
		      file would be very big.\n\
  -p, --parallel-recover\n\
                      Uses the same technique as '-r' and '-n', but creates\n\
                      all the keys in parallel, in different threads.\n\
  -o, --safe-recover  Uses old recovery method; Slower than '-r' but can\n\
		      handle a couple of cases where '-r' reports that it\n\
		      can't fix the data file.\n\
  --character-sets-dir=...\n\
                      Directory where character sets are.\n\
  --set-collation=name\n\
 		      Change the collation used by the index.\n\
  -q, --quick         Faster repair by not modifying the data file.\n\
                      One can give a second '-q' to force myisamchk to\n\
		      modify the original datafile in case of duplicate keys.\n\
		      NOTE: Tables where the data file is currupted can't be\n\
		      fixed with this option.\n\
  -u, --unpack        Unpack file packed with myisampack.\n\
");

  puts("Other actions:\n\
  -a, --analyze	      Analyze distribution of keys. Will make some joins in\n\
		      MySQL faster.  You can check the calculated distribution\n\
		      by using '--description --verbose table_name'.\n\
  --stats_method=name Specifies how index statistics collection code should\n\
                      treat NULLs. Possible values of name are \"nulls_unequal\"\n\
                      (default for 4.1/5.0), \"nulls_equal\" (emulate 4.0), and \n\
                      \"nulls_ignored\".\n\
  -d, --description   Prints some information about table.\n\
  -A, --set-auto-increment[=value]\n\
		      Force auto_increment to start at this or higher value\n\
		      If no value is given, then sets the next auto_increment\n\
		      value to the highest used value for the auto key + 1.\n\
  -S, --sort-index    Sort index blocks.  This speeds up 'read-next' in\n\
		      applications.\n\
  -R, --sort-records=#\n\
		      Sort records according to an index.  This makes your\n\
		      data much more localized and may speed up things\n\
		      (It may be VERY slow to do a sort the first time!).\n\
  -b,  --block-search=#\n\
                       Find a record, a block at given offset belongs to.");

  print_defaults("my", load_default_groups);
  my_print_variables(my_long_options);
}


const char *myisam_stats_method_names[] = {"nulls_unequal", "nulls_equal",
                                           "nulls_ignored", NullS};
TYPELIB myisam_stats_method_typelib= {
  array_elements(myisam_stats_method_names) - 1, "",
  myisam_stats_method_names, NULL};

	 /* Read options */

static my_bool
get_one_option(int optid,
	       const struct my_option *opt __attribute__((unused)),
	       char *argument)
{
  switch (optid) {
  case 'a':
    if (argument == disabled_my_option)
      check_param.testflag&= ~T_STATISTICS;
    else
      check_param.testflag|= T_STATISTICS;
    break;
  case 'A':
    if (argument)
      check_param.auto_increment_value= strtoull(argument, NULL, 0);
    else
      check_param.auto_increment_value= 0;	/* Set to max used value */
    check_param.testflag|= T_AUTO_INC;
    break;
  case 'b':
    check_param.search_after_block= strtoul(argument, NULL, 10);
    break;
  case 'B':
    if (argument == disabled_my_option)
      check_param.testflag&= ~T_BACKUP_DATA;
    else
      check_param.testflag|= T_BACKUP_DATA;
    break;
  case 'c':
    if (argument == disabled_my_option)
      check_param.testflag&= ~T_CHECK;
    else
      check_param.testflag|= T_CHECK;
    break;
  case 'C':
    if (argument == disabled_my_option)
      check_param.testflag&= ~(T_CHECK | T_CHECK_ONLY_CHANGED);
    else
      check_param.testflag|= T_CHECK | T_CHECK_ONLY_CHANGED;
    break;
  case 'D':
    check_param.max_data_file_length=strtoll(argument, NULL, 10);
    break;
  case 's':				/* silent */
    if (argument == disabled_my_option)
      check_param.testflag&= ~(T_SILENT | T_VERY_SILENT);
    else
    {
      if (check_param.testflag & T_SILENT)
	check_param.testflag|= T_VERY_SILENT;
      check_param.testflag|= T_SILENT;
      check_param.testflag&= ~T_WRITE_LOOP;
    }
    break;
  case 'w':
    if (argument == disabled_my_option)
      check_param.testflag&= ~T_WAIT_FOREVER;
    else
      check_param.testflag|= T_WAIT_FOREVER;
    break;
  case 'd':				/* description if isam-file */
    if (argument == disabled_my_option)
      check_param.testflag&= ~T_DESCRIPT;
    else
      check_param.testflag|= T_DESCRIPT;
    break;
  case 'e':				/* extend check */
    if (argument == disabled_my_option)
      check_param.testflag&= ~T_EXTEND;
    else
      check_param.testflag|= T_EXTEND;
    break;
  case 'i':
    if (argument == disabled_my_option)
      check_param.testflag&= ~T_INFO;
    else
      check_param.testflag|= T_INFO;
    break;
  case 'f':
    if (argument == disabled_my_option)
    {
      check_param.tmpfile_createflag= O_RDWR | O_TRUNC | O_EXCL;
      check_param.testflag&= ~(T_FORCE_CREATE | T_UPDATE_STATE);
    }
    else
    {
      check_param.tmpfile_createflag= O_RDWR | O_TRUNC;
      check_param.testflag|= T_FORCE_CREATE | T_UPDATE_STATE;
    }
    break;
  case 'F':
    if (argument == disabled_my_option)
      check_param.testflag&= ~T_FAST;
    else
      check_param.testflag|= T_FAST;
    break;
  case 'k':
    check_param.keys_in_use= (ulonglong) strtoll(argument, NULL, 10);
    break;
  case 'm':
    if (argument == disabled_my_option)
      check_param.testflag&= ~T_MEDIUM;
    else
      check_param.testflag|= T_MEDIUM;		/* Medium check */
    break;
  case 'r':				/* Repair table */
    check_param.testflag&= ~T_REP_ANY;
    if (argument != disabled_my_option)
      check_param.testflag|= T_REP_BY_SORT;
    break;
  case 'p':
    check_param.testflag&= ~T_REP_ANY;
    if (argument != disabled_my_option)
      check_param.testflag|= T_REP_PARALLEL;
    break;
  case 'o':
    check_param.testflag&= ~T_REP_ANY;
    check_param.force_sort= 0;
    if (argument != disabled_my_option)
    {
      check_param.testflag|= T_REP;
      my_disable_async_io= 1;		/* More safety */
    }
    break;
  case 'n':
    check_param.testflag&= ~T_REP_ANY;
    if (argument == disabled_my_option)
      check_param.force_sort= 0;
    else
    {
      check_param.testflag|= T_REP_BY_SORT;
      check_param.force_sort= 1;
    }
    break;
  case 'q':
    if (argument == disabled_my_option)
      check_param.testflag&= ~(T_QUICK | T_FORCE_UNIQUENESS);
    else
      check_param.testflag|=
        (check_param.testflag & T_QUICK) ? T_FORCE_UNIQUENESS : T_QUICK;
    break;
  case 'u':
    if (argument == disabled_my_option)
      check_param.testflag&= ~(T_UNPACK | T_REP_BY_SORT);
    else
      check_param.testflag|= T_UNPACK | T_REP_BY_SORT;
    break;
  case 'v':				/* Verbose */
    if (argument == disabled_my_option)
    {
      check_param.testflag&= ~T_VERBOSE;
      check_param.verbose=0;
    }
    else
    {
      check_param.testflag|= T_VERBOSE;
      check_param.verbose++;
    }
    break;
  case 'R':				/* Sort records */
    if (argument == disabled_my_option)
      check_param.testflag&= ~T_SORT_RECORDS;
    else
    {
      check_param.testflag|= T_SORT_RECORDS;
      check_param.opt_sort_key= (uint) atoi(argument) - 1;
      if (check_param.opt_sort_key >= MI_MAX_KEY)
      {
	fprintf(stderr,
		"The value of the sort key is bigger than max key: %d.\n",
		MI_MAX_KEY);
	exit(1);
      }
    }
    break;
  case 'S':			      /* Sort index */
    if (argument == disabled_my_option)
      check_param.testflag&= ~T_SORT_INDEX;
    else
      check_param.testflag|= T_SORT_INDEX;
    break;
  case 'T':
    if (argument == disabled_my_option)
      check_param.testflag&= ~T_READONLY;
    else
      check_param.testflag|= T_READONLY;
    break;
  case 'U':
    if (argument == disabled_my_option)
      check_param.testflag&= ~T_UPDATE_STATE;
    else
      check_param.testflag|= T_UPDATE_STATE;
    break;
  case '#':
    if (argument == disabled_my_option)
    {
      DBUG_POP();
    }
    else
    {
      DBUG_PUSH(argument ? argument : "d:t:o,/tmp/myisamchk.trace");
    }
    break;
  case 'V':
    print_version();
    exit(0);
  case OPT_CORRECT_CHECKSUM:
    if (argument == disabled_my_option)
      check_param.testflag&= ~T_CALC_CHECKSUM;
    else
      check_param.testflag|= T_CALC_CHECKSUM;
    break;
  case OPT_STATS_METHOD:
  {
    int method;
    enum_handler_stats_method method_conv;
    LINT_INIT(method_conv);
    myisam_stats_method_str= argument;
    if ((method=find_type(argument, &myisam_stats_method_typelib, 2)) <= 0)
    {
      fprintf(stderr, "Invalid value of stats_method: %s.\n", argument);
      exit(1);
    }
    switch (method-1) {
    case 0: 
      method_conv= MI_STATS_METHOD_NULLS_EQUAL;
      break;
    case 1:
      method_conv= MI_STATS_METHOD_NULLS_NOT_EQUAL;
      break;
    case 2:
      method_conv= MI_STATS_METHOD_IGNORE_NULLS;
      break;
    default: assert(0);                         /* Impossible */
    }
    check_param.stats_method= method_conv;
    break;
  }
#ifdef DEBUG					/* Only useful if debugging */
  case OPT_START_CHECK_POS:
    check_param.start_check_pos= strtoull(argument, NULL, 0);
    break;
#endif
  case 'H':
    my_print_help(my_long_options);
    exit(0);
  case '?':
    usage();
    exit(0);
  }
  return 0;
}


static void get_options(register int *argc,register char ***argv)
{
  int ho_error;

  if (load_defaults("my", load_default_groups, argc, argv))
    exit(1);

  default_argv= *argv;
  if (isatty(fileno(stdout)))
    check_param.testflag|=T_WRITE_LOOP;

  if ((ho_error=handle_options(argc, argv, my_long_options, get_one_option)))
    exit(ho_error);

  /* If using repair, then update checksum if one uses --update-state */
  if ((check_param.testflag & T_UPDATE_STATE) &&
      (check_param.testflag & T_REP_ANY))
    check_param.testflag|= T_CALC_CHECKSUM;

  if (*argc == 0)
  {
    usage();
    exit(-1);
  }

  if ((check_param.testflag & T_UNPACK) &&
      (check_param.testflag & (T_QUICK | T_SORT_RECORDS)))
  {
    (void) fprintf(stderr,
		 "%s: --unpack can't be used with --quick or --sort-records\n",
		 my_progname_short);
    exit(1);
  }
  if ((check_param.testflag & T_READONLY) &&
      (check_param.testflag &
       (T_REP_ANY | T_STATISTICS | T_AUTO_INC |
	T_SORT_RECORDS | T_SORT_INDEX | T_FORCE_CREATE)))
  {
    (void) fprintf(stderr,
		 "%s: Can't use --readonly when repairing or sorting\n",
		 my_progname_short);
    exit(1);
  }

  if (init_tmpdir(&myisamchk_tmpdir, opt_tmpdir))
    exit(1);

  check_param.tmpdir=&myisamchk_tmpdir;
  check_param.key_cache_block_size= opt_key_cache_block_size;

  if (set_collation_name)
    if (!(set_collation= get_charset_by_name(set_collation_name,
                                             MYF(MY_WME))))
      exit(1);

  myisam_block_size=(uint) 1 << my_bit_log2(opt_myisam_block_size);
  return;
} /* get options */


	/* Check table */

static int myisamchk(HA_CHECK *param, char * filename)
{
  int error,lock_type,recreate;
<<<<<<< HEAD
  int rep_quick= param->testflag & (T_QUICK | T_FORCE_UNIQUENESS);
=======
  int rep_quick= test(param->testflag & (T_QUICK | T_FORCE_UNIQUENESS));
  uint raid_chunks;
>>>>>>> c71cf1cd
  MI_INFO *info;
  File datafile;
  char llbuff[22],llbuff2[22];
  my_bool state_updated=0;
  MYISAM_SHARE *share;
  DBUG_ENTER("myisamchk");

  param->out_flag=error=param->warning_printed=param->error_printed=
    recreate=0;
  datafile=0;
  param->isam_file_name=filename;		/* For error messages */
  if (!(info=mi_open(filename,
		     (param->testflag & (T_DESCRIPT | T_READONLY)) ?
		     O_RDONLY : O_RDWR,
		     HA_OPEN_FOR_REPAIR |
		     ((param->testflag & T_WAIT_FOREVER) ?
		      HA_OPEN_WAIT_IF_LOCKED :
		      (param->testflag & T_DESCRIPT) ?
		      HA_OPEN_IGNORE_IF_LOCKED : HA_OPEN_ABORT_IF_LOCKED))))
  {
    /* Avoid twice printing of isam file name */
    param->error_printed=1;
    switch (my_errno) {
    case HA_ERR_CRASHED:
      mi_check_print_error(param,"'%s' doesn't have a correct index definition. You need to recreate it before you can do a repair",filename);
      break;
    case HA_ERR_NOT_A_TABLE:
      mi_check_print_error(param,"'%s' is not a MyISAM-table",filename);
      break;
    case HA_ERR_CRASHED_ON_USAGE:
      mi_check_print_error(param,"'%s' is marked as crashed",filename);
      break;
    case HA_ERR_CRASHED_ON_REPAIR:
      mi_check_print_error(param,"'%s' is marked as crashed after last repair",filename);
      break;
    case HA_ERR_OLD_FILE:
      mi_check_print_error(param,"'%s' is an old type of MyISAM-table", filename);
      break;
    case HA_ERR_END_OF_FILE:
      mi_check_print_error(param,"Couldn't read complete header from '%s'", filename);
      break;
    case EAGAIN:
      mi_check_print_error(param,"'%s' is locked. Use -w to wait until unlocked",filename);
      break;
    case ENOENT:
      mi_check_print_error(param,"File '%s' doesn't exist",filename);
      break;
    case EACCES:
      mi_check_print_error(param,"You don't have permission to use '%s'",filename);
      break;
    default:
      mi_check_print_error(param,"%d when opening MyISAM-table '%s'",
		  my_errno,filename);
      break;
    }
    DBUG_RETURN(1);
  }
  share=info->s;
  share->options&= ~HA_OPTION_READ_ONLY_DATA; /* We are modifing it */
  share->tot_locks-= share->r_locks;
  share->r_locks=0;

  /*
    Skip the checking of the file if:
    We are using --fast and the table is closed properly
    We are using --check-only-changed-tables and the table hasn't changed
  */
  if (param->testflag & (T_FAST | T_CHECK_ONLY_CHANGED))
  {
    my_bool need_to_check= mi_is_crashed(info) || share->state.open_count != 0;

    if ((param->testflag & (T_REP_ANY | T_SORT_RECORDS)) &&
	((share->state.changed & (STATE_CHANGED | STATE_CRASHED |
				  STATE_CRASHED_ON_REPAIR) ||
	  !(param->testflag & T_CHECK_ONLY_CHANGED))))
      need_to_check=1;

    if (info->s->base.keys && info->state->records)
    {
      if ((param->testflag & T_STATISTICS) &&
          (share->state.changed & STATE_NOT_ANALYZED))
        need_to_check=1;
      if ((param->testflag & T_SORT_INDEX) &&
          (share->state.changed & STATE_NOT_SORTED_PAGES))
        need_to_check=1;
      if ((param->testflag & T_REP_BY_SORT) &&
          (share->state.changed & STATE_NOT_OPTIMIZED_KEYS))
        need_to_check=1;
    }
    if ((param->testflag & T_CHECK_ONLY_CHANGED) &&
	(share->state.changed & (STATE_CHANGED | STATE_CRASHED |
				 STATE_CRASHED_ON_REPAIR)))
      need_to_check=1;
    if (!need_to_check)
    {
      if (!(param->testflag & T_SILENT) || param->testflag & T_INFO)
	printf("MyISAM file: %s is already checked\n",filename);
      if (mi_close(info))
      {
	mi_check_print_error(param,"%d when closing MyISAM-table '%s'",
			     my_errno,filename);
	DBUG_RETURN(1);
      }
      DBUG_RETURN(0);
    }
  }
  if ((param->testflag & (T_REP_ANY | T_STATISTICS |
			  T_SORT_RECORDS | T_SORT_INDEX)) &&
      (((param->testflag & T_UNPACK) &&
	share->data_file_type == COMPRESSED_RECORD) ||
       mi_uint2korr(share->state.header.state_info_length) !=
       MI_STATE_INFO_SIZE ||
       mi_uint2korr(share->state.header.base_info_length) !=
       MI_BASE_INFO_SIZE ||
       mi_is_any_intersect_keys_active(param->keys_in_use, share->base.keys,
                                       ~share->state.key_map) ||
       test_if_almost_full(info) ||
       info->s->state.header.file_version[3] != myisam_file_magic[3] ||
       (set_collation &&
        set_collation->number != share->state.header.language) ||
       myisam_block_size != MI_KEY_BLOCK_LENGTH))
  {
    if (set_collation)
      param->language= set_collation->number;
    if (recreate_table(param, &info,filename))
    {
      (void) fprintf(stderr,
		   "MyISAM-table '%s' is not fixed because of errors\n",
	      filename);
      return(-1);
    }
    recreate=1;
    if (!(param->testflag & T_REP_ANY))
    {
      param->testflag|=T_REP_BY_SORT;		/* if only STATISTICS */
      if (!(param->testflag & T_SILENT))
	printf("- '%s' has old table-format. Recreating index\n",filename);
      rep_quick= 1;
    }
    share=info->s;
    share->tot_locks-= share->r_locks;
    share->r_locks=0;
  }

  if (param->testflag & T_DESCRIPT)
  {
    param->total_files++;
    param->total_records+=info->state->records;
    param->total_deleted+=info->state->del;
    descript(param, info, filename);
  }
  else
  {
    if (!stopwords_inited++)
      ft_init_stopwords();

    if (!(param->testflag & T_READONLY))
      lock_type = F_WRLCK;			/* table is changed */
    else
      lock_type= F_RDLCK;
    if (info->lock_type == F_RDLCK)
      info->lock_type=F_UNLCK;			/* Read only table */
    if (_mi_readinfo(info,lock_type,0))
    {
      mi_check_print_error(param,"Can't lock indexfile of '%s', error: %d",
		  filename,my_errno);
      param->error_printed=0;
      goto end2;
    }
    /*
      _mi_readinfo() has locked the table.
      We mark the table as locked (without doing file locks) to be able to
      use functions that only works on locked tables (like row caching).
    */
    mi_lock_database(info, F_EXTRA_LCK);
    datafile=info->dfile;

    if (param->testflag & (T_REP_ANY | T_SORT_RECORDS | T_SORT_INDEX))
    {
      if (param->testflag & T_REP_ANY)
      {
	ulonglong tmp=share->state.key_map;
	mi_copy_keys_active(share->state.key_map, share->base.keys,
                            param->keys_in_use);
	if (tmp != share->state.key_map)
	  info->update|=HA_STATE_CHANGED;
      }
      if (rep_quick && chk_del(param, info, param->testflag & ~T_VERBOSE))
      {
	if (param->testflag & T_FORCE_CREATE)
	{
	  rep_quick=0;
	  mi_check_print_info(param,"Creating new data file\n");
	}
	else
	{
	  error=1;
	  mi_check_print_error(param,
			       "Quick-recover aborted; Run recovery without switch 'q'");
	}
      }
      if (!error)
      {
	if ((param->testflag & (T_REP_BY_SORT | T_REP_PARALLEL)) &&
	    (mi_is_any_key_active(share->state.key_map) ||
	     (rep_quick && !param->keys_in_use && !recreate)) &&
	    mi_test_if_sort_rep(info, info->state->records,
				info->s->state.key_map,
				param->force_sort))
	{
          if (param->testflag & T_REP_BY_SORT)
            error=mi_repair_by_sort(param,info,filename,rep_quick);
          else
            error=mi_repair_parallel(param,info,filename,rep_quick);
	  state_updated=1;
	}
	else if (param->testflag & T_REP_ANY)
	  error=mi_repair(param, info,filename,rep_quick);
      }
      if (!error && param->testflag & T_SORT_RECORDS)
      {
	/*
	  The data file is nowadays reopened in the repair code so we should
	  soon remove the following reopen-code
	*/
#ifndef TO_BE_REMOVED
	if (param->out_flag & O_NEW_DATA)
	{			/* Change temp file to org file */
	  (void) my_close(info->dfile,MYF(MY_WME)); /* Close new file */
	  error|=change_to_newfile(filename, MI_NAME_DEXT, DATA_TMP_EXT, MYF(0));
	  if (mi_open_datafile(info,info->s, NULL, -1))
	    error=1;
	  param->out_flag&= ~O_NEW_DATA; /* We are using new datafile */
	  param->read_cache.file=info->dfile;
	}
#endif
	if (! error)
	{
	  uint key;
	  /*
	    We can't update the index in mi_sort_records if we have a
	    prefix compressed or fulltext index
	  */
	  my_bool update_index=1;
	  for (key=0 ; key < share->base.keys; key++)
	    if (share->keyinfo[key].flag & (HA_BINARY_PACK_KEY|HA_FULLTEXT))
	      update_index=0;

	  error=mi_sort_records(param,info,filename,param->opt_sort_key,
                             /* what is the following parameter for ? */
				(my_bool) !(param->testflag & T_REP),
				update_index);
	  datafile=info->dfile;	/* This is now locked */
	  if (!error && !update_index)
	  {
	    if (param->verbose)
	      puts("Table had a compressed index;  We must now recreate the index");
	    error=mi_repair_by_sort(param,info,filename,1);
	  }
	}
      }
      if (!error && param->testflag & T_SORT_INDEX)
	error=mi_sort_index(param,info,filename);
      if (!error)
	share->state.changed&= ~(STATE_CHANGED | STATE_CRASHED |
				 STATE_CRASHED_ON_REPAIR);
      else
	mi_mark_crashed(info);
    }
    else if ((param->testflag & T_CHECK) || !(param->testflag & T_AUTO_INC))
    {
      if (!(param->testflag & T_SILENT) || param->testflag & T_INFO)
	printf("Checking MyISAM file: %s\n",filename);
      if (!(param->testflag & T_SILENT))
	printf("Data records: %7s   Deleted blocks: %7s\n",
	       llstr(info->state->records,llbuff),
	       llstr(info->state->del,llbuff2));
      error =chk_status(param,info);
      mi_intersect_keys_active(share->state.key_map, param->keys_in_use);
      error =chk_size(param,info);
      if (!error || !(param->testflag & (T_FAST | T_FORCE_CREATE)))
	error|=chk_del(param, info,param->testflag);
      if ((!error || (!(param->testflag & (T_FAST | T_FORCE_CREATE)) &&
		      !param->start_check_pos)))
      {
	error|=chk_key(param, info);
	if (!error && (param->testflag & (T_STATISTICS | T_AUTO_INC)))
	  error=update_state_info(param, info,
				  ((param->testflag & T_STATISTICS) ?
				   UPDATE_STAT : 0) |
				  ((param->testflag & T_AUTO_INC) ?
				   UPDATE_AUTO_INC : 0));
      }
      if ((!rep_quick && !error) ||
	  !(param->testflag & (T_FAST | T_FORCE_CREATE)))
      {
	if (param->testflag & (T_EXTEND | T_MEDIUM))
<<<<<<< HEAD
	  (void) init_key_cache(dflt_key_cache,opt_key_cache_block_size,
                              param->use_buffers, 0, 0);
	(void) init_io_cache(&param->read_cache,datafile,
=======
	  VOID(init_key_cache(dflt_key_cache,opt_key_cache_block_size,
                              (size_t) param->use_buffers, 0, 0, 0));
	VOID(init_io_cache(&param->read_cache,datafile,
>>>>>>> c71cf1cd
			   (uint) param->read_buffer_length,
			   READ_CACHE,
			   (param->start_check_pos ?
			    param->start_check_pos :
			    share->pack.header_length),
			   1,
			   MYF(MY_WME));
	lock_memory(param);
	if ((info->s->options & (HA_OPTION_PACK_RECORD |
				 HA_OPTION_COMPRESS_RECORD)) ||
	    (param->testflag & (T_EXTEND | T_MEDIUM)))
<<<<<<< HEAD
	  error|=chk_data_link(param, info, param->testflag & T_EXTEND);
	error|=flush_blocks(param, share->key_cache, share->kfile);
	(void) end_io_cache(&param->read_cache);
=======
	  error|=chk_data_link(param, info, test(param->testflag & T_EXTEND));
	error|=flush_blocks(param, share->key_cache, share->kfile,
                            &share->dirty_part_map);
	VOID(end_io_cache(&param->read_cache));
>>>>>>> c71cf1cd
      }
      if (!error)
      {
	if ((share->state.changed & STATE_CHANGED) &&
	    (param->testflag & T_UPDATE_STATE))
	  info->update|=HA_STATE_CHANGED | HA_STATE_ROW_CHANGED;
	share->state.changed&= ~(STATE_CHANGED | STATE_CRASHED |
				 STATE_CRASHED_ON_REPAIR);
      }
      else if (!mi_is_crashed(info) &&
	       (param->testflag & T_UPDATE_STATE))
      {						/* Mark crashed */
	mi_mark_crashed(info);
	info->update|=HA_STATE_CHANGED | HA_STATE_ROW_CHANGED;
      }
    }
  }
  if ((param->testflag & T_AUTO_INC) ||
      ((param->testflag & T_REP_ANY) && info->s->base.auto_key))
    update_auto_increment_key(param, info,
			      (my_bool) !test(param->testflag & T_AUTO_INC));

  if (!(param->testflag & T_DESCRIPT))
  {
    if (info->update & HA_STATE_CHANGED && ! (param->testflag & T_READONLY))
      error|=update_state_info(param, info,
			       UPDATE_OPEN_COUNT |
			       (((param->testflag & T_REP_ANY) ?
				 UPDATE_TIME : 0) |
				(state_updated ? UPDATE_STAT : 0) |
				((param->testflag & T_SORT_RECORDS) ?
				 UPDATE_SORT : 0)));
    (void) lock_file(param, share->kfile,0L,F_UNLCK,"indexfile",filename);
    info->update&= ~HA_STATE_CHANGED;
  }
  mi_lock_database(info, F_UNLCK);
end2:
  if (mi_close(info))
  {
    mi_check_print_error(param,"%d when closing MyISAM-table '%s'",my_errno,filename);
    DBUG_RETURN(1);
  }
  if (error == 0)
  {
    if (param->out_flag & O_NEW_DATA)
      error|=change_to_newfile(filename,MI_NAME_DEXT,DATA_TMP_EXT,
			       ((param->testflag & T_BACKUP_DATA) ?
				MYF(MY_REDEL_MAKE_BACKUP) : MYF(0)));
    if (param->out_flag & O_NEW_INDEX)
      error|=change_to_newfile(filename, MI_NAME_IEXT, INDEX_TMP_EXT, MYF(0));
  }
  (void) fflush(stdout); (void) fflush(stderr);
  if (param->error_printed)
  {
    if (param->testflag & (T_REP_ANY | T_SORT_RECORDS | T_SORT_INDEX))
    {
      (void) fprintf(stderr,
		   "MyISAM-table '%s' is not fixed because of errors\n",
		   filename);
      if (param->testflag & T_REP_ANY)
	(void) fprintf(stderr,
		     "Try fixing it by using the --safe-recover (-o), the --force (-f) option or by not using the --quick (-q) flag\n");
    }
    else if (!(param->error_printed & 2) &&
	     !(param->testflag & T_FORCE_CREATE))
      (void) fprintf(stderr,
      "MyISAM-table '%s' is corrupted\nFix it using switch \"-r\" or \"-o\"\n",
	      filename);
  }
  else if (param->warning_printed &&
	   ! (param->testflag & (T_REP_ANY | T_SORT_RECORDS | T_SORT_INDEX |
			  T_FORCE_CREATE)))
    (void) fprintf(stderr, "MyISAM-table '%s' is usable but should be fixed\n",
		 filename);
  (void) fflush(stderr);
  DBUG_RETURN(error);
} /* myisamchk */


	 /* Write info about table */

static void descript(HA_CHECK *param, register MI_INFO *info, char * name)
{
  uint key,keyseg_nr,field,start;
  reg3 MI_KEYDEF *keyinfo;
  reg2 HA_KEYSEG *keyseg;
  reg4 const char *text;
  char buff[160],length[10],*pos,*end;
  enum en_fieldtype type;
  MYISAM_SHARE *share=info->s;
  char llbuff[22],llbuff2[22];
  DBUG_ENTER("describe");

  printf("\nMyISAM file:         %s\n",name);
  fputs("Record format:       ",stdout);
  if (share->options & HA_OPTION_COMPRESS_RECORD)
    puts("Compressed");
  else if (share->options & HA_OPTION_PACK_RECORD)
    puts("Packed");
  else
    puts("Fixed length");
  printf("Character set:       %s (%d)\n",
	 get_charset_name(share->state.header.language),
	 share->state.header.language);

  if (param->testflag & T_VERBOSE)
  {
    printf("File-version:        %d\n",
	   (int) share->state.header.file_version[3]);
    if (share->state.create_time)
    {
      get_date(buff,1,share->state.create_time);
      printf("Creation time:       %s\n",buff);
    }
    if (share->state.check_time)
    {
      get_date(buff,1,share->state.check_time);
      printf("Recover time:        %s\n",buff);
    }
    pos=buff;
    if (share->state.changed & STATE_CRASHED)
      strmov(buff,"crashed");
    else
    {
      if (share->state.open_count)
	pos=strmov(pos,"open,");
      if (share->state.changed & STATE_CHANGED)
	pos=strmov(pos,"changed,");
      else
	pos=strmov(pos,"checked,");
      if (!(share->state.changed & STATE_NOT_ANALYZED))
	pos=strmov(pos,"analyzed,");
      if (!(share->state.changed & STATE_NOT_OPTIMIZED_KEYS))
	pos=strmov(pos,"optimized keys,");
      if (!(share->state.changed & STATE_NOT_SORTED_PAGES))
	pos=strmov(pos,"sorted index pages,");
      pos[-1]=0;				/* Remove extra ',' */
    }      
    printf("Status:              %s\n",buff);
    if (share->base.auto_key)
    {
      printf("Auto increment key:  %13d  Last value:         %13s\n",
	     share->base.auto_key,
	     llstr(share->state.auto_increment,llbuff));
    }
    if (share->options & (HA_OPTION_CHECKSUM | HA_OPTION_COMPRESS_RECORD))
      printf("Checksum:  %23s\n",llstr(info->state->checksum,llbuff));

    if (share->options & HA_OPTION_DELAY_KEY_WRITE)
      printf("Keys are only flushed at close\n");

  }
  printf("Data records:        %13s  Deleted blocks:     %13s\n",
	 llstr(info->state->records,llbuff),llstr(info->state->del,llbuff2));
  if (param->testflag & T_SILENT)
    DBUG_VOID_RETURN;				/* This is enough */

  if (param->testflag & T_VERBOSE)
  {
#ifdef USE_RELOC
    printf("Init-relocation:     %13s\n",llstr(share->base.reloc,llbuff));
#endif
    printf("Datafile parts:      %13s  Deleted data:       %13s\n",
	   llstr(share->state.split,llbuff),
	   llstr(info->state->empty,llbuff2));
    printf("Datafile pointer (bytes):%9d  Keyfile pointer (bytes):%9d\n",
	   share->rec_reflength,share->base.key_reflength);
    printf("Datafile length:     %13s  Keyfile length:     %13s\n",
	   llstr(info->state->data_file_length,llbuff),
	   llstr(info->state->key_file_length,llbuff2));

    if (info->s->base.reloc == 1L && info->s->base.records == 1L)
      puts("This is a one-record table");
    else
    {
      if (share->base.max_data_file_length != HA_OFFSET_ERROR ||
	  share->base.max_key_file_length != HA_OFFSET_ERROR)
	printf("Max datafile length: %13s  Max keyfile length: %13s\n",
	       llstr(share->base.max_data_file_length-1,llbuff),
               ullstr(share->base.max_key_file_length - 1, llbuff2));
    }
  }

  printf("Recordlength:        %13d\n",(int) share->base.pack_reclength);
  if (! mi_is_all_keys_active(share->state.key_map, share->base.keys))
  {
    longlong2str(share->state.key_map,buff,2,1);
    printf("Using only keys '%s' of %d possibly keys\n",
	   buff, share->base.keys);
  }
  puts("\ntable description:");
  printf("Key Start Len Index   Type");
  if (param->testflag & T_VERBOSE)
    printf("                     Rec/key         Root  Blocksize");
  (void) putchar('\n');

  for (key=keyseg_nr=0, keyinfo= &share->keyinfo[0] ;
       key < share->base.keys;
       key++,keyinfo++)
  {
    keyseg=keyinfo->seg;
    if (keyinfo->flag & HA_NOSAME) text="unique ";
    else if (keyinfo->flag & HA_FULLTEXT) text="fulltext ";
    else text="multip.";

    pos=buff;
    if (keyseg->flag & HA_REVERSE_SORT)
      *pos++ = '-';
    pos=strmov(pos,type_names[keyseg->type]);
    *pos++ = ' ';
    *pos=0;
    if (keyinfo->flag & HA_PACK_KEY)
      pos=strmov(pos,prefix_packed_txt);
    if (keyinfo->flag & HA_BINARY_PACK_KEY)
      pos=strmov(pos,bin_packed_txt);
    if (keyseg->flag & HA_SPACE_PACK)
      pos=strmov(pos,diff_txt);
    if (keyseg->flag & HA_BLOB_PART)
      pos=strmov(pos,blob_txt);
    if (keyseg->flag & HA_NULL_PART)
      pos=strmov(pos,null_txt);
    *pos=0;

    printf("%-4d%-6ld%-3d %-8s%-21s",
	   key+1,(long) keyseg->start+1,keyseg->length,text,buff);
    if (share->state.key_root[key] != HA_OFFSET_ERROR)
      llstr(share->state.key_root[key],buff);
    else
      buff[0]=0;
    if (param->testflag & T_VERBOSE)
      printf("%11lu %12s %10d",
	     share->state.rec_per_key_part[keyseg_nr++],
	     buff,keyinfo->block_length);
    (void) putchar('\n');
    while ((++keyseg)->type != HA_KEYTYPE_END)
    {
      pos=buff;
      if (keyseg->flag & HA_REVERSE_SORT)
	*pos++ = '-';
      pos=strmov(pos,type_names[keyseg->type]);
      *pos++= ' ';
      if (keyseg->flag & HA_SPACE_PACK)
	pos=strmov(pos,diff_txt);
      if (keyseg->flag & HA_BLOB_PART)
	pos=strmov(pos,blob_txt);
      if (keyseg->flag & HA_NULL_PART)
	pos=strmov(pos,null_txt);
      *pos=0;
      printf("    %-6ld%-3d         %-21s",
	     (long) keyseg->start+1,keyseg->length,buff);
      if (param->testflag & T_VERBOSE)
	printf("%11lu", share->state.rec_per_key_part[keyseg_nr++]);
      (void) putchar('\n');
    }
    keyseg++;
  }
  if (share->state.header.uniques)
  {
    MI_UNIQUEDEF *uniqueinfo;
    puts("\nUnique  Key  Start  Len  Nullpos  Nullbit  Type");
    for (key=0,uniqueinfo= &share->uniqueinfo[0] ;
	 key < share->state.header.uniques; key++, uniqueinfo++)
    {
      my_bool new_row=0;
      char null_bit[8],null_pos[8];
      printf("%-8d%-5d",key+1,uniqueinfo->key+1);
      for (keyseg=uniqueinfo->seg ; keyseg->type != HA_KEYTYPE_END ; keyseg++)
      {
	if (new_row)
	  fputs("             ",stdout);
	null_bit[0]=null_pos[0]=0;
	if (keyseg->null_bit)
	{
	  sprintf(null_bit,"%d",keyseg->null_bit);
	  sprintf(null_pos,"%ld",(long) keyseg->null_pos+1);
	}
	printf("%-7ld%-5d%-9s%-10s%-30s\n",
	       (long) keyseg->start+1,keyseg->length,
	       null_pos,null_bit,
	       type_names[keyseg->type]);
	new_row=1;
      }
    }
  }
  if (param->verbose > 1)
  {
    char null_bit[8],null_pos[8];
    printf("\nField Start Length Nullpos Nullbit Type");
    if (share->options & HA_OPTION_COMPRESS_RECORD)
      printf("                         Huff tree  Bits");
    (void) putchar('\n');
    start=1;
    for (field=0 ; field < share->base.fields ; field++)
    {
      if (share->options & HA_OPTION_COMPRESS_RECORD)
	type=share->rec[field].base_type;
      else
	type=(enum en_fieldtype) share->rec[field].type;
      end=strmov(buff,field_pack[type]);
      if (share->options & HA_OPTION_COMPRESS_RECORD)
      {
	if (share->rec[field].pack_type & PACK_TYPE_SELECTED)
	  end=strmov(end,", not_always");
	if (share->rec[field].pack_type & PACK_TYPE_SPACE_FIELDS)
	  end=strmov(end,", no empty");
	if (share->rec[field].pack_type & PACK_TYPE_ZERO_FILL)
	{
	  sprintf(end,", zerofill(%d)",share->rec[field].space_length_bits);
	  end=strend(end);
	}
      }
      if (buff[0] == ',')
	strmov(buff,buff+2);
      int10_to_str((long) share->rec[field].length,length,10);
      null_bit[0]=null_pos[0]=0;
      if (share->rec[field].null_bit)
      {
	sprintf(null_bit,"%d",share->rec[field].null_bit);
	sprintf(null_pos,"%d",share->rec[field].null_pos+1);
      }
      printf("%-6d%-6d%-7s%-8s%-8s%-35s",field+1,start,length,
	     null_pos, null_bit, buff);
      if (share->options & HA_OPTION_COMPRESS_RECORD)
      {
	if (share->rec[field].huff_tree)
	  printf("%3d    %2d",
		 (uint) (share->rec[field].huff_tree-share->decode_trees)+1,
		 share->rec[field].huff_tree->quick_table_bits);
      }
      (void) putchar('\n');
      start+=share->rec[field].length;
    }
  }
  DBUG_VOID_RETURN;
} /* describe */


	/* Sort records according to one key */

static int mi_sort_records(HA_CHECK *param,
			   register MI_INFO *info, char * name,
			   uint sort_key,
			   my_bool write_info,
			   my_bool update_index)
{
  int got_error;
  uint key;
  MI_KEYDEF *keyinfo;
  File new_file;
  uchar *temp_buff;
  ha_rows old_record_count;
  MYISAM_SHARE *share=info->s;
  char llbuff[22],llbuff2[22];
  MI_SORT_INFO sort_info;
  MI_SORT_PARAM sort_param;
  DBUG_ENTER("sort_records");

  bzero((char*)&sort_info,sizeof(sort_info));
  bzero((char*)&sort_param,sizeof(sort_param));
  sort_param.sort_info=&sort_info;
  sort_info.param=param;
  keyinfo= &share->keyinfo[sort_key];
  got_error=1;
  temp_buff=0;
  new_file= -1;

  if (! mi_is_key_active(share->state.key_map, sort_key))
  {
    mi_check_print_warning(param,
			   "Can't sort table '%s' on key %d;  No such key",
		name,sort_key+1);
    param->error_printed=0;
    DBUG_RETURN(0);				/* Nothing to do */
  }
  if (keyinfo->flag & HA_FULLTEXT)
  {
    mi_check_print_warning(param,"Can't sort table '%s' on FULLTEXT key %d",
			   name,sort_key+1);
    param->error_printed=0;
    DBUG_RETURN(0);				/* Nothing to do */
  }
  if (share->data_file_type == COMPRESSED_RECORD)
  {
    mi_check_print_warning(param,"Can't sort read-only table '%s'", name);
    param->error_printed=0;
    DBUG_RETURN(0);				/* Nothing to do */
  }
  if (!(param->testflag & T_SILENT))
  {
    printf("- Sorting records for MyISAM-table '%s'\n",name);
    if (write_info)
      printf("Data records: %9s   Deleted: %9s\n",
	     llstr(info->state->records,llbuff),
	     llstr(info->state->del,llbuff2));
  }
  if (share->state.key_root[sort_key] == HA_OFFSET_ERROR)
    DBUG_RETURN(0);				/* Nothing to do */

  init_key_cache(dflt_key_cache, opt_key_cache_block_size,
                 (size_t) param->use_buffers, 0, 0, 0);
  if (init_io_cache(&info->rec_cache,-1,(uint) param->write_buffer_length,
		   WRITE_CACHE,share->pack.header_length,1,
		   MYF(MY_WME | MY_WAIT_IF_FULL)))
    goto err;
  info->opt_flag|=WRITE_CACHE_USED;

  if (!(temp_buff=(uchar*) my_alloca((uint) keyinfo->block_length)))
  {
    mi_check_print_error(param,"Not enough memory for key block");
    goto err;
  }

  if (!mi_alloc_rec_buff(info, -1, &sort_param.record))
  {
    mi_check_print_error(param,"Not enough memory for record");
    goto err;
  }
  fn_format(param->temp_filename,name,"", MI_NAME_DEXT,2+4+32);
  new_file= my_create(fn_format(param->temp_filename,
                                param->temp_filename, "",
                                DATA_TMP_EXT, 2+4),
                      0, param->tmpfile_createflag,
                      MYF(0));
  if (new_file < 0)
  {
    mi_check_print_error(param,"Can't create new tempfile: '%s'",
			 param->temp_filename);
    goto err;
  }
  if (share->pack.header_length)
    if (filecopy(param,new_file,info->dfile,0L,share->pack.header_length,
		 "datafile-header"))
      goto err;
  info->rec_cache.file=new_file;		/* Use this file for cacheing*/

  lock_memory(param);
  for (key=0 ; key < share->base.keys ; key++)
    share->keyinfo[key].flag|= HA_SORT_ALLOWS_SAME;

  if (my_pread(share->kfile,(uchar*) temp_buff,
	       (uint) keyinfo->block_length,
	       share->state.key_root[sort_key],
	       MYF(MY_NABP+MY_WME)))
  {
    mi_check_print_error(param,"Can't read indexpage from filepos: %s",
		(ulong) share->state.key_root[sort_key]);
    goto err;
  }

  /* Setup param for sort_write_record */
  sort_info.info=info;
  sort_info.new_data_file_type=share->data_file_type;
  sort_param.fix_datafile=1;
  sort_param.master=1;
  sort_param.filepos=share->pack.header_length;
  old_record_count=info->state->records;
  info->state->records=0;
  if (sort_info.new_data_file_type != COMPRESSED_RECORD)
    info->state->checksum=0;

  if (sort_record_index(&sort_param,info,keyinfo,share->state.key_root[sort_key],
			temp_buff, sort_key,new_file,update_index) ||
      write_data_suffix(&sort_info,1) ||
      flush_io_cache(&info->rec_cache))
    goto err;

  if (info->state->records != old_record_count)
  {
    mi_check_print_error(param,"found %s of %s records",
		llstr(info->state->records,llbuff),
		llstr(old_record_count,llbuff2));
    goto err;
  }

  (void) my_close(info->dfile,MYF(MY_WME));
  param->out_flag|=O_NEW_DATA;			/* Data in new file */
  info->dfile=new_file;				/* Use new datafile */
  info->state->del=0;
  info->state->empty=0;
  share->state.dellink= HA_OFFSET_ERROR;
  info->state->data_file_length=sort_param.filepos;
  share->state.split=info->state->records;	/* Only hole records */
  share->state.version=(ulong) time((time_t*) 0);

  info->update= (short) (HA_STATE_CHANGED | HA_STATE_ROW_CHANGED);

  if (param->testflag & T_WRITE_LOOP)
  {
    (void) fputs("          \r",stdout); (void) fflush(stdout);
  }
  got_error=0;

err:
  if (got_error && new_file >= 0)
  {
    (void) end_io_cache(&info->rec_cache);
    (void) my_close(new_file,MYF(MY_WME));
    (void) my_delete(param->temp_filename, MYF(MY_WME));
  }
  if (temp_buff)
  {
    my_afree((uchar*) temp_buff);
  }
  my_free(mi_get_rec_buff_ptr(info, sort_param.record));
  info->opt_flag&= ~(READ_CACHE_USED | WRITE_CACHE_USED);
  (void) end_io_cache(&info->rec_cache);
  my_free(sort_info.buff);
  sort_info.buff=0;
  share->state.sortkey=sort_key;
  DBUG_RETURN(flush_blocks(param, share->key_cache, share->kfile,
                           &share->dirty_part_map) | got_error);
} /* sort_records */


	 /* Sort records recursive using one index */

static int sort_record_index(MI_SORT_PARAM *sort_param,MI_INFO *info,
                             MI_KEYDEF *keyinfo,
			     my_off_t page, uchar *buff, uint sort_key,
			     File new_file,my_bool update_index)
{
  uint	nod_flag,used_length,key_length;
  uchar *temp_buff,*keypos,*endpos;
  my_off_t next_page,rec_pos;
  uchar lastkey[HA_MAX_KEY_BUFF];
  char llbuff[22];
  MI_SORT_INFO *sort_info= sort_param->sort_info;
  HA_CHECK *param=sort_info->param;
  DBUG_ENTER("sort_record_index");

  nod_flag=mi_test_if_nod(buff);
  temp_buff=0;

  if (nod_flag)
  {
    if (!(temp_buff=(uchar*) my_alloca((uint) keyinfo->block_length)))
    {
      mi_check_print_error(param,"Not Enough memory");
      DBUG_RETURN(-1);
    }
  }
  used_length=mi_getint(buff);
  keypos=buff+2+nod_flag;
  endpos=buff+used_length;
  for ( ;; )
  {
    if (nod_flag)
    {
      next_page=_mi_kpos(nod_flag,keypos);
      if (my_pread(info->s->kfile,(uchar*) temp_buff,
		  (uint) keyinfo->block_length, next_page,
		   MYF(MY_NABP+MY_WME)))
      {
	mi_check_print_error(param,"Can't read keys from filepos: %s",
		    llstr(next_page,llbuff));
	goto err;
      }
      if (sort_record_index(sort_param, info,keyinfo,next_page,temp_buff,sort_key,
			    new_file, update_index))
	goto err;
    }
    if (keypos >= endpos ||
	(key_length=(*keyinfo->get_key)(keyinfo,nod_flag,&keypos,lastkey))
	== 0)
      break;
    rec_pos= _mi_dpos(info,0,lastkey+key_length);

    if ((*info->s->read_rnd)(info,sort_param->record,rec_pos,0))
    {
      mi_check_print_error(param,"%d when reading datafile",my_errno);
      goto err;
    }
    if (rec_pos != sort_param->filepos && update_index)
    {
      _mi_dpointer(info,keypos-nod_flag-info->s->rec_reflength,
		   sort_param->filepos);
      if (movepoint(info,sort_param->record,rec_pos,sort_param->filepos,
		    sort_key))
      {
	mi_check_print_error(param,"%d when updating key-pointers",my_errno);
	goto err;
      }
    }
    if (sort_write_record(sort_param))
      goto err;
  }
  /* Clear end of block to get better compression if the table is backuped */
  bzero((uchar*) buff+used_length,keyinfo->block_length-used_length);
  if (my_pwrite(info->s->kfile,(uchar*) buff,(uint) keyinfo->block_length,
		page,param->myf_rw))
  {
    mi_check_print_error(param,"%d when updating keyblock",my_errno);
    goto err;
  }
  if (temp_buff)
    my_afree((uchar*) temp_buff);
  DBUG_RETURN(0);
err:
  if (temp_buff)
    my_afree((uchar*) temp_buff);
  DBUG_RETURN(1);
} /* sort_record_index */



/*
  Check if myisamchk was killed by a signal
  This is overloaded by other programs that want to be able to abort
  sorting
*/

int killed_ptr(HA_CHECK *param __attribute__((unused)))
{
  return 0;
}

	/* print warnings and errors */
	/* VARARGS */

void mi_check_print_info(HA_CHECK *param __attribute__((unused)),
			 const char *fmt,...)
{
  va_list args;

  va_start(args,fmt);
  (void) vfprintf(stdout, fmt, args);
  (void) fputc('\n',stdout);
  va_end(args);
}

/* VARARGS */

void mi_check_print_warning(HA_CHECK *param, const char *fmt,...)
{
  va_list args;
  DBUG_ENTER("mi_check_print_warning");

  fflush(stdout);
  if (!param->warning_printed && !param->error_printed)
  {
    if (param->testflag & T_SILENT)
      fprintf(stderr,"%s: MyISAM file %s\n",my_progname_short,
	      param->isam_file_name);
    param->out_flag|= O_DATA_LOST;
  }
  param->warning_printed=1;
  va_start(args,fmt);
  fprintf(stderr,"%s: warning: ",my_progname_short);
  (void) vfprintf(stderr, fmt, args);
  (void) fputc('\n',stderr);
  fflush(stderr);
  va_end(args);
  DBUG_VOID_RETURN;
}

/* VARARGS */

void mi_check_print_error(HA_CHECK *param, const char *fmt,...)
{
  va_list args;
  DBUG_ENTER("mi_check_print_error");
  DBUG_PRINT("enter",("format: %s",fmt));

  fflush(stdout);
  if (!param->warning_printed && !param->error_printed)
  {
    if (param->testflag & T_SILENT)
      fprintf(stderr,"%s: MyISAM file %s\n",my_progname_short,param->isam_file_name);
    param->out_flag|= O_DATA_LOST;
  }
  param->error_printed|=1;
  va_start(args,fmt);
  fprintf(stderr,"%s: error: ",my_progname_short);
  (void) vfprintf(stderr, fmt, args);
  (void) fputc('\n',stderr);
  fflush(stderr);
  va_end(args);
  DBUG_VOID_RETURN;
}

#include "mi_extrafunc.h"<|MERGE_RESOLUTION|>--- conflicted
+++ resolved
@@ -241,15 +241,7 @@
    0, GET_ULL, OPT_ARG, 0, 0, 0, 0, 0, 0},
   {"set-collation", OPT_SET_COLLATION,
    "Change the collation used by the index",
-<<<<<<< HEAD
    &set_collation_name, 0, 0, GET_STR, REQUIRED_ARG, 0, 0, 0, 0, 0, 0},
-=======
-   (char**) &set_collation_name, 0, 0, GET_STR, REQUIRED_ARG,
-   0, 0, 0, 0, 0, 0},
-  {"set-variable", 'O',
-   "Change the value of a variable. Please note that this option is deprecated; you can set variables directly with --variable-name=value.",
-   0, 0, 0, GET_STR, REQUIRED_ARG, 0, 0, 0, 0, 0, 0},
->>>>>>> c71cf1cd
   {"silent", 's',
    "Only print errors. One can use two -s to make myisamchk very silent.",
    0, 0, 0, GET_NO_ARG, NO_ARG, 0, 0, 0, 0, 0, 0},
@@ -782,12 +774,7 @@
 static int myisamchk(HA_CHECK *param, char * filename)
 {
   int error,lock_type,recreate;
-<<<<<<< HEAD
-  int rep_quick= param->testflag & (T_QUICK | T_FORCE_UNIQUENESS);
-=======
   int rep_quick= test(param->testflag & (T_QUICK | T_FORCE_UNIQUENESS));
-  uint raid_chunks;
->>>>>>> c71cf1cd
   MI_INFO *info;
   File datafile;
   char llbuff[22],llbuff2[22];
@@ -1085,15 +1072,9 @@
 	  !(param->testflag & (T_FAST | T_FORCE_CREATE)))
       {
 	if (param->testflag & (T_EXTEND | T_MEDIUM))
-<<<<<<< HEAD
 	  (void) init_key_cache(dflt_key_cache,opt_key_cache_block_size,
-                              param->use_buffers, 0, 0);
+                              param->use_buffers, 0, 0, 0);
 	(void) init_io_cache(&param->read_cache,datafile,
-=======
-	  VOID(init_key_cache(dflt_key_cache,opt_key_cache_block_size,
-                              (size_t) param->use_buffers, 0, 0, 0));
-	VOID(init_io_cache(&param->read_cache,datafile,
->>>>>>> c71cf1cd
 			   (uint) param->read_buffer_length,
 			   READ_CACHE,
 			   (param->start_check_pos ?
@@ -1105,16 +1086,10 @@
 	if ((info->s->options & (HA_OPTION_PACK_RECORD |
 				 HA_OPTION_COMPRESS_RECORD)) ||
 	    (param->testflag & (T_EXTEND | T_MEDIUM)))
-<<<<<<< HEAD
-	  error|=chk_data_link(param, info, param->testflag & T_EXTEND);
-	error|=flush_blocks(param, share->key_cache, share->kfile);
-	(void) end_io_cache(&param->read_cache);
-=======
 	  error|=chk_data_link(param, info, test(param->testflag & T_EXTEND));
 	error|=flush_blocks(param, share->key_cache, share->kfile,
                             &share->dirty_part_map);
-	VOID(end_io_cache(&param->read_cache));
->>>>>>> c71cf1cd
+	(void) end_io_cache(&param->read_cache);
       }
       if (!error)
       {
