--- conflicted
+++ resolved
@@ -1493,11 +1493,7 @@
     case MYSQL_TYPE_VARCHAR:
     case MYSQL_TYPE_VAR_STRING:
       pcf->Flags |= U_VAR;
-<<<<<<< HEAD
-      /* fall through */
-=======
 			// fall through
->>>>>>> 60fa113f
     default:
       pcf->Type= MYSQLtoPLG(fp->type(), &v);
       break;
@@ -2871,13 +2867,8 @@
 			case Item_func::GT_FUNC:     vop= OP_GT;   break;
 			case Item_func::LIKE_FUNC:   vop= OP_LIKE; break;
 			case Item_func::ISNOTNULL_FUNC:
-<<<<<<< HEAD
-				neg = true;
-				/* fall through */
-=======
 				neg = true;	
 				// fall through
->>>>>>> 60fa113f
 			case Item_func::ISNULL_FUNC: vop= OP_NULL; break;
 			case Item_func::IN_FUNC:     vop= OP_IN; /* fall through */
       case Item_func::BETWEEN:
