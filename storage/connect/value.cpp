/************* Value C++ Functions Source Code File (.CPP) *************/
/*  Name: VALUE.CPP  Version 2.9                                       */
/*                                                                     */
/*  (C) Copyright to the author Olivier BERTRAND          2001-2019    */
/*                                                                     */
/*  This file contains the VALUE and derived classes family functions. */
/*  These classes contain values of different types. They are used so  */
/*  new object types can be defined and added to the processing simply */
/*  (hopefully) adding their specific functions in this file.          */
/*  First family is VALUE that represent single typed objects. It is   */
/*  used by columns (COLBLK), SELECT and FILTER (derived) objects.     */
/*  Second family is VALBLK, representing simple suballocated arrays   */
/*  of values treated sequentially by FIX, BIN and VCT tables and      */
/*  columns, as well for min/max blocks as for VCT column blocks.      */
/*  Q&A: why not using only one family ? Simple values are arrays that */
/*  have only one element and arrays could have functions for all kind */
/*  of processing. The answer is a-because historically it was simpler */
/*  to do that way, b-because of performance on single values, and c-  */
/*  to avoid too complicated classes and unuseful duplication of many  */
/*  functions used on one family only. The drawback is that for new    */
/*  types of objects, we shall have more classes to update.            */
/*  Currently the only implemented types are STRING, INT, SHORT, TINY, */
/*  DATE and LONGLONG. Recently we added some UNSIGNED types.          */
/***********************************************************************/

/***********************************************************************/
/*  Include relevant MariaDB header file.                              */
/***********************************************************************/
#include "my_global.h"
#include "sql_class.h"
#include "sql_time.h"

#if defined(__WIN__)
//#include <windows.h>
#else   // !__WIN__
#include <string.h>
#endif  // !__WIN__

#include <math.h>

#undef DOMAIN                           // Was defined in math.h

/***********************************************************************/
/*  Include required application header files                          */
/*  global.h    is header containing all global Plug declarations.     */
/*  plgdbsem.h  is header containing the DB applic. declarations.      */
/***********************************************************************/
#include "global.h"
#include "plgdbsem.h"
#include "preparse.h"                     // For DATPAR
#include "valblk.h"
#define NO_FUNC                           // Already defined in ODBConn
#include "plgcnx.h"                       // For DB types
#include "osutil.h"

/***********************************************************************/
/*  Check macro's.                                                     */
/***********************************************************************/
#if defined(_DEBUG)
#define CheckType(V)    if (Type != V->GetType()) { \
    PGLOBAL& g = Global; \
    strcpy(g->Message, MSG(VALTYPE_NOMATCH)); \
    throw Type;
#else
#define CheckType(V)
#endif

#define FOURYEARS    126230400    // Four years in seconds (1 leap)

/***********************************************************************/
/*  Initialize the DTVAL static member.                                */
/***********************************************************************/
int DTVAL::Shift = 0;

/***********************************************************************/
/*  Routines called externally.                                        */
/***********************************************************************/
bool PlugEvalLike(PGLOBAL, LPCSTR, LPCSTR, bool);

#if !defined(__WIN__)
extern "C" {
PSZ strupr(PSZ s);
PSZ strlwr(PSZ s);
}
#endif   // !__WIN__

/***********************************************************************/
/*  Get a long long number from its character representation.          */
/*  IN  p: Pointer to the numeric string                               */
/*  IN  n: The string length                                           */
/*  IN  maxval: The number max value                                   */
/*  IN  un: True if the number must be unsigned                        */
/*  OUT rc: Set to TRUE for out of range value                         */
/*  OUT minus: Set to true if the number is negative                   */
/*  Returned val: The resulting number                                 */
/***********************************************************************/
ulonglong CharToNumber(const char *p, int n, ulonglong maxval,
                       bool un, bool *minus, bool *rc)
{
  const char *p2;
  uchar       c;
  ulonglong   val;

  if (minus) *minus = false;
  if (rc) *rc = false;
	if (n <= 0) return 0LL;

  // Eliminate leading blanks or 0
  for (p2 = p + n; p < p2 && (*p == ' ' || *p == '0'); p++) ;

  // Get an eventual sign character
  switch (*p) {
    case '-':
      if (un) {
        if (rc) *rc = true;
        return 0;
      } else {
        maxval++;
        if (minus) *minus = true;
      } // endif Unsigned

			// Fall through
    case '+':
      p++;
      break;
  } // endswitch *p

  for (val = 0; p < p2 && (c = (uchar)(*p - '0')) < 10; p++)
    if (val > (maxval - c) / 10) {
      val = maxval;
      if (rc) *rc = true;
      break;
    } else
      val = val * 10 + c;

  return val;
} // end of CharToNumber

/***********************************************************************/
/*  GetTypeName: returns the PlugDB internal type name.                */
/***********************************************************************/
PCSZ GetTypeName(int type)
{
  PCSZ name;

  switch (type) {
    case TYPE_STRING: name = "CHAR";     break;
    case TYPE_SHORT:  name = "SMALLINT"; break;
    case TYPE_INT:    name = "INTEGER";  break;
    case TYPE_BIGINT: name = "BIGINT";   break;
    case TYPE_DATE:   name = "DATE";     break;
    case TYPE_DOUBLE: name = "DOUBLE";   break;
    case TYPE_TINY:   name = "TINY";     break;
    case TYPE_DECIM:  name = "DECIMAL";  break;
    case TYPE_BIN:    name = "BINARY";   break;
    case TYPE_PCHAR:  name = "PCHAR";    break;
    default:          name = "UNKNOWN";  break;
  } // endswitch type

  return name;
} // end of GetTypeName

/***********************************************************************/
/*  GetTypeSize: returns the PlugDB internal type size.                */
/***********************************************************************/
int GetTypeSize(int type, int len)
  {
	switch (type) {
    case TYPE_DECIM:
    case TYPE_BIN:
    case TYPE_STRING: len = len * sizeof(char); break;
    case TYPE_SHORT:  len = sizeof(short);      break;
    case TYPE_INT:    len = sizeof(int);        break;
    case TYPE_BIGINT: len = sizeof(longlong);   break;
    case TYPE_DATE:   len = sizeof(int);        break;
    case TYPE_DOUBLE: len = sizeof(double);     break;
    case TYPE_TINY:   len = sizeof(char);       break;
    case TYPE_PCHAR:  len = sizeof(char*);      break;
    default:          len = -1;
  } // endswitch type

  return len;
} // end of GetTypeSize

/***********************************************************************/
/*  GetFormatType: returns the FORMAT character(s) according to type.  */
/***********************************************************************/
const char *GetFormatType(int type)
{
  const char *c = "X";

  switch (type) {
    case TYPE_STRING: c = "C"; break;
    case TYPE_SHORT:  c = "S"; break;
    case TYPE_INT:    c = "N"; break;
    case TYPE_BIGINT: c = "L"; break;
    case TYPE_DOUBLE: c = "F"; break;
    case TYPE_DATE:   c = "D"; break;
    case TYPE_TINY:   c = "T"; break;
    case TYPE_DECIM:  c = "M"; break;
    case TYPE_BIN:    c = "B"; break;
    case TYPE_PCHAR:  c = "P"; break;
  } // endswitch type

  return c;
} // end of GetFormatType

/***********************************************************************/
/*  GetFormatType: returns the FORMAT type according to character.     */
/***********************************************************************/
int GetFormatType(char c)
{
  int type = TYPE_ERROR;

  switch (c) {
    case 'C': type = TYPE_STRING; break;
    case 'S': type = TYPE_SHORT;  break;
    case 'N': type = TYPE_INT;    break;
    case 'L': type = TYPE_BIGINT; break;
    case 'F': type = TYPE_DOUBLE; break;
    case 'D': type = TYPE_DATE;   break;
    case 'T': type = TYPE_TINY;   break;
    case 'M': type = TYPE_DECIM;  break;
    case 'B': type = TYPE_BIN;    break;
    case 'P': type = TYPE_PCHAR;  break;
  } // endswitch type

  return type;
} // end of GetFormatType

/***********************************************************************/
/*  IsTypeChar: returns true for character type(s).                    */
/***********************************************************************/
bool IsTypeChar(int type)
{
  switch (type) {
    case TYPE_STRING:
    case TYPE_DECIM:
		case TYPE_BIN:
      return true;
  } // endswitch type

  return false;
} // end of IsTypeChar

/***********************************************************************/
/*  IsTypeNum: returns true for numeric types.                         */
/***********************************************************************/
bool IsTypeNum(int type)
{
  switch (type) {
    case TYPE_INT:
    case TYPE_BIGINT:
    case TYPE_DATE:
    case TYPE_DOUBLE:
    case TYPE_SHORT:
    case TYPE_NUM:
    case TYPE_TINY:
    case TYPE_DECIM:
      return true;
  } // endswitch type

  return false;
} // end of IsTypeNum

/***********************************************************************/
/*  GetFmt: returns the format to use with a typed value.              */
/***********************************************************************/
const char *GetFmt(int type, bool un)
{
  const char *fmt;

  switch (type) {
    case TYPE_DECIM:
    case TYPE_STRING: fmt = "%s";                   break;
    case TYPE_SHORT:  fmt = (un) ? "%hu" : "%hd";   break;
    case TYPE_BIGINT: fmt = (un) ? "%llu" : "%lld"; break;
    case TYPE_DOUBLE: fmt = "%.*lf";                break;
    case TYPE_BIN:    fmt = "%*x";                  break;
    default:          fmt = (un) ? "%u" : "%d";     break;
  } // endswitch Type

  return fmt;
} // end of GetFmt

/***********************************************************************/
/*  ConvertType: what this function does is to determine the type to   */
/*  which should be converted a value so no precision would be lost.   */
/*  This can be a numeric type if num is true or non numeric if false. */
/*  Note: this is an ultra simplified version of this function that    */
/*  should become more and more complex as new types are added.        */
/*  Not evaluated types (TYPE_VOID or TYPE_UNDEF) return false from    */
/*  IsType... functions so match does not prevent correct setting.     */
/***********************************************************************/
int ConvertType(int target, int type, CONV kind, bool match)
{
  switch (kind) {
    case CNV_CHAR:
      if (match && (!IsTypeChar(target) || !IsTypeChar(type)))
        return TYPE_ERROR;

      return TYPE_STRING;
    case CNV_NUM:
      if (match && (!IsTypeNum(target) || !IsTypeNum(type)))
        return TYPE_ERROR;

      return (target == TYPE_DOUBLE || type == TYPE_DOUBLE) ? TYPE_DOUBLE
           : (target == TYPE_DATE   || type == TYPE_DATE)   ? TYPE_DATE
           : (target == TYPE_BIGINT || type == TYPE_BIGINT) ? TYPE_BIGINT
           : (target == TYPE_INT    || type == TYPE_INT)    ? TYPE_INT
           : (target == TYPE_SHORT  || type == TYPE_SHORT)  ? TYPE_SHORT
                                                            : TYPE_TINY;
    default:
      if (target == TYPE_ERROR || target == type)
        return type;

      if (match && ((IsTypeChar(target) && !IsTypeChar(type)) ||
                    (IsTypeNum(target) && !IsTypeNum(type))))
        return TYPE_ERROR;

      return (target == TYPE_DOUBLE || type == TYPE_DOUBLE) ? TYPE_DOUBLE
           : (target == TYPE_DATE   || type == TYPE_DATE)   ? TYPE_DATE
           : (target == TYPE_BIGINT || type == TYPE_BIGINT) ? TYPE_BIGINT
           : (target == TYPE_INT    || type == TYPE_INT)    ? TYPE_INT
           : (target == TYPE_SHORT  || type == TYPE_SHORT)  ? TYPE_SHORT
           : (target == TYPE_STRING || type == TYPE_STRING) ? TYPE_STRING
           : (target == TYPE_TINY   || type == TYPE_TINY)   ? TYPE_TINY
                                                            : TYPE_ERROR;
  } // endswitch kind

} // end of ConvertType

/***********************************************************************/
/*  AllocateConstant: allocates a constant Value.                      */
/***********************************************************************/
PVAL AllocateValue(PGLOBAL g, void *value, short type, short prec)
{
  PVAL valp;

  if (trace(1))
    htrc("AllocateConstant: value=%p type=%hd\n", value, type);

  switch (type) {
    case TYPE_STRING:
      valp = new(g) TYPVAL<PSZ>((PSZ)value, prec);
      break;
    case TYPE_SHORT:
      valp = new(g) TYPVAL<short>(*(short*)value, TYPE_SHORT);
      break;
    case TYPE_INT:
      valp = new(g) TYPVAL<int>(*(int*)value, TYPE_INT);
      break;
    case TYPE_BIGINT:
      valp = new(g) TYPVAL<longlong>(*(longlong*)value, TYPE_BIGINT);
      break;
    case TYPE_DOUBLE:
      valp = new(g) TYPVAL<double>(*(double *)value, TYPE_DOUBLE, prec);
      break;
    case TYPE_TINY:
      valp = new(g) TYPVAL<char>(*(char *)value, TYPE_TINY);
      break;
    default:
      sprintf(g->Message, MSG(BAD_VALUE_TYPE), type);
      return NULL;
  } // endswitch Type

  valp->SetGlobal(g);
  return valp;
} // end of AllocateValue

/***********************************************************************/
/*  Allocate a variable Value according to type, length and precision. */
/***********************************************************************/
PVAL AllocateValue(PGLOBAL g, int type, int len, int prec,
                   bool uns, PCSZ fmt)
{
  PVAL valp;

  switch (type) {
    case TYPE_STRING:
      valp = new(g) TYPVAL<PSZ>(g, (PSZ)NULL, len, prec);
      break;
    case TYPE_DATE:
      valp = new(g) DTVAL(g, len, prec, fmt);
      break;
    case TYPE_INT:
      if (uns)
        valp = new(g) TYPVAL<uint>((uint)0, TYPE_INT, 0, true);
      else
        valp = new(g) TYPVAL<int>((int)0, TYPE_INT);

      break;
    case TYPE_BIGINT:
      if (uns)
        valp = new(g) TYPVAL<ulonglong>((ulonglong)0, TYPE_BIGINT, 0, true);
      else
        valp = new(g) TYPVAL<longlong>((longlong)0, TYPE_BIGINT);

      break;
    case TYPE_SHORT:
      if (uns)
        valp = new(g) TYPVAL<ushort>((ushort)0, TYPE_SHORT, 0, true);
      else
        valp = new(g) TYPVAL<short>((short)0, TYPE_SHORT);

      break;
    case TYPE_DOUBLE:
      valp = new(g) TYPVAL<double>(0.0, TYPE_DOUBLE, prec);
      break;
    case TYPE_TINY:
      if (uns)
        valp = new(g) TYPVAL<uchar>((uchar)0, TYPE_TINY, 0, true);
      else
        valp = new(g) TYPVAL<char>((char)0, TYPE_TINY);

      break;
    case TYPE_DECIM:
      valp = new(g) DECVAL(g, (PSZ)NULL, len, prec, uns);
      break;
    case TYPE_BIN:
      valp = new(g) BINVAL(g, (void*)NULL, len, prec);
      break;
    default:
      sprintf(g->Message, MSG(BAD_VALUE_TYPE), type);
      return NULL;
  } // endswitch type

  valp->SetGlobal(g);
  return valp;
} // end of AllocateValue

/***********************************************************************/
/*  Allocate a constant Value converted to newtype.                    */
/*  Can also be used to copy a Value eventually converted.             */
/***********************************************************************/
PVAL AllocateValue(PGLOBAL g, PVAL valp, int newtype, int uns)
{
  PSZ  p, sp;
  bool un = (uns < 0) ? false : (uns > 0) ? true : valp->IsUnsigned();
  PVAL vp;

  if (!valp)
    return NULL;
    
  if (newtype == TYPE_VOID)  // Means allocate a value of the same type
    newtype = valp->GetType();

  switch (newtype) {
    case TYPE_STRING:
      p = (PSZ)PlugSubAlloc(g, NULL, 1 + valp->GetValLen());

      if ((sp = valp->GetCharString(p)) != p && sp)
        strcpy(p, sp);

      vp = new(g) TYPVAL<PSZ>(g, p, valp->GetValLen(), valp->GetValPrec());
      break;
    case TYPE_SHORT:
      if (un)
        vp = new(g) TYPVAL<ushort>(valp->GetUShortValue(),
                                   TYPE_SHORT, 0, true);
      else
        vp = new(g) TYPVAL<short>(valp->GetShortValue(), TYPE_SHORT);

      break;
    case TYPE_INT:
      if (un)
        vp = new(g) TYPVAL<uint>(valp->GetUIntValue(), TYPE_INT, 0, true);
      else
        vp = new(g) TYPVAL<int>(valp->GetIntValue(), TYPE_INT);

      break;
    case TYPE_BIGINT:
      if (un)
        vp = new(g) TYPVAL<ulonglong>(valp->GetUBigintValue(),
                                      TYPE_BIGINT, 0, true);
      else
        vp = new(g) TYPVAL<longlong>(valp->GetBigintValue(), TYPE_BIGINT);

      break;
    case TYPE_DATE:
      vp = new(g) DTVAL(valp->GetIntValue());
      break;
    case TYPE_DOUBLE:
      vp = new(g) TYPVAL<double>(valp->GetFloatValue(), TYPE_DOUBLE,
                   (uns) ? uns : valp->GetValPrec());
      break;
    case TYPE_TINY:
      if (un)
        vp = new(g) TYPVAL<uchar>(valp->GetUTinyValue(),
                                    TYPE_TINY, 0, true);
      else
        vp = new(g) TYPVAL<char>(valp->GetTinyValue(), TYPE_TINY);

      break;
    default:
      sprintf(g->Message, MSG(BAD_VALUE_TYPE), newtype);
      return NULL;
  } // endswitch type
  
  vp->SetNullable(valp->GetNullable());
  vp->SetNull(valp->IsNull());
  vp->SetGlobal(g);
  return vp;
} // end of AllocateValue

/* -------------------------- Class VALUE ---------------------------- */

/***********************************************************************/
/*  Class VALUE protected constructor.                                 */
/***********************************************************************/
VALUE::VALUE(int type, bool un) : Type(type)
{
  Null = false;
  Nullable = false;
  Unsigned = un;
  Clen = 0;
  Prec = 0;
  Fmt = GetFmt(Type, Unsigned);
  Xfmt = GetXfmt();
} // end of VALUE constructor

/***********************************************************************/
/* VALUE GetXfmt: returns the extended format to use with typed value. */
/***********************************************************************/
const char *VALUE::GetXfmt(void)
{
  const char *fmt;

  switch (Type) {
    case TYPE_DECIM:
    case TYPE_STRING: fmt = "%*s";                          break;
    case TYPE_SHORT:  fmt = (Unsigned) ? "%*hu" : "%*hd";   break;
    case TYPE_BIGINT: fmt = (Unsigned) ? "%*llu" : "%*lld"; break;
    case TYPE_DOUBLE: fmt = "%*.*lf";                       break;
    case TYPE_BIN:    fmt = "%*x";                          break;
    default:          fmt = (Unsigned) ? "%*u" : "%*d";     break;
    } // endswitch Type

  return fmt;
} // end of GetXFmt

/***********************************************************************/
/*  Returns a BYTE indicating the comparison between two values.       */
/*  Bit 1 indicates equality, Bit 2 less than, and Bit3 greater than.  */
/*  More than 1 bit can be set only in the case of TYPE_LIST.          */
/***********************************************************************/
BYTE VALUE::TestValue(PVAL vp)
{
  int n = CompareValue(vp);

  return (n > 0) ? 0x04 : (n < 0) ? 0x02 : 0x01;
} // end of TestValue

/***********************************************************************/
/*  Compute a function on a string.                                    */
/***********************************************************************/
bool VALUE::Compute(PGLOBAL g, PVAL *, int, OPVAL)
{
  strcpy(g->Message, "Compute not implemented for this value type");
  return true;
} // end of Compute

/***********************************************************************/
/*  Make file output of an object value.                               */
/***********************************************************************/
void VALUE::Printf(PGLOBAL g, FILE *f, uint n)
{
	char m[64], buf[64];

	memset(m, ' ', n);                             /* Make margin string */
	m[n] = '\0';

	if (Null)
		fprintf(f, "%s<null>\n", m);
	else
		fprintf(f, "%s%s\n", m, GetCharString(buf));

} /* end of Printf */

/***********************************************************************/
/*  Make string output of an object value.                             */
/***********************************************************************/
void VALUE::Prints(PGLOBAL g, char *ps, uint z)
{
	char *p, buf[64];

	if (Null)
		p = strcpy(buf, "<null>");
	else
		p = GetCharString(buf);

  strncpy(ps, p, z);
} // end of Prints

/* -------------------------- Class TYPVAL ---------------------------- */

/***********************************************************************/
/*  TYPVAL  public constructor from a constant typed value.            */
/***********************************************************************/
template <class TYPE>
TYPVAL<TYPE>::TYPVAL(TYPE n, int type, int prec, bool un)
            : VALUE(type, un)
{
  Tval = n;
  Clen = sizeof(TYPE);
  Prec = prec;
} // end of TYPVAL constructor

/***********************************************************************/
/*  Return unsigned max value for the type.                            */
/***********************************************************************/
template <class TYPE>
ulonglong TYPVAL<TYPE>::MaxVal(void) {DBUG_ASSERT(false); return 0;}

template <>
ulonglong TYPVAL<short>::MaxVal(void) {return INT_MAX16;}

template <>
ulonglong TYPVAL<ushort>::MaxVal(void) {return UINT_MAX16;}

template <>
ulonglong TYPVAL<int>::MaxVal(void) {return INT_MAX32;}

template <>
ulonglong TYPVAL<uint>::MaxVal(void) {return UINT_MAX32;}

template <>
ulonglong TYPVAL<char>::MaxVal(void) {return INT_MAX8;}

template <>
ulonglong TYPVAL<uchar>::MaxVal(void) {return UINT_MAX8;}

template <>
ulonglong TYPVAL<longlong>::MaxVal(void) {return INT_MAX64;}

template <>
ulonglong TYPVAL<ulonglong>::MaxVal(void) {return ULONGLONG_MAX;}

/***********************************************************************/
/*  TYPVAL GetValLen: returns the print length of the typed object.    */
/***********************************************************************/
template <class TYPE>
int TYPVAL<TYPE>::GetValLen(void)
{
  char c[32];

  return snprintf(c, 32, Fmt, Tval);
} // end of GetValLen

template <>
int TYPVAL<double>::GetValLen(void)
{
  char c[32];

  return snprintf(c, 32, Fmt, Prec, Tval);
} // end of GetValLen

/***********************************************************************/
/*  TYPVAL SetValue: copy the value of another Value object.           */
/*  This function allows conversion if chktype is false.               */
/***********************************************************************/
template <class TYPE>
bool TYPVAL<TYPE>::SetValue_pval(PVAL valp, bool chktype)
{
  if (valp != this) {
    if (chktype && Type != valp->GetType())
      return true;

    if (!(Null = (valp->IsNull() && Nullable)))
      Tval = GetTypedValue(valp);
    else
      Reset();

  } // endif valp

  return false;
} // end of SetValue

template <>
short TYPVAL<short>::GetTypedValue(PVAL valp)
  {return valp->GetShortValue();}

template <>
ushort TYPVAL<ushort>::GetTypedValue(PVAL valp)
  {return valp->GetUShortValue();}

template <>
int TYPVAL<int>::GetTypedValue(PVAL valp)
  {return valp->GetIntValue();}

template <>
uint TYPVAL<uint>::GetTypedValue(PVAL valp)
  {return valp->GetUIntValue();}

template <>
longlong TYPVAL<longlong>::GetTypedValue(PVAL valp)
  {return valp->GetBigintValue();}

template <>
ulonglong TYPVAL<ulonglong>::GetTypedValue(PVAL valp)
  {return valp->GetUBigintValue();}

template <>
double TYPVAL<double>::GetTypedValue(PVAL valp)
  {return valp->GetFloatValue();}

template <>
char TYPVAL<char>::GetTypedValue(PVAL valp)
  {return valp->GetTinyValue();}

template <>
uchar TYPVAL<uchar>::GetTypedValue(PVAL valp)
  {return valp->GetUTinyValue();}

/***********************************************************************/
/*  TYPVAL SetValue: convert chars extracted from a line to TYPE value.*/
/***********************************************************************/
template <class TYPE>
bool TYPVAL<TYPE>::SetValue_char(const char *p, int n)
{
  bool      rc, minus;
  ulonglong maxval = MaxVal();
  ulonglong val = CharToNumber(p, n, maxval, Unsigned, &minus, &rc);

  if (minus && val < maxval)
    Tval = (TYPE)(-(signed)val);
  else
    Tval = (TYPE)val;

  if (trace(2)) {
    char buf[64];
    htrc(strcat(strcat(strcpy(buf, " setting %s to: "), Fmt), "\n"),
                              GetTypeName(Type), Tval);
  } // endif trace

  Null = false;
  return rc;
} // end of SetValue

template <>
bool TYPVAL<double>::SetValue_char(const char *p, int n)
{
  if (p && n > 0) {
    char buf[64];

    for (; n > 0 && *p == ' '; p++)
      n--;

    memcpy(buf, p, MY_MIN(n, 31));
    buf[n] = '\0';
    Tval = atof(buf);

    if (trace(2))
      htrc(" setting double: '%s' -> %lf\n", buf, Tval);

    Null = false;
  } else {
    Reset();
    Null = Nullable;
  } // endif p

  return false;
} // end of SetValue

/***********************************************************************/
/*  TYPVAL SetValue: fill a typed value from a string.                 */
/***********************************************************************/
template <class TYPE>
void TYPVAL<TYPE>::SetValue_psz(PCSZ s)
{
  if (s) {
    SetValue_char(s, (int)strlen(s));
    Null = false;
  } else {
    Reset();
    Null = Nullable;
  } // endif p

} // end of SetValue

/***********************************************************************/
/*  TYPVAL SetValue: set value with a TYPE extracted from a block.     */
/***********************************************************************/
template <class TYPE>
void TYPVAL<TYPE>::SetValue_pvblk(PVBLK blk, int n)
{
  Tval = GetTypedValue(blk, n);
  Null = false;
} // end of SetValue

template <>
int TYPVAL<int>::GetTypedValue(PVBLK blk, int n)
  {return blk->GetIntValue(n);}

template <>
uint TYPVAL<uint>::GetTypedValue(PVBLK blk, int n)
  {return blk->GetUIntValue(n);}

template <>
short TYPVAL<short>::GetTypedValue(PVBLK blk, int n)
  {return blk->GetShortValue(n);}

template <>
ushort TYPVAL<ushort>::GetTypedValue(PVBLK blk, int n)
  {return blk->GetUShortValue(n);}

template <>
longlong TYPVAL<longlong>::GetTypedValue(PVBLK blk, int n)
  {return blk->GetBigintValue(n);}

template <>
ulonglong TYPVAL<ulonglong>::GetTypedValue(PVBLK blk, int n)
  {return blk->GetUBigintValue(n);}

template <>
double TYPVAL<double>::GetTypedValue(PVBLK blk, int n)
  {return blk->GetFloatValue(n);}

template <>
char TYPVAL<char>::GetTypedValue(PVBLK blk, int n)
  {return blk->GetTinyValue(n);}

template <>
uchar TYPVAL<uchar>::GetTypedValue(PVBLK blk, int n)
  {return blk->GetUTinyValue(n);}

/***********************************************************************/
/*  TYPVAL SetBinValue: with bytes extracted from a line.              */
/*  Currently only used reading column of binary files.                */
/***********************************************************************/
template <class TYPE>
void TYPVAL<TYPE>::SetBinValue(void *p)
{
#if defined(UNALIGNED_OK)
	// x86 can cast non-aligned memory directly
	Tval = *(TYPE *)p;
#else
	// Prevent unaligned memory access on MIPS and ArmHF platforms.
	// Make use of memcpy instead of straight pointer dereferencing.
	// Currently only used by WriteColumn of binary files.
	// From original author: Vicentiu Ciorbaru <vicentiu@mariadb.org>
	memcpy(&Tval, p, sizeof(TYPE));
#endif
	Null = false;
} // end of SetBinValue

/***********************************************************************/
/*  GetBinValue: fill a buffer with the internal binary value.         */
/*  This function checks whether the buffer length is enough and       */
/*  returns true if not. Actual filling occurs only if go is true.     */
/*  Currently only used writing column of binary files.                */
/***********************************************************************/
template <class TYPE>
bool TYPVAL<TYPE>::GetBinValue(void *buf, int buflen, bool go)
{
  // Test on length was removed here until a variable in column give the
  // real field length. For BIN files the field length logically cannot
  // be different from the variable length because no conversion is done.
  // Therefore this test is useless anyway.
//#if defined(_DEBUG)
//  if (sizeof(TYPE) > buflen)
//    return true;
//#endif

  if (go)
#if defined(UNALIGNED_OK)
		// x86 can cast non-aligned memory directly
		*(TYPE *)buf = Tval;
#else
		// Prevent unaligned memory access on MIPS and ArmHF platforms.
		// Make use of memcpy instead of straight pointer dereferencing.
		// Currently only used by WriteColumn of binary files.
		// From original author: Vicentiu Ciorbaru <vicentiu@mariadb.org>
		memcpy(buf, &Tval, sizeof(TYPE));
#endif

  Null = false;
  return false;
} // end of GetBinValue

/***********************************************************************/
/*  TYPVAL ShowValue: get string representation of a typed value.      */
/***********************************************************************/
template <class TYPE>
int TYPVAL<TYPE>::ShowValue(char *buf, int len)
<<<<<<< HEAD
  {
  return snprintf(buf, len + 1, Xfmt, len, Tval);
  } // end of ShowValue

template <>
int TYPVAL<double>::ShowValue(char *buf, int len)
  {
  // TODO: use a more appropriate format to avoid possible truncation
  return snprintf(buf, len + 1, Xfmt, len, Prec, Tval);
  } // end of ShowValue
=======
{
  return snprintf(buf, len + 1, Xfmt, len, Tval);
} // end of ShowValue

template <>
int TYPVAL<double>::ShowValue(char *buf, int len)
{
  // TODO: use a more appropriate format to avoid possible truncation
  return snprintf(buf, len + 1, Xfmt, len, Prec, Tval);
} // end of ShowValue
>>>>>>> a1454426

/***********************************************************************/
/*  TYPVAL GetCharString: get string representation of a typed value.  */
/***********************************************************************/
template <class TYPE>
char *TYPVAL<TYPE>::GetCharString(char *p)
{
  sprintf(p, Fmt, Tval);
  return p;
} // end of GetCharString

template <>
char *TYPVAL<double>::GetCharString(char *p)
{
	// Most callers use a 32 long buffer
  snprintf(p, 32, Fmt, Prec, Tval);
  return p;
} // end of GetCharString

#if 0
/***********************************************************************/
/*  TYPVAL GetShortString: get short representation of a typed value.  */
/***********************************************************************/
template <class TYPE>
char *TYPVAL<TYPE>::GetShortString(char *p, int n)
{
  sprintf(p, "%*hd", n, (short)Tval);
  return p;
} // end of GetShortString

/***********************************************************************/
/*  TYPVAL GetIntString: get int representation of a typed value.      */
/***********************************************************************/
template <class TYPE>
char *TYPVAL<TYPE>::GetIntString(char *p, int n)
{
  sprintf(p, "%*d", n, (int)Tval);
  return p;
} // end of GetIntString

/***********************************************************************/
/*  TYPVAL GetBigintString: get big int representation of a TYPE value.*/
/***********************************************************************/
template <class TYPE>
char *TYPVAL<TYPE>::GetBigintString(char *p, int n)
{
  sprintf(p, "%*lld", n, (longlong)Tval);
  return p;
} // end of GetBigintString

/***********************************************************************/
/*  TYPVAL GetFloatString: get double representation of a typed value. */
/***********************************************************************/
template <class TYPE>
char *TYPVAL<TYPE>::GetFloatString(char *p, int n, int prec)
{
  sprintf(p, "%*.*lf", n, (prec < 0) ? 2 : prec, (double)Tval);
  return p;
} // end of GetFloatString

/***********************************************************************/
/*  TYPVAL GetTinyString: get char representation of a typed value.    */
/***********************************************************************/
template <class TYPE>
char *TYPVAL<TYPE>::GetTinyString(char *p, int n)
{
  sprintf(p, "%*d", n, (int)(char)Tval);
  return p;
} // end of GetIntString
#endif // 0

/***********************************************************************/
/*  TYPVAL compare value with another Value.                           */
/***********************************************************************/
template <class TYPE>
bool TYPVAL<TYPE>::IsEqual(PVAL vp, bool chktype)
{
  if (this == vp)
    return true;
  else if (chktype && Type != vp->GetType())
    return false;
  else if (chktype && Unsigned != vp->IsUnsigned())
    return false;
  else if (Null || vp->IsNull())
    return false;
  else
    return (Tval == GetTypedValue(vp));

} // end of IsEqual

/***********************************************************************/
/*  Compare values and returns 1, 0 or -1 according to comparison.     */
/*  This function is used for evaluation of numeric filters.           */
/***********************************************************************/
template <class TYPE>
int TYPVAL<TYPE>::CompareValue(PVAL vp)
{
//assert(vp->GetType() == Type);

  // Process filtering on numeric values.
  TYPE n = GetTypedValue(vp);

//if (trace(1))
//  htrc(" Comparing: val=%d,%d\n", Tval, n);

  return (Tval > n) ? 1 : (Tval < n) ? (-1) : 0;
} // end of CompareValue

/***********************************************************************/
/*  Return max type value if b is true, else min type value.           */
/***********************************************************************/
template <>
short TYPVAL<short>::MinMaxVal(bool b)
  {return (b) ? INT_MAX16 : INT_MIN16;}

template <>
ushort TYPVAL<ushort>::MinMaxVal(bool b)
  {return (b) ? UINT_MAX16 : 0;}

template <>
int TYPVAL<int>::MinMaxVal(bool b)
  {return (b) ? INT_MAX32 : INT_MIN32;}

template <>
uint TYPVAL<uint>::MinMaxVal(bool b)
  {return (b) ? UINT_MAX32 : 0;}

template <>
longlong TYPVAL<longlong>::MinMaxVal(bool b)
  {return (b) ? INT_MAX64 : INT_MIN64;}

template <>
ulonglong TYPVAL<ulonglong>::MinMaxVal(bool b)
  {return (b) ? 0xFFFFFFFFFFFFFFFFLL : 0;}

template <>
double TYPVAL<double>::MinMaxVal(bool)
  {assert(false); return 0.0;}

template <>
char TYPVAL<char>::MinMaxVal(bool b)
  {return (b) ? INT_MAX8 : INT_MIN8;}

template <>
uchar TYPVAL<uchar>::MinMaxVal(bool b)
  {return (b) ? UINT_MAX8 : 0;}

/***********************************************************************/
/*  SafeAdd: adds a value and test whether overflow/underflow occurred. */
/***********************************************************************/
template <class TYPE>
TYPE TYPVAL<TYPE>::SafeAdd(TYPE n1, TYPE n2)
{
  PGLOBAL& g = Global;
  TYPE     n = n1 + n2;

  if ((n2 > 0) && (n < n1)) {
    // Overflow
    strcpy(g->Message, MSG(FIX_OVFLW_ADD));
		throw 138;
	} else if ((n2 < 0) && (n > n1)) {
    // Underflow
    strcpy(g->Message, MSG(FIX_UNFLW_ADD));
		throw 138;
	} // endif's n2

  return n;
} // end of SafeAdd

template <>
inline double TYPVAL<double>::SafeAdd(double n1, double n2)
{
  return n1 + n2;
} // end of SafeAdd

/***********************************************************************/
/*  SafeMult: multiply values and test whether overflow occurred.       */
/***********************************************************************/
template <class TYPE>
TYPE TYPVAL<TYPE>::SafeMult(TYPE n1, TYPE n2)
{
  PGLOBAL& g = Global;
  double   n = (double)n1 * (double)n2;

  if (n > MinMaxVal(true)) {
    // Overflow
    strcpy(g->Message, MSG(FIX_OVFLW_TIMES));
		throw 138;
	} else if (n < MinMaxVal(false)) {
    // Underflow
    strcpy(g->Message, MSG(FIX_UNFLW_TIMES));
		throw 138;
	} // endif's n2

  return (TYPE)n;
} // end of SafeMult

template <>
inline double TYPVAL<double>::SafeMult(double n1, double n2)
{
  return n1 * n2;
} // end of SafeMult

/***********************************************************************/
/*  Compute defined functions for the type.                            */
/***********************************************************************/
template <class TYPE>
bool TYPVAL<TYPE>::Compute(PGLOBAL g, PVAL *vp, int np, OPVAL op)
{
  bool rc = false;
  TYPE val[2];

  assert(np == 2);

  for (int i = 0; i < np; i++)
    val[i] = GetTypedValue(vp[i]);

  switch (op) {
    case OP_ADD:
      Tval = SafeAdd(val[0], val[1]);
      break;
    case OP_MULT:
      Tval = SafeMult(val[0], val[1]);
      break;
    case OP_DIV:
      if (!val[1]) {
        strcpy(g->Message, MSG(ZERO_DIVIDE));
        return true;
        } // endif

      Tval = val[0] / val[1];
      break;
    default:
      rc = Compall(g, vp, np, op);
      break;
  } // endswitch op

  return rc;
} // end of Compute

template <>
bool TYPVAL<double>::Compute(PGLOBAL g, PVAL *vp, int np, OPVAL op)
{
  bool   rc = false;
  double val[2];

  assert(np == 2);

  for (int i = 0; i < np; i++)
    val[i] = vp[i]->GetFloatValue();

  switch (op) {
    case OP_ADD:
      Tval = val[0] + val[1];
      break;
    case OP_MULT:
      Tval = val[0] * val[1];
      break;
    default:
      rc = Compall(g, vp, np, op);
  } // endswitch op

  return rc;
} // end of Compute

/***********************************************************************/
/*  Compute a function for all types.                                  */
/***********************************************************************/
template <class TYPE>
bool TYPVAL<TYPE>::Compall(PGLOBAL g, PVAL *vp, int np, OPVAL op)
{
  TYPE val[2];

  for (int i = 0; i < np; i++)
    val[i] = GetTypedValue(vp[i]);

  switch (op) {
    case OP_DIV:
      if (val[0]) {
        if (!val[1]) {
          strcpy(g->Message, MSG(ZERO_DIVIDE));
          return true;
          } // endif
    
        Tval = val[0] / val[1];
      } else
        Tval = 0;

      break;
    case OP_MIN:
      Tval = MY_MIN(val[0], val[1]);
      break;
    case OP_MAX:
      Tval = MY_MAX(val[0], val[1]);
      break;
    default:
//    sprintf(g->Message, MSG(BAD_EXP_OPER), op);
      strcpy(g->Message, "Function not supported");
      return true;
  } // endswitch op

  return false;
} // end of Compall

/***********************************************************************/
/*  FormatValue: This function set vp (a STRING value) to the string   */
/*  constructed from its own value formated using the fmt format.      */
/*  This function assumes that the format matches the value type.      */
/***********************************************************************/
template <class TYPE>
bool TYPVAL<TYPE>::FormatValue(PVAL vp, PCSZ fmt)
{
	// This function is wrong and should never be called
	assert(false);
  char *buf = (char*)vp->GetTo_Val();        // Not big enough
  int   n = sprintf(buf, fmt, Tval);

  return (n > vp->GetValLen());
} // end of FormatValue

/***********************************************************************/
/*  TYPVAL  SetFormat function (used to set SELECT output format).     */
/***********************************************************************/
template <class TYPE>
bool TYPVAL<TYPE>::SetConstFormat(PGLOBAL g, FORMAT& fmt)
{
  char c[32];

  fmt.Type[0] = *GetFormatType(Type);
  fmt.Length = sprintf(c, Fmt, Tval);
  fmt.Prec = Prec;
  return false;
} // end of SetConstFormat

/* -------------------------- Class STRING --------------------------- */

/***********************************************************************/
/*  STRING  public constructor from a constant string.                 */
/***********************************************************************/
TYPVAL<PSZ>::TYPVAL(PSZ s, short c) : VALUE(TYPE_STRING)
{
  Strp = s;
  Len = strlen(s);
  Clen = Len;
  Ci = (c == 1);
} // end of STRING constructor

/***********************************************************************/
/*  STRING public constructor from char.                               */
/***********************************************************************/
TYPVAL<PSZ>::TYPVAL(PGLOBAL g, PSZ s, int n, int c)
           : VALUE(TYPE_STRING)
{
  Len = (g) ? n : (s) ? strlen(s) : 0;

  if (!s) {
    if (g) {
      if ((Strp = (char *)PlgDBSubAlloc(g, NULL, Len + 1)))
        memset(Strp, 0, Len + 1);
      else
        Len = 0;

    } else
      assert(false);

  } else
    Strp = s;

  Clen = Len;
  Ci = (c != 0);
} // end of STRING constructor

/***********************************************************************/
/*  Get the tiny value represented by the Strp string.                 */
/***********************************************************************/
char TYPVAL<PSZ>::GetTinyValue(void)
{
  bool      m;
  ulonglong val = CharToNumber(Strp, strlen(Strp), INT_MAX8, false, &m);

  return (m && val < INT_MAX8) ? (char)(-(signed)val) : (char)val;
} // end of GetTinyValue

/***********************************************************************/
/*  Get the unsigned tiny value represented by the Strp string.        */
/***********************************************************************/
uchar TYPVAL<PSZ>::GetUTinyValue(void)
{
  return (uchar)CharToNumber(Strp, strlen(Strp), UINT_MAX8, true);
} // end of GetUTinyValue

/***********************************************************************/
/*  Get the short value represented by the Strp string.                */
/***********************************************************************/
short TYPVAL<PSZ>::GetShortValue(void)
{
  bool      m;
  ulonglong val = CharToNumber(Strp, strlen(Strp), INT_MAX16, false, &m);

  return (m && val < INT_MAX16) ? (short)(-(signed)val) : (short)val;
} // end of GetShortValue

/***********************************************************************/
/*  Get the unsigned short value represented by the Strp string.       */
/***********************************************************************/
ushort TYPVAL<PSZ>::GetUShortValue(void)
{
  return (ushort)CharToNumber(Strp, strlen(Strp), UINT_MAX16, true);
} // end of GetUshortValue

/***********************************************************************/
/*  Get the integer value represented by the Strp string.              */
/***********************************************************************/
int TYPVAL<PSZ>::GetIntValue(void)
{
  bool      m;
  ulonglong val = CharToNumber(Strp, strlen(Strp), INT_MAX32, false, &m);

  return (m && val < INT_MAX32) ? (int)(-(signed)val) : (int)val;
} // end of GetIntValue

/***********************************************************************/
/*  Get the unsigned integer value represented by the Strp string.     */
/***********************************************************************/
uint TYPVAL<PSZ>::GetUIntValue(void)
{
  return (uint)CharToNumber(Strp, strlen(Strp), UINT_MAX32, true);
} // end of GetUintValue

/***********************************************************************/
/*  Get the big integer value represented by the Strp string.          */
/***********************************************************************/
longlong TYPVAL<PSZ>::GetBigintValue(void)
{
  bool      m;
  ulonglong val = CharToNumber(Strp, strlen(Strp), INT_MAX64, false, &m);

  return (m && val < INT_MAX64) ? (-(signed)val) : (longlong)val;
} // end of GetBigintValue

/***********************************************************************/
/*  Get the unsigned big integer value represented by the Strp string. */
/***********************************************************************/
ulonglong TYPVAL<PSZ>::GetUBigintValue(void)
{
  return CharToNumber(Strp, strlen(Strp), ULONGLONG_MAX, true);
} // end of GetUBigintValue

/***********************************************************************/
/*  STRING SetValue: copy the value of another Value object.           */
/***********************************************************************/
bool TYPVAL<PSZ>::SetValue_pval(PVAL valp, bool chktype)
{
  if (valp != this) {
    if (chktype && (valp->GetType() != Type || valp->GetSize() > Len))
      return true;

    char buf[64];

    if (!(Null = (valp->IsNull() && Nullable)))
      strncpy(Strp, valp->GetCharString(buf), Len);
    else
      Reset();

  } // endif valp

  return false;
} // end of SetValue_pval

/***********************************************************************/
/*  STRING SetValue: fill string with chars extracted from a line.     */
/***********************************************************************/
bool TYPVAL<PSZ>::SetValue_char(const char *cp, int n)
{
  bool rc = false;

  if (!cp || n == 0) {
		Reset();
		Null = (cp) ? false : Nullable;
	} else if (cp != Strp) {
		const char *p = cp + n - 1;

		for (; p >= cp; p--, n--)
			if (*p && *p != ' ')
				break;

		rc = n > Len;

    if ((n = MY_MIN(n, Len))) {
    	strncpy(Strp, cp, n);
	    Strp[n] = '\0';

      if (trace(2))
        htrc(" Setting string to: '%s'\n", Strp);

    } else
      Reset();

    Null = false;
  } // endif cp

  return rc;
} // end of SetValue_char

/***********************************************************************/
/*  STRING SetValue: fill string with another string.                  */
/***********************************************************************/
void TYPVAL<PSZ>::SetValue_psz(PCSZ s)
{
  if (!s) {
		Reset();
		Null = Nullable;
	} else if (s != Strp) {
		strncpy(Strp, s, Len);
    Null = false;
  } // endif s

} // end of SetValue_psz

/***********************************************************************/
/*  STRING SetValue: fill string with a string extracted from a block. */
/***********************************************************************/
void TYPVAL<PSZ>::SetValue_pvblk(PVBLK blk, int n)
{
  // STRBLK's can return a NULL pointer
  PSZ vp = blk->GetCharString(Strp, n);

  if (vp != Strp)
    SetValue_psz(vp);

} // end of SetValue_pvblk

/***********************************************************************/
/*  STRING SetValue: get the character representation of an integer.   */
/***********************************************************************/
void TYPVAL<PSZ>::SetValue(int n)
{
  char     buf[16];
  PGLOBAL& g = Global;
  int      k = sprintf(buf, "%d", n);

  if (k > Len) {
    sprintf(g->Message, MSG(VALSTR_TOO_LONG), buf, Len);
		throw 138;
	} else
    SetValue_psz(buf);

  Null = false;
} // end of SetValue

/***********************************************************************/
/*  STRING SetValue: get the character representation of an uint.      */
/***********************************************************************/
void TYPVAL<PSZ>::SetValue(uint n)
{
  char     buf[16];
  PGLOBAL& g = Global;
  int      k = sprintf(buf, "%u", n);

  if (k > Len) {
    sprintf(g->Message, MSG(VALSTR_TOO_LONG), buf, Len);
    throw 138;
  } else
    SetValue_psz(buf);

  Null = false;
} // end of SetValue

/***********************************************************************/
/*  STRING SetValue: get the character representation of a short int.  */
/***********************************************************************/
void TYPVAL<PSZ>::SetValue(short i)
{
  SetValue((int)i);
  Null = false;
} // end of SetValue

/***********************************************************************/
/*  STRING SetValue: get the character representation of a ushort int. */
/***********************************************************************/
void TYPVAL<PSZ>::SetValue(ushort i)
{
  SetValue((uint)i);
  Null = false;
} // end of SetValue

/***********************************************************************/
/*  STRING SetValue: get the character representation of a big integer.*/
/***********************************************************************/
void TYPVAL<PSZ>::SetValue(longlong n)
{
  char     buf[24];
  PGLOBAL& g = Global;
  int      k = sprintf(buf, "%lld", n);

  if (k > Len) {
    sprintf(g->Message, MSG(VALSTR_TOO_LONG), buf, Len);
		throw 138;
	} else
    SetValue_psz(buf);

  Null = false;
} // end of SetValue

/***********************************************************************/
/*  STRING SetValue: get the character representation of a big integer.*/
/***********************************************************************/
void TYPVAL<PSZ>::SetValue(ulonglong n)
{
  char     buf[24];
  PGLOBAL& g = Global;
  int      k = sprintf(buf, "%llu", n);

  if (k > Len) {
    sprintf(g->Message, MSG(VALSTR_TOO_LONG), buf, Len);
    throw 138;
  } else
    SetValue_psz(buf);

  Null = false;
} // end of SetValue

/***********************************************************************/
/*  STRING SetValue: get the character representation of a double.     */
/***********************************************************************/
void TYPVAL<PSZ>::SetValue(double f)
{
  char    *p, buf[64];
  PGLOBAL& g = Global;
  int      k = sprintf(buf, "%lf", f);

  for (p = buf + k - 1; p >= buf; p--)
    if (*p == '0') {
      *p = 0;
      k--;
    } else
      break;

  if (k > Len) {
    sprintf(g->Message, MSG(VALSTR_TOO_LONG), buf, Len);
		throw 138;
	} else
    SetValue_psz(buf);

  Null = false;
} // end of SetValue

/***********************************************************************/
/*  STRING SetValue: get the character representation of a tiny int.   */
/***********************************************************************/
void TYPVAL<PSZ>::SetValue(char c)
{
  SetValue((int)c);
  Null = false;
} // end of SetValue

/***********************************************************************/
/*  STRING SetValue: get the character representation of a tiny int.   */
/***********************************************************************/
void TYPVAL<PSZ>::SetValue(uchar c)
{
  SetValue((uint)c);
  Null = false;
} // end of SetValue

/***********************************************************************/
/*  STRING SetBinValue: fill string with chars extracted from a line.  */
/***********************************************************************/
void TYPVAL<PSZ>::SetBinValue(void *p)
{
  SetValue_char((const char *)p, Len);
} // end of SetBinValue

/***********************************************************************/
/*  GetBinValue: fill a buffer with the internal binary value.         */
/*  This function checks whether the buffer length is enough and       */
/*  returns true if not. Actual filling occurs only if go is true.     */
/*  Currently used by WriteColumn of binary files.                     */
/***********************************************************************/
bool TYPVAL<PSZ>::GetBinValue(void *buf, int buflen, bool go)
{
  int len = (Null) ? 0 : strlen(Strp);

  if (len > buflen)
    return true;
  else if (go) {
    memset(buf, ' ', buflen);
    memcpy(buf, Strp, len);
    } // endif go

  return false;
} // end of GetBinValue

/***********************************************************************/
/*  STRING ShowValue: get string representation of a char value.       */
/***********************************************************************/
int TYPVAL<PSZ>::ShowValue(char *buf, int buflen)
{
	int len = (Null) ? 0 : strlen(Strp);

	if (buf && buf != Strp) {
<<<<<<< HEAD
		memset(buf, ' ', buflen + 1);
=======
		memset(buf, ' ', (size_t)buflen + 1);
>>>>>>> a1454426
		memcpy(buf, Strp, MY_MIN(len, buflen));
	} // endif buf

	return len;
} // end of ShowValue

/***********************************************************************/
/*  STRING GetCharString: get string representation of a char value.   */
/***********************************************************************/
char *TYPVAL<PSZ>::GetCharString(char *)
{
  return Strp;
} // end of GetCharString

/***********************************************************************/
/*  STRING compare value with another Value.                           */
/***********************************************************************/
bool TYPVAL<PSZ>::IsEqual(PVAL vp, bool chktype)
{
  if (this == vp)
    return true;
  else if (chktype && Type != vp->GetType())
    return false;
  else if (Null || vp->IsNull())
    return false;

  char buf[64];

  if (Ci || vp->IsCi())
    return !stricmp(Strp, vp->GetCharString(buf));
  else // (!Ci)
    return !strcmp(Strp, vp->GetCharString(buf));

} // end of IsEqual

/***********************************************************************/
/*  Compare values and returns 1, 0 or -1 according to comparison.     */
/*  This function is used for evaluation of numeric filters.           */
/***********************************************************************/
int TYPVAL<PSZ>::CompareValue(PVAL vp)
{
  int n;
//assert(vp->GetType() == Type);

  if (trace(1))
    htrc(" Comparing: val='%s','%s'\n", Strp, vp->GetCharValue());

  // Process filtering on character strings.
  if (Ci || vp->IsCi())
    n = stricmp(Strp, vp->GetCharValue());
  else
    n = strcmp(Strp, vp->GetCharValue());

#if defined(__WIN__)
  if (n == _NLSCMPERROR)
    return n;                        // Here we should raise an error
#endif   // __WIN__

  return (n > 0) ? 1 : (n < 0) ? -1 : 0;
} // end of CompareValue

/***********************************************************************/
/*  Compute a function on a string.                                    */
/***********************************************************************/
bool TYPVAL<PSZ>::Compute(PGLOBAL g, PVAL *vp, int np, OPVAL op)
{
  char *p[2], val[2][32];
  int   i;

	if (trace(1))
		htrc("Compute: np=%d op=%d\n", np, op);

	for (i = 0; i < np; i++)
		if (!vp[i]->IsNull()) {
			p[i] = vp[i]->GetCharString(val[i]);

			if (trace(1))
				htrc("p[%d]=%s\n", i, p[i]);

		} else
			return false;

	switch (op) {
		case OP_CNC:
			assert(np == 1 || np == 2);

			if (np == 2)
				SetValue_psz(p[0]);

			if ((i = Len - (signed)strlen(Strp)) > 0)
				strncat(Strp, p[np - 1], i);

			if (trace(1))
				htrc("Strp=%s\n", Strp);

			break;
		case OP_MIN:
			assert(np == 2);
			SetValue_psz((strcmp(p[0], p[1]) < 0) ? p[0] : p[1]);
			break;
		case OP_MAX:
			assert(np == 2);
			SetValue_psz((strcmp(p[0], p[1]) > 0) ? p[0] : p[1]);
			break;
		default:
			//    sprintf(g->Message, MSG(BAD_EXP_OPER), op);
			strcpy(g->Message, "Function not supported");
			return true;
	} // endswitch op

	Null = false;
  return false;
} // end of Compute

/***********************************************************************/
/*  FormatValue: This function set vp (a STRING value) to the string   */
/*  constructed from its own value formated using the fmt format.      */
/*  This function assumes that the format matches the value type.      */
/***********************************************************************/
bool TYPVAL<PSZ>::FormatValue(PVAL vp, PCSZ fmt)
{
  char *buf = (char*)vp->GetTo_Val();        // Should be big enough
  int   n = sprintf(buf, fmt, Strp);

  return (n > vp->GetValLen());
} // end of FormatValue

/***********************************************************************/
/*  STRING SetFormat function (used to set SELECT output format).      */
/***********************************************************************/
bool TYPVAL<PSZ>::SetConstFormat(PGLOBAL, FORMAT& fmt)
{
  fmt.Type[0] = 'C';
  fmt.Length = Len;
  fmt.Prec = 0;
  return false;
} // end of SetConstFormat

/***********************************************************************/
/*  Make string output of an object value.                             */
/***********************************************************************/
void TYPVAL<PSZ>::Prints(PGLOBAL g, char *ps, uint z)
{
	if (Null)
		strncpy(ps, "null", z);
	else
		strcat(strncat(strncpy(ps, "\"", z), Strp, z-2), "\"");

} // end of Prints

/* -------------------------- Class DECIMAL -------------------------- */

/***********************************************************************/
/*  DECIMAL public constructor from a constant string.                 */
/***********************************************************************/
DECVAL::DECVAL(PSZ s) : TYPVAL<PSZ>(s)
{
  if (s) {
    char *p = strchr(Strp, '.');

    Prec = (p) ? (int)(Len - (p - Strp)) : 0;
  } // endif s

  Type = TYPE_DECIM;
} // end of DECVAL constructor

/***********************************************************************/
/*  DECIMAL public constructor from char.                              */
/***********************************************************************/
DECVAL::DECVAL(PGLOBAL g, PSZ s, int n, int prec, bool uns)
      : TYPVAL<PSZ>(g, s, n + (prec ? 1 : 0) + (uns ? 0 : 1), 0)
{
  Prec = prec;
  Unsigned = uns;
  Type = TYPE_DECIM;
} // end of DECVAL constructor

/***********************************************************************/
/*  DECIMAL: Check whether the numerica value is equal to 0.           */
/***********************************************************************/
bool DECVAL::IsZero(void)
{
  for (int i = 0; Strp[i]; i++)
    if (!strchr("0 +-.", Strp[i]))
      return false;

  return true;
} // end of IsZero

/***********************************************************************/
/*  DECIMAL: Reset value to zero.                                      */
/***********************************************************************/
void DECVAL::Reset(void)
{
  int i = 0;

  Strp[i++] = '0';

  if (Prec) {
    Strp[i++] = '.';

    do {
      Strp[i++] = '0';
      } while (i < Prec + 2);

  } // endif Prec

  Strp[i] = 0;
} // end of Reset

/***********************************************************************/
/*  DECIMAL ShowValue: get string representation right justified.      */
/***********************************************************************/
int DECVAL::ShowValue(char *buf, int len)
<<<<<<< HEAD
  {
  return snprintf(buf, len + 1, Xfmt, len, Strp);
  } // end of ShowValue
=======
{
  return snprintf(buf, len + 1, Xfmt, len, Strp);
} // end of ShowValue
>>>>>>> a1454426

/***********************************************************************/
/*  GetBinValue: fill a buffer with the internal binary value.         */
/*  This function checks whether the buffer length is enough and       */
/*  returns true if not. Actual filling occurs only if go is true.     */
/*  Currently used by WriteColumn of binary files.                     */
/***********************************************************************/
bool DECVAL::GetBinValue(void *buf, int buflen, bool go)
{
  int len = (Null) ? 0 : strlen(Strp);

  if (len > buflen)
    return true;
  else if (go) {
    memset(buf, ' ', buflen - len);
    memcpy((char*)buf + buflen - len, Strp, len);
  } // endif go

  return false;
} // end of GetBinValue

/***********************************************************************/
/*  DECIMAL compare value with another Value.                          */
/***********************************************************************/
bool DECVAL::IsEqual(PVAL vp, bool chktype)
{
  if (this == vp)
    return true;
  else if (chktype && Type != vp->GetType())
    return false;
  else if (Null || vp->IsNull())
    return false;

  char buf[64];

  return !strcmp(Strp, vp->GetCharString(buf));
} // end of IsEqual

/***********************************************************************/
/*  Compare values and returns 1, 0 or -1 according to comparison.     */
/*  This function is used for evaluation of numeric filters.           */
/***********************************************************************/
int DECVAL::CompareValue(PVAL vp)
{
//assert(vp->GetType() == Type);

  // Process filtering on numeric values.
  double f = atof(Strp), n = vp->GetFloatValue();

//if (trace(1))
//  htrc(" Comparing: val=%d,%d\n", f, n);

  return (f > n) ? 1 : (f < n) ? (-1) : 0;
} // end of CompareValue

/* -------------------------- Class BINVAL --------------------------- */

/***********************************************************************/
/*  BINVAL public constructor from bytes.                              */
/***********************************************************************/
BINVAL::BINVAL(PGLOBAL g, void *p, int cl, int n) : VALUE(TYPE_BIN)
{
  assert(g);
	Len = n;
	Clen = cl;
	Binp = PlugSubAlloc(g, NULL, Clen + 1);
  memset(Binp, 0, Clen + 1);

  if (p)
    memcpy(Binp, p, MY_MIN(Len,Clen));

  Chrp = NULL;
} // end of BINVAL constructor

/***********************************************************************/
/*  BINVAL: Check whether the hexadecimal value is equal to 0.         */
/***********************************************************************/
bool BINVAL::IsZero(void)
{
  for (int i = 0; i < Len; i++)
    if (((char*)Binp)[i] != 0)
      return false;

  return true;
} // end of IsZero

/***********************************************************************/
/*  BINVAL: Reset value to zero.                                       */
/***********************************************************************/
void BINVAL::Reset(void) 
{
  memset(Binp, 0, Clen);
  Len = 0;
} // end of Reset

/***********************************************************************/
/*  Get the tiny value pointed by Binp.                                */
/***********************************************************************/
char BINVAL::GetTinyValue(void)
{
  return *(char*)Binp;
} // end of GetTinyValue

/***********************************************************************/
/*  Get the unsigned tiny value pointed by Binp.                       */
/***********************************************************************/
uchar BINVAL::GetUTinyValue(void)
{
  return *(uchar*)Binp;
} // end of GetUTinyValue

/***********************************************************************/
/*  Get the short value pointed by Binp.                               */
/***********************************************************************/
short BINVAL::GetShortValue(void)
{
  if (Len >= 2)
    return *(short*)Binp;
  else
    return (short)GetTinyValue();

} // end of GetShortValue

/***********************************************************************/
/*  Get the unsigned short value pointed by Binp.                      */
/***********************************************************************/
ushort BINVAL::GetUShortValue(void)
{
  return (ushort)GetShortValue(); 
} // end of GetUshortValue

/***********************************************************************/
/*  Get the integer value pointed by Binp.                             */
/***********************************************************************/
int BINVAL::GetIntValue(void)
{
  if (Len >= 4)
    return *(int*)Binp;
  else
    return (int)GetShortValue();

} // end of GetIntValue

/***********************************************************************/
/*  Get the unsigned integer value pointed by Binp.                    */
/***********************************************************************/
uint BINVAL::GetUIntValue(void)
{
  return (uint)GetIntValue(); 
} // end of GetUintValue

/***********************************************************************/
/*  Get the big integer value pointed by Binp.                         */
/***********************************************************************/
longlong BINVAL::GetBigintValue(void)
{
  if (Len >= 8)
    return *(longlong*)Binp;
  else
    return (longlong)GetIntValue();

} // end of GetBigintValue

/***********************************************************************/
/*  Get the unsigned big integer value pointed by Binp.                */
/***********************************************************************/
ulonglong BINVAL::GetUBigintValue(void)
{
  return (ulonglong)GetBigintValue(); 
} // end of GetUBigintValue

/***********************************************************************/
/*  Get the double value pointed by Binp.                              */
/***********************************************************************/
double BINVAL::GetFloatValue(void)
{
  if (Len >= 8) 
    return *(double*)Binp;
  else if (Len >= 4)
    return (double)(*(float*)Binp);
  else
    return 0.0;

} // end of GetFloatValue

/***********************************************************************/
/*  BINVAL SetValue: copy the value of another Value object.           */
/***********************************************************************/
bool BINVAL::SetValue_pval(PVAL valp, bool chktype)
{
  bool rc = false;
      
  if (valp != this) {
    if (chktype && (valp->GetType() != Type || valp->GetSize() > Clen))
      return true;

    if (!(Null = valp->IsNull() && Nullable)) {
			int len = Len;

			if ((rc = (Len = valp->GetSize()) > Clen))
        Len = Clen;
			else if (len > Len)
				memset(Binp, 0, len);

      memcpy(Binp, valp->GetTo_Val(), Len);
			((char*)Binp)[Len] = 0;
    } else
      Reset();

  } // endif valp

  return rc;
} // end of SetValue_pval

/***********************************************************************/
/*  BINVAL SetValue: fill value with chars extracted from a line.      */
/***********************************************************************/
bool BINVAL::SetValue_char(const char *p, int n)
{
  bool rc;

  if (p && n > 0) {
		int len = Len;

    if (len > (Len = MY_MIN(n, Clen)))
			memset(Binp, 0, len);

		memcpy(Binp, p, Len);
		((char*)Binp)[Len] = 0;
		rc = n > Clen;
		Null = false;
  } else {
    rc = false;
    Reset();
    Null = Nullable;
  } // endif p

  return rc;
} // end of SetValue_char

/***********************************************************************/
/*  BINVAL SetValue: fill value with another string.                   */
/***********************************************************************/
void BINVAL::SetValue_psz(PCSZ s)
{
  if (s) {
		int len = Len;

		if (len > (Len = MY_MIN(Clen, (signed)strlen(s))))
			memset(Binp, 0, len);

		memcpy(Binp, s, Len);
		((char*)Binp)[Len] = 0;
		Null = false;
  } else {
    Reset();
    Null = Nullable;
  } // endif s

} // end of SetValue_psz

/***********************************************************************/
/*  BINVAL SetValue: fill value with bytes extracted from a block.     */
/***********************************************************************/
void BINVAL::SetValue_pvblk(PVBLK blk, int n)
{
  // STRBLK's can return a NULL pointer
  void *vp = blk->GetValPtrEx(n);

  if (!vp || blk->IsNull(n)) {
    Reset();
    Null = Nullable;
  } else if (vp != Binp) {
		int len = Len;

    if (blk->GetType() == TYPE_STRING)
      Len = strlen((char*)vp);
    else
      Len = blk->GetVlen();

    if (len > (Len = MY_MIN(Clen, Len)))
			memset(Binp, 0, len);

    memcpy(Binp, vp, Len);
		((char*)Binp)[Len] = 0;
		Null = false;
  } // endif vp

} // end of SetValue_pvblk

/***********************************************************************/
/*  BINVAL SetValue: get the binary representation of an integer.      */
/***********************************************************************/
void BINVAL::SetValue(int n)
{
  if (Clen >= 4) {
		if (Len > 4)
			memset(Binp, 0, Len);

		*((int*)Binp) = n;
    Len = 4;
  } else
    SetValue((short)n);

} // end of SetValue

/***********************************************************************/
/*  BINVAL SetValue: get the binary representation of an uint.         */
/***********************************************************************/
void BINVAL::SetValue(uint n)
{
  if (Clen >= 4) {
		if (Len > 4)
			memset(Binp, 0, Len);

		*((uint*)Binp) = n;
    Len = 4;
  } else
    SetValue((ushort)n);

} // end of SetValue

/***********************************************************************/
/*  BINVAL SetValue: get the binary representation of a short int.     */
/***********************************************************************/
void BINVAL::SetValue(short i)
{
  if (Clen >= 2) {
		if (Len > 2)
			memset(Binp, 0, Len);

		*((int*)Binp) = i;
    Len = 2;
  } else
    SetValue((char)i);

} // end of SetValue

/***********************************************************************/
/*  BINVAL SetValue: get the binary representation of a ushort int.    */
/***********************************************************************/
void BINVAL::SetValue(ushort i)
{
  if (Clen >= 2) {
		if (Len > 2)
			memset(Binp, 0, Len);

		*((uint*)Binp) = i;
    Len = 2;
  } else
    SetValue((uchar)i);

} // end of SetValue

/***********************************************************************/
/*  BINVAL SetValue: get the binary representation of a big integer.   */
/***********************************************************************/
void BINVAL::SetValue(longlong n)
{
  if (Clen >= 8) {
		if (Len > 8)
			memset(Binp, 0, Len);

		*((longlong*)Binp) = n;
    Len = 8;
  } else
    SetValue((int)n);

} // end of SetValue

/***********************************************************************/
/*  BINVAL SetValue: get the binary representation of a big integer.   */
/***********************************************************************/
void BINVAL::SetValue(ulonglong n)
{
  if (Clen >= 8) {
		if (Len > 8)
			memset(Binp, 0, Len);

		*((ulonglong*)Binp) = n;
    Len = 8;
  } else
    SetValue((uint)n);

} // end of SetValue

/***********************************************************************/
/*  BINVAL SetValue: get the binary representation of a double.        */
/***********************************************************************/
void BINVAL::SetValue(double n)
{
	if (Len > 8)
	  memset(Binp, 0, Len);

  if (Clen >= 8) {
    *((double*)Binp) = n;
    Len = 8;
  } else if (Clen >= 4) {
    *((float*)Binp) = (float)n;
    Len = 4;
  } else
    Len = 0;
  
} // end of SetValue

/***********************************************************************/
/*  BINVAL SetValue: get the character binary of a tiny int.           */
/***********************************************************************/
void BINVAL::SetValue(char c)
{
	if (Len > 1)
		memset(Binp, 0, Len);

	*((char*)Binp) = c;
  Len = 1;
} // end of SetValue

/***********************************************************************/
/*  BINVAL SetValue: get the binary representation of a tiny int.      */
/***********************************************************************/
void BINVAL::SetValue(uchar c)
{
	if (Len > 1)
		memset(Binp, 0, Len);

	*((uchar*)Binp) = c;
  Len = 1;
} // end of SetValue

/***********************************************************************/
/*  BINVAL SetBinValue: fill string with bytes extracted from a line.  */
/***********************************************************************/
void BINVAL::SetBinValue(void *p)
{
  memcpy(Binp, p, Clen);
	Len = Clen;
} // end of SetBinValue

/***********************************************************************/
/*  GetBinValue: fill a buffer with the internal binary value.         */
/*  This function checks whether the buffer length is enough and       */
/*  returns true if not. Actual filling occurs only if go is true.     */
/*  Currently used by WriteColumn of binary files.                     */
/***********************************************************************/
bool BINVAL::GetBinValue(void *buf, int buflen, bool go)
{
  if (Len > buflen)
    return true;
  else if (go) {
    memset(buf, 0, buflen);
    memcpy(buf, Binp, Len);
  } // endif go

  return false;
} // end of GetBinValue

/***********************************************************************/
/*  BINVAL ShowValue: get string representation of a binary value.     */
/***********************************************************************/
int BINVAL::ShowValue(char *buf, int len)
{
	memset(buf, 0, len + 1);
	memcpy(buf, Binp, MY_MIN(len, Len));
	return Len;
} // end of ShowValue

/***********************************************************************/
/*  BINVAL GetCharString: get string representation of a binary value. */
/***********************************************************************/
char *BINVAL::GetCharString(char *)
{
  if (!Chrp)
    Chrp = (char*)PlugSubAlloc(Global, NULL, Clen * 2 + 1);

  sprintf(Chrp, GetXfmt(), Len, Binp); 
  return Chrp;
} // end of GetCharString

/***********************************************************************/
/*  BINVAL compare value with another Value.                           */
/***********************************************************************/
bool BINVAL::IsEqual(PVAL vp, bool chktype)
{
  if (this == vp)
    return true;
  else if (chktype && Type != vp->GetType())
    return false;
  else if (Null || vp->IsNull())
    return false;
  else if (Len != vp->GetSize())
    return false;

  char *v1 = (char*)Binp;
  char *v2 = (char*)vp->GetTo_Val();

  for (int i = 0; i < Len; i++)
    if (v1[i] != v2[i])
      return false;

  return true;
} // end of IsEqual

/***********************************************************************/
/*  FormatValue: This function set vp (a STRING value) to the string   */
/*  constructed from its own value formated using the fmt format.      */
/*  This function assumes that the format matches the value type.      */
/***********************************************************************/
bool BINVAL::FormatValue(PVAL vp, PCSZ fmt)
{
  char *buf = (char*)vp->GetTo_Val();        // Should be big enough
  int   n = sprintf(buf, fmt, Len, Binp);

  return (n > vp->GetValLen());
} // end of FormatValue

/***********************************************************************/
/*  BINVAL SetFormat function (used to set SELECT output format).      */
/***********************************************************************/
bool BINVAL::SetConstFormat(PGLOBAL, FORMAT& fmt)
{
  fmt.Type[0] = 'B';
  fmt.Length = Clen;
  fmt.Prec = 0;
  return false;
} // end of SetConstFormat

/* -------------------------- Class DTVAL ---------------------------- */

/***********************************************************************/
/*  DTVAL  public constructor for new void values.                     */
/***********************************************************************/
DTVAL::DTVAL(PGLOBAL g, int n, int prec, PCSZ fmt)
     : TYPVAL<int>((int)0, TYPE_DATE)
{
  if (!fmt) {
    Pdtp = NULL;
    Sdate = NULL;
    DefYear = 0;
    Len = n;
  } else
    SetFormat(g, fmt, n, prec);

//Type = TYPE_DATE;
} // end of DTVAL constructor

/***********************************************************************/
/*  DTVAL  public constructor from int.                                */
/***********************************************************************/
DTVAL::DTVAL(int n) : TYPVAL<int>(n, TYPE_DATE)
{
  Pdtp = NULL;
  Len = 19;
//Type = TYPE_DATE;
  Sdate = NULL;
  DefYear = 0;
} // end of DTVAL constructor

/***********************************************************************/
/*  Set format so formatted dates can be converted on input/output.    */
/***********************************************************************/
bool DTVAL::SetFormat(PGLOBAL g, PCSZ fmt, int len, int year)
{
  Pdtp = MakeDateFormat(g, fmt, true, true, (year > 9999) ? 1 : 0);
  Sdate = (char*)PlugSubAlloc(g, NULL, len + 1);
  DefYear = (int)((year > 9999) ? (year - 10000) : year);
  Len = len;
  return false;
} // end of SetFormat

/***********************************************************************/
/*  Set format from the format of another date value.                  */
/***********************************************************************/
bool DTVAL::SetFormat(PGLOBAL g, PVAL valp)
{
  DTVAL *vp;

  if (valp->GetType() != TYPE_DATE) {
    sprintf(g->Message, MSG(NO_FORMAT_TYPE), valp->GetType());
    return true;
  } else
    vp = (DTVAL*)valp;

  Len = vp->Len;
  Pdtp = vp->Pdtp;
  Sdate = (char*)PlugSubAlloc(g, NULL, Len + 1);
  DefYear = vp->DefYear;
  return false;
} // end of SetFormat

/***********************************************************************/
/*  We need TimeShift because the mktime C function does a correction  */
/*  for local time zone that we want to override for DB operations.    */
/***********************************************************************/
void DTVAL::SetTimeShift(void)
{
  struct tm dtm;
  memset(&dtm, 0, sizeof(dtm));
  dtm.tm_mday=2;
  dtm.tm_mon=0;
  dtm.tm_year=70;

  Shift = (int)mktime(&dtm) - 86400;

  if (trace(1))
    htrc("DTVAL Shift=%d\n", Shift);

} // end of SetTimeShift

// Added by Alexander Barkov
static void TIME_to_localtime(struct tm *tm, const MYSQL_TIME *ltime)
{
  bzero(tm, sizeof(*tm));
  tm->tm_year= ltime->year - 1900;
  tm->tm_mon=  ltime->month - 1;
  tm->tm_mday= ltime->day;
  mktime(tm);  // set tm->tm_wday tm->yday fields to get proper day name (OB)
  tm->tm_hour= ltime->hour;
  tm->tm_min=  ltime->minute;
  tm->tm_sec=  ltime->second;
} // end of TIME_to_localtime

// Added by Alexander Barkov
static struct tm *gmtime_mysql(const time_t *timep, struct tm *tm)
{
  MYSQL_TIME ltime;
  thd_gmt_sec_to_TIME(current_thd, &ltime, (my_time_t) *timep);
  TIME_to_localtime(tm, &ltime);
  return tm;
} // end of gmtime_mysql

/***********************************************************************/
/*  GetGmTime: returns a pointer to a static tm structure obtained     */
/*  though the gmtime C function. The purpose of this function is to   */
/*  extend the range of valid dates by accepting negative time values. */
/***********************************************************************/
struct tm *DTVAL::GetGmTime(struct tm *tm_buffer)
{
  struct tm *datm;
  time_t t = (time_t)Tval;

  if (Tval < 0) {
    int    n;

    for (n = 0; t < 0; n += 4)
      t += FOURYEARS;

    datm = gmtime_mysql(&t, tm_buffer);

    if (datm)
      datm->tm_year -= n;

  } else
    datm = gmtime_mysql(&t, tm_buffer);

  return datm;
} // end of GetGmTime

// Added by Alexander Barkov
static time_t mktime_mysql(struct tm *ptm)
{
  MYSQL_TIME ltime;
  localtime_to_TIME(&ltime, ptm);
  ltime.time_type= MYSQL_TIMESTAMP_DATETIME;
  uint error_code;
  time_t t= TIME_to_timestamp(current_thd, &ltime, &error_code);
  return error_code ? (time_t) -1 : t;
}

/***********************************************************************/
/*  MakeTime: calculates a date value from a tm structures using the   */
/*  mktime C function. The purpose of this function is to extend the   */
/*  range of valid dates by accepting to set negative time values.     */
/***********************************************************************/
bool DTVAL::MakeTime(struct tm *ptm)
{
  int    n, y = ptm->tm_year;
  time_t t = mktime_mysql(ptm);

  if (trace(2))
    htrc("MakeTime from (%d,%d,%d,%d,%d,%d)\n",
          ptm->tm_year, ptm->tm_mon, ptm->tm_mday,
          ptm->tm_hour, ptm->tm_min, ptm->tm_sec);

  if (t == -1) {
    if (y < 1 || y > 71)
      return true;

    for (n = 0; t == -1 && n < 20; n++) {
      ptm->tm_year += 4;
      t = mktime_mysql(ptm);
    } // endfor t

    if (t == -1)
      return true;

    if ((t -= (n * FOURYEARS)) > 2000000000)
      return true;

  } // endif t

  Tval= (int) t;

  if (trace(2))
    htrc("MakeTime Ival=%d\n", Tval);

  return false;
} // end of MakeTime

/***********************************************************************/
/* Make a time_t datetime from its components (YY, MM, DD, hh, mm, ss) */
/***********************************************************************/
bool DTVAL::MakeDate(PGLOBAL g, int *val, int nval)
{
  int       i, m;
  int       n;
  bool      rc = false;
  struct tm datm;
  bzero(&datm, sizeof(datm));
  datm.tm_mday=1;
  datm.tm_mon=0;
  datm.tm_year=70;

  if (trace(2))
    htrc("MakeDate from(%d,%d,%d,%d,%d,%d) nval=%d\n",
    val[0], val[1], val[2], val[3], val[4], val[5], nval);

  for (i = 0; i < nval; i++) {
    n = val[i];

//    if (trace(2))
//      htrc("i=%d n=%d\n", i, n);

    switch (i) {
      case 0:
        if (n >= 1900)
          n -= 1900;

        datm.tm_year = n;

//        if (trace(2))
//          htrc("n=%d tm_year=%d\n", n, datm.tm_year);

        break;
      case 1:
        // If mktime handles apparently correctly large or negative
        // day values, it is not the same for months. Therefore we
        // do the ajustment here, thus mktime has not to do it.
        if (n > 0) {
          m = (n - 1) % 12;
          n = (n - 1) / 12;
        } else {
          m = 11 + n % 12;
          n = n / 12 - 1;
        } // endfi n

        datm.tm_mon = m;
        datm.tm_year += n;

//        if (trace(2))
//          htrc("n=%d m=%d tm_year=%d tm_mon=%d\n", n, m, datm.tm_year, datm.tm_mon);

        break;
      case 2:
        // For days, big or negative values may also cause problems
        m = n % 1461;
        n = 4 * (n / 1461);

        if (m < 0) {
          m += 1461;
          n -= 4;
          } // endif m

        datm.tm_mday = m;
        datm.tm_year += n;

//        if (trace(2))
//          htrc("n=%d m=%d tm_year=%d tm_mon=%d\n", n, m, datm.tm_year, datm.tm_mon);

       break;
      case 3: datm.tm_hour = n; break;
      case 4: datm.tm_min  = n; break;
      case 5: datm.tm_sec  = n; break;
    } // endswitch i

  } // endfor i

  if (trace(2))
    htrc("MakeDate datm=(%d,%d,%d,%d,%d,%d)\n",
    datm.tm_year, datm.tm_mon, datm.tm_mday,
    datm.tm_hour, datm.tm_min, datm.tm_sec);

  // Pass g to have an error return or NULL to set invalid dates to 0
  if (MakeTime(&datm))
    if (g) {
      strcpy(g->Message, MSG(BAD_DATETIME));
      rc = true;
    } else
      Tval = 0;

  return rc;
} // end of MakeDate

/***********************************************************************/
/*  DTVAL SetValue: copy the value of another Value object.            */
/*  This function allows conversion if chktype is false.               */
/***********************************************************************/
bool DTVAL::SetValue_pval(PVAL valp, bool chktype)
{
  if (valp != this) {
    if (chktype && Type != valp->GetType())
      return true;

    if (!(Null = valp->IsNull() && Nullable)) {
      if (Pdtp && !valp->IsTypeNum()) {
        int   ndv;
        int  dval[6];

        ndv = ExtractDate(valp->GetCharValue(), Pdtp, DefYear, dval);
        MakeDate(NULL, dval, ndv);
			} else if (valp->GetType() == TYPE_BIGINT &&
				       !(valp->GetBigintValue() % 1000)) {
				// Assuming that this timestamp is in milliseconds
				Tval = (int)(valp->GetBigintValue() / 1000);
			}	else
        Tval = valp->GetIntValue();

    } else
      Reset();

  } // endif valp

  return false;
} // end of SetValue

/***********************************************************************/
/*  SetValue: convert chars extracted from a line to date value.       */
/***********************************************************************/
bool DTVAL::SetValue_char(const char *p, int n)
{
  bool rc= 0;

  if (Pdtp) {
    const char *p2;
    int ndv;
    int dval[6];

		if (n > 0) {
			// Trim trailing blanks
			for (p2 = p + n -1; p < p2 && *p2 == ' '; p2--);

			if ((rc = (n = (int)(p2 - p + 1)) > Len))
				n = Len;

			memcpy(Sdate, p, n);
		} // endif n

    Sdate[n] = '\0';

    ndv = ExtractDate(Sdate, Pdtp, DefYear, dval);
    MakeDate(NULL, dval, ndv);

    if (trace(2))
      htrc(" setting date: '%s' -> %d\n", Sdate, Tval);

    Null = (Nullable && ndv == 0);
  } else {
    rc = TYPVAL<int>::SetValue_char(p, n);
    Null = (Nullable && Tval == 0);
  } // endif Pdtp

  return rc;
} // end of SetValue

/***********************************************************************/
/*  SetValue: convert a char string to date value.                     */
/***********************************************************************/
void DTVAL::SetValue_psz(PCSZ p)
{
  if (Pdtp) {
    int ndv;
    int dval[6];

    strncpy(Sdate, p, Len);
    Sdate[Len] = '\0';

    ndv = ExtractDate(Sdate, Pdtp, DefYear, dval);
    MakeDate(NULL, dval, ndv);

    if (trace(2))
      htrc(" setting date: '%s' -> %d\n", Sdate, Tval);

    Null = (Nullable && ndv == 0);
  } else {
    TYPVAL<int>::SetValue_psz(p);
    Null = (Nullable && Tval == 0);
  } // endif Pdtp

} // end of SetValue

/***********************************************************************/
/*  DTVAL SetValue: set value with a value extracted from a block.     */
/***********************************************************************/
void DTVAL::SetValue_pvblk(PVBLK blk, int n)
{
  if (Pdtp && !::IsTypeNum(blk->GetType())) {
    int   ndv;
    int  dval[6];

    ndv = ExtractDate(blk->GetCharValue(n), Pdtp, DefYear, dval);
    MakeDate(NULL, dval, ndv);
  } else
    Tval = blk->GetIntValue(n);

} // end of SetValue

/***********************************************************************/
/*  DTVAL GetCharString: get string representation of a date value.    */
/***********************************************************************/
char *DTVAL::GetCharString(char *p)
{
  if (Pdtp) {
    size_t n = 0;
    struct tm tm, *ptm= GetGmTime(&tm);

    if (ptm)
      n = strftime(Sdate, Len + 1, Pdtp->OutFmt, ptm);

    if (!n) {
      *Sdate = '\0';
      strncat(Sdate, "Error", Len + 1);
      } // endif n

    return Sdate;
  } else
    sprintf(p, "%d", Tval);

//Null = false;                      ??????????????
  return p;
} // end of GetCharString

/***********************************************************************/
/*  DTVAL ShowValue: get string representation of a date value.        */
/***********************************************************************/
int DTVAL::ShowValue(char *buf, int len)
{
	int rv = 0;

  if (Pdtp) {
    if (!Null) {
      size_t n = 0, m = len + 1;
      struct tm tm, *ptm = GetGmTime(&tm);
  
      if (ptm)
        n = strftime(buf, m, Pdtp->OutFmt, ptm);
  
      if (!n) {
        *buf = '\0';
        strncat(buf, "Error", m);
				rv = 5;
			} else 
				rv = (int)n;

		} else
			*buf = '\0';               // DEFAULT VALUE ???

  } else
    rv = TYPVAL<int>::ShowValue(buf, len);

	return rv;
} // end of ShowValue

#if 0           // Not used by CONNECT
/***********************************************************************/
/*  Returns a member of the struct tm representation of the date.      */
/***********************************************************************/
bool DTVAL::GetTmMember(OPVAL op, int& mval)
{
  bool       rc = false;
  struct tm tm, *ptm = GetGmTime(&tm);

  switch (op) {
    case OP_MDAY:  mval = ptm->tm_mday;        break;
    case OP_MONTH: mval = ptm->tm_mon  + 1;    break;
    case OP_YEAR:  mval = ptm->tm_year + 1900; break;
    case OP_WDAY:  mval = ptm->tm_wday + 1;    break;
    case OP_YDAY:  mval = ptm->tm_yday + 1;    break;
    case OP_QUART: mval = ptm->tm_mon / 3 + 1; break;
    default:
      rc = true;
  } // endswitch op

  return rc;
} // end of GetTmMember

/***********************************************************************/
/*  Calculates the week number of the year for the internal date value.*/
/*  The International Standard ISO 8601 has decreed that Monday shall  */
/*  be the first day of the week. A week that lies partly in one year  */
/*  and partly in another is assigned a number in the year in which    */
/*  most of its days lie. That means that week number 1 of any year is */
/*  the week that contains the January 4th.                            */
/***********************************************************************/
bool DTVAL::WeekNum(PGLOBAL g, int& nval)
{
  // w is the start of the week SUN=0, MON=1, etc.
  int        m, n, w = nval % 7;
  struct tm tm, *ptm = GetGmTime(&tm);

  // Which day is January 4th of this year?
  m = (367 + ptm->tm_wday - ptm->tm_yday) % 7;

  // When does the first week begins?
  n = 3 - (7 + m - w) % 7;

  // Now calculate the week number
  if (!(nval = (7 + ptm->tm_yday - n) / 7))
    nval = 52;

  // Everything should be Ok
  return false;
} // end of WeekNum
#endif // 0

/***********************************************************************/
/*  FormatValue: This function set vp (a STRING value) to the string   */
/*  constructed from its own value formated using the fmt format.      */
/*  This function assumes that the format matches the value type.      */
/***********************************************************************/
bool DTVAL::FormatValue(PVAL vp, PCSZ fmt)
{
  char     *buf = (char*)vp->GetTo_Val();       // Should be big enough
  struct tm tm, *ptm = GetGmTime(&tm);

  if (trace(2))
    htrc("FormatValue: ptm=%p len=%d\n", ptm, vp->GetValLen());

  if (ptm) {
    size_t n = strftime(buf, vp->GetValLen(), fmt, ptm);

    if (trace(2))
      htrc("strftime: n=%d buf=%s\n", n, (n) ? buf : "???");

    return (n == 0);
  } else
    return true;

} // end of FormatValue

/* -------------------------- End of Value --------------------------- */<|MERGE_RESOLUTION|>--- conflicted
+++ resolved
@@ -883,18 +883,6 @@
 /***********************************************************************/
 template <class TYPE>
 int TYPVAL<TYPE>::ShowValue(char *buf, int len)
-<<<<<<< HEAD
-  {
-  return snprintf(buf, len + 1, Xfmt, len, Tval);
-  } // end of ShowValue
-
-template <>
-int TYPVAL<double>::ShowValue(char *buf, int len)
-  {
-  // TODO: use a more appropriate format to avoid possible truncation
-  return snprintf(buf, len + 1, Xfmt, len, Prec, Tval);
-  } // end of ShowValue
-=======
 {
   return snprintf(buf, len + 1, Xfmt, len, Tval);
 } // end of ShowValue
@@ -905,7 +893,6 @@
   // TODO: use a more appropriate format to avoid possible truncation
   return snprintf(buf, len + 1, Xfmt, len, Prec, Tval);
 } // end of ShowValue
->>>>>>> a1454426
 
 /***********************************************************************/
 /*  TYPVAL GetCharString: get string representation of a typed value.  */
@@ -1607,11 +1594,7 @@
 	int len = (Null) ? 0 : strlen(Strp);
 
 	if (buf && buf != Strp) {
-<<<<<<< HEAD
-		memset(buf, ' ', buflen + 1);
-=======
 		memset(buf, ' ', (size_t)buflen + 1);
->>>>>>> a1454426
 		memcpy(buf, Strp, MY_MIN(len, buflen));
 	} // endif buf
 
@@ -1826,15 +1809,9 @@
 /*  DECIMAL ShowValue: get string representation right justified.      */
 /***********************************************************************/
 int DECVAL::ShowValue(char *buf, int len)
-<<<<<<< HEAD
-  {
-  return snprintf(buf, len + 1, Xfmt, len, Strp);
-  } // end of ShowValue
-=======
 {
   return snprintf(buf, len + 1, Xfmt, len, Strp);
 } // end of ShowValue
->>>>>>> a1454426
 
 /***********************************************************************/
 /*  GetBinValue: fill a buffer with the internal binary value.         */
