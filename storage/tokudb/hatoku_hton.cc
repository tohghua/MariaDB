/* -*- mode: C++; c-basic-offset: 4; indent-tabs-mode: nil -*- */
// vim: ft=cpp:expandtab:ts=8:sw=4:softtabstop=4:
#ident "$Id$"
/*
COPYING CONDITIONS NOTICE:

  This program is free software; you can redistribute it and/or modify
  it under the terms of version 2 of the GNU General Public License as
  published by the Free Software Foundation, and provided that the
  following conditions are met:

      * Redistributions of source code must retain this COPYING
        CONDITIONS NOTICE, the COPYRIGHT NOTICE (below), the
        DISCLAIMER (below), the UNIVERSITY PATENT NOTICE (below), the
        PATENT MARKING NOTICE (below), and the PATENT RIGHTS
        GRANT (below).

      * Redistributions in binary form must reproduce this COPYING
        CONDITIONS NOTICE, the COPYRIGHT NOTICE (below), the
        DISCLAIMER (below), the UNIVERSITY PATENT NOTICE (below), the
        PATENT MARKING NOTICE (below), and the PATENT RIGHTS
        GRANT (below) in the documentation and/or other materials
        provided with the distribution.

  You should have received a copy of the GNU General Public License
  along with this program; if not, write to the Free Software
  Foundation, Inc., 51 Franklin Street, Fifth Floor, Boston, MA
  02110-1301, USA.

COPYRIGHT NOTICE:

  TokuDB, Tokutek Fractal Tree Indexing Library.
  Copyright (C) 2007-2013 Tokutek, Inc.

DISCLAIMER:

  This program is distributed in the hope that it will be useful, but
  WITHOUT ANY WARRANTY; without even the implied warranty of
  MERCHANTABILITY or FITNESS FOR A PARTICULAR PURPOSE.  See the GNU
  General Public License for more details.

UNIVERSITY PATENT NOTICE:

  The technology is licensed by the Massachusetts Institute of
  Technology, Rutgers State University of New Jersey, and the Research
  Foundation of State University of New York at Stony Brook under
  United States of America Serial No. 11/760379 and to the patents
  and/or patent applications resulting from it.

PATENT MARKING NOTICE:

  This software is covered by US Patent No. 8,185,551.
  This software is covered by US Patent No. 8,489,638.

PATENT RIGHTS GRANT:

  "THIS IMPLEMENTATION" means the copyrightable works distributed by
  Tokutek as part of the Fractal Tree project.

  "PATENT CLAIMS" means the claims of patents that are owned or
  licensable by Tokutek, both currently or in the future; and that in
  the absence of this license would be infringed by THIS
  IMPLEMENTATION or by using or running THIS IMPLEMENTATION.

  "PATENT CHALLENGE" shall mean a challenge to the validity,
  patentability, enforceability and/or non-infringement of any of the
  PATENT CLAIMS or otherwise opposing any of the PATENT CLAIMS.

  Tokutek hereby grants to you, for the term and geographical scope of
  the PATENT CLAIMS, a non-exclusive, no-charge, royalty-free,
  irrevocable (except as stated in this section) patent license to
  make, have made, use, offer to sell, sell, import, transfer, and
  otherwise run, modify, and propagate the contents of THIS
  IMPLEMENTATION, where such license applies only to the PATENT
  CLAIMS.  This grant does not include claims that would be infringed
  only as a consequence of further modifications of THIS
  IMPLEMENTATION.  If you or your agent or licensee institute or order
  or agree to the institution of patent litigation against any entity
  (including a cross-claim or counterclaim in a lawsuit) alleging that
  THIS IMPLEMENTATION constitutes direct or contributory patent
  infringement, or inducement of patent infringement, then any rights
  granted to you under this License shall terminate as of the date
  such litigation is filed.  If you or your agent or exclusive
  licensee institute or order or agree to the institution of a PATENT
  CHALLENGE, then Tokutek may terminate any rights granted to you
  under this License.
*/

#ident "Copyright (c) 2007-2013 Tokutek Inc.  All rights reserved."
#ident "The technology is licensed by the Massachusetts Institute of Technology, Rutgers State University of New Jersey, and the Research Foundation of State University of New York at Stony Brook under United States of America Serial No. 11/760379 and to the patents and/or patent applications resulting from it."
/* -*- mode: C; c-basic-offset: 4 -*- */
#define MYSQL_SERVER 1
#include "hatoku_defines.h"
#include <db.h>

#include "stdint.h"
#if defined(_WIN32)
#include "misc.h"
#endif
#define __STDC_FORMAT_MACROS
#include <inttypes.h>
#include "toku_os.h"
#include "toku_time.h"
#include "partitioned_counter.h"

/* We define DTRACE after mysql_priv.h in case it disabled dtrace in the main server */
#ifdef HAVE_DTRACE
#define _DTRACE_VERSION 1
#else
#endif

#include <mysql/plugin.h>
#include "hatoku_hton.h"
#include "ha_tokudb.h"

#undef PACKAGE
#undef VERSION
#undef HAVE_DTRACE
#undef _DTRACE_VERSION

#define TOKU_METADB_NAME "tokudb_meta"

typedef struct savepoint_info {
    DB_TXN* txn;
    tokudb_trx_data* trx;
    bool in_sub_stmt;
} *SP_INFO, SP_INFO_T;

static uchar *tokudb_get_key(TOKUDB_SHARE * share, size_t * length, my_bool not_used __attribute__ ((unused))) {
    *length = share->table_name_length;
    return (uchar *) share->table_name;
}

static handler *tokudb_create_handler(handlerton * hton, TABLE_SHARE * table, MEM_ROOT * mem_root);


static void tokudb_print_error(const DB_ENV * db_env, const char *db_errpfx, const char *buffer);
static void tokudb_cleanup_log_files(void);
static int tokudb_end(handlerton * hton, ha_panic_function type);
static bool tokudb_flush_logs(handlerton * hton);
static bool tokudb_show_status(handlerton * hton, THD * thd, stat_print_fn * print, enum ha_stat_type);
#if TOKU_INCLUDE_HANDLERTON_HANDLE_FATAL_SIGNAL
static void tokudb_handle_fatal_signal(handlerton *hton, THD *thd, int sig);
#endif
static int tokudb_close_connection(handlerton * hton, THD * thd);
static int tokudb_commit(handlerton * hton, THD * thd, bool all);
static int tokudb_rollback(handlerton * hton, THD * thd, bool all);
#if TOKU_INCLUDE_XA
static int tokudb_xa_prepare(handlerton* hton, THD* thd, bool all);
static int tokudb_xa_recover(handlerton* hton, XID*  xid_list, uint  len);
static int tokudb_commit_by_xid(handlerton* hton, XID* xid);
static int tokudb_rollback_by_xid(handlerton* hton, XID*  xid);
#endif

static int tokudb_rollback_to_savepoint(handlerton * hton, THD * thd, void *savepoint);
static int tokudb_savepoint(handlerton * hton, THD * thd, void *savepoint);
static int tokudb_release_savepoint(handlerton * hton, THD * thd, void *savepoint);
static int tokudb_discover_table(handlerton *hton, THD* thd, TABLE_SHARE *ts);
static int tokudb_discover(handlerton *hton, THD* thd, const char *db, const char *name, uchar **frmblob, size_t *frmlen);
static int tokudb_discover2(handlerton *hton, THD* thd, const char *db, const char *name, bool translate_name,uchar **frmblob, size_t *frmlen);
static int tokudb_discover3(handlerton *hton, THD* thd, const char *db, const char *name, char *path, uchar **frmblob, size_t *frmlen);
handlerton *tokudb_hton;

const char *ha_tokudb_ext = ".tokudb";
char *tokudb_data_dir;
ulong tokudb_debug;
DB_ENV *db_env;
DB* metadata_db;
HASH tokudb_open_tables;
pthread_mutex_t tokudb_mutex;
pthread_mutex_t tokudb_meta_mutex;

#if TOKU_INCLUDE_HANDLERTON_HANDLE_FATAL_SIGNAL
static my_bool tokudb_gdb_on_fatal;
static char *tokudb_gdb_path;
#endif

static PARTITIONED_COUNTER tokudb_primary_key_bytes_inserted;
void toku_hton_update_primary_key_bytes_inserted(uint64_t row_size) {
    increment_partitioned_counter(tokudb_primary_key_bytes_inserted, row_size);
}

static ulonglong tokudb_lock_timeout;
static void tokudb_lock_timeout_callback(DB *db, uint64_t requesting_txnid, const DBT *left_key, const DBT *right_key, uint64_t blocking_txnid);
static ulong tokudb_cleaner_period;
static ulong tokudb_cleaner_iterations;
static ulonglong tokudb_loader_memory_size;

#define ASSERT_MSGLEN 1024

void toku_hton_assert_fail(const char* expr_as_string, const char * fun, const char * file, int line, int caller_errno) {
    char msg[ASSERT_MSGLEN];
    if (db_env) {
        snprintf(msg, ASSERT_MSGLEN, "Handlerton: %s ", expr_as_string);
        db_env->crash(db_env, msg, fun, file, line,caller_errno);
    }
    else {
        snprintf(msg, ASSERT_MSGLEN, "Handlerton assertion failed, no env, %s, %d, %s, %s (errno=%d)\n", file, line, fun, expr_as_string, caller_errno);
        perror(msg);
        fflush(stderr);
    }
    abort();
}

//my_bool tokudb_shared_data = false;
static uint32_t tokudb_init_flags = 
    DB_CREATE | DB_THREAD | DB_PRIVATE | 
    DB_INIT_LOCK | 
    DB_INIT_MPOOL |
    DB_INIT_TXN | 
    DB_INIT_LOG |
    DB_RECOVER;
static uint32_t tokudb_env_flags = 0;
// static uint32_t tokudb_lock_type = DB_LOCK_DEFAULT;
// static ulong tokudb_log_buffer_size = 0;
// static ulong tokudb_log_file_size = 0;
static my_bool tokudb_directio = FALSE;
static my_bool tokudb_checkpoint_on_flush_logs = FALSE;
static ulonglong tokudb_cache_size = 0;
static ulonglong tokudb_max_lock_memory = 0;
static char *tokudb_home;
static char *tokudb_tmp_dir;
static char *tokudb_log_dir;
// static long tokudb_lock_scan_time = 0;
// static ulong tokudb_region_size = 0;
// static ulong tokudb_cache_parts = 1;
const char *tokudb_hton_name = "TokuDB";
static uint32_t tokudb_checkpointing_period;
static uint32_t tokudb_fsync_log_period;
uint32_t tokudb_write_status_frequency;
uint32_t tokudb_read_status_frequency;
#ifdef TOKUDB_VERSION
char *tokudb_version = (char*) TOKUDB_VERSION;
#else
char *tokudb_version;
#endif
static int tokudb_fs_reserve_percent;  // file system reserve as a percentage of total disk space

#if defined(_WIN32)
extern "C" {
#include "ydb.h"
}
#endif

ha_create_table_option tokudb_table_options[]=
{
  HA_TOPTION_ENUM("compression", row_format,
                  "TOKUDB_UNCOMPRESSED,TOKUDB_ZLIB,TOKUDB_QUICKLZ,"
                  "TOKUDB_LZMA,TOKUDB_FAST,TOKUDB_SMALL", 0),
  HA_TOPTION_END
};

ha_create_table_option tokudb_index_options[]=
{
  HA_IOPTION_BOOL("clustering", clustering, 0),
  HA_IOPTION_END
};

// A flag set if the handlerton is in an initialized, usable state,
// plus a reader-write lock to protect it without serializing reads.
// Since we don't have static initializers for the opaque rwlock type,
// use constructor and destructor functions to create and destroy
// the lock before and after main(), respectively.
static int tokudb_hton_initialized;
static rw_lock_t tokudb_hton_initialized_lock;

static void create_tokudb_hton_intialized_lock(void)  __attribute__((constructor));
static void create_tokudb_hton_intialized_lock(void) {
    my_rwlock_init(&tokudb_hton_initialized_lock, 0);
}

static void destroy_tokudb_hton_initialized_lock(void) __attribute__((destructor));
static void destroy_tokudb_hton_initialized_lock(void) {
    rwlock_destroy(&tokudb_hton_initialized_lock);
}

static SHOW_VAR *toku_global_status_variables = NULL;
static uint64_t toku_global_status_max_rows;
static TOKU_ENGINE_STATUS_ROW_S* toku_global_status_rows = NULL;

static void handle_ydb_error(int error) {
    switch (error) {
    case TOKUDB_HUGE_PAGES_ENABLED:
        fprintf(stderr, "************************************************************\n");
        fprintf(stderr, "                                                            \n");
        fprintf(stderr, "                        @@@@@@@@@@@                         \n");
        fprintf(stderr, "                      @@'         '@@                       \n");
        fprintf(stderr, "                     @@    _     _  @@                      \n");
        fprintf(stderr, "                     |    (.)   (.)  |                      \n");
        fprintf(stderr, "                     |             ` |                      \n");
        fprintf(stderr, "                     |        >    ' |                      \n");
        fprintf(stderr, "                     |     .----.    |                      \n");
        fprintf(stderr, "                     ..   |.----.|  ..                      \n");
        fprintf(stderr, "                      ..  '      ' ..                       \n");
        fprintf(stderr, "                        .._______,.                         \n");
        fprintf(stderr, "                                                            \n");
        fprintf(stderr, " %s will not run with transparent huge pages enabled.       \n", tokudb_hton_name);
        fprintf(stderr, " Please disable them to continue.                           \n");
        fprintf(stderr, " (echo never > /sys/kernel/mm/transparent_hugepage/enabled) \n");
        fprintf(stderr, "                                                            \n");
        fprintf(stderr, "************************************************************\n");
        fflush(stderr);
        break;
    }
}

static int tokudb_init_func(void *p) {
    TOKUDB_DBUG_ENTER("tokudb_init_func");
    int r;

#if defined(_WIN64)
        r = toku_ydb_init();
        if (r) {
            fprintf(stderr, "got error %d\n", r);
            goto error;
        }
#endif

    // 3938: lock the handlerton's initialized status flag for writing
    r = rw_wrlock(&tokudb_hton_initialized_lock);
    assert(r == 0);

    db_env = NULL;
    metadata_db = NULL;

    tokudb_hton = (handlerton *) p;

    pthread_mutex_init(&tokudb_mutex, MY_MUTEX_INIT_FAST);
    pthread_mutex_init(&tokudb_meta_mutex, MY_MUTEX_INIT_FAST);
    (void) my_hash_init(&tokudb_open_tables, table_alias_charset, 32, 0, 0, (my_hash_get_key) tokudb_get_key, 0, 0);

    tokudb_hton->state = SHOW_OPTION_YES;
    // tokudb_hton->flags= HTON_CAN_RECREATE;  // QQQ this came from skeleton
    tokudb_hton->flags = HTON_CLOSE_CURSORS_AT_COMMIT | HTON_EXTENDED_KEYS;

#if TOKU_INCLUDE_OTHER_DB_TYPE
    // we have historically been a dynamic storage engine, so we set db_type according.
    // however, extended keys is triggered off of the db_type, so tokudb adds another type so that extended keys works
    tokudb_hton->db_type = DB_TYPE_UNKNOWN;
    tokudb_hton->other_db_type = DB_TYPE_TOKUDB;
#else
    tokudb_hton->db_type = DB_TYPE_TOKUDB;
#endif

    tokudb_hton->create = tokudb_create_handler;
    tokudb_hton->close_connection = tokudb_close_connection;

    tokudb_hton->savepoint_offset = sizeof(SP_INFO_T);
    tokudb_hton->savepoint_set = tokudb_savepoint;
    tokudb_hton->savepoint_rollback = tokudb_rollback_to_savepoint;
    tokudb_hton->savepoint_release = tokudb_release_savepoint;

    tokudb_hton->discover_table = tokudb_discover_table;
#if defined(MYSQL_HANDLERTON_INCLUDE_DISCOVER2)
    tokudb_hton->discover2 = tokudb_discover2;
#endif
    tokudb_hton->commit = tokudb_commit;
    tokudb_hton->rollback = tokudb_rollback;
#if TOKU_INCLUDE_XA
    tokudb_hton->prepare=tokudb_xa_prepare;
    tokudb_hton->recover=tokudb_xa_recover;
    tokudb_hton->commit_by_xid=tokudb_commit_by_xid;
    tokudb_hton->rollback_by_xid=tokudb_rollback_by_xid;
#endif

    tokudb_hton->table_options= tokudb_table_options;
    tokudb_hton->index_options= tokudb_index_options;

    tokudb_hton->panic = tokudb_end;
    tokudb_hton->flush_logs = tokudb_flush_logs;
    tokudb_hton->show_status = tokudb_show_status;
#if TOKU_INCLUDE_HANDLERTON_HANDLE_FATAL_SIGNAL
    tokudb_hton->handle_fatal_signal = tokudb_handle_fatal_signal;
#endif
    if (!tokudb_home)
        tokudb_home = mysql_real_data_home;
    DBUG_PRINT("info", ("tokudb_home: %s", tokudb_home));

    if ((r = db_env_create(&db_env, 0))) {
        DBUG_PRINT("info", ("db_env_create %d\n", r));
        handle_ydb_error(r);
        goto error;
    }

    DBUG_PRINT("info", ("tokudb_env_flags: 0x%x\n", tokudb_env_flags));
    r = db_env->set_flags(db_env, tokudb_env_flags, 1);
    if (r) { // QQQ
        if (tokudb_debug & TOKUDB_DEBUG_INIT) 
            TOKUDB_TRACE("%s:WARNING: flags=%x r=%d\n", __FUNCTION__, tokudb_env_flags, r); 
        // goto error;
    }

    // config error handling
    db_env->set_errcall(db_env, tokudb_print_error);
    db_env->set_errpfx(db_env, tokudb_hton_name);

    //
    // set default comparison functions
    //
    r = db_env->set_default_bt_compare(db_env, tokudb_cmp_dbt_key);
    if (r) {
        DBUG_PRINT("info", ("set_default_bt_compare%d\n", r));
        goto error; 
    }

    {
    char *tmp_dir = tokudb_tmp_dir;
    char *data_dir = tokudb_data_dir;
    if (data_dir == 0) {
        data_dir = mysql_data_home;
    }
    if (tmp_dir == 0) {
        tmp_dir = data_dir;
    }
    DBUG_PRINT("info", ("tokudb_data_dir: %s\n", data_dir));
    db_env->set_data_dir(db_env, data_dir);

    DBUG_PRINT("info", ("tokudb_tmp_dir: %s\n", tmp_dir));
    db_env->set_tmp_dir(db_env, tmp_dir);
    }

    if (tokudb_log_dir) {
        DBUG_PRINT("info", ("tokudb_log_dir: %s\n", tokudb_log_dir));
        db_env->set_lg_dir(db_env, tokudb_log_dir);
    }

    // config the cache table size to min(1/2 of physical memory, 1/8 of the process address space)
    if (tokudb_cache_size == 0) {
        uint64_t physmem, maxdata;
        physmem = toku_os_get_phys_memory_size();
        tokudb_cache_size = physmem / 2;
        r = toku_os_get_max_process_data_size(&maxdata);
        if (r == 0) {
            if (tokudb_cache_size > maxdata / 8)
                tokudb_cache_size = maxdata / 8;
        }
    }
    if (tokudb_cache_size) {
        DBUG_PRINT("info", ("tokudb_cache_size: %lld\n", tokudb_cache_size));
        r = db_env->set_cachesize(db_env, (uint32_t)(tokudb_cache_size >> 30), (uint32_t)(tokudb_cache_size % (1024L * 1024L * 1024L)), 1);
        if (r) {
            DBUG_PRINT("info", ("set_cachesize %d\n", r));
            goto error; 
        }
    }
    if (tokudb_max_lock_memory == 0) {
        tokudb_max_lock_memory = tokudb_cache_size/8;
    }
    if (tokudb_max_lock_memory) {
        DBUG_PRINT("info", ("tokudb_max_lock_memory: %lld\n", tokudb_max_lock_memory));
        r = db_env->set_lk_max_memory(db_env, tokudb_max_lock_memory);
        if (r) {
            DBUG_PRINT("info", ("set_lk_max_memory %d\n", r));
            goto error; 
        }
    }
    
    uint32_t gbytes, bytes; int parts;
    r = db_env->get_cachesize(db_env, &gbytes, &bytes, &parts);
    if (r == 0) 
        if (tokudb_debug & TOKUDB_DEBUG_INIT) 
            TOKUDB_TRACE("%s:tokudb_cache_size=%lld\n", __FUNCTION__, ((unsigned long long) gbytes << 30) + bytes);

    if (db_env->set_redzone) {
        r = db_env->set_redzone(db_env, tokudb_fs_reserve_percent);
        if (r && (tokudb_debug & TOKUDB_DEBUG_INIT))
            TOKUDB_TRACE("%s:%d r=%d\n", __FUNCTION__, __LINE__, r);
    }

    if (tokudb_debug & TOKUDB_DEBUG_INIT) TOKUDB_TRACE("%s:env open:flags=%x\n", __FUNCTION__, tokudb_init_flags);

    r = db_env->set_generate_row_callback_for_put(db_env,generate_row_for_put);
    assert(r == 0);
    r = db_env->set_generate_row_callback_for_del(db_env,generate_row_for_del);
    assert(r == 0);
    db_env->set_update(db_env, tokudb_update_fun);
    db_env_set_direct_io(tokudb_directio == TRUE);
    db_env->change_fsync_log_period(db_env, tokudb_fsync_log_period);
    db_env->set_lock_timeout_callback(db_env, tokudb_lock_timeout_callback);
    db_env->set_loader_memory_size(db_env, tokudb_loader_memory_size);

    r = db_env->open(db_env, tokudb_home, tokudb_init_flags, S_IRUSR|S_IWUSR|S_IRGRP|S_IWGRP|S_IROTH|S_IWOTH);

    if (tokudb_debug & TOKUDB_DEBUG_INIT) TOKUDB_TRACE("%s:env opened:return=%d\n", __FUNCTION__, r);

    if (r) {
        DBUG_PRINT("info", ("env->open %d\n", r));
        goto error;
    }

    r = db_env->checkpointing_set_period(db_env, tokudb_checkpointing_period);
    assert(r == 0);
    r = db_env->cleaner_set_period(db_env, tokudb_cleaner_period);
    assert(r == 0);
    r = db_env->cleaner_set_iterations(db_env, tokudb_cleaner_iterations);
    assert(r == 0);

    r = db_env->set_lock_timeout(db_env, tokudb_lock_timeout);
    assert(r == 0);

    r = db_env->get_engine_status_num_rows (db_env, &toku_global_status_max_rows);
    assert(r == 0);

    {
        const myf mem_flags = MY_FAE|MY_WME|MY_ZEROFILL|MY_ALLOW_ZERO_PTR|MY_FREE_ON_ERROR;
        toku_global_status_variables = (SHOW_VAR*)my_malloc(sizeof(*toku_global_status_variables)*toku_global_status_max_rows, mem_flags);
        toku_global_status_rows = (TOKU_ENGINE_STATUS_ROW_S*)my_malloc(sizeof(*toku_global_status_rows)*toku_global_status_max_rows, mem_flags);
    }

    r = db_create(&metadata_db, db_env, 0);
    if (r) {
        DBUG_PRINT("info", ("failed to create metadata db %d\n", r));
        goto error;
    }
    

    r= metadata_db->open(metadata_db, NULL, TOKU_METADB_NAME, NULL, DB_BTREE, DB_THREAD, 0);
    if (r) {
        if (r != ENOENT) {
            sql_print_error("Got error %d when trying to open metadata_db", r);
            goto error;
        }
        r = metadata_db->close(metadata_db,0);
        assert(r == 0);
        r = db_create(&metadata_db, db_env, 0);
        if (r) {
            DBUG_PRINT("info", ("failed to create metadata db %d\n", r));
            goto error;
        }

        r= metadata_db->open(metadata_db, NULL, TOKU_METADB_NAME, NULL, DB_BTREE, DB_THREAD | DB_CREATE | DB_EXCL, my_umask);
        if (r) {
            goto error;
        }
    }



    tokudb_primary_key_bytes_inserted = create_partitioned_counter();

    //3938: succeeded, set the init status flag and unlock
    tokudb_hton_initialized = 1;
    rw_unlock(&tokudb_hton_initialized_lock);
    DBUG_RETURN(false);

error:
    if (metadata_db) {
        int rr = metadata_db->close(metadata_db, 0);
        assert(rr==0);
    }
    if (db_env) {
        int rr= db_env->close(db_env, 0);
        assert(rr==0);
        db_env = 0;
    }

    // 3938: failed to initialized, drop the flag and lock
    tokudb_hton_initialized = 0;
    rw_unlock(&tokudb_hton_initialized_lock);
    DBUG_RETURN(true);
}

static int tokudb_done_func(void *p) {
    TOKUDB_DBUG_ENTER("tokudb_done_func");
    my_free(toku_global_status_variables);
    toku_global_status_variables = NULL;
    my_free(toku_global_status_rows);
    toku_global_status_rows = NULL;
    my_hash_free(&tokudb_open_tables);
    pthread_mutex_destroy(&tokudb_mutex);
    pthread_mutex_destroy(&tokudb_meta_mutex);
#if defined(_WIN64)
    toku_ydb_destroy();
#endif
    TOKUDB_DBUG_RETURN(0);
}

static handler *tokudb_create_handler(handlerton * hton, TABLE_SHARE * table, MEM_ROOT * mem_root) {
    return new(mem_root) ha_tokudb(hton, table);
}

int tokudb_end(handlerton * hton, ha_panic_function type) {
    TOKUDB_DBUG_ENTER("tokudb_end");
    int error = 0;
    
    // 3938: if we finalize the storage engine plugin, it is no longer
    // initialized. grab a writer lock for the duration of the
    // call, so we can drop the flag and destroy the mutexes
    // in isolation.
    rw_wrlock(&tokudb_hton_initialized_lock);
    assert(tokudb_hton_initialized);

    if (metadata_db) {
        int r = metadata_db->close(metadata_db, 0);
        assert(r == 0);
    }
    if (db_env) {
        if (tokudb_init_flags & DB_INIT_LOG)
            tokudb_cleanup_log_files();
        error = db_env->close(db_env, 0);       // Error is logged
        assert(error==0);
        db_env = NULL;
    }

    // 3938: drop the initialized flag and unlock
    tokudb_hton_initialized = 0;
    rw_unlock(&tokudb_hton_initialized_lock);

    TOKUDB_DBUG_RETURN(error);
}

static int tokudb_close_connection(handlerton * hton, THD * thd) {
    int error = 0;
    tokudb_trx_data* trx = NULL;
    trx = (tokudb_trx_data *) thd_data_get(thd, tokudb_hton->slot);
    if (trx && trx->checkpoint_lock_taken) {
        error = db_env->checkpointing_resume(db_env);
    }
    my_free(trx);
    return error;
}

bool tokudb_flush_logs(handlerton * hton) {
    TOKUDB_DBUG_ENTER("tokudb_flush_logs");
    int error;
    bool result = 0;

    if (tokudb_checkpoint_on_flush_logs) {
        //
        // take the checkpoint
        //
        error = db_env->txn_checkpoint(db_env, 0, 0, 0);
        if (error) {
            my_error(ER_ERROR_DURING_CHECKPOINT, MYF(0), error);
            result = 1;
            goto exit;
        }
    }
    else {
        error = db_env->log_flush(db_env, NULL);
        assert(error == 0);
    }

    result = 0;
exit:
    TOKUDB_DBUG_RETURN(result);
}


typedef struct txn_progress_info {
    char status[200];
    THD* thd;
} *TXN_PROGRESS_INFO;

static void txn_progress_func(TOKU_TXN_PROGRESS progress, void* extra) {
    TXN_PROGRESS_INFO progress_info = (TXN_PROGRESS_INFO)extra;
    int r = sprintf(progress_info->status, 
                    "%sprocessing %s of transaction, %" PRId64 " out of %" PRId64,
                    progress->stalled_on_checkpoint ? "Writing committed changes to disk, " : "",
                    progress->is_commit ? "commit" : "abort",
                    progress->entries_processed, 
                    progress->entries_total
                    ); 
    assert(r >= 0);
    thd_proc_info(progress_info->thd, progress_info->status);
}

static void commit_txn_with_progress(DB_TXN* txn, uint32_t flags, THD* thd) {
    int r;
    struct txn_progress_info info;
    info.thd = thd;
    r = txn->commit_with_progress(txn, flags, txn_progress_func, &info);
    if (r != 0) {
        sql_print_error("tried committing transaction %p and got error code %d", txn, r);
    }
    assert(r == 0);
}

static void abort_txn_with_progress(DB_TXN* txn, THD* thd) {
    int r;
    struct txn_progress_info info;
    info.thd = thd;
    r = txn->abort_with_progress(txn, txn_progress_func, &info);
    if (r != 0) {
        sql_print_error("tried aborting transaction %p and got error code %d", txn, r);
    }
    assert(r == 0);
}

static int tokudb_commit(handlerton * hton, THD * thd, bool all) {
    TOKUDB_DBUG_ENTER("tokudb_commit");
    DBUG_PRINT("trans", ("ending transaction %s", all ? "all" : "stmt"));
    uint32_t syncflag = THDVAR(thd, commit_sync) ? 0 : DB_TXN_NOSYNC;
    tokudb_trx_data *trx = (tokudb_trx_data *) thd_data_get(thd, hton->slot);
    DB_TXN **txn = all ? &trx->all : &trx->stmt;
    DB_TXN *this_txn = *txn;
    if (this_txn) {
        if (tokudb_debug & TOKUDB_DEBUG_TXN) {
            TOKUDB_TRACE("commit %u %p\n", all, this_txn);
        }
        // test hook to induce a crash on a debug build
        DBUG_EXECUTE_IF("tokudb_crash_commit_before", DBUG_SUICIDE(););
        commit_txn_with_progress(this_txn, syncflag, thd);
        // test hook to induce a crash on a debug build
        DBUG_EXECUTE_IF("tokudb_crash_commit_after", DBUG_SUICIDE(););
        if (this_txn == trx->sp_level) {
            trx->sp_level = 0;
        }
        *txn = 0;
        trx->sub_sp_level = NULL;
    } 
    else if (tokudb_debug & TOKUDB_DEBUG_TXN) {
        TOKUDB_TRACE("nothing to commit %d\n", all);
    }
    reset_stmt_progress(&trx->stmt_progress);
    TOKUDB_DBUG_RETURN(0);
}

static int tokudb_rollback(handlerton * hton, THD * thd, bool all) {
    TOKUDB_DBUG_ENTER("tokudb_rollback");
    DBUG_PRINT("trans", ("aborting transaction %s", all ? "all" : "stmt"));
    tokudb_trx_data *trx = (tokudb_trx_data *) thd_data_get(thd, hton->slot);
    DB_TXN **txn = all ? &trx->all : &trx->stmt;
    DB_TXN *this_txn = *txn;
    if (this_txn) {
        if (tokudb_debug & TOKUDB_DEBUG_TXN) {
            TOKUDB_TRACE("rollback %u %p\n", all, this_txn);
        }
        abort_txn_with_progress(this_txn, thd);
        if (this_txn == trx->sp_level) {
            trx->sp_level = 0;
        }
        *txn = 0;
        trx->sub_sp_level = NULL;
    } 
    else {
        if (tokudb_debug & TOKUDB_DEBUG_TXN) {
            TOKUDB_TRACE("abort0\n");
        }
    }
    reset_stmt_progress(&trx->stmt_progress);
    TOKUDB_DBUG_RETURN(0);
}

#if TOKU_INCLUDE_XA

static int tokudb_xa_prepare(handlerton* hton, THD* thd, bool all) {
    TOKUDB_DBUG_ENTER("tokudb_xa_prepare");
    int r = 0;
    DBUG_PRINT("trans", ("preparing transaction %s", all ? "all" : "stmt"));
    tokudb_trx_data *trx = (tokudb_trx_data *) thd_data_get(thd, hton->slot);
    DB_TXN* txn = all ? trx->all : trx->stmt;
    if (txn) {
        if (tokudb_debug & TOKUDB_DEBUG_TXN) {
            TOKUDB_TRACE("doing txn prepare:%d:%p\n", all, txn);
        }
        // a TOKU_XA_XID is identical to a MYSQL_XID
        TOKU_XA_XID thd_xid;
        thd_get_xid(thd, (MYSQL_XID*) &thd_xid);
        // test hook to induce a crash on a debug build
        DBUG_EXECUTE_IF("tokudb_crash_prepare_before", DBUG_SUICIDE(););
        r = txn->xa_prepare(txn, &thd_xid);
        // test hook to induce a crash on a debug build
        DBUG_EXECUTE_IF("tokudb_crash_prepare_after", DBUG_SUICIDE(););
    } 
    else if (tokudb_debug & TOKUDB_DEBUG_TXN) {
        TOKUDB_TRACE("nothing to prepare %d\n", all);
    }
    TOKUDB_DBUG_RETURN(r);
}

static int tokudb_xa_recover(handlerton* hton, XID*  xid_list, uint  len) {
    TOKUDB_DBUG_ENTER("tokudb_xa_recover");
    int r = 0;
    if (len == 0 || xid_list == NULL) {
        TOKUDB_DBUG_RETURN(0);
    }
    long num_returned = 0;
    r = db_env->txn_xa_recover(
        db_env,
        (TOKU_XA_XID*)xid_list,
        len,
        &num_returned,
        DB_NEXT
        );
    assert(r == 0);
    TOKUDB_DBUG_RETURN((int)num_returned);
}

static int tokudb_commit_by_xid(handlerton* hton, XID* xid) {
    TOKUDB_DBUG_ENTER("tokudb_commit_by_xid");
    int r = 0;
    DB_TXN* txn = NULL;
    TOKU_XA_XID* toku_xid = (TOKU_XA_XID*)xid;

    r = db_env->get_txn_from_xid(db_env, toku_xid, &txn);
    if (r) { goto cleanup; }

    r = txn->commit(txn, 0);
    if (r) { goto cleanup; }

    r = 0;
cleanup:
    TOKUDB_DBUG_RETURN(r);
}

static int tokudb_rollback_by_xid(handlerton* hton, XID*  xid) {
    TOKUDB_DBUG_ENTER("tokudb_rollback_by_xid");
    int r = 0;
    DB_TXN* txn = NULL;
    TOKU_XA_XID* toku_xid = (TOKU_XA_XID*)xid;

    r = db_env->get_txn_from_xid(db_env, toku_xid, &txn);
    if (r) { goto cleanup; }

    r = txn->abort(txn);
    if (r) { goto cleanup; }

    r = 0;
cleanup:
    TOKUDB_DBUG_RETURN(r);
}

#endif

static int tokudb_savepoint(handlerton * hton, THD * thd, void *savepoint) {
    TOKUDB_DBUG_ENTER("tokudb_savepoint");
    int error;
    SP_INFO save_info = (SP_INFO)savepoint;
    tokudb_trx_data *trx = (tokudb_trx_data *) thd_data_get(thd, hton->slot);
    if (thd->in_sub_stmt) {
        assert(trx->stmt);
        error = txn_begin(db_env, trx->sub_sp_level, &(save_info->txn), DB_INHERIT_ISOLATION, thd);
        if (error) {
            goto cleanup;
        }
        trx->sub_sp_level = save_info->txn;
        save_info->in_sub_stmt = true;
    }
    else {
        error = txn_begin(db_env, trx->sp_level, &(save_info->txn), DB_INHERIT_ISOLATION, thd);
        if (error) {
            goto cleanup;
        }
        trx->sp_level = save_info->txn;
        save_info->in_sub_stmt = false;
    }
    save_info->trx = trx;
    error = 0;
cleanup:
    TOKUDB_DBUG_RETURN(error);
}

static int tokudb_rollback_to_savepoint(handlerton * hton, THD * thd, void *savepoint) {
    TOKUDB_DBUG_ENTER("tokudb_rollback_to_savepoint");
    int error;
    SP_INFO save_info = (SP_INFO)savepoint;
    DB_TXN* parent = NULL;
    DB_TXN* txn_to_rollback = save_info->txn;

    tokudb_trx_data *trx = (tokudb_trx_data *) thd_data_get(thd, hton->slot);
    parent = txn_to_rollback->parent;
    if (!(error = txn_to_rollback->abort(txn_to_rollback))) {
        if (save_info->in_sub_stmt) {
            trx->sub_sp_level = parent;
        }
        else {
            trx->sp_level = parent;
        }
        error = tokudb_savepoint(hton, thd, savepoint);
    }
    TOKUDB_DBUG_RETURN(error);
}

static int tokudb_release_savepoint(handlerton * hton, THD * thd, void *savepoint) {
    TOKUDB_DBUG_ENTER("tokudb_release_savepoint");
    int error;

    SP_INFO save_info = (SP_INFO)savepoint;
    DB_TXN* parent = NULL;
    DB_TXN* txn_to_commit = save_info->txn;

    tokudb_trx_data *trx = (tokudb_trx_data *) thd_data_get(thd, hton->slot);
    parent = txn_to_commit->parent;
    if (!(error = txn_to_commit->commit(txn_to_commit, 0))) {
        if (save_info->in_sub_stmt) {
            trx->sub_sp_level = parent;
        }
        else {
            trx->sp_level = parent;
        }
        save_info->txn = NULL;
    }
    TOKUDB_DBUG_RETURN(error);
}

static int tokudb_discover_table(handlerton *hton, THD* thd, TABLE_SHARE *ts) {
  uchar *frmblob = 0;
  size_t frmlen;
  int res= tokudb_discover3(hton, thd, ts->db.str, ts->table_name.str,
                            ts->normalized_path.str, &frmblob, &frmlen);
  if (!res)
    res= ts->init_from_binary_frm_image(thd, true, frmblob, frmlen);

  my_free(frmblob);
  // discover_table should returns HA_ERR_NO_SUCH_TABLE for "not exists"
  return res == ENOENT ? HA_ERR_NO_SUCH_TABLE : res;
}

static int tokudb_discover(handlerton *hton, THD* thd, const char *db, const char *name, uchar **frmblob, size_t *frmlen) {
    return tokudb_discover2(hton, thd, db, name, true, frmblob, frmlen);
}

static int tokudb_discover2(handlerton *hton, THD* thd, const char *db, const char *name, bool translate_name,
                            uchar **frmblob, size_t *frmlen) {
    char path[FN_REFLEN + 1];
    build_table_filename(path, sizeof(path) - 1, db, name, "", translate_name ? 0 : FN_IS_TMP);
    return tokudb_discover3(hton, thd, db, name, path, frmblob, frmlen);
}

static int tokudb_discover3(handlerton *hton, THD* thd, const char *db, const char *name, char *path,
                            uchar **frmblob, size_t *frmlen) {
    TOKUDB_DBUG_ENTER("tokudb_discover");
    int error;
    DB* status_db = NULL;
    DB_TXN* txn = NULL;
    HA_METADATA_KEY curr_key = hatoku_frm_data;
    DBT key, value;    
    tokudb_trx_data *trx = NULL;
    bool do_commit = false;

    memset(&key, 0, sizeof(key));
    memset(&value, 0, sizeof(&value));

    trx = (tokudb_trx_data *) thd_data_get(thd, tokudb_hton->slot);
    
<<<<<<< HEAD
    if (thd_sql_command(thd) == SQLCOM_CREATE_TABLE && trx && trx->sub_sp_level) {
        txn = trx->sub_sp_level;
    }
    else {
        do_commit = true;
        error = db_env->txn_begin(db_env, 0, &txn, 0);
        if (error) { goto cleanup; }        
    }
=======
    error = txn_begin(db_env, 0, &txn, 0, thd);
    if (error) { goto cleanup; }
>>>>>>> cc00509b

    error = open_status_dictionary(&status_db, path, txn);
    if (error) { goto cleanup; }

    key.data = &curr_key;
    key.size = sizeof(curr_key);

    error = status_db->getf_set(
        status_db, 
        txn,
        0,
        &key, 
        smart_dbt_callback_verify_frm,
        &value
        );
    if (error) {
        goto cleanup;
    }

    *frmblob = (uchar *)value.data;
    *frmlen = value.size;

    error = 0;
cleanup:
    if (status_db) {
        status_db->close(status_db,0);
    }
    if (do_commit && txn) {
        commit_txn(txn,0);
    }
    TOKUDB_DBUG_RETURN(error);    
}


#define STATPRINT(legend, val) if (legend != NULL && val != NULL) stat_print(thd,   \
                                          tokudb_hton_name, \
                                          strlen(tokudb_hton_name), \
                                          legend, \
                                          strlen(legend), \
                                          val, \
                                          strlen(val))

extern sys_var *intern_find_sys_var(const char *str, uint length, bool no_error);

static bool tokudb_show_engine_status(THD * thd, stat_print_fn * stat_print) {
    TOKUDB_DBUG_ENTER("tokudb_show_engine_status");
    int error;
    uint64_t panic;
    const int panic_string_len = 1024;
    char panic_string[panic_string_len] = {'\0'};
    uint64_t num_rows;
    uint64_t max_rows;
    fs_redzone_state redzone_state;
    const int bufsiz = 1024;
    char buf[bufsiz];

#if MYSQL_VERSION_ID < 50500
    {
        sys_var * version = intern_find_sys_var("version", 0, false);
        snprintf(buf, bufsiz, "%s", version->value_ptr(thd, (enum_var_type)0, (LEX_STRING*)NULL));
        STATPRINT("Version", buf);
    }
#endif
    error = db_env->get_engine_status_num_rows (db_env, &max_rows);
    TOKU_ENGINE_STATUS_ROW_S mystat[max_rows];
    error = db_env->get_engine_status (db_env, mystat, max_rows, &num_rows, &redzone_state, &panic, panic_string, panic_string_len, TOKU_ENGINE_STATUS);

    if (strlen(panic_string)) {
        STATPRINT("Environment panic string", panic_string);
    }
    if (error == 0) {
        if (panic) {
            snprintf(buf, bufsiz, "%" PRIu64, panic);
            STATPRINT("Environment panic", buf);
        }
        
        if(redzone_state == FS_BLOCKED) {
            STATPRINT("*** URGENT WARNING ***", "FILE SYSTEM IS COMPLETELY FULL");
            snprintf(buf, bufsiz, "FILE SYSTEM IS COMPLETELY FULL");
        }
        else if (redzone_state == FS_GREEN) {
            snprintf(buf, bufsiz, "more than %d percent of total file system space", 2*tokudb_fs_reserve_percent);
        }
        else if (redzone_state == FS_YELLOW) {
            snprintf(buf, bufsiz, "*** WARNING *** FILE SYSTEM IS GETTING FULL (less than %d percent free)", 2*tokudb_fs_reserve_percent);
        } 
        else if (redzone_state == FS_RED){
            snprintf(buf, bufsiz, "*** WARNING *** FILE SYSTEM IS GETTING VERY FULL (less than %d percent free): INSERTS ARE PROHIBITED", tokudb_fs_reserve_percent);
        }
        else {
            snprintf(buf, bufsiz, "information unavailable, unknown redzone state %d", redzone_state);
        }
        STATPRINT ("disk free space", buf);

        for (uint64_t row = 0; row < num_rows; row++) {
            switch (mystat[row].type) {
            case FS_STATE:
                snprintf(buf, bufsiz, "%"PRIu64"", mystat[row].value.num);
                break;
            case UINT64:
                snprintf(buf, bufsiz, "%"PRIu64"", mystat[row].value.num);
                break;
            case CHARSTR:
                snprintf(buf, bufsiz, "%s", mystat[row].value.str);
                break;
            case UNIXTIME:
                {
                    time_t t = mystat[row].value.num;
                    char tbuf[26];
                    snprintf(buf, bufsiz, "%.24s", ctime_r(&t, tbuf));
                }
                break;
            case TOKUTIME:
                {
                    double t = tokutime_to_seconds(mystat[row].value.num);
                    snprintf(buf, bufsiz, "%.6f", t);
                }
                break;
            case PARCOUNT:
                {
                    uint64_t v = read_partitioned_counter(mystat[row].value.parcount);
                    snprintf(buf, bufsiz, "%" PRIu64, v);
                }
                break;
            default:
                snprintf(buf, bufsiz, "UNKNOWN STATUS TYPE: %d", mystat[row].type);
                break;                
            }
            STATPRINT(mystat[row].legend, buf);
        }
        uint64_t bytes_inserted = read_partitioned_counter(tokudb_primary_key_bytes_inserted);
        snprintf(buf, bufsiz, "%" PRIu64, bytes_inserted);
        STATPRINT("handlerton: primary key bytes inserted", buf);
    }  
    if (error) { my_errno = error; }
    TOKUDB_DBUG_RETURN(error);
}

static void tokudb_checkpoint_lock(THD * thd) {
    int error;
    tokudb_trx_data* trx = NULL;
    char status_msg[200]; //buffer of 200 should be a good upper bound.
    trx = (tokudb_trx_data *) thd_data_get(thd, tokudb_hton->slot);
    if (!trx) {
        error = create_tokudb_trx_data_instance(&trx);
        //
        // can only fail due to memory allocation, so ok to assert
        //
        assert(!error);
        thd_data_set(thd, tokudb_hton->slot, trx);
    }
    
    if (trx->checkpoint_lock_taken) {
        goto cleanup;
    }
    //
    // This can only fail if environment is not created, which is not possible
    // in handlerton
    //
    sprintf(status_msg, "Trying to grab checkpointing lock.");
    thd_proc_info(thd, status_msg);
    error = db_env->checkpointing_postpone(db_env);
    assert(!error);

    trx->checkpoint_lock_taken = true;
cleanup:
    return;
}

static void tokudb_checkpoint_unlock(THD * thd) {
    int error;
    char status_msg[200]; //buffer of 200 should be a good upper bound.
    tokudb_trx_data* trx = NULL;
    trx = (tokudb_trx_data *) thd_data_get(thd, tokudb_hton->slot);
    if (!trx) {
        error = 0;
        goto  cleanup;
    }
    if (!trx->checkpoint_lock_taken) {
        error = 0;
        goto  cleanup;
    }
    //
    // at this point, we know the checkpoint lock has been taken
    //
    sprintf(status_msg, "Trying to release checkpointing lock.");
    thd_proc_info(thd, status_msg);
    error = db_env->checkpointing_resume(db_env);
    assert(!error);

    trx->checkpoint_lock_taken = false;
    
cleanup:
    return;
}

static bool tokudb_show_status(handlerton * hton, THD * thd, stat_print_fn * stat_print, enum ha_stat_type stat_type) {
    switch (stat_type) {
    case HA_ENGINE_STATUS:
        return tokudb_show_engine_status(thd, stat_print);
        break;
    default:
        break;
    }
    return false;
}

#if TOKU_INCLUDE_HANDLERTON_HANDLE_FATAL_SIGNAL
static void tokudb_handle_fatal_signal(handlerton *hton __attribute__ ((__unused__)), THD *thd __attribute__ ((__unused__)), int sig) {
    if (tokudb_gdb_on_fatal) {
        db_env_try_gdb_stack_trace(tokudb_gdb_path);
    }
}
#endif

static void tokudb_print_error(const DB_ENV * db_env, const char *db_errpfx, const char *buffer) {
    sql_print_error("%s:  %s", db_errpfx, buffer);
}

static void tokudb_cleanup_log_files(void) {
    TOKUDB_DBUG_ENTER("tokudb_cleanup_log_files");
    char **names;
    int error;

    if ((error = db_env->txn_checkpoint(db_env, 0, 0, 0)))
        my_error(ER_ERROR_DURING_CHECKPOINT, MYF(0), error);

    if ((error = db_env->log_archive(db_env, &names, 0)) != 0) {
        DBUG_PRINT("error", ("log_archive failed (error %d)", error));
        db_env->err(db_env, error, "log_archive");
        DBUG_VOID_RETURN;
    }

    if (names) {
        char **np;
        for (np = names; *np; ++np) {
#if 1
            if (tokudb_debug)
                TOKUDB_TRACE("%s:cleanup:%s\n", __FUNCTION__, *np);
#else
            my_delete(*np, MYF(MY_WME));
#endif
        }

        free(names);
    }

    DBUG_VOID_RETURN;
}

// options flags
//   PLUGIN_VAR_THDLOCAL  Variable is per-connection
//   PLUGIN_VAR_READONLY  Server variable is read only
//   PLUGIN_VAR_NOSYSVAR  Not a server variable
//   PLUGIN_VAR_NOCMDOPT  Not a command line option
//   PLUGIN_VAR_NOCMDARG  No argument for cmd line
//   PLUGIN_VAR_RQCMDARG  Argument required for cmd line
//   PLUGIN_VAR_OPCMDARG  Argument optional for cmd line
//   PLUGIN_VAR_MEMALLOC  String needs memory allocated


// system variables

static void tokudb_lock_timeout_update(THD * thd, struct st_mysql_sys_var * sys_var, void * var, const void * save) {
    ulonglong *timeout = (ulonglong *) var;
    *timeout = *(const ulonglong *) save;
    db_env->set_lock_timeout(db_env, *timeout);
}

#define DEFAULT_LOCK_TIMEOUT_MSEC 4000

static MYSQL_SYSVAR_ULONGLONG(lock_timeout, tokudb_lock_timeout,
    0, "TokuDB lock timeout", 
    NULL, tokudb_lock_timeout_update, DEFAULT_LOCK_TIMEOUT_MSEC,
    0, ~0ULL, 0);

static void tokudb_cleaner_period_update(THD * thd, struct st_mysql_sys_var * sys_var, void * var, const void * save) {
    ulong * cleaner_period = (ulong *) var;
    *cleaner_period = *(const ulonglong *) save;
    int r = db_env->cleaner_set_period(db_env, *cleaner_period);
    assert(r == 0);
}

#define DEFAULT_CLEANER_PERIOD 1

static MYSQL_SYSVAR_ULONG(cleaner_period, tokudb_cleaner_period,
    0, "TokuDB cleaner_period", 
    NULL, tokudb_cleaner_period_update, DEFAULT_CLEANER_PERIOD,
    0, ~0UL, 0);

static void tokudb_cleaner_iterations_update(THD * thd, struct st_mysql_sys_var * sys_var, void * var, const void * save) {
    ulong * cleaner_iterations = (ulong *) var;
    *cleaner_iterations = *(const ulonglong *) save;
    int r = db_env->cleaner_set_iterations(db_env, *cleaner_iterations);
    assert(r == 0);
}

#define DEFAULT_CLEANER_ITERATIONS 5

static MYSQL_SYSVAR_ULONG(cleaner_iterations, tokudb_cleaner_iterations,
    0, "TokuDB cleaner_iterations", 
    NULL, tokudb_cleaner_iterations_update, DEFAULT_CLEANER_ITERATIONS,
    0, ~0UL, 0);

static void tokudb_checkpointing_period_update(THD * thd, struct st_mysql_sys_var * sys_var, void * var, const void * save) {
    uint * checkpointing_period = (uint *) var;
    *checkpointing_period = *(const ulonglong *) save;
    int r = db_env->checkpointing_set_period(db_env, *checkpointing_period);
    assert(r == 0);
}

static MYSQL_SYSVAR_UINT(checkpointing_period, tokudb_checkpointing_period, 
    0, "TokuDB Checkpointing period", 
    NULL, tokudb_checkpointing_period_update, 60, 
    0, ~0U, 0);

static MYSQL_SYSVAR_BOOL(directio, tokudb_directio,
    PLUGIN_VAR_READONLY,
    "TokuDB Enable Direct I/O ",
    NULL, NULL, FALSE);
static MYSQL_SYSVAR_BOOL(checkpoint_on_flush_logs, tokudb_checkpoint_on_flush_logs,
    0,
    "TokuDB Checkpoint on Flush Logs ",
    NULL, NULL, FALSE);

static MYSQL_SYSVAR_ULONGLONG(cache_size, tokudb_cache_size,
    PLUGIN_VAR_READONLY, "TokuDB cache table size", NULL, NULL, 0,
    0, ~0ULL, 0);

static MYSQL_SYSVAR_ULONGLONG(max_lock_memory, tokudb_max_lock_memory, PLUGIN_VAR_READONLY, "TokuDB max memory for locks", NULL, NULL, 0, 0, ~0ULL, 0);
static MYSQL_SYSVAR_ULONG(debug, tokudb_debug, 0, "TokuDB Debug", NULL, NULL, 0, 0, ~0UL, 0);

static MYSQL_SYSVAR_STR(log_dir, tokudb_log_dir, PLUGIN_VAR_READONLY, "TokuDB Log Directory", NULL, NULL, NULL);

static MYSQL_SYSVAR_STR(data_dir, tokudb_data_dir, PLUGIN_VAR_READONLY, "TokuDB Data Directory", NULL, NULL, NULL);

static MYSQL_SYSVAR_STR(version, tokudb_version, PLUGIN_VAR_READONLY, "TokuDB Version", NULL, NULL, NULL);

static MYSQL_SYSVAR_UINT(init_flags, tokudb_init_flags, PLUGIN_VAR_READONLY, "Sets TokuDB DB_ENV->open flags", NULL, NULL, tokudb_init_flags, 0, ~0U, 0);

static MYSQL_SYSVAR_UINT(write_status_frequency, tokudb_write_status_frequency, 0, "TokuDB frequency that show processlist updates status of writes", NULL, NULL, 1000, 0, ~0U, 0);
static MYSQL_SYSVAR_UINT(read_status_frequency, tokudb_read_status_frequency, 0, "TokuDB frequency that show processlist updates status of reads", NULL, NULL, 10000, 0, ~0U, 0);
static MYSQL_SYSVAR_INT(fs_reserve_percent, tokudb_fs_reserve_percent, PLUGIN_VAR_READONLY, "TokuDB file system space reserve (percent free required)", NULL, NULL, 5, 0, 100, 0);
static MYSQL_SYSVAR_STR(tmp_dir, tokudb_tmp_dir, PLUGIN_VAR_READONLY, "Tokudb Tmp Dir", NULL, NULL, NULL);

#if TOKU_INCLUDE_HANDLERTON_HANDLE_FATAL_SIGNAL
static MYSQL_SYSVAR_STR(gdb_path, tokudb_gdb_path, PLUGIN_VAR_READONLY|PLUGIN_VAR_RQCMDARG, "TokuDB path to gdb for extra debug info on fatal signal", NULL, NULL, "/usr/bin/gdb");
static MYSQL_SYSVAR_BOOL(gdb_on_fatal, tokudb_gdb_on_fatal, 0, "TokuDB enable gdb debug info on fatal signal", NULL, NULL, true);
#endif

static void tokudb_fsync_log_period_update(THD *thd, struct st_mysql_sys_var *sys_var, void *var, const void *save) {
    uint32 *period = (uint32 *) var;
    *period = *(const ulonglong *) save;
    db_env->change_fsync_log_period(db_env, *period);
}

static MYSQL_SYSVAR_UINT(fsync_log_period, tokudb_fsync_log_period, 0, "TokuDB fsync log period", NULL, tokudb_fsync_log_period_update, 0, 0, ~0U, 0);

static void tokudb_update_loader_memory_size(THD * thd, struct st_mysql_sys_var * sys_var, void * var, const void * save) {
    ulonglong *p = (ulonglong *) var;
    *p = *(const ulonglong *) save;
    db_env->set_loader_memory_size(db_env, *p);
}

static MYSQL_SYSVAR_ULONGLONG(
    loader_memory_size, tokudb_loader_memory_size,
    0, "TokuDB loader memory size", 
    NULL, tokudb_update_loader_memory_size, 
    100 * 1000 * 1000 /*default*/, 0 /*min*/, ~0ULL /*max*/, 0
);

static struct st_mysql_sys_var *tokudb_system_variables[] = {
    MYSQL_SYSVAR(cache_size),
    MYSQL_SYSVAR(max_lock_memory),
    MYSQL_SYSVAR(data_dir),
    MYSQL_SYSVAR(log_dir),
    MYSQL_SYSVAR(debug),
    MYSQL_SYSVAR(commit_sync),
    MYSQL_SYSVAR(lock_timeout),
    MYSQL_SYSVAR(cleaner_period),
    MYSQL_SYSVAR(cleaner_iterations),
    MYSQL_SYSVAR(pk_insert_mode),
    MYSQL_SYSVAR(load_save_space),
    MYSQL_SYSVAR(disable_slow_alter),
    MYSQL_SYSVAR(disable_hot_alter),
    MYSQL_SYSVAR(create_index_online),
    MYSQL_SYSVAR(disable_prefetching),
    MYSQL_SYSVAR(version),
    MYSQL_SYSVAR(init_flags),
    MYSQL_SYSVAR(checkpointing_period),
    MYSQL_SYSVAR(prelock_empty),
    MYSQL_SYSVAR(checkpoint_lock),
    MYSQL_SYSVAR(write_status_frequency),
    MYSQL_SYSVAR(read_status_frequency),
    MYSQL_SYSVAR(fs_reserve_percent),
    MYSQL_SYSVAR(tmp_dir),
    MYSQL_SYSVAR(block_size),
    MYSQL_SYSVAR(read_block_size),
    MYSQL_SYSVAR(read_buf_size),
    MYSQL_SYSVAR(row_format),
    MYSQL_SYSVAR(directio),
    MYSQL_SYSVAR(checkpoint_on_flush_logs),
#if TOKU_INCLUDE_UPSERT
    MYSQL_SYSVAR(disable_slow_update),
    MYSQL_SYSVAR(disable_slow_upsert),
#endif
    MYSQL_SYSVAR(analyze_time),
    MYSQL_SYSVAR(fsync_log_period),
#if TOKU_INCLUDE_HANDLERTON_HANDLE_FATAL_SIGNAL
    MYSQL_SYSVAR(gdb_path),
    MYSQL_SYSVAR(gdb_on_fatal),
#endif
    MYSQL_SYSVAR(last_lock_timeout),
    MYSQL_SYSVAR(lock_timeout_debug),
    MYSQL_SYSVAR(loader_memory_size),
    MYSQL_SYSVAR(hide_default_row_format),
    NULL
};

struct st_mysql_storage_engine tokudb_storage_engine = { MYSQL_HANDLERTON_INTERFACE_VERSION };

static struct st_mysql_information_schema tokudb_file_map_information_schema = { MYSQL_INFORMATION_SCHEMA_INTERFACE_VERSION };

static ST_FIELD_INFO tokudb_file_map_field_info[] = {
    {"dictionary_name", 256, MYSQL_TYPE_STRING, 0, 0, NULL, SKIP_OPEN_TABLE },
    {"internal_file_name", 256, MYSQL_TYPE_STRING, 0, 0, NULL, SKIP_OPEN_TABLE },
    {"database", 256, MYSQL_TYPE_STRING, 0, 0, NULL, SKIP_OPEN_TABLE },
    {"table", 256, MYSQL_TYPE_STRING, 0, 0, NULL, SKIP_OPEN_TABLE },
    {"dictionary", 256, MYSQL_TYPE_STRING, 0, 0, NULL, SKIP_OPEN_TABLE },
    {NULL, 0, MYSQL_TYPE_NULL, 0, 0, NULL, SKIP_OPEN_TABLE}
};

static int tokudb_file_map(TABLE *table, THD *thd) {
    int error;
    DB_TXN* txn = NULL;
    DBC* tmp_cursor = NULL;
    DBT curr_key;
    DBT curr_val;
    memset(&curr_key, 0, sizeof curr_key); 
    memset(&curr_val, 0, sizeof curr_val);
    error = txn_begin(db_env, 0, &txn, DB_READ_UNCOMMITTED, thd);
    if (error) {
        goto cleanup;
    }
    error = db_env->get_cursor_for_directory(db_env, txn, &tmp_cursor);
    if (error) {
        goto cleanup;
    }
    while (error == 0) {
        error = tmp_cursor->c_get(tmp_cursor, &curr_key, &curr_val, DB_NEXT);
        if (!error) {
            // We store the NULL terminator in the directory so it's included in the size.
            // See #5789
            // Recalculate and check just to be safe.
            const char *dname = (const char *) curr_key.data;
            size_t dname_len = strlen(dname);
            assert(dname_len == curr_key.size - 1);
            table->field[0]->store(dname, dname_len, system_charset_info);

            const char *iname = (const char *) curr_val.data;
            size_t iname_len = strlen(iname);
            assert(iname_len == curr_val.size - 1);
            table->field[1]->store(iname, iname_len, system_charset_info);

            // denormalize the dname
            const char *database_name = NULL;
            size_t database_len = 0;
            const char *table_name = NULL;
            size_t table_len = 0;
            const char *dictionary_name = NULL;
            size_t dictionary_len = 0;
            database_name = strchr(dname, '/');
            if (database_name) {
                database_name += 1;
                table_name = strchr(database_name, '/');
                if (table_name) {
                    database_len = table_name - database_name;
                    table_name += 1;
                    dictionary_name = strchr(table_name, '-');
                    if (dictionary_name) {
                        table_len = dictionary_name - table_name;
                        dictionary_name += 1;
                        dictionary_len = strlen(dictionary_name);
                    }
                }
            }
            table->field[2]->store(database_name, database_len, system_charset_info);
            table->field[3]->store(table_name, table_len, system_charset_info);
            table->field[4]->store(dictionary_name, dictionary_len, system_charset_info);

            error = schema_table_store_record(thd, table);
        }
    }
    if (error == DB_NOTFOUND) {
        error = 0;
    }
cleanup:
    if (tmp_cursor) {
        int r = tmp_cursor->c_close(tmp_cursor);
        assert(r == 0);
    }
    if (txn) {
        commit_txn(txn, 0);
    }
    return error;
}

#if MYSQL_VERSION_ID >= 50600
static int tokudb_file_map_fill_table(THD *thd, TABLE_LIST *tables, Item *cond) {
#else
static int tokudb_file_map_fill_table(THD *thd, TABLE_LIST *tables, COND *cond) {
#endif
    int error;
    TABLE *table = tables->table;

    rw_rdlock(&tokudb_hton_initialized_lock);

    if (!tokudb_hton_initialized) {
        my_error(ER_PLUGIN_IS_NOT_LOADED, MYF(0), "TokuDB");
        error = -1;
    } else {
        error = tokudb_file_map(table, thd);
    }

    rw_unlock(&tokudb_hton_initialized_lock);
    return error;
}

static int tokudb_file_map_init(void *p) {
    ST_SCHEMA_TABLE *schema = (ST_SCHEMA_TABLE *) p;
    schema->fields_info = tokudb_file_map_field_info;
    schema->fill_table = tokudb_file_map_fill_table;
    return 0;
}

static int tokudb_file_map_done(void *p) {
    return 0;
}

static struct st_mysql_information_schema tokudb_fractal_tree_info_information_schema = { MYSQL_INFORMATION_SCHEMA_INTERFACE_VERSION };

static ST_FIELD_INFO tokudb_fractal_tree_info_field_info[] = {
    {"dictionary_name", 256, MYSQL_TYPE_STRING, 0, 0, NULL, SKIP_OPEN_TABLE },
    {"internal_file_name", 256, MYSQL_TYPE_STRING, 0, 0, NULL, SKIP_OPEN_TABLE },
    {"bt_num_blocks_allocated", 0, MYSQL_TYPE_LONGLONG, 0, 0, NULL, SKIP_OPEN_TABLE },
    {"bt_num_blocks_in_use", 0, MYSQL_TYPE_LONGLONG, 0, 0, NULL, SKIP_OPEN_TABLE },
    {"bt_size_allocated", 0, MYSQL_TYPE_LONGLONG, 0, 0, NULL, SKIP_OPEN_TABLE },
    {"bt_size_in_use", 0, MYSQL_TYPE_LONGLONG, 0, 0, NULL, SKIP_OPEN_TABLE },
    {NULL, 0, MYSQL_TYPE_NULL, 0, 0, NULL, SKIP_OPEN_TABLE}
};

static int tokudb_report_fractal_tree_info_for_db(const DBT *dname, const DBT *iname, TABLE *table, THD *thd) {
    int error;
    DB *db;
    uint64_t bt_num_blocks_allocated;
    uint64_t bt_num_blocks_in_use;
    uint64_t bt_size_allocated;
    uint64_t bt_size_in_use;

    error = db_create(&db, db_env, 0);
    if (error) {
        goto exit;
    }
    error = db->open(db, NULL, (char *)dname->data, NULL, DB_BTREE, 0, 0666);
    if (error) {
        goto exit;
    }
    error = db->get_fractal_tree_info64(db,
                                        &bt_num_blocks_allocated, &bt_num_blocks_in_use,
                                        &bt_size_allocated, &bt_size_in_use);
    {
        int close_error = db->close(db, 0);
        if (!error) {
            error = close_error;
        }
    }
    if (error) {
        goto exit;
    }

    // We store the NULL terminator in the directory so it's included in the size.
    // See #5789
    // Recalculate and check just to be safe.
    {
        size_t dname_len = strlen((const char *)dname->data);
        size_t iname_len = strlen((const char *)iname->data);
        assert(dname_len == dname->size - 1);
        assert(iname_len == iname->size - 1);
        table->field[0]->store(
            (char *)dname->data,
            dname_len,
            system_charset_info
            );
        table->field[1]->store(
            (char *)iname->data,
            iname_len,
            system_charset_info
            );
    }
    table->field[2]->store(bt_num_blocks_allocated, false);
    table->field[3]->store(bt_num_blocks_in_use, false);
    table->field[4]->store(bt_size_allocated, false);
    table->field[5]->store(bt_size_in_use, false);

    error = schema_table_store_record(thd, table);

exit:
    return error;
}

static int tokudb_fractal_tree_info(TABLE *table, THD *thd) {
    int error;
    DB_TXN* txn = NULL;
    DBC* tmp_cursor = NULL;
    DBT curr_key;
    DBT curr_val;
    memset(&curr_key, 0, sizeof curr_key);
    memset(&curr_val, 0, sizeof curr_val);
    error = txn_begin(db_env, 0, &txn, DB_READ_UNCOMMITTED, thd);
    if (error) {
        goto cleanup;
    }
    error = db_env->get_cursor_for_directory(db_env, txn, &tmp_cursor);
    if (error) {
        goto cleanup;
    }
    while (error == 0) {
        error = tmp_cursor->c_get(
            tmp_cursor,
            &curr_key,
            &curr_val,
            DB_NEXT
            );
        if (!error) {
            error = tokudb_report_fractal_tree_info_for_db(&curr_key, &curr_val, table, thd);
        }
    }
    if (error == DB_NOTFOUND) {
        error = 0;
    }
cleanup:
    if (tmp_cursor) {
        int r = tmp_cursor->c_close(tmp_cursor);
        assert(r == 0);
    }
    if (txn) {
        commit_txn(txn, 0);
    }
    return error;
}

#if MYSQL_VERSION_ID >= 50600
static int tokudb_fractal_tree_info_fill_table(THD *thd, TABLE_LIST *tables, Item *cond) {
#else
static int tokudb_fractal_tree_info_fill_table(THD *thd, TABLE_LIST *tables, COND *cond) {
#endif
    int error;
    TABLE *table = tables->table;

    // 3938: Get a read lock on the status flag, since we must
    // read it before safely proceeding
    rw_rdlock(&tokudb_hton_initialized_lock);

    if (!tokudb_hton_initialized) {
        my_error(ER_PLUGIN_IS_NOT_LOADED, MYF(0), "TokuDB");
        error = -1;
    } else {
        error = tokudb_fractal_tree_info(table, thd);
    }

    //3938: unlock the status flag lock
    rw_unlock(&tokudb_hton_initialized_lock);
    return error;
}

static int tokudb_fractal_tree_info_init(void *p) {
    ST_SCHEMA_TABLE *schema = (ST_SCHEMA_TABLE *) p;
    schema->fields_info = tokudb_fractal_tree_info_field_info;
    schema->fill_table = tokudb_fractal_tree_info_fill_table;
    return 0;
}

static int tokudb_fractal_tree_info_done(void *p) {
    return 0;
}

static struct st_mysql_information_schema tokudb_fractal_tree_block_map_information_schema = { MYSQL_INFORMATION_SCHEMA_INTERFACE_VERSION };

static ST_FIELD_INFO tokudb_fractal_tree_block_map_field_info[] = {
    {"dictionary_name", 256, MYSQL_TYPE_STRING, 0, 0, NULL, SKIP_OPEN_TABLE },
    {"internal_file_name", 256, MYSQL_TYPE_STRING, 0, 0, NULL, SKIP_OPEN_TABLE },
    {"checkpoint_count", 0, MYSQL_TYPE_LONGLONG, 0, 0, NULL, SKIP_OPEN_TABLE },
    {"blocknum", 0, MYSQL_TYPE_LONGLONG, 0, 0, NULL, SKIP_OPEN_TABLE },
    {"offset", 0, MYSQL_TYPE_LONGLONG, 0, MY_I_S_MAYBE_NULL, NULL, SKIP_OPEN_TABLE },
    {"size", 0, MYSQL_TYPE_LONGLONG, 0, MY_I_S_MAYBE_NULL, NULL, SKIP_OPEN_TABLE },
    {NULL, 0, MYSQL_TYPE_NULL, 0, 0, NULL, SKIP_OPEN_TABLE}
};

struct tokudb_report_fractal_tree_block_map_iterator_extra {
    int64_t num_rows;
    int64_t i;
    uint64_t *checkpoint_counts;
    int64_t *blocknums;
    int64_t *diskoffs;
    int64_t *sizes;
};

// This iterator is called while holding the blocktable lock.  We should be as quick as possible.
// We don't want to do one call to get the number of rows, release the blocktable lock, and then do another call to get all the rows because the number of rows may change if we don't hold the lock.
// As a compromise, we'll do some mallocs inside the lock on the first call, but everything else should be fast.
static int tokudb_report_fractal_tree_block_map_iterator(uint64_t checkpoint_count,
                                                          int64_t num_rows,
                                                          int64_t blocknum,
                                                          int64_t diskoff,
                                                          int64_t size,
                                                          void *iter_extra) {
    struct tokudb_report_fractal_tree_block_map_iterator_extra *e = static_cast<struct tokudb_report_fractal_tree_block_map_iterator_extra *>(iter_extra);

    assert(num_rows > 0);
    if (e->num_rows == 0) {
        e->checkpoint_counts = (uint64_t *) my_malloc(num_rows * (sizeof *e->checkpoint_counts), MYF(MY_WME|MY_ZEROFILL|MY_FAE));
        e->blocknums = (int64_t *) my_malloc(num_rows * (sizeof *e->blocknums), MYF(MY_WME|MY_ZEROFILL|MY_FAE));
        e->diskoffs = (int64_t *) my_malloc(num_rows * (sizeof *e->diskoffs), MYF(MY_WME|MY_ZEROFILL|MY_FAE));
        e->sizes = (int64_t *) my_malloc(num_rows * (sizeof *e->sizes), MYF(MY_WME|MY_ZEROFILL|MY_FAE));
        e->num_rows = num_rows;
    }

    e->checkpoint_counts[e->i] = checkpoint_count;
    e->blocknums[e->i] = blocknum;
    e->diskoffs[e->i] = diskoff;
    e->sizes[e->i] = size;
    ++(e->i);

    return 0;
}

static int tokudb_report_fractal_tree_block_map_for_db(const DBT *dname, const DBT *iname, TABLE *table, THD *thd) {
    int error;
    DB *db;
    struct tokudb_report_fractal_tree_block_map_iterator_extra e = {}; // avoid struct initializers so that we can compile with older gcc versions

    error = db_create(&db, db_env, 0);
    if (error) {
        goto exit;
    }
    error = db->open(db, NULL, (char *)dname->data, NULL, DB_BTREE, 0, 0666);
    if (error) {
        goto exit;
    }
    error = db->iterate_fractal_tree_block_map(db, tokudb_report_fractal_tree_block_map_iterator, &e);
    {
        int close_error = db->close(db, 0);
        if (!error) {
            error = close_error;
        }
    }
    if (error) {
        goto exit;
    }

    // If not, we should have gotten an error and skipped this section of code
    assert(e.i == e.num_rows);
    for (int64_t i = 0; error == 0 && i < e.num_rows; ++i) {
        // We store the NULL terminator in the directory so it's included in the size.
        // See #5789
        // Recalculate and check just to be safe.
        size_t dname_len = strlen((const char *)dname->data);
        size_t iname_len = strlen((const char *)iname->data);
        assert(dname_len == dname->size - 1);
        assert(iname_len == iname->size - 1);
        table->field[0]->store(
            (char *)dname->data,
            dname_len,
            system_charset_info
            );
        table->field[1]->store(
            (char *)iname->data,
            iname_len,
            system_charset_info
            );
        table->field[2]->store(e.checkpoint_counts[i], false);
        table->field[3]->store(e.blocknums[i], false);
        static const int64_t freelist_null = -1;
        static const int64_t diskoff_unused = -2;
        if (e.diskoffs[i] == diskoff_unused || e.diskoffs[i] == freelist_null) {
            table->field[4]->set_null();
        } else {
            table->field[4]->set_notnull();
            table->field[4]->store(e.diskoffs[i], false);
        }
        static const int64_t size_is_free = -1;
        if (e.sizes[i] == size_is_free) {
            table->field[5]->set_null();
        } else {
            table->field[5]->set_notnull();
            table->field[5]->store(e.sizes[i], false);
        }

        error = schema_table_store_record(thd, table);
    }

exit:
    if (e.checkpoint_counts != NULL) {
        my_free(e.checkpoint_counts);
        e.checkpoint_counts = NULL;
    }
    if (e.blocknums != NULL) {
        my_free(e.blocknums);
        e.blocknums = NULL;
    }
    if (e.diskoffs != NULL) {
        my_free(e.diskoffs);
        e.diskoffs = NULL;
    }
    if (e.sizes != NULL) {
        my_free(e.sizes);
        e.sizes = NULL;
    }
    return error;
}

static int tokudb_fractal_tree_block_map(TABLE *table, THD *thd) {
    int error;
    DB_TXN* txn = NULL;
    DBC* tmp_cursor = NULL;
    DBT curr_key;
    DBT curr_val;
    memset(&curr_key, 0, sizeof curr_key);
    memset(&curr_val, 0, sizeof curr_val);
    error = txn_begin(db_env, 0, &txn, DB_READ_UNCOMMITTED, thd);
    if (error) {
        goto cleanup;
    }
    error = db_env->get_cursor_for_directory(db_env, txn, &tmp_cursor);
    if (error) {
        goto cleanup;
    }
    while (error == 0) {
        error = tmp_cursor->c_get(
            tmp_cursor,
            &curr_key,
            &curr_val,
            DB_NEXT
            );
        if (!error) {
            error = tokudb_report_fractal_tree_block_map_for_db(&curr_key, &curr_val, table, thd);
        }
    }
    if (error == DB_NOTFOUND) {
        error = 0;
    }
cleanup:
    if (tmp_cursor) {
        int r = tmp_cursor->c_close(tmp_cursor);
        assert(r == 0);
    }
    if (txn) {
        commit_txn(txn, 0);
    }
    return error;
}

#if MYSQL_VERSION_ID >= 50600
static int tokudb_fractal_tree_block_map_fill_table(THD *thd, TABLE_LIST *tables, Item *cond) {
#else
static int tokudb_fractal_tree_block_map_fill_table(THD *thd, TABLE_LIST *tables, COND *cond) {
#endif
    int error;
    TABLE *table = tables->table;

    // 3938: Get a read lock on the status flag, since we must
    // read it before safely proceeding
    rw_rdlock(&tokudb_hton_initialized_lock);

    if (!tokudb_hton_initialized) {
        my_error(ER_PLUGIN_IS_NOT_LOADED, MYF(0), "TokuDB");
        error = -1;
    } else {
        error = tokudb_fractal_tree_block_map(table, thd);
    }

    //3938: unlock the status flag lock
    rw_unlock(&tokudb_hton_initialized_lock);
    return error;
}

static int tokudb_fractal_tree_block_map_init(void *p) {
    ST_SCHEMA_TABLE *schema = (ST_SCHEMA_TABLE *) p;
    schema->fields_info = tokudb_fractal_tree_block_map_field_info;
    schema->fill_table = tokudb_fractal_tree_block_map_fill_table;
    return 0;
}

static int tokudb_fractal_tree_block_map_done(void *p) {
    return 0;
}

static void tokudb_pretty_key(const DB *db, const DBT *key, const char *default_key, String *out) {
    if (key->data == NULL) {
        out->append(default_key);
    } else {
        bool do_hexdump = true;
        if (do_hexdump) {
            // hexdump the key
            const unsigned char *data = reinterpret_cast<const unsigned char *>(key->data);
            for (size_t i = 0; i < key->size; i++) {
                char str[3];
                snprintf(str, sizeof str, "%2.2x", data[i]);
                out->append(str);
            }
        }
    }
}

static void tokudb_pretty_left_key(const DB *db, const DBT *key, String *out) {
    tokudb_pretty_key(db, key, "-infinity", out);
}

static void tokudb_pretty_right_key(const DB *db, const DBT *key, String *out) {
    tokudb_pretty_key(db, key, "+infinity", out);
}

static const char *tokudb_get_index_name(DB *db) {
    if (db != NULL) {
        return db->get_dname(db);
    } else {
        return "$ydb_internal";
    }
}

static int tokudb_equal_key(const DBT *left_key, const DBT *right_key) {
    if (left_key->data == NULL || right_key->data == NULL || left_key->size != right_key->size)
        return 0;
    else
        return memcmp(left_key->data, right_key->data, left_key->size) == 0;
}

static void tokudb_lock_timeout_callback(DB *db, uint64_t requesting_txnid, const DBT *left_key, const DBT *right_key, uint64_t blocking_txnid) {
    THD *thd = current_thd;
    if (!thd)
        return;
    ulong lock_timeout_debug = THDVAR(thd, lock_timeout_debug);
    if (lock_timeout_debug != 0) {
        // generate a JSON document with the lock timeout info
        String log_str;
        log_str.append("{");
        log_str.append("\"mysql_thread_id\":");
        log_str.append_ulonglong(thd->thread_id);
        log_str.append(", \"dbname\":");
        log_str.append("\""); log_str.append(tokudb_get_index_name(db)); log_str.append("\"");
        log_str.append(", \"requesting_txnid\":");
        log_str.append_ulonglong(requesting_txnid);
        log_str.append(", \"blocking_txnid\":");
        log_str.append_ulonglong(blocking_txnid);
        if (tokudb_equal_key(left_key, right_key)) {
            String key_str;
            tokudb_pretty_key(db, left_key, "?", &key_str);
            log_str.append(", \"key\":");
            log_str.append("\""); log_str.append(key_str); log_str.append("\"");
        } else {
            String left_str;
            tokudb_pretty_left_key(db, left_key, &left_str);
            log_str.append(", \"key_left\":");
            log_str.append("\""); log_str.append(left_str); log_str.append("\"");
            String right_str;
            tokudb_pretty_right_key(db, right_key, &right_str);
            log_str.append(", \"key_right\":");
            log_str.append("\""); log_str.append(right_str); log_str.append("\"");
        }
        log_str.append("}");
        // set last_lock_timeout
        if (lock_timeout_debug & 1) {
            char *old_lock_timeout = THDVAR(thd, last_lock_timeout);
            char *new_lock_timeout = my_strdup(log_str.c_ptr(), MY_FAE);
            THDVAR(thd, last_lock_timeout) = new_lock_timeout;
            my_free(old_lock_timeout);
        }
        // dump to stderr
        if (lock_timeout_debug & 2) {
            fprintf(stderr, "tokudb_lock_timeout: %s\n", log_str.c_ptr());
        }
    }
}

static struct st_mysql_information_schema tokudb_trx_information_schema = { MYSQL_INFORMATION_SCHEMA_INTERFACE_VERSION };

static ST_FIELD_INFO tokudb_trx_field_info[] = {
    {"trx_id", 0, MYSQL_TYPE_LONGLONG, 0, 0, NULL, SKIP_OPEN_TABLE },
    {"trx_mysql_thread_id", 0, MYSQL_TYPE_LONGLONG, 0, 0, NULL, SKIP_OPEN_TABLE },
    {NULL, 0, MYSQL_TYPE_NULL, 0, 0, NULL, SKIP_OPEN_TABLE}
};

struct tokudb_trx_extra {
    THD *thd;
    TABLE *table;
};

static int tokudb_trx_callback(uint64_t txn_id, uint64_t client_id, iterate_row_locks_callback iterate_locks, void *locks_extra, void *extra) {
    struct tokudb_trx_extra *e = reinterpret_cast<struct tokudb_trx_extra *>(extra);
    THD *thd = e->thd;
    TABLE *table = e->table;
    table->field[0]->store(txn_id, false);
    table->field[1]->store(client_id, false);
    int error = schema_table_store_record(thd, table);
    return error;
}

#if MYSQL_VERSION_ID >= 50600
static int tokudb_trx_fill_table(THD *thd, TABLE_LIST *tables, Item *cond) {
#else
static int tokudb_trx_fill_table(THD *thd, TABLE_LIST *tables, COND *cond) {
#endif
    int error;
    
    rw_rdlock(&tokudb_hton_initialized_lock);

    if (!tokudb_hton_initialized) {
        my_error(ER_PLUGIN_IS_NOT_LOADED, MYF(0), "TokuDB");
        error = -1;
    } else {
        struct tokudb_trx_extra e = { thd, tables->table };
        error = db_env->iterate_live_transactions(db_env, tokudb_trx_callback, &e);
    }

    rw_unlock(&tokudb_hton_initialized_lock);
    return error;
}

static int tokudb_trx_init(void *p) {
    ST_SCHEMA_TABLE *schema = (ST_SCHEMA_TABLE *) p;
    schema->fields_info = tokudb_trx_field_info;
    schema->fill_table = tokudb_trx_fill_table;
    return 0;
}

static int tokudb_trx_done(void *p) {
    return 0;
}

static struct st_mysql_information_schema tokudb_lock_waits_information_schema = { MYSQL_INFORMATION_SCHEMA_INTERFACE_VERSION };

static ST_FIELD_INFO tokudb_lock_waits_field_info[] = {
    {"requesting_trx_id", 0, MYSQL_TYPE_LONGLONG, 0, 0, NULL, SKIP_OPEN_TABLE },
    {"blocking_trx_id", 0, MYSQL_TYPE_LONGLONG, 0, 0, NULL, SKIP_OPEN_TABLE },
    {"lock_waits_dname", 256, MYSQL_TYPE_STRING, 0, 0, NULL, SKIP_OPEN_TABLE },
    {"lock_waits_key_left", 256, MYSQL_TYPE_STRING, 0, 0, NULL, SKIP_OPEN_TABLE },
    {"lock_waits_key_right", 256, MYSQL_TYPE_STRING, 0, 0, NULL, SKIP_OPEN_TABLE },
    {"lock_waits_start_time", 0, MYSQL_TYPE_LONGLONG, 0, 0, NULL, SKIP_OPEN_TABLE },
    {NULL, 0, MYSQL_TYPE_NULL, 0, 0, NULL, SKIP_OPEN_TABLE}
};

struct tokudb_lock_waits_extra {
    THD *thd;
    TABLE *table;
};

static int tokudb_lock_waits_callback(DB *db, uint64_t requesting_txnid, const DBT *left_key, const DBT *right_key, 
                                      uint64_t blocking_txnid, uint64_t start_time, void *extra) {
    struct tokudb_lock_waits_extra *e = reinterpret_cast<struct tokudb_lock_waits_extra *>(extra);
    THD *thd = e->thd;
    TABLE *table = e->table;
    table->field[0]->store(requesting_txnid, false);
    table->field[1]->store(blocking_txnid, false);
    const char *dname = tokudb_get_index_name(db);
    size_t dname_length = strlen(dname);
    table->field[2]->store(dname, dname_length, system_charset_info);
    String left_str;
    tokudb_pretty_left_key(db, left_key, &left_str);
    table->field[3]->store(left_str.ptr(), left_str.length(), system_charset_info);
    String right_str;
    tokudb_pretty_right_key(db, right_key, &right_str);
    table->field[4]->store(right_str.ptr(), right_str.length(), system_charset_info);
    table->field[5]->store(start_time, false);
    int error = schema_table_store_record(thd, table);
    return error;
}

#if MYSQL_VERSION_ID >= 50600
static int tokudb_lock_waits_fill_table(THD *thd, TABLE_LIST *tables, Item *cond) {
#else
static int tokudb_lock_waits_fill_table(THD *thd, TABLE_LIST *tables, COND *cond) {
#endif
    int error;
    
    rw_rdlock(&tokudb_hton_initialized_lock);

    if (!tokudb_hton_initialized) {
        my_error(ER_PLUGIN_IS_NOT_LOADED, MYF(0), "TokuDB");
        error = -1;
    } else {
        struct tokudb_lock_waits_extra e = { thd, tables->table };
        error = db_env->iterate_pending_lock_requests(db_env, tokudb_lock_waits_callback, &e);
    }

    rw_unlock(&tokudb_hton_initialized_lock);
    return error;
}

static int tokudb_lock_waits_init(void *p) {
    ST_SCHEMA_TABLE *schema = (ST_SCHEMA_TABLE *) p;
    schema->fields_info = tokudb_lock_waits_field_info;
    schema->fill_table = tokudb_lock_waits_fill_table;
    return 0;
}

static int tokudb_lock_waits_done(void *p) {
    return 0;
}

static struct st_mysql_information_schema tokudb_locks_information_schema = { MYSQL_INFORMATION_SCHEMA_INTERFACE_VERSION };

static ST_FIELD_INFO tokudb_locks_field_info[] = {
    {"locks_trx_id", 0, MYSQL_TYPE_LONGLONG, 0, 0, NULL, SKIP_OPEN_TABLE },
    {"locks_mysql_thread_id", 0, MYSQL_TYPE_LONGLONG, 0, 0, NULL, SKIP_OPEN_TABLE },
    {"locks_dname", 256, MYSQL_TYPE_STRING, 0, 0, NULL, SKIP_OPEN_TABLE },
    {"locks_key_left", 256, MYSQL_TYPE_STRING, 0, 0, NULL, SKIP_OPEN_TABLE },
    {"locks_key_right", 256, MYSQL_TYPE_STRING, 0, 0, NULL, SKIP_OPEN_TABLE },
    {NULL, 0, MYSQL_TYPE_NULL, 0, 0, NULL, SKIP_OPEN_TABLE}
};

struct tokudb_locks_extra {
    THD *thd;
    TABLE *table;
};

static int tokudb_locks_callback(uint64_t txn_id, uint64_t client_id, iterate_row_locks_callback iterate_locks, void *locks_extra, void *extra) {
    struct tokudb_locks_extra *e = reinterpret_cast<struct tokudb_locks_extra *>(extra);
    THD *thd = e->thd;
    TABLE *table = e->table;
    int error = 0;
    DB *db;
    DBT left_key, right_key;
    while (error == 0 && iterate_locks(&db, &left_key, &right_key, locks_extra) == 0) {
        table->field[0]->store(txn_id, false);
        table->field[1]->store(client_id, false);

        const char *dname = tokudb_get_index_name(db);
        size_t dname_length = strlen(dname);
        table->field[2]->store(dname, dname_length, system_charset_info);

        String left_str;
        tokudb_pretty_left_key(db, &left_key, &left_str);
        table->field[3]->store(left_str.ptr(), left_str.length(), system_charset_info);

        String right_str;
        tokudb_pretty_right_key(db, &right_key, &right_str);
        table->field[4]->store(right_str.ptr(), right_str.length(), system_charset_info);

        error = schema_table_store_record(thd, table);
    }
    return error;
}

#if MYSQL_VERSION_ID >= 50600
static int tokudb_locks_fill_table(THD *thd, TABLE_LIST *tables, Item *cond) {
#else
static int tokudb_locks_fill_table(THD *thd, TABLE_LIST *tables, COND *cond) {
#endif
    int error;
    
    rw_rdlock(&tokudb_hton_initialized_lock);

    if (!tokudb_hton_initialized) {
        my_error(ER_PLUGIN_IS_NOT_LOADED, MYF(0), "TokuDB");
        error = -1;
    } else {
        struct tokudb_locks_extra e = { thd, tables->table };
        error = db_env->iterate_live_transactions(db_env, tokudb_locks_callback, &e);
    }

    rw_unlock(&tokudb_hton_initialized_lock);
    return error;
}

static int tokudb_locks_init(void *p) {
    ST_SCHEMA_TABLE *schema = (ST_SCHEMA_TABLE *) p;
    schema->fields_info = tokudb_locks_field_info;
    schema->fill_table = tokudb_locks_fill_table;
    return 0;
}

static int tokudb_locks_done(void *p) {
    return 0;
}

enum { TOKUDB_PLUGIN_VERSION = 0x0400 };
#define TOKUDB_PLUGIN_VERSION_STR "1024"

// Retrieves variables for information_schema.global_status.
// Names (columnname) are automatically converted to upper case, and prefixed with "TOKUDB_"
static int show_tokudb_vars(THD *thd, SHOW_VAR *var, char *buff) {
    TOKUDB_DBUG_ENTER("show_tokudb_vars");

    int error;
    uint64_t panic;
    const int panic_string_len = 1024;
    char panic_string[panic_string_len] = {'\0'};
    fs_redzone_state redzone_state;

    uint64_t num_rows;
    error = db_env->get_engine_status (db_env, toku_global_status_rows, toku_global_status_max_rows, &num_rows, &redzone_state, &panic, panic_string, panic_string_len, TOKU_GLOBAL_STATUS);
    //TODO: Maybe do something with the panic output?
    if (error == 0) {
        assert(num_rows <= toku_global_status_max_rows);
        //TODO: Maybe enable some of the items here: (copied from engine status

        //TODO: (optionally) add redzone state, panic, panic string, etc. Right now it's being ignored.

        for (uint64_t row = 0; row < num_rows; row++) {
            SHOW_VAR &status_var = toku_global_status_variables[row];
            TOKU_ENGINE_STATUS_ROW_S &status_row = toku_global_status_rows[row];

            status_var.name = status_row.columnname;
            switch (status_row.type) {
            case FS_STATE:
            case UINT64:
                status_var.type = SHOW_LONGLONG;
                status_var.value = (char*)&status_row.value.num;
                break;
            case CHARSTR:
                status_var.type = SHOW_CHAR;
                status_var.value = (char*)status_row.value.str;
                break;
            case UNIXTIME:
                {
                    status_var.type = SHOW_CHAR;
                    time_t t = status_row.value.num;
                    char tbuf[26];
                    // Reuse the memory in status_row. (It belongs to us).
                    snprintf(status_row.value.datebuf, sizeof(status_row.value.datebuf), "%.24s", ctime_r(&t, tbuf));
                    status_var.value = (char*)&status_row.value.datebuf[0];
                }
                break;
            case TOKUTIME:
                {
                    status_var.type = SHOW_DOUBLE;
                    double t = tokutime_to_seconds(status_row.value.num);
                    // Reuse the memory in status_row. (It belongs to us).
                    status_row.value.dnum = t;
                    status_var.value = (char*)&status_row.value.dnum;
                }
                break;
            case PARCOUNT:
                {
                    status_var.type = SHOW_LONGLONG;
                    uint64_t v = read_partitioned_counter(status_row.value.parcount);
                    // Reuse the memory in status_row. (It belongs to us).
                    status_row.value.num = v;
                    status_var.value = (char*)&status_row.value.num;
                }
                break;
            default:
                {
                    status_var.type = SHOW_CHAR;
                    // Reuse the memory in status_row.datebuf. (It belongs to us).
                    // UNKNOWN TYPE: %d fits in 26 bytes (sizeof datebuf) for any integer.
                    snprintf(status_row.value.datebuf, sizeof(status_row.value.datebuf), "UNKNOWN TYPE: %d", status_row.type);
                    status_var.value = (char*)&status_row.value.datebuf[0];
                }
                break;
            }
        }
        // Sentinel value at end.
        toku_global_status_variables[num_rows].type = SHOW_LONG;
        toku_global_status_variables[num_rows].value = (char*)NullS;
        toku_global_status_variables[num_rows].name = (char*)NullS;

        var->type= SHOW_ARRAY;
        var->value= (char *) toku_global_status_variables;
    }
    if (error) { my_errno = error; }
    TOKUDB_DBUG_RETURN(error);
}

static SHOW_VAR toku_global_status_variables_export[]= {
    {"Tokudb", (char*)&show_tokudb_vars, SHOW_FUNC},
    {NullS, NullS, SHOW_LONG}
};

mysql_declare_plugin(tokudb) 
{
    MYSQL_STORAGE_ENGINE_PLUGIN, 
    &tokudb_storage_engine, 
    tokudb_hton_name, 
    "Tokutek Inc", 
    "Tokutek TokuDB Storage Engine with Fractal Tree(tm) Technology",
    PLUGIN_LICENSE_GPL,
    tokudb_init_func,          /* plugin init */
    tokudb_done_func,          /* plugin deinit */
    TOKUDB_PLUGIN_VERSION,     /* 4.0.0 */
    toku_global_status_variables_export,  /* status variables */
    tokudb_system_variables,   /* system variables */
    NULL,                      /* config options */
#if MYSQL_VERSION_ID >= 50521
    0,                         /* flags */
#endif
},
{
    MYSQL_INFORMATION_SCHEMA_PLUGIN, 
    &tokudb_trx_information_schema,
    "TokuDB_trx", 
    "Tokutek Inc", 
    "Tokutek TokuDB Storage Engine with Fractal Tree(tm) Technology",
    PLUGIN_LICENSE_GPL,
    tokudb_trx_init,     /* plugin init */
    tokudb_trx_done,     /* plugin deinit */
    TOKUDB_PLUGIN_VERSION,     /* 4.0.0 */
    NULL,                      /* status variables */
    NULL,                      /* system variables */
    NULL,                      /* config options */
#if MYSQL_VERSION_ID >= 50521
    0,                         /* flags */
#endif
},
{
    MYSQL_INFORMATION_SCHEMA_PLUGIN, 
    &tokudb_lock_waits_information_schema,
    "TokuDB_lock_waits", 
    "Tokutek Inc", 
    "Tokutek TokuDB Storage Engine with Fractal Tree(tm) Technology",
    PLUGIN_LICENSE_GPL,
    tokudb_lock_waits_init,     /* plugin init */
    tokudb_lock_waits_done,     /* plugin deinit */
    TOKUDB_PLUGIN_VERSION,     /* 4.0.0 */
    NULL,                      /* status variables */
    NULL,                      /* system variables */
    NULL,                      /* config options */
#if MYSQL_VERSION_ID >= 50521
    0,                         /* flags */
#endif
},
{
    MYSQL_INFORMATION_SCHEMA_PLUGIN, 
    &tokudb_locks_information_schema,
    "TokuDB_locks", 
    "Tokutek Inc", 
    "Tokutek TokuDB Storage Engine with Fractal Tree(tm) Technology",
    PLUGIN_LICENSE_GPL,
    tokudb_locks_init,     /* plugin init */
    tokudb_locks_done,     /* plugin deinit */
    TOKUDB_PLUGIN_VERSION,     /* 4.0.0 */
    NULL,                      /* status variables */
    NULL,                      /* system variables */
    NULL,                      /* config options */
#if MYSQL_VERSION_ID >= 50521
    0,                         /* flags */
#endif
},
{
    MYSQL_INFORMATION_SCHEMA_PLUGIN, 
    &tokudb_file_map_information_schema, 
    "TokuDB_file_map", 
    "Tokutek Inc", 
    "Tokutek TokuDB Storage Engine with Fractal Tree(tm) Technology",
    PLUGIN_LICENSE_GPL,
    tokudb_file_map_init,     /* plugin init */
    tokudb_file_map_done,     /* plugin deinit */
    TOKUDB_PLUGIN_VERSION,     /* 4.0.0 */
    NULL,                      /* status variables */
    NULL,                      /* system variables */
    NULL,                      /* config options */
#if MYSQL_VERSION_ID >= 50521
    0,                         /* flags */
#endif
},
{
    MYSQL_INFORMATION_SCHEMA_PLUGIN, 
    &tokudb_fractal_tree_info_information_schema, 
    "TokuDB_fractal_tree_info", 
    "Tokutek Inc", 
    "Tokutek TokuDB Storage Engine with Fractal Tree(tm) Technology",
    PLUGIN_LICENSE_GPL,
    tokudb_fractal_tree_info_init,     /* plugin init */
    tokudb_fractal_tree_info_done,     /* plugin deinit */
    TOKUDB_PLUGIN_VERSION,     /* 4.0.0 */
    NULL,                      /* status variables */
    NULL,                      /* system variables */
    NULL,                      /* config options */
#if MYSQL_VERSION_ID >= 50521
    0,                         /* flags */
#endif
},
{
    MYSQL_INFORMATION_SCHEMA_PLUGIN, 
    &tokudb_fractal_tree_block_map_information_schema, 
    "TokuDB_fractal_tree_block_map", 
    "Tokutek Inc", 
    "Tokutek TokuDB Storage Engine with Fractal Tree(tm) Technology",
    PLUGIN_LICENSE_GPL,
    tokudb_fractal_tree_block_map_init,     /* plugin init */
    tokudb_fractal_tree_block_map_done,     /* plugin deinit */
    TOKUDB_PLUGIN_VERSION,     /* 4.0.0 */
    NULL,                      /* status variables */
    NULL,                      /* system variables */
    NULL,                      /* config options */
#if MYSQL_VERSION_ID >= 50521
    0,                         /* flags */
#endif
}
mysql_declare_plugin_end;

#ifdef MARIA_PLUGIN_INTERFACE_VERSION

maria_declare_plugin(tokudb) 
{
    MYSQL_STORAGE_ENGINE_PLUGIN, 
    &tokudb_storage_engine, 
    tokudb_hton_name, 
    "Tokutek Inc", 
    "Tokutek TokuDB Storage Engine with Fractal Tree(tm) Technology",
    PLUGIN_LICENSE_GPL,
    tokudb_init_func,          /* plugin init */
    tokudb_done_func,          /* plugin deinit */
    TOKUDB_PLUGIN_VERSION,     /* 4.0.0 */
    toku_global_status_variables_export,  /* status variables */
    tokudb_system_variables,   /* system variables */
    TOKUDB_PLUGIN_VERSION_STR, /* string version */
    MariaDB_PLUGIN_MATURITY_ALPHA /* maturity */
},
{
    MYSQL_INFORMATION_SCHEMA_PLUGIN, 
    &tokudb_trx_information_schema,
    "TokuDB_trx", 
    "Tokutek Inc", 
    "Tokutek TokuDB Storage Engine with Fractal Tree(tm) Technology",
    PLUGIN_LICENSE_GPL,
    tokudb_trx_init,     /* plugin init */
    tokudb_trx_done,     /* plugin deinit */
    TOKUDB_PLUGIN_VERSION,     /* 4.0.0 */
    NULL,                      /* status variables */
    NULL,                      /* system variables */
    TOKUDB_PLUGIN_VERSION_STR, /* string version */
    MariaDB_PLUGIN_MATURITY_ALPHA /* maturity */
},
{
    MYSQL_INFORMATION_SCHEMA_PLUGIN, 
    &tokudb_lock_waits_information_schema,
    "TokuDB_lock_waits", 
    "Tokutek Inc", 
    "Tokutek TokuDB Storage Engine with Fractal Tree(tm) Technology",
    PLUGIN_LICENSE_GPL,
    tokudb_lock_waits_init,     /* plugin init */
    tokudb_lock_waits_done,     /* plugin deinit */
    TOKUDB_PLUGIN_VERSION,     /* 4.0.0 */
    NULL,                      /* status variables */
    NULL,                      /* system variables */
    TOKUDB_PLUGIN_VERSION_STR, /* string version */
    MariaDB_PLUGIN_MATURITY_ALPHA /* maturity */
},
{
    MYSQL_INFORMATION_SCHEMA_PLUGIN, 
    &tokudb_locks_information_schema,
    "TokuDB_locks", 
    "Tokutek Inc", 
    "Tokutek TokuDB Storage Engine with Fractal Tree(tm) Technology",
    PLUGIN_LICENSE_GPL,
    tokudb_locks_init,     /* plugin init */
    tokudb_locks_done,     /* plugin deinit */
    TOKUDB_PLUGIN_VERSION,     /* 4.0.0 */
    NULL,                      /* status variables */
    NULL,                      /* system variables */
    TOKUDB_PLUGIN_VERSION_STR, /* string version */
    MariaDB_PLUGIN_MATURITY_ALPHA /* maturity */
},
{
    MYSQL_INFORMATION_SCHEMA_PLUGIN, 
    &tokudb_file_map_information_schema, 
    "TokuDB_file_map", 
    "Tokutek Inc", 
    "Tokutek TokuDB Storage Engine with Fractal Tree(tm) Technology",
    PLUGIN_LICENSE_GPL,
    tokudb_file_map_init,     /* plugin init */
    tokudb_file_map_done,     /* plugin deinit */
    TOKUDB_PLUGIN_VERSION,     /* 4.0.0 */
    NULL,                      /* status variables */
    NULL,                      /* system variables */
    TOKUDB_PLUGIN_VERSION_STR, /* string version */
    MariaDB_PLUGIN_MATURITY_ALPHA /* maturity */
},
{
    MYSQL_INFORMATION_SCHEMA_PLUGIN, 
    &tokudb_fractal_tree_info_information_schema, 
    "TokuDB_fractal_tree_info", 
    "Tokutek Inc", 
    "Tokutek TokuDB Storage Engine with Fractal Tree(tm) Technology",
    PLUGIN_LICENSE_GPL,
    tokudb_fractal_tree_info_init,     /* plugin init */
    tokudb_fractal_tree_info_done,     /* plugin deinit */
    TOKUDB_PLUGIN_VERSION,     /* 4.0.0 */
    NULL,                      /* status variables */
    NULL,                      /* system variables */
    TOKUDB_PLUGIN_VERSION_STR, /* string version */
    MariaDB_PLUGIN_MATURITY_ALPHA /* maturity */
},
{
    MYSQL_INFORMATION_SCHEMA_PLUGIN, 
    &tokudb_fractal_tree_block_map_information_schema, 
    "TokuDB_fractal_tree_block_map", 
    "Tokutek Inc", 
    "Tokutek TokuDB Storage Engine with Fractal Tree(tm) Technology",
    PLUGIN_LICENSE_GPL,
    tokudb_fractal_tree_block_map_init,     /* plugin init */
    tokudb_fractal_tree_block_map_done,     /* plugin deinit */
    TOKUDB_PLUGIN_VERSION,     /* 4.0.0 */
    NULL,                      /* status variables */
    NULL,                      /* system variables */
    TOKUDB_PLUGIN_VERSION_STR, /* string version */
    MariaDB_PLUGIN_MATURITY_ALPHA /* maturity */
}
maria_declare_plugin_end;

#endif<|MERGE_RESOLUTION|>--- conflicted
+++ resolved
@@ -934,19 +934,14 @@
 
     trx = (tokudb_trx_data *) thd_data_get(thd, tokudb_hton->slot);
     
-<<<<<<< HEAD
     if (thd_sql_command(thd) == SQLCOM_CREATE_TABLE && trx && trx->sub_sp_level) {
         txn = trx->sub_sp_level;
     }
     else {
         do_commit = true;
-        error = db_env->txn_begin(db_env, 0, &txn, 0);
+        error = txn_begin(db_env, 0, &txn, thd);
         if (error) { goto cleanup; }        
     }
-=======
-    error = txn_begin(db_env, 0, &txn, 0, thd);
-    if (error) { goto cleanup; }
->>>>>>> cc00509b
 
     error = open_status_dictionary(&status_db, path, txn);
     if (error) { goto cleanup; }
