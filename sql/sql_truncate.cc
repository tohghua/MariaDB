--- conflicted
+++ resolved
@@ -428,16 +428,9 @@
 
       if (thd->locked_tables_mode && thd->locked_tables_list.reopen_tables(thd, false))
       {
-<<<<<<< HEAD
-        thd->locked_tables_list.unlink_all_closed_tables(thd, NULL, 0);
-        error=1;
-      }
-
-=======
           thd->locked_tables_list.unlink_all_closed_tables(thd, NULL, 0);
           error= 1;
       }
->>>>>>> 528abc74
       /* No need to binlog a failed truncate-by-recreate. */
       binlog_stmt= !error;
     }
