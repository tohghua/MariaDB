/* Copyright 2008-2021 Codership Oy <http://www.codership.com>
   Copyright (c) 2020, 2021, MariaDB

   This program is free software; you can redistribute it and/or modify
   it under the terms of the GNU General Public License as published by
   the Free Software Foundation; version 2 of the License.

   This program is distributed in the hope that it will be useful,
   but WITHOUT ANY WARRANTY; without even the implied warranty of
   MERCHANTABILITY or FITNESS FOR A PARTICULAR PURPOSE.  See the
   GNU General Public License for more details.

   You should have received a copy of the GNU General Public License
   along with this program; if not, write to the Free Software
   Foundation, Inc., 51 Franklin Street, Fifth Floor, Boston, MA 02110-1335 USA */

#ifndef WSREP_MYSQLD_H
#define WSREP_MYSQLD_H

#include <wsrep.h>

#ifdef WITH_WSREP

#include <mysql/plugin.h>
#include "mysql/service_wsrep.h"

#include <my_global.h>
#include <my_pthread.h>
#include "log.h"
#include "mysqld.h"

typedef struct st_mysql_show_var SHOW_VAR;
#include <sql_priv.h>
#include "mdl.h"
#include "sql_table.h"
#include "wsrep_mysqld_c.h"

#include "wsrep/provider.hpp"
#include "wsrep/streaming_context.hpp"
#include "wsrep_api.h"
<<<<<<< HEAD
#include <vector>
#include <map>
#include "wsrep_server_state.h"
=======
>>>>>>> 2917bd0d

#define WSREP_UNDEFINED_TRX_ID ULONGLONG_MAX

class THD;

// Global wsrep parameters

// MySQL wsrep options
extern const char* wsrep_provider;
extern const char* wsrep_provider_options;
extern const char* wsrep_cluster_name;
extern const char* wsrep_cluster_address;
extern const char* wsrep_node_name;
extern const char* wsrep_node_address;
extern const char* wsrep_node_incoming_address;
extern const char* wsrep_data_home_dir;
extern const char* wsrep_dbug_option;
extern long        wsrep_slave_threads;
extern int         wsrep_slave_count_change;
extern ulong       wsrep_debug;
extern my_bool     wsrep_convert_LOCK_to_trx;
extern ulong       wsrep_retry_autocommit;
extern my_bool     wsrep_auto_increment_control;
extern my_bool     wsrep_drupal_282555_workaround;
extern my_bool     wsrep_incremental_data_collection;
extern const char* wsrep_start_position;
extern ulong       wsrep_max_ws_size;
extern ulong       wsrep_max_ws_rows;
extern const char* wsrep_notify_cmd;
extern my_bool     wsrep_certify_nonPK;
extern long int    wsrep_protocol_version;
extern my_bool     wsrep_desync;
extern ulong       wsrep_reject_queries;
extern my_bool     wsrep_recovery;
extern my_bool     wsrep_replicate_myisam;
extern my_bool     wsrep_log_conflicts;
extern ulong       wsrep_mysql_replication_bundle;
extern my_bool     wsrep_load_data_splitting;
extern my_bool     wsrep_restart_slave;
extern my_bool     wsrep_restart_slave_activated;
extern my_bool     wsrep_slave_FK_checks;
extern my_bool     wsrep_slave_UK_checks;
extern ulong       wsrep_trx_fragment_unit;
extern ulong       wsrep_SR_store_type;
extern uint        wsrep_ignore_apply_errors;
extern ulong       wsrep_running_threads;
extern ulong       wsrep_running_applier_threads;
extern ulong       wsrep_running_rollbacker_threads;
extern bool        wsrep_new_cluster;
extern bool        wsrep_gtid_mode;
extern my_bool     wsrep_strict_ddl;
extern uint        wsrep_gtid_domain_id;

enum enum_wsrep_reject_types {
  WSREP_REJECT_NONE,    /* nothing rejected */
  WSREP_REJECT_ALL,     /* reject all queries, with UNKNOWN_COMMAND error */
  WSREP_REJECT_ALL_KILL /* kill existing connections and reject all queries*/
};

enum enum_wsrep_OSU_method {
    WSREP_OSU_TOI,
    WSREP_OSU_RSU,
    WSREP_OSU_NONE
};

enum enum_wsrep_sync_wait {
    WSREP_SYNC_WAIT_NONE= 0x0,
    // select, begin
    WSREP_SYNC_WAIT_BEFORE_READ= 0x1,
    WSREP_SYNC_WAIT_BEFORE_UPDATE_DELETE= 0x2,
    WSREP_SYNC_WAIT_BEFORE_INSERT_REPLACE= 0x4,
    WSREP_SYNC_WAIT_BEFORE_SHOW= 0x8,
    WSREP_SYNC_WAIT_MAX= 0xF
};

enum enum_wsrep_ignore_apply_error {
    WSREP_IGNORE_ERRORS_NONE= 0x0,
    WSREP_IGNORE_ERRORS_ON_RECONCILING_DDL= 0x1,
    WSREP_IGNORE_ERRORS_ON_RECONCILING_DML= 0x2,
    WSREP_IGNORE_ERRORS_ON_DDL= 0x4,
    WSREP_IGNORE_ERRORS_MAX= 0x7
};

// Streaming Replication
#define WSREP_FRAG_BYTES      0
#define WSREP_FRAG_ROWS       1
#define WSREP_FRAG_STATEMENTS 2

#define WSREP_SR_STORE_NONE   0
#define WSREP_SR_STORE_TABLE  1

extern const char *wsrep_fragment_units[];
extern const char *wsrep_SR_store_types[];

// MySQL status variables
extern my_bool     wsrep_connected;
extern my_bool     wsrep_ready;
extern const char* wsrep_cluster_state_uuid;
extern long long   wsrep_cluster_conf_id;
extern const char* wsrep_cluster_status;
extern long        wsrep_cluster_size;
extern long        wsrep_local_index;
extern long long   wsrep_local_bf_aborts;
extern const char* wsrep_provider_name;
extern const char* wsrep_provider_version;
extern const char* wsrep_provider_vendor;
extern char*       wsrep_provider_capabilities;
extern char*       wsrep_cluster_capabilities;

int  wsrep_show_status(THD *thd, SHOW_VAR *var, void *buff,
                       system_status_var *status_var, enum_var_type scope);
int  wsrep_show_ready(THD *thd, SHOW_VAR *var, char *buff);
void wsrep_free_status(THD *thd);
void wsrep_update_cluster_state_uuid(const char* str);

/* Filters out --wsrep-new-cluster oprtion from argv[]
 * should be called in the very beginning of main() */
void wsrep_filter_new_cluster (int* argc, char* argv[]);

int  wsrep_init();
void wsrep_deinit(bool free_options);

/* Initialize wsrep thread LOCKs and CONDs */
void wsrep_thr_init();
/* Destroy wsrep thread LOCKs and CONDs */
void wsrep_thr_deinit();

void wsrep_recover();
bool wsrep_before_SE(); // initialize wsrep before storage
                        // engines (true) or after (false)
/* wsrep initialization sequence at startup
 * @param before wsrep_before_SE() value */
void wsrep_init_startup(bool before);

/* Recover streaming transactions from fragment storage */
void wsrep_recover_sr_from_storage(THD *);

// Other wsrep global variables
extern my_bool     wsrep_inited; // whether wsrep is initialized ?
extern bool        wsrep_service_started;

extern "C" void wsrep_fire_rollbacker(THD *thd);
extern "C" uint32 wsrep_thd_wsrep_rand(THD *thd);
extern "C" time_t wsrep_thd_query_start(THD *thd);
extern void wsrep_close_client_connections(my_bool wait_to_end,
                                           THD *except_caller_thd= NULL);
extern "C" query_id_t wsrep_thd_wsrep_last_query_id(THD *thd);
extern "C" void wsrep_thd_set_wsrep_last_query_id(THD *thd, query_id_t id);

extern int  wsrep_wait_committing_connections_close(int wait_time);
extern void wsrep_close_applier(THD *thd);
extern void wsrep_wait_appliers_close(THD *thd);
extern void wsrep_close_applier_threads(int count);


/* new defines */
extern void wsrep_stop_replication(THD *thd);
extern bool wsrep_start_replication(const char *wsrep_cluster_address);
extern void wsrep_shutdown_replication();
extern bool wsrep_must_sync_wait (THD* thd, uint mask= WSREP_SYNC_WAIT_BEFORE_READ);
extern bool wsrep_sync_wait (THD* thd, uint mask= WSREP_SYNC_WAIT_BEFORE_READ);
extern bool wsrep_sync_wait (THD* thd, enum enum_sql_command command);
extern enum wsrep::provider::status
wsrep_sync_wait_upto (THD* thd, wsrep_gtid_t* upto, int timeout);
extern int  wsrep_check_opts();
extern void wsrep_prepend_PATH (const char* path);
extern bool wsrep_append_fk_parent_table(THD* thd, TABLE_LIST* table, wsrep::key_array* keys);
extern bool wsrep_reload_ssl();

/* Other global variables */
extern wsrep_seqno_t wsrep_locked_seqno;

/* A wrapper function for MySQL log functions. The call will prefix
   the log message with WSREP and forward the result buffer to fun. */
void WSREP_LOG(void (*fun)(const char* fmt, ...), const char* fmt, ...);

#define WSREP_SYNC_WAIT(thd_, before_)                                  \
    { if (WSREP_CLIENT(thd_) &&                                         \
          wsrep_sync_wait(thd_, before_)) goto wsrep_error_label; }

#define WSREP_MYSQL_DB (char *)"mysql"

#define WSREP_TO_ISOLATION_BEGIN(db_, table_, table_list_)              \
  if (WSREP_ON && WSREP(thd) && wsrep_to_isolation_begin(thd, db_, table_, table_list_)) \
    goto wsrep_error_label;

#define WSREP_TO_ISOLATION_BEGIN_ALTER(db_, table_, table_list_, alter_info_, fk_tables_) \
  if (WSREP(thd) && wsrep_thd_is_local(thd) &&                          \
      wsrep_to_isolation_begin(thd, db_, table_,                        \
                               table_list_, alter_info_, fk_tables_))

#define WSREP_TO_ISOLATION_END                                          \
  if ((WSREP(thd) && wsrep_thd_is_local_toi(thd)) ||                    \
      wsrep_thd_is_in_rsu(thd))                                         \
    wsrep_to_isolation_end(thd);

/*
  Checks if lex->no_write_to_binlog is set for statements that use LOCAL or
  NO_WRITE_TO_BINLOG.
*/
#define WSREP_TO_ISOLATION_BEGIN_WRTCHK(db_, table_, table_list_)       \
  if (WSREP(thd) && !thd->lex->no_write_to_binlog                       \
      && wsrep_to_isolation_begin(thd, db_, table_, table_list_))       \
    goto wsrep_error_label;

<<<<<<< HEAD
#define WSREP_DEBUG(...)                                                \
    if (wsrep_debug)     sql_print_information( "WSREP: " __VA_ARGS__)
#define WSREP_INFO(...)  sql_print_information( "WSREP: " __VA_ARGS__)
#define WSREP_WARN(...)  sql_print_warning(     "WSREP: " __VA_ARGS__)
#define WSREP_ERROR(...) sql_print_error(       "WSREP: " __VA_ARGS__)
#define WSREP_UNKNOWN(fmt, ...) WSREP_ERROR("UNKNOWN: " fmt, ##__VA_ARGS__)

#define WSREP_LOG_CONFLICT_THD(thd, role)                               \
  WSREP_INFO(                                                \
            "%s: \n "                                            \
            "  THD: %lu, mode: %s, state: %s, conflict: %s, seqno: %lld\n " \
            "  SQL: %s",                                                \
            role,                                                       \
            thd_get_thread_id(thd),                                     \
            wsrep_thd_client_mode_str(thd),                             \
            wsrep_thd_client_state_str(thd),                            \
            wsrep_thd_transaction_state_str(thd),                       \
            wsrep_thd_trx_seqno(thd),                                   \
            wsrep_thd_query(thd)                                        \
            );

#define WSREP_LOG_CONFLICT(bf_thd, victim_thd, bf_abort)                \
  if (wsrep_debug || wsrep_log_conflicts)                               \
  {                                                                     \
    WSREP_INFO("cluster conflict due to %s for threads:",               \
               (bf_abort) ? "high priority abort" : "certification failure" \
              );                                                        \
    if (bf_thd)     WSREP_LOG_CONFLICT_THD(bf_thd, "Winning thread");   \
    if (victim_thd) WSREP_LOG_CONFLICT_THD(victim_thd, "Victim thread"); \
    WSREP_INFO("context: %s:%d", __FILE__, __LINE__); \
  }
=======
>>>>>>> 2917bd0d

#define WSREP_PROVIDER_EXISTS (WSREP_PROVIDER_EXISTS_)

static inline bool wsrep_cluster_address_exists()
{
  if (mysqld_server_started)
    mysql_mutex_assert_owner(&LOCK_global_system_variables);
  return wsrep_cluster_address && wsrep_cluster_address[0];
}

extern my_bool wsrep_ready_get();
extern void wsrep_ready_wait();

extern mysql_mutex_t LOCK_wsrep_ready;
extern mysql_cond_t  COND_wsrep_ready;
extern mysql_mutex_t LOCK_wsrep_sst;
extern mysql_cond_t  COND_wsrep_sst;
extern mysql_mutex_t LOCK_wsrep_sst_init;
extern mysql_cond_t  COND_wsrep_sst_init;
extern int wsrep_replaying;
extern mysql_mutex_t LOCK_wsrep_replaying;
extern mysql_cond_t  COND_wsrep_replaying;
extern mysql_mutex_t LOCK_wsrep_slave_threads;
extern mysql_cond_t  COND_wsrep_slave_threads;
extern mysql_mutex_t LOCK_wsrep_gtid_wait_upto;
extern mysql_mutex_t LOCK_wsrep_cluster_config;
extern mysql_mutex_t LOCK_wsrep_desync;
extern mysql_mutex_t LOCK_wsrep_SR_pool;
extern mysql_mutex_t LOCK_wsrep_SR_store;
extern mysql_mutex_t LOCK_wsrep_config_state;
extern mysql_mutex_t LOCK_wsrep_group_commit;
extern mysql_mutex_t LOCK_wsrep_joiner_monitor;
extern mysql_mutex_t LOCK_wsrep_donor_monitor;
extern mysql_cond_t  COND_wsrep_joiner_monitor;
extern mysql_cond_t  COND_wsrep_donor_monitor;

extern int           wsrep_to_isolation;
extern my_bool       wsrep_preordered_opt;

#ifdef HAVE_PSI_INTERFACE

extern PSI_cond_key  key_COND_wsrep_thd;

extern PSI_mutex_key key_LOCK_wsrep_ready;
extern PSI_mutex_key key_COND_wsrep_ready;
extern PSI_mutex_key key_LOCK_wsrep_sst;
extern PSI_cond_key  key_COND_wsrep_sst;
extern PSI_mutex_key key_LOCK_wsrep_sst_init;
extern PSI_cond_key  key_COND_wsrep_sst_init;
extern PSI_mutex_key key_LOCK_wsrep_sst_thread;
extern PSI_cond_key  key_COND_wsrep_sst_thread;
extern PSI_mutex_key key_LOCK_wsrep_replaying;
extern PSI_cond_key  key_COND_wsrep_replaying;
extern PSI_mutex_key key_LOCK_wsrep_slave_threads;
extern PSI_cond_key  key_COND_wsrep_slave_threads;
extern PSI_mutex_key key_LOCK_wsrep_gtid_wait_upto;
extern PSI_cond_key  key_COND_wsrep_gtid_wait_upto;
extern PSI_mutex_key key_LOCK_wsrep_cluster_config;
extern PSI_mutex_key key_LOCK_wsrep_desync;
extern PSI_mutex_key key_LOCK_wsrep_SR_pool;
extern PSI_mutex_key key_LOCK_wsrep_SR_store;
extern PSI_mutex_key key_LOCK_wsrep_global_seqno;
extern PSI_mutex_key key_LOCK_wsrep_thd_queue;
extern PSI_cond_key  key_COND_wsrep_thd_queue;
extern PSI_mutex_key key_LOCK_wsrep_joiner_monitor;
extern PSI_mutex_key key_LOCK_wsrep_donor_monitor;

extern PSI_file_key key_file_wsrep_gra_log;

extern PSI_thread_key key_wsrep_sst_joiner;
extern PSI_thread_key key_wsrep_sst_donor;
extern PSI_thread_key key_wsrep_rollbacker;
extern PSI_thread_key key_wsrep_applier;
extern PSI_thread_key key_wsrep_sst_joiner_monitor;
extern PSI_thread_key key_wsrep_sst_donor_monitor;
#endif /* HAVE_PSI_INTERFACE */


struct TABLE_LIST;
class Alter_info;
struct HA_CREATE_INFO;

int wsrep_to_isolation_begin(THD *thd, const char *db_, const char *table_,
                             const TABLE_LIST* table_list,
                             const Alter_info* alter_info= nullptr,
                             const wsrep::key_array *fk_tables= nullptr,
                             const HA_CREATE_INFO* create_info= nullptr);

bool wsrep_should_replicate_ddl(THD* thd, const enum legacy_db_type db_type);
bool wsrep_should_replicate_ddl_iterate(THD* thd, const TABLE_LIST* table_list);

void wsrep_to_isolation_end(THD *thd);

bool wsrep_append_SR_keys(THD *thd);
int wsrep_to_buf_helper(
  THD* thd, const char *query, uint query_len, uchar** buf, size_t* buf_len);
int wsrep_create_trigger_query(THD *thd, uchar** buf, size_t* buf_len);
int wsrep_create_event_query(THD *thd, uchar** buf, size_t* buf_len);

void wsrep_init_sidno(const wsrep_uuid_t&);
bool wsrep_node_is_donor();
bool wsrep_node_is_synced();

void wsrep_init_SR();
void wsrep_verify_SE_checkpoint(const wsrep_uuid_t& uuid, wsrep_seqno_t seqno);
int wsrep_replay_from_SR_store(THD*, const wsrep_trx_meta_t&);

class Log_event;
int wsrep_ignored_error_code(Log_event* ev, int error);
int wsrep_must_ignore_error(THD* thd);

struct wsrep_server_gtid_t
{
  uint32 domain_id;
  uint32 server_id;
  uint64 seqno;
};
class Wsrep_gtid_server
{
public:
  uint32 domain_id;
  uint32 server_id;
  Wsrep_gtid_server()
    : m_force_signal(false)
    , m_seqno(0)
    , m_committed_seqno(0)
  { }
  void gtid(const wsrep_server_gtid_t& gtid)
  {
    domain_id=  gtid.domain_id;
    server_id=  gtid.server_id;
    m_seqno=    gtid.seqno;
  }
  wsrep_server_gtid_t gtid()
  {
    wsrep_server_gtid_t gtid;
    gtid.domain_id= domain_id;
    gtid.server_id= server_id;
    gtid.seqno=     m_seqno;
    return gtid;
  }
  void seqno(const uint64 seqno) { m_seqno= seqno; }
  uint64 seqno() const { return m_seqno; }
  uint64 seqno_committed() const { return m_committed_seqno; }
  uint64 seqno_inc()
  {
    m_seqno++;
    return m_seqno;
  }
  const wsrep_server_gtid_t& undefined()
  {
    return m_undefined;
  }
  int wait_gtid_upto(const uint64_t seqno, uint timeout)
  {
    int wait_result= 0;
    struct timespec wait_time;
    int ret= 0;
    mysql_cond_t wait_cond;
    mysql_cond_init(key_COND_wsrep_gtid_wait_upto, &wait_cond, NULL);
    set_timespec(wait_time, timeout);
    mysql_mutex_lock(&LOCK_wsrep_gtid_wait_upto);
    std::multimap<uint64, mysql_cond_t*>::iterator it;
    if (seqno > m_seqno)
    {
      try
      {
        it= m_wait_map.insert(std::make_pair(seqno, &wait_cond));
      } 
      catch (std::bad_alloc& e)
      {
         ret= ENOMEM;
      }
      while (!ret && (m_committed_seqno < seqno) && !m_force_signal)
      {
        wait_result= mysql_cond_timedwait(&wait_cond,
                                          &LOCK_wsrep_gtid_wait_upto,
                                          &wait_time);
        if (wait_result == ETIMEDOUT || wait_result == ETIME)
        {
          ret= wait_result;
          break;
        }
      }
      if (ret != ENOMEM)
      {
        m_wait_map.erase(it);
      }
    }
    mysql_mutex_unlock(&LOCK_wsrep_gtid_wait_upto);
    mysql_cond_destroy(&wait_cond);
    return ret;
  }
  void signal_waiters(uint64 seqno, bool signal_all)
  {
    mysql_mutex_lock(&LOCK_wsrep_gtid_wait_upto);
    if (!signal_all && (m_committed_seqno >= seqno))
    {
      mysql_mutex_unlock(&LOCK_wsrep_gtid_wait_upto);
      return;
    }
    m_force_signal= true;
    std::multimap<uint64, mysql_cond_t*>::iterator it_end;
    std::multimap<uint64, mysql_cond_t*>::iterator it_begin;
    if (signal_all)
    {
      it_end= m_wait_map.end();
    }
    else
    {
      it_end= m_wait_map.upper_bound(seqno);
    }
    if (m_committed_seqno < seqno)
    {
      m_committed_seqno= seqno;
    }
    for (it_begin = m_wait_map.begin(); it_begin != it_end; ++it_begin)
    {
      mysql_cond_signal(it_begin->second);
    }
    m_force_signal= false;
    mysql_mutex_unlock(&LOCK_wsrep_gtid_wait_upto);
  }
private:
  const wsrep_server_gtid_t m_undefined= {0,0,0};
  std::multimap<uint64, mysql_cond_t*> m_wait_map;
  bool m_force_signal;
  Atomic_counter<uint64_t> m_seqno;
  Atomic_counter<uint64_t> m_committed_seqno;
};
extern Wsrep_gtid_server wsrep_gtid_server;
void wsrep_init_gtid();
bool wsrep_check_gtid_seqno(const uint32&, const uint32&, uint64&);
bool wsrep_get_binlog_gtid_seqno(wsrep_server_gtid_t&);

typedef struct wsrep_key_arr
{
    wsrep_key_t* keys;
    size_t       keys_len;
} wsrep_key_arr_t;
bool wsrep_prepare_keys_for_isolation(THD*              thd,
                                      const char*       db,
                                      const char*       table,
                                      const TABLE_LIST* table_list,
                                      wsrep_key_arr_t*  ka);
void wsrep_keys_free(wsrep_key_arr_t* key_arr);

extern void
wsrep_handle_mdl_conflict(MDL_context *requestor_ctx,
                          const MDL_ticket *ticket,
                          const MDL_key *key);

enum wsrep_thread_type {
  WSREP_APPLIER_THREAD=1,
  WSREP_ROLLBACKER_THREAD=2
};

typedef void (*wsrep_thd_processor_fun)(THD*, void *);
class Wsrep_thd_args
{
 public:
 Wsrep_thd_args(wsrep_thd_processor_fun fun,
                wsrep_thread_type thread_type,
                pthread_t thread_id)
   :
  fun_ (fun),
  thread_type_ (thread_type),
  thread_id_ (thread_id)
  { }

  wsrep_thd_processor_fun fun() { return fun_; }
  pthread_t* thread_id() {return &thread_id_; }
  enum wsrep_thread_type thread_type() {return thread_type_;}

 private:

  Wsrep_thd_args(const Wsrep_thd_args&);
  Wsrep_thd_args& operator=(const Wsrep_thd_args&);

  wsrep_thd_processor_fun fun_;
  enum wsrep_thread_type  thread_type_;
  pthread_t thread_id_;
};

void* start_wsrep_THD(void*);

void wsrep_close_threads(THD *thd);
bool wsrep_is_show_query(enum enum_sql_command command);
void wsrep_replay_transaction(THD *thd);
bool wsrep_create_like_table(THD* thd, TABLE_LIST* table,
                             TABLE_LIST* src_table,
                             HA_CREATE_INFO *create_info);
bool wsrep_node_is_donor();
bool wsrep_node_is_synced();

/**
 * Check if the wsrep provider (ie the Galera library) is capable of
 * doing streaming replication.
 * @return true if SR capable
 */
bool wsrep_provider_is_SR_capable();

/**
 * Initialize WSREP server instance.
 *
 * @return Zero on success, non-zero on error.
 */
int wsrep_init_server();

/**
 * Initialize WSREP globals. This should be done after server initialization
 * is complete and the server has joined to the cluster.
 *
 */
void wsrep_init_globals();

/**
 * Deinit and release WSREP resources.
 */
void wsrep_deinit_server();

/**
 * Convert streaming fragment unit (WSREP_FRAG_BYTES, WSREP_FRAG_ROWS...)
 * to corresponding wsrep-lib fragment_unit
 */
enum wsrep::streaming_context::fragment_unit wsrep_fragment_unit(ulong unit);

wsrep::key wsrep_prepare_key_for_toi(const char* db, const char* table,
                                     enum wsrep::key::type type);

#else /* !WITH_WSREP */

/* These macros are needed to compile MariaDB without WSREP support
 * (e.g. embedded) */

#define WSREP_PROVIDER_EXISTS (0)
#define wsrep_emulate_bin_log (0)
#define wsrep_to_isolation (0)
#define wsrep_before_SE() (0)
#define wsrep_init_startup(X)
#define wsrep_check_opts() (0)
#define wsrep_thr_init() do {} while(0)
#define wsrep_thr_deinit() do {} while(0)
#define wsrep_init_globals() do {} while(0)
#define wsrep_create_appliers(X) do {} while(0)
#define wsrep_should_replicate_ddl(X,Y) (1)
#define wsrep_cluster_address_exists() (false)
#define WSREP_MYSQL_DB (0)
#define WSREP_TO_ISOLATION_BEGIN(db_, table_, table_list_) do { } while(0)
#define WSREP_TO_ISOLATION_BEGIN_ALTER(db_, table_, table_list_, alter_info_, fk_tables_)
#define WSREP_TO_ISOLATION_END
#define WSREP_TO_ISOLATION_BEGIN_WRTCHK(db_, table_, table_list_)
#define WSREP_SYNC_WAIT(thd_, before_)

#endif /* WITH_WSREP */

#endif /* WSREP_MYSQLD_H */<|MERGE_RESOLUTION|>--- conflicted
+++ resolved
@@ -1,5 +1,4 @@
-/* Copyright 2008-2021 Codership Oy <http://www.codership.com>
-   Copyright (c) 2020, 2021, MariaDB
+/* Copyright 2008-2022 Codership Oy <http://www.codership.com>
 
    This program is free software; you can redistribute it and/or modify
    it under the terms of the GNU General Public License as published by
@@ -38,12 +37,7 @@
 #include "wsrep/provider.hpp"
 #include "wsrep/streaming_context.hpp"
 #include "wsrep_api.h"
-<<<<<<< HEAD
-#include <vector>
 #include <map>
-#include "wsrep_server_state.h"
-=======
->>>>>>> 2917bd0d
 
 #define WSREP_UNDEFINED_TRX_ID ULONGLONG_MAX
 
@@ -95,7 +89,7 @@
 extern bool        wsrep_new_cluster;
 extern bool        wsrep_gtid_mode;
 extern my_bool     wsrep_strict_ddl;
-extern uint        wsrep_gtid_domain_id;
+extern uint32      wsrep_gtid_domain_id;
 
 enum enum_wsrep_reject_types {
   WSREP_REJECT_NONE,    /* nothing rejected */
@@ -106,7 +100,7 @@
 enum enum_wsrep_OSU_method {
     WSREP_OSU_TOI,
     WSREP_OSU_RSU,
-    WSREP_OSU_NONE
+    WSREP_OSU_NONE,
 };
 
 enum enum_wsrep_sync_wait {
@@ -230,10 +224,16 @@
   if (WSREP_ON && WSREP(thd) && wsrep_to_isolation_begin(thd, db_, table_, table_list_)) \
     goto wsrep_error_label;
 
-#define WSREP_TO_ISOLATION_BEGIN_ALTER(db_, table_, table_list_, alter_info_, fk_tables_) \
+#define WSREP_TO_ISOLATION_BEGIN_CREATE(db_, table_, table_list_, create_info_)	\
+  if (WSREP_ON && WSREP(thd) &&                                         \
+      wsrep_to_isolation_begin(thd, db_, table_,                        \
+                               table_list_, nullptr, nullptr, create_info_))\
+    goto wsrep_error_label;
+
+#define WSREP_TO_ISOLATION_BEGIN_ALTER(db_, table_, table_list_, alter_info_, fk_tables_, create_info_) \
   if (WSREP(thd) && wsrep_thd_is_local(thd) &&                          \
       wsrep_to_isolation_begin(thd, db_, table_,                        \
-                               table_list_, alter_info_, fk_tables_))
+                               table_list_, alter_info_, fk_tables_, create_info_))
 
 #define WSREP_TO_ISOLATION_END                                          \
   if ((WSREP(thd) && wsrep_thd_is_local_toi(thd)) ||                    \
@@ -249,40 +249,6 @@
       && wsrep_to_isolation_begin(thd, db_, table_, table_list_))       \
     goto wsrep_error_label;
 
-<<<<<<< HEAD
-#define WSREP_DEBUG(...)                                                \
-    if (wsrep_debug)     sql_print_information( "WSREP: " __VA_ARGS__)
-#define WSREP_INFO(...)  sql_print_information( "WSREP: " __VA_ARGS__)
-#define WSREP_WARN(...)  sql_print_warning(     "WSREP: " __VA_ARGS__)
-#define WSREP_ERROR(...) sql_print_error(       "WSREP: " __VA_ARGS__)
-#define WSREP_UNKNOWN(fmt, ...) WSREP_ERROR("UNKNOWN: " fmt, ##__VA_ARGS__)
-
-#define WSREP_LOG_CONFLICT_THD(thd, role)                               \
-  WSREP_INFO(                                                \
-            "%s: \n "                                            \
-            "  THD: %lu, mode: %s, state: %s, conflict: %s, seqno: %lld\n " \
-            "  SQL: %s",                                                \
-            role,                                                       \
-            thd_get_thread_id(thd),                                     \
-            wsrep_thd_client_mode_str(thd),                             \
-            wsrep_thd_client_state_str(thd),                            \
-            wsrep_thd_transaction_state_str(thd),                       \
-            wsrep_thd_trx_seqno(thd),                                   \
-            wsrep_thd_query(thd)                                        \
-            );
-
-#define WSREP_LOG_CONFLICT(bf_thd, victim_thd, bf_abort)                \
-  if (wsrep_debug || wsrep_log_conflicts)                               \
-  {                                                                     \
-    WSREP_INFO("cluster conflict due to %s for threads:",               \
-               (bf_abort) ? "high priority abort" : "certification failure" \
-              );                                                        \
-    if (bf_thd)     WSREP_LOG_CONFLICT_THD(bf_thd, "Winning thread");   \
-    if (victim_thd) WSREP_LOG_CONFLICT_THD(victim_thd, "Victim thread"); \
-    WSREP_INFO("context: %s:%d", __FILE__, __LINE__); \
-  }
-=======
->>>>>>> 2917bd0d
 
 #define WSREP_PROVIDER_EXISTS (WSREP_PROVIDER_EXISTS_)
 
@@ -320,6 +286,9 @@
 extern mysql_cond_t  COND_wsrep_donor_monitor;
 
 extern int           wsrep_to_isolation;
+#ifdef GTID_SUPPORT
+extern rpl_sidno     wsrep_sidno;
+#endif /* GTID_SUPPORT */
 extern my_bool       wsrep_preordered_opt;
 
 #ifdef HAVE_PSI_INTERFACE
@@ -363,8 +332,6 @@
 
 struct TABLE_LIST;
 class Alter_info;
-struct HA_CREATE_INFO;
-
 int wsrep_to_isolation_begin(THD *thd, const char *db_, const char *table_,
                              const TABLE_LIST* table_list,
                              const Alter_info* alter_info= nullptr,
