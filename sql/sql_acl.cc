/* Copyright (c) 2000, 2018, Oracle and/or its affiliates.
   Copyright (c) 2009, 2018, MariaDB

   This program is free software; you can redistribute it and/or modify
   it under the terms of the GNU General Public License as published by
   the Free Software Foundation; version 2 of the License.

   This program is distributed in the hope that it will be useful,
   but WITHOUT ANY WARRANTY; without even the implied warranty of
   MERCHANTABILITY or FITNESS FOR A PARTICULAR PURPOSE.  See the
   GNU General Public License for more details.

   You should have received a copy of the GNU General Public License
   along with this program; if not, write to the Free Software
   Foundation, Inc., 51 Franklin Street, Fifth Floor, Boston, MA  02110-1301, USA */


/*
  The privileges are saved in the following tables:
  mysql/user	 ; super user who are allowed to do almost anything
  mysql/host	 ; host privileges. This is used if host is empty in mysql/db.
  mysql/db	 ; database privileges / user

  data in tables is sorted according to how many not-wild-cards there is
  in the relevant fields. Empty strings comes last.
*/

#include <my_global.h>                          /* NO_EMBEDDED_ACCESS_CHECKS */
#include "sql_priv.h"
#include "sql_acl.h"         // MYSQL_DB_FIELD_COUNT, ACL_ACCESS
#include "sql_base.h"                           // close_mysql_tables
#include "key.h"             // key_copy, key_cmp_if_same, key_restore
#include "sql_show.h"        // append_identifier
#include "sql_table.h"                         // write_bin_log
#include "hash_filo.h"
#include "sql_parse.h"                          // check_access
#include "sql_view.h"                           // VIEW_ANY_ACL
#include "records.h"              // READ_RECORD, read_record_info,
                                  // init_read_record, end_read_record
#include "rpl_filter.h"           // rpl_filter
#include "rpl_rli.h"
#include <m_ctype.h>
#include <stdarg.h>
#include "sp_head.h"
#include "sp.h"
#include "transaction.h"
#include "lock.h"                               // MYSQL_LOCK_IGNORE_TIMEOUT
#include <sql_common.h>
#include <mysql/plugin_auth.h>
#include <mysql/plugin_password_validation.h>
#include "sql_connect.h"
#include "hostname.h"
#include "sql_db.h"
#include "sql_array.h"
#include "sql_hset.h"
#include "password.h"

#include "sql_plugin_compat.h"

bool mysql_user_table_is_in_short_password_format= false;

static const
TABLE_FIELD_TYPE mysql_db_table_fields[MYSQL_DB_FIELD_COUNT] = {
  {
    { C_STRING_WITH_LEN("Host") },
    { C_STRING_WITH_LEN("char(60)") },
    {NULL, 0}
  },
  {
    { C_STRING_WITH_LEN("Db") },
    { C_STRING_WITH_LEN("char(64)") },
    {NULL, 0}
  },
  {
    { C_STRING_WITH_LEN("User") },
    { C_STRING_WITH_LEN("char(") },
    {NULL, 0}
  },
  {
    { C_STRING_WITH_LEN("Select_priv") },
    { C_STRING_WITH_LEN("enum('N','Y')") },
    { C_STRING_WITH_LEN("utf8") }
  },
  {
    { C_STRING_WITH_LEN("Insert_priv") },
    { C_STRING_WITH_LEN("enum('N','Y')") },
    { C_STRING_WITH_LEN("utf8") }
  },
  {
    { C_STRING_WITH_LEN("Update_priv") },
    { C_STRING_WITH_LEN("enum('N','Y')") },
    { C_STRING_WITH_LEN("utf8") }
  },
  {
    { C_STRING_WITH_LEN("Delete_priv") },
    { C_STRING_WITH_LEN("enum('N','Y')") },
    { C_STRING_WITH_LEN("utf8") }
  },
  {
    { C_STRING_WITH_LEN("Create_priv") },
    { C_STRING_WITH_LEN("enum('N','Y')") },
    { C_STRING_WITH_LEN("utf8") }
  },
  {
    { C_STRING_WITH_LEN("Drop_priv") },
    { C_STRING_WITH_LEN("enum('N','Y')") },
    { C_STRING_WITH_LEN("utf8") }
  },
  {
    { C_STRING_WITH_LEN("Grant_priv") },
    { C_STRING_WITH_LEN("enum('N','Y')") },
    { C_STRING_WITH_LEN("utf8") }
  },
  {
    { C_STRING_WITH_LEN("References_priv") },
    { C_STRING_WITH_LEN("enum('N','Y')") },
    { C_STRING_WITH_LEN("utf8") }
  },
  {
    { C_STRING_WITH_LEN("Index_priv") },
    { C_STRING_WITH_LEN("enum('N','Y')") },
    { C_STRING_WITH_LEN("utf8") }
  },
  {
    { C_STRING_WITH_LEN("Alter_priv") },
    { C_STRING_WITH_LEN("enum('N','Y')") },
    { C_STRING_WITH_LEN("utf8") }
  },
  {
    { C_STRING_WITH_LEN("Create_tmp_table_priv") },
    { C_STRING_WITH_LEN("enum('N','Y')") },
    { C_STRING_WITH_LEN("utf8") }
  },
  {
    { C_STRING_WITH_LEN("Lock_tables_priv") },
    { C_STRING_WITH_LEN("enum('N','Y')") },
    { C_STRING_WITH_LEN("utf8") }
  },
  {
    { C_STRING_WITH_LEN("Create_view_priv") },
    { C_STRING_WITH_LEN("enum('N','Y')") },
    { C_STRING_WITH_LEN("utf8") }
  },
  {
    { C_STRING_WITH_LEN("Show_view_priv") },
    { C_STRING_WITH_LEN("enum('N','Y')") },
    { C_STRING_WITH_LEN("utf8") }
  },
  {
    { C_STRING_WITH_LEN("Create_routine_priv") },
    { C_STRING_WITH_LEN("enum('N','Y')") },
    { C_STRING_WITH_LEN("utf8") }
  },
  {
    { C_STRING_WITH_LEN("Alter_routine_priv") },
    { C_STRING_WITH_LEN("enum('N','Y')") },
    { C_STRING_WITH_LEN("utf8") }
  },
  {
    { C_STRING_WITH_LEN("Execute_priv") },
    { C_STRING_WITH_LEN("enum('N','Y')") },
    { C_STRING_WITH_LEN("utf8") }
  },
  {
    { C_STRING_WITH_LEN("Event_priv") },
    { C_STRING_WITH_LEN("enum('N','Y')") },
    { C_STRING_WITH_LEN("utf8") }
  },
  {
    { C_STRING_WITH_LEN("Trigger_priv") },
    { C_STRING_WITH_LEN("enum('N','Y')") },
    { C_STRING_WITH_LEN("utf8") }
  }
};

const TABLE_FIELD_DEF
mysql_db_table_def= {MYSQL_DB_FIELD_COUNT, mysql_db_table_fields, 0, (uint*) 0 };

static LEX_STRING native_password_plugin_name= {
  C_STRING_WITH_LEN("mysql_native_password")
};

static LEX_STRING old_password_plugin_name= {
  C_STRING_WITH_LEN("mysql_old_password")
};

/// @todo make it configurable
LEX_STRING *default_auth_plugin_name= &native_password_plugin_name;

/*
  Wildcard host, matches any hostname
*/
LEX_STRING host_not_specified= { C_STRING_WITH_LEN("%") };

/*
  Constants, used in the SHOW GRANTS command.
  Their actual string values are irrelevant, they're always compared
  as pointers to these string constants.
*/
LEX_STRING current_user= { C_STRING_WITH_LEN("*current_user") };
LEX_STRING current_role= { C_STRING_WITH_LEN("*current_role") };
LEX_STRING current_user_and_current_role= { C_STRING_WITH_LEN("*current_user_and_current_role") };


#ifndef NO_EMBEDDED_ACCESS_CHECKS
static plugin_ref old_password_plugin;
#endif
static plugin_ref native_password_plugin;

/* Classes */

struct acl_host_and_ip
{
  char *hostname;
  long ip, ip_mask;                      // Used with masked ip:s
};

#ifndef NO_EMBEDDED_ACCESS_CHECKS
static bool compare_hostname(const acl_host_and_ip *, const char *, const char *);
#else
#define compare_hostname(X,Y,Z) 0
#endif

class ACL_ACCESS {
public:
  ulong sort;
  ulong access;
};

/* ACL_HOST is used if no host is specified */

class ACL_HOST :public ACL_ACCESS
{
public:
  acl_host_and_ip host;
  char *db;
};

class ACL_USER_BASE :public ACL_ACCESS
{

public:
  static void *operator new(size_t size, MEM_ROOT *mem_root)
  { return (void*) alloc_root(mem_root, size); }

  uchar flags;           // field used to store various state information
  LEX_STRING user;
  /* list to hold references to granted roles (ACL_ROLE instances) */
  DYNAMIC_ARRAY role_grants;
};

class ACL_USER :public ACL_USER_BASE
{
public:
  acl_host_and_ip host;
  uint hostname_length;
  USER_RESOURCES user_resource;
  uint8 salt[SCRAMBLE_LENGTH + 1];       // scrambled password in binary form
  uint8 salt_len;        // 0 - no password, 4 - 3.20, 8 - 4.0,  20 - 4.1.1
  enum SSL_type ssl_type;
  const char *ssl_cipher, *x509_issuer, *x509_subject;
  LEX_STRING plugin;
  LEX_STRING auth_string;
  LEX_STRING default_rolename;

  ACL_USER *copy(MEM_ROOT *root)
  {
    ACL_USER *dst= (ACL_USER *) alloc_root(root, sizeof(ACL_USER));
    if (!dst)
      return 0;
    *dst= *this;
    dst->user.str= safe_strdup_root(root, user.str);
    dst->user.length= user.length;
    dst->ssl_cipher= safe_strdup_root(root, ssl_cipher);
    dst->x509_issuer= safe_strdup_root(root, x509_issuer);
    dst->x509_subject= safe_strdup_root(root, x509_subject);
    if (plugin.str == native_password_plugin_name.str ||
        plugin.str == old_password_plugin_name.str)
      dst->plugin= plugin;
    else
      dst->plugin.str= strmake_root(root, plugin.str, plugin.length);
    dst->auth_string.str= safe_strdup_root(root, auth_string.str);
    dst->host.hostname= safe_strdup_root(root, host.hostname);
    dst->default_rolename.str= safe_strdup_root(root, default_rolename.str);
    dst->default_rolename.length= default_rolename.length;
    bzero(&dst->role_grants, sizeof(role_grants));
    return dst;
  }

  int cmp(const char *user2, const char *host2)
  {
    CHARSET_INFO *cs= system_charset_info;
    int res;
    res= strcmp(safe_str(user.str), safe_str(user2));
    if (!res)
      res= my_strcasecmp(cs, host.hostname, host2);
    return res;
  }

  bool eq(const char *user2, const char *host2) { return !cmp(user2, host2); }

  bool wild_eq(const char *user2, const char *host2, const char *ip2)
  {
    if (strcmp(safe_str(user.str), safe_str(user2)))
      return false;

    return compare_hostname(&host, host2, ip2 ? ip2 : host2);
  }
};

class ACL_ROLE :public ACL_USER_BASE
{
public:
  /*
    In case of granting a role to a role, the access bits are merged together
    via a bit OR operation and placed in the ACL_USER::access field.

    When rebuilding role_grants via the rebuild_role_grant function,
    the ACL_USER::access field needs to be reset first. The field
    initial_role_access holds initial grants, as granted directly to the role
  */
  ulong initial_role_access;
  /*
    In subgraph traversal, when we need to traverse only a part of the graph
    (e.g. all direct and indirect grantees of a role X), the counter holds the
    number of affected neighbour nodes.
    See also propagate_role_grants()
  */
  uint  counter;
  DYNAMIC_ARRAY parent_grantee; // array of backlinks to elements granted

  ACL_ROLE(ACL_USER * user, MEM_ROOT *mem);
  ACL_ROLE(const char * rolename, ulong privileges, MEM_ROOT *mem);

};

class ACL_DB :public ACL_ACCESS
{
public:
  acl_host_and_ip host;
  char *user,*db;
  ulong initial_access; /* access bits present in the table */
};

#ifndef DBUG_OFF
/* status variables, only visible in SHOW STATUS after -#d,role_merge_stats */
ulong role_global_merges= 0, role_db_merges= 0, role_table_merges= 0,
      role_column_merges= 0, role_routine_merges= 0;
#endif

#ifndef NO_EMBEDDED_ACCESS_CHECKS
static bool fix_and_copy_user(LEX_USER *to, LEX_USER *from, THD *thd);
static void update_hostname(acl_host_and_ip *host, const char *hostname);
static ulong get_sort(uint count,...);
static bool show_proxy_grants (THD *, const char *, const char *,
                               char *, size_t);
static bool show_role_grants(THD *, const char *, const char *,
                             ACL_USER_BASE *, char *, size_t);
static bool show_global_privileges(THD *, ACL_USER_BASE *,
                                   bool, char *, size_t);
static bool show_database_privileges(THD *, const char *, const char *,
                                     char *, size_t);
static bool show_table_and_column_privileges(THD *, const char *, const char *,
                                             char *, size_t);
static int show_routine_grants(THD *, const char *, const char *, HASH *,
                               const char *, int, char *, int);

class Grant_tables;
class User_table;
class Proxies_priv_table;

class ACL_PROXY_USER :public ACL_ACCESS
{
  acl_host_and_ip host;
  const char *user;
  acl_host_and_ip proxied_host;
  const char *proxied_user;
  bool with_grant;

  typedef enum {
    MYSQL_PROXIES_PRIV_HOST,
    MYSQL_PROXIES_PRIV_USER,
    MYSQL_PROXIES_PRIV_PROXIED_HOST,
    MYSQL_PROXIES_PRIV_PROXIED_USER,
    MYSQL_PROXIES_PRIV_WITH_GRANT,
    MYSQL_PROXIES_PRIV_GRANTOR,
    MYSQL_PROXIES_PRIV_TIMESTAMP } proxy_table_fields;
public:
  ACL_PROXY_USER () {};

  void init(const char *host_arg, const char *user_arg,
       const char *proxied_host_arg, const char *proxied_user_arg,
       bool with_grant_arg)
  {
    user= (user_arg && *user_arg) ? user_arg : NULL;
    update_hostname (&host, (host_arg && *host_arg) ? host_arg : NULL);
    proxied_user= (proxied_user_arg && *proxied_user_arg) ?
      proxied_user_arg : NULL;
    update_hostname (&proxied_host,
                     (proxied_host_arg && *proxied_host_arg) ?
                     proxied_host_arg : NULL);
    with_grant= with_grant_arg;
    sort= get_sort(4, host.hostname, user, proxied_host.hostname, proxied_user);
  }

  void init(MEM_ROOT *mem, const char *host_arg, const char *user_arg,
       const char *proxied_host_arg, const char *proxied_user_arg,
       bool with_grant_arg)
  {
    init ((host_arg && *host_arg) ? strdup_root (mem, host_arg) : NULL,
          (user_arg && *user_arg) ? strdup_root (mem, user_arg) : NULL,
          (proxied_host_arg && *proxied_host_arg) ?
            strdup_root (mem, proxied_host_arg) : NULL,
          (proxied_user_arg && *proxied_user_arg) ?
            strdup_root (mem, proxied_user_arg) : NULL,
          with_grant_arg);
  }

  void init(const Proxies_priv_table& proxies_priv_table, MEM_ROOT *mem);

  bool get_with_grant() { return with_grant; }
  const char *get_user() { return user; }
  const char *get_host() { return host.hostname; }
  const char *get_proxied_user() { return proxied_user; }
  const char *get_proxied_host() { return proxied_host.hostname; }
  void set_user(MEM_ROOT *mem, const char *user_arg)
  {
    user= user_arg && *user_arg ? strdup_root(mem, user_arg) : NULL;
  }
  void set_host(MEM_ROOT *mem, const char *host_arg)
  {
    update_hostname(&host, safe_strdup_root(mem, host_arg));
  }

  bool check_validity(bool check_no_resolve)
  {
    if (check_no_resolve &&
        (hostname_requires_resolving(host.hostname) ||
         hostname_requires_resolving(proxied_host.hostname)))
    {
      sql_print_warning("'proxies_priv' entry '%s@%s %s@%s' "
                        "ignored in --skip-name-resolve mode.",
                        safe_str(proxied_user),
                        safe_str(proxied_host.hostname),
                        safe_str(user),
                        safe_str(host.hostname));
      return TRUE;
    }
    return FALSE;
  }

  bool matches(const char *host_arg, const char *user_arg, const char *ip_arg,
                const char *proxied_user_arg)
  {
    DBUG_ENTER("ACL_PROXY_USER::matches");
    DBUG_PRINT("info", ("compare_hostname(%s,%s,%s) &&"
                        "compare_hostname(%s,%s,%s) &&"
                        "wild_compare (%s,%s) &&"
                        "wild_compare (%s,%s)",
                        host.hostname, host_arg, ip_arg, proxied_host.hostname,
                        host_arg, ip_arg, user_arg, user,
                        proxied_user_arg, proxied_user));
    DBUG_RETURN(compare_hostname(&host, host_arg, ip_arg) &&
                compare_hostname(&proxied_host, host_arg, ip_arg) &&
                (!user ||
                 (user_arg && !wild_compare(user_arg, user, TRUE))) &&
                (!proxied_user ||
                 (proxied_user && !wild_compare(proxied_user_arg,
                                                proxied_user, TRUE))));
  }


  inline static bool auth_element_equals(const char *a, const char *b)
  {
    return (a == b || (a != NULL && b != NULL && !strcmp(a,b)));
  }


  bool pk_equals(ACL_PROXY_USER *grant)
  {
    DBUG_ENTER("pk_equals");
    DBUG_PRINT("info", ("strcmp(%s,%s) &&"
                        "strcmp(%s,%s) &&"
                        "wild_compare (%s,%s) &&"
                        "wild_compare (%s,%s)",
                        user, grant->user, proxied_user, grant->proxied_user,
                        host.hostname, grant->host.hostname,
                        proxied_host.hostname, grant->proxied_host.hostname));

    bool res= auth_element_equals(user, grant->user) &&
              auth_element_equals(proxied_user, grant->proxied_user) &&
              auth_element_equals(host.hostname, grant->host.hostname) &&
              auth_element_equals(proxied_host.hostname,
                                  grant->proxied_host.hostname);
    DBUG_RETURN(res);
  }


  bool granted_on(const char *host_arg, const char *user_arg)
  {
    return (((!user && (!user_arg || !user_arg[0])) ||
             (user && user_arg && !strcmp(user, user_arg))) &&
            ((!host.hostname && (!host_arg || !host_arg[0])) ||
             (host.hostname && host_arg && !strcmp(host.hostname, host_arg))));
  }


  void print_grant(String *str)
  {
    str->append(STRING_WITH_LEN("GRANT PROXY ON '"));
    if (proxied_user)
      str->append(proxied_user, strlen(proxied_user));
    str->append(STRING_WITH_LEN("'@'"));
    if (proxied_host.hostname)
      str->append(proxied_host.hostname, strlen(proxied_host.hostname));
    str->append(STRING_WITH_LEN("' TO '"));
    if (user)
      str->append(user, strlen(user));
    str->append(STRING_WITH_LEN("'@'"));
    if (host.hostname)
      str->append(host.hostname, strlen(host.hostname));
    str->append(STRING_WITH_LEN("'"));
    if (with_grant)
      str->append(STRING_WITH_LEN(" WITH GRANT OPTION"));
  }

  void set_data(ACL_PROXY_USER *grant)
  {
    with_grant= grant->with_grant;
  }

  static int store_pk(TABLE *table,
                      const LEX_STRING *host,
                      const LEX_STRING *user,
                      const LEX_STRING *proxied_host,
                      const LEX_STRING *proxied_user)
  {
    DBUG_ENTER("ACL_PROXY_USER::store_pk");
    DBUG_PRINT("info", ("host=%s, user=%s, proxied_host=%s, proxied_user=%s",
                        host->str, user->str,
                        proxied_host->str, proxied_user->str));
    if (table->field[MYSQL_PROXIES_PRIV_HOST]->store(host->str,
                                                   host->length,
                                                   system_charset_info))
      DBUG_RETURN(TRUE);
    if (table->field[MYSQL_PROXIES_PRIV_USER]->store(user->str,
                                                   user->length,
                                                   system_charset_info))
      DBUG_RETURN(TRUE);
    if (table->field[MYSQL_PROXIES_PRIV_PROXIED_HOST]->store(proxied_host->str,
                                                           proxied_host->length,
                                                           system_charset_info))
      DBUG_RETURN(TRUE);
    if (table->field[MYSQL_PROXIES_PRIV_PROXIED_USER]->store(proxied_user->str,
                                                           proxied_user->length,
                                                           system_charset_info))
      DBUG_RETURN(TRUE);

    DBUG_RETURN(FALSE);
  }

  static int store_data_record(TABLE *table,
                               const LEX_STRING *host,
                               const LEX_STRING *user,
                               const LEX_STRING *proxied_host,
                               const LEX_STRING *proxied_user,
                               bool with_grant,
                               const char *grantor)
  {
    DBUG_ENTER("ACL_PROXY_USER::store_pk");
    if (store_pk(table,  host, user, proxied_host, proxied_user))
      DBUG_RETURN(TRUE);
    DBUG_PRINT("info", ("with_grant=%s", with_grant ? "TRUE" : "FALSE"));
    if (table->field[MYSQL_PROXIES_PRIV_WITH_GRANT]->store(with_grant ? 1 : 0,
                                                           TRUE))
      DBUG_RETURN(TRUE);
    if (table->field[MYSQL_PROXIES_PRIV_GRANTOR]->store(grantor,
                                                        strlen(grantor),
                                                        system_charset_info))
      DBUG_RETURN(TRUE);

    DBUG_RETURN(FALSE);
  }
};

#define FIRST_NON_YN_FIELD 26

class acl_entry :public hash_filo_element
{
public:
  ulong access;
  uint16 length;
  char key[1];					// Key will be stored here
};


static uchar* acl_entry_get_key(acl_entry *entry, size_t *length,
                                my_bool not_used __attribute__((unused)))
{
  *length=(uint) entry->length;
  return (uchar*) entry->key;
}

static uchar* acl_role_get_key(ACL_ROLE *entry, size_t *length,
                               my_bool not_used __attribute__((unused)))
{
  *length=(uint) entry->user.length;
  return (uchar*) entry->user.str;
}

struct ROLE_GRANT_PAIR : public Sql_alloc
{
  char *u_uname;
  char *u_hname;
  char *r_uname;
  LEX_STRING hashkey;
  bool with_admin;

  bool init(MEM_ROOT *mem, char *username, char *hostname, char *rolename,
            bool with_admin_option);
};

static uchar* acl_role_map_get_key(ROLE_GRANT_PAIR *entry, size_t *length,
                                  my_bool not_used __attribute__((unused)))
{
  *length=(uint) entry->hashkey.length;
  return (uchar*) entry->hashkey.str;
}

bool ROLE_GRANT_PAIR::init(MEM_ROOT *mem, char *username,
                           char *hostname, char *rolename,
                           bool with_admin_option)
{
  size_t uname_l = safe_strlen(username);
  size_t hname_l = safe_strlen(hostname);
  size_t rname_l = safe_strlen(rolename);
  /*
    Create a buffer that holds all 3 NULL terminated strings in succession
    To save memory space, the same buffer is used as the hashkey
  */
  size_t bufflen = uname_l + hname_l + rname_l + 3; //add the '\0' aswell
  char *buff= (char *)alloc_root(mem, bufflen);
  if (!buff)
    return true;

  /*
    Offsets in the buffer for all 3 strings
  */
  char *username_pos= buff;
  char *hostname_pos= buff + uname_l + 1;
  char *rolename_pos= buff + uname_l + hname_l + 2;

  if (username) //prevent undefined behaviour
    memcpy(username_pos, username, uname_l);
  username_pos[uname_l]= '\0';         //#1 string terminator
  u_uname= username_pos;

  if (hostname) //prevent undefined behaviour
    memcpy(hostname_pos, hostname, hname_l);
  hostname_pos[hname_l]= '\0';         //#2 string terminator
  u_hname= hostname_pos;

  if (rolename) //prevent undefined behaviour
    memcpy(rolename_pos, rolename, rname_l);
  rolename_pos[rname_l]= '\0';         //#3 string terminator
  r_uname= rolename_pos;

  hashkey.str = buff;
  hashkey.length = bufflen;

  with_admin= with_admin_option;

  return false;
}

#define IP_ADDR_STRLEN (3 + 1 + 3 + 1 + 3 + 1 + 3)
#define ACL_KEY_LENGTH (IP_ADDR_STRLEN + 1 + NAME_LEN + \
                        1 + USERNAME_LENGTH + 1)

#if defined(HAVE_OPENSSL)
/*
  Without SSL the handshake consists of one packet. This packet
  has both client capabilities and scrambled password.
  With SSL the handshake might consist of two packets. If the first
  packet (client capabilities) has CLIENT_SSL flag set, we have to
  switch to SSL and read the second packet. The scrambled password
  is in the second packet and client_capabilities field will be ignored.
  Maybe it is better to accept flags other than CLIENT_SSL from the
  second packet?
*/
#define SSL_HANDSHAKE_SIZE      2
#define MIN_HANDSHAKE_SIZE      2
#else
#define MIN_HANDSHAKE_SIZE      6
#endif /* HAVE_OPENSSL && !EMBEDDED_LIBRARY */
#define NORMAL_HANDSHAKE_SIZE   6

#define ROLE_ASSIGN_COLUMN_IDX  43
#define DEFAULT_ROLE_COLUMN_IDX 44
#define MAX_STATEMENT_TIME_COLUMN_IDX 45

/* various flags valid for ACL_USER */
#define IS_ROLE                 (1L << 0)
/* Flag to mark that a ROLE is on the recursive DEPTH_FIRST_SEARCH stack */
#define ROLE_ON_STACK            (1L << 1)
/*
  Flag to mark that a ROLE and all it's neighbours have
  been visited
*/
#define ROLE_EXPLORED           (1L << 2)
/* Flag to mark that on_node was already called for this role */
#define ROLE_OPENED             (1L << 3)

static DYNAMIC_ARRAY acl_hosts, acl_users, acl_proxy_users;
static Dynamic_array<ACL_DB> acl_dbs(0U,50U);
typedef Dynamic_array<ACL_DB>::CMP_FUNC acl_dbs_cmp;
static HASH acl_roles;
/*
  An hash containing mappings user <--> role

  A hash is used so as to make updates quickly
  The hashkey used represents all the entries combined
*/
static HASH acl_roles_mappings;
static MEM_ROOT acl_memroot, grant_memroot;
static bool initialized=0;
static bool allow_all_hosts=1;
static HASH acl_check_hosts, column_priv_hash, proc_priv_hash, func_priv_hash;
static DYNAMIC_ARRAY acl_wild_hosts;
static Hash_filo<acl_entry> *acl_cache;
static uint grant_version=0; /* Version of priv tables. incremented by acl_load */
static ulong get_access(TABLE *form,uint fieldnr, uint *next_field=0);
static int acl_compare(ACL_ACCESS *a,ACL_ACCESS *b);
static ulong get_sort(uint count,...);
static void init_check_host(void);
static void rebuild_check_host(void);
static void rebuild_role_grants(void);
static ACL_USER *find_user_exact(const char *host, const char *user);
static ACL_USER *find_user_wild(const char *host, const char *user, const char *ip= 0);
static ACL_ROLE *find_acl_role(const char *user);
static ROLE_GRANT_PAIR *find_role_grant_pair(const LEX_STRING *u, const LEX_STRING *h, const LEX_STRING *r);
static ACL_USER_BASE *find_acl_user_base(const char *user, const char *host);
static bool update_user_table(THD *, const User_table &, const char *, const char *, const
                              char *, uint);
static bool acl_load(THD *thd, const Grant_tables& grant_tables);
static inline void get_grantor(THD *thd, char* grantor);
static bool add_role_user_mapping(const char *uname, const char *hname, const char *rname);
static bool get_YN_as_bool(Field *field);

#define ROLE_CYCLE_FOUND 2
static int traverse_role_graph_up(ACL_ROLE *, void *,
                                  int (*) (ACL_ROLE *, void *),
                                  int (*) (ACL_ROLE *, ACL_ROLE *, void *));

static int traverse_role_graph_down(ACL_USER_BASE *, void *,
                             int (*) (ACL_USER_BASE *, void *),
                             int (*) (ACL_USER_BASE *, ACL_ROLE *, void *));

/*
 Enumeration of ACL/GRANT tables in the mysql database
*/
enum enum_acl_tables
{
  USER_TABLE,
  DB_TABLE,
  TABLES_PRIV_TABLE,
  COLUMNS_PRIV_TABLE,
#define FIRST_OPTIONAL_TABLE HOST_TABLE
  HOST_TABLE,
  PROCS_PRIV_TABLE,
  PROXIES_PRIV_TABLE,
  ROLES_MAPPING_TABLE,
  TABLES_MAX // <== always the last
};
// bits for open_grant_tables
static const int Table_user= 1 << USER_TABLE;
static const int Table_db= 1 << DB_TABLE;
static const int Table_tables_priv= 1 << TABLES_PRIV_TABLE;
static const int Table_columns_priv= 1 << COLUMNS_PRIV_TABLE;
static const int Table_host= 1 << HOST_TABLE;
static const int Table_procs_priv= 1 << PROCS_PRIV_TABLE;
static const int Table_proxies_priv= 1 << PROXIES_PRIV_TABLE;
static const int Table_roles_mapping= 1 << ROLES_MAPPING_TABLE;

/**
  Base class representing a generic grant table from the mysql database.

  The potential tables that this class can represent are:
  user, db, columns_priv, tables_priv, host, procs_priv, proxies_priv,
  roles_mapping

  Objects belonging to this parent class can only be constructed by the
  Grants_table class. This ensures the correct initialization of the objects.
*/
class Grant_table_base
{
 public:
  /* Number of fields for this Grant Table. */
  uint num_fields() const { return tl.table->s->fields; }
  /* Check if the table exists after an attempt to open it was made.
     Some tables, such as the host table in MySQL 5.6.7+ are missing. */
  bool table_exists() const { return tl.table; };
  /* Initializes the READ_RECORD structure provided as a parameter
     to read through the whole table, with all columns available. Cleaning up
     is the caller's job. */
  bool init_read_record(READ_RECORD* info, THD* thd) const
  {
    DBUG_ASSERT(tl.table);
    bool result= ::init_read_record(info, thd, tl.table, NULL, NULL, 1,
                                    true, false);
    if (!result)
      tl.table->use_all_columns();
    return result;
  }

  /* Return the number of privilege columns for this table. */
  uint num_privileges() const { return num_privilege_cols; }
  /* Return a privilege column by index. */
  Field* priv_field(uint privilege_idx) const
  {
    DBUG_ASSERT(privilege_idx < num_privileges());
    return tl.table->field[start_privilege_column + privilege_idx];
  }

  /* Fetch the privileges from the table as a set of bits. The first column
     is represented by the first bit in the result, the second column by the
     second bit, etc. */
  ulong get_access() const
  {
    return get_access(start_privilege_column,
                      start_privilege_column + num_privileges() - 1);
  }

  /* Return the underlying TABLE handle. */
  TABLE* table() const
  {
    return tl.table;
  }

  /** Check if the table was opened, issue an error otherwise. */
  int no_such_table() const
  {
    if (table_exists())
      return 0;

    my_error(ER_NO_SUCH_TABLE, MYF(0), tl.db, tl.alias);
    return 1;
  }


 protected:
  friend class Grant_tables;

  Grant_table_base() : start_privilege_column(0), num_privilege_cols(0)
  {
    bzero(&tl, sizeof(tl));
  };

  /* Initialization sequence common for all grant tables. This should be called
     after all table-specific initialization is performed. */
  void init(enum thr_lock_type lock_type, bool is_optional)
  {
    tl.open_type= OT_BASE_ONLY;
    if (lock_type >= TL_WRITE_ALLOW_WRITE)
      tl.updating= 1;
    if (is_optional)
      tl.open_strategy= TABLE_LIST::OPEN_IF_EXISTS;
  }

  /*
    Get all access bits from table between start_field and end_field indices.

    IMPLEMENTATION
    The record should be already read in table->record[0]. All privileges
    are specified as an ENUM(Y,N).

    SYNOPSIS
      get_access()
      start_field_idx   The field index at which the first privilege
                        specification begins.
      end_field_idx     The field index at which the last privilege
                        specification is located.

    RETURN VALUE
      privilege mask
  */
  ulong get_access(uint start_field_idx, uint end_field_idx) const
  {
    ulong access_bits= 0, bit= 1;
    for (uint i = start_field_idx; i <= end_field_idx; i++, bit<<=1)
    {
      if (get_YN_as_bool(tl.table->field[i]))
        access_bits|= bit;
    }
    return access_bits;
  }

  /* Compute how many privilege columns this table has. This method
     can only be called after the table has been opened.

     IMPLEMENTATION
     A privilege column is of type enum('Y', 'N'). Privilege columns are
     expected to be one after another.
  */
  void compute_num_privilege_cols()
  {
    if (!table_exists()) // Table does not exist or not opened.
      return;

    num_privilege_cols= 0;
    for (uint i= 0; i < num_fields(); i++)
    {
      Field *field= tl.table->field[i];
      if (num_privilege_cols > 0 && field->real_type() != MYSQL_TYPE_ENUM)
        return;
      if (field->real_type() == MYSQL_TYPE_ENUM &&
          static_cast<Field_enum*>(field)->typelib->count == 2)
      {
        num_privilege_cols++;
        if (num_privilege_cols == 1)
          start_privilege_column= i;
      }
    }
  }

  /* The index at which privilege columns start. */
  uint start_privilege_column;
  /* The number of privilege columns in the table. */
  uint num_privilege_cols;

  TABLE_LIST tl;
};

class User_table: public Grant_table_base
{
 public:
  /* Field getters return NULL if the column is not present in the table.
     This is consistent only if the table is in a supported version. We do
     not guard against corrupt tables. (yet) */
  Field* host() const
  { return get_field(0); }
  Field* user() const
  { return get_field(1); }
  Field* password() const
  { return have_password() ? NULL : tl.table->field[2]; }
  /* Columns after privilege columns. */
  Field* ssl_type() const
  { return get_field(start_privilege_column + num_privileges()); }
  Field* ssl_cipher() const
  { return get_field(start_privilege_column + num_privileges() + 1); }
  Field* x509_issuer() const
  { return get_field(start_privilege_column + num_privileges() + 2); }
  Field* x509_subject() const
  { return get_field(start_privilege_column + num_privileges() + 3); }
  Field* max_questions() const
  { return get_field(start_privilege_column + num_privileges() + 4); }
  Field* max_updates() const
  { return get_field(start_privilege_column + num_privileges() + 5); }
  Field* max_connections() const
  { return get_field(start_privilege_column + num_privileges() + 6); }
  Field* max_user_connections() const
  { return get_field(start_privilege_column + num_privileges() + 7); }
  Field* plugin() const
  { return get_field(start_privilege_column + num_privileges() + 8); }
  Field* authentication_string() const
  { return get_field(start_privilege_column + num_privileges() + 9); }
  Field* password_expired() const
  { return get_field(start_privilege_column + num_privileges() + 10); }
  Field* is_role() const
  { return get_field(start_privilege_column + num_privileges() + 11); }
  Field* default_role() const
  { return get_field(start_privilege_column + num_privileges() + 12); }
  Field* max_statement_time() const
  { return get_field(start_privilege_column + num_privileges() + 13); }

  /*
    Check if a user entry in the user table is marked as being a role entry

    IMPLEMENTATION
    Access the coresponding column and check the coresponding ENUM of the form
    ENUM('N', 'Y')

    SYNOPSIS
      check_is_role()
      form      an open table to read the entry from.
                The record should be already read in table->record[0]

    RETURN VALUE
      TRUE      if the user is marked as a role
      FALSE     otherwise
  */
  bool check_is_role() const
  {
    /* Table version does not support roles */
    if (!is_role())
      return false;

    return get_YN_as_bool(is_role());
  }


 private:
  friend class Grant_tables;

  /* Only Grant_tables can instantiate this class. */
  User_table() {};

  void init(enum thr_lock_type lock_type)
  {
    /* We are relying on init_one_table zeroing out the TABLE_LIST structure. */
    tl.init_one_table(C_STRING_WITH_LEN("mysql"),
                      C_STRING_WITH_LEN("user"),
                      NULL, lock_type);
    Grant_table_base::init(lock_type, false);
  }

  /* The user table is a bit different compared to the other Grant tables.
     Usually, we only add columns to the grant tables when adding functionality.
     This makes it easy to test which version of the table we are using, by
     just looking at the number of fields present in the table.

     In MySQL 5.7.6 the Password column was removed. We need to guard for that.
     The field-fetching methods for the User table return NULL if the field
     doesn't exist. This simplifies checking of table "version", as we don't
     have to make use of num_fields() any more.
  */
  inline Field* get_field(uint field_num) const
  {
    if (field_num >= num_fields())
      return NULL;

    return tl.table->field[field_num];
  }

  /* Normally password column is the third column in the table. If privileges
     start on the third column instead, we are missing the password column.
     This means we are using a MySQL 5.7.6+ data directory. */
  bool have_password() const { return start_privilege_column == 2; }

};

class Db_table: public Grant_table_base
{
 public:
  Field* host() const { return tl.table->field[0]; }
  Field* db() const { return tl.table->field[1]; }
  Field* user() const { return tl.table->field[2]; }

 private:
  friend class Grant_tables;

  Db_table() {};

  void init(enum thr_lock_type lock_type)
  {
    /* We are relying on init_one_table zeroing out the TABLE_LIST structure. */
    tl.init_one_table(C_STRING_WITH_LEN("mysql"),
                      C_STRING_WITH_LEN("db"),
                      NULL, lock_type);
    Grant_table_base::init(lock_type, false);
  }
};

class Tables_priv_table: public Grant_table_base
{
 public:
  Field* host() const { return tl.table->field[0]; }
  Field* db() const { return tl.table->field[1]; }
  Field* user() const { return tl.table->field[2]; }
  Field* table_name() const { return tl.table->field[3]; }
  Field* grantor() const { return tl.table->field[4]; }
  Field* timestamp() const { return tl.table->field[5]; }
  Field* table_priv() const { return tl.table->field[6]; }
  Field* column_priv() const { return tl.table->field[7]; }

 private:
  friend class Grant_tables;

  Tables_priv_table() {};

  void init(enum thr_lock_type lock_type, Grant_table_base *next_table= NULL)
  {
    /* We are relying on init_one_table zeroing out the TABLE_LIST structure. */
    tl.init_one_table(C_STRING_WITH_LEN("mysql"),
                      C_STRING_WITH_LEN("tables_priv"),
                      NULL, lock_type);
    Grant_table_base::init(lock_type, false);
  }
};

class Columns_priv_table: public Grant_table_base
{
 public:
  Field* host() const { return tl.table->field[0]; }
  Field* db() const { return tl.table->field[1]; }
  Field* user() const { return tl.table->field[2]; }
  Field* table_name() const { return tl.table->field[3]; }
  Field* column_name() const { return tl.table->field[4]; }
  Field* timestamp() const { return tl.table->field[5]; }
  Field* column_priv() const { return tl.table->field[6]; }

 private:
  friend class Grant_tables;

  Columns_priv_table() {};

  void init(enum thr_lock_type lock_type)
  {
    /* We are relying on init_one_table zeroing out the TABLE_LIST structure. */
    tl.init_one_table(C_STRING_WITH_LEN("mysql"),
                      C_STRING_WITH_LEN("columns_priv"),
                      NULL, lock_type);
    Grant_table_base::init(lock_type, false);
  }
};

class Host_table: public Grant_table_base
{
 public:
  Field* host() const { return tl.table->field[0]; }
  Field* db() const { return tl.table->field[1]; }

 private:
  friend class Grant_tables;

  Host_table() {}

  void init(enum thr_lock_type lock_type)
  {
    /* We are relying on init_one_table zeroing out the TABLE_LIST structure. */
    tl.init_one_table(C_STRING_WITH_LEN("mysql"),
                      C_STRING_WITH_LEN("host"),
                      NULL, lock_type);
    Grant_table_base::init(lock_type, true);
  }
};

class Procs_priv_table: public Grant_table_base
{
 public:
  Field* host() const { return tl.table->field[0]; }
  Field* db() const { return tl.table->field[1]; }
  Field* user() const { return tl.table->field[2]; }
  Field* routine_name() const { return tl.table->field[3]; }
  Field* routine_type() const { return tl.table->field[4]; }
  Field* grantor() const { return tl.table->field[5]; }
  Field* proc_priv() const { return tl.table->field[6]; }
  Field* timestamp() const { return tl.table->field[7]; }

 private:
  friend class Grant_tables;

  Procs_priv_table() {}

  void init(enum thr_lock_type lock_type)
  {
    /* We are relying on init_one_table zeroing out the TABLE_LIST structure. */
    tl.init_one_table(C_STRING_WITH_LEN("mysql"),
                      C_STRING_WITH_LEN("procs_priv"),
                      NULL, lock_type);
    Grant_table_base::init(lock_type, true);
  }
};

class Proxies_priv_table: public Grant_table_base
{
 public:
  Field* host() const { return tl.table->field[0]; }
  Field* user() const { return tl.table->field[1]; }
  Field* proxied_host() const { return tl.table->field[2]; }
  Field* proxied_user() const { return tl.table->field[3]; }
  Field* with_grant() const { return tl.table->field[4]; }
  Field* grantor() const { return tl.table->field[5]; }
  Field* timestamp() const { return tl.table->field[6]; }

 private:
  friend class Grant_tables;

  Proxies_priv_table() {}

  void init(enum thr_lock_type lock_type)
  {
    /* We are relying on init_one_table zeroing out the TABLE_LIST structure. */
    tl.init_one_table(C_STRING_WITH_LEN("mysql"),
                      C_STRING_WITH_LEN("proxies_priv"),
                      NULL, lock_type);
    Grant_table_base::init(lock_type, true);
  }
};

class Roles_mapping_table: public Grant_table_base
{
 public:
  Field* host() const { return tl.table->field[0]; }
  Field* user() const { return tl.table->field[1]; }
  Field* role() const { return tl.table->field[2]; }
  Field* admin_option() const { return tl.table->field[3]; }

 private:
  friend class Grant_tables;

  Roles_mapping_table() {}

  void init(enum thr_lock_type lock_type)
  {
    /* We are relying on init_one_table zeroing out the TABLE_LIST structure. */
    tl.init_one_table(C_STRING_WITH_LEN("mysql"),
                      C_STRING_WITH_LEN("roles_mapping"),
                      NULL, lock_type);
    Grant_table_base::init(lock_type, true);
  }
};

/**
  Class that represents a collection of grant tables.
*/
class Grant_tables
{
 public:
  /* When constructing the Grant_tables object, we initialize only
     the tables which are going to be opened.
     @param which_tables   Bitmap of which tables to open.
     @param lock_type      Lock type to use when opening tables.
  */
  Grant_tables(int which_tables, enum thr_lock_type lock_type)
  {
    DBUG_ENTER("Grant_tables::Grant_tables");
    DBUG_PRINT("info", ("which_tables: %x, lock_type: %u",
                        which_tables, lock_type));
    DBUG_ASSERT(which_tables); /* At least one table must be opened. */
    Grant_table_base* prev= NULL;
    /* We start from the last table, Table_roles_mapping, such that
       the first one in the linked list is Table_user. */
    if (which_tables & Table_roles_mapping)
    {
      m_roles_mapping_table.init(lock_type);
      prev= &m_roles_mapping_table;
    }
    if (which_tables & Table_proxies_priv)
    {
      m_proxies_priv_table.init(lock_type);
      link_tables(&m_proxies_priv_table, prev);
      prev= &m_proxies_priv_table;
    }
    if (which_tables & Table_procs_priv)
    {
      m_procs_priv_table.init(lock_type);
      link_tables(&m_procs_priv_table, prev);
      prev= &m_procs_priv_table;
    }
    if (which_tables & Table_host)
    {
      m_host_table.init(lock_type);
      link_tables(&m_host_table, prev);
      prev= &m_host_table;
    }
    if (which_tables & Table_columns_priv)
    {
      m_columns_priv_table.init(lock_type);
      link_tables(&m_columns_priv_table, prev);
      prev= &m_columns_priv_table;
    }
    if (which_tables & Table_tables_priv)
    {
      m_tables_priv_table.init(lock_type);
      link_tables(&m_tables_priv_table, prev);
      prev= &m_tables_priv_table;
    }
    if (which_tables & Table_db)
    {
      m_db_table.init(lock_type);
      link_tables(&m_db_table, prev);
      prev= &m_db_table;
    }
    if (which_tables & Table_user)
    {
      m_user_table.init(lock_type);
      link_tables(&m_user_table, prev);
      prev= &m_user_table;
    }

    first_table_in_list= prev;
    DBUG_VOID_RETURN;
  }

  /* Before any operation is possible on grant tables, they must be opened.
     This opens the tables according to the lock type specified during
     construction.

     @retval  1 replication filters matched. Abort the operation,
                but return OK (!)
     @retval  0 tables were opened successfully
     @retval -1 error, tables could not be opened
  */
  int open_and_lock(THD *thd)
  {
    DBUG_ENTER("Grant_tables::open_and_lock");
    DBUG_ASSERT(first_table_in_list);
#ifdef HAVE_REPLICATION
    if (first_table_in_list->tl.lock_type >= TL_WRITE_ALLOW_WRITE &&
        thd->slave_thread && !thd->spcont)
    {
      /*
        GRANT and REVOKE are applied the slave in/exclusion rules as they are
        some kind of updates to the mysql.% tables.
      */
      Rpl_filter *rpl_filter= thd->system_thread_info.rpl_sql_info->rpl_filter;
      if (rpl_filter->is_on() &&
          !rpl_filter->tables_ok(0, &first_table_in_list->tl))
        DBUG_RETURN(1);
    }
#endif
    if (open_and_lock_tables(thd, &first_table_in_list->tl, FALSE,
                             MYSQL_LOCK_IGNORE_TIMEOUT))
      DBUG_RETURN(-1);

    /*
       We can read privilege tables even when !initialized.
       This can be acl_load() - server startup or FLUSH PRIVILEGES
       */
    if (first_table_in_list->tl.lock_type >= TL_WRITE_ALLOW_WRITE &&
        !initialized)
    {
      my_error(ER_OPTION_PREVENTS_STATEMENT, MYF(0), "--skip-grant-tables");
      DBUG_RETURN(-1);
    }

    /* The privilge columns vary based on MariaDB version. Figure out
       how many we have after we've opened the table. */
    m_user_table.compute_num_privilege_cols();
    m_db_table.compute_num_privilege_cols();
    m_tables_priv_table.compute_num_privilege_cols();
    m_columns_priv_table.compute_num_privilege_cols();
    m_host_table.compute_num_privilege_cols();
    m_procs_priv_table.compute_num_privilege_cols();
    m_proxies_priv_table.compute_num_privilege_cols();
    m_roles_mapping_table.compute_num_privilege_cols();
    DBUG_RETURN(0);
  }

  inline const User_table& user_table() const
  {
    return m_user_table;
  }

  inline const Db_table& db_table() const
  {
    return m_db_table;
  }


  inline const Tables_priv_table& tables_priv_table() const
  {
    return m_tables_priv_table;
  }

  inline const Columns_priv_table& columns_priv_table() const
  {
    return m_columns_priv_table;
  }

  inline const Host_table& host_table() const
  {
    return m_host_table;
  }

  inline const Procs_priv_table& procs_priv_table() const
  {
    return m_procs_priv_table;
  }

  inline const Proxies_priv_table& proxies_priv_table() const
  {
    return m_proxies_priv_table;
  }

  inline const Roles_mapping_table& roles_mapping_table() const
  {
    return m_roles_mapping_table;
  }

 private:
  User_table m_user_table;
  Db_table m_db_table;
  Tables_priv_table m_tables_priv_table;
  Columns_priv_table m_columns_priv_table;
  Host_table m_host_table;
  Procs_priv_table m_procs_priv_table;
  Proxies_priv_table m_proxies_priv_table;
  Roles_mapping_table m_roles_mapping_table;

  /* The grant tables are set-up in a linked list. We keep the head of it. */
  Grant_table_base *first_table_in_list;
  /**
    Chain two grant tables' TABLE_LIST members.
  */
  static void link_tables(Grant_table_base *from, Grant_table_base *to)
  {
    DBUG_ASSERT(from);
    if (to)
      from->tl.next_local= from->tl.next_global= &to->tl;
    else
      from->tl.next_local= from->tl.next_global= NULL;
  }
};


void ACL_PROXY_USER::init(const Proxies_priv_table& proxies_priv_table,
                          MEM_ROOT *mem)
{
  init(get_field(mem, proxies_priv_table.host()),
       get_field(mem, proxies_priv_table.user()),
       get_field(mem, proxies_priv_table.proxied_host()),
       get_field(mem, proxies_priv_table.proxied_user()),
       proxies_priv_table.with_grant()->val_int() != 0);
}



/*
 Enumeration of various ACL's and Hashes used in handle_grant_struct()
*/
enum enum_acl_lists
{
  USER_ACL= 0,
  ROLE_ACL,
  DB_ACL,
  COLUMN_PRIVILEGES_HASH,
  PROC_PRIVILEGES_HASH,
  FUNC_PRIVILEGES_HASH,
  PROXY_USERS_ACL,
  ROLES_MAPPINGS_HASH
};

ACL_ROLE::ACL_ROLE(ACL_USER *user, MEM_ROOT *root) : counter(0)
{

  access= user->access;
  /* set initial role access the same as the table row privileges */
  initial_role_access= user->access;
  this->user.str= safe_strdup_root(root, user->user.str);
  this->user.length= user->user.length;
  bzero(&role_grants, sizeof(role_grants));
  bzero(&parent_grantee, sizeof(parent_grantee));
  flags= IS_ROLE;
}

ACL_ROLE::ACL_ROLE(const char * rolename, ulong privileges, MEM_ROOT *root) :
  initial_role_access(privileges), counter(0)
{
  this->access= initial_role_access;
  this->user.str= safe_strdup_root(root, rolename);
  this->user.length= strlen(rolename);
  bzero(&role_grants, sizeof(role_grants));
  bzero(&parent_grantee, sizeof(parent_grantee));
  flags= IS_ROLE;
}


static bool is_invalid_role_name(const char *str)
{
  if (*str && strcasecmp(str, "PUBLIC") && strcasecmp(str, "NONE"))
    return false;

  my_error(ER_INVALID_ROLE, MYF(0), str);
  return true;
}


static void free_acl_user(ACL_USER *user)
{
  delete_dynamic(&(user->role_grants));
}

static void free_acl_role(ACL_ROLE *role)
{
  delete_dynamic(&(role->role_grants));
  delete_dynamic(&(role->parent_grantee));
}

static my_bool check_if_exists(THD *, plugin_ref, void *)
{
  return TRUE;
}

static bool has_validation_plugins()
{
  return plugin_foreach(NULL, check_if_exists,
                        MariaDB_PASSWORD_VALIDATION_PLUGIN, NULL);
}

struct validation_data { LEX_STRING *user, *password; };

static my_bool do_validate(THD *, plugin_ref plugin, void *arg)
{
  struct validation_data *data= (struct validation_data *)arg;
  struct st_mariadb_password_validation *handler=
    (st_mariadb_password_validation *)plugin_decl(plugin)->info;
  return handler->validate_password(data->user, data->password);
}


static bool validate_password(LEX_USER *user, THD *thd)
{
  if (user->pwtext.length || !user->pwhash.length)
  {
    struct validation_data data= { &user->user,
                                   user->pwtext.str ? &user->pwtext :
                                   const_cast<LEX_STRING *>(&empty_lex_str) };
    if (plugin_foreach(NULL, do_validate,
                       MariaDB_PASSWORD_VALIDATION_PLUGIN, &data))
    {
      my_error(ER_NOT_VALID_PASSWORD, MYF(0));
      return true;
    }
  }
  else
  {
    if (!thd->slave_thread &&
        strict_password_validation && has_validation_plugins())
    {
      my_error(ER_OPTION_PREVENTS_STATEMENT, MYF(0), "--strict-password-validation");
      return true;
    }
  }
  return false;
}

/**
  Convert scrambled password to binary form, according to scramble type,
  Binary form is stored in user.salt.
  
  @param acl_user The object where to store the salt
  @param password The password hash containing the salt
  @param password_len The length of the password hash
   
  Despite the name of the function it is used when loading ACLs from disk
  to store the password hash in the ACL_USER object.
*/

static void
set_user_salt(ACL_USER *acl_user, const char *password, uint password_len)
{
  if (password_len == SCRAMBLED_PASSWORD_CHAR_LENGTH)
  {
    get_salt_from_password(acl_user->salt, password);
    acl_user->salt_len= SCRAMBLE_LENGTH;
  }
  else if (password_len == SCRAMBLED_PASSWORD_CHAR_LENGTH_323)
  {
    get_salt_from_password_323((ulong *) acl_user->salt, password);
    acl_user->salt_len= SCRAMBLE_LENGTH_323;
  }
  else
    acl_user->salt_len= 0;
}

static char *fix_plugin_ptr(char *name)
{
  if (my_strcasecmp(system_charset_info, name,
                    native_password_plugin_name.str) == 0)
    return native_password_plugin_name.str;
  else
  if (my_strcasecmp(system_charset_info, name,
                    old_password_plugin_name.str) == 0)
    return old_password_plugin_name.str;
  else
    return name;
}

/**
  Fix ACL::plugin pointer to point to a hard-coded string, if appropriate

  Make sure that if ACL_USER's plugin is a built-in, then it points
  to a hard coded string, not to an allocated copy. Run-time, for
  authentication, we want to be able to detect built-ins by comparing
  pointers, not strings.

  Additionally - update the salt if the plugin is built-in.

  @retval 0 the pointers were fixed
  @retval 1 this ACL_USER uses a not built-in plugin
*/
static bool fix_user_plugin_ptr(ACL_USER *user)
{
  if (my_strcasecmp(system_charset_info, user->plugin.str,
                    native_password_plugin_name.str) == 0)
    user->plugin= native_password_plugin_name;
  else
  if (my_strcasecmp(system_charset_info, user->plugin.str,
                    old_password_plugin_name.str) == 0)
    user->plugin= old_password_plugin_name;
  else
    return true;

  if (user->auth_string.length)
    set_user_salt(user, user->auth_string.str, user->auth_string.length);
  return false;
}


/*
  Validates the password, calculates password hash, transforms
  equivalent LEX_USER representations.

  Upon entering this function:

  - if user->plugin is specified, user->auth is the plugin auth data.
  - if user->plugin is mysql_native_password or mysql_old_password,
    user->auth is the password hash, and LEX_USER is transformed
    to match the next case (that is, user->plugin is cleared).
  - if user->plugin is NOT specified, built-in auth is assumed, that is
    mysql_native_password or mysql_old_password. In that case,
    user->pwhash is the password hash. And user->pwtext is the original
    plain-text password. Either one can be set or both.

  Upon exiting this function:

  - user->pwtext is left untouched
  - user->pwhash is the password hash, as the mysql.user.password column
  - user->plugin is the plugin name, as the mysql.user.plugin column
  - user->auth is the plugin auth data, as the mysql.user.authentication_string column
*/
static bool fix_lex_user(THD *thd, LEX_USER *user)
{
  size_t check_length;

  DBUG_ASSERT(user->plugin.length || !user->auth.length);
  DBUG_ASSERT(!(user->plugin.length && (user->pwtext.length || user->pwhash.length)));

  if (my_strcasecmp(system_charset_info, user->plugin.str,
                    native_password_plugin_name.str) == 0)
    check_length= SCRAMBLED_PASSWORD_CHAR_LENGTH;
  else
  if (my_strcasecmp(system_charset_info, user->plugin.str,
                    old_password_plugin_name.str) == 0)
    check_length= SCRAMBLED_PASSWORD_CHAR_LENGTH_323;
  else
  if (user->plugin.length)
    return false; // nothing else to do
  else if (thd->variables.old_passwords == 1 ||
           user->pwhash.length == SCRAMBLED_PASSWORD_CHAR_LENGTH_323)
    check_length= SCRAMBLED_PASSWORD_CHAR_LENGTH_323;
  else
    check_length= SCRAMBLED_PASSWORD_CHAR_LENGTH;

  if (user->plugin.length)
  {
    user->pwhash= user->auth;
    user->plugin= empty_lex_str;
    user->auth= empty_lex_str;
  }

  if (user->pwhash.length && user->pwhash.length != check_length)
  {
    my_error(ER_PASSWD_LENGTH, MYF(0), (int) check_length);
    return true;
  }

  if (user->pwtext.length && !user->pwhash.length)
  {
    size_t scramble_length;
    void (*make_scramble)(char *, const char *, size_t);

    if (thd->variables.old_passwords == 1)
    {
      scramble_length= SCRAMBLED_PASSWORD_CHAR_LENGTH_323;
      make_scramble= my_make_scrambled_password_323;
    }
    else
    {
      scramble_length= SCRAMBLED_PASSWORD_CHAR_LENGTH;
      make_scramble= my_make_scrambled_password;
    }

    Query_arena *arena, backup;
    arena= thd->activate_stmt_arena_if_needed(&backup);
    char *buff= (char *) thd->alloc(scramble_length + 1);
    if (arena)
      thd->restore_active_arena(arena, &backup);

    if (buff == NULL)
      return true;
    make_scramble(buff, user->pwtext.str, user->pwtext.length);
    user->pwhash.str= buff;
    user->pwhash.length= scramble_length;
  }

  return false;
}


static bool get_YN_as_bool(Field *field)
{
  char buff[2];
  String res(buff,sizeof(buff),&my_charset_latin1);
  field->val_str(&res);
  return res[0] == 'Y' || res[0] == 'y';
}


/*
  Initialize structures responsible for user/db-level privilege checking and
  load privilege information for them from tables in the 'mysql' database.

  SYNOPSIS
    acl_init()
      dont_read_acl_tables  TRUE if we want to skip loading data from
                            privilege tables and disable privilege checking.

  NOTES
    This function is mostly responsible for preparatory steps, main work
    on initialization and grants loading is done in acl_reload().

  RETURN VALUES
    0	ok
    1	Could not initialize grant's
*/

bool acl_init(bool dont_read_acl_tables)
{
  THD  *thd;
  bool return_val;
  DBUG_ENTER("acl_init");

  acl_cache= new Hash_filo<acl_entry>(ACL_CACHE_SIZE, 0, 0,
                           (my_hash_get_key) acl_entry_get_key,
                           (my_hash_free_key) free,
                           &my_charset_utf8_bin);

  /*
    cache built-in native authentication plugins,
    to avoid hash searches and a global mutex lock on every connect
  */
  native_password_plugin= my_plugin_lock_by_name(0,
           &native_password_plugin_name, MYSQL_AUTHENTICATION_PLUGIN);
  old_password_plugin= my_plugin_lock_by_name(0,
           &old_password_plugin_name, MYSQL_AUTHENTICATION_PLUGIN);

  if (!native_password_plugin || !old_password_plugin)
    DBUG_RETURN(1);

  if (dont_read_acl_tables)
  {
    DBUG_RETURN(0); /* purecov: tested */
  }

  /*
    To be able to run this from boot, we allocate a temporary THD
  */
  if (!(thd=new THD(0)))
    DBUG_RETURN(1); /* purecov: inspected */
  thd->thread_stack= (char*) &thd;
  thd->store_globals();
  /*
    It is safe to call acl_reload() since acl_* arrays and hashes which
    will be freed there are global static objects and thus are initialized
    by zeros at startup.
  */
  return_val= acl_reload(thd);
  delete thd;
  DBUG_RETURN(return_val);
}

/**
  Choose from either native or old password plugins when assigning a password
*/

static bool set_user_plugin (ACL_USER *user, int password_len)
{
  switch (password_len)
  {
  case 0: /* no password */
  case SCRAMBLED_PASSWORD_CHAR_LENGTH:
    user->plugin= native_password_plugin_name;
    return FALSE;
  case SCRAMBLED_PASSWORD_CHAR_LENGTH_323:
    user->plugin= old_password_plugin_name;
    return FALSE;
  default:
    sql_print_warning("Found invalid password for user: '%s@%s'; "
                      "Ignoring user", safe_str(user->user.str),
                      safe_str(user->host.hostname));
    return TRUE;
  }
}


/*
  Initialize structures responsible for user/db-level privilege checking
  and load information about grants from open privilege tables.

  SYNOPSIS
    acl_load()
      thd     Current thread
      tables  List containing open "mysql.host", "mysql.user",
              "mysql.db", "mysql.proxies_priv" and "mysql.roles_mapping"
              tables.

  RETURN VALUES
    FALSE  Success
    TRUE   Error
*/

static bool acl_load(THD *thd, const Grant_tables& tables)
{
  READ_RECORD read_record_info;
  bool check_no_resolve= specialflag & SPECIAL_NO_RESOLVE;
  char tmp_name[SAFE_NAME_LEN+1];
  int password_length;
  Sql_mode_save old_mode_save(thd);
  DBUG_ENTER("acl_load");

  thd->variables.sql_mode&= ~MODE_PAD_CHAR_TO_FULL_LENGTH;

  grant_version++; /* Privileges updated */

  const Host_table& host_table= tables.host_table();
  init_sql_alloc(&acl_memroot, ACL_ALLOC_BLOCK_SIZE, 0, MYF(0));
  if (host_table.table_exists()) // "host" table may not exist (e.g. in MySQL 5.6.7+)
  {
    if (host_table.init_read_record(&read_record_info, thd))
      DBUG_RETURN(true);
    while (!(read_record_info.read_record(&read_record_info)))
    {
      ACL_HOST host;
      update_hostname(&host.host, get_field(&acl_memroot, host_table.host()));
      host.db= get_field(&acl_memroot, host_table.db());
      if (lower_case_table_names && host.db)
      {
        /*
          convert db to lower case and give a warning if the db wasn't
          already in lower case
        */
        char *end = strnmov(tmp_name, host.db, sizeof(tmp_name));
        if (end >= tmp_name + sizeof(tmp_name))
        {
          sql_print_warning(ER_THD(thd, ER_WRONG_DB_NAME), host.db);
          continue;
        }
        my_casedn_str(files_charset_info, host.db);
        if (strcmp(host.db, tmp_name) != 0)
          sql_print_warning("'host' entry '%s|%s' had database in mixed "
                            "case that has been forced to lowercase because "
                            "lower_case_table_names is set. It will not be "
                            "possible to remove this privilege using REVOKE.",
                            host.host.hostname, host.db);
      }
      host.access= host_table.get_access();
      host.access= fix_rights_for_db(host.access);
      host.sort= get_sort(2, host.host.hostname, host.db);
      if (check_no_resolve && hostname_requires_resolving(host.host.hostname))
      {
        sql_print_warning("'host' entry '%s|%s' "
                        "ignored in --skip-name-resolve mode.",
                         safe_str(host.host.hostname),
                         safe_str(host.db));
        continue;
      }
#ifndef TO_BE_REMOVED
      if (host_table.num_fields() == 8)
      {						// Without grant
        if (host.access & CREATE_ACL)
          host.access|=REFERENCES_ACL | INDEX_ACL | ALTER_ACL | CREATE_TMP_ACL;
      }
#endif
      (void) push_dynamic(&acl_hosts,(uchar*) &host);
    }
    my_qsort((uchar*) dynamic_element(&acl_hosts, 0, ACL_HOST*),
             acl_hosts.elements, sizeof(ACL_HOST),(qsort_cmp) acl_compare);
    end_read_record(&read_record_info);
  }
  freeze_size(&acl_hosts);

  const User_table& user_table= tables.user_table();
  if (user_table.init_read_record(&read_record_info, thd))
    DBUG_RETURN(true);

  username_char_length= MY_MIN(user_table.user()->char_length(),
                               USERNAME_CHAR_LENGTH);
  if (user_table.password()) // Password column might be missing. (MySQL 5.7.6+)
  {
    password_length= user_table.password()->field_length /
                     user_table.password()->charset()->mbmaxlen;
    if (password_length < SCRAMBLED_PASSWORD_CHAR_LENGTH_323)
    {
      sql_print_error("Fatal error: mysql.user table is damaged or in "
                      "unsupported 3.20 format.");
      DBUG_RETURN(TRUE);
    }

    DBUG_PRINT("info",("user table fields: %d, password length: %d",
                       user_table.num_fields(), password_length));

    mysql_mutex_lock(&LOCK_global_system_variables);
    if (password_length < SCRAMBLED_PASSWORD_CHAR_LENGTH)
    {
      if (opt_secure_auth)
      {
        mysql_mutex_unlock(&LOCK_global_system_variables);
        sql_print_error("Fatal error: mysql.user table is in old format, "
                        "but server started with --secure-auth option.");
        DBUG_RETURN(TRUE);
      }
      mysql_user_table_is_in_short_password_format= true;
      if (global_system_variables.old_passwords)
        mysql_mutex_unlock(&LOCK_global_system_variables);
      else
      {
        extern sys_var *Sys_old_passwords_ptr;
        Sys_old_passwords_ptr->value_origin= sys_var::AUTO;
        global_system_variables.old_passwords= 1;
        mysql_mutex_unlock(&LOCK_global_system_variables);
        sql_print_warning("mysql.user table is not updated to new password format; "
                          "Disabling new password usage until "
                          "mysql_fix_privilege_tables is run");
      }
      thd->variables.old_passwords= 1;
    }
    else
    {
      mysql_user_table_is_in_short_password_format= false;
      mysql_mutex_unlock(&LOCK_global_system_variables);
    }
  }

  allow_all_hosts=0;
  while (!(read_record_info.read_record(&read_record_info)))
  {
    ACL_USER user;
    bool is_role= FALSE;
    bzero(&user, sizeof(user));
    update_hostname(&user.host, get_field(&acl_memroot, user_table.host()));
    char *username= get_field(&acl_memroot, user_table.user());
    user.user.str= username;
    user.user.length= safe_strlen(username);

    /*
       If the user entry is a role, skip password and hostname checks
       A user can not log in with a role so some checks are not necessary
    */
    is_role= user_table.check_is_role();

    if (is_role && is_invalid_role_name(username))
    {
      thd->clear_error(); // the warning is still issued
      continue;
    }

    if (!is_role && check_no_resolve &&
        hostname_requires_resolving(user.host.hostname))
    {
      sql_print_warning("'user' entry '%s@%s' "
                        "ignored in --skip-name-resolve mode.",
                        safe_str(user.user.str),
                        safe_str(user.host.hostname));
      continue;
    }

    char *password= const_cast<char*>("");
    if (user_table.password())
      password= get_field(&acl_memroot, user_table.password());
    uint password_len= safe_strlen(password);
    user.auth_string.str= safe_str(password);
    user.auth_string.length= password_len;
    set_user_salt(&user, password, password_len);

    if (!is_role && set_user_plugin(&user, password_len))
      continue;

    {
      user.access= user_table.get_access() & GLOBAL_ACLS;
      /*
        if it is pre 5.0.1 privilege table then map CREATE privilege on
        CREATE VIEW & SHOW VIEW privileges
      */
      if (user_table.num_fields() <= 31 && (user.access & CREATE_ACL))
        user.access|= (CREATE_VIEW_ACL | SHOW_VIEW_ACL);

      /*
        if it is pre 5.0.2 privilege table then map CREATE/ALTER privilege on
        CREATE PROCEDURE & ALTER PROCEDURE privileges
      */
      if (user_table.num_fields() <= 33 && (user.access & CREATE_ACL))
        user.access|= CREATE_PROC_ACL;
      if (user_table.num_fields() <= 33 && (user.access & ALTER_ACL))
        user.access|= ALTER_PROC_ACL;

      /*
        pre 5.0.3 did not have CREATE_USER_ACL
      */
      if (user_table.num_fields() <= 36 && (user.access & GRANT_ACL))
        user.access|= CREATE_USER_ACL;


      /*
        if it is pre 5.1.6 privilege table then map CREATE privilege on
        CREATE|ALTER|DROP|EXECUTE EVENT
      */
      if (user_table.num_fields() <= 37 && (user.access & SUPER_ACL))
        user.access|= EVENT_ACL;

      /*
        if it is pre 5.1.6 privilege then map TRIGGER privilege on CREATE.
      */
      if (user_table.num_fields() <= 38 && (user.access & SUPER_ACL))
        user.access|= TRIGGER_ACL;

      user.sort= get_sort(2, user.host.hostname, user.user.str);
      user.hostname_length= safe_strlen(user.host.hostname);
      user.user_resource.user_conn= 0;
      user.user_resource.max_statement_time= 0.0;

      /* Starting from 4.0.2 we have more fields */
      if (user_table.ssl_type())
      {
        char *ssl_type=get_field(thd->mem_root, user_table.ssl_type());
        if (!ssl_type)
          user.ssl_type=SSL_TYPE_NONE;
        else if (!strcmp(ssl_type, "ANY"))
          user.ssl_type=SSL_TYPE_ANY;
        else if (!strcmp(ssl_type, "X509"))
          user.ssl_type=SSL_TYPE_X509;
        else  /* !strcmp(ssl_type, "SPECIFIED") */
          user.ssl_type=SSL_TYPE_SPECIFIED;

        user.ssl_cipher=   get_field(&acl_memroot, user_table.ssl_cipher());
        user.x509_issuer=  get_field(&acl_memroot, user_table.x509_issuer());
        user.x509_subject= get_field(&acl_memroot, user_table.x509_subject());

        char *ptr = get_field(thd->mem_root, user_table.max_questions());
        user.user_resource.questions=ptr ? atoi(ptr) : 0;
        ptr = get_field(thd->mem_root, user_table.max_updates());
        user.user_resource.updates=ptr ? atoi(ptr) : 0;
        ptr = get_field(thd->mem_root, user_table.max_connections());
        user.user_resource.conn_per_hour= ptr ? atoi(ptr) : 0;
        if (user.user_resource.questions || user.user_resource.updates ||
            user.user_resource.conn_per_hour)
          mqh_used=1;

        if (user_table.max_user_connections())
        {
          /* Starting from 5.0.3 we have max_user_connections field */
          ptr= get_field(thd->mem_root, user_table.max_user_connections());
          user.user_resource.user_conn= ptr ? atoi(ptr) : 0;
        }

        if (!is_role && user_table.plugin())
        {
          /* We may have plugin & auth_String fields */
          char *tmpstr= get_field(&acl_memroot, user_table.plugin());
          if (tmpstr)
          {
            user.plugin.str= tmpstr;
            user.plugin.length= strlen(user.plugin.str);
            user.auth_string.str=
              safe_str(get_field(&acl_memroot,
                                 user_table.authentication_string()));
            user.auth_string.length= strlen(user.auth_string.str);

            if (user.auth_string.length && password_len &&
                (user.auth_string.length != password_len ||
                 memcmp(user.auth_string.str, password, password_len)))
            {
              sql_print_warning("'user' entry '%s@%s' has both a password "
                                "and an authentication plugin specified. The "
                                "password will be ignored.",
                                safe_str(user.user.str),
                                safe_str(user.host.hostname));
            }

            fix_user_plugin_ptr(&user);
          }
        }

        if (user_table.max_statement_time())
        {
          /* Starting from 10.1.1 we can have max_statement_time */
          ptr= get_field(thd->mem_root,
                         user_table.max_statement_time());
          user.user_resource.max_statement_time= ptr ? atof(ptr) : 0.0;
        }
      }
      else
      {
        user.ssl_type=SSL_TYPE_NONE;
#ifndef TO_BE_REMOVED
        if (user_table.num_fields() <= 13)
        {						// Without grant
          if (user.access & CREATE_ACL)
            user.access|=REFERENCES_ACL | INDEX_ACL | ALTER_ACL;
        }
        /* Convert old privileges */
        user.access|= LOCK_TABLES_ACL | CREATE_TMP_ACL | SHOW_DB_ACL;
        if (user.access & FILE_ACL)
          user.access|= REPL_CLIENT_ACL | REPL_SLAVE_ACL;
        if (user.access & PROCESS_ACL)
          user.access|= SUPER_ACL | EXECUTE_ACL;
#endif
      }

      (void) my_init_dynamic_array(&user.role_grants,sizeof(ACL_ROLE *),
                                   8, 8, MYF(0));

      /* check default role, if any */
      if (!is_role && user_table.default_role())
      {
        user.default_rolename.str=
          get_field(&acl_memroot, user_table.default_role());
        user.default_rolename.length= safe_strlen(user.default_rolename.str);
      }

      if (is_role)
      {
        DBUG_PRINT("info", ("Found role %s", user.user.str));
        ACL_ROLE *entry= new (&acl_memroot) ACL_ROLE(&user, &acl_memroot);
        entry->role_grants = user.role_grants;
        (void) my_init_dynamic_array(&entry->parent_grantee,
                                     sizeof(ACL_USER_BASE *), 8, 8, MYF(0));
        my_hash_insert(&acl_roles, (uchar *)entry);

        continue;
      }
      else
      {
        DBUG_PRINT("info", ("Found user %s", user.user.str));
        (void) push_dynamic(&acl_users,(uchar*) &user);
      }
      if (!user.host.hostname ||
	  (user.host.hostname[0] == wild_many && !user.host.hostname[1]))
        allow_all_hosts=1;			// Anyone can connect
    }
  }
  my_qsort((uchar*) dynamic_element(&acl_users,0,ACL_USER*),acl_users.elements,
	   sizeof(ACL_USER),(qsort_cmp) acl_compare);
  end_read_record(&read_record_info);
  freeze_size(&acl_users);

  const Db_table& db_table= tables.db_table();
  if (db_table.init_read_record(&read_record_info, thd))
    DBUG_RETURN(TRUE);
  while (!(read_record_info.read_record(&read_record_info)))
  {
    ACL_DB db;
    db.user=get_field(&acl_memroot, db_table.user());
    const char *hostname= get_field(&acl_memroot, db_table.host());
    if (!hostname && find_acl_role(db.user))
      hostname= "";
    update_hostname(&db.host, hostname);
    db.db=get_field(&acl_memroot, db_table.db());
    if (!db.db)
    {
      sql_print_warning("Found an entry in the 'db' table with empty database name; Skipped");
      continue;
    }
    if (check_no_resolve && hostname_requires_resolving(db.host.hostname))
    {
      sql_print_warning("'db' entry '%s %s@%s' "
                        "ignored in --skip-name-resolve mode.",
		        db.db, safe_str(db.user), safe_str(db.host.hostname));
      continue;
    }
    db.access= db_table.get_access();
    db.access=fix_rights_for_db(db.access);
    db.initial_access= db.access;
    if (lower_case_table_names)
    {
      /*
        convert db to lower case and give a warning if the db wasn't
        already in lower case
      */
      char *end = strnmov(tmp_name, db.db, sizeof(tmp_name));
      if (end >= tmp_name + sizeof(tmp_name))
      {
        sql_print_warning(ER_THD(thd, ER_WRONG_DB_NAME), db.db);
        continue;
      }
      my_casedn_str(files_charset_info, db.db);
      if (strcmp(db.db, tmp_name) != 0)
      {
        sql_print_warning("'db' entry '%s %s@%s' had database in mixed "
                          "case that has been forced to lowercase because "
                          "lower_case_table_names is set. It will not be "
                          "possible to remove this privilege using REVOKE.",
		          db.db, safe_str(db.user), safe_str(db.host.hostname));
      }
    }
    db.sort=get_sort(3,db.host.hostname,db.db,db.user);
#ifndef TO_BE_REMOVED
    if (db_table.num_fields() <=  9)
    {						// Without grant
      if (db.access & CREATE_ACL)
	db.access|=REFERENCES_ACL | INDEX_ACL | ALTER_ACL;
    }
#endif
    acl_dbs.push(db);
  }
  end_read_record(&read_record_info);
  acl_dbs.sort((acl_dbs_cmp)acl_compare);
  acl_dbs.freeze();

  const Proxies_priv_table& proxies_priv_table= tables.proxies_priv_table();
  if (proxies_priv_table.table_exists())
  {
    if (proxies_priv_table.init_read_record(&read_record_info, thd))
      DBUG_RETURN(TRUE);
    while (!(read_record_info.read_record(&read_record_info)))
    {
      ACL_PROXY_USER proxy;
      proxy.init(proxies_priv_table, &acl_memroot);
      if (proxy.check_validity(check_no_resolve))
        continue;
      if (push_dynamic(&acl_proxy_users, (uchar*) &proxy))
        DBUG_RETURN(TRUE);
    }
    my_qsort((uchar*) dynamic_element(&acl_proxy_users, 0, ACL_PROXY_USER*),
             acl_proxy_users.elements,
             sizeof(ACL_PROXY_USER), (qsort_cmp) acl_compare);
    end_read_record(&read_record_info);
  }
  else
  {
    sql_print_error("Missing system table mysql.proxies_priv; "
                    "please run mysql_upgrade to create it");
  }
  freeze_size(&acl_proxy_users);

  const Roles_mapping_table& roles_mapping_table= tables.roles_mapping_table();
  if (roles_mapping_table.table_exists())
  {
    if (roles_mapping_table.init_read_record(&read_record_info, thd))
      DBUG_RETURN(TRUE);

    MEM_ROOT temp_root;
    init_alloc_root(&temp_root, ACL_ALLOC_BLOCK_SIZE, 0, MYF(0));
    while (!(read_record_info.read_record(&read_record_info)))
    {
      char *hostname= safe_str(get_field(&temp_root, roles_mapping_table.host()));
      char *username= safe_str(get_field(&temp_root, roles_mapping_table.user()));
      char *rolename= safe_str(get_field(&temp_root, roles_mapping_table.role()));
      bool with_grant_option= get_YN_as_bool(roles_mapping_table.admin_option());

      if (add_role_user_mapping(username, hostname, rolename)) {
        sql_print_error("Invalid roles_mapping table entry user:'%s@%s', rolename:'%s'",
                        username, hostname, rolename);
        continue;
      }

      ROLE_GRANT_PAIR *mapping= new (&acl_memroot) ROLE_GRANT_PAIR;

      if (mapping->init(&acl_memroot, username, hostname, rolename, with_grant_option))
        continue;

      my_hash_insert(&acl_roles_mappings, (uchar*) mapping);
    }

    free_root(&temp_root, MYF(0));
    end_read_record(&read_record_info);
  }
  else
  {
    sql_print_error("Missing system table mysql.roles_mapping; "
                    "please run mysql_upgrade to create it");
  }

  init_check_host();

  initialized=1;
  DBUG_RETURN(FALSE);
}


void acl_free(bool end)
{
  my_hash_free(&acl_roles);
  free_root(&acl_memroot,MYF(0));
  delete_dynamic(&acl_hosts);
  delete_dynamic_with_callback(&acl_users, (FREE_FUNC) free_acl_user);
  acl_dbs.free_memory();
  delete_dynamic(&acl_wild_hosts);
  delete_dynamic(&acl_proxy_users);
  my_hash_free(&acl_check_hosts);
  my_hash_free(&acl_roles_mappings);
  if (!end)
    acl_cache->clear(1); /* purecov: inspected */
  else
  {
    plugin_unlock(0, native_password_plugin);
    plugin_unlock(0, old_password_plugin);
    delete acl_cache;
    acl_cache=0;
  }
}


/*
  Forget current user/db-level privileges and read new privileges
  from the privilege tables.

  SYNOPSIS
    acl_reload()
      thd  Current thread

  NOTE
    All tables of calling thread which were open and locked by LOCK TABLES
    statement will be unlocked and closed.
    This function is also used for initialization of structures responsible
    for user/db-level privilege checking.

  RETURN VALUE
    FALSE  Success
    TRUE   Failure
*/

bool acl_reload(THD *thd)
{
<<<<<<< HEAD
  DYNAMIC_ARRAY old_acl_hosts, old_acl_users, old_acl_dbs, old_acl_proxy_users;
=======
  TABLE_LIST tables[TABLES_MAX];
  DYNAMIC_ARRAY old_acl_hosts, old_acl_users, old_acl_proxy_users;
  Dynamic_array<ACL_DB> old_acl_dbs(0U,0U);
>>>>>>> ecd3a7e0
  HASH old_acl_roles, old_acl_roles_mappings;
  MEM_ROOT old_mem;
  int result;
  DBUG_ENTER("acl_reload");

  Grant_tables tables(Table_host | Table_user | Table_db | Table_proxies_priv |
                      Table_roles_mapping, TL_READ);
  /*
    To avoid deadlocks we should obtain table locks before
    obtaining acl_cache->lock mutex.
  */
  if ((result= tables.open_and_lock(thd)))
  {
    DBUG_ASSERT(result <= 0);
    /*
      Execution might have been interrupted; only print the error message
      if an error condition has been raised.
    */
    if (thd->get_stmt_da()->is_error())
      sql_print_error("Fatal error: Can't open and lock privilege tables: %s",
                      thd->get_stmt_da()->message());
    goto end;
  }

  acl_cache->clear(0);
  mysql_mutex_lock(&acl_cache->lock);

  old_acl_hosts= acl_hosts;
  old_acl_users= acl_users;
  old_acl_roles= acl_roles;
  old_acl_roles_mappings= acl_roles_mappings;
  old_acl_proxy_users= acl_proxy_users;
  old_acl_dbs= acl_dbs;
  my_init_dynamic_array(&acl_hosts, sizeof(ACL_HOST), 20, 50, MYF(0));
  my_init_dynamic_array(&acl_users, sizeof(ACL_USER), 50, 100, MYF(0));
  acl_dbs.init(50, 100);
  my_init_dynamic_array(&acl_proxy_users, sizeof(ACL_PROXY_USER), 50, 100, MYF(0));
  my_hash_init2(&acl_roles,50, &my_charset_utf8_bin,
                0, 0, 0, (my_hash_get_key) acl_role_get_key, 0,
                (void (*)(void *))free_acl_role, 0);
  my_hash_init2(&acl_roles_mappings, 50, &my_charset_utf8_bin, 0, 0, 0,
                (my_hash_get_key) acl_role_map_get_key, 0, 0, 0);
  old_mem= acl_memroot;
  delete_dynamic(&acl_wild_hosts);
  my_hash_free(&acl_check_hosts);

  if ((result= acl_load(thd, tables)))
  {					// Error. Revert to old list
    DBUG_PRINT("error",("Reverting to old privileges"));
    acl_free();				/* purecov: inspected */
    acl_hosts= old_acl_hosts;
    acl_users= old_acl_users;
    acl_roles= old_acl_roles;
    acl_roles_mappings= old_acl_roles_mappings;
    acl_proxy_users= old_acl_proxy_users;
    acl_dbs= old_acl_dbs;
    old_acl_dbs.init(0,0);
    acl_memroot= old_mem;
    init_check_host();
  }
  else
  {
    my_hash_free(&old_acl_roles);
    free_root(&old_mem,MYF(0));
    delete_dynamic(&old_acl_hosts);
    delete_dynamic_with_callback(&old_acl_users, (FREE_FUNC) free_acl_user);
    delete_dynamic(&old_acl_proxy_users);
    my_hash_free(&old_acl_roles_mappings);
  }
  mysql_mutex_unlock(&acl_cache->lock);
end:
  close_mysql_tables(thd);
  DBUG_RETURN(result);
}

/*
  Get all access bits from table after fieldnr

  IMPLEMENTATION
  We know that the access privileges ends when there is no more fields
  or the field is not an enum with two elements.

  SYNOPSIS
    get_access()
    form        an open table to read privileges from.
                The record should be already read in table->record[0]
    fieldnr     number of the first privilege (that is ENUM('N','Y') field
    next_field  on return - number of the field next to the last ENUM
                (unless next_field == 0)

  RETURN VALUE
    privilege mask
*/

static ulong get_access(TABLE *form, uint fieldnr, uint *next_field)
{
  ulong access_bits=0,bit;
  char buff[2];
  String res(buff,sizeof(buff),&my_charset_latin1);
  Field **pos;

  for (pos=form->field+fieldnr, bit=1;
       *pos && (*pos)->real_type() == MYSQL_TYPE_ENUM &&
	 ((Field_enum*) (*pos))->typelib->count == 2 ;
       pos++, fieldnr++, bit<<=1)
  {
    if (get_YN_as_bool(*pos))
      access_bits|= bit;
  }
  if (next_field)
    *next_field=fieldnr;
  return access_bits;
}


/*
  Return a number which, if sorted 'desc', puts strings in this order:
    no wildcards
    wildcards
    empty string
*/

static ulong get_sort(uint count,...)
{
  va_list args;
  va_start(args,count);
  ulong sort=0;

  /* Should not use this function with more than 4 arguments for compare. */
  DBUG_ASSERT(count <= 4);

  while (count--)
  {
    char *start, *str= va_arg(args,char*);
    uint chars= 0;
    uint wild_pos= 0;           /* first wildcard position */

    if ((start= str))
    {
      for (; *str ; str++)
      {
        if (*str == wild_prefix && str[1])
          str++;
        else if (*str == wild_many || *str == wild_one)
        {
          wild_pos= (uint) (str - start) + 1;
          break;
        }
        chars= 128;                             // Marker that chars existed
      }
    }
    sort= (sort << 8) + (wild_pos ? MY_MIN(wild_pos, 127U) : chars);
  }
  va_end(args);
  return sort;
}


static int acl_compare(ACL_ACCESS *a,ACL_ACCESS *b)
{
  if (a->sort > b->sort)
    return -1;
  if (a->sort < b->sort)
    return 1;
  return 0;
}


/*
  Gets user credentials without authentication and resource limit checks.

  SYNOPSIS
    acl_getroot()
      sctx               Context which should be initialized
      user               user name
      host               host name
      ip                 IP
      db                 current data base name

  RETURN
    FALSE  OK
    TRUE   Error
*/

bool acl_getroot(Security_context *sctx, char *user, char *host,
                 char *ip, char *db)
{
  int res= 1;
  uint i;
  ACL_USER *acl_user= 0;
  DBUG_ENTER("acl_getroot");

  DBUG_PRINT("enter", ("Host: '%s', Ip: '%s', User: '%s', db: '%s'",
                       host, ip, user, db));
  sctx->user= user;
  sctx->host= host;
  sctx->ip= ip;
  sctx->host_or_ip= host ? host : (safe_str(ip));

  if (!initialized)
  {
    /*
      here if mysqld's been started with --skip-grant-tables option.
    */
    sctx->skip_grants();
    DBUG_RETURN(FALSE);
  }

  mysql_mutex_lock(&acl_cache->lock);

  sctx->master_access= 0;
  sctx->db_access= 0;
  *sctx->priv_user= *sctx->priv_host= *sctx->priv_role= 0;

  if (host[0]) // User, not Role
  {
    acl_user= find_user_wild(host, user, ip);

    if (acl_user)
    {
      res= 0;
      for (i=0 ; i < acl_dbs.elements() ; i++)
      {
        ACL_DB *acl_db= &acl_dbs.at(i);
        if (!acl_db->user ||
            (user && user[0] && !strcmp(user, acl_db->user)))
        {
          if (compare_hostname(&acl_db->host, host, ip))
          {
            if (!acl_db->db || (db && !wild_compare(db, acl_db->db, 0)))
            {
              sctx->db_access= acl_db->access;
              break;
            }
          }
        }
      }
      sctx->master_access= acl_user->access;

      if (acl_user->user.str)
        strmake_buf(sctx->priv_user, user);

      if (acl_user->host.hostname)
        strmake_buf(sctx->priv_host, acl_user->host.hostname);
    }
  }
  else // Role, not User
  {
    ACL_ROLE *acl_role= find_acl_role(user);
    if (acl_role)
    {
      res= 0;
      for (i=0 ; i < acl_dbs.elements() ; i++)
      {
        ACL_DB *acl_db= &acl_dbs.at(i);
        if (!acl_db->user ||
            (user && user[0] && !strcmp(user, acl_db->user)))
        {
          if (compare_hostname(&acl_db->host, "", ""))
          {
            if (!acl_db->db || (db && !wild_compare(db, acl_db->db, 0)))
            {
              sctx->db_access= acl_db->access;
              break;
            }
          }
        }
      }
      sctx->master_access= acl_role->access;

      if (acl_role->user.str)
        strmake_buf(sctx->priv_role, user);
    }
  }

  mysql_mutex_unlock(&acl_cache->lock);
  DBUG_RETURN(res);
}

static int check_user_can_set_role(const char *user, const char *host,
                      const char *ip, const char *rolename, ulonglong *access)
{
  ACL_ROLE *role;
  ACL_USER_BASE *acl_user_base;
  ACL_USER *UNINIT_VAR(acl_user);
  bool is_granted= FALSE;
  int result= 0;

  /* clear role privileges */
  mysql_mutex_lock(&acl_cache->lock);

  if (!strcasecmp(rolename, "NONE"))
  {
    /* have to clear the privileges */
    /* get the current user */
    acl_user= find_user_wild(host, user, ip);
    if (acl_user == NULL)
    {
      my_error(ER_INVALID_CURRENT_USER, MYF(0));
      result= -1;
    }
    else if (access)
      *access= acl_user->access;

    goto end;
  }

  role= find_acl_role(rolename);

  /* According to SQL standard, the same error message must be presented */
  if (role == NULL) {
    my_error(ER_INVALID_ROLE, MYF(0), rolename);
    result= -1;
    goto end;
  }

  for (uint i=0 ; i < role->parent_grantee.elements ; i++)
  {
    acl_user_base= *(dynamic_element(&role->parent_grantee, i, ACL_USER_BASE**));
    if (acl_user_base->flags & IS_ROLE)
      continue;

    acl_user= (ACL_USER *)acl_user_base;
    if (acl_user->wild_eq(user, host, ip))
    {
      is_granted= TRUE;
      break;
    }
  }

  /* According to SQL standard, the same error message must be presented */
  if (!is_granted)
  {
    my_error(ER_INVALID_ROLE, MYF(0), rolename);
    result= 1;
    goto end;
  }

  if (access)
  {
    *access = acl_user->access | role->access;
  }
end:
  mysql_mutex_unlock(&acl_cache->lock);
  return result;

}

int acl_check_setrole(THD *thd, char *rolename, ulonglong *access)
{
    /* Yes! priv_user@host. Don't ask why - that's what check_access() does. */
  return check_user_can_set_role(thd->security_ctx->priv_user,
        thd->security_ctx->host, thd->security_ctx->ip, rolename, access);
}


int acl_setrole(THD *thd, char *rolename, ulonglong access)
{
  /* merge the privileges */
  Security_context *sctx= thd->security_ctx;
  sctx->master_access= static_cast<ulong>(access);
  if (thd->db)
    sctx->db_access= acl_get(sctx->host, sctx->ip, sctx->user, thd->db, FALSE);

  if (!strcasecmp(rolename, "NONE"))
  {
    thd->security_ctx->priv_role[0]= 0;
  }
  else
  {
    if (thd->db)
      sctx->db_access|= acl_get("", "", rolename, thd->db, FALSE);
    /* mark the current role */
    strmake_buf(thd->security_ctx->priv_role, rolename);
  }
  return 0;
}

static uchar* check_get_key(ACL_USER *buff, size_t *length,
                            my_bool not_used __attribute__((unused)))
{
  *length=buff->hostname_length;
  return (uchar*) buff->host.hostname;
}


static void acl_update_role(const char *rolename, ulong privileges)
{
  ACL_ROLE *role= find_acl_role(rolename);
  if (role)
    role->initial_role_access= role->access= privileges;
}


static void acl_update_user(const char *user, const char *host,
			    const char *password, uint password_len,
			    enum SSL_type ssl_type,
			    const char *ssl_cipher,
			    const char *x509_issuer,
			    const char *x509_subject,
			    USER_RESOURCES  *mqh,
			    ulong privileges,
			    const LEX_STRING *plugin,
			    const LEX_STRING *auth)
{
  mysql_mutex_assert_owner(&acl_cache->lock);

  for (uint i=0 ; i < acl_users.elements ; i++)
  {
    ACL_USER *acl_user=dynamic_element(&acl_users,i,ACL_USER*);
    if (acl_user->eq(user, host))
    {
      if (plugin->str[0])
      {
        acl_user->plugin= *plugin;
        acl_user->auth_string.str= auth->str ?
          strmake_root(&acl_memroot, auth->str, auth->length) : const_cast<char*>("");
        acl_user->auth_string.length= auth->length;
        if (fix_user_plugin_ptr(acl_user))
          acl_user->plugin.str= strmake_root(&acl_memroot, plugin->str, plugin->length);
      }
      else
        if (password[0])
        {
          acl_user->auth_string.str= strmake_root(&acl_memroot, password, password_len);
          acl_user->auth_string.length= password_len;
          set_user_salt(acl_user, password, password_len);
          set_user_plugin(acl_user, password_len);
        }
      acl_user->access=privileges;
      if (mqh->specified_limits & USER_RESOURCES::QUERIES_PER_HOUR)
        acl_user->user_resource.questions=mqh->questions;
      if (mqh->specified_limits & USER_RESOURCES::UPDATES_PER_HOUR)
        acl_user->user_resource.updates=mqh->updates;
      if (mqh->specified_limits & USER_RESOURCES::CONNECTIONS_PER_HOUR)
        acl_user->user_resource.conn_per_hour= mqh->conn_per_hour;
      if (mqh->specified_limits & USER_RESOURCES::USER_CONNECTIONS)
        acl_user->user_resource.user_conn= mqh->user_conn;
      if (mqh->specified_limits & USER_RESOURCES::MAX_STATEMENT_TIME)
        acl_user->user_resource.max_statement_time= mqh->max_statement_time;
      if (ssl_type != SSL_TYPE_NOT_SPECIFIED)
      {
        acl_user->ssl_type= ssl_type;
        acl_user->ssl_cipher= (ssl_cipher ? strdup_root(&acl_memroot,ssl_cipher) :
                               0);
        acl_user->x509_issuer= (x509_issuer ? strdup_root(&acl_memroot,x509_issuer) :
                                0);
        acl_user->x509_subject= (x509_subject ?
                                 strdup_root(&acl_memroot,x509_subject) : 0);
      }
      /* search complete: */
      break;
    }
  }
}


static void acl_insert_role(const char *rolename, ulong privileges)
{
  ACL_ROLE *entry;

  mysql_mutex_assert_owner(&acl_cache->lock);
  entry= new (&acl_memroot) ACL_ROLE(rolename, privileges, &acl_memroot);
  (void) my_init_dynamic_array(&entry->parent_grantee,
                               sizeof(ACL_USER_BASE *), 8, 8, MYF(0));
  (void) my_init_dynamic_array(&entry->role_grants,sizeof(ACL_ROLE *),
                               8, 8, MYF(0));

  my_hash_insert(&acl_roles, (uchar *)entry);
}


static void acl_insert_user(const char *user, const char *host,
			    const char *password, uint password_len,
			    enum SSL_type ssl_type,
			    const char *ssl_cipher,
			    const char *x509_issuer,
			    const char *x509_subject,
			    USER_RESOURCES *mqh,
			    ulong privileges,
			    const LEX_STRING *plugin,
			    const LEX_STRING *auth)
{
  ACL_USER acl_user;

  mysql_mutex_assert_owner(&acl_cache->lock);

  bzero(&acl_user, sizeof(acl_user));
  acl_user.user.str=*user ? strdup_root(&acl_memroot,user) : 0;
  acl_user.user.length= strlen(user);
  update_hostname(&acl_user.host, safe_strdup_root(&acl_memroot, host));
  if (plugin->str[0])
  {
    acl_user.plugin= *plugin;
    acl_user.auth_string.str= auth->str ?
      strmake_root(&acl_memroot, auth->str, auth->length) : const_cast<char*>("");
    acl_user.auth_string.length= auth->length;
    if (fix_user_plugin_ptr(&acl_user))
      acl_user.plugin.str= strmake_root(&acl_memroot, plugin->str, plugin->length);
  }
  else
  {
    acl_user.auth_string.str= strmake_root(&acl_memroot, password, password_len);
    acl_user.auth_string.length= password_len;
    set_user_salt(&acl_user, password, password_len);
    set_user_plugin(&acl_user, password_len);
  }

  acl_user.flags= 0;
  acl_user.access=privileges;
  acl_user.user_resource = *mqh;
  acl_user.sort=get_sort(2, acl_user.host.hostname, acl_user.user.str);
  acl_user.hostname_length=(uint) strlen(host);
  acl_user.ssl_type= (ssl_type != SSL_TYPE_NOT_SPECIFIED ?
		      ssl_type : SSL_TYPE_NONE);
  acl_user.ssl_cipher=	ssl_cipher   ? strdup_root(&acl_memroot,ssl_cipher) : 0;
  acl_user.x509_issuer= x509_issuer  ? strdup_root(&acl_memroot,x509_issuer) : 0;
  acl_user.x509_subject=x509_subject ? strdup_root(&acl_memroot,x509_subject) : 0;
  (void) my_init_dynamic_array(&acl_user.role_grants, sizeof(ACL_USER *),
                               8, 8, MYF(0));

  (void) push_dynamic(&acl_users,(uchar*) &acl_user);
  if (!acl_user.host.hostname ||
      (acl_user.host.hostname[0] == wild_many && !acl_user.host.hostname[1]))
    allow_all_hosts=1;		// Anyone can connect /* purecov: tested */
  my_qsort((uchar*) dynamic_element(&acl_users,0,ACL_USER*),acl_users.elements,
	   sizeof(ACL_USER),(qsort_cmp) acl_compare);

  /* Rebuild 'acl_check_hosts' since 'acl_users' has been modified */
  rebuild_check_host();

  /*
    Rebuild every user's role_grants since 'acl_users' has been sorted
    and old pointers to ACL_USER elements are no longer valid
  */
  rebuild_role_grants();
}


static bool acl_update_db(const char *user, const char *host, const char *db,
                          ulong privileges)
{
  mysql_mutex_assert_owner(&acl_cache->lock);

  bool updated= false;

  for (uint i=0 ; i < acl_dbs.elements() ; i++)
  {
    ACL_DB *acl_db= &acl_dbs.at(i);
    if ((!acl_db->user && !user[0]) ||
        (acl_db->user &&
         !strcmp(user,acl_db->user)))
    {
      if ((!acl_db->host.hostname && !host[0]) ||
          (acl_db->host.hostname &&
           !strcmp(host, acl_db->host.hostname)))
      {
        if ((!acl_db->db && !db[0]) ||
            (acl_db->db && !strcmp(db,acl_db->db)))

        {
          if (privileges)
          {
            acl_db->access= privileges;
            acl_db->initial_access= acl_db->access;
          }
          else
            acl_dbs.del(i);
          updated= true;
        }
      }
    }
  }

  return updated;
}


/*
  Insert a user/db/host combination into the global acl_cache

  SYNOPSIS
    acl_insert_db()
    user		User name
    host		Host name
    db			Database name
    privileges		Bitmap of privileges

  NOTES
    acl_cache->lock must be locked when calling this
*/

static void acl_insert_db(const char *user, const char *host, const char *db,
                          ulong privileges)
{
  ACL_DB acl_db;
  mysql_mutex_assert_owner(&acl_cache->lock);
  acl_db.user=strdup_root(&acl_memroot,user);
  update_hostname(&acl_db.host, safe_strdup_root(&acl_memroot, host));
  acl_db.db=strdup_root(&acl_memroot,db);
  acl_db.initial_access= acl_db.access= privileges;
  acl_db.sort=get_sort(3,acl_db.host.hostname,acl_db.db,acl_db.user);
  acl_dbs.push(acl_db);
  acl_dbs.sort((acl_dbs_cmp)acl_compare);
}


/*
  Get privilege for a host, user and db combination

  as db_is_pattern changes the semantics of comparison,
  acl_cache is not used if db_is_pattern is set.
*/

ulong acl_get(const char *host, const char *ip,
              const char *user, const char *db, my_bool db_is_pattern)
{
  ulong host_access= ~(ulong)0, db_access= 0;
  uint i;
  size_t key_length;
  char key[ACL_KEY_LENGTH],*tmp_db,*end;
  acl_entry *entry;
  DBUG_ENTER("acl_get");

  tmp_db= strmov(strmov(key, safe_str(ip)) + 1, user) + 1;
  end= strnmov(tmp_db, db, key + sizeof(key) - tmp_db);

  if (end >= key + sizeof(key)) // db name was truncated
    DBUG_RETURN(0);             // no privileges for an invalid db name

  if (lower_case_table_names)
  {
    my_casedn_str(files_charset_info, tmp_db);
    db=tmp_db;
  }
  key_length= (size_t) (end-key);

  mysql_mutex_lock(&acl_cache->lock);
  if (!db_is_pattern && (entry=acl_cache->search((uchar*) key, key_length)))
  {
    db_access=entry->access;
    mysql_mutex_unlock(&acl_cache->lock);
    DBUG_PRINT("exit", ("access: 0x%lx", db_access));
    DBUG_RETURN(db_access);
  }

  /*
    Check if there are some access rights for database and user
  */
  for (i=0 ; i < acl_dbs.elements() ; i++)
  {
    ACL_DB *acl_db= &acl_dbs.at(i);
    if (!acl_db->user || !strcmp(user,acl_db->user))
    {
      if (compare_hostname(&acl_db->host,host,ip))
      {
        if (!acl_db->db || !wild_compare(db,acl_db->db,db_is_pattern))
        {
          db_access=acl_db->access;
          if (acl_db->host.hostname)
            goto exit;                          // Fully specified. Take it
          /* the host table is not used for roles */
          if ((!host || !host[0]) && !acl_db->host.hostname && find_acl_role(user))
            goto exit;
          break; /* purecov: tested */
	}
      }
    }
  }
  if (!db_access)
    goto exit;					// Can't be better

  /*
    No host specified for user. Get hostdata from host table
  */
  host_access=0;				// Host must be found
  for (i=0 ; i < acl_hosts.elements ; i++)
  {
    ACL_HOST *acl_host=dynamic_element(&acl_hosts,i,ACL_HOST*);
    if (compare_hostname(&acl_host->host,host,ip))
    {
      if (!acl_host->db || !wild_compare(db,acl_host->db,db_is_pattern))
      {
	host_access=acl_host->access;		// Fully specified. Take it
	break;
      }
    }
  }
exit:
  /* Save entry in cache for quick retrieval */
  if (!db_is_pattern &&
      (entry= (acl_entry*) malloc(sizeof(acl_entry)+key_length)))
  {
    entry->access=(db_access & host_access);
    DBUG_ASSERT(key_length < 0xffff);
    entry->length=(uint16)key_length;
    memcpy((uchar*) entry->key,key,key_length);
    acl_cache->add(entry);
  }
  mysql_mutex_unlock(&acl_cache->lock);
  DBUG_PRINT("exit", ("access: 0x%lx", db_access & host_access));
  DBUG_RETURN(db_access & host_access);
}

/*
  Check if there are any possible matching entries for this host

  NOTES
    All host names without wild cards are stored in a hash table,
    entries with wildcards are stored in a dynamic array
*/

static void init_check_host(void)
{
  DBUG_ENTER("init_check_host");
  (void) my_init_dynamic_array(&acl_wild_hosts,sizeof(struct acl_host_and_ip),
                               acl_users.elements, 1, MYF(0));
  (void) my_hash_init(&acl_check_hosts,system_charset_info,
                      acl_users.elements, 0, 0,
                      (my_hash_get_key) check_get_key, 0, 0);
  if (!allow_all_hosts)
  {
    for (uint i=0 ; i < acl_users.elements ; i++)
    {
      ACL_USER *acl_user=dynamic_element(&acl_users,i,ACL_USER*);
      if (strchr(acl_user->host.hostname,wild_many) ||
	  strchr(acl_user->host.hostname,wild_one) ||
	  acl_user->host.ip_mask)
      {						// Has wildcard
	uint j;
	for (j=0 ; j < acl_wild_hosts.elements ; j++)
	{					// Check if host already exists
	  acl_host_and_ip *acl=dynamic_element(&acl_wild_hosts,j,
					       acl_host_and_ip *);
	  if (!my_strcasecmp(system_charset_info,
                             acl_user->host.hostname, acl->hostname))
	    break;				// already stored
	}
	if (j == acl_wild_hosts.elements)	// If new
	  (void) push_dynamic(&acl_wild_hosts,(uchar*) &acl_user->host);
      }
      else if (!my_hash_search(&acl_check_hosts,(uchar*)
                               acl_user->host.hostname,
                               strlen(acl_user->host.hostname)))
      {
	if (my_hash_insert(&acl_check_hosts,(uchar*) acl_user))
	{					// End of memory
	  allow_all_hosts=1;			// Should never happen
	  DBUG_VOID_RETURN;
	}
      }
    }
  }
  freeze_size(&acl_wild_hosts);
  freeze_size(&acl_check_hosts.array);
  DBUG_VOID_RETURN;
}


/*
  Rebuild lists used for checking of allowed hosts

  We need to rebuild 'acl_check_hosts' and 'acl_wild_hosts' after adding,
  dropping or renaming user, since they contain pointers to elements of
  'acl_user' array, which are invalidated by drop operation, and use
  ACL_USER::host::hostname as a key, which is changed by rename.
*/
static void rebuild_check_host(void)
{
  delete_dynamic(&acl_wild_hosts);
  my_hash_free(&acl_check_hosts);
  init_check_host();
}

/*
  Reset a role role_grants dynamic array.
  Also, the role's access bits are reset to the ones present in the table.
*/
static my_bool acl_role_reset_role_arrays(void *ptr,
                                    void * not_used __attribute__((unused)))
{
  ACL_ROLE *role= (ACL_ROLE *)ptr;
  reset_dynamic(&role->role_grants);
  reset_dynamic(&role->parent_grantee);
  role->counter= 0;
  return 0;
}

/*
   Add a the coresponding pointers present in the mapping to the entries in
   acl_users and acl_roles
*/
static bool add_role_user_mapping(ACL_USER_BASE *grantee, ACL_ROLE *role)
{
  return push_dynamic(&grantee->role_grants, (uchar*) &role)
      || push_dynamic(&role->parent_grantee, (uchar*) &grantee);

}

/*
  Revert the last add_role_user_mapping() action
*/
static void undo_add_role_user_mapping(ACL_USER_BASE *grantee, ACL_ROLE *role)
{
  void *pop __attribute__((unused));

  pop= pop_dynamic(&grantee->role_grants);
  DBUG_ASSERT(role == *(ACL_ROLE**)pop);

  pop= pop_dynamic(&role->parent_grantee);
  DBUG_ASSERT(grantee == *(ACL_USER_BASE**)pop);
}

/*
  this helper is used when building role_grants and parent_grantee arrays
  from scratch.

  this happens either on initial loading of data from tables, in acl_load().
  or in rebuild_role_grants after acl_role_reset_role_arrays().
*/
static bool add_role_user_mapping(const char *uname, const char *hname,
                                  const char *rname)
{
  ACL_USER_BASE *grantee= find_acl_user_base(uname, hname);
  ACL_ROLE *role= find_acl_role(rname);

  if (grantee == NULL || role == NULL)
    return 1;

  /*
    because all arrays are rebuilt completely, and counters were also reset,
    we can increment them here, and after the rebuild all counters will
    have correct values (equal to the number of roles granted).
  */
  if (grantee->flags & IS_ROLE)
    ((ACL_ROLE*)grantee)->counter++;
  return add_role_user_mapping(grantee, role);
}

/*
  This helper function is used to removes roles and grantees
  from the corresponding cross-reference arrays. see remove_role_user_mapping().
  as such, it asserts that an element to delete is present in the array,
  and is present only once.
*/
static void remove_ptr_from_dynarray(DYNAMIC_ARRAY *array, void *ptr)
{
  bool found __attribute__((unused))= false;
  for (uint i= 0; i < array->elements; i++)
  {
    if (ptr == *dynamic_element(array, i, void**))
    {
      DBUG_ASSERT(!found);
      delete_dynamic_element(array, i);
      IF_DBUG(found= true, break);
    }
  }
  DBUG_ASSERT(found);
}

static void remove_role_user_mapping(ACL_USER_BASE *grantee, ACL_ROLE *role,
                                     int grantee_idx=-1, int role_idx=-1)
{
  remove_ptr_from_dynarray(&grantee->role_grants, role);
  remove_ptr_from_dynarray(&role->parent_grantee, grantee);
}


static my_bool add_role_user_mapping_action(void *ptr, void *unused __attribute__((unused)))
{
  ROLE_GRANT_PAIR *pair= (ROLE_GRANT_PAIR*)ptr;
  bool status __attribute__((unused));
  status= add_role_user_mapping(pair->u_uname, pair->u_hname, pair->r_uname);
  /*
     The invariant chosen is that acl_roles_mappings should _always_
     only contain valid entries, referencing correct user and role grants.
     If add_role_user_mapping detects an invalid entry, it will not add
     the mapping into the ACL_USER::role_grants array.
  */
  DBUG_ASSERT(status == 0);
  return 0;
}


/*
  Rebuild the role grants every time the acl_users is modified

  The role grants in the ACL_USER class need to be rebuilt, as they contain
  pointers to elements of the acl_users array.
*/

static void rebuild_role_grants(void)
{
  DBUG_ENTER("rebuild_role_grants");
  /*
    Reset every user's and role's role_grants array
  */
  for (uint i=0; i < acl_users.elements; i++) {
    ACL_USER *user= dynamic_element(&acl_users, i, ACL_USER *);
    reset_dynamic(&user->role_grants);
  }
  my_hash_iterate(&acl_roles, acl_role_reset_role_arrays, NULL);

  /* Rebuild the direct links between users and roles in ACL_USER::role_grants */
  my_hash_iterate(&acl_roles_mappings, add_role_user_mapping_action, NULL);

  DBUG_VOID_RETURN;
}


/* Return true if there is no users that can match the given host */
bool acl_check_host(const char *host, const char *ip)
{
  if (allow_all_hosts)
    return 0;
  mysql_mutex_lock(&acl_cache->lock);

  if ((host && my_hash_search(&acl_check_hosts,(uchar*) host,strlen(host))) ||
      (ip && my_hash_search(&acl_check_hosts,(uchar*) ip, strlen(ip))))
  {
    mysql_mutex_unlock(&acl_cache->lock);
    return 0;					// Found host
  }
  for (uint i=0 ; i < acl_wild_hosts.elements ; i++)
  {
    acl_host_and_ip *acl=dynamic_element(&acl_wild_hosts,i,acl_host_and_ip*);
    if (compare_hostname(acl, host, ip))
    {
      mysql_mutex_unlock(&acl_cache->lock);
      return 0;					// Host ok
    }
  }
  mysql_mutex_unlock(&acl_cache->lock);
  if (ip != NULL)
  {
    /* Increment HOST_CACHE.COUNT_HOST_ACL_ERRORS. */
    Host_errors errors;
    errors.m_host_acl= 1;
    inc_host_errors(ip, &errors);
  }
  return 1;					// Host is not allowed
}

/**
  Check if the user is allowed to alter the mysql.user table

 @param thd              THD
 @param host             Hostname for the user
 @param user             User name

 @return Error status
   @retval 0 OK
   @retval 1 Error
*/

static int check_alter_user(THD *thd, const char *host, const char *user)
{
  int error = 1;
  if (!initialized)
  {
    my_error(ER_OPTION_PREVENTS_STATEMENT, MYF(0), "--skip-grant-tables");
    goto end;
  }

  if (IF_WSREP((!WSREP(thd) || !thd->wsrep_applier), 1) &&
      !thd->slave_thread && !thd->security_ctx->priv_user[0] &&
      !in_bootstrap)
  {
    my_message(ER_PASSWORD_ANONYMOUS_USER,
               ER_THD(thd, ER_PASSWORD_ANONYMOUS_USER),
               MYF(0));
    goto end;
  }
  if (!host) // Role
  {
    my_error(ER_PASSWORD_NO_MATCH, MYF(0));
    goto end;
  }

  if (!thd->slave_thread &&
      IF_WSREP((!WSREP(thd) || !thd->wsrep_applier),1) &&
      (strcmp(thd->security_ctx->priv_user, user) ||
       my_strcasecmp(system_charset_info, host,
                     thd->security_ctx->priv_host)))
  {
    if (check_access(thd, UPDATE_ACL, "mysql", NULL, NULL, 1, 0))
      goto end;
  }

  error = 0;

end:
  return error;
}
/**
  Check if the user is allowed to change password

 @param thd              THD
 @param user             User, hostname, new password or password hash

 @return Error status
   @retval 0 OK
   @retval 1 ERROR; In this case the error is sent to the client.
*/

bool check_change_password(THD *thd, LEX_USER *user)
{
  LEX_USER *real_user= get_current_user(thd, user);

  if (fix_and_copy_user(real_user, user, thd) ||
      validate_password(real_user, thd))
    return true;

  *user= *real_user;

  return check_alter_user(thd, user->host.str, user->user.str);
}


/**
  Change a password for a user.

  @param thd            THD
  @param user           User, hostname, new password hash
 
  @return Error code
   @retval 0 ok
   @retval 1 ERROR; In this case the error is sent to the client.
*/
bool change_password(THD *thd, LEX_USER *user)
{
  Grant_tables tables(Table_user, TL_WRITE);
  /* Buffer should be extended when password length is extended. */
  char buff[512];
  ulong query_length= 0;
  enum_binlog_format save_binlog_format;
  int result=0;
  const CSET_STRING query_save __attribute__((unused)) = thd->query_string;
  DBUG_ENTER("change_password");
  DBUG_PRINT("enter",("host: '%s'  user: '%s'  new_password: '%s'",
		      user->host.str, user->user.str, user->pwhash.str));
  DBUG_ASSERT(user->host.str != 0);                     // Ensured by parent

  /*
    This statement will be replicated as a statement, even when using
    row-based replication.  The flag will be reset at the end of the
    statement.
    This has to be handled here as it's called by set_var.cc, which is
    not automaticly handled by sql_parse.cc
  */
  save_binlog_format= thd->set_current_stmt_binlog_format_stmt();

  if (mysql_bin_log.is_open() ||
      (WSREP(thd) && !IF_WSREP(thd->wsrep_applier, 0)))
  {
    query_length= sprintf(buff, "SET PASSWORD FOR '%-.120s'@'%-.120s'='%-.120s'",
              safe_str(user->user.str), safe_str(user->host.str),
              safe_str(user->pwhash.str));
  }

  if (WSREP(thd) && !IF_WSREP(thd->wsrep_applier, 0))
  {
    thd->set_query(buff, query_length, system_charset_info);
    WSREP_TO_ISOLATION_BEGIN(WSREP_MYSQL_DB, (char*)"user", NULL);
  }

  if ((result= tables.open_and_lock(thd)))
    DBUG_RETURN(result != 1);

  result= 1;

  mysql_mutex_lock(&acl_cache->lock);
  ACL_USER *acl_user;
  if (!(acl_user= find_user_exact(user->host.str, user->user.str)))
  {
    mysql_mutex_unlock(&acl_cache->lock);
    my_message(ER_PASSWORD_NO_MATCH,
               ER_THD(thd, ER_PASSWORD_NO_MATCH), MYF(0));
    goto end;
  }

  /* update loaded acl entry: */
  if (acl_user->plugin.str == native_password_plugin_name.str ||
      acl_user->plugin.str == old_password_plugin_name.str)
  {
    acl_user->auth_string.str= strmake_root(&acl_memroot, user->pwhash.str, user->pwhash.length);
    acl_user->auth_string.length= user->pwhash.length;
    set_user_salt(acl_user, user->pwhash.str, user->pwhash.length);
    set_user_plugin(acl_user, user->pwhash.length);
  }
  else
    push_warning(thd, Sql_condition::WARN_LEVEL_NOTE,
                 ER_SET_PASSWORD_AUTH_PLUGIN,
                 ER_THD(thd, ER_SET_PASSWORD_AUTH_PLUGIN));

  if (update_user_table(thd, tables.user_table(),
                        safe_str(acl_user->host.hostname),
                        safe_str(acl_user->user.str),
                        user->pwhash.str, user->pwhash.length))
  {
    mysql_mutex_unlock(&acl_cache->lock); /* purecov: deadcode */
    goto end;
  }

  acl_cache->clear(1);				// Clear locked hostname cache
  mysql_mutex_unlock(&acl_cache->lock);
  result= 0;
  if (mysql_bin_log.is_open())
  {
    DBUG_ASSERT(query_length);
    thd->clear_error();
    result= thd->binlog_query(THD::STMT_QUERY_TYPE, buff, query_length,
                              FALSE, FALSE, FALSE, 0);
  }
end:
  close_mysql_tables(thd);

#ifdef WITH_WSREP
WSREP_ERROR_LABEL:
  if (WSREP(thd) && !thd->wsrep_applier)
  {
    WSREP_TO_ISOLATION_END;

    thd->set_query(query_save);
    thd->wsrep_exec_mode  = LOCAL_STATE;
  }
#endif /* WITH_WSREP */
  thd->restore_stmt_binlog_format(save_binlog_format);

  DBUG_RETURN(result);
}

int acl_check_set_default_role(THD *thd, const char *host, const char *user)
{
  return check_alter_user(thd, host, user);
}

int acl_set_default_role(THD *thd, const char *host, const char *user,
                         const char *rolename)
{
  Grant_tables tables(Table_user, TL_WRITE);
  char user_key[MAX_KEY_LENGTH];
  int result= 1;
  int error;
  ulong query_length= 0;
  bool clear_role= FALSE;
  char buff[512];
  enum_binlog_format save_binlog_format=
    thd->get_current_stmt_binlog_format();
  const CSET_STRING query_save __attribute__((unused)) = thd->query_string;

  DBUG_ENTER("acl_set_default_role");
  DBUG_PRINT("enter",("host: '%s'  user: '%s'  rolename: '%s'",
                      safe_str(user), safe_str(host), safe_str(rolename)));

  if (rolename == current_role.str) {
    if (!thd->security_ctx->priv_role[0])
      rolename= "NONE";
    else
      rolename= thd->security_ctx->priv_role;
  }

  if (check_user_can_set_role(user, host, host, rolename, NULL))
    DBUG_RETURN(result);

  if (!strcasecmp(rolename, "NONE"))
    clear_role= TRUE;

  if (mysql_bin_log.is_open() ||
      (WSREP(thd) && !IF_WSREP(thd->wsrep_applier, 0)))
  {
    query_length=
      sprintf(buff,"SET DEFAULT ROLE '%-.120s' FOR '%-.120s'@'%-.120s'",
              safe_str(rolename), safe_str(user), safe_str(host));
  }

  /*
    This statement will be replicated as a statement, even when using
    row-based replication.  The flag will be reset at the end of the
    statement.
    This has to be handled here as it's called by set_var.cc, which is
    not automaticly handled by sql_parse.cc
  */
  save_binlog_format= thd->set_current_stmt_binlog_format_stmt();

  if (WSREP(thd) && !IF_WSREP(thd->wsrep_applier, 0))
  {
    thd->set_query(buff, query_length, system_charset_info);
    // Attention!!! here is implicit goto error;
    WSREP_TO_ISOLATION_BEGIN(WSREP_MYSQL_DB, (char*)"user", NULL);
  }

  /*
    Extra block due to WSREP_TO_ISOLATION_BEGIN using goto.
    TODO(cvicentiu) Should move  this block out in a new function.
  */
  {
    if ((result= tables.open_and_lock(thd)))
      DBUG_RETURN(result != 1);

    const User_table& user_table= tables.user_table();
    TABLE *table= user_table.table();

    result= 1;

    mysql_mutex_lock(&acl_cache->lock);
    ACL_USER *acl_user;
    if (!(acl_user= find_user_exact(host, user)))
    {
      mysql_mutex_unlock(&acl_cache->lock);
      my_message(ER_PASSWORD_NO_MATCH, ER_THD(thd, ER_PASSWORD_NO_MATCH),
                 MYF(0));
      goto end;
    }

    if (!clear_role)
    {
      /* set new default_rolename */
      acl_user->default_rolename.str= safe_strdup_root(&acl_memroot, rolename);
      acl_user->default_rolename.length= strlen(rolename);
    }
    else
    {
      /* clear the default_rolename */
      acl_user->default_rolename.str = NULL;
      acl_user->default_rolename.length = 0;
    }

    /* update the mysql.user table with the new default role */
    tables.user_table().table()->use_all_columns();
    if (!tables.user_table().default_role())
    {
      my_error(ER_COL_COUNT_DOESNT_MATCH_PLEASE_UPDATE, MYF(0),
               table->alias.c_ptr(), DEFAULT_ROLE_COLUMN_IDX + 1,
               tables.user_table().num_fields(),
               static_cast<int>(table->s->mysql_version), MYSQL_VERSION_ID);
      mysql_mutex_unlock(&acl_cache->lock);
      goto end;
    }
    user_table.host()->store(host,(uint) strlen(host), system_charset_info);
    user_table.user()->store(user,(uint) strlen(user), system_charset_info);
    key_copy((uchar *) user_key, table->record[0], table->key_info,
             table->key_info->key_length);

    if (table->file->ha_index_read_idx_map(table->record[0], 0,
                                           (uchar *) user_key, HA_WHOLE_KEY,
                                           HA_READ_KEY_EXACT))
    {
      mysql_mutex_unlock(&acl_cache->lock);
      my_message(ER_PASSWORD_NO_MATCH, ER_THD(thd, ER_PASSWORD_NO_MATCH),
                 MYF(0));
      goto end;
    }
    store_record(table, record[1]);
    user_table.default_role()->store(acl_user->default_rolename.str,
                                     acl_user->default_rolename.length,
                                     system_charset_info);
    if ((error=table->file->ha_update_row(table->record[1],table->record[0])) &&
        error != HA_ERR_RECORD_IS_THE_SAME)
    {
      mysql_mutex_unlock(&acl_cache->lock);
      table->file->print_error(error,MYF(0));	/* purecov: deadcode */
      goto end;
    }

    acl_cache->clear(1);
    mysql_mutex_unlock(&acl_cache->lock);
    result= 0;
    if (mysql_bin_log.is_open())
    {
      DBUG_ASSERT(query_length);
      thd->clear_error();
      result= thd->binlog_query(THD::STMT_QUERY_TYPE, buff, query_length,
                                FALSE, FALSE, FALSE, 0);
    }
  end:
    close_mysql_tables(thd);
  }

#ifdef WITH_WSREP
WSREP_ERROR_LABEL:
  if (WSREP(thd) && !thd->wsrep_applier)
  {
    WSREP_TO_ISOLATION_END;

    thd->set_query(query_save);
    thd->wsrep_exec_mode  = LOCAL_STATE;
  }
#endif /* WITH_WSREP */

  thd->restore_stmt_binlog_format(save_binlog_format);

  DBUG_RETURN(result);
}


/*
  Find user in ACL

  SYNOPSIS
    is_acl_user()
    host                 host name
    user                 user name

  RETURN
   FALSE  user not fond
   TRUE   there is such user
*/

bool is_acl_user(const char *host, const char *user)
{
  bool res;

  /* --skip-grants */
  if (!initialized)
    return TRUE;

  mysql_mutex_lock(&acl_cache->lock);

  if (*host) // User
    res= find_user_exact(host, user) != NULL;
  else // Role
    res= find_acl_role(user) != NULL;

  mysql_mutex_unlock(&acl_cache->lock);
  return res;
}


/*
  unlike find_user_exact and find_user_wild,
  this function finds anonymous users too, it's when a
  user is not empty, but priv_user (acl_user->user) is empty.
*/
static ACL_USER *find_user_or_anon(const char *host, const char *user, const char *ip)
{
  ACL_USER *result= NULL;
  mysql_mutex_assert_owner(&acl_cache->lock);
  for (uint i=0; i < acl_users.elements; i++)
  {
    ACL_USER *acl_user_tmp= dynamic_element(&acl_users, i, ACL_USER*);
    if ((!acl_user_tmp->user.str ||
         !strcmp(user, acl_user_tmp->user.str)) &&
         compare_hostname(&acl_user_tmp->host, host, ip))
    {
      result= acl_user_tmp;
      break;
    }
  }
  return result;
}


/*
  Find first entry that matches the specified user@host pair
*/
static ACL_USER * find_user_exact(const char *host, const char *user)
{
  mysql_mutex_assert_owner(&acl_cache->lock);

  for (uint i=0 ; i < acl_users.elements ; i++)
  {
    ACL_USER *acl_user=dynamic_element(&acl_users,i,ACL_USER*);
    if (acl_user->eq(user, host))
      return acl_user;
  }
  return 0;
}

/*
  Find first entry that matches the specified user@host pair
*/
static ACL_USER * find_user_wild(const char *host, const char *user, const char *ip)
{
  mysql_mutex_assert_owner(&acl_cache->lock);

  for (uint i=0 ; i < acl_users.elements ; i++)
  {
    ACL_USER *acl_user=dynamic_element(&acl_users,i,ACL_USER*);
    if (acl_user->wild_eq(user, host, ip))
      return acl_user;
  }
  return 0;
}

/*
  Find a role with the specified name
*/
static ACL_ROLE *find_acl_role(const char *role)
{
  DBUG_ENTER("find_acl_role");
  DBUG_PRINT("enter",("role: '%s'", role));
  DBUG_PRINT("info", ("Hash elements: %ld", acl_roles.records));

  mysql_mutex_assert_owner(&acl_cache->lock);

  ACL_ROLE *r= (ACL_ROLE *)my_hash_search(&acl_roles, (uchar *)role,
                                          safe_strlen(role));
  DBUG_RETURN(r);
}


static ACL_USER_BASE *find_acl_user_base(const char *user, const char *host)
{
  if (*host)
    return find_user_exact(host, user);

  return find_acl_role(user);
}


/*
  Comparing of hostnames

  NOTES
  A hostname may be of type:
  hostname   (May include wildcards);   monty.pp.sci.fi
  ip	   (May include wildcards);   192.168.0.0
  ip/netmask			      192.168.0.0/255.255.255.0

  A net mask of 0.0.0.0 is not allowed.
*/

static const char *calc_ip(const char *ip, long *val, char end)
{
  long ip_val,tmp;
  if (!(ip=str2int(ip,10,0,255,&ip_val)) || *ip != '.')
    return 0;
  ip_val<<=24;
  if (!(ip=str2int(ip+1,10,0,255,&tmp)) || *ip != '.')
    return 0;
  ip_val+=tmp<<16;
  if (!(ip=str2int(ip+1,10,0,255,&tmp)) || *ip != '.')
    return 0;
  ip_val+=tmp<<8;
  if (!(ip=str2int(ip+1,10,0,255,&tmp)) || *ip != end)
    return 0;
  *val=ip_val+tmp;
  return ip;
}


static void update_hostname(acl_host_and_ip *host, const char *hostname)
{
  // fix historical undocumented convention that empty host is the same as '%'
  hostname=const_cast<char*>(hostname ? hostname : host_not_specified.str);
  host->hostname=(char*) hostname;             // This will not be modified!
  if (!(hostname= calc_ip(hostname,&host->ip,'/')) ||
      !(hostname= calc_ip(hostname+1,&host->ip_mask,'\0')))
  {
    host->ip= host->ip_mask=0;			// Not a masked ip
  }
}


static bool compare_hostname(const acl_host_and_ip *host, const char *hostname,
			     const char *ip)
{
  long tmp;
  if (host->ip_mask && ip && calc_ip(ip,&tmp,'\0'))
  {
    return (tmp & host->ip_mask) == host->ip;
  }
  return (!host->hostname ||
	  (hostname && !wild_case_compare(system_charset_info,
                                          hostname, host->hostname)) ||
	  (ip && !wild_compare(ip, host->hostname, 0)));
}

/**
  Check if the given host name needs to be resolved or not.
  Host name has to be resolved if it actually contains *name*.

  For example:
    192.168.1.1               --> FALSE
    192.168.1.0/255.255.255.0 --> FALSE
    %                         --> FALSE
    192.168.1.%               --> FALSE
    AB%                       --> FALSE

    AAAAFFFF                  --> TRUE (Hostname)
    AAAA:FFFF:1234:5678       --> FALSE
    ::1                       --> FALSE

  This function does not check if the given string is a valid host name or
  not. It assumes that the argument is a valid host name.

  @param hostname   the string to check.

  @return a flag telling if the argument needs to be resolved or not.
  @retval TRUE the argument is a host name and needs to be resolved.
  @retval FALSE the argument is either an IP address, or a patter and
          should not be resolved.
*/

bool hostname_requires_resolving(const char *hostname)
{
  if (!hostname)
    return FALSE;

  /* Check if hostname is the localhost. */

  size_t hostname_len= strlen(hostname);
  size_t localhost_len= strlen(my_localhost);

  if (hostname == my_localhost ||
      (hostname_len == localhost_len &&
       !my_strnncoll(system_charset_info,
                     (const uchar *) hostname,  hostname_len,
                     (const uchar *) my_localhost, strlen(my_localhost))))
  {
    return FALSE;
  }

  /*
    If the string contains any of {':', '%', '_', '/'}, it is definitely
    not a host name:
      - ':' means that the string is an IPv6 address;
      - '%' or '_' means that the string is a pattern;
      - '/' means that the string is an IPv4 network address;
  */

  for (const char *p= hostname; *p; ++p)
  {
    switch (*p) {
      case ':':
      case '%':
      case '_':
      case '/':
        return FALSE;
    }
  }

  /*
    Now we have to tell a host name (ab.cd, 12.ab) from an IPv4 address
    (12.34.56.78). The assumption is that if the string contains only
    digits and dots, it is an IPv4 address. Otherwise -- a host name.
  */

  for (const char *p= hostname; *p; ++p)
  {
    if (*p != '.' && !my_isdigit(&my_charset_latin1, *p))
      return TRUE; /* a "letter" has been found. */
  }

  return FALSE; /* all characters are either dots or digits. */
}


void set_authentication_plugin_from_password(const User_table& user_table,
                                             const char* password,
                                             uint password_length)
{
  if (password_length == SCRAMBLED_PASSWORD_CHAR_LENGTH ||
      password_length == 0)
  {
    user_table.plugin()->store(native_password_plugin_name.str,
                               native_password_plugin_name.length,
                               system_charset_info);
  }
  else
  {
    DBUG_ASSERT(password_length == SCRAMBLED_PASSWORD_CHAR_LENGTH_323);
    user_table.plugin()->store(old_password_plugin_name.str,
                               old_password_plugin_name.length,
                               system_charset_info);
  }
  user_table.authentication_string()->store(password,
                                            password_length,
                                            system_charset_info);
}
/**
  Update record for user in mysql.user privilege table with new password.

  @param thd              THD
  @param table            Pointer to TABLE object for open mysql.user table
  @param host             Hostname
  @param user             Username
  @param new_password     New password hash
  @param new_password_len Length of new password hash

  @see change_password
*/

static bool update_user_table(THD *thd, const User_table& user_table,
                              const char *host, const char *user,
                              const char *new_password, uint new_password_len)
{
  char user_key[MAX_KEY_LENGTH];
  int error;
  DBUG_ENTER("update_user_table");
  DBUG_PRINT("enter",("user: %s  host: %s",user,host));

  TABLE *table= user_table.table();
  table->use_all_columns();
  user_table.host()->store(host,(uint) strlen(host), system_charset_info);
  user_table.user()->store(user,(uint) strlen(user), system_charset_info);
  key_copy((uchar *) user_key, table->record[0], table->key_info,
           table->key_info->key_length);

  if (table->file->ha_index_read_idx_map(table->record[0], 0,
                                         (uchar *) user_key, HA_WHOLE_KEY,
                                         HA_READ_KEY_EXACT))
  {
    my_message(ER_PASSWORD_NO_MATCH, ER_THD(thd, ER_PASSWORD_NO_MATCH),
               MYF(0));  /* purecov: deadcode */
    DBUG_RETURN(1);      /* purecov: deadcode */
  }
  store_record(table,record[1]);

  if (user_table.plugin())
  {
    set_authentication_plugin_from_password(user_table, new_password,
                                            new_password_len);
  }

  if (user_table.password())
    user_table.password()->store(new_password, new_password_len, system_charset_info);


  if ((error=table->file->ha_update_row(table->record[1],table->record[0])) &&
      error != HA_ERR_RECORD_IS_THE_SAME)
  {
    table->file->print_error(error,MYF(0));  /* purecov: deadcode */
    DBUG_RETURN(1);
  }
  DBUG_RETURN(0);
}


/*
  Return 1 if we are allowed to create new users
  the logic here is: INSERT_ACL is sufficient.
  It's also a requirement in opt_safe_user_create,
  otherwise CREATE_USER_ACL is enough.
*/

static bool test_if_create_new_users(THD *thd)
{
  Security_context *sctx= thd->security_ctx;
  bool create_new_users= MY_TEST(sctx->master_access & INSERT_ACL) ||
                         (!opt_safe_user_create &&
                          MY_TEST(sctx->master_access & CREATE_USER_ACL));
  if (!create_new_users)
  {
    TABLE_LIST tl;
    ulong db_access;
    tl.init_one_table(C_STRING_WITH_LEN("mysql"),
                      C_STRING_WITH_LEN("user"), "user", TL_WRITE);
    create_new_users= 1;

    db_access=acl_get(sctx->host, sctx->ip,
		      sctx->priv_user, tl.db, 0);
    if (sctx->priv_role[0])
      db_access|= acl_get("", "", sctx->priv_role, tl.db, 0);
    if (!(db_access & INSERT_ACL))
    {
      if (check_grant(thd, INSERT_ACL, &tl, FALSE, UINT_MAX, TRUE))
	create_new_users=0;
    }
  }
  return create_new_users;
}


/****************************************************************************
  Handle GRANT commands
****************************************************************************/

static int replace_user_table(THD *thd, const User_table &user_table,
                              LEX_USER &combo,
                              ulong rights, bool revoke_grant,
                              bool can_create_user, bool no_auto_create)
{
  int error = -1;
  bool old_row_exists=0;
  char what= (revoke_grant) ? 'N' : 'Y';
  uchar user_key[MAX_KEY_LENGTH];
  bool handle_as_role= combo.is_role();
  LEX *lex= thd->lex;
  TABLE *table= user_table.table();
  DBUG_ENTER("replace_user_table");

  mysql_mutex_assert_owner(&acl_cache->lock);

  if (combo.pwhash.str && combo.pwhash.str[0])
  {
    if (combo.pwhash.length != SCRAMBLED_PASSWORD_CHAR_LENGTH &&
        combo.pwhash.length != SCRAMBLED_PASSWORD_CHAR_LENGTH_323)
    {
      DBUG_ASSERT(0);
      my_error(ER_PASSWD_LENGTH, MYF(0), SCRAMBLED_PASSWORD_CHAR_LENGTH);
      DBUG_RETURN(-1);
    }
  }
  else
    combo.pwhash= empty_lex_str;

  /* if the user table is not up to date, we can't handle role updates */
  if (!user_table.is_role() && handle_as_role)
  {
    my_error(ER_COL_COUNT_DOESNT_MATCH_PLEASE_UPDATE, MYF(0),
             "user", ROLE_ASSIGN_COLUMN_IDX + 1, user_table.num_fields(),
             static_cast<int>(table->s->mysql_version), MYSQL_VERSION_ID);
    DBUG_RETURN(-1);
  }

  table->use_all_columns();
  user_table.host()->store(combo.host.str,combo.host.length,
                         system_charset_info);
  user_table.user()->store(combo.user.str,combo.user.length,
                         system_charset_info);
  key_copy(user_key, table->record[0], table->key_info,
           table->key_info->key_length);

  if (table->file->ha_index_read_idx_map(table->record[0], 0, user_key,
                                         HA_WHOLE_KEY,
                                         HA_READ_KEY_EXACT))
  {
    /* what == 'N' means revoke */
    if (what == 'N')
    {
      my_error(ER_NONEXISTING_GRANT, MYF(0), combo.user.str, combo.host.str);
      goto end;
    }
    /*
      There are four options which affect the process of creation of
      a new user (mysqld option --safe-create-user, 'insert' privilege
      on 'mysql.user' table, using 'GRANT' with 'IDENTIFIED BY' and
      SQL_MODE flag NO_AUTO_CREATE_USER). Below is the simplified rule
      how it should work.
      if (safe-user-create && ! INSERT_priv) => reject
      else if (identified_by) => create
      else if (no_auto_create_user) => reject
      else create

      see also test_if_create_new_users()
    */
    else if (!combo.pwhash.length && !combo.plugin.length && no_auto_create)
    {
      my_error(ER_PASSWORD_NO_MATCH, MYF(0));
      goto end;
    }
    else if (!can_create_user)
    {
      my_error(ER_CANT_CREATE_USER_WITH_GRANT, MYF(0));
      goto end;
    }
    else if (combo.plugin.str[0])
    {
      if (!plugin_is_ready(&combo.plugin, MYSQL_AUTHENTICATION_PLUGIN))
      {
        my_error(ER_PLUGIN_IS_NOT_LOADED, MYF(0), combo.plugin.str);
        goto end;
      }
    }

    old_row_exists = 0;
    restore_record(table,s->default_values);
    user_table.host()->store(combo.host.str,combo.host.length,
                           system_charset_info);
    user_table.user()->store(combo.user.str,combo.user.length,
                           system_charset_info);
  }
  else
  {
    old_row_exists = 1;
    store_record(table,record[1]);			// Save copy for update
  }

  if (!old_row_exists || combo.pwtext.length || combo.pwhash.length)
    if (!handle_as_role && validate_password(&combo, thd))
      goto end;

  /* Update table columns with new privileges */

  ulong priv;
  priv = SELECT_ACL;
  for (uint i= 0; i < user_table.num_privileges(); i++, priv <<= 1)
  {
    if (priv & rights)
      user_table.priv_field(i)->store(&what, 1, &my_charset_latin1);
  }

  rights= user_table.get_access();

  DBUG_PRINT("info",("table fields: %d", user_table.num_fields()));
  /* If we don't have a password column, we'll use the authentication_string
     column later. */
  if (combo.pwhash.str[0] && user_table.password())
    user_table.password()->store(combo.pwhash.str, combo.pwhash.length,
                                 system_charset_info);
  /* We either have the password column, the plugin column, or both. Otherwise
     we have a corrupt user table. */
  DBUG_ASSERT(user_table.password() || user_table.plugin());
  if (user_table.ssl_type())    /* From 4.0.0 we have more fields */
  {
    /* We write down SSL related ACL stuff */
    switch (lex->ssl_type) {
    case SSL_TYPE_ANY:
      user_table.ssl_type()->store(STRING_WITH_LEN("ANY"),
                                   &my_charset_latin1);
      user_table.ssl_cipher()->store("", 0, &my_charset_latin1);
      user_table.x509_issuer()->store("", 0, &my_charset_latin1);
      user_table.x509_subject()->store("", 0, &my_charset_latin1);
      break;
    case SSL_TYPE_X509:
      user_table.ssl_type()->store(STRING_WITH_LEN("X509"),
                                   &my_charset_latin1);
      user_table.ssl_cipher()->store("", 0, &my_charset_latin1);
      user_table.x509_issuer()->store("", 0, &my_charset_latin1);
      user_table.x509_subject()->store("", 0, &my_charset_latin1);
      break;
    case SSL_TYPE_SPECIFIED:
      user_table.ssl_type()->store(STRING_WITH_LEN("SPECIFIED"),
                                   &my_charset_latin1);
      user_table.ssl_cipher()->store("", 0, &my_charset_latin1);
      user_table.x509_issuer()->store("", 0, &my_charset_latin1);
      user_table.x509_subject()->store("", 0, &my_charset_latin1);
      if (lex->ssl_cipher)
        user_table.ssl_cipher()->store(lex->ssl_cipher,
                                       strlen(lex->ssl_cipher),
                                       system_charset_info);
      if (lex->x509_issuer)
        user_table.x509_issuer()->store(lex->x509_issuer,
                                        strlen(lex->x509_issuer),
                                        system_charset_info);
      if (lex->x509_subject)
        user_table.x509_subject()->store(lex->x509_subject,
                                         strlen(lex->x509_subject),
                                         system_charset_info);
      break;
    case SSL_TYPE_NOT_SPECIFIED:
      break;
    case SSL_TYPE_NONE:
      user_table.ssl_type()->store("", 0, &my_charset_latin1);
      user_table.ssl_cipher()->store("", 0, &my_charset_latin1);
      user_table.x509_issuer()->store("", 0, &my_charset_latin1);
      user_table.x509_subject()->store("", 0, &my_charset_latin1);
      break;
    }

    USER_RESOURCES mqh= lex->mqh;
    if (mqh.specified_limits & USER_RESOURCES::QUERIES_PER_HOUR)
      user_table.max_questions()->store((longlong) mqh.questions, TRUE);
    if (mqh.specified_limits & USER_RESOURCES::UPDATES_PER_HOUR)
      user_table.max_updates()->store((longlong) mqh.updates, TRUE);
    if (mqh.specified_limits & USER_RESOURCES::CONNECTIONS_PER_HOUR)
      user_table.max_connections()->store((longlong) mqh.conn_per_hour, TRUE);
    if (user_table.max_user_connections() &&
        (mqh.specified_limits & USER_RESOURCES::USER_CONNECTIONS))
      user_table.max_user_connections()->store((longlong) mqh.user_conn, FALSE);
    if (user_table.plugin())
    {
      user_table.plugin()->set_notnull();
      user_table.authentication_string()->set_notnull();
      if (combo.plugin.str[0])
      {
        DBUG_ASSERT(combo.pwhash.str[0] == 0);
        if (user_table.password())
          user_table.password()->reset();
        user_table.plugin()->store(combo.plugin.str, combo.plugin.length,
                                   system_charset_info);
        user_table.authentication_string()->store(combo.auth.str, combo.auth.length,
                                                  system_charset_info);
      }
      if (combo.pwhash.str[0])
      {
        DBUG_ASSERT(combo.plugin.str[0] == 0);
        /* We have Password column. */
        if (user_table.password())
        {
          user_table.plugin()->reset();
          user_table.authentication_string()->reset();
        }
        else
        {
          /* We do not have Password column. Use PLUGIN && Authentication_string
             columns instead. */
          set_authentication_plugin_from_password(user_table,
                                                  combo.pwhash.str,
                                                  combo.pwhash.length);
        }
      }

      if (user_table.max_statement_time())
      {
        if (mqh.specified_limits & USER_RESOURCES::MAX_STATEMENT_TIME)
          user_table.max_statement_time()->store(mqh.max_statement_time);
      }
    }
    mqh_used= (mqh_used || mqh.questions || mqh.updates || mqh.conn_per_hour ||
               mqh.user_conn || mqh.max_statement_time != 0.0);

    /* table format checked earlier */
    if (handle_as_role)
    {
      if (old_row_exists && !user_table.check_is_role())
      {
        goto end;
      }
      user_table.is_role()->store("Y", 1, system_charset_info);
    }
  }

  if (old_row_exists)
  {
    /*
      We should NEVER delete from the user table, as a uses can still
      use mysqld even if he doesn't have any privileges in the user table!
    */
    if (cmp_record(table, record[1]))
    {
      if ((error=
           table->file->ha_update_row(table->record[1],table->record[0])) &&
          error != HA_ERR_RECORD_IS_THE_SAME)
      {                                         // This should never happen
        table->file->print_error(error,MYF(0)); /* purecov: deadcode */
        error= -1;                              /* purecov: deadcode */
        goto end;                               /* purecov: deadcode */
      }
      else
        error= 0;
    }
  }
  else if ((error=table->file->ha_write_row(table->record[0]))) // insert
  {						// This should never happen
    if (table->file->is_fatal_error(error, HA_CHECK_DUP))
    {
      table->file->print_error(error,MYF(0));	/* purecov: deadcode */
      error= -1;				/* purecov: deadcode */
      goto end;					/* purecov: deadcode */
    }
  }
  error=0;					// Privileges granted / revoked

end:
  if (!error)
  {
    acl_cache->clear(1);			// Clear privilege cache
    if (old_row_exists)
    {
      if (handle_as_role)
        acl_update_role(combo.user.str, rights);
      else
        acl_update_user(combo.user.str, combo.host.str,
                        combo.pwhash.str, combo.pwhash.length,
                        lex->ssl_type,
                        lex->ssl_cipher,
                        lex->x509_issuer,
                        lex->x509_subject,
                        &lex->mqh,
                        rights,
                        &combo.plugin,
                        &combo.auth);
    }
    else
    {
      if (handle_as_role)
        acl_insert_role(combo.user.str, rights);
      else
        acl_insert_user(combo.user.str, combo.host.str,
                        combo.pwhash.str, combo.pwhash.length,
                        lex->ssl_type,
                        lex->ssl_cipher,
                        lex->x509_issuer,
                        lex->x509_subject,
                        &lex->mqh,
                        rights,
                        &combo.plugin,
                        &combo.auth);
    }
  }
  DBUG_RETURN(error);
}


/*
  change grants in the mysql.db table
*/

static int replace_db_table(TABLE *table, const char *db,
			    const LEX_USER &combo,
			    ulong rights, bool revoke_grant)
{
  uint i;
  ulong priv,store_rights;
  bool old_row_exists=0;
  int error;
  char what= (revoke_grant) ? 'N' : 'Y';
  uchar user_key[MAX_KEY_LENGTH];
  DBUG_ENTER("replace_db_table");

  /* Check if there is such a user in user table in memory? */
  if (!find_user_wild(combo.host.str,combo.user.str))
  {
    /* The user could be a role, check if the user is registered as a role */
    if (!combo.host.length && !find_acl_role(combo.user.str))
    {
      my_message(ER_PASSWORD_NO_MATCH, ER_THD(table->in_use,
                                              ER_PASSWORD_NO_MATCH), MYF(0));
      DBUG_RETURN(-1);
    }
  }

  table->use_all_columns();
  table->field[0]->store(combo.host.str,combo.host.length,
                         system_charset_info);
  table->field[1]->store(db,(uint) strlen(db), system_charset_info);
  table->field[2]->store(combo.user.str,combo.user.length,
                         system_charset_info);
  key_copy(user_key, table->record[0], table->key_info,
           table->key_info->key_length);

  if (table->file->ha_index_read_idx_map(table->record[0],0, user_key,
                                         HA_WHOLE_KEY,
                                         HA_READ_KEY_EXACT))
  {
    if (what == 'N')
    { // no row, no revoke
      my_error(ER_NONEXISTING_GRANT, MYF(0), combo.user.str, combo.host.str);
      goto abort;
    }
    old_row_exists = 0;
    restore_record(table, s->default_values);
    table->field[0]->store(combo.host.str,combo.host.length,
                           system_charset_info);
    table->field[1]->store(db,(uint) strlen(db), system_charset_info);
    table->field[2]->store(combo.user.str,combo.user.length,
                           system_charset_info);
  }
  else
  {
    old_row_exists = 1;
    store_record(table,record[1]);
  }

  store_rights=get_rights_for_db(rights);
  for (i= 3, priv= 1; i < table->s->fields; i++, priv <<= 1)
  {
    if (priv & store_rights)			// do it if priv is chosen
      table->field [i]->store(&what,1, &my_charset_latin1);// set requested privileges
  }
  rights=get_access(table,3);
  rights=fix_rights_for_db(rights);

  if (old_row_exists)
  {
    /* update old existing row */
    if (rights)
    {
      if ((error= table->file->ha_update_row(table->record[1],
                                             table->record[0])) &&
          error != HA_ERR_RECORD_IS_THE_SAME)
	goto table_error;			/* purecov: deadcode */
    }
    else	/* must have been a revoke of all privileges */
    {
      if ((error= table->file->ha_delete_row(table->record[1])))
	goto table_error;			/* purecov: deadcode */
    }
  }
  else if (rights && (error= table->file->ha_write_row(table->record[0])))
  {
    if (table->file->is_fatal_error(error, HA_CHECK_DUP_KEY))
      goto table_error; /* purecov: deadcode */
  }

  acl_cache->clear(1);				// Clear privilege cache
  if (old_row_exists)
    acl_update_db(combo.user.str,combo.host.str,db,rights);
  else if (rights)
  {
    /*
       If we did not have an already existing row, for users, we must always
       insert an ACL_DB entry. For roles however, it is possible that one was
       already created when DB privileges were propagated from other granted
       roles onto the current role. For this case, first try to update the
       existing entry, otherwise insert a new one.
    */
    if (!combo.is_role() ||
        !acl_update_db(combo.user.str, combo.host.str, db, rights))
    {
      acl_insert_db(combo.user.str,combo.host.str,db,rights);
    }
  }
  DBUG_RETURN(0);

  /* This could only happen if the grant tables got corrupted */
table_error:
  table->file->print_error(error,MYF(0));	/* purecov: deadcode */

abort:
  DBUG_RETURN(-1);
}

/**
  Updates the mysql.roles_mapping table

  @param table          TABLE to update
  @param user           user name of the grantee
  @param host           host name of the grantee
  @param role           role name to grant
  @param with_admin     WITH ADMIN OPTION flag
  @param existing       the entry in the acl_roles_mappings hash or NULL.
                        it is never NULL if revoke_grant is true.
                        it is NULL when a new pair is added, it's not NULL
                        when an existing pair is updated.
  @param revoke_grant   true for REVOKE, false for GRANT
*/
static int
replace_roles_mapping_table(TABLE *table, LEX_STRING *user, LEX_STRING *host,
                            LEX_STRING *role, bool with_admin,
                            ROLE_GRANT_PAIR *existing, bool revoke_grant)
{
  DBUG_ENTER("replace_roles_mapping_table");

  uchar row_key[MAX_KEY_LENGTH];
  int error;
  table->use_all_columns();
  restore_record(table, s->default_values);
  table->field[0]->store(host->str, host->length, system_charset_info);
  table->field[1]->store(user->str, user->length, system_charset_info);
  table->field[2]->store(role->str, role->length, system_charset_info);

  DBUG_ASSERT(!revoke_grant || existing);

  if (existing) // delete or update
  {
    key_copy(row_key, table->record[0], table->key_info,
             table->key_info->key_length);
    if (table->file->ha_index_read_idx_map(table->record[1], 0, row_key,
                                           HA_WHOLE_KEY, HA_READ_KEY_EXACT))
    {
      /* No match */
      DBUG_RETURN(1);
    }
    if (revoke_grant && !with_admin) 
    {
      if ((error= table->file->ha_delete_row(table->record[1])))
      {
        DBUG_PRINT("info", ("error deleting row '%s' '%s' '%s'",
                            host->str, user->str, role->str));
        goto table_error;
      }
    }
    else if (with_admin)
    {
      table->field[3]->store(!revoke_grant + 1);

      if ((error= table->file->ha_update_row(table->record[1], table->record[0])))
      {
        DBUG_PRINT("info", ("error updating row '%s' '%s' '%s'",
                            host->str, user->str, role->str));
        goto table_error;
      }
    }
    DBUG_RETURN(0);
  }

  table->field[3]->store(with_admin + 1);

  if ((error= table->file->ha_write_row(table->record[0])))
  {
    DBUG_PRINT("info", ("error inserting row '%s' '%s' '%s'",
                        host->str, user->str, role->str));
    goto table_error;
  }

  /* all ok */
  DBUG_RETURN(0);

table_error:
  DBUG_PRINT("info", ("table error"));
  table->file->print_error(error, MYF(0));
  DBUG_RETURN(1);
}


/**
  Updates the acl_roles_mappings hash

  @param user           user name of the grantee
  @param host           host name of the grantee
  @param role           role name to grant
  @param with_admin     WITH ADMIN OPTION flag
  @param existing       the entry in the acl_roles_mappings hash or NULL.
                        it is never NULL if revoke_grant is true.
                        it is NULL when a new pair is added, it's not NULL
                        when an existing pair is updated.
  @param revoke_grant   true for REVOKE, false for GRANT
*/
static int
update_role_mapping(LEX_STRING *user, LEX_STRING *host, LEX_STRING *role,
                    bool with_admin, ROLE_GRANT_PAIR *existing, bool revoke_grant)
{
  if (revoke_grant)
  {
    if (with_admin)
    {
      existing->with_admin= false;
      return 0;
    }
    return my_hash_delete(&acl_roles_mappings, (uchar*)existing);
  }

  if (existing)
  {
    existing->with_admin|= with_admin;
    return 0;
  }

  /* allocate a new entry that will go in the hash */
  ROLE_GRANT_PAIR *hash_entry= new (&acl_memroot) ROLE_GRANT_PAIR;
  if (hash_entry->init(&acl_memroot, user->str, host->str,
                       role->str, with_admin))
    return 1;
  return my_hash_insert(&acl_roles_mappings, (uchar*) hash_entry);
}

static void
acl_update_proxy_user(ACL_PROXY_USER *new_value, bool is_revoke)
{
  mysql_mutex_assert_owner(&acl_cache->lock);

  DBUG_ENTER("acl_update_proxy_user");
  for (uint i= 0; i < acl_proxy_users.elements; i++)
  {
    ACL_PROXY_USER *acl_user=
      dynamic_element(&acl_proxy_users, i, ACL_PROXY_USER *);

    if (acl_user->pk_equals(new_value))
    {
      if (is_revoke)
      {
        DBUG_PRINT("info", ("delting ACL_PROXY_USER"));
        delete_dynamic_element(&acl_proxy_users, i);
      }
      else
      {
        DBUG_PRINT("info", ("updating ACL_PROXY_USER"));
        acl_user->set_data(new_value);
      }
      break;
    }
  }
  DBUG_VOID_RETURN;
}


static void
acl_insert_proxy_user(ACL_PROXY_USER *new_value)
{
  DBUG_ENTER("acl_insert_proxy_user");
  mysql_mutex_assert_owner(&acl_cache->lock);
  (void) push_dynamic(&acl_proxy_users, (uchar *) new_value);
  my_qsort((uchar*) dynamic_element(&acl_proxy_users, 0, ACL_PROXY_USER *),
           acl_proxy_users.elements,
           sizeof(ACL_PROXY_USER), (qsort_cmp) acl_compare);
  DBUG_VOID_RETURN;
}


static int
replace_proxies_priv_table(THD *thd, TABLE *table, const LEX_USER *user,
                         const LEX_USER *proxied_user, bool with_grant_arg,
                         bool revoke_grant)
{
  bool old_row_exists= 0;
  int error;
  uchar user_key[MAX_KEY_LENGTH];
  ACL_PROXY_USER new_grant;
  char grantor[USER_HOST_BUFF_SIZE];

  DBUG_ENTER("replace_proxies_priv_table");

  /* Check if there is such a user in user table in memory? */
  if (!find_user_wild(user->host.str,user->user.str))
  {
    my_message(ER_PASSWORD_NO_MATCH,
               ER_THD(thd, ER_PASSWORD_NO_MATCH), MYF(0));
    DBUG_RETURN(-1);
  }

  table->use_all_columns();
  ACL_PROXY_USER::store_pk (table, &user->host, &user->user,
                            &proxied_user->host, &proxied_user->user);

  key_copy(user_key, table->record[0], table->key_info,
           table->key_info->key_length);

  get_grantor(thd, grantor);

  if ((error= table->file->ha_index_init(0, 1)))
  {
    table->file->print_error(error, MYF(0));
    DBUG_PRINT("info", ("ha_index_init error"));
    DBUG_RETURN(-1);
  }

  if (table->file->ha_index_read_map(table->record[0], user_key,
                                     HA_WHOLE_KEY,
                                     HA_READ_KEY_EXACT))
  {
    DBUG_PRINT ("info", ("Row not found"));
    if (revoke_grant)
    { // no row, no revoke
      my_error(ER_NONEXISTING_GRANT, MYF(0), user->user.str, user->host.str);
      goto abort;
    }
    old_row_exists= 0;
    restore_record(table, s->default_values);
    ACL_PROXY_USER::store_data_record(table, &user->host, &user->user,
                                      &proxied_user->host,
                                      &proxied_user->user,
                                      with_grant_arg,
                                      grantor);
  }
  else
  {
    DBUG_PRINT("info", ("Row found"));
    old_row_exists= 1;
    store_record(table, record[1]);
  }

  if (old_row_exists)
  {
    /* update old existing row */
    if (!revoke_grant)
    {
      if ((error= table->file->ha_update_row(table->record[1],
                                             table->record[0])) &&
          error != HA_ERR_RECORD_IS_THE_SAME)
	goto table_error;			/* purecov: inspected */
    }
    else
    {
      if ((error= table->file->ha_delete_row(table->record[1])))
	goto table_error;			/* purecov: inspected */
    }
  }
  else if ((error= table->file->ha_write_row(table->record[0])))
  {
    DBUG_PRINT("info", ("error inserting the row"));
    if (table->file->is_fatal_error(error, HA_CHECK_DUP_KEY))
      goto table_error; /* purecov: inspected */
  }

  acl_cache->clear(1);				// Clear privilege cache
  if (old_row_exists)
  {
    new_grant.init(user->host.str, user->user.str,
                   proxied_user->host.str, proxied_user->user.str,
                   with_grant_arg);
    acl_update_proxy_user(&new_grant, revoke_grant);
  }
  else
  {
    new_grant.init(&acl_memroot, user->host.str, user->user.str,
                   proxied_user->host.str, proxied_user->user.str,
                   with_grant_arg);
    acl_insert_proxy_user(&new_grant);
  }

  table->file->ha_index_end();
  DBUG_RETURN(0);

  /* This could only happen if the grant tables got corrupted */
table_error:
  DBUG_PRINT("info", ("table error"));
  table->file->print_error(error, MYF(0));	/* purecov: inspected */

abort:
  DBUG_PRINT("info", ("aborting replace_proxies_priv_table"));
  table->file->ha_index_end();
  DBUG_RETURN(-1);
}


class GRANT_COLUMN :public Sql_alloc
{
public:
  char *column;
  ulong rights;
  ulong init_rights;
  uint key_length;
  GRANT_COLUMN(String &c,  ulong y) :rights (y), init_rights(y)
  {
    column= (char*) memdup_root(&grant_memroot,c.ptr(), key_length=c.length());
  }

  /* this constructor assumes thas source->column is allocated in grant_memroot */
  GRANT_COLUMN(GRANT_COLUMN *source) : column(source->column),
    rights (source->rights), init_rights(0), key_length(source->key_length) { }
};


static uchar* get_key_column(GRANT_COLUMN *buff, size_t *length,
			    my_bool not_used __attribute__((unused)))
{
  *length=buff->key_length;
  return (uchar*) buff->column;
}

class GRANT_NAME :public Sql_alloc
{
public:
  acl_host_and_ip host;
  char *db, *user, *tname, *hash_key;
  ulong privs;
  ulong init_privs; /* privileges found in physical table */
  ulong sort;
  size_t key_length;
  GRANT_NAME(const char *h, const char *d,const char *u,
             const char *t, ulong p, bool is_routine);
  GRANT_NAME (TABLE *form, bool is_routine);
  virtual ~GRANT_NAME() {};
  virtual bool ok() { return privs != 0; }
  void set_user_details(const char *h, const char *d,
                        const char *u, const char *t,
                        bool is_routine);
};


class GRANT_TABLE :public GRANT_NAME
{
public:
  ulong cols;
  ulong init_cols; /* privileges found in physical table */
  HASH hash_columns;

  GRANT_TABLE(const char *h, const char *d,const char *u,
              const char *t, ulong p, ulong c);
  GRANT_TABLE (TABLE *form, TABLE *col_privs);
  ~GRANT_TABLE();
  bool ok() { return privs != 0 || cols != 0; }
  void init_hash()
  {
    my_hash_init2(&hash_columns, 4, system_charset_info, 0, 0, 0,
                  (my_hash_get_key) get_key_column, 0, 0, 0);
  }
};


void GRANT_NAME::set_user_details(const char *h, const char *d,
                                  const char *u, const char *t,
                                  bool is_routine)
{
  /* Host given by user */
  update_hostname(&host, strdup_root(&grant_memroot, h));
  if (db != d)
  {
    db= strdup_root(&grant_memroot, d);
    if (lower_case_table_names)
      my_casedn_str(files_charset_info, db);
  }
  user = strdup_root(&grant_memroot,u);
  sort=  get_sort(3,host.hostname,db,user);
  if (tname != t)
  {
    tname= strdup_root(&grant_memroot, t);
    if (lower_case_table_names || is_routine)
      my_casedn_str(files_charset_info, tname);
  }
  key_length= strlen(d) + strlen(u)+ strlen(t)+3;
  hash_key=   (char*) alloc_root(&grant_memroot,key_length);
  strmov(strmov(strmov(hash_key,user)+1,db)+1,tname);
}

GRANT_NAME::GRANT_NAME(const char *h, const char *d,const char *u,
                       const char *t, ulong p, bool is_routine)
  :db(0), tname(0), privs(p), init_privs(p)
{
  set_user_details(h, d, u, t, is_routine);
}

GRANT_TABLE::GRANT_TABLE(const char *h, const char *d,const char *u,
                	 const char *t, ulong p, ulong c)
  :GRANT_NAME(h,d,u,t,p, FALSE), cols(c)
{
  init_hash();
}

/*
  create a new GRANT_TABLE entry for role inheritance. init_* fields are set
  to 0
*/
GRANT_NAME::GRANT_NAME(TABLE *form, bool is_routine)
{
  user= safe_str(get_field(&grant_memroot,form->field[2]));

  const char *hostname= get_field(&grant_memroot, form->field[0]);
  mysql_mutex_lock(&acl_cache->lock);
  if (!hostname && find_acl_role(user))
    hostname= "";
  mysql_mutex_unlock(&acl_cache->lock);
  update_hostname(&host, hostname);

  db=    get_field(&grant_memroot,form->field[1]);
  sort=  get_sort(3, host.hostname, db, user);
  tname= get_field(&grant_memroot,form->field[3]);
  if (!db || !tname)
  {
    /* Wrong table row; Ignore it */
    privs= 0;
    return;					/* purecov: inspected */
  }
  if (lower_case_table_names)
  {
    my_casedn_str(files_charset_info, db);
  }
  if (lower_case_table_names || is_routine)
  {
    my_casedn_str(files_charset_info, tname);
  }
  key_length= (strlen(db) + strlen(user) + strlen(tname) + 3);
  hash_key=   (char*) alloc_root(&grant_memroot, key_length);
  strmov(strmov(strmov(hash_key,user)+1,db)+1,tname);
  privs = (ulong) form->field[6]->val_int();
  privs = fix_rights_for_table(privs);
  init_privs= privs;
}


GRANT_TABLE::GRANT_TABLE(TABLE *form, TABLE *col_privs)
  :GRANT_NAME(form, FALSE)
{
  uchar key[MAX_KEY_LENGTH];

  if (!db || !tname)
  {
    /* Wrong table row; Ignore it */
    my_hash_clear(&hash_columns);               /* allow for destruction */
    cols= 0;
    return;
  }
  cols= (ulong) form->field[7]->val_int();
  cols= fix_rights_for_column(cols);
  /*
    Initial columns privileges are the same as column privileges on creation.
    In case of roles, the cols privilege bits can get inherited and thus
    cause the cols field to change. The init_cols field is always the same
    as the physical table entry
  */
  init_cols= cols;

  init_hash();

  if (cols)
  {
    uint key_prefix_len;
    KEY_PART_INFO *key_part= col_privs->key_info->key_part;
    col_privs->field[0]->store(host.hostname,
                               (uint) safe_strlen(host.hostname),
                               system_charset_info);
    col_privs->field[1]->store(db,(uint) strlen(db), system_charset_info);
    col_privs->field[2]->store(user,(uint) strlen(user), system_charset_info);
    col_privs->field[3]->store(tname,(uint) strlen(tname), system_charset_info);

    key_prefix_len= (key_part[0].store_length +
                     key_part[1].store_length +
                     key_part[2].store_length +
                     key_part[3].store_length);
    key_copy(key, col_privs->record[0], col_privs->key_info, key_prefix_len);
    col_privs->field[4]->store("",0, &my_charset_latin1);

    if (col_privs->file->ha_index_init(0, 1))
    {
      cols= 0;
      init_cols= 0;
      return;
    }

    if (col_privs->file->ha_index_read_map(col_privs->record[0], (uchar*) key,
                                           (key_part_map)15,
                                           HA_READ_KEY_EXACT))
    {
      cols= 0; /* purecov: deadcode */
      init_cols= 0;
      col_privs->file->ha_index_end();
      return;
    }
    do
    {
      String *res,column_name;
      GRANT_COLUMN *mem_check;
      /* As column name is a string, we don't have to supply a buffer */
      res=col_privs->field[4]->val_str(&column_name);
      ulong priv= (ulong) col_privs->field[6]->val_int();
      if (!(mem_check = new GRANT_COLUMN(*res,
                                         fix_rights_for_column(priv))))
      {
        /* Don't use this entry */
        privs= cols= init_privs= init_cols=0;   /* purecov: deadcode */
        return;				/* purecov: deadcode */
      }
      if (my_hash_insert(&hash_columns, (uchar *) mem_check))
      {
        /* Invalidate this entry */
        privs= cols= init_privs= init_cols=0;
        return;
      }
    } while (!col_privs->file->ha_index_next(col_privs->record[0]) &&
             !key_cmp_if_same(col_privs,key,0,key_prefix_len));
    col_privs->file->ha_index_end();
  }
}


GRANT_TABLE::~GRANT_TABLE()
{
  my_hash_free(&hash_columns);
}


static uchar* get_grant_table(GRANT_NAME *buff, size_t *length,
			     my_bool not_used __attribute__((unused)))
{
  *length=buff->key_length;
  return (uchar*) buff->hash_key;
}


static void free_grant_table(GRANT_TABLE *grant_table)
{
  grant_table->~GRANT_TABLE();
}


/* Search after a matching grant. Prefer exact grants before not exact ones */

static GRANT_NAME *name_hash_search(HASH *name_hash,
                                    const char *host,const char* ip,
                                    const char *db,
                                    const char *user, const char *tname,
                                    bool exact, bool name_tolower)
{
  char helping[SAFE_NAME_LEN*2+USERNAME_LENGTH+3];
  char *hend = helping + sizeof(helping);
  uint len;
  GRANT_NAME *grant_name,*found=0;
  HASH_SEARCH_STATE state;

  char *db_ptr= strmov(helping, user) + 1;
  char *tname_ptr= strnmov(db_ptr, db, hend - db_ptr) + 1;
  if (tname_ptr > hend)
    return 0; // invalid name = not found
  char *end= strnmov(tname_ptr, tname, hend - tname_ptr) + 1;
  if (end > hend)
    return 0; // invalid name = not found

  len  = (uint) (end - helping);
  if (name_tolower)
    my_casedn_str(files_charset_info, tname_ptr);
  for (grant_name= (GRANT_NAME*) my_hash_first(name_hash, (uchar*) helping,
                                               len, &state);
       grant_name ;
       grant_name= (GRANT_NAME*) my_hash_next(name_hash,(uchar*) helping,
                                              len, &state))
  {
    if (exact)
    {
      if (!grant_name->host.hostname ||
          (host &&
	   !my_strcasecmp(system_charset_info, host,
                          grant_name->host.hostname)) ||
	  (ip && !strcmp(ip, grant_name->host.hostname)))
	return grant_name;
    }
    else
    {
      if (compare_hostname(&grant_name->host, host, ip) &&
          (!found || found->sort < grant_name->sort))
	found=grant_name;					// Host ok
    }
  }
  return found;
}


static GRANT_NAME *
routine_hash_search(const char *host, const char *ip, const char *db,
                 const char *user, const char *tname, bool proc, bool exact)
{
  return (GRANT_TABLE*)
    name_hash_search(proc ? &proc_priv_hash : &func_priv_hash,
		     host, ip, db, user, tname, exact, TRUE);
}


static GRANT_TABLE *
table_hash_search(const char *host, const char *ip, const char *db,
		  const char *user, const char *tname, bool exact)
{
  return (GRANT_TABLE*) name_hash_search(&column_priv_hash, host, ip, db,
					 user, tname, exact, FALSE);
}


static GRANT_COLUMN *
column_hash_search(GRANT_TABLE *t, const char *cname, uint length)
{
  if (!my_hash_inited(&t->hash_columns))
    return (GRANT_COLUMN*) 0;
  return (GRANT_COLUMN*) my_hash_search(&t->hash_columns,
                                        (uchar*) cname, length);
}


static int replace_column_table(GRANT_TABLE *g_t,
				TABLE *table, const LEX_USER &combo,
				List <LEX_COLUMN> &columns,
				const char *db, const char *table_name,
				ulong rights, bool revoke_grant)
{
  int result=0;
  uchar key[MAX_KEY_LENGTH];
  uint key_prefix_length;
  KEY_PART_INFO *key_part= table->key_info->key_part;
  DBUG_ENTER("replace_column_table");

  table->use_all_columns();
  table->field[0]->store(combo.host.str,combo.host.length,
                         system_charset_info);
  table->field[1]->store(db,(uint) strlen(db),
                         system_charset_info);
  table->field[2]->store(combo.user.str,combo.user.length,
                         system_charset_info);
  table->field[3]->store(table_name,(uint) strlen(table_name),
                         system_charset_info);

  /* Get length of 4 first key parts */
  key_prefix_length= (key_part[0].store_length + key_part[1].store_length +
                      key_part[2].store_length + key_part[3].store_length);
  key_copy(key, table->record[0], table->key_info, key_prefix_length);

  rights&= COL_ACLS;				// Only ACL for columns

  /* first fix privileges for all columns in column list */

  List_iterator <LEX_COLUMN> iter(columns);
  class LEX_COLUMN *column;
  int error= table->file->ha_index_init(0, 1);
  if (error)
  {
    table->file->print_error(error, MYF(0));
    DBUG_RETURN(-1);
  }

  while ((column= iter++))
  {
    ulong privileges= column->rights;
    bool old_row_exists=0;
    uchar user_key[MAX_KEY_LENGTH];

    key_restore(table->record[0],key,table->key_info,
                key_prefix_length);
    table->field[4]->store(column->column.ptr(), column->column.length(),
                           system_charset_info);
    /* Get key for the first 4 columns */
    key_copy(user_key, table->record[0], table->key_info,
             table->key_info->key_length);

    if (table->file->ha_index_read_map(table->record[0], user_key,
                                       HA_WHOLE_KEY, HA_READ_KEY_EXACT))
    {
      if (revoke_grant)
      {
	my_error(ER_NONEXISTING_TABLE_GRANT, MYF(0),
                 combo.user.str, combo.host.str,
                 table_name);                   /* purecov: inspected */
	result= -1;                             /* purecov: inspected */
	continue;                               /* purecov: inspected */
      }
      old_row_exists = 0;
      restore_record(table, s->default_values);		// Get empty record
      key_restore(table->record[0],key,table->key_info,
                  key_prefix_length);
      table->field[4]->store(column->column.ptr(),column->column.length(),
                             system_charset_info);
    }
    else
    {
      ulong tmp= (ulong) table->field[6]->val_int();
      tmp=fix_rights_for_column(tmp);

      if (revoke_grant)
	privileges = tmp & ~(privileges | rights);
      else
	privileges |= tmp;
      old_row_exists = 1;
      store_record(table,record[1]);			// copy original row
    }

    table->field[6]->store((longlong) get_rights_for_column(privileges), TRUE);

    if (old_row_exists)
    {
      GRANT_COLUMN *grant_column;
      if (privileges)
	error=table->file->ha_update_row(table->record[1],table->record[0]);
      else
	error=table->file->ha_delete_row(table->record[1]);
      if (error && error != HA_ERR_RECORD_IS_THE_SAME)
      {
	table->file->print_error(error,MYF(0)); /* purecov: inspected */
	result= -1;				/* purecov: inspected */
	goto end;				/* purecov: inspected */
      }
      else
        error= 0;
      grant_column= column_hash_search(g_t, column->column.ptr(),
                                       column->column.length());
      if (grant_column)				// Should always be true
	grant_column->rights= privileges;	// Update hash
    }
    else					// new grant
    {
      GRANT_COLUMN *grant_column;
      if ((error=table->file->ha_write_row(table->record[0])))
      {
	table->file->print_error(error,MYF(0)); /* purecov: inspected */
	result= -1;				/* purecov: inspected */
	goto end;				/* purecov: inspected */
      }
      grant_column= new GRANT_COLUMN(column->column,privileges);
      if (my_hash_insert(&g_t->hash_columns,(uchar*) grant_column))
      {
        result= -1;
        goto end;
      }
    }
  }

  /*
    If revoke of privileges on the table level, remove all such privileges
    for all columns
  */

  if (revoke_grant)
  {
    uchar user_key[MAX_KEY_LENGTH];
    key_copy(user_key, table->record[0], table->key_info,
             key_prefix_length);

    if (table->file->ha_index_read_map(table->record[0], user_key,
                                       (key_part_map)15,
                                       HA_READ_KEY_EXACT))
      goto end;

    /* Scan through all rows with the same host,db,user and table */
    do
    {
      ulong privileges = (ulong) table->field[6]->val_int();
      privileges=fix_rights_for_column(privileges);
      store_record(table,record[1]);

      if (privileges & rights)	// is in this record the priv to be revoked ??
      {
	GRANT_COLUMN *grant_column = NULL;
	char  colum_name_buf[HOSTNAME_LENGTH+1];
	String column_name(colum_name_buf,sizeof(colum_name_buf),
                           system_charset_info);

	privileges&= ~rights;
	table->field[6]->store((longlong)
			       get_rights_for_column(privileges), TRUE);
	table->field[4]->val_str(&column_name);
	grant_column = column_hash_search(g_t,
					  column_name.ptr(),
					  column_name.length());
	if (privileges)
	{
	  int tmp_error;
	  if ((tmp_error=table->file->ha_update_row(table->record[1],
						    table->record[0])) &&
              tmp_error != HA_ERR_RECORD_IS_THE_SAME)
	  {					/* purecov: deadcode */
	    table->file->print_error(tmp_error,MYF(0)); /* purecov: deadcode */
	    result= -1;				/* purecov: deadcode */
	    goto end;				/* purecov: deadcode */
	  }
	  if (grant_column)
          {
            grant_column->rights  = privileges; // Update hash
            grant_column->init_rights = privileges;
          }
	}
	else
	{
	  int tmp_error;
	  if ((tmp_error = table->file->ha_delete_row(table->record[1])))
	  {					/* purecov: deadcode */
	    table->file->print_error(tmp_error,MYF(0)); /* purecov: deadcode */
	    result= -1;				/* purecov: deadcode */
	    goto end;				/* purecov: deadcode */
	  }
	  if (grant_column)
	    my_hash_delete(&g_t->hash_columns,(uchar*) grant_column);
	}
      }
    } while (!table->file->ha_index_next(table->record[0]) &&
	     !key_cmp_if_same(table, key, 0, key_prefix_length));
  }

end:
  table->file->ha_index_end();
  DBUG_RETURN(result);
}

static inline void get_grantor(THD *thd, char *grantor)
{
  const char *user= thd->security_ctx->user;
  const char *host= thd->security_ctx->host_or_ip;

#if defined(HAVE_REPLICATION)
  if (thd->slave_thread && thd->has_invoker())
  {
    user= thd->get_invoker_user().str;
    host= thd->get_invoker_host().str;
  }
#endif
  strxmov(grantor, user, "@", host, NullS);
}

static int replace_table_table(THD *thd, GRANT_TABLE *grant_table,
			       TABLE *table, const LEX_USER &combo,
			       const char *db, const char *table_name,
			       ulong rights, ulong col_rights,
			       bool revoke_grant)
{
  char grantor[USER_HOST_BUFF_SIZE];
  int old_row_exists = 1;
  int error=0;
  ulong store_table_rights, store_col_rights;
  uchar user_key[MAX_KEY_LENGTH];
  DBUG_ENTER("replace_table_table");

  get_grantor(thd, grantor);
  /*
    The following should always succeed as new users are created before
    this function is called!
  */
  if (!find_user_wild(combo.host.str,combo.user.str))
  {
    if (!combo.host.length && !find_acl_role(combo.user.str))
    {
      my_message(ER_PASSWORD_NO_MATCH, ER_THD(thd, ER_PASSWORD_NO_MATCH),
                 MYF(0)); /* purecov: deadcode */
      DBUG_RETURN(-1);                            /* purecov: deadcode */
    }
  }

  table->use_all_columns();
  restore_record(table, s->default_values);     // Get empty record
  table->field[0]->store(combo.host.str,combo.host.length,
                         system_charset_info);
  table->field[1]->store(db,(uint) strlen(db), system_charset_info);
  table->field[2]->store(combo.user.str,combo.user.length,
                         system_charset_info);
  table->field[3]->store(table_name,(uint) strlen(table_name),
                         system_charset_info);
  store_record(table,record[1]);			// store at pos 1
  key_copy(user_key, table->record[0], table->key_info,
           table->key_info->key_length);

  if (table->file->ha_index_read_idx_map(table->record[0], 0, user_key,
                                         HA_WHOLE_KEY,
                                         HA_READ_KEY_EXACT))
  {
    /*
      The following should never happen as we first check the in memory
      grant tables for the user.  There is however always a small change that
      the user has modified the grant tables directly.
    */
    if (revoke_grant)
    { // no row, no revoke
      my_error(ER_NONEXISTING_TABLE_GRANT, MYF(0),
               combo.user.str, combo.host.str,
               table_name);		        /* purecov: deadcode */
      DBUG_RETURN(-1);				/* purecov: deadcode */
    }
    old_row_exists = 0;
    restore_record(table,record[1]);			// Get saved record
  }

  store_table_rights= get_rights_for_table(rights);
  store_col_rights=   get_rights_for_column(col_rights);
  if (old_row_exists)
  {
    ulong j,k;
    store_record(table,record[1]);
    j = (ulong) table->field[6]->val_int();
    k = (ulong) table->field[7]->val_int();

    if (revoke_grant)
    {
      /* column rights are already fixed in mysql_table_grant */
      store_table_rights=j & ~store_table_rights;
    }
    else
    {
      store_table_rights|= j;
      store_col_rights|=   k;
    }
  }

  table->field[4]->store(grantor,(uint) strlen(grantor), system_charset_info);
  table->field[6]->store((longlong) store_table_rights, TRUE);
  table->field[7]->store((longlong) store_col_rights, TRUE);
  rights=fix_rights_for_table(store_table_rights);
  col_rights=fix_rights_for_column(store_col_rights);

  if (old_row_exists)
  {
    if (store_table_rights || store_col_rights)
    {
      if ((error=table->file->ha_update_row(table->record[1],
                                            table->record[0])) &&
          error != HA_ERR_RECORD_IS_THE_SAME)
	goto table_error;			/* purecov: deadcode */
    }
    else if ((error = table->file->ha_delete_row(table->record[1])))
      goto table_error;				/* purecov: deadcode */
  }
  else
  {
    error=table->file->ha_write_row(table->record[0]);
    if (table->file->is_fatal_error(error, HA_CHECK_DUP_KEY))
      goto table_error;				/* purecov: deadcode */
  }

  if (rights | col_rights)
  {
    grant_table->init_privs= rights;
    grant_table->init_cols=  col_rights;

    grant_table->privs= rights;
    grant_table->cols=	col_rights;
  }
  else
  {
    my_hash_delete(&column_priv_hash,(uchar*) grant_table);
  }
  DBUG_RETURN(0);

  /* This should never happen */
table_error:
  table->file->print_error(error,MYF(0)); /* purecov: deadcode */
  DBUG_RETURN(-1); /* purecov: deadcode */
}


/**
  @retval       0  success
  @retval      -1  error
*/
static int replace_routine_table(THD *thd, GRANT_NAME *grant_name,
			      TABLE *table, const LEX_USER &combo,
			      const char *db, const char *routine_name,
			      bool is_proc, ulong rights, bool revoke_grant)
{
  char grantor[USER_HOST_BUFF_SIZE];
  int old_row_exists= 1;
  int error=0;
  ulong store_proc_rights;
  HASH *hash= is_proc ? &proc_priv_hash : &func_priv_hash;
  DBUG_ENTER("replace_routine_table");

  if (revoke_grant && !grant_name->init_privs) // only inherited role privs
  {
    my_hash_delete(hash, (uchar*) grant_name);
    DBUG_RETURN(0);
  }

  get_grantor(thd, grantor);
  /*
    New users are created before this function is called.

    There may be some cases where a routine's definer is removed but the
    routine remains.
  */

  table->use_all_columns();
  restore_record(table, s->default_values);		// Get empty record
  table->field[0]->store(combo.host.str,combo.host.length, &my_charset_latin1);
  table->field[1]->store(db,(uint) strlen(db), &my_charset_latin1);
  table->field[2]->store(combo.user.str,combo.user.length, &my_charset_latin1);
  table->field[3]->store(routine_name,(uint) strlen(routine_name),
                         &my_charset_latin1);
  table->field[4]->store((longlong)(is_proc ?
                                    TYPE_ENUM_PROCEDURE : TYPE_ENUM_FUNCTION),
                         TRUE);
  store_record(table,record[1]);			// store at pos 1

  if (table->file->ha_index_read_idx_map(table->record[0], 0,
                                         (uchar*) table->field[0]->ptr,
                                         HA_WHOLE_KEY,
                                         HA_READ_KEY_EXACT))
  {
    /*
      The following should never happen as we first check the in memory
      grant tables for the user.  There is however always a small change that
      the user has modified the grant tables directly.

      Also, there is also a second posibility that this routine entry
      is created for a role by being inherited from a granted role.
    */
    if (revoke_grant)
    { // no row, no revoke
      my_error(ER_NONEXISTING_PROC_GRANT, MYF(0),
               combo.user.str, combo.host.str, routine_name);
      DBUG_RETURN(-1);
    }
    old_row_exists= 0;
    restore_record(table,record[1]);			// Get saved record
  }

  store_proc_rights= get_rights_for_procedure(rights);
  if (old_row_exists)
  {
    ulong j;
    store_record(table,record[1]);
    j= (ulong) table->field[6]->val_int();

    if (revoke_grant)
    {
      /* column rights are already fixed in mysql_table_grant */
      store_proc_rights=j & ~store_proc_rights;
    }
    else
    {
      store_proc_rights|= j;
    }
  }

  table->field[5]->store(grantor,(uint) strlen(grantor), &my_charset_latin1);
  table->field[6]->store((longlong) store_proc_rights, TRUE);
  rights=fix_rights_for_procedure(store_proc_rights);

  if (old_row_exists)
  {
    if (store_proc_rights)
    {
      if ((error=table->file->ha_update_row(table->record[1],
                                            table->record[0])) &&
          error != HA_ERR_RECORD_IS_THE_SAME)
	goto table_error;
    }
    else if ((error= table->file->ha_delete_row(table->record[1])))
      goto table_error;
  }
  else
  {
    error=table->file->ha_write_row(table->record[0]);
    if (table->file->is_fatal_error(error, HA_CHECK_DUP_KEY))
      goto table_error;
  }

  if (rights)
  {
    grant_name->init_privs= rights;
    grant_name->privs= rights;
  }
  else
  {
    my_hash_delete(hash, (uchar*) grant_name);
  }
  DBUG_RETURN(0);

  /* This should never happen */
table_error:
  table->file->print_error(error,MYF(0));
  DBUG_RETURN(-1);
}


/*****************************************************************
  Role privilege propagation and graph traversal functionality

  According to the SQL standard, a role can be granted to a role,
  thus role grants can create an arbitrarily complex directed acyclic
  graph (a standard explicitly specifies that cycles are not allowed).

  When a privilege is granted to a role, it becomes available to all grantees.
  The code below recursively traverses a DAG of role grants, propagating
  privilege changes.

  The traversal function can work both ways, from roles to grantees or
  from grantees to roles. The first is used for privilege propagation,
  the second - for SHOW GRANTS and I_S.APPLICABLE_ROLES

  The role propagation code is smart enough to propagate only privilege
  changes to one specific database, table, or routine, if only they
  were changed (like in GRANT ... ON ... TO ...) or it can propagate
  everything (on startup or after FLUSH PRIVILEGES).

  It traverses only a subgraph that's accessible from the modified role,
  only visiting roles that can be possibly affected by the GRANT statement.

  Additionally, it stops traversal early, if this particular GRANT statement
  didn't result in any changes of privileges (e.g. both role1 and role2
  are granted to the role3, both role1 and role2 have SELECT privilege.
  if SELECT is revoked from role1 it won't change role3 privileges,
  so we won't traverse from role3 to its grantees).
******************************************************************/
struct PRIVS_TO_MERGE
{
  enum what { ALL, GLOBAL, DB, TABLE_COLUMN, PROC, FUNC } what;
  const char *db, *name;
};

static int init_role_for_merging(ACL_ROLE *role, void *context)
{
  role->counter= 0;
  return 0;
}

static int count_subgraph_nodes(ACL_ROLE *role, ACL_ROLE *grantee, void *context)
{
  grantee->counter++;
  return 0;
}

static int merge_role_privileges(ACL_ROLE *, ACL_ROLE *, void *);

/**
  rebuild privileges of all affected roles

  entry point into role privilege propagation. after privileges of the
  'role' were changed, this function rebuilds privileges of all affected roles
  as necessary.
*/
static void propagate_role_grants(ACL_ROLE *role,
                                  enum PRIVS_TO_MERGE::what what,
                                  const char *db= 0, const char *name= 0)
{

  mysql_mutex_assert_owner(&acl_cache->lock);
  PRIVS_TO_MERGE data= { what, db, name };

  /*
     Changing privileges of a role causes all other roles that had
     this role granted to them to have their rights invalidated.

     We need to rebuild all roles' related access bits.

     This cannot be a simple depth-first search, instead we have to merge
     privieges for all roles granted to a specific grantee, *before*
     merging privileges for this grantee. In other words, we must visit all
     parent nodes of a specific node, before descencing into this node.

     For example, if role1 is granted to role2 and role3, and role3 is
     granted to role2, after "GRANT ... role1", we cannot merge privileges
     for role2, until role3 is merged.  The counter will be 0 for role1, 2
     for role2, 1 for role3. Traversal will start from role1, go to role2,
     decrement the counter, backtrack, go to role3, merge it, go to role2
     again, merge it.

     And the counter is not just "all parent nodes", but only parent nodes
     that are part of the subgraph we're interested in. For example, if
     both roleA and roleB are granted to roleC, then roleC has two parent
     nodes. But when granting a privilege to roleA, we're only looking at a
     subgraph that includes roleA and roleC (roleB cannot be possibly
     affected by that grant statement). In this subgraph roleC has only one
     parent.

     (on the other hand, in acl_load we want to update all roles, and
     the counter is exactly equal to the number of all parent nodes)

     Thus, we do two graph traversals here. First we only count parents
     that are part of the subgraph. On the second traversal we decrement
     the counter and actually merge privileges for a node when a counter
     drops to zero.
  */
  traverse_role_graph_up(role, &data, init_role_for_merging, count_subgraph_nodes);
  traverse_role_graph_up(role, &data, NULL, merge_role_privileges);
}


// State of a node during a Depth First Search exploration
struct NODE_STATE
{
  ACL_USER_BASE *node_data; /* pointer to the node data */
  uint neigh_idx;           /* the neighbour that needs to be evaluated next */
};

/**
  Traverse the role grant graph and invoke callbacks at the specified points. 
  
  @param user           user or role to start traversal from
  @param context        opaque parameter to pass to callbacks
  @param offset         offset to ACL_ROLE::parent_grantee or to
                        ACL_USER_BASE::role_grants. Depending on this value,
                        traversal will go from roles to grantees or from
                        grantees to roles.
  @param on_node        called when a node is visited for the first time.
                        Returning a value <0 will abort the traversal.
  @param on_edge        called for every edge in the graph, when traversal
                        goes from a node to a neighbour node.
                        Returning <0 will abort the traversal. Returning >0
                        will make the traversal not to follow this edge.

  @note
  The traverse method is a DEPTH FIRST SEARCH, but callbacks can influence
  that (on_edge returning >0 value).

  @note
  This function should not be called directly, use
  traverse_role_graph_up() and traverse_role_graph_down() instead.

  @retval 0                 traversal finished successfully
  @retval ROLE_CYCLE_FOUND  traversal aborted, cycle detected
  @retval <0                traversal was aborted, because a callback returned
                            this error code
*/
static int traverse_role_graph_impl(ACL_USER_BASE *user, void *context,
       off_t offset,
       int (*on_node) (ACL_USER_BASE *role, void *context),
       int (*on_edge) (ACL_USER_BASE *current, ACL_ROLE *neighbour, void *context))
{
  DBUG_ENTER("traverse_role_graph_impl");
  DBUG_ASSERT(user);
  DBUG_PRINT("enter",("role: '%s'", user->user.str));
  /*
     The search operation should always leave the ROLE_ON_STACK and
     ROLE_EXPLORED flags clean for all nodes involved in the search
  */
  DBUG_ASSERT(!(user->flags & ROLE_ON_STACK));
  DBUG_ASSERT(!(user->flags & ROLE_EXPLORED));
  mysql_mutex_assert_owner(&acl_cache->lock);

  /*
     Stack used to simulate the recursive calls of DFS.
     It uses a Dynamic_array to reduce the number of
     malloc calls to a minimum
  */
  Dynamic_array<NODE_STATE> stack(20,50);
  Dynamic_array<ACL_USER_BASE *> to_clear(20,50);
  NODE_STATE state;     /* variable used to insert elements in the stack */
  int result= 0;

  state.neigh_idx= 0;
  state.node_data= user;
  user->flags|= ROLE_ON_STACK;

  stack.push(state);
  to_clear.push(user);

  user->flags|= ROLE_OPENED;
  if (on_node && ((result= on_node(user, context)) < 0))
    goto end;

  while (stack.elements())
  {
    NODE_STATE *curr_state= stack.back();

    DBUG_ASSERT(curr_state->node_data->flags & ROLE_ON_STACK);

    ACL_USER_BASE *current= curr_state->node_data;
    ACL_USER_BASE *neighbour= NULL;
    DBUG_PRINT("info", ("Examining role %s", current->user.str));
    /*
      Iterate through the neighbours until a first valid jump-to
      neighbour is found
    */
    bool found= FALSE;
    uint i;
    DYNAMIC_ARRAY *array= (DYNAMIC_ARRAY *)(((char*)current) + offset);

    DBUG_ASSERT(array == &current->role_grants || current->flags & IS_ROLE);
    for (i= curr_state->neigh_idx; i < array->elements; i++)
    {
      neighbour= *(dynamic_element(array, i, ACL_ROLE**));
      if (!(neighbour->flags & IS_ROLE))
        continue;

      DBUG_PRINT("info", ("Examining neighbour role %s", neighbour->user.str));

      /* check if it forms a cycle */
      if (neighbour->flags & ROLE_ON_STACK)
      {
        DBUG_PRINT("info", ("Found cycle"));
        result= ROLE_CYCLE_FOUND;
        goto end;
      }

      if (!(neighbour->flags & ROLE_OPENED))
      {
        neighbour->flags|= ROLE_OPENED;
        to_clear.push(neighbour);
        if (on_node && ((result= on_node(neighbour, context)) < 0))
          goto end;
      }

      if (on_edge)
      {
        result= on_edge(current, (ACL_ROLE*)neighbour, context);
        if (result < 0)
          goto end;
        if (result > 0)
          continue;
      }

      /* Check if it was already explored, in that case, move on */
      if (neighbour->flags & ROLE_EXPLORED)
        continue;

      found= TRUE;
      break;
    }

    /* found states that we have found a node to jump next into */
    if (found)
    {
      curr_state->neigh_idx= i + 1;

      /* some sanity checks */
      DBUG_ASSERT(!(neighbour->flags & ROLE_ON_STACK));

      /* add the neighbour on the stack */
      neighbour->flags|= ROLE_ON_STACK;
      state.neigh_idx= 0;
      state.node_data= neighbour;
      stack.push(state);
    }
    else
    {
      /* Make sure we got a correct node */
      DBUG_ASSERT(curr_state->node_data->flags & ROLE_ON_STACK);
      /* Finished with exploring the current node, pop it off the stack */
      curr_state= &stack.pop();
      curr_state->node_data->flags&= ~ROLE_ON_STACK; /* clear the on-stack bit */
      curr_state->node_data->flags|= ROLE_EXPLORED;
    }
  }

end:
  /* Cleanup */
  for (uint i= 0; i < to_clear.elements(); i++)
  {
    ACL_USER_BASE *current= to_clear.at(i);
    DBUG_ASSERT(current->flags & (ROLE_EXPLORED | ROLE_ON_STACK | ROLE_OPENED));
    current->flags&= ~(ROLE_EXPLORED | ROLE_ON_STACK | ROLE_OPENED);
  }
  DBUG_RETURN(result);
}

/**
  Traverse the role grant graph, going from a role to its grantees.

  This is used to propagate changes in privileges, for example,
  when GRANT or REVOKE is issued for a role.
*/

static int traverse_role_graph_up(ACL_ROLE *role, void *context,
       int (*on_node) (ACL_ROLE *role, void *context),
       int (*on_edge) (ACL_ROLE *current, ACL_ROLE *neighbour, void *context))
{
  return traverse_role_graph_impl(role, context,
                    my_offsetof(ACL_ROLE, parent_grantee),
                    (int (*)(ACL_USER_BASE *, void *))on_node,
                    (int (*)(ACL_USER_BASE *, ACL_ROLE *, void *))on_edge);
}

/**
  Traverse the role grant graph, going from a user or a role to granted roles.

  This is used, for example, to print all grants available to a user or a role
  (as in SHOW GRANTS).
*/

static int traverse_role_graph_down(ACL_USER_BASE *user, void *context,
       int (*on_node) (ACL_USER_BASE *role, void *context),
       int (*on_edge) (ACL_USER_BASE *current, ACL_ROLE *neighbour, void *context))
{
  return traverse_role_graph_impl(user, context,
                             my_offsetof(ACL_USER_BASE, role_grants),
                             on_node, on_edge);
}

/*
  To find all db/table/routine privilege for a specific role
  we need to scan the array of privileges. It can be big.
  But the set of privileges granted to a role in question (or
  to roles directly granted to the role in question) is supposedly
  much smaller.

  We put a role and all roles directly granted to it in a hash, and iterate
  the (suposedly long) array of privileges, filtering out "interesting"
  entries using the role hash. We put all these "interesting"
  entries in a (suposedly small) dynamic array and them use it for merging.
*/
static uchar* role_key(const ACL_ROLE *role, size_t *klen, my_bool)
{
  *klen= role->user.length;
  return (uchar*) role->user.str;
}
typedef Hash_set<ACL_ROLE> role_hash_t;

static bool merge_role_global_privileges(ACL_ROLE *grantee)
{
  ulong old= grantee->access;
  grantee->access= grantee->initial_role_access;

  DBUG_EXECUTE_IF("role_merge_stats", role_global_merges++;);

  for (uint i= 0; i < grantee->role_grants.elements; i++)
  {
    ACL_ROLE *r= *dynamic_element(&grantee->role_grants, i, ACL_ROLE**);
    grantee->access|= r->access;
  }
  return old != grantee->access;
}

static int db_name_sort(const int *db1, const int *db2)
{
  return strcmp(acl_dbs.at(*db1).db, acl_dbs.at(*db2).db);
}

/**
  update ACL_DB for given database and a given role with merged privileges

  @param merged ACL_DB of the role in question (or NULL if it wasn't found)
  @param first  first ACL_DB in an array for the database in question
  @param access new privileges for the given role on the gived database
  @param role   the name of the given role

  @return a bitmap of
          1 - privileges were changed
          2 - ACL_DB was added
          4 - ACL_DB was deleted
*/
static int update_role_db(int merged, int first, ulong access, char *role)
{
  if (first < 0)
    return 0;

  DBUG_EXECUTE_IF("role_merge_stats", role_db_merges++;);

  if (merged < 0)
  {
    /*
      there's no ACL_DB for this role (all db grants come from granted roles)
      we need to create it

      Note that we cannot use acl_insert_db() now:
      1. it'll sort elements in the acl_dbs, so the pointers will become invalid
      2. we may need many of them, no need to sort every time
    */
    DBUG_ASSERT(access);
    ACL_DB acl_db;
    acl_db.user= role;
    acl_db.host.hostname= const_cast<char*>("");
    acl_db.host.ip= acl_db.host.ip_mask= 0;
    acl_db.db= acl_dbs.at(first).db;
    acl_db.access= access;
    acl_db.initial_access= 0;
    acl_db.sort=get_sort(3, "", acl_db.db, role);
    acl_dbs.push(acl_db);
    return 2;
  }
  else if (access == 0)
  {
    /*
      there is ACL_DB but the role has no db privileges granted
      (all privileges were coming from granted roles, and now those roles
      were dropped or had their privileges revoked).
      we need to remove this ACL_DB entry

      Note, that we cannot delete now:
      1. it'll shift elements in the acl_dbs, so the pointers will become invalid
      2. it's O(N) operation, and we may need many of them
      so we only mark elements deleted and will delete later.
    */
    acl_dbs.at(merged).sort= 0; // lower than any valid ACL_DB sort value, will be sorted last
    return 4;
  }
  else if (acl_dbs.at(merged).access != access)
  {
    /* this is easy */
    acl_dbs.at(merged).access= access;
    return 1;
  }
  return 0;
}

/**
  merges db privileges from roles granted to the role 'grantee'.

  @return true if database privileges of the 'grantee' were changed

*/
static bool merge_role_db_privileges(ACL_ROLE *grantee, const char *dbname,
                                     role_hash_t *rhash)
{
  Dynamic_array<int> dbs;

  /*
    Supposedly acl_dbs can be huge, but only a handful of db grants
    apply to grantee or roles directly granted to grantee.

    Collect these applicable db grants.
  */
  for (uint i=0 ; i < acl_dbs.elements() ; i++)
  {
    ACL_DB *db= &acl_dbs.at(i);
    if (db->host.hostname[0])
      continue;
    if (dbname && strcmp(db->db, dbname))
      continue;
    ACL_ROLE *r= rhash->find(db->user, strlen(db->user));
    if (!r)
      continue;
    dbs.append(i);
  }
  dbs.sort(db_name_sort);

  /*
    Because dbs array is sorted by the db name, all grants for the same db
    (that should be merged) are sorted together. The grantee's ACL_DB element
    is not necessarily the first and may be not present at all.
  */
<<<<<<< HEAD
  ACL_DB **first= NULL, *merged= NULL;
  ulong access= 0, update_flags= 0;
  for (ACL_DB **cur= dbs.front(); cur <= dbs.back(); cur++)
=======
  int first= -1, merged= -1;
  ulong UNINIT_VAR(access), update_flags= 0;
  for (int *p= dbs.front(); p <= dbs.back(); p++)
>>>>>>> ecd3a7e0
  {
    if (first<0 || (!dbname && strcmp(acl_dbs.at(*p).db, acl_dbs.at(*p-1).db)))
    { // new db name series
      update_flags|= update_role_db(merged, first, access, grantee->user.str);
      merged= -1;
      access= 0;
      first= *p;
    }
    if (strcmp(acl_dbs.at(*p).user, grantee->user.str) == 0)
      access|= acl_dbs.at(merged= *p).initial_access;
    else
      access|= acl_dbs.at(*p).access;
  }
  update_flags|= update_role_db(merged, first, access, grantee->user.str);

  /*
    to make this code a bit simpler, we sort on deletes, to move
    deleted elements to the end of the array. strictly speaking it's
    unnecessary, it'd be faster to remove them in one O(N) array scan.
    
    on the other hand, qsort on almost sorted array is pretty fast anyway...
  */
  if (update_flags & (2|4))
  { // inserted or deleted, need to sort
    acl_dbs.sort((acl_dbs_cmp)acl_compare);
  }
  if (update_flags & 4)
  { // deleted, trim the end
    while (acl_dbs.elements() && acl_dbs.back()->sort == 0)
      acl_dbs.pop();
  }
  return update_flags;
}

static int table_name_sort(GRANT_TABLE * const *tbl1, GRANT_TABLE * const *tbl2)
{
  int res = strcmp((*tbl1)->db, (*tbl2)->db);
  if (res) return res;
  return strcmp((*tbl1)->tname, (*tbl2)->tname);
}

/**
  merges column privileges for the entry 'merged'

  @param merged GRANT_TABLE to merge the privileges into
  @param cur    first entry in the array of GRANT_TABLE's for a given table
  @param last   last entry in the array of GRANT_TABLE's for a given table,
                all entries between cur and last correspond to the *same* table

  @return 1 if the _set of columns_ in 'merged' was changed
          (not if the _set of privileges_ was changed).
*/
static int update_role_columns(GRANT_TABLE *merged,
                               GRANT_TABLE **cur, GRANT_TABLE **last)

{
  ulong rights __attribute__((unused))= 0;
  int changed= 0;
  if (!merged->cols)
  {
    changed= merged->hash_columns.records > 0;
    my_hash_reset(&merged->hash_columns);
    return changed;
  }

  DBUG_EXECUTE_IF("role_merge_stats", role_column_merges++;);

  HASH *mh= &merged->hash_columns;
  for (uint i=0 ; i < mh->records ; i++)
  {
    GRANT_COLUMN *col = (GRANT_COLUMN *)my_hash_element(mh, i);
    col->rights= col->init_rights;
  }

  for (; cur < last; cur++)
  {
    if (*cur == merged)
      continue;
    HASH *ch= &cur[0]->hash_columns;
    for (uint i=0 ; i < ch->records ; i++)
    {
      GRANT_COLUMN *ccol = (GRANT_COLUMN *)my_hash_element(ch, i);
      GRANT_COLUMN *mcol = (GRANT_COLUMN *)my_hash_search(mh,
                                  (uchar *)ccol->column, ccol->key_length);
      if (mcol)
        mcol->rights|= ccol->rights;
      else
      {
        changed= 1;
        my_hash_insert(mh, (uchar*)new (&grant_memroot) GRANT_COLUMN(ccol));
      }
    }
  }

  for (uint i=0 ; i < mh->records ; i++)
  {
    GRANT_COLUMN *col = (GRANT_COLUMN *)my_hash_element(mh, i);
    rights|= col->rights;
    if (!col->rights)
    {
      changed= 1;
      my_hash_delete(mh, (uchar*)col);
    }
  }
  DBUG_ASSERT(rights == merged->cols);
  return changed;
}

/**
  update GRANT_TABLE for a given table and a given role with merged privileges

  @param merged GRANT_TABLE of the role in question (or NULL if it wasn't found)
  @param first  first GRANT_TABLE in an array for the table in question
  @param last   last entry in the array of GRANT_TABLE's for a given table,
                all entries between first and last correspond to the *same* table
  @param privs  new table-level privileges for 'merged'
  @param cols   new OR-ed column-level privileges for 'merged'
  @param role   the name of the given role

  @return a bitmap of
          1 - privileges were changed
          2 - GRANT_TABLE was added
          4 - GRANT_TABLE was deleted
*/
static int update_role_table_columns(GRANT_TABLE *merged,
                                      GRANT_TABLE **first, GRANT_TABLE **last,
                                      ulong privs, ulong cols, char *role)
{
  if (!first)
    return 0;

  DBUG_EXECUTE_IF("role_merge_stats", role_table_merges++;);

  if (merged == NULL)
  {
    /*
      there's no GRANT_TABLE for this role (all table grants come from granted
      roles) we need to create it
    */
    DBUG_ASSERT(privs | cols);
    merged= new (&grant_memroot) GRANT_TABLE("", first[0]->db, role, first[0]->tname,
                                     privs, cols);
    merged->init_privs= merged->init_cols= 0;
    update_role_columns(merged, first, last);
    my_hash_insert(&column_priv_hash,(uchar*) merged);
    return 2;
  }
  else if ((privs | cols) == 0)
  {
    /*
      there is GRANT_TABLE object but the role has no table or column
      privileges granted (all privileges were coming from granted roles, and
      now those roles were dropped or had their privileges revoked).
      we need to remove this GRANT_TABLE
    */
    DBUG_EXECUTE_IF("role_merge_stats",
                    role_column_merges+= MY_TEST(merged->cols););
    my_hash_delete(&column_priv_hash,(uchar*) merged);
    return 4;
  }
  else
  {
    bool changed= merged->cols != cols || merged->privs != privs;
    merged->cols= cols;
    merged->privs= privs;
    if (update_role_columns(merged, first, last))
      changed= true;
    return changed;
  }
}

/**
  merges table privileges from roles granted to the role 'grantee'.

  @return true if table privileges of the 'grantee' were changed

*/
static bool merge_role_table_and_column_privileges(ACL_ROLE *grantee,
                        const char *db, const char *tname, role_hash_t *rhash)
{
  Dynamic_array<GRANT_TABLE *> grants;
  DBUG_ASSERT(MY_TEST(db) == MY_TEST(tname)); // both must be set, or neither

  /*
    first, collect table/column privileges granted to
    roles in question.
  */
  for (uint i=0 ; i < column_priv_hash.records ; i++)
  {
    GRANT_TABLE *grant= (GRANT_TABLE *) my_hash_element(&column_priv_hash, i);
    if (grant->host.hostname[0])
      continue;
    if (tname && (strcmp(grant->db, db) || strcmp(grant->tname, tname)))
      continue;
    ACL_ROLE *r= rhash->find(grant->user, strlen(grant->user));
    if (!r)
      continue;
    grants.append(grant);
  }
  grants.sort(table_name_sort);

  GRANT_TABLE **first= NULL, *merged= NULL, **cur;
  ulong privs= 0, cols= 0, update_flags= 0;
  for (cur= grants.front(); cur <= grants.back(); cur++)
  {
    if (!first ||
        (!tname && (strcmp(cur[0]->db, cur[-1]->db) ||
                   strcmp(cur[0]->tname, cur[-1]->tname))))
    { // new db.tname series
      update_flags|= update_role_table_columns(merged, first, cur,
                                               privs, cols, grantee->user.str);
      merged= NULL;
      privs= cols= 0;
      first= cur;
    }
    if (strcmp(cur[0]->user, grantee->user.str) == 0)
    {
      merged= cur[0];
      cols|= cur[0]->init_cols;
      privs|= cur[0]->init_privs;
    }
    else
    {
      cols|= cur[0]->cols;
      privs|= cur[0]->privs;
    }
  }
  update_flags|= update_role_table_columns(merged, first, cur,
                                           privs, cols, grantee->user.str);

  return update_flags;
}

static int routine_name_sort(GRANT_NAME * const *r1, GRANT_NAME * const *r2)
{
  int res= strcmp((*r1)->db, (*r2)->db);
  if (res) return res;
  return strcmp((*r1)->tname, (*r2)->tname);
}

/**
  update GRANT_NAME for a given routine and a given role with merged privileges

  @param merged GRANT_NAME of the role in question (or NULL if it wasn't found)
  @param first  first GRANT_NAME in an array for the routine in question
  @param privs  new routine-level privileges for 'merged'
  @param role   the name of the given role
  @param hash   proc_priv_hash or func_priv_hash

  @return a bitmap of
          1 - privileges were changed
          2 - GRANT_NAME was added
          4 - GRANT_NAME was deleted
*/
static int update_role_routines(GRANT_NAME *merged, GRANT_NAME **first,
                                ulong privs, char *role, HASH *hash)
{
  if (!first)
    return 0;

  DBUG_EXECUTE_IF("role_merge_stats", role_routine_merges++;);

  if (merged == NULL)
  {
    /*
      there's no GRANT_NAME for this role (all routine grants come from granted
      roles) we need to create it
    */
    DBUG_ASSERT(privs);
    merged= new (&grant_memroot) GRANT_NAME("", first[0]->db, role, first[0]->tname,
                                    privs, true);
    merged->init_privs= 0; // all privs are inherited
    my_hash_insert(hash, (uchar *)merged);
    return 2;
  }
  else if (privs == 0)
  {
    /*
      there is GRANT_NAME but the role has no privileges granted
      (all privileges were coming from granted roles, and now those roles
      were dropped or had their privileges revoked).
      we need to remove this entry
    */
    my_hash_delete(hash, (uchar*)merged);
    return 4;
  }
  else if (merged->privs != privs)
  {
    /* this is easy */
    merged->privs= privs;
    return 1;
  }
  return 0;
}

/**
  merges routine privileges from roles granted to the role 'grantee'.

  @return true if routine privileges of the 'grantee' were changed

*/
static bool merge_role_routine_grant_privileges(ACL_ROLE *grantee,
            const char *db, const char *tname, role_hash_t *rhash, HASH *hash)
{
  ulong update_flags= 0;

  DBUG_ASSERT(MY_TEST(db) == MY_TEST(tname)); // both must be set, or neither

  Dynamic_array<GRANT_NAME *> grants; 

  /* first, collect routine privileges granted to roles in question */
  for (uint i=0 ; i < hash->records ; i++)
  {
    GRANT_NAME *grant= (GRANT_NAME *) my_hash_element(hash, i);
    if (grant->host.hostname[0])
      continue;
    if (tname && (strcmp(grant->db, db) || strcmp(grant->tname, tname)))
      continue;
    ACL_ROLE *r= rhash->find(grant->user, strlen(grant->user));
    if (!r)
      continue;
    grants.append(grant);
  }
  grants.sort(routine_name_sort);

  GRANT_NAME **first= NULL, *merged= NULL;
  ulong privs= 0 ;
  for (GRANT_NAME **cur= grants.front(); cur <= grants.back(); cur++)
  {
    if (!first ||
        (!tname && (strcmp(cur[0]->db, cur[-1]->db) ||
                    strcmp(cur[0]->tname, cur[-1]->tname))))
    { // new db.tname series
      update_flags|= update_role_routines(merged, first, privs,
                                          grantee->user.str, hash);
      merged= NULL;
      privs= 0;
      first= cur;
    }
    if (strcmp(cur[0]->user, grantee->user.str) == 0)
    {
      merged= cur[0];
      privs|= cur[0]->init_privs;
    }
    else
    {
      privs|= cur[0]->privs;
    }
  }
  update_flags|= update_role_routines(merged, first, privs,
                                      grantee->user.str, hash);
  return update_flags;
}

/**
  update privileges of the 'grantee' from all roles, granted to it
*/
static int merge_role_privileges(ACL_ROLE *role __attribute__((unused)),
                                 ACL_ROLE *grantee, void *context)
{
  PRIVS_TO_MERGE *data= (PRIVS_TO_MERGE *)context;

  DBUG_ASSERT(grantee->counter > 0);
  if (--grantee->counter)
    return 1; // don't recurse into grantee just yet

  grantee->counter= 1; // Mark the grantee as merged.

  /* if we'll do db/table/routine privileges, create a hash of role names */
  role_hash_t role_hash(role_key);
  if (data->what != PRIVS_TO_MERGE::GLOBAL)
  {
    role_hash.insert(grantee);
    for (uint i= 0; i < grantee->role_grants.elements; i++)
      role_hash.insert(*dynamic_element(&grantee->role_grants, i, ACL_ROLE**));
  }

  bool all= data->what == PRIVS_TO_MERGE::ALL;
  bool changed= false;
  if (all || data->what == PRIVS_TO_MERGE::GLOBAL)
    changed|= merge_role_global_privileges(grantee);
  if (all || data->what == PRIVS_TO_MERGE::DB)
    changed|= merge_role_db_privileges(grantee, data->db, &role_hash);
  if (all || data->what == PRIVS_TO_MERGE::TABLE_COLUMN)
    changed|= merge_role_table_and_column_privileges(grantee,
                                             data->db, data->name, &role_hash);
  if (all || data->what == PRIVS_TO_MERGE::PROC)
    changed|= merge_role_routine_grant_privileges(grantee,
                            data->db, data->name, &role_hash, &proc_priv_hash);
  if (all || data->what == PRIVS_TO_MERGE::FUNC)
    changed|= merge_role_routine_grant_privileges(grantee,
                            data->db, data->name, &role_hash, &func_priv_hash);

  return !changed; // don't recurse into the subgraph if privs didn't change
}

static bool merge_one_role_privileges(ACL_ROLE *grantee)
{
  PRIVS_TO_MERGE data= { PRIVS_TO_MERGE::ALL, 0, 0 };
  grantee->counter= 1;
  return merge_role_privileges(0, grantee, &data);
}

/*****************************************************************
  End of the role privilege propagation and graph traversal code
******************************************************************/

static bool has_auth(LEX_USER *user, LEX *lex)
{
  return user->pwtext.length || user->pwhash.length || user->plugin.length || user->auth.length ||
         lex->ssl_type != SSL_TYPE_NOT_SPECIFIED || lex->ssl_cipher ||
         lex->x509_issuer || lex->x509_subject ||
         lex->mqh.specified_limits;
}

static bool fix_and_copy_user(LEX_USER *to, LEX_USER *from, THD *thd)
{
  if (to != from)
  {
    /* preserve authentication information, if LEX_USER was  reallocated */
    to->pwtext= from->pwtext;
    to->pwhash= from->pwhash;
    to->plugin= from->plugin;
    to->auth= from->auth;
  }

  if (fix_lex_user(thd, to))
    return true;

  return false;
}

static bool copy_and_check_auth(LEX_USER *to, LEX_USER *from, THD *thd)
{
  if (fix_and_copy_user(to, from, thd))
    return true;

  // if changing auth for an existing user
  if (has_auth(to, thd->lex) && find_user_exact(to->host.str, to->user.str))
  {
    mysql_mutex_unlock(&acl_cache->lock);
    bool res= check_alter_user(thd, to->host.str, to->user.str);
    mysql_mutex_lock(&acl_cache->lock);
    return res;
  }

  return false;
}


/*
  Store table level and column level grants in the privilege tables

  SYNOPSIS
    mysql_table_grant()
    thd			Thread handle
    table_list		List of tables to give grant
    user_list		List of users to give grant
    columns		List of columns to give grant
    rights		Table level grant
    revoke_grant	Set to 1 if this is a REVOKE command

  RETURN
    FALSE ok
    TRUE  error
*/

int mysql_table_grant(THD *thd, TABLE_LIST *table_list,
		      List <LEX_USER> &user_list,
		      List <LEX_COLUMN> &columns, ulong rights,
		      bool revoke_grant)
{
  ulong column_priv= 0;
  int result;
  List_iterator <LEX_USER> str_list (user_list);
  LEX_USER *Str, *tmp_Str;
  bool create_new_users=0;
  char *db_name, *table_name;
  DBUG_ENTER("mysql_table_grant");

  if (rights & ~TABLE_ACLS)
  {
    my_message(ER_ILLEGAL_GRANT_FOR_TABLE,
               ER_THD(thd, ER_ILLEGAL_GRANT_FOR_TABLE),
               MYF(0));
    DBUG_RETURN(TRUE);
  }

  if (!revoke_grant)
  {
    if (columns.elements)
    {
      class LEX_COLUMN *column;
      List_iterator <LEX_COLUMN> column_iter(columns);

      if (open_normal_and_derived_tables(thd, table_list, 0, DT_PREPARE))
        DBUG_RETURN(TRUE);

      while ((column = column_iter++))
      {
        uint unused_field_idx= NO_CACHED_FIELD_INDEX;
        TABLE_LIST *dummy;
        Field *f=find_field_in_table_ref(thd, table_list, column->column.ptr(),
                                         column->column.length(),
                                         column->column.ptr(), NULL, NULL,
                                         NULL, TRUE, FALSE,
                                         &unused_field_idx, FALSE, &dummy);
        if (f == (Field*)0)
        {
          my_error(ER_BAD_FIELD_ERROR, MYF(0),
                   column->column.c_ptr(), table_list->alias);
          DBUG_RETURN(TRUE);
        }
        if (f == (Field *)-1)
          DBUG_RETURN(TRUE);
        column_priv|= column->rights;
      }
      close_mysql_tables(thd);
    }
    else
    {
      if (!(rights & CREATE_ACL))
      {
        if (!ha_table_exists(thd, table_list->db, table_list->table_name, 0))
        {
          my_error(ER_NO_SUCH_TABLE, MYF(0), table_list->db, table_list->alias);
          DBUG_RETURN(TRUE);
        }
      }
      if (table_list->grant.want_privilege)
      {
        char command[128];
        get_privilege_desc(command, sizeof(command),
                           table_list->grant.want_privilege);
        my_error(ER_TABLEACCESS_DENIED_ERROR, MYF(0),
                 command, thd->security_ctx->priv_user,
                 thd->security_ctx->host_or_ip, table_list->alias);
        DBUG_RETURN(-1);
      }
    }
  }

  /*
    Open the mysql.user and mysql.tables_priv tables.
    Don't open column table if we don't need it !
  */
  int maybe_columns_priv= 0;
  if (column_priv ||
      (revoke_grant && ((rights & COL_ACLS) || columns.elements)))
    maybe_columns_priv= Table_columns_priv;

  /*
    The lock api is depending on the thd->lex variable which needs to be
    re-initialized.
  */
  Query_tables_list backup;
  thd->lex->reset_n_backup_query_tables_list(&backup);
  /*
    Restore Query_tables_list::sql_command value, which was reset
    above, as the code writing query to the binary log assumes that
    this value corresponds to the statement being executed.
  */
  thd->lex->sql_command= backup.sql_command;

  Grant_tables tables(Table_user | Table_tables_priv | maybe_columns_priv,
                      TL_WRITE);
  if ((result= tables.open_and_lock(thd)))
  {
    thd->lex->restore_backup_query_tables_list(&backup);
    DBUG_RETURN(result != 1);
  }

  if (!revoke_grant)
    create_new_users= test_if_create_new_users(thd);
  mysql_rwlock_wrlock(&LOCK_grant);
  mysql_mutex_lock(&acl_cache->lock);
  MEM_ROOT *old_root= thd->mem_root;
  thd->mem_root= &grant_memroot;
  grant_version++;

  while ((tmp_Str = str_list++))
  {
    int error;
    GRANT_TABLE *grant_table;
    if (!(Str= get_current_user(thd, tmp_Str, false)))
    {
      result= TRUE;
      continue;
    }
    /* Create user if needed */
    error= copy_and_check_auth(Str, tmp_Str, thd) ||
           replace_user_table(thd, tables.user_table(), *Str,
                               0, revoke_grant, create_new_users,
                               MY_TEST(thd->variables.sql_mode &
                                       MODE_NO_AUTO_CREATE_USER));
    if (error)
    {
      result= TRUE;				// Remember error
      continue;					// Add next user
    }

    db_name= table_list->get_db_name();
    table_name= table_list->get_table_name();

    /* Find/create cached table grant */
    grant_table= table_hash_search(Str->host.str, NullS, db_name,
				   Str->user.str, table_name, 1);
    if (!grant_table)
    {
      if (revoke_grant)
      {
	my_error(ER_NONEXISTING_TABLE_GRANT, MYF(0),
                 Str->user.str, Str->host.str, table_list->table_name);
	result= TRUE;
	continue;
      }
      grant_table = new GRANT_TABLE (Str->host.str, db_name,
				     Str->user.str, table_name,
				     rights,
				     column_priv);
      if (!grant_table ||
        my_hash_insert(&column_priv_hash,(uchar*) grant_table))
      {
	result= TRUE;				/* purecov: deadcode */
	continue;				/* purecov: deadcode */
      }
    }

    /* If revoke_grant, calculate the new column privilege for tables_priv */
    if (revoke_grant)
    {
      class LEX_COLUMN *column;
      List_iterator <LEX_COLUMN> column_iter(columns);
      GRANT_COLUMN *grant_column;

      /* Fix old grants */
      while ((column = column_iter++))
      {
	grant_column = column_hash_search(grant_table,
					  column->column.ptr(),
					  column->column.length());
	if (grant_column)
	  grant_column->rights&= ~(column->rights | rights);
      }
      /* scan trough all columns to get new column grant */
      column_priv= 0;
      for (uint idx=0 ; idx < grant_table->hash_columns.records ; idx++)
      {
        grant_column= (GRANT_COLUMN*)
          my_hash_element(&grant_table->hash_columns, idx);
	grant_column->rights&= ~rights;		// Fix other columns
	column_priv|= grant_column->rights;
      }
    }
    else
    {
      column_priv|= grant_table->cols;
    }


    /* update table and columns */

    /* TODO(cvicentiu) refactor replace_table_table to use Tables_priv_table
       instead of TABLE directly. */
    if (replace_table_table(thd, grant_table, tables.tables_priv_table().table(),
                            *Str, db_name, table_name,
			    rights, column_priv, revoke_grant))
    {
      /* Should only happen if table is crashed */
      result= TRUE;			       /* purecov: deadcode */
    }
    else if (tables.columns_priv_table().table_exists())
    {
      /* TODO(cvicentiu) refactor replace_column_table to use Columns_priv_table
         instead of TABLE directly. */
      if (replace_column_table(grant_table, tables.columns_priv_table().table(),
                               *Str, columns, db_name, table_name, rights,
                               revoke_grant))
      {
	result= TRUE;
      }
    }
    if (Str->is_role())
      propagate_role_grants(find_acl_role(Str->user.str),
                            PRIVS_TO_MERGE::TABLE_COLUMN, db_name, table_name);
  }

  thd->mem_root= old_root;
  mysql_mutex_unlock(&acl_cache->lock);

  if (!result) /* success */
  {
    result= write_bin_log(thd, TRUE, thd->query(), thd->query_length());
  }

  mysql_rwlock_unlock(&LOCK_grant);

  if (!result) /* success */
    my_ok(thd);

  thd->lex->restore_backup_query_tables_list(&backup);
  DBUG_RETURN(result);
}


/**
  Store routine level grants in the privilege tables

  @param thd Thread handle
  @param table_list List of routines to give grant
  @param is_proc Is this a list of procedures?
  @param user_list List of users to give grant
  @param rights Table level grant
  @param revoke_grant Is this is a REVOKE command?

  @return
    @retval FALSE Success.
    @retval TRUE An error occurred.
*/

bool mysql_routine_grant(THD *thd, TABLE_LIST *table_list, bool is_proc,
			 List <LEX_USER> &user_list, ulong rights,
			 bool revoke_grant, bool write_to_binlog)
{
  List_iterator <LEX_USER> str_list (user_list);
  LEX_USER *Str, *tmp_Str;
  bool create_new_users= 0, result;
  char *db_name, *table_name;
  DBUG_ENTER("mysql_routine_grant");

  if (rights & ~PROC_ACLS)
  {
    my_message(ER_ILLEGAL_GRANT_FOR_TABLE,
               ER_THD(thd, ER_ILLEGAL_GRANT_FOR_TABLE),
               MYF(0));
    DBUG_RETURN(TRUE);
  }

  if (!revoke_grant)
  {
    if (sp_exist_routines(thd, table_list, is_proc))
      DBUG_RETURN(TRUE);
  }

  Grant_tables tables(Table_user | Table_procs_priv, TL_WRITE);
  if ((result= tables.open_and_lock(thd)))
    DBUG_RETURN(result != 1);

  DBUG_ASSERT(!thd->is_current_stmt_binlog_format_row());

  if (!revoke_grant)
    create_new_users= test_if_create_new_users(thd);
  mysql_rwlock_wrlock(&LOCK_grant);
  mysql_mutex_lock(&acl_cache->lock);
  MEM_ROOT *old_root= thd->mem_root;
  thd->mem_root= &grant_memroot;

  DBUG_PRINT("info",("now time to iterate and add users"));

  while ((tmp_Str= str_list++))
  {
    GRANT_NAME *grant_name;
    if (!(Str= get_current_user(thd, tmp_Str, false)))
    {
      result= TRUE;
      continue;
    }
    /* Create user if needed */
    if (copy_and_check_auth(Str, tmp_Str, thd) ||
        replace_user_table(thd, tables.user_table(), *Str,
			   0, revoke_grant, create_new_users,
                           MY_TEST(thd->variables.sql_mode &
                                     MODE_NO_AUTO_CREATE_USER)))
    {
      result= TRUE;
      continue;
    }

    db_name= table_list->db;
    table_name= table_list->table_name;
    grant_name= routine_hash_search(Str->host.str, NullS, db_name,
                                    Str->user.str, table_name, is_proc, 1);
    if (!grant_name || !grant_name->init_privs)
    {
      if (revoke_grant)
      {
        my_error(ER_NONEXISTING_PROC_GRANT, MYF(0),
	         Str->user.str, Str->host.str, table_name);
	result= TRUE;
	continue;
      }
      grant_name= new GRANT_NAME(Str->host.str, db_name,
				 Str->user.str, table_name,
				 rights, TRUE);
      if (!grant_name ||
        my_hash_insert(is_proc ?
                       &proc_priv_hash : &func_priv_hash,(uchar*) grant_name))
      {
        result= TRUE;
	continue;
      }
    }

    /* TODO(cvicentiu) refactor replace_routine_table to use Tables_procs_priv
       instead of TABLE directly. */
    if (tables.procs_priv_table().no_such_table() ||
        replace_routine_table(thd, grant_name, tables.procs_priv_table().table(),
                              *Str, db_name, table_name, is_proc, rights,
                              revoke_grant) != 0)
    {
      result= TRUE;
      continue;
    }
    if (Str->is_role())
      propagate_role_grants(find_acl_role(Str->user.str),
                            is_proc ? PRIVS_TO_MERGE::PROC : PRIVS_TO_MERGE::FUNC,
                            db_name, table_name);
  }
  thd->mem_root= old_root;
  mysql_mutex_unlock(&acl_cache->lock);

  if (write_to_binlog)
  {
    if (write_bin_log(thd, FALSE, thd->query(), thd->query_length()))
      result= TRUE;
  }

  mysql_rwlock_unlock(&LOCK_grant);

  /* Tables are automatically closed */
  DBUG_RETURN(result);
}

/**
  append a user or role name to a buffer that will be later used as an error message
*/
static void append_user(THD *thd, String *str,
                        const LEX_STRING *u, const LEX_STRING *h)
{
  if (str->length())
    str->append(',');
  append_query_string(system_charset_info, str, u->str, u->length,
                      thd->variables.sql_mode & MODE_NO_BACKSLASH_ESCAPES);
  /* hostname part is not relevant for roles, it is always empty */
  if (u->length == 0 || h->length != 0)
  {
    str->append('@');
    append_query_string(system_charset_info, str, h->str, h->length,
                        thd->variables.sql_mode & MODE_NO_BACKSLASH_ESCAPES);
  }
}

static void append_user(THD *thd, String *str, LEX_USER *user)
{
  append_user(thd, str, & user->user, & user->host);
}

/**
  append a string to a buffer that will be later used as an error message

  @note
  a string can be either CURRENT_USER or CURRENT_ROLE or NONE, it should be
  neither quoted nor escaped.
*/
static void append_str(String *str, const char *s, size_t l)
{
  if (str->length())
    str->append(',');
  str->append(s, l);
}

static int can_grant_role_callback(ACL_USER_BASE *grantee,
                                   ACL_ROLE *role, void *data)
{
  ROLE_GRANT_PAIR *pair;

  if (role != (ACL_ROLE*)data)
    return 0; // keep searching

  if (grantee->flags & IS_ROLE)
    pair= find_role_grant_pair(&grantee->user, &empty_lex_str, &role->user);
  else
  {
    ACL_USER *user= (ACL_USER *)grantee;
    LEX_STRING host= { user->host.hostname, user->hostname_length };
    pair= find_role_grant_pair(&user->user, &host, &role->user);
  }
  if (!pair->with_admin)
    return 0; // keep searching

  return -1; // abort the traversal
}


/*
  One can only grant a role if SELECT * FROM I_S.APPLICABLE_ROLES shows this
  role as grantable.
  
  What this really means - we need to traverse role graph for the current user
  looking for our role being granted with the admin option.
*/
static bool can_grant_role(THD *thd, ACL_ROLE *role)
{
  Security_context *sctx= thd->security_ctx;

  if (!sctx->user) // replication
    return true;

  ACL_USER *grantee= find_user_exact(sctx->priv_host, sctx->priv_user);
  if (!grantee)
    return false;

  return traverse_role_graph_down(grantee, role, NULL,
                                  can_grant_role_callback) == -1;
}


bool mysql_grant_role(THD *thd, List <LEX_USER> &list, bool revoke)
{
  DBUG_ENTER("mysql_grant_role");
  /*
     The first entry in the list is the granted role. Need at least two
     entries for the command to be valid
   */
  DBUG_ASSERT(list.elements >= 2);
  int result;
  bool create_new_user, no_auto_create_user;
  String wrong_users;
  LEX_USER *user, *granted_role;
  LEX_STRING rolename;
  LEX_STRING username;
  LEX_STRING hostname;
  ACL_ROLE *role, *role_as_user;

  List_iterator <LEX_USER> user_list(list);
  granted_role= user_list++;
  if (!(granted_role= get_current_user(thd, granted_role)))
    DBUG_RETURN(TRUE);

  DBUG_ASSERT(granted_role->is_role());
  rolename= granted_role->user;

  create_new_user= test_if_create_new_users(thd);
  no_auto_create_user= MY_TEST(thd->variables.sql_mode &
                               MODE_NO_AUTO_CREATE_USER);

  Grant_tables tables(Table_user | Table_roles_mapping, TL_WRITE);
  if ((result= tables.open_and_lock(thd)))
    DBUG_RETURN(result != 1);

  mysql_rwlock_wrlock(&LOCK_grant);
  mysql_mutex_lock(&acl_cache->lock);
  if (!(role= find_acl_role(rolename.str)))
  {
    mysql_mutex_unlock(&acl_cache->lock);
    mysql_rwlock_unlock(&LOCK_grant);
    my_error(ER_INVALID_ROLE, MYF(0), rolename.str);
    DBUG_RETURN(TRUE);
  }

  if (!can_grant_role(thd, role))
  {
    mysql_mutex_unlock(&acl_cache->lock);
    mysql_rwlock_unlock(&LOCK_grant);
    my_error(ER_ACCESS_DENIED_NO_PASSWORD_ERROR, MYF(0),
             thd->security_ctx->priv_user, thd->security_ctx->priv_host);
    DBUG_RETURN(TRUE);
  }

  while ((user= user_list++))
  {
    role_as_user= NULL;
    /* current_role is treated slightly different */
    if (user->user.str == current_role.str)
    {
      /* current_role is NONE */
      if (!thd->security_ctx->priv_role[0])
      {
        my_error(ER_INVALID_ROLE, MYF(0), "NONE");
        append_str(&wrong_users, STRING_WITH_LEN("NONE"));
        result= 1;
        continue;
      }
      if (!(role_as_user= find_acl_role(thd->security_ctx->priv_role)))
      {
        LEX_STRING ls= { thd->security_ctx->priv_role,
                         strlen(thd->security_ctx->priv_role) };
        append_user(thd, &wrong_users, &ls, &empty_lex_str);
        result= 1;
        continue;
      }

      /* can not grant current_role to current_role */
      if (granted_role->user.str == current_role.str)
      {
        append_user(thd, &wrong_users, &role_as_user->user, &empty_lex_str);
        result= 1;
        continue;
      }
      username.str= thd->security_ctx->priv_role;
      username.length= strlen(username.str);
      hostname= empty_lex_str;
    }
    else if (user->user.str == current_user.str)
    {
      username.str= thd->security_ctx->priv_user;
      username.length= strlen(username.str);
      hostname.str= thd->security_ctx->priv_host;
      hostname.length= strlen(hostname.str);
    }
    else
    {
      username= user->user;
      if (user->host.str)
        hostname= user->host;
      else
      if ((role_as_user= find_acl_role(user->user.str)))
        hostname= empty_lex_str;
      else
      {
        if (is_invalid_role_name(username.str))
        {
          append_user(thd, &wrong_users, &username, &empty_lex_str);
          result= 1;
          continue;
        }
        hostname= host_not_specified;
      }
    }

    ROLE_GRANT_PAIR *hash_entry= find_role_grant_pair(&username, &hostname,
                                                      &rolename);
    ACL_USER_BASE *grantee= role_as_user;

    if (has_auth(user, thd->lex))
      DBUG_ASSERT(!grantee);
    else if (!grantee)
      grantee= find_user_exact(hostname.str, username.str);

    if (!grantee && !revoke)
    {
      LEX_USER user_combo = *user;
      user_combo.host = hostname;
      user_combo.user = username;

      if (copy_and_check_auth(&user_combo, &user_combo, thd) ||
          replace_user_table(thd, tables.user_table(), user_combo, 0,
                             false, create_new_user,
                             no_auto_create_user))
      {
        append_user(thd, &wrong_users, &username, &hostname);
        result= 1;
        continue;
      }
      grantee= find_user_exact(hostname.str, username.str);

      /* either replace_user_table failed, or we've added the user */
      DBUG_ASSERT(grantee);
    }

    if (!grantee)
    {
      append_user(thd, &wrong_users, &username, &hostname);
      result= 1;
      continue;
    }

    if (!revoke)
    {
      if (hash_entry)
      {
        // perhaps, updating an existing grant, adding WITH ADMIN OPTION
      }
      else
      {
        add_role_user_mapping(grantee, role);

        /*
          Check if this grant would cause a cycle. It only needs to be run
          if we're granting a role to a role
        */
        if (role_as_user &&
            traverse_role_graph_down(role, 0, 0, 0) == ROLE_CYCLE_FOUND)
        {
          append_user(thd, &wrong_users, &username, &empty_lex_str);
          result= 1;
          undo_add_role_user_mapping(grantee, role);
          continue;
        }
      }
    }
    else
    {
      /* grant was already removed or never existed */
      if (!hash_entry)
      {
        append_user(thd, &wrong_users, &username, &hostname);
        result= 1;
        continue;
      }
      if (thd->lex->with_admin_option)
      {
        // only revoking an admin option, not the complete grant
      }
      else
      {
        /* revoke a role grant */
        remove_role_user_mapping(grantee, role);
      }
    }

    /* write into the roles_mapping table */
    /* TODO(cvicentiu) refactor replace_roles_mapping_table to use
       Roles_mapping_table instead of TABLE directly. */
    if (replace_roles_mapping_table(tables.roles_mapping_table().table(),
                                    &username, &hostname, &rolename,
                                    thd->lex->with_admin_option,
                                    hash_entry, revoke))
    {
      append_user(thd, &wrong_users, &username, &empty_lex_str);
      result= 1;
      if (!revoke)
      {
        /* need to remove the mapping added previously */
        undo_add_role_user_mapping(grantee, role);
      }
      else
      {
        /* need to restore the mapping deleted previously */
        add_role_user_mapping(grantee, role);
      }
      continue;
    }
    update_role_mapping(&username, &hostname, &rolename,
                        thd->lex->with_admin_option, hash_entry, revoke);

    /*
       Only need to propagate grants when granting/revoking a role to/from
       a role
    */
    if (role_as_user && merge_one_role_privileges(role_as_user) == 0)
      propagate_role_grants(role_as_user, PRIVS_TO_MERGE::ALL);
  }

  mysql_mutex_unlock(&acl_cache->lock);

  if (result)
    my_error(revoke ? ER_CANNOT_REVOKE_ROLE : ER_CANNOT_GRANT_ROLE, MYF(0),
             rolename.str, wrong_users.c_ptr_safe());
  else
    result= write_bin_log(thd, TRUE, thd->query(), thd->query_length());

  mysql_rwlock_unlock(&LOCK_grant);

  DBUG_RETURN(result);
}


bool mysql_grant(THD *thd, const char *db, List <LEX_USER> &list,
                 ulong rights, bool revoke_grant, bool is_proxy)
{
  List_iterator <LEX_USER> str_list (list);
  LEX_USER *Str, *tmp_Str, *proxied_user= NULL;
  char tmp_db[SAFE_NAME_LEN+1];
  bool create_new_users=0, result;
  DBUG_ENTER("mysql_grant");

  if (lower_case_table_names && db)
  {
    char *end= strnmov(tmp_db,db, sizeof(tmp_db));
    if (end >= tmp_db + sizeof(tmp_db))
    {
      my_error(ER_WRONG_DB_NAME ,MYF(0), db);
      DBUG_RETURN(TRUE);
    }
    my_casedn_str(files_charset_info, tmp_db);
    db=tmp_db;
  }

  if (is_proxy)
  {
    DBUG_ASSERT(!db);
    proxied_user= str_list++;
  }

  Grant_tables tables(Table_user | (is_proxy ? Table_proxies_priv : Table_db),
                      TL_WRITE);
  if ((result= tables.open_and_lock(thd)))
    DBUG_RETURN(result != 1);

  DBUG_ASSERT(!thd->is_current_stmt_binlog_format_row());

  if (!revoke_grant)
    create_new_users= test_if_create_new_users(thd);

  /* go through users in user_list */
  mysql_rwlock_wrlock(&LOCK_grant);
  mysql_mutex_lock(&acl_cache->lock);
  grant_version++;

  if (proxied_user)
  {
    if (!(proxied_user= get_current_user(thd, proxied_user, false)))
      DBUG_RETURN(TRUE);
    DBUG_ASSERT(proxied_user->host.length); // not a Role
  }

  while ((tmp_Str = str_list++))
  {
    if (!(Str= get_current_user(thd, tmp_Str, false)))
    {
      result= true;
      continue;
    }

    if (copy_and_check_auth(Str, tmp_Str, thd) ||
        replace_user_table(thd, tables.user_table(), *Str,
                           (!db ? rights : 0), revoke_grant, create_new_users,
                           MY_TEST(thd->variables.sql_mode &
                                   MODE_NO_AUTO_CREATE_USER)))
      result= true;
    else if (db)
    {
      ulong db_rights= rights & DB_ACLS;
      if (db_rights  == rights)
      {
	if (replace_db_table(tables.db_table().table(), db, *Str, db_rights,
			     revoke_grant))
	  result= true;
      }
      else
      {
	my_error(ER_WRONG_USAGE, MYF(0), "DB GRANT", "GLOBAL PRIVILEGES");
	result= true;
      }
    }
    else if (is_proxy)
    {
    /* TODO(cvicentiu) refactor replace_proxies_priv_table to use
       Proxies_priv_table  instead of TABLE directly. */
      if (tables.proxies_priv_table().no_such_table() ||
          replace_proxies_priv_table (thd, tables.proxies_priv_table().table(),
                                      Str, proxied_user,
                                      rights & GRANT_ACL ? TRUE : FALSE,
                                      revoke_grant))
        result= true;
    }
    if (Str->is_role())
      propagate_role_grants(find_acl_role(Str->user.str),
                            db ? PRIVS_TO_MERGE::DB : PRIVS_TO_MERGE::GLOBAL,
                            db);
  }
  mysql_mutex_unlock(&acl_cache->lock);

  if (!result)
  {
    result= write_bin_log(thd, TRUE, thd->query(), thd->query_length());
  }

  mysql_rwlock_unlock(&LOCK_grant);

  if (!result)
    my_ok(thd);

  DBUG_RETURN(result);
}


/* Free grant array if possible */

void  grant_free(void)
{
  DBUG_ENTER("grant_free");
  my_hash_free(&column_priv_hash);
  my_hash_free(&proc_priv_hash);
  my_hash_free(&func_priv_hash);
  free_root(&grant_memroot,MYF(0));
  DBUG_VOID_RETURN;
}


/**
  @brief Initialize structures responsible for table/column-level privilege
   checking and load information for them from tables in the 'mysql' database.

  @return Error status
    @retval 0 OK
    @retval 1 Could not initialize grant subsystem.
*/

bool grant_init()
{
  THD  *thd;
  bool return_val;
  DBUG_ENTER("grant_init");

  if (!(thd= new THD(0)))
    DBUG_RETURN(1);				/* purecov: deadcode */
  thd->thread_stack= (char*) &thd;
  thd->store_globals();
  return_val=  grant_reload(thd);
  delete thd;
  DBUG_RETURN(return_val);
}


/**
  @brief Initialize structures responsible for table/column-level privilege
    checking and load information about grants from open privilege tables.

  @param thd Current thread
  @param tables List containing open "mysql.tables_priv" and
    "mysql.columns_priv" tables.

  @see grant_reload

  @return Error state
    @retval FALSE Success
    @retval TRUE Error
*/

static bool grant_load(THD *thd,
                       const Tables_priv_table& tables_priv,
                       const Columns_priv_table& columns_priv,
                       const Procs_priv_table& procs_priv)
{
  bool return_val= 1;
  TABLE *t_table, *c_table, *p_table;
  bool check_no_resolve= specialflag & SPECIAL_NO_RESOLVE;
  MEM_ROOT *save_mem_root= thd->mem_root;
  sql_mode_t old_sql_mode= thd->variables.sql_mode;
  DBUG_ENTER("grant_load");

  thd->variables.sql_mode&= ~MODE_PAD_CHAR_TO_FULL_LENGTH;

  (void) my_hash_init(&column_priv_hash, &my_charset_utf8_bin,
                      0,0,0, (my_hash_get_key) get_grant_table,
                      (my_hash_free_key) free_grant_table,0);
  (void) my_hash_init(&proc_priv_hash, &my_charset_utf8_bin,
                      0,0,0, (my_hash_get_key) get_grant_table, 0,0);
  (void) my_hash_init(&func_priv_hash, &my_charset_utf8_bin,
                      0,0,0, (my_hash_get_key) get_grant_table, 0,0);
  init_sql_alloc(&grant_memroot, ACL_ALLOC_BLOCK_SIZE, 0, MYF(0));

  t_table= tables_priv.table();
  c_table= columns_priv.table();
  p_table= procs_priv.table(); // this can be NULL

  if (t_table->file->ha_index_init(0, 1))
    goto end_index_init;

  t_table->use_all_columns();
  c_table->use_all_columns();

  thd->mem_root= &grant_memroot;

  if (!t_table->file->ha_index_first(t_table->record[0]))
  {
    do
    {
      GRANT_TABLE *mem_check;
      /* TODO(cvicentiu) convert this to use tables_priv and columns_priv. */
      if (!(mem_check= new (&grant_memroot) GRANT_TABLE(t_table, c_table)))
      {
	/* This could only happen if we are out memory */
	goto end_unlock;
      }

      if (check_no_resolve)
      {
	if (hostname_requires_resolving(mem_check->host.hostname))
	{
          sql_print_warning("'tables_priv' entry '%s %s@%s' "
                            "ignored in --skip-name-resolve mode.",
                            mem_check->tname,
                            safe_str(mem_check->user),
                            safe_str(mem_check->host.hostname));
	  continue;
	}
      }

      if (! mem_check->ok())
	delete mem_check;
      else if (my_hash_insert(&column_priv_hash,(uchar*) mem_check))
      {
	delete mem_check;
	goto end_unlock;
      }
    }
    while (!t_table->file->ha_index_next(t_table->record[0]));
  }

  return_val= 0;

  if (p_table)
  {
    if (p_table->file->ha_index_init(0, 1))
      goto end_unlock;

    p_table->use_all_columns();

    if (!p_table->file->ha_index_first(p_table->record[0]))
    {
      do
      {
        GRANT_NAME *mem_check;
        HASH *hash;
        if (!(mem_check= new (&grant_memroot) GRANT_NAME(p_table, TRUE)))
        {
          /* This could only happen if we are out memory */
          goto end_unlock_p;
        }

        if (check_no_resolve)
        {
          if (hostname_requires_resolving(mem_check->host.hostname))
          {
            sql_print_warning("'procs_priv' entry '%s %s@%s' "
                              "ignored in --skip-name-resolve mode.",
                              mem_check->tname, mem_check->user,
                              safe_str(mem_check->host.hostname));
            continue;
          }
        }
        if (procs_priv.routine_type()->val_int() == TYPE_ENUM_PROCEDURE)
        {
          hash= &proc_priv_hash;
        }
        else
        if (procs_priv.routine_type()->val_int() == TYPE_ENUM_FUNCTION)
        {
          hash= &func_priv_hash;
        }
        else
        {
          sql_print_warning("'procs_priv' entry '%s' "
                            "ignored, bad routine type",
                            mem_check->tname);
          continue;
        }

        mem_check->privs= fix_rights_for_procedure(mem_check->privs);
        mem_check->init_privs= mem_check->privs;
        if (! mem_check->ok())
          delete mem_check;
        else if (my_hash_insert(hash, (uchar*) mem_check))
        {
          delete mem_check;
          goto end_unlock_p;
        }
      }
      while (!p_table->file->ha_index_next(p_table->record[0]));
    }
  }

end_unlock_p:
  if (p_table)
    p_table->file->ha_index_end();
end_unlock:
  t_table->file->ha_index_end();
  thd->mem_root= save_mem_root;
end_index_init:
  thd->variables.sql_mode= old_sql_mode;
  DBUG_RETURN(return_val);
}

static my_bool propagate_role_grants_action(void *role_ptr,
                                            void *ptr __attribute__((unused)))
{
  ACL_ROLE *role= static_cast<ACL_ROLE *>(role_ptr);
  if (role->counter)
    return 0;

  mysql_mutex_assert_owner(&acl_cache->lock);
  PRIVS_TO_MERGE data= { PRIVS_TO_MERGE::ALL, 0, 0 };
  traverse_role_graph_up(role, &data, NULL, merge_role_privileges);
  return 0;
}


/**
  @brief Reload information about table and column level privileges if possible

  @param thd Current thread

  Locked tables are checked by acl_reload() and doesn't have to be checked
  in this call.
  This function is also used for initialization of structures responsible
  for table/column-level privilege checking.

  @return Error state
    @retval FALSE Success
    @retval TRUE  Error
*/

bool grant_reload(THD *thd)
{
  HASH old_column_priv_hash, old_proc_priv_hash, old_func_priv_hash;
  MEM_ROOT old_mem;
  int result;
  DBUG_ENTER("grant_reload");

  /*
    To avoid deadlocks we should obtain table locks before
    obtaining LOCK_grant rwlock.
  */

  Grant_tables tables(Table_tables_priv | Table_columns_priv| Table_procs_priv,
                      TL_READ);
  if ((result= tables.open_and_lock(thd)))
    DBUG_RETURN(result != 1);

  mysql_rwlock_wrlock(&LOCK_grant);
  grant_version++;
  old_column_priv_hash= column_priv_hash;
  old_proc_priv_hash= proc_priv_hash;
  old_func_priv_hash= func_priv_hash;

  /*
    Create a new memory pool but save the current memory pool to make an undo
    opertion possible in case of failure.
  */
  old_mem= grant_memroot;

  if ((result= grant_load(thd,
                          tables.tables_priv_table(),
                          tables.columns_priv_table(),
                          tables.procs_priv_table())))
  {						// Error. Revert to old hash
    DBUG_PRINT("error",("Reverting to old privileges"));
    grant_free();				/* purecov: deadcode */
    column_priv_hash= old_column_priv_hash;	/* purecov: deadcode */
    proc_priv_hash= old_proc_priv_hash;
    func_priv_hash= old_func_priv_hash;
    grant_memroot= old_mem;                     /* purecov: deadcode */
  }
  else
  {
    my_hash_free(&old_column_priv_hash);
    my_hash_free(&old_proc_priv_hash);
    my_hash_free(&old_func_priv_hash);
    free_root(&old_mem,MYF(0));
  }

  mysql_mutex_lock(&acl_cache->lock);
  my_hash_iterate(&acl_roles, propagate_role_grants_action, NULL);
  mysql_mutex_unlock(&acl_cache->lock);

  mysql_rwlock_unlock(&LOCK_grant);

  close_mysql_tables(thd);

  DBUG_RETURN(result);
}


/**
  @brief Check table level grants

  @param thd          Thread handler
  @param want_access  Bits of privileges user needs to have.
  @param tables       List of tables to check. The user should have
                      'want_access' to all tables in list.
  @param any_combination_will_do TRUE if it's enough to have any privilege for
    any combination of the table columns.
  @param number       Check at most this number of tables.
  @param no_errors    TRUE if no error should be sent directly to the client.

  If table->grant.want_privilege != 0 then the requested privileges where
  in the set of COL_ACLS but access was not granted on the table level. As
  a consequence an extra check of column privileges is required.

  Specifically if this function returns FALSE the user has some kind of
  privilege on a combination of columns in each table.

  This function is usually preceeded by check_access which establish the
  User-, Db- and Host access rights.

  @see check_access
  @see check_table_access

  @note
     This functions assumes that either number of tables to be inspected
     by it is limited explicitly (i.e. is is not UINT_MAX) or table list
     used and thd->lex->query_tables_own_last value correspond to each
     other (the latter should be either 0 or point to next_global member
     of one of elements of this table list).

     We delay locking of LOCK_grant until we really need it as we assume that
     most privileges be resolved with user or db level accesses.

   @return Access status
     @retval FALSE Access granted; But column privileges might need to be
      checked.
     @retval TRUE The user did not have the requested privileges on any of the
      tables.

*/

bool check_grant(THD *thd, ulong want_access, TABLE_LIST *tables,
                 bool any_combination_will_do, uint number, bool no_errors)
{
  TABLE_LIST *tl;
  TABLE_LIST *first_not_own_table= thd->lex->first_not_own_table();
  Security_context *sctx= thd->security_ctx;
  uint i;
  ulong orig_want_access= want_access;
  bool locked= 0;
  GRANT_TABLE *grant_table;
  GRANT_TABLE *grant_table_role= NULL;
  DBUG_ENTER("check_grant");
  DBUG_ASSERT(number > 0);

  /*
    Walk through the list of tables that belong to the query and save the
    requested access (orig_want_privilege) to be able to use it when
    checking access rights to the underlying tables of a view. Our grant
    system gradually eliminates checked bits from want_privilege and thus
    after all checks are done we can no longer use it.
    The check that first_not_own_table is not reached is for the case when
    the given table list refers to the list for prelocking (contains tables
    of other queries). For simple queries first_not_own_table is 0.
  */
  for (i= 0, tl= tables;
       i < number  && tl != first_not_own_table;
       tl= tl->next_global, i++)
  {
    /*
      Save a copy of the privileges without the SHOW_VIEW_ACL attribute.
      It will be checked during making view.
    */
    tl->grant.orig_want_privilege= (want_access & ~SHOW_VIEW_ACL);
  }
  number= i;

  for (tl= tables; number-- ; tl= tl->next_global)
  {
    TABLE_LIST *const t_ref=
      tl->correspondent_table ? tl->correspondent_table : tl;
    sctx= t_ref->security_ctx ? t_ref->security_ctx : thd->security_ctx;

    if (tl->with || !tl->db ||
        (tl->select_lex &&
         (tl->with= tl->select_lex->find_table_def_in_with_clauses(tl))))
      continue;

    const ACL_internal_table_access *access=
      get_cached_table_access(&t_ref->grant.m_internal,
                              t_ref->get_db_name(),
                              t_ref->get_table_name());

    if (access)
    {
      switch(access->check(orig_want_access, &t_ref->grant.privilege))
      {
      case ACL_INTERNAL_ACCESS_GRANTED:
        /*
          Currently,
          -  the information_schema does not subclass ACL_internal_table_access,
          there are no per table privilege checks for I_S,
          - the performance schema does use per tables checks, but at most
          returns 'CHECK_GRANT', and never 'ACCESS_GRANTED'.
          so this branch is not used.
        */
        DBUG_ASSERT(0);
      case ACL_INTERNAL_ACCESS_DENIED:
        goto err;
      case ACL_INTERNAL_ACCESS_CHECK_GRANT:
        break;
      }
    }

    want_access= orig_want_access;
    want_access&= ~sctx->master_access;
    if (!want_access)
      continue;                                 // ok

    if (!(~t_ref->grant.privilege & want_access) ||
        t_ref->is_anonymous_derived_table() || t_ref->schema_table)
    {
      /*
        It is subquery in the FROM clause. VIEW set t_ref->derived after
        table opening, but this function always called before table opening.

        NOTE: is_derived() can't be used here because subquery in this case
        the FROM clase (derived tables) can be not be marked yet.
      */
      if (t_ref->is_anonymous_derived_table() || t_ref->schema_table)
      {
        /*
          If it's a temporary table created for a subquery in the FROM
          clause, or an INFORMATION_SCHEMA table, drop the request for
          a privilege.
        */
        t_ref->grant.want_privilege= 0;
      }
      continue;
    }

    if (is_temporary_table(t_ref))
    {
      /*
        If this table list element corresponds to a pre-opened temporary
        table skip checking of all relevant table-level privileges for it.
        Note that during creation of temporary table we still need to check
        if user has CREATE_TMP_ACL.
      */
      t_ref->grant.privilege|= TMP_TABLE_ACLS;
      t_ref->grant.want_privilege= 0;
      continue;
    }

    if (!locked)
    {
      locked= 1;
      mysql_rwlock_rdlock(&LOCK_grant);
    }

    grant_table= table_hash_search(sctx->host, sctx->ip,
                                   t_ref->get_db_name(),
                                   sctx->priv_user,
                                   t_ref->get_table_name(),
                                   FALSE);
    if (sctx->priv_role[0])
      grant_table_role= table_hash_search("", NULL, t_ref->get_db_name(),
                                          sctx->priv_role,
                                          t_ref->get_table_name(),
                                          TRUE);

    if (!grant_table && !grant_table_role)
    {
      want_access&= ~t_ref->grant.privilege;
      goto err;					// No grants
    }

    /*
      For SHOW COLUMNS, SHOW INDEX it is enough to have some
      privileges on any column combination on the table.
    */
    if (any_combination_will_do)
      continue;

    t_ref->grant.grant_table_user= grant_table; // Remember for column test
    t_ref->grant.grant_table_role= grant_table_role;
    t_ref->grant.version= grant_version;
    t_ref->grant.privilege|= grant_table ? grant_table->privs : 0;
    t_ref->grant.privilege|= grant_table_role ? grant_table_role->privs : 0;
    t_ref->grant.want_privilege= ((want_access & COL_ACLS) & ~t_ref->grant.privilege);

    if (!(~t_ref->grant.privilege & want_access))
      continue;

    if ((want_access&= ~((grant_table ? grant_table->cols : 0) |
                        (grant_table_role ? grant_table_role->cols : 0) |
                        t_ref->grant.privilege)))
    {
      goto err;                                 // impossible
    }
  }
  if (locked)
    mysql_rwlock_unlock(&LOCK_grant);
  DBUG_RETURN(FALSE);

err:
  if (locked)
    mysql_rwlock_unlock(&LOCK_grant);
  if (!no_errors)				// Not a silent skip of table
  {
    char command[128];
    get_privilege_desc(command, sizeof(command), want_access);
    status_var_increment(thd->status_var.access_denied_errors);

    my_error(ER_TABLEACCESS_DENIED_ERROR, MYF(0),
             command,
             sctx->priv_user,
             sctx->host_or_ip,
             tl ? tl->get_table_name() : "unknown");
  }
  DBUG_RETURN(TRUE);
}


/*
  Check column rights in given security context

  SYNOPSIS
    check_grant_column()
    thd                  thread handler
    grant                grant information structure
    db_name              db name
    table_name           table  name
    name                 column name
    length               column name length
    sctx                 security context

  RETURN
    FALSE OK
    TRUE  access denied
*/

bool check_grant_column(THD *thd, GRANT_INFO *grant,
			const char *db_name, const char *table_name,
			const char *name, uint length,  Security_context *sctx)
{
  GRANT_TABLE *grant_table;
  GRANT_TABLE *grant_table_role;
  GRANT_COLUMN *grant_column;
  ulong want_access= grant->want_privilege & ~grant->privilege;
  DBUG_ENTER("check_grant_column");
  DBUG_PRINT("enter", ("table: %s  want_access: %lu", table_name, want_access));

  if (!want_access)
    DBUG_RETURN(0);				// Already checked

  mysql_rwlock_rdlock(&LOCK_grant);

  /* reload table if someone has modified any grants */

  if (grant->version != grant_version)
  {
    grant->grant_table_user=
      table_hash_search(sctx->host, sctx->ip, db_name,
			sctx->priv_user,
			table_name, 0);         /* purecov: inspected */
    grant->grant_table_role=
      sctx->priv_role[0] ? table_hash_search("", NULL, db_name,
                                             sctx->priv_role,
                                             table_name, TRUE) : NULL;
    grant->version= grant_version;		/* purecov: inspected */
  }

  grant_table= grant->grant_table_user;
  grant_table_role= grant->grant_table_role;

  if (!grant_table && !grant_table_role)
    goto err;

  if (grant_table)
  {
    grant_column= column_hash_search(grant_table, name, length);
    if (grant_column)
    {
      want_access&= ~grant_column->rights;
    }
  }
  if (grant_table_role)
  {
    grant_column= column_hash_search(grant_table_role, name, length);
    if (grant_column)
    {
      want_access&= ~grant_column->rights;
    }
  }
  if (!want_access)
  {
    mysql_rwlock_unlock(&LOCK_grant);
    DBUG_RETURN(0);
  }

err:
  mysql_rwlock_unlock(&LOCK_grant);
  char command[128];
  get_privilege_desc(command, sizeof(command), want_access);
  /* TODO perhaps error should print current rolename aswell */
  my_error(ER_COLUMNACCESS_DENIED_ERROR, MYF(0),
           command,
           sctx->priv_user,
           sctx->host_or_ip,
           name,
           table_name);
  DBUG_RETURN(1);
}


/*
  Check the access right to a column depending on the type of table.

  SYNOPSIS
    check_column_grant_in_table_ref()
    thd              thread handler
    table_ref        table reference where to check the field
    name             name of field to check
    length           length of name

  DESCRIPTION
    Check the access rights to a column depending on the type of table
    reference where the column is checked. The function provides a
    generic interface to check column access rights that hides the
    heterogeneity of the column representation - whether it is a view
    or a stored table colum.

  RETURN
    FALSE OK
    TRUE  access denied
*/

bool check_column_grant_in_table_ref(THD *thd, TABLE_LIST * table_ref,
                                     const char *name, uint length)
{
  GRANT_INFO *grant;
  const char *db_name;
  const char *table_name;
  Security_context *sctx= table_ref->security_ctx ?
                          table_ref->security_ctx : thd->security_ctx;

  if (table_ref->view || table_ref->field_translation)
  {
    /* View or derived information schema table. */
    ulong view_privs;
    grant= &(table_ref->grant);
    db_name= table_ref->view_db.str;
    table_name= table_ref->view_name.str;
    if (table_ref->belong_to_view &&
        thd->lex->sql_command == SQLCOM_SHOW_FIELDS)
    {
      view_privs= get_column_grant(thd, grant, db_name, table_name, name);
      if (view_privs & VIEW_ANY_ACL)
      {
        table_ref->belong_to_view->allowed_show= TRUE;
        return FALSE;
      }
      table_ref->belong_to_view->allowed_show= FALSE;
      my_message(ER_VIEW_NO_EXPLAIN, ER_THD(thd, ER_VIEW_NO_EXPLAIN), MYF(0));
      return TRUE;
    }
  }
  else
  {
    /* Normal or temporary table. */
    TABLE *table= table_ref->table;
    grant= &(table->grant);
    db_name= table->s->db.str;
    table_name= table->s->table_name.str;
  }

  if (grant->want_privilege)
    return check_grant_column(thd, grant, db_name, table_name, name,
                              length, sctx);
  else
    return FALSE;

}


/**
  @brief check if a query can access a set of columns

  @param  thd  the current thread
  @param  want_access_arg  the privileges requested
  @param  fields an iterator over the fields of a table reference.
  @return Operation status
    @retval 0 Success
    @retval 1 Falure
  @details This function walks over the columns of a table reference
   The columns may originate from different tables, depending on the kind of
   table reference, e.g. join, view.
   For each table it will retrieve the grant information and will use it
   to check the required access privileges for the fields requested from it.
*/
bool check_grant_all_columns(THD *thd, ulong want_access_arg,
                             Field_iterator_table_ref *fields)
{
  Security_context *sctx= thd->security_ctx;
  ulong UNINIT_VAR(want_access);
  const char *table_name= NULL;
  const char* db_name;
  GRANT_INFO *grant;
  GRANT_TABLE *UNINIT_VAR(grant_table);
  GRANT_TABLE *UNINIT_VAR(grant_table_role);
  /*
     Flag that gets set if privilege checking has to be performed on column
     level.
  */
  bool using_column_privileges= FALSE;

  mysql_rwlock_rdlock(&LOCK_grant);

  for (; !fields->end_of_fields(); fields->next())
  {
    const char *field_name= fields->name();

    if (table_name != fields->get_table_name())
    {
      table_name= fields->get_table_name();
      db_name= fields->get_db_name();
      grant= fields->grant();
      /* get a fresh one for each table */
      want_access= want_access_arg & ~grant->privilege;
      if (want_access)
      {
        /* reload table if someone has modified any grants */
        if (grant->version != grant_version)
        {
          grant->grant_table_user=
            table_hash_search(sctx->host, sctx->ip, db_name,
                              sctx->priv_user,
                              table_name, 0);	/* purecov: inspected */
          grant->grant_table_role=
            sctx->priv_role[0] ? table_hash_search("", NULL, db_name,
                                                   sctx->priv_role,
                                                   table_name, TRUE) : NULL;
          grant->version= grant_version;	/* purecov: inspected */
        }

        grant_table= grant->grant_table_user;
        grant_table_role= grant->grant_table_role;
        DBUG_ASSERT (grant_table || grant_table_role);
      }
    }

    if (want_access)
    {
      ulong have_access= 0;
      if (grant_table)
      {
        GRANT_COLUMN *grant_column=
          column_hash_search(grant_table, field_name,
                             (uint) strlen(field_name));
        if (grant_column)
          have_access= grant_column->rights;
      }
      if (grant_table_role)
      {
        GRANT_COLUMN *grant_column=
          column_hash_search(grant_table_role, field_name,
                             (uint) strlen(field_name));
        if (grant_column)
          have_access|= grant_column->rights;
      }

      if (have_access)
        using_column_privileges= TRUE;
      if (want_access & ~have_access)
        goto err;
    }
  }
  mysql_rwlock_unlock(&LOCK_grant);
  return 0;

err:
  mysql_rwlock_unlock(&LOCK_grant);

  char command[128];
  get_privilege_desc(command, sizeof(command), want_access);
  /*
    Do not give an error message listing a column name unless the user has
    privilege to see all columns.
  */
  if (using_column_privileges)
    my_error(ER_TABLEACCESS_DENIED_ERROR, MYF(0),
             command, sctx->priv_user,
             sctx->host_or_ip, table_name);
  else
    my_error(ER_COLUMNACCESS_DENIED_ERROR, MYF(0),
             command,
             sctx->priv_user,
             sctx->host_or_ip,
             fields->name(),
             table_name);
  return 1;
}


static bool check_grant_db_routine(THD *thd, const char *db, HASH *hash)
{
  Security_context *sctx= thd->security_ctx;

  for (uint idx= 0; idx < hash->records; ++idx)
  {
    GRANT_NAME *item= (GRANT_NAME*) my_hash_element(hash, idx);

    if (strcmp(item->user, sctx->priv_user) == 0 &&
        strcmp(item->db, db) == 0 &&
        compare_hostname(&item->host, sctx->host, sctx->ip))
    {
      return FALSE;
    }
    if (sctx->priv_role[0] && strcmp(item->user, sctx->priv_role) == 0 &&
        strcmp(item->db, db) == 0 &&
        (!item->host.hostname || !item->host.hostname[0]))
    {
      return FALSE; /* Found current role match */
    }
  }

  return TRUE;
}


/*
  Check if a user has the right to access a database
  Access is accepted if he has a grant for any table/routine in the database
  Return 1 if access is denied
*/

bool check_grant_db(THD *thd, const char *db)
{
  Security_context *sctx= thd->security_ctx;
  char helping [SAFE_NAME_LEN + USERNAME_LENGTH+2], *end;
  char helping2 [SAFE_NAME_LEN + USERNAME_LENGTH+2], *tmp_db;
  uint len, UNINIT_VAR(len2);
  bool error= TRUE;

  tmp_db= strmov(helping, sctx->priv_user) + 1;
  end= strnmov(tmp_db, db, helping + sizeof(helping) - tmp_db);

  if (end >= helping + sizeof(helping)) // db name was truncated
    return 1;                           // no privileges for an invalid db name

  if (lower_case_table_names)
  {
    end = tmp_db + my_casedn_str(files_charset_info, tmp_db);
    db=tmp_db;
  }

  len= (uint) (end - helping) + 1;

  /*
     If a role is set, we need to check for privileges here as well.
  */
  if (sctx->priv_role[0])
  {
    end= strmov(helping2, sctx->priv_role) + 1;
    end= strnmov(end, db, helping2 + sizeof(helping2) - end);
    len2= (uint) (end - helping2) + 1;
  }


  mysql_rwlock_rdlock(&LOCK_grant);

  for (uint idx=0 ; idx < column_priv_hash.records ; idx++)
  {
    GRANT_TABLE *grant_table= (GRANT_TABLE*) my_hash_element(&column_priv_hash,
                                                             idx);
    if (len < grant_table->key_length &&
        !memcmp(grant_table->hash_key, helping, len) &&
        compare_hostname(&grant_table->host, sctx->host, sctx->ip))
    {
      error= FALSE; /* Found match. */
      break;
    }
    if (sctx->priv_role[0] &&
        len2 < grant_table->key_length &&
        !memcmp(grant_table->hash_key, helping2, len2) &&
        (!grant_table->host.hostname || !grant_table->host.hostname[0]))
    {
      error= FALSE; /* Found role match */
      break;
    }
  }

  if (error)
    error= check_grant_db_routine(thd, db, &proc_priv_hash) &&
           check_grant_db_routine(thd, db, &func_priv_hash);

  mysql_rwlock_unlock(&LOCK_grant);

  return error;
}


/****************************************************************************
  Check routine level grants

  SYNPOSIS
   bool check_grant_routine()
   thd		Thread handler
   want_access  Bits of privileges user needs to have
   procs	List of routines to check. The user should have 'want_access'
   is_proc	True if the list is all procedures, else functions
   no_errors	If 0 then we write an error. The error is sent directly to
		the client

   RETURN
     0  ok
     1  Error: User did not have the requested privielges
****************************************************************************/

bool check_grant_routine(THD *thd, ulong want_access,
			 TABLE_LIST *procs, bool is_proc, bool no_errors)
{
  TABLE_LIST *table;
  Security_context *sctx= thd->security_ctx;
  char *user= sctx->priv_user;
  char *host= sctx->priv_host;
  char *role= sctx->priv_role;
  DBUG_ENTER("check_grant_routine");

  want_access&= ~sctx->master_access;
  if (!want_access)
    DBUG_RETURN(0);                             // ok

  mysql_rwlock_rdlock(&LOCK_grant);
  for (table= procs; table; table= table->next_global)
  {
    GRANT_NAME *grant_proc;
    if ((grant_proc= routine_hash_search(host, sctx->ip, table->db, user,
					 table->table_name, is_proc, 0)))
      table->grant.privilege|= grant_proc->privs;
    if (role[0]) /* current role set check */
    {
      if ((grant_proc= routine_hash_search("", NULL, table->db, role,
                                           table->table_name, is_proc, 0)))
      table->grant.privilege|= grant_proc->privs;
    }

    if (want_access & ~table->grant.privilege)
    {
      want_access &= ~table->grant.privilege;
      goto err;
    }
  }
  mysql_rwlock_unlock(&LOCK_grant);
  DBUG_RETURN(0);
err:
  mysql_rwlock_unlock(&LOCK_grant);
  if (!no_errors)
  {
    char buff[1024];
    const char *command="";
    if (table)
      strxmov(buff, table->db, ".", table->table_name, NullS);
    if (want_access & EXECUTE_ACL)
      command= "execute";
    else if (want_access & ALTER_PROC_ACL)
      command= "alter routine";
    else if (want_access & GRANT_ACL)
      command= "grant";
    my_error(ER_PROCACCESS_DENIED_ERROR, MYF(0),
             command, user, host, table ? buff : "unknown");
  }
  DBUG_RETURN(1);
}


/*
  Check if routine has any of the
  routine level grants

  SYNPOSIS
   bool    check_routine_level_acl()
   thd	        Thread handler
   db           Database name
   name         Routine name

  RETURN
   0            Ok
   1            error
*/

bool check_routine_level_acl(THD *thd, const char *db, const char *name,
                             bool is_proc)
{
  bool no_routine_acl= 1;
  GRANT_NAME *grant_proc;
  Security_context *sctx= thd->security_ctx;
  mysql_rwlock_rdlock(&LOCK_grant);
  if ((grant_proc= routine_hash_search(sctx->priv_host,
                                       sctx->ip, db,
                                       sctx->priv_user,
                                       name, is_proc, 0)))
    no_routine_acl= !(grant_proc->privs & SHOW_PROC_ACLS);

  if (no_routine_acl && sctx->priv_role[0]) /* current set role check */
  {
    if ((grant_proc= routine_hash_search("",
                                         NULL, db,
                                         sctx->priv_role,
                                         name, is_proc, 0)))
      no_routine_acl= !(grant_proc->privs & SHOW_PROC_ACLS);
  }
  mysql_rwlock_unlock(&LOCK_grant);
  return no_routine_acl;
}


/*****************************************************************************
  Functions to retrieve the grant for a table/column  (for SHOW functions)
*****************************************************************************/

ulong get_table_grant(THD *thd, TABLE_LIST *table)
{
  ulong privilege;
  Security_context *sctx= thd->security_ctx;
  const char *db = table->db ? table->db : thd->db;
  GRANT_TABLE *grant_table;
  GRANT_TABLE *grant_table_role= NULL;

  mysql_rwlock_rdlock(&LOCK_grant);
#ifdef EMBEDDED_LIBRARY
  grant_table= NULL;
  grant_table_role= NULL;
#else
  grant_table= table_hash_search(sctx->host, sctx->ip, db, sctx->priv_user,
				 table->table_name, 0);
  if (sctx->priv_role[0])
    grant_table_role= table_hash_search("", "", db, sctx->priv_role,
                                        table->table_name, 0);
#endif
  table->grant.grant_table_user= grant_table; // Remember for column test
  table->grant.grant_table_role= grant_table_role;
  table->grant.version=grant_version;
  if (grant_table)
    table->grant.privilege|= grant_table->privs;
  if (grant_table_role)
    table->grant.privilege|= grant_table_role->privs;
  privilege= table->grant.privilege;
  mysql_rwlock_unlock(&LOCK_grant);
  return privilege;
}


/*
  Determine the access priviliges for a field.

  SYNOPSIS
    get_column_grant()
    thd         thread handler
    grant       grants table descriptor
    db_name     name of database that the field belongs to
    table_name  name of table that the field belongs to
    field_name  name of field

  DESCRIPTION
    The procedure may also modify: grant->grant_table and grant->version.

  RETURN
    The access priviliges for the field db_name.table_name.field_name
*/

ulong get_column_grant(THD *thd, GRANT_INFO *grant,
                       const char *db_name, const char *table_name,
                       const char *field_name)
{
  GRANT_TABLE *grant_table;
  GRANT_TABLE *grant_table_role;
  GRANT_COLUMN *grant_column;
  ulong priv= 0;

  mysql_rwlock_rdlock(&LOCK_grant);
  /* reload table if someone has modified any grants */
  if (grant->version != grant_version)
  {
    Security_context *sctx= thd->security_ctx;
    grant->grant_table_user=
      table_hash_search(sctx->host, sctx->ip,
                        db_name, sctx->priv_user,
                        table_name, 0);         /* purecov: inspected */
    grant->grant_table_role=
      sctx->priv_role[0] ? table_hash_search("", "", db_name,
                                             sctx->priv_role,
                                             table_name, TRUE) : NULL;
    grant->version= grant_version;              /* purecov: inspected */
  }

  grant_table= grant->grant_table_user;
  grant_table_role= grant->grant_table_role;

  if (!grant_table && !grant_table_role)
    priv= grant->privilege;
  else
  {
    if (grant_table)
    {
      grant_column= column_hash_search(grant_table, field_name,
                                       (uint) strlen(field_name));
      if (!grant_column)
        priv= (grant->privilege | grant_table->privs);
      else
        priv= (grant->privilege | grant_table->privs | grant_column->rights);
    }

    if (grant_table_role)
    {
      grant_column= column_hash_search(grant_table_role, field_name,
                                       (uint) strlen(field_name));
      if (!grant_column)
        priv|= (grant->privilege | grant_table_role->privs);
      else
        priv|= (grant->privilege | grant_table_role->privs |
                grant_column->rights);
    }
  }
  mysql_rwlock_unlock(&LOCK_grant);
  return priv;
}


/* Help function for mysql_show_grants */

static void add_user_option(String *grant, long value, const char *name,
                            bool is_signed)
{
  if (value)
  {
    char buff[22], *p; // just as in int2str
    grant->append(' ');
    grant->append(name, strlen(name));
    grant->append(' ');
    p=int10_to_str(value, buff, is_signed ? -10 : 10);
    grant->append(buff,p-buff);
  }
}


static void add_user_option(String *grant, double value, const char *name)
{
  if (value != 0.0 )
  {
    char buff[FLOATING_POINT_BUFFER];
    size_t len;
    grant->append(' ');
    grant->append(name, strlen(name));
    grant->append(' ');
    len= my_fcvt(value, 6, buff, NULL);
    grant->append(buff, len);
  }
}

static void add_user_parameters(String *result, ACL_USER* acl_user,
                                bool with_grant)
{
  result->append(STRING_WITH_LEN("@'"));
  result->append(acl_user->host.hostname, acl_user->hostname_length,
                system_charset_info);
  result->append('\'');

  if (acl_user->plugin.str == native_password_plugin_name.str ||
      acl_user->plugin.str == old_password_plugin_name.str)
  {
    if (acl_user->auth_string.length)
    {
      DBUG_ASSERT(acl_user->salt_len);
      result->append(STRING_WITH_LEN(" IDENTIFIED BY PASSWORD '"));
      result->append(acl_user->auth_string.str, acl_user->auth_string.length);
      result->append('\'');
    }
  }
  else
  {
    result->append(STRING_WITH_LEN(" IDENTIFIED VIA "));
    result->append(acl_user->plugin.str, acl_user->plugin.length);
    if (acl_user->auth_string.length)
    {
      result->append(STRING_WITH_LEN(" USING '"));
      result->append(acl_user->auth_string.str, acl_user->auth_string.length);
      result->append('\'');
    }
  }
  /* "show grants" SSL related stuff */
  if (acl_user->ssl_type == SSL_TYPE_ANY)
    result->append(STRING_WITH_LEN(" REQUIRE SSL"));
  else if (acl_user->ssl_type == SSL_TYPE_X509)
    result->append(STRING_WITH_LEN(" REQUIRE X509"));
  else if (acl_user->ssl_type == SSL_TYPE_SPECIFIED)
  {
    int ssl_options = 0;
    result->append(STRING_WITH_LEN(" REQUIRE "));
    if (acl_user->x509_issuer)
    {
      ssl_options++;
      result->append(STRING_WITH_LEN("ISSUER \'"));
      result->append(acl_user->x509_issuer,strlen(acl_user->x509_issuer));
      result->append('\'');
    }
    if (acl_user->x509_subject)
    {
      if (ssl_options++)
        result->append(' ');
      result->append(STRING_WITH_LEN("SUBJECT \'"));
      result->append(acl_user->x509_subject,strlen(acl_user->x509_subject),
                    system_charset_info);
      result->append('\'');
    }
    if (acl_user->ssl_cipher)
    {
      if (ssl_options++)
        result->append(' ');
      result->append(STRING_WITH_LEN("CIPHER '"));
      result->append(acl_user->ssl_cipher,strlen(acl_user->ssl_cipher),
                    system_charset_info);
      result->append('\'');
    }
  }
  if (with_grant ||
      (acl_user->user_resource.questions ||
       acl_user->user_resource.updates ||
       acl_user->user_resource.conn_per_hour ||
       acl_user->user_resource.user_conn ||
       acl_user->user_resource.max_statement_time != 0.0))
  {
    result->append(STRING_WITH_LEN(" WITH"));
    if (with_grant)
      result->append(STRING_WITH_LEN(" GRANT OPTION"));
    add_user_option(result, acl_user->user_resource.questions,
                    "MAX_QUERIES_PER_HOUR", false);
    add_user_option(result, acl_user->user_resource.updates,
                    "MAX_UPDATES_PER_HOUR", false);
    add_user_option(result, acl_user->user_resource.conn_per_hour,
                    "MAX_CONNECTIONS_PER_HOUR", false);
    add_user_option(result, acl_user->user_resource.user_conn,
                    "MAX_USER_CONNECTIONS", true);
    add_user_option(result, acl_user->user_resource.max_statement_time,
                    "MAX_STATEMENT_TIME");
  }
}

static const char *command_array[]=
{
  "SELECT", "INSERT", "UPDATE", "DELETE", "CREATE", "DROP", "RELOAD",
  "SHUTDOWN", "PROCESS","FILE", "GRANT", "REFERENCES", "INDEX",
  "ALTER", "SHOW DATABASES", "SUPER", "CREATE TEMPORARY TABLES",
  "LOCK TABLES", "EXECUTE", "REPLICATION SLAVE", "REPLICATION CLIENT",
  "CREATE VIEW", "SHOW VIEW", "CREATE ROUTINE", "ALTER ROUTINE",
  "CREATE USER", "EVENT", "TRIGGER", "CREATE TABLESPACE"
};

static uint command_lengths[]=
{
  6, 6, 6, 6, 6, 4, 6, 8, 7, 4, 5, 10, 5, 5, 14, 5, 23, 11, 7, 17, 18, 11, 9,
  14, 13, 11, 5, 7, 17
};


static bool print_grants_for_role(THD *thd, ACL_ROLE * role)
{
  char buff[1024];

  if (show_role_grants(thd, role->user.str, "", role, buff, sizeof(buff)))
    return TRUE;

  if (show_global_privileges(thd, role, TRUE, buff, sizeof(buff)))
    return TRUE;

  if (show_database_privileges(thd, role->user.str, "", buff, sizeof(buff)))
    return TRUE;

  if (show_table_and_column_privileges(thd, role->user.str, "", buff, sizeof(buff)))
    return TRUE;

  if (show_routine_grants(thd, role->user.str, "", &proc_priv_hash,
                          STRING_WITH_LEN("PROCEDURE"), buff, sizeof(buff)))
    return TRUE;

  if (show_routine_grants(thd, role->user.str, "", &func_priv_hash,
                          STRING_WITH_LEN("FUNCTION"), buff, sizeof(buff)))
    return TRUE;

  return FALSE;

}

/** checks privileges for SHOW GRANTS and SHOW CREATE USER

  @note that in case of SHOW CREATE USER the parser guarantees
  that a role can never happen here, so *rolename will never
  be assigned to
*/
static bool check_show_access(THD *thd, LEX_USER *lex_user, char **username,
                              char **hostname, char **rolename)
{
  DBUG_ENTER("check_show_access");

  if (lex_user->user.str == current_user.str)
  {
    *username= thd->security_ctx->priv_user;
    *hostname= thd->security_ctx->priv_host;
  }
  else if (lex_user->user.str == current_role.str)
  {
    *rolename= thd->security_ctx->priv_role;
  }
  else if (lex_user->user.str == current_user_and_current_role.str)
  {
    *username= thd->security_ctx->priv_user;
    *hostname= thd->security_ctx->priv_host;
    *rolename= thd->security_ctx->priv_role;
  }
  else
  {
    Security_context *sctx= thd->security_ctx;
    bool do_check_access;

    lex_user= get_current_user(thd, lex_user);
    if (!lex_user)
      DBUG_RETURN(TRUE);

    if (lex_user->is_role())
    {
      *rolename= lex_user->user.str;
      do_check_access= strcmp(*rolename, sctx->priv_role);
    }
    else
    {
      *username= lex_user->user.str;
      *hostname= lex_user->host.str;
      do_check_access= strcmp(*username, sctx->priv_user) ||
                       strcmp(*hostname, sctx->priv_host);
    }

    if (do_check_access && check_access(thd, SELECT_ACL, "mysql", 0, 0, 1, 0))
      DBUG_RETURN(TRUE);
  }
  DBUG_RETURN(FALSE);
}

bool mysql_show_create_user(THD *thd, LEX_USER *lex_user)
{
  char *username= NULL, *hostname= NULL;
  char buff[1024]; //Show create user should not take more than 1024 bytes.
  Protocol *protocol= thd->protocol;
  bool error= false;
  ACL_USER *acl_user;
  DBUG_ENTER("mysql_show_create_user");

  if (check_show_access(thd, lex_user, &username, &hostname, NULL))
    DBUG_RETURN(TRUE);

  List<Item> field_list;
  strxmov(buff, "CREATE USER for ", username, "@", hostname, NullS);
  Item_string *field = new (thd->mem_root) Item_string_ascii(thd, "", 0);
  if (!field)
    DBUG_RETURN(true);                          // Error given my my_alloc()

  field->name= buff;
  field->max_length= sizeof(buff);
  field_list.push_back(field, thd->mem_root);
  if (protocol->send_result_set_metadata(&field_list,
                                         Protocol::SEND_NUM_ROWS |
                                         Protocol::SEND_EOF))
    DBUG_RETURN(true);

  String result(buff, sizeof(buff), system_charset_info);
  result.length(0);
  mysql_rwlock_rdlock(&LOCK_grant);
  mysql_mutex_lock(&acl_cache->lock);

  acl_user= find_user_exact(hostname, username);

  // User not found in the internal data structures.
  if (!acl_user)
  {
    my_error(ER_PASSWORD_NO_MATCH, MYF(0));
    error= true;
    goto end;
  }

  result.append("CREATE USER '");
  result.append(username);
  result.append('\'');

  add_user_parameters(&result, acl_user, false);

  protocol->prepare_for_resend();
  protocol->store(result.ptr(), result.length(), result.charset());
  if (protocol->write())
  {
    error= true;
  }
  my_eof(thd);

end:
  mysql_rwlock_unlock(&LOCK_grant);
  mysql_mutex_unlock(&acl_cache->lock);

  DBUG_RETURN(error);
}


static int show_grants_callback(ACL_USER_BASE *role, void *data)
{
  THD *thd= (THD *)data;
  DBUG_ASSERT(role->flags & IS_ROLE);
  if (print_grants_for_role(thd, (ACL_ROLE *)role))
    return -1;
  return 0;
}

void mysql_show_grants_get_fields(THD *thd, List<Item> *fields,
                                  const char *name)
{
  Item_string *field=new (thd->mem_root) Item_string_ascii(thd, "", 0);
  field->name= (char *) name;
  field->max_length=1024;
  fields->push_back(field, thd->mem_root);
}


/*
  SHOW GRANTS;  Send grants for a user to the client

  IMPLEMENTATION
   Send to client grant-like strings depicting user@host privileges
*/

bool mysql_show_grants(THD *thd, LEX_USER *lex_user)
{
  int  error = -1;
  ACL_USER *UNINIT_VAR(acl_user);
  ACL_ROLE *acl_role= NULL;
  char buff[1024];
  Protocol *protocol= thd->protocol;
  char *username= NULL, *hostname= NULL, *rolename= NULL;
  DBUG_ENTER("mysql_show_grants");

  if (!initialized)
  {
    my_error(ER_OPTION_PREVENTS_STATEMENT, MYF(0), "--skip-grant-tables");
    DBUG_RETURN(TRUE);
  }

  if (check_show_access(thd, lex_user, &username, &hostname, &rolename))
    DBUG_RETURN(TRUE);
  DBUG_ASSERT(rolename || username);

  List<Item> field_list;
  if (!username)
    strxmov(buff,"Grants for ",rolename, NullS);
  else
    strxmov(buff,"Grants for ",username,"@",hostname, NullS);

  mysql_show_grants_get_fields(thd, &field_list, buff);

  if (protocol->send_result_set_metadata(&field_list,
                               Protocol::SEND_NUM_ROWS | Protocol::SEND_EOF))
    DBUG_RETURN(TRUE);

  mysql_rwlock_rdlock(&LOCK_grant);
  mysql_mutex_lock(&acl_cache->lock);

  if (username)
  {
    acl_user= find_user_exact(hostname, username);
    if (!acl_user)
    {
      mysql_mutex_unlock(&acl_cache->lock);
      mysql_rwlock_unlock(&LOCK_grant);

      my_error(ER_NONEXISTING_GRANT, MYF(0),
               username, hostname);
      DBUG_RETURN(TRUE);
    }

    /* Show granted roles to acl_user */
    if (show_role_grants(thd, username, hostname, acl_user, buff, sizeof(buff)))
      goto end;

    /* Add first global access grants */
    if (show_global_privileges(thd, acl_user, FALSE, buff, sizeof(buff)))
      goto end;

    /* Add database access */
    if (show_database_privileges(thd, username, hostname, buff, sizeof(buff)))
      goto end;

    /* Add table & column access */
    if (show_table_and_column_privileges(thd, username, hostname, buff, sizeof(buff)))
      goto end;

    if (show_routine_grants(thd, username, hostname, &proc_priv_hash,
                            STRING_WITH_LEN("PROCEDURE"), buff, sizeof(buff)))
      goto end;

    if (show_routine_grants(thd, username, hostname, &func_priv_hash,
                            STRING_WITH_LEN("FUNCTION"), buff, sizeof(buff)))
      goto end;

    if (show_proxy_grants(thd, username, hostname, buff, sizeof(buff)))
      goto end;
  }

  if (rolename)
  {
    acl_role= find_acl_role(rolename);
    if (acl_role)
    {
      /* get a list of all inherited roles */
      traverse_role_graph_down(acl_role, thd, show_grants_callback, NULL);
    }
    else
    {
      if (lex_user->user.str == current_role.str)
      {
        mysql_mutex_unlock(&acl_cache->lock);
        mysql_rwlock_unlock(&LOCK_grant);
        my_error(ER_NONEXISTING_GRANT, MYF(0),
                 thd->security_ctx->priv_user,
                 thd->security_ctx->priv_host);
        DBUG_RETURN(TRUE);
      }
    }
  }

  error= 0;
end:
  mysql_mutex_unlock(&acl_cache->lock);
  mysql_rwlock_unlock(&LOCK_grant);

  my_eof(thd);
  DBUG_RETURN(error);
}

static ROLE_GRANT_PAIR *find_role_grant_pair(const LEX_STRING *u,
                                             const LEX_STRING *h,
                                             const LEX_STRING *r)
{
  char buf[1024];
  String pair_key(buf, sizeof(buf), &my_charset_bin);

  size_t key_length= u->length + h->length + r->length + 3;
  pair_key.alloc(key_length);

  strmov(strmov(strmov(const_cast<char*>(pair_key.ptr()),
                       safe_str(u->str)) + 1, h->str) + 1, r->str);

  return (ROLE_GRANT_PAIR *)
    my_hash_search(&acl_roles_mappings, (uchar*)pair_key.ptr(), key_length);
}

static bool show_role_grants(THD *thd, const char *username,
                             const char *hostname, ACL_USER_BASE *acl_entry,
                             char *buff, size_t buffsize)
{
  uint counter;
  Protocol *protocol= thd->protocol;
  LEX_STRING host= {const_cast<char*>(hostname), strlen(hostname)};

  String grant(buff,sizeof(buff),system_charset_info);
  for (counter= 0; counter < acl_entry->role_grants.elements; counter++)
  {
    grant.length(0);
    grant.append(STRING_WITH_LEN("GRANT "));
    ACL_ROLE *acl_role= *(dynamic_element(&acl_entry->role_grants, counter,
                                          ACL_ROLE**));
    grant.append(acl_role->user.str, acl_role->user.length,
                  system_charset_info);
    grant.append(STRING_WITH_LEN(" TO '"));
    grant.append(acl_entry->user.str, acl_entry->user.length,
                  system_charset_info);
    if (!(acl_entry->flags & IS_ROLE))
    {
      grant.append(STRING_WITH_LEN("'@'"));
      grant.append(&host);
    }
    grant.append('\'');

    ROLE_GRANT_PAIR *pair=
      find_role_grant_pair(&acl_entry->user, &host, &acl_role->user);
    DBUG_ASSERT(pair);

    if (pair->with_admin)
      grant.append(STRING_WITH_LEN(" WITH ADMIN OPTION"));

    protocol->prepare_for_resend();
    protocol->store(grant.ptr(),grant.length(),grant.charset());
    if (protocol->write())
    {
      return TRUE;
    }
  }
  return FALSE;
}

static bool show_global_privileges(THD *thd, ACL_USER_BASE *acl_entry,
                                   bool handle_as_role,
                                   char *buff, size_t buffsize)
{
  uint counter;
  ulong want_access;
  Protocol *protocol= thd->protocol;

  String global(buff,sizeof(buff),system_charset_info);
  global.length(0);
  global.append(STRING_WITH_LEN("GRANT "));

  if (handle_as_role)
    want_access= ((ACL_ROLE *)acl_entry)->initial_role_access;
  else
    want_access= acl_entry->access;
  if (test_all_bits(want_access, (GLOBAL_ACLS & ~ GRANT_ACL)))
    global.append(STRING_WITH_LEN("ALL PRIVILEGES"));
  else if (!(want_access & ~GRANT_ACL))
    global.append(STRING_WITH_LEN("USAGE"));
  else
  {
    bool found=0;
    ulong j,test_access= want_access & ~GRANT_ACL;
    for (counter=0, j = SELECT_ACL;j <= GLOBAL_ACLS;counter++,j <<= 1)
    {
      if (test_access & j)
      {
        if (found)
          global.append(STRING_WITH_LEN(", "));
        found=1;
        global.append(command_array[counter],command_lengths[counter]);
      }
    }
  }
  global.append (STRING_WITH_LEN(" ON *.* TO '"));
  global.append(acl_entry->user.str, acl_entry->user.length,
                system_charset_info);
  global.append('\'');

  if (!handle_as_role)
    add_user_parameters(&global, (ACL_USER *)acl_entry, (want_access & GRANT_ACL));

  protocol->prepare_for_resend();
  protocol->store(global.ptr(),global.length(),global.charset());
  if (protocol->write())
    return TRUE;

  return FALSE;

}

static bool show_database_privileges(THD *thd, const char *username,
                                     const char *hostname,
                                     char *buff, size_t buffsize)
{
  ulong want_access;
  Protocol *protocol= thd->protocol;

  for (uint i=0 ; i < acl_dbs.elements() ; i++)
  {
    const char *user, *host;

    ACL_DB *acl_db= &acl_dbs.at(i);
    user= safe_str(acl_db->user);
    host=acl_db->host.hostname;

    /*
      We do not make SHOW GRANTS case-sensitive here (like REVOKE),
      but make it case-insensitive because that's the way they are
      actually applied, and showing fewer privileges than are applied
      would be wrong from a security point of view.
    */

    if (!strcmp(username, user) &&
        !my_strcasecmp(system_charset_info, hostname, host))
    {
      /*
        do not print inherited access bits for roles,
        the role bits present in the table are what matters
      */
      if (*hostname) // User
        want_access=acl_db->access;
      else // Role
        want_access=acl_db->initial_access;
      if (want_access)
      {
        String db(buff,sizeof(buff),system_charset_info);
        db.length(0);
        db.append(STRING_WITH_LEN("GRANT "));

        if (test_all_bits(want_access,(DB_ACLS & ~GRANT_ACL)))
          db.append(STRING_WITH_LEN("ALL PRIVILEGES"));
        else if (!(want_access & ~GRANT_ACL))
          db.append(STRING_WITH_LEN("USAGE"));
        else
        {
          int found=0, cnt;
          ulong j,test_access= want_access & ~GRANT_ACL;
          for (cnt=0, j = SELECT_ACL; j <= DB_ACLS; cnt++,j <<= 1)
          {
            if (test_access & j)
            {
              if (found)
                db.append(STRING_WITH_LEN(", "));
              found = 1;
              db.append(command_array[cnt],command_lengths[cnt]);
            }
          }
        }
        db.append (STRING_WITH_LEN(" ON "));
        append_identifier(thd, &db, acl_db->db, strlen(acl_db->db));
        db.append (STRING_WITH_LEN(".* TO '"));
        db.append(username, strlen(username),
                  system_charset_info);
        if (*hostname)
        {
          db.append (STRING_WITH_LEN("'@'"));
          // host and lex_user->host are equal except for case
          db.append(host, strlen(host), system_charset_info);
        }
        db.append ('\'');
        if (want_access & GRANT_ACL)
          db.append(STRING_WITH_LEN(" WITH GRANT OPTION"));
        protocol->prepare_for_resend();
        protocol->store(db.ptr(),db.length(),db.charset());
        if (protocol->write())
        {
          return TRUE;
        }
      }
    }
  }
  return FALSE;

}

static bool show_table_and_column_privileges(THD *thd, const char *username,
                                             const char *hostname,
                                             char *buff, size_t buffsize)
{
  uint counter, index;
  Protocol *protocol= thd->protocol;

  for (index=0 ; index < column_priv_hash.records ; index++)
  {
    const char *user, *host;
    GRANT_TABLE *grant_table= (GRANT_TABLE*)
      my_hash_element(&column_priv_hash, index);

    user= safe_str(grant_table->user);
    host= grant_table->host.hostname;

    /*
      We do not make SHOW GRANTS case-sensitive here (like REVOKE),
      but make it case-insensitive because that's the way they are
      actually applied, and showing fewer privileges than are applied
      would be wrong from a security point of view.
    */

    if (!strcmp(username,user) &&
        !my_strcasecmp(system_charset_info, hostname, host))
    {
      ulong table_access;
      ulong cols_access;
      if (*hostname) // User
      {
        table_access= grant_table->privs;
        cols_access= grant_table->cols;
      }
      else // Role
      {
        table_access= grant_table->init_privs;
        cols_access= grant_table->init_cols;
      }

      if ((table_access | cols_access) != 0)
      {
        String global(buff, sizeof(buff), system_charset_info);
        ulong test_access= (table_access | cols_access) & ~GRANT_ACL;

        global.length(0);
        global.append(STRING_WITH_LEN("GRANT "));

        if (test_all_bits(table_access, (TABLE_ACLS & ~GRANT_ACL)))
          global.append(STRING_WITH_LEN("ALL PRIVILEGES"));
        else if (!test_access)
          global.append(STRING_WITH_LEN("USAGE"));
        else
        {
          /* Add specific column access */
          int found= 0;
          ulong j;

          for (counter= 0, j= SELECT_ACL; j <= TABLE_ACLS; counter++, j<<= 1)
          {
            if (test_access & j)
            {
              if (found)
                global.append(STRING_WITH_LEN(", "));
              found= 1;
              global.append(command_array[counter],command_lengths[counter]);

              if (grant_table->cols)
              {
                uint found_col= 0;
                HASH *hash_columns;
                hash_columns= &grant_table->hash_columns;

                for (uint col_index=0 ;
                     col_index < hash_columns->records ;
                     col_index++)
                {
                  GRANT_COLUMN *grant_column = (GRANT_COLUMN*)
                    my_hash_element(hash_columns,col_index);
                  if (j & (*hostname ? grant_column->rights         // User
                                     : grant_column->init_rights))  // Role
                  {
                    if (!found_col)
                    {
                      found_col= 1;
                      /*
                        If we have a duplicated table level privilege, we
                        must write the access privilege name again.
                      */
                      if (table_access & j)
                      {
                        global.append(STRING_WITH_LEN(", "));
                        global.append(command_array[counter],
                                      command_lengths[counter]);
                      }
                      global.append(STRING_WITH_LEN(" ("));
                    }
                    else
                      global.append(STRING_WITH_LEN(", "));
                    global.append(grant_column->column,
                                  grant_column->key_length,
                                  system_charset_info);
                  }
                }
                if (found_col)
                  global.append(')');
              }
            }
          }
        }
        global.append(STRING_WITH_LEN(" ON "));
        append_identifier(thd, &global, grant_table->db,
                          strlen(grant_table->db));
        global.append('.');
        append_identifier(thd, &global, grant_table->tname,
                          strlen(grant_table->tname));
        global.append(STRING_WITH_LEN(" TO '"));
        global.append(username, strlen(username),
                      system_charset_info);
        if (*hostname)
        {
          global.append(STRING_WITH_LEN("'@'"));
          // host and lex_user->host are equal except for case
          global.append(host, strlen(host), system_charset_info);
        }
        global.append('\'');
        if (table_access & GRANT_ACL)
          global.append(STRING_WITH_LEN(" WITH GRANT OPTION"));
        protocol->prepare_for_resend();
        protocol->store(global.ptr(),global.length(),global.charset());
        if (protocol->write())
        {
          return TRUE;
        }
      }
    }
  }
  return FALSE;

}

static int show_routine_grants(THD* thd,
                               const char *username, const char *hostname,
                               HASH *hash, const char *type, int typelen,
                               char *buff, int buffsize)
{
  uint counter, index;
  int error= 0;
  Protocol *protocol= thd->protocol;
  /* Add routine access */
  for (index=0 ; index < hash->records ; index++)
  {
    const char *user, *host;
    GRANT_NAME *grant_proc= (GRANT_NAME*) my_hash_element(hash, index);

    user= safe_str(grant_proc->user);
    host= grant_proc->host.hostname;

    /*
      We do not make SHOW GRANTS case-sensitive here (like REVOKE),
      but make it case-insensitive because that's the way they are
      actually applied, and showing fewer privileges than are applied
      would be wrong from a security point of view.
    */

    if (!strcmp(username, user) &&
        !my_strcasecmp(system_charset_info, hostname, host))
    {
      ulong proc_access;
      if (*hostname) // User
        proc_access= grant_proc->privs;
      else // Role
        proc_access= grant_proc->init_privs;

      if (proc_access != 0)
      {
	String global(buff, buffsize, system_charset_info);
	ulong test_access= proc_access & ~GRANT_ACL;

	global.length(0);
	global.append(STRING_WITH_LEN("GRANT "));

	if (!test_access)
 	  global.append(STRING_WITH_LEN("USAGE"));
	else
	{
          /* Add specific procedure access */
	  int found= 0;
	  ulong j;

	  for (counter= 0, j= SELECT_ACL; j <= PROC_ACLS; counter++, j<<= 1)
	  {
	    if (test_access & j)
	    {
	      if (found)
		global.append(STRING_WITH_LEN(", "));
	      found= 1;
	      global.append(command_array[counter],command_lengths[counter]);
	    }
	  }
	}
	global.append(STRING_WITH_LEN(" ON "));
        global.append(type,typelen);
        global.append(' ');
	append_identifier(thd, &global, grant_proc->db,
			  strlen(grant_proc->db));
	global.append('.');
	append_identifier(thd, &global, grant_proc->tname,
			  strlen(grant_proc->tname));
	global.append(STRING_WITH_LEN(" TO '"));
        global.append(username, strlen(username),
		      system_charset_info);
        if (*hostname)
        {
          global.append(STRING_WITH_LEN("'@'"));
          // host and lex_user->host are equal except for case
          global.append(host, strlen(host), system_charset_info);
        }
	global.append('\'');
	if (proc_access & GRANT_ACL)
	  global.append(STRING_WITH_LEN(" WITH GRANT OPTION"));
	protocol->prepare_for_resend();
	protocol->store(global.ptr(),global.length(),global.charset());
	if (protocol->write())
	{
	  error= -1;
	  break;
	}
      }
    }
  }
  return error;
}


/*
  Make a clear-text version of the requested privilege.
*/

void get_privilege_desc(char *to, uint max_length, ulong access)
{
  uint pos;
  char *start=to;
  DBUG_ASSERT(max_length >= 30);                // For end ', ' removal

  if (access)
  {
    max_length--;				// Reserve place for end-zero
    for (pos=0 ; access ; pos++, access>>=1)
    {
      if ((access & 1) &&
	  command_lengths[pos] + (uint) (to-start) < max_length)
      {
	to= strmov(to, command_array[pos]);
        *to++= ',';
        *to++= ' ';
      }
    }
    to--;                                       // Remove end ' '
    to--;					// Remove end ','
  }
  *to=0;
}


void get_mqh(const char *user, const char *host, USER_CONN *uc)
{
  ACL_USER *acl_user;

  mysql_mutex_lock(&acl_cache->lock);

  if (initialized && (acl_user= find_user_wild(host,user)))
    uc->user_resources= acl_user->user_resource;
  else
    bzero((char*) &uc->user_resources, sizeof(uc->user_resources));

  mysql_mutex_unlock(&acl_cache->lock);
}

static int check_role_is_granted_callback(ACL_USER_BASE *grantee, void *data)
{
  LEX_CSTRING *rolename= static_cast<LEX_CSTRING *>(data);
  if (rolename->length == grantee->user.length &&
      !strcmp(rolename->str, grantee->user.str))
    return -1; // End search, we've found our role.

  /* Keep looking, we haven't found our role yet. */
  return 0;
}

/*
  Modify a privilege table.

  SYNOPSIS
    modify_grant_table()
    table                       The table to modify.
    host_field                  The host name field.
    user_field                  The user name field.
    user_to                     The new name for the user if to be renamed,
                                NULL otherwise.

  DESCRIPTION
  Update user/host in the current record if user_to is not NULL.
  Delete the current record if user_to is NULL.

  RETURN
    0           OK.
    != 0        Error.
*/

static int modify_grant_table(TABLE *table, Field *host_field,
                              Field *user_field, LEX_USER *user_to)
{
  int error;
  DBUG_ENTER("modify_grant_table");

  if (user_to)
  {
    /* rename */
    store_record(table, record[1]);
    host_field->store(user_to->host.str, user_to->host.length,
                      system_charset_info);
    user_field->store(user_to->user.str, user_to->user.length,
                      system_charset_info);
    if ((error= table->file->ha_update_row(table->record[1],
                                           table->record[0])) &&
        error != HA_ERR_RECORD_IS_THE_SAME)
      table->file->print_error(error, MYF(0));
    else
      error= 0;
  }
  else
  {
    /* delete */
    if ((error=table->file->ha_delete_row(table->record[0])))
      table->file->print_error(error, MYF(0));
  }

  DBUG_RETURN(error);
}

/*
  Handle the roles_mapping privilege table
*/
static int handle_roles_mappings_table(TABLE *table, bool drop,
                                       LEX_USER *user_from, LEX_USER *user_to)
{
  /*
    All entries (Host, User) that match user_from will be renamed,
    as well as all Role entries that match if user_from.host.str == ""

    Otherwise, only matching (Host, User) will be renamed.
  */
  DBUG_ENTER("handle_roles_mappings_table");

  int error;
  int result= 0;
  THD *thd= table->in_use;
  const char *host, *user, *role;
  Field *host_field= table->field[0];
  Field *user_field= table->field[1];
  Field *role_field= table->field[2];

  DBUG_PRINT("info", ("Rewriting entry in roles_mapping table: %s@%s",
                      user_from->user.str, user_from->host.str));
  table->use_all_columns();
  if ((error= table->file->ha_rnd_init(1)))
  {
    table->file->print_error(error, MYF(0));
    result= -1;
  }
  else
  {
    while((error= table->file->ha_rnd_next(table->record[0])) !=
          HA_ERR_END_OF_FILE)
    {
      if (error)
      {
        DBUG_PRINT("info", ("scan error: %d", error));
        continue;
      }

      host= safe_str(get_field(thd->mem_root, host_field));
      user= safe_str(get_field(thd->mem_root, user_field));

      if (!(strcmp(user_from->user.str, user) ||
            my_strcasecmp(system_charset_info, user_from->host.str, host)))
        result= ((drop || user_to) &&
                 modify_grant_table(table, host_field, user_field, user_to)) ?
          -1 : result ? result : 1; /* Error or keep result or found. */
      else
      {
        role= safe_str(get_field(thd->mem_root, role_field));

        if (!user_from->is_role() || strcmp(user_from->user.str, role))
          continue;

        error= 0;

        if (drop) /* drop if requested */
        {
          if ((error= table->file->ha_delete_row(table->record[0])))
            table->file->print_error(error, MYF(0));
        }
        else if (user_to)
        {
          store_record(table, record[1]);
          role_field->store(user_to->user.str, user_to->user.length,
                            system_charset_info);
          if ((error= table->file->ha_update_row(table->record[1],
                                                 table->record[0])) &&
              error != HA_ERR_RECORD_IS_THE_SAME)
            table->file->print_error(error, MYF(0));
        }

        /* Error or keep result or found. */
        result= error ? -1 : result ? result : 1;
      }
    }
    table->file->ha_rnd_end();
  }
  DBUG_RETURN(result);
}

/*
  Handle a privilege table.

  SYNOPSIS
    handle_grant_table()
    grant_table                 An open grant table handle.
    which_table                 Which grant table to handle.
    drop                        If user_from is to be dropped.
    user_from                   The the user to be searched/dropped/renamed.
    user_to                     The new name for the user if to be renamed,
                                NULL otherwise.

  DESCRIPTION
    Scan through all records in a grant table and apply the requested
    operation. For the "user" table, a single index access is sufficient,
    since there is an unique index on (host, user).
    Delete from grant table if drop is true.
    Update in grant table if drop is false and user_to is not NULL.
    Search in grant table if drop is false and user_to is NULL.

  RETURN
    > 0         At least one record matched.
    0           OK, but no record matched.
    < 0         Error.

   TODO(cvicentiu) refactor handle_grant_table to use
   Grant_table_base instead of TABLE directly.
*/

static int handle_grant_table(THD *thd, const Grant_table_base& grant_table,
                              enum enum_acl_tables which_table, bool drop,
                              LEX_USER *user_from, LEX_USER *user_to)
{
  int result= 0;
  int error;
  TABLE *table= grant_table.table();
  Field *host_field= table->field[0];
  Field *user_field= table->field[which_table == USER_TABLE ||
                                  which_table == PROXIES_PRIV_TABLE ? 1 : 2];
  const char *host_str= user_from->host.str;
  const char *user_str= user_from->user.str;
  const char *host;
  const char *user;
  uchar user_key[MAX_KEY_LENGTH];
  uint key_prefix_length;
  DBUG_ENTER("handle_grant_table");

  if (which_table == ROLES_MAPPING_TABLE)
  {
    result= handle_roles_mappings_table(table, drop, user_from, user_to);
    DBUG_RETURN(result);
  }

  table->use_all_columns();
  if (which_table == USER_TABLE) // mysql.user table
  {
    /*
      The 'user' table has an unique index on (host, user).
      Thus, we can handle everything with a single index access.
      The host- and user fields are consecutive in the user table records.
      So we set host- and user fields of table->record[0] and use the
      pointer to the host field as key.
      index_read_idx() will replace table->record[0] (its first argument)
      by the searched record, if it exists.
    */
    DBUG_PRINT("info",("read table: '%s'  search: '%s'@'%s'",
                       table->s->table_name.str, user_str, host_str));
    host_field->store(host_str, user_from->host.length, system_charset_info);
    user_field->store(user_str, user_from->user.length, system_charset_info);

    key_prefix_length= (table->key_info->key_part[0].store_length +
                        table->key_info->key_part[1].store_length);
    key_copy(user_key, table->record[0], table->key_info, key_prefix_length);

    error= table->file->ha_index_read_idx_map(table->record[0], 0,
                                              user_key, (key_part_map)3,
                                              HA_READ_KEY_EXACT);
    if (!error && !*host_str)
    { // verify that we got a role or a user, as needed
      if (static_cast<const User_table&>(grant_table).check_is_role() !=
          user_from->is_role())
        error= HA_ERR_KEY_NOT_FOUND;
    }
    if (error)
    {
      if (error != HA_ERR_KEY_NOT_FOUND && error != HA_ERR_END_OF_FILE)
      {
        table->file->print_error(error, MYF(0));
        result= -1;
      }
    }
    else
    {
      /* If requested, delete or update the record. */
      result= ((drop || user_to) &&
               modify_grant_table(table, host_field, user_field, user_to)) ?
        -1 : 1; /* Error or found. */
    }
    DBUG_PRINT("info",("read result: %d", result));
  }
  else
  {
    /*
      The non-'user' table do not have indexes on (host, user).
      And their host- and user fields are not consecutive.
      Thus, we need to do a table scan to find all matching records.
    */
    if ((error= table->file->ha_rnd_init(1)))
    {
      table->file->print_error(error, MYF(0));
      result= -1;
    }
    else
    {
#ifdef EXTRA_DEBUG
      DBUG_PRINT("info",("scan table: '%s'  search: '%s'@'%s'",
                         table->s->table_name.str, user_str, host_str));
#endif
      while ((error= table->file->ha_rnd_next(table->record[0])) !=
             HA_ERR_END_OF_FILE)
      {
        if (error)
        {
          /* Most probable 'deleted record'. */
          DBUG_PRINT("info",("scan error: %d", error));
          continue;
        }
        host= safe_str(get_field(thd->mem_root, host_field));
        user= safe_str(get_field(thd->mem_root, user_field));

#ifdef EXTRA_DEBUG
        if (which_table != PROXIES_PRIV_TABLE)
        {
          DBUG_PRINT("loop",("scan fields: '%s'@'%s' '%s' '%s' '%s'",
                             user, host,
                             get_field(thd->mem_root, table->field[1]) /*db*/,
                             get_field(thd->mem_root, table->field[3]) /*table*/,
                             get_field(thd->mem_root,
                                       table->field[4]) /*column*/));
        }
#endif
        if (strcmp(user_str, user) ||
            my_strcasecmp(system_charset_info, host_str, host))
          continue;

        /* If requested, delete or update the record. */
        result= ((drop || user_to) &&
                 modify_grant_table(table, host_field, user_field, user_to)) ?
          -1 : result ? result : 1; /* Error or keep result or found. */
        /* If search is requested, we do not need to search further. */
        if (! drop && ! user_to)
          break ;
      }
      (void) table->file->ha_rnd_end();
      DBUG_PRINT("info",("scan result: %d", result));
    }
  }

  DBUG_RETURN(result);
}


/**
  Handle an in-memory privilege structure.

  @param struct_no  The number of the structure to handle (0..6).
  @param drop       If user_from is to be dropped.
  @param user_from  The the user to be searched/dropped/renamed.
  @param user_to    The new name for the user if to be renamed, NULL otherwise.

  @note
    Scan through all elements in an in-memory grant structure and apply
    the requested operation.
    Delete from grant structure if drop is true.
    Update in grant structure if drop is false and user_to is not NULL.
    Search in grant structure if drop is false and user_to is NULL.

  @retval > 0  At least one element matched.
  @retval 0    OK, but no element matched.
*/

static int handle_grant_struct(enum enum_acl_lists struct_no, bool drop,
                               LEX_USER *user_from, LEX_USER *user_to)
{
  int result= 0;
  int idx;
  int elements;
  const char *UNINIT_VAR(user);
  const char *UNINIT_VAR(host);
  ACL_USER *acl_user= NULL;
  ACL_ROLE *acl_role= NULL;
  ACL_DB *acl_db= NULL;
  ACL_PROXY_USER *acl_proxy_user= NULL;
  GRANT_NAME *grant_name= NULL;
  ROLE_GRANT_PAIR *UNINIT_VAR(role_grant_pair);
  HASH *grant_name_hash= NULL;
  HASH *roles_mappings_hash= NULL;
  DBUG_ENTER("handle_grant_struct");
  DBUG_PRINT("info",("scan struct: %u  search: '%s'@'%s'",
                     struct_no, user_from->user.str, user_from->host.str));

  mysql_mutex_assert_owner(&acl_cache->lock);

  /* No point in querying ROLE ACL if user_from is not a role */
  if (struct_no == ROLE_ACL && user_from->host.length)
    DBUG_RETURN(0);

  /* same. no roles in PROXY_USERS_ACL */
  if (struct_no == PROXY_USERS_ACL && user_from->is_role())
    DBUG_RETURN(0);

  if (struct_no == ROLE_ACL) //no need to scan the structures in this case
  {
    acl_role= find_acl_role(user_from->user.str);
    if (!acl_role)
      DBUG_RETURN(0);

    if (!drop && !user_to) //role was found
      DBUG_RETURN(1);

    /* this calls for a role update */
    char *old_key= acl_role->user.str;
    size_t old_key_length= acl_role->user.length;
    if (drop)
    {
      /* all grants must be revoked from this role by now. propagate this */
      propagate_role_grants(acl_role, PRIVS_TO_MERGE::ALL);

      // delete the role from cross-reference arrays
      for (uint i=0; i < acl_role->role_grants.elements; i++)
      {
        ACL_ROLE *grant= *dynamic_element(&acl_role->role_grants,
                                          i, ACL_ROLE**);
        remove_ptr_from_dynarray(&grant->parent_grantee, acl_role);
      }

      for (uint i=0; i < acl_role->parent_grantee.elements; i++)
      {
        ACL_USER_BASE *grantee= *dynamic_element(&acl_role->parent_grantee,
                                                 i, ACL_USER_BASE**);
        remove_ptr_from_dynarray(&grantee->role_grants, acl_role);
      }

      my_hash_delete(&acl_roles, (uchar*) acl_role);
      DBUG_RETURN(1);
    }
    acl_role->user.str= strdup_root(&acl_memroot, user_to->user.str);
    acl_role->user.length= user_to->user.length;

    my_hash_update(&acl_roles, (uchar*) acl_role, (uchar*) old_key,
                   old_key_length);
    DBUG_RETURN(1);

  }

  /* Get the number of elements in the in-memory structure. */
  switch (struct_no) {
  case USER_ACL:
    elements= acl_users.elements;
    break;
  case DB_ACL:
    elements= acl_dbs.elements();
    break;
  case COLUMN_PRIVILEGES_HASH:
    grant_name_hash= &column_priv_hash;
    elements= grant_name_hash->records;
    break;
  case PROC_PRIVILEGES_HASH:
    grant_name_hash= &proc_priv_hash;
    elements= grant_name_hash->records;
    break;
  case FUNC_PRIVILEGES_HASH:
    grant_name_hash= &func_priv_hash;
    elements= grant_name_hash->records;
    break;
  case PROXY_USERS_ACL:
    elements= acl_proxy_users.elements;
    break;
  case ROLES_MAPPINGS_HASH:
    roles_mappings_hash= &acl_roles_mappings;
    elements= roles_mappings_hash->records;
    break;
  default:
    DBUG_ASSERT(0);
    DBUG_RETURN(-1);
  }

#ifdef EXTRA_DEBUG
    DBUG_PRINT("loop",("scan struct: %u  search    user: '%s'  host: '%s'",
                       struct_no, user_from->user.str, user_from->host.str));
#endif
  /* Loop over all elements *backwards* (see the comment below). */
  for (idx= elements - 1; idx >= 0; idx--)
  {
    /*
      Get a pointer to the element.
    */
    switch (struct_no) {
    case USER_ACL:
      acl_user= dynamic_element(&acl_users, idx, ACL_USER*);
      user= acl_user->user.str;
      host= acl_user->host.hostname;
    break;

    case DB_ACL:
      acl_db= &acl_dbs.at(idx);
      user= acl_db->user;
      host= acl_db->host.hostname;
      break;

    case COLUMN_PRIVILEGES_HASH:
    case PROC_PRIVILEGES_HASH:
    case FUNC_PRIVILEGES_HASH:
      grant_name= (GRANT_NAME*) my_hash_element(grant_name_hash, idx);
      user= grant_name->user;
      host= grant_name->host.hostname;
      break;

    case PROXY_USERS_ACL:
      acl_proxy_user= dynamic_element(&acl_proxy_users, idx, ACL_PROXY_USER*);
      user= acl_proxy_user->get_user();
      host= acl_proxy_user->get_host();
      break;

    case ROLES_MAPPINGS_HASH:
      role_grant_pair= (ROLE_GRANT_PAIR *) my_hash_element(roles_mappings_hash, idx);
      user= role_grant_pair->u_uname;
      host= role_grant_pair->u_hname;
      break;

    default:
      DBUG_ASSERT(0);
    }
    if (! user)
      user= "";
    if (! host)
      host= "";

#ifdef EXTRA_DEBUG
    DBUG_PRINT("loop",("scan struct: %u  index: %u  user: '%s'  host: '%s'",
                       struct_no, idx, user, host));
#endif

    if (struct_no == ROLES_MAPPINGS_HASH)
    {
      const char* role= role_grant_pair->r_uname? role_grant_pair->r_uname: "";
      if (user_from->is_role())
      {
        /* When searching for roles within the ROLES_MAPPINGS_HASH, we have
           to check both the user field as well as the role field for a match.

           It is possible to have a role granted to a role. If we are going
           to modify the mapping entry, it needs to be done on either on the
           "user" end (here represented by a role) or the "role" end. At least
           one part must match.

           If the "user" end has a not-empty host string, it can never match
           as we are searching for a role here. A role always has an empty host
           string.
        */
        if ((*host || strcmp(user_from->user.str, user)) &&
            strcmp(user_from->user.str, role))
          continue;
      }
      else
      {
        if (strcmp(user_from->user.str, user) ||
            my_strcasecmp(system_charset_info, user_from->host.str, host))
          continue;
      }
    }
    else
    {
      if (strcmp(user_from->user.str, user) ||
          my_strcasecmp(system_charset_info, user_from->host.str, host))
        continue;
    }

    result= 1; /* At least one element found. */
    if ( drop )
    {
      elements--;
      switch ( struct_no ) {
      case USER_ACL:
        free_acl_user(dynamic_element(&acl_users, idx, ACL_USER*));
        delete_dynamic_element(&acl_users, idx);
        break;

      case DB_ACL:
        acl_dbs.del(idx);
        break;

      case COLUMN_PRIVILEGES_HASH:
      case PROC_PRIVILEGES_HASH:
      case FUNC_PRIVILEGES_HASH:
        my_hash_delete(grant_name_hash, (uchar*) grant_name);
        /*
          In our HASH implementation on deletion one elements
          is moved into a place where a deleted element was,
          and the last element is moved into the empty space.
          Thus we need to re-examine the current element, but
          we don't have to restart the search from the beginning.
        */
        if (idx != elements)
          idx++;
	break;

      case PROXY_USERS_ACL:
        delete_dynamic_element(&acl_proxy_users, idx);
        break;

      case ROLES_MAPPINGS_HASH:
        my_hash_delete(roles_mappings_hash, (uchar*) role_grant_pair);
        if (idx != elements)
          idx++;
        break;

      default:
        DBUG_ASSERT(0);
        break;
      }
    }
    else if ( user_to )
    {
      switch ( struct_no ) {
      case USER_ACL:
        acl_user->user.str= strdup_root(&acl_memroot, user_to->user.str);
        acl_user->user.length= user_to->user.length;
        update_hostname(&acl_user->host, strdup_root(&acl_memroot, user_to->host.str));
        acl_user->hostname_length= strlen(acl_user->host.hostname);
        break;

      case DB_ACL:
        acl_db->user= strdup_root(&acl_memroot, user_to->user.str);
        update_hostname(&acl_db->host, strdup_root(&acl_memroot, user_to->host.str));
        break;

      case COLUMN_PRIVILEGES_HASH:
      case PROC_PRIVILEGES_HASH:
      case FUNC_PRIVILEGES_HASH:
        {
          /*
            Save old hash key and its length to be able to properly update
            element position in hash.
          */
          char *old_key= grant_name->hash_key;
          size_t old_key_length= grant_name->key_length;

          /*
            Update the grant structure with the new user name and host name.
          */
          grant_name->set_user_details(user_to->host.str, grant_name->db,
                                       user_to->user.str, grant_name->tname,
                                       TRUE);

          /*
            Since username is part of the hash key, when the user name
            is renamed, the hash key is changed. Update the hash to
            ensure that the position matches the new hash key value
          */
          my_hash_update(grant_name_hash, (uchar*) grant_name, (uchar*) old_key,
                         old_key_length);
          /*
            hash_update() operation could have moved element from the tail or
            the head of the hash to the current position.  But it can never
            move an element from the head to the tail or from the tail to the
            head over the current element.
            So we need to examine the current element once again, but
            we don't need to restart the search from the beginning.
          */
          idx++;
          break;
        }

      case PROXY_USERS_ACL:
        acl_proxy_user->set_user (&acl_memroot, user_to->user.str);
        acl_proxy_user->set_host (&acl_memroot, user_to->host.str);
        break;

      case ROLES_MAPPINGS_HASH:
        {
          /*
            Save old hash key and its length to be able to properly update
            element position in hash.
          */
          char *old_key= role_grant_pair->hashkey.str;
          size_t old_key_length= role_grant_pair->hashkey.length;
          bool oom;

          if (user_to->is_role())
            oom= role_grant_pair->init(&acl_memroot, role_grant_pair->u_uname,
                                       role_grant_pair->u_hname,
                                       user_to->user.str, false);
          else
            oom= role_grant_pair->init(&acl_memroot, user_to->user.str,
                                       user_to->host.str,
                                       role_grant_pair->r_uname, false);
          if (oom)
            DBUG_RETURN(-1);

          my_hash_update(roles_mappings_hash, (uchar*) role_grant_pair,
                         (uchar*) old_key, old_key_length);
          idx++; // see the comment above
          break;
        }

      default:
        DBUG_ASSERT(0);
        break;
      }

    }
    else
    {
      /* If search is requested, we do not need to search further. */
      break;
    }
  }
#ifdef EXTRA_DEBUG
  DBUG_PRINT("loop",("scan struct: %u  result %d", struct_no, result));
#endif

  DBUG_RETURN(result);
}


/*
  Handle all privilege tables and in-memory privilege structures.

  SYNOPSIS
    handle_grant_data()
    tables                      The array with the four open tables.
    drop                        If user_from is to be dropped.
    user_from                   The the user to be searched/dropped/renamed.
    user_to                     The new name for the user if to be renamed,
                                NULL otherwise.

  DESCRIPTION
    Go through all grant tables and in-memory grant structures and apply
    the requested operation.
    Delete from grant data if drop is true.
    Update in grant data if drop is false and user_to is not NULL.
    Search in grant data if drop is false and user_to is NULL.

  RETURN
    > 0         At least one element matched.
    0           OK, but no element matched.
    < 0         Error.
*/

static int handle_grant_data(THD *thd, Grant_tables& tables, bool drop,
                             LEX_USER *user_from, LEX_USER *user_to)
{
  int result= 0;
  int found;
  bool handle_as_role= user_from->is_role();
  bool search_only= !drop && !user_to;
  DBUG_ENTER("handle_grant_data");

  if (user_to)
    DBUG_ASSERT(handle_as_role == user_to->is_role());

  if (search_only)
  {
    /* quickly search in-memory structures first */
    if (handle_as_role && find_acl_role(user_from->user.str))
      DBUG_RETURN(1); // found

    if (!handle_as_role && find_user_exact(user_from->host.str, user_from->user.str))
      DBUG_RETURN(1); // found
  }

  /* Handle db table. */
  if ((found= handle_grant_table(thd, tables.db_table(),
                                 DB_TABLE, drop, user_from,
                                 user_to)) < 0)
  {
    /* Handle of table failed, don't touch the in-memory array. */
    result= -1;
  }
  else
  {
    /* Handle db array. */
    if ((handle_grant_struct(DB_ACL, drop, user_from, user_to) || found)
        && ! result)
    {
      result= 1; /* At least one record/element found. */
      /* If search is requested, we do not need to search further. */
      if (search_only)
        goto end;
      acl_cache->clear(1);
    }
  }

  /* Handle stored routines table. */
  if ((found= handle_grant_table(thd, tables.procs_priv_table(),
                                 PROCS_PRIV_TABLE, drop,
                                 user_from, user_to)) < 0)
  {
    /* Handle of table failed, don't touch in-memory array. */
    result= -1;
  }
  else
  {
    /* Handle procs array. */
    if ((handle_grant_struct(PROC_PRIVILEGES_HASH, drop, user_from, user_to) || found)
        && ! result)
    {
      result= 1; /* At least one record/element found. */
      /* If search is requested, we do not need to search further. */
      if (search_only)
        goto end;
    }
    /* Handle funcs array. */
    if ((handle_grant_struct(FUNC_PRIVILEGES_HASH, drop, user_from, user_to) || found)
        && ! result)
    {
      result= 1; /* At least one record/element found. */
      /* If search is requested, we do not need to search further. */
      if (search_only)
        goto end;
    }
  }

  /* Handle tables table. */
  if ((found= handle_grant_table(thd, tables.tables_priv_table(),
                                 TABLES_PRIV_TABLE, drop,
                                 user_from, user_to)) < 0)
  {
    /* Handle of table failed, don't touch columns and in-memory array. */
    result= -1;
  }
  else
  {
    if (found && ! result)
    {
      result= 1; /* At least one record found. */
      /* If search is requested, we do not need to search further. */
      if (search_only)
        goto end;
    }

    /* Handle columns table. */
    if ((found= handle_grant_table(thd, tables.columns_priv_table(),
                                   COLUMNS_PRIV_TABLE, drop,
                                   user_from, user_to)) < 0)
    {
      /* Handle of table failed, don't touch the in-memory array. */
      result= -1;
    }
    else
    {
      /* Handle columns hash. */
      if ((handle_grant_struct(COLUMN_PRIVILEGES_HASH, drop, user_from, user_to) || found)
          && ! result)
        result= 1; /* At least one record/element found. */
      if (search_only)
        goto end;
    }
  }

  /* Handle proxies_priv table. */
  if (tables.proxies_priv_table().table_exists())
  {
    if ((found= handle_grant_table(thd, tables.proxies_priv_table(),
                                   PROXIES_PRIV_TABLE, drop,
                                   user_from, user_to)) < 0)
    {
      /* Handle of table failed, don't touch the in-memory array. */
      result= -1;
    }
    else
    {
      /* Handle proxies_priv array. */
      if ((handle_grant_struct(PROXY_USERS_ACL, drop, user_from, user_to) || found)
          && ! result)
        result= 1; /* At least one record/element found. */
      if (search_only)
        goto end;
    }
  }

  /* Handle roles_mapping table. */
  if (tables.roles_mapping_table().table_exists())
  {
    if ((found= handle_grant_table(thd, tables.roles_mapping_table(),
                                   ROLES_MAPPING_TABLE, drop,
                                   user_from, user_to)) < 0)
    {
      /* Handle of table failed, don't touch the in-memory array. */
      result= -1;
    }
    else
    {
      /* Handle acl_roles_mappings array */
      if ((handle_grant_struct(ROLES_MAPPINGS_HASH, drop, user_from, user_to) || found)
          && ! result)
        result= 1; /* At least one record/element found */
      if (search_only)
        goto end;
    }
  }

  /* Handle user table. */
  if ((found= handle_grant_table(thd, tables.user_table(), USER_TABLE,
                                 drop, user_from, user_to)) < 0)
  {
    /* Handle of table failed, don't touch the in-memory array. */
    result= -1;
  }
  else
  {
    enum enum_acl_lists what= handle_as_role ? ROLE_ACL : USER_ACL;
    if (((handle_grant_struct(what, drop, user_from, user_to)) || found) && !result)
    {
      result= 1; /* At least one record/element found. */
      DBUG_ASSERT(! search_only);
    }
  }

end:
  DBUG_RETURN(result);
}

/*
  Create a list of users.

  SYNOPSIS
    mysql_create_user()
    thd                         The current thread.
    list                        The users to create.
    handle_as_role              Handle the user list as roles if true

  RETURN
    FALSE       OK.
    TRUE        Error.
*/

bool mysql_create_user(THD *thd, List <LEX_USER> &list, bool handle_as_role)
{
  int result;
  String wrong_users;
  LEX_USER *user_name;
  List_iterator <LEX_USER> user_list(list);
  bool binlog= false;
  DBUG_ENTER("mysql_create_user");
  DBUG_PRINT("entry", ("Handle as %s", handle_as_role ? "role" : "user"));

  if (handle_as_role && sp_process_definer(thd))
    DBUG_RETURN(TRUE);

  /* CREATE USER may be skipped on replication client. */
  Grant_tables tables(Table_user | Table_db |
                      Table_tables_priv | Table_columns_priv |
                      Table_procs_priv | Table_proxies_priv |
                      Table_roles_mapping, TL_WRITE);
  if ((result= tables.open_and_lock(thd)))
    DBUG_RETURN(result != 1);

  mysql_rwlock_wrlock(&LOCK_grant);
  mysql_mutex_lock(&acl_cache->lock);

  while ((user_name= user_list++))
  {
    if (user_name->user.str == current_user.str)
    {
      append_str(&wrong_users, STRING_WITH_LEN("CURRENT_USER"));
      result= TRUE;
      continue;
    }

    if (user_name->user.str == current_role.str)
    {
      append_str(&wrong_users, STRING_WITH_LEN("CURRENT_ROLE"));
      result= TRUE;
      continue;
    }

    if (handle_as_role && is_invalid_role_name(user_name->user.str))
    {
      append_user(thd, &wrong_users, user_name);
      result= TRUE;
      continue;
    }

    if (!user_name->host.str)
      user_name->host= host_not_specified;

    if (fix_lex_user(thd, user_name))
    {
      append_user(thd, &wrong_users, user_name);
      result= TRUE;
      continue;
    }

    /*
      Search all in-memory structures and grant tables
      for a mention of the new user/role name.
    */
    if (handle_grant_data(thd, tables, 0, user_name, NULL))
    {
      if (thd->lex->create_info.or_replace())
      {
        // Drop the existing user
        if (handle_grant_data(thd, tables, 1, user_name, NULL) <= 0)
        {
          // DROP failed
          append_user(thd, &wrong_users, user_name);
          result= true;
          continue;
        }
        // Proceed with the creation
      }
      else if (thd->lex->create_info.if_not_exists())
      {
        binlog= true;
        if (handle_as_role)
          push_warning_printf(thd, Sql_condition::WARN_LEVEL_NOTE,
                              ER_ROLE_CREATE_EXISTS,
                              ER_THD(thd, ER_ROLE_CREATE_EXISTS),
                              user_name->user.str);
        else
          push_warning_printf(thd, Sql_condition::WARN_LEVEL_NOTE,
                              ER_USER_CREATE_EXISTS,
                              ER_THD(thd, ER_USER_CREATE_EXISTS),
                              user_name->user.str, user_name->host.str);
        continue;
      }
      else
      {
        // "CREATE USER user1" for an existing user
        append_user(thd, &wrong_users, user_name);
        result= true;
        continue;
      }
    }

    if (replace_user_table(thd, tables.user_table(), *user_name, 0, 0, 1, 0))
    {
      append_user(thd, &wrong_users, user_name);
      result= TRUE;
      continue;
    }
    binlog= true;

    // every created role is automatically granted to its creator-admin
    if (handle_as_role)
    {
      ACL_USER_BASE *grantee= find_acl_user_base(thd->lex->definer->user.str,
                                                 thd->lex->definer->host.str);
      ACL_ROLE *role= find_acl_role(user_name->user.str);

      /*
        just like with routines, views, triggers, and events we allow
        non-existant definers here with a warning (see sp_process_definer())
      */
      if (grantee)
        add_role_user_mapping(grantee, role);

      /* TODO(cvicentiu) refactor replace_roles_mapping_table to use
         Roles_mapping_table instead of TABLE directly. */
      if (replace_roles_mapping_table(tables.roles_mapping_table().table(),
                                      &thd->lex->definer->user,
                                      &thd->lex->definer->host,
                                      &user_name->user, true,
                                      NULL, false))
      {
        append_user(thd, &wrong_users, user_name);
        if (grantee)
          undo_add_role_user_mapping(grantee, role);
        result= TRUE;
      }
      else if (grantee)
             update_role_mapping(&thd->lex->definer->user,
                                 &thd->lex->definer->host,
                                 &user_name->user, true, NULL, false);
    }
  }

  mysql_mutex_unlock(&acl_cache->lock);

  if (result)
    my_error(ER_CANNOT_USER, MYF(0),
             (handle_as_role) ? "CREATE ROLE" : "CREATE USER",
             wrong_users.c_ptr_safe());

  if (binlog)
    result |= write_bin_log(thd, FALSE, thd->query(), thd->query_length());

  mysql_rwlock_unlock(&LOCK_grant);
  DBUG_RETURN(result);
}

/*
  Drop a list of users and all their privileges.

  SYNOPSIS
    mysql_drop_user()
    thd                         The current thread.
    list                        The users to drop.

  RETURN
    FALSE       OK.
    TRUE        Error.
*/

bool mysql_drop_user(THD *thd, List <LEX_USER> &list, bool handle_as_role)
{
  int result;
  String wrong_users;
  LEX_USER *user_name, *tmp_user_name;
  List_iterator <LEX_USER> user_list(list);
  bool binlog= false;
  sql_mode_t old_sql_mode= thd->variables.sql_mode;
  DBUG_ENTER("mysql_drop_user");
  DBUG_PRINT("entry", ("Handle as %s", handle_as_role ? "role" : "user"));

  /* DROP USER may be skipped on replication client. */
  Grant_tables tables(Table_user | Table_db |
                      Table_tables_priv | Table_columns_priv |
                      Table_procs_priv | Table_proxies_priv |
                      Table_roles_mapping, TL_WRITE);
  if ((result= tables.open_and_lock(thd)))
    DBUG_RETURN(result != 1);

  thd->variables.sql_mode&= ~MODE_PAD_CHAR_TO_FULL_LENGTH;

  mysql_rwlock_wrlock(&LOCK_grant);
  mysql_mutex_lock(&acl_cache->lock);

  while ((tmp_user_name= user_list++))
  {
    int rc;
    user_name= get_current_user(thd, tmp_user_name, false);
    if (!user_name)
    {
      thd->clear_error();
      append_str(&wrong_users, STRING_WITH_LEN("CURRENT_ROLE"));
      result= TRUE;
      continue;
    }

    if (handle_as_role != user_name->is_role())
    {
      append_user(thd, &wrong_users, user_name);
      result= TRUE;
      continue;
    }

    if ((rc= handle_grant_data(thd, tables, 1, user_name, NULL)) > 0)
    {
      // The user or role was successfully deleted
      binlog= true;
      continue;
    }

    if (rc == 0 && thd->lex->if_exists())
    {
      // "DROP USER IF EXISTS user1" for a non-existing user or role
      if (handle_as_role)
        push_warning_printf(thd, Sql_condition::WARN_LEVEL_NOTE,
                            ER_ROLE_DROP_EXISTS,
                            ER_THD(thd, ER_ROLE_DROP_EXISTS),
                            user_name->user.str);
      else
        push_warning_printf(thd, Sql_condition::WARN_LEVEL_NOTE,
                            ER_USER_DROP_EXISTS,
                            ER_THD(thd, ER_USER_DROP_EXISTS),
                            user_name->user.str, user_name->host.str);
      binlog= true;
      continue;
    }
    // Internal error, or "DROP USER user1" for a non-existing user
    append_user(thd, &wrong_users, user_name);
    result= TRUE;
  }

  if (!handle_as_role)
  {
    /* Rebuild 'acl_check_hosts' since 'acl_users' has been modified */
    rebuild_check_host();

    /*
      Rebuild every user's role_grants since 'acl_users' has been sorted
      and old pointers to ACL_USER elements are no longer valid
    */
    rebuild_role_grants();
  }

  mysql_mutex_unlock(&acl_cache->lock);

  if (result)
    my_error(ER_CANNOT_USER, MYF(0),
             (handle_as_role) ? "DROP ROLE" : "DROP USER",
             wrong_users.c_ptr_safe());

  if (binlog)
    result |= write_bin_log(thd, FALSE, thd->query(), thd->query_length());

  mysql_rwlock_unlock(&LOCK_grant);
  thd->variables.sql_mode= old_sql_mode;
  DBUG_RETURN(result);
}

/*
  Rename a user.

  SYNOPSIS
    mysql_rename_user()
    thd                         The current thread.
    list                        The user name pairs: (from, to).

  RETURN
    FALSE       OK.
    TRUE        Error.
*/

bool mysql_rename_user(THD *thd, List <LEX_USER> &list)
{
  int result;
  String wrong_users;
  LEX_USER *user_from, *tmp_user_from;
  LEX_USER *user_to, *tmp_user_to;
  List_iterator <LEX_USER> user_list(list);
  bool some_users_renamed= FALSE;
  DBUG_ENTER("mysql_rename_user");

  /* RENAME USER may be skipped on replication client. */
  Grant_tables tables(Table_user | Table_db |
                      Table_tables_priv | Table_columns_priv |
                      Table_procs_priv | Table_proxies_priv |
                      Table_roles_mapping, TL_WRITE);
  if ((result= tables.open_and_lock(thd)))
    DBUG_RETURN(result != 1);

  DBUG_ASSERT(!thd->is_current_stmt_binlog_format_row());

  mysql_rwlock_wrlock(&LOCK_grant);
  mysql_mutex_lock(&acl_cache->lock);

  while ((tmp_user_from= user_list++))
  {
    tmp_user_to= user_list++;
    if (!(user_from= get_current_user(thd, tmp_user_from, false)))
    {
      append_user(thd, &wrong_users, user_from);
      result= TRUE;
      continue;
    }
    if (!(user_to= get_current_user(thd, tmp_user_to, false)))
    {
      append_user(thd, &wrong_users, user_to);
      result= TRUE;
      continue;
    }
    DBUG_ASSERT(!user_from->is_role());
    DBUG_ASSERT(!user_to->is_role());

    /*
      Search all in-memory structures and grant tables
      for a mention of the new user name.
    */
    if (handle_grant_data(thd, tables, 0, user_to, NULL) ||
        handle_grant_data(thd, tables, 0, user_from, user_to) <= 0)
    {
      /* NOTE TODO renaming roles is not yet implemented */
      append_user(thd, &wrong_users, user_from);
      result= TRUE;
      continue;
    }
    some_users_renamed= TRUE;
  }

  /* Rebuild 'acl_check_hosts' since 'acl_users' has been modified */
  rebuild_check_host();

  /*
    Rebuild every user's role_grants since 'acl_users' has been sorted
    and old pointers to ACL_USER elements are no longer valid
  */
  rebuild_role_grants();

  mysql_mutex_unlock(&acl_cache->lock);

  if (result)
    my_error(ER_CANNOT_USER, MYF(0), "RENAME USER", wrong_users.c_ptr_safe());

  if (some_users_renamed && mysql_bin_log.is_open())
    result |= write_bin_log(thd, FALSE, thd->query(), thd->query_length());

  mysql_rwlock_unlock(&LOCK_grant);
  DBUG_RETURN(result);
}

/*
  Alter a user's connection and resource settings.

  SYNOPSIS
    mysql_alter_user()
    thd                         The current thread.
    list                        The users to alter.

  RETURN
    > 0         Error. Error message already sent.
    0           OK.
*/
int mysql_alter_user(THD* thd, List<LEX_USER> &users_list)
{
  DBUG_ENTER("mysql_alter_user");
  int result= 0;
  String wrong_users;

  /* The only table we're altering is the user table. */
  Grant_tables tables(Table_user, TL_WRITE);
  if ((result= tables.open_and_lock(thd)))
    DBUG_RETURN(result != 1);

  /* Lock ACL data structures until we finish altering all users. */
  mysql_rwlock_wrlock(&LOCK_grant);
  mysql_mutex_lock(&acl_cache->lock);

  LEX_USER *tmp_lex_user;
  List_iterator<LEX_USER> users_list_iterator(users_list);
  while ((tmp_lex_user= users_list_iterator++))
  {
    LEX_USER* lex_user= get_current_user(thd, tmp_lex_user, false);
    if (!lex_user ||
        fix_lex_user(thd, lex_user) ||
        replace_user_table(thd, tables.user_table(), *lex_user, 0,
                           false, false, true))
    {
      thd->clear_error();
      append_user(thd, &wrong_users, tmp_lex_user);
      result= TRUE;
      continue;
    }
  }

  /* Unlock ACL data structures. */
  mysql_mutex_unlock(&acl_cache->lock);
  mysql_rwlock_unlock(&LOCK_grant);

  if (result)
  {
    /* 'if exists' flag leads to warnings instead of errors. */
    if (thd->lex->create_info.if_exists())
    {
      push_warning_printf(thd, Sql_condition::WARN_LEVEL_NOTE,
                          ER_CANNOT_USER,
                          ER_THD(thd, ER_CANNOT_USER),
                          "ALTER USER", wrong_users.c_ptr_safe());
      result= FALSE;
    }
    else
    {
      my_error(ER_CANNOT_USER, MYF(0),
               "ALTER USER",
               wrong_users.c_ptr_safe());
    }
  }
  DBUG_RETURN(result);
}

/*
  Revoke all privileges from a list of users.

  SYNOPSIS
    mysql_revoke_all()
    thd                         The current thread.
    list                        The users to revoke all privileges from.

  RETURN
    > 0         Error. Error message already sent.
    0           OK.
    < 0         Error. Error message not yet sent.
*/

bool mysql_revoke_all(THD *thd,  List <LEX_USER> &list)
{
  uint counter, revoked, is_proc;
  int result;
  ACL_DB *acl_db;
  DBUG_ENTER("mysql_revoke_all");

  Grant_tables tables(Table_user | Table_db |
                      Table_tables_priv | Table_columns_priv |
                      Table_procs_priv | Table_proxies_priv |
                      Table_roles_mapping, TL_WRITE);
  if ((result= tables.open_and_lock(thd)))
    DBUG_RETURN(result != 1);

  DBUG_ASSERT(!thd->is_current_stmt_binlog_format_row());

  mysql_rwlock_wrlock(&LOCK_grant);
  mysql_mutex_lock(&acl_cache->lock);

  LEX_USER *lex_user, *tmp_lex_user;
  List_iterator <LEX_USER> user_list(list);
  while ((tmp_lex_user= user_list++))
  {
    if (!(lex_user= get_current_user(thd, tmp_lex_user, false)))
    {
      result= -1;
      continue;
    }

    /* This is not a role and the user could not be found */
    if (!lex_user->is_role() &&
        !find_user_exact(lex_user->host.str, lex_user->user.str))
    {
      result= -1;
      continue;
    }

    if (replace_user_table(thd, tables.user_table(), *lex_user,
                           ~(ulong)0, 1, 0, 0))
    {
      result= -1;
      continue;
    }

    /* Remove db access privileges */
    /*
      Because acl_dbs and column_priv_hash shrink and may re-order
      as privileges are removed, removal occurs in a repeated loop
      until no more privileges are revoked.
     */
    do
    {
      for (counter= 0, revoked= 0 ; counter < acl_dbs.elements() ; )
      {
	const char *user,*host;

        acl_db=&acl_dbs.at(counter);

        user= safe_str(acl_db->user);
        host= safe_str(acl_db->host.hostname);

	if (!strcmp(lex_user->user.str, user) &&
            !strcmp(lex_user->host.str, host))
	{
      /* TODO(cvicentiu) refactor replace_db_table to use
         Db_table instead of TABLE directly. */
	  if (!replace_db_table(tables.db_table().table(), acl_db->db, *lex_user,
                            ~(ulong)0, 1))
	  {
	    /*
	      Don't increment counter as replace_db_table deleted the
	      current element in acl_dbs.
	     */
	    revoked= 1;
	    continue;
	  }
	  result= -1; // Something went wrong
	}
	counter++;
      }
    } while (revoked);

    /* Remove column access */
    do
    {
      for (counter= 0, revoked= 0 ; counter < column_priv_hash.records ; )
      {
	const char *user,*host;
        GRANT_TABLE *grant_table=
          (GRANT_TABLE*) my_hash_element(&column_priv_hash, counter);
        user= safe_str(grant_table->user);
        host= safe_str(grant_table->host.hostname);

	if (!strcmp(lex_user->user.str,user) &&
            !strcmp(lex_user->host.str, host))
	{
      /* TODO(cvicentiu) refactor replace_db_table to use
         Db_table instead of TABLE directly. */
	  if (replace_table_table(thd, grant_table,
                              tables.tables_priv_table().table(),
                              *lex_user, grant_table->db,
				  grant_table->tname, ~(ulong)0, 0, 1))
	  {
	    result= -1;
	  }
	  else
	  {
	    if (!grant_table->cols)
	    {
	      revoked= 1;
	      continue;
	    }
	    List<LEX_COLUMN> columns;
        /* TODO(cvicentiu) refactor replace_db_table to use
           Db_table instead of TABLE directly. */
	    if (!replace_column_table(grant_table,
                                      tables.columns_priv_table().table(),
                                      *lex_user, columns, grant_table->db,
				      grant_table->tname, ~(ulong)0, 1))
	    {
	      revoked= 1;
	      continue;
	    }
	    result= -1;
	  }
	}
	counter++;
      }
    } while (revoked);

    /* Remove procedure access */
    for (is_proc=0; is_proc<2; is_proc++) do {
      HASH *hash= is_proc ? &proc_priv_hash : &func_priv_hash;
      for (counter= 0, revoked= 0 ; counter < hash->records ; )
      {
	const char *user,*host;
        GRANT_NAME *grant_proc= (GRANT_NAME*) my_hash_element(hash, counter);
        user= safe_str(grant_proc->user);
        host= safe_str(grant_proc->host.hostname);

        if (!strcmp(lex_user->user.str,user) &&
            !strcmp(lex_user->host.str, host))
        {
          if (replace_routine_table(thd, grant_proc,
                                    tables.procs_priv_table().table(),
                                    *lex_user,
                                    grant_proc->db, grant_proc->tname,
                                    is_proc, ~(ulong)0, 1) == 0)
          {
            revoked= 1;
            continue;
          }
          result= -1;	// Something went wrong
        }
        counter++;
      }
    } while (revoked);

    ACL_USER_BASE *user_or_role;
    /* remove role grants */
    if (lex_user->is_role())
    {
      /* this can not fail due to get_current_user already having searched for it */
      user_or_role= find_acl_role(lex_user->user.str);
    }
    else
    {
      user_or_role= find_user_exact(lex_user->host.str, lex_user->user.str);
    }
    /*
      Find every role grant pair matching the role_grants array and remove it,
      both from the acl_roles_mappings and the roles_mapping table
    */
    for (counter= 0; counter < user_or_role->role_grants.elements; counter++)
    {
      ACL_ROLE *role_grant= *dynamic_element(&user_or_role->role_grants,
                                             counter, ACL_ROLE**);
      ROLE_GRANT_PAIR *pair = find_role_grant_pair(&lex_user->user,
                                                   &lex_user->host,
                                                   &role_grant->user);
      /* TODO(cvicentiu) refactor replace_roles_mapping_table to use
         Roles_mapping_table instead of TABLE directly. */
      if (replace_roles_mapping_table(tables.roles_mapping_table().table(),
                                      &lex_user->user, &lex_user->host,
                                      &role_grant->user, false, pair, true))
      {
        result= -1; //Something went wrong
      }
      update_role_mapping(&lex_user->user, &lex_user->host,
                          &role_grant->user, false, pair, true);
      /*
        Delete from the parent_grantee array of the roles granted,
        the entry pointing to this user_or_role
      */
      remove_ptr_from_dynarray(&role_grant->parent_grantee, user_or_role);
    }
    /* TODO
       How to handle an error in the replace_roles_mapping_table, in
       regards to the privileges held in memory
    */

    /* Finally, clear the role_grants array */
    if (counter == user_or_role->role_grants.elements)
    {
      reset_dynamic(&user_or_role->role_grants);
    }
    /*
      If we are revoking from a role, we need to update all the parent grantees
    */
    if (lex_user->is_role())
    {
      propagate_role_grants((ACL_ROLE *)user_or_role, PRIVS_TO_MERGE::ALL);
    }
  }

  mysql_mutex_unlock(&acl_cache->lock);

  if (result)
    my_message(ER_REVOKE_GRANTS, ER_THD(thd, ER_REVOKE_GRANTS), MYF(0));
  
  result= result |
    write_bin_log(thd, FALSE, thd->query(), thd->query_length());

  mysql_rwlock_unlock(&LOCK_grant);

  DBUG_RETURN(result);
}




/**
  If the defining user for a routine does not exist, then the ACL lookup
  code should raise two errors which we should intercept.  We convert the more
  descriptive error into a warning, and consume the other.

  If any other errors are raised, then we set a flag that should indicate
  that there was some failure we should complain at a higher level.
*/
class Silence_routine_definer_errors : public Internal_error_handler
{
public:
  Silence_routine_definer_errors()
    : is_grave(FALSE)
  {}

  virtual ~Silence_routine_definer_errors()
  {}

  virtual bool handle_condition(THD *thd,
                                uint sql_errno,
                                const char* sqlstate,
                                Sql_condition::enum_warning_level *level,
                                const char* msg,
                                Sql_condition ** cond_hdl);

  bool has_errors() { return is_grave; }

private:
  bool is_grave;
};

bool
Silence_routine_definer_errors::handle_condition(
  THD *thd,
  uint sql_errno,
  const char*,
  Sql_condition::enum_warning_level *level,
  const char* msg,
  Sql_condition ** cond_hdl)
{
  *cond_hdl= NULL;
  if (*level == Sql_condition::WARN_LEVEL_ERROR)
  {
    switch (sql_errno)
    {
      case ER_NONEXISTING_PROC_GRANT:
        /* Convert the error into a warning. */
        push_warning(thd, Sql_condition::WARN_LEVEL_WARN,
                     sql_errno, msg);
        return TRUE;
      default:
        is_grave= TRUE;
    }
  }

  return FALSE;
}


/**
  Revoke privileges for all users on a stored procedure.  Use an error handler
  that converts errors about missing grants into warnings.

  @param
    thd                         The current thread.
  @param
    db				DB of the stored procedure
  @param
    name			Name of the stored procedure

  @retval
    0           OK.
  @retval
    < 0         Error. Error message not yet sent.
*/

bool sp_revoke_privileges(THD *thd, const char *sp_db, const char *sp_name,
                          bool is_proc)
{
  uint counter, revoked;
  int result;
  HASH *hash= is_proc ? &proc_priv_hash : &func_priv_hash;
  Silence_routine_definer_errors error_handler;
  DBUG_ENTER("sp_revoke_privileges");

  Grant_tables tables(Table_user | Table_db |
                      Table_tables_priv | Table_columns_priv |
                      Table_procs_priv | Table_proxies_priv |
                      Table_roles_mapping, TL_WRITE);
  if ((result= tables.open_and_lock(thd)))
    DBUG_RETURN(result != 1);

  DBUG_ASSERT(!thd->is_current_stmt_binlog_format_row());

  /* Be sure to pop this before exiting this scope! */
  thd->push_internal_handler(&error_handler);

  mysql_rwlock_wrlock(&LOCK_grant);
  mysql_mutex_lock(&acl_cache->lock);

  /* Remove procedure access */
  do
  {
    for (counter= 0, revoked= 0 ; counter < hash->records ; )
    {
      GRANT_NAME *grant_proc= (GRANT_NAME*) my_hash_element(hash, counter);
      if (!my_strcasecmp(&my_charset_utf8_bin, grant_proc->db, sp_db) &&
	  !my_strcasecmp(system_charset_info, grant_proc->tname, sp_name))
      {
        LEX_USER lex_user;
	lex_user.user.str= grant_proc->user;
	lex_user.user.length= strlen(grant_proc->user);
        lex_user.host.str= safe_str(grant_proc->host.hostname);
        lex_user.host.length= strlen(lex_user.host.str);
        if (replace_routine_table(thd, grant_proc,
                                  tables.procs_priv_table().table(), lex_user,
                                  grant_proc->db, grant_proc->tname,
                                  is_proc, ~(ulong)0, 1) == 0)
	{
	  revoked= 1;
	  continue;
	}
      }
      counter++;
    }
  } while (revoked);

  mysql_mutex_unlock(&acl_cache->lock);
  mysql_rwlock_unlock(&LOCK_grant);

  thd->pop_internal_handler();

  DBUG_RETURN(error_handler.has_errors());
}


/**
  Grant EXECUTE,ALTER privilege for a stored procedure

  @param thd The current thread.
  @param sp_db
  @param sp_name
  @param is_proc

  @return
    @retval FALSE Success
    @retval TRUE An error occurred. Error message not yet sent.
*/

bool sp_grant_privileges(THD *thd, const char *sp_db, const char *sp_name,
                         bool is_proc)
{
  Security_context *sctx= thd->security_ctx;
  LEX_USER *combo;
  TABLE_LIST tables[1];
  List<LEX_USER> user_list;
  bool result;
  ACL_USER *au;
  Dummy_error_handler error_handler;
  DBUG_ENTER("sp_grant_privileges");

  if (!(combo=(LEX_USER*) thd->alloc(sizeof(st_lex_user))))
    DBUG_RETURN(TRUE);

  combo->user.str= (char *) sctx->priv_user;

  mysql_mutex_lock(&acl_cache->lock);
  if ((au= find_user_exact(combo->host.str= (char *) sctx->priv_host,
                           combo->user.str)))
    goto found_acl;

  mysql_mutex_unlock(&acl_cache->lock);
  DBUG_RETURN(TRUE);

 found_acl:
  mysql_mutex_unlock(&acl_cache->lock);

  bzero((char*)tables, sizeof(TABLE_LIST));
  user_list.empty();

  tables->db= (char*)sp_db;
  tables->table_name= tables->alias= (char*)sp_name;

  thd->make_lex_string(&combo->user, combo->user.str, strlen(combo->user.str));
  thd->make_lex_string(&combo->host, combo->host.str, strlen(combo->host.str));

  combo->reset_auth();

  if(au)
  {
    combo->plugin= au->plugin;
    combo->auth= au->auth_string;
  }

  if (user_list.push_back(combo, thd->mem_root))
    DBUG_RETURN(TRUE);

  thd->lex->ssl_type= SSL_TYPE_NOT_SPECIFIED;
  thd->lex->ssl_cipher= thd->lex->x509_subject= thd->lex->x509_issuer= 0;
  bzero((char*) &thd->lex->mqh, sizeof(thd->lex->mqh));

  /*
    Only care about whether the operation failed or succeeded
    as all errors will be handled later.
  */
  thd->push_internal_handler(&error_handler);
  result= mysql_routine_grant(thd, tables, is_proc, user_list,
                              DEFAULT_CREATE_PROC_ACLS, FALSE, FALSE);
  thd->pop_internal_handler();
  DBUG_RETURN(result);
}


/**
  Validate if a user can proxy as another user

  @thd                     current thread
  @param user              the logged in user (proxy user)
  @param authenticated_as  the effective user a plugin is trying to
                           impersonate as (proxied user)
  @return                  proxy user definition
    @retval NULL           proxy user definition not found or not applicable
    @retval non-null       the proxy user data
*/

static ACL_PROXY_USER *
acl_find_proxy_user(const char *user, const char *host, const char *ip,
                    const char *authenticated_as, bool *proxy_used)
{
  uint i;
  /* if the proxied and proxy user are the same return OK */
  DBUG_ENTER("acl_find_proxy_user");
  DBUG_PRINT("info", ("user=%s host=%s ip=%s authenticated_as=%s",
                      user, host, ip, authenticated_as));

  if (!strcmp(authenticated_as, user))
  {
    DBUG_PRINT ("info", ("user is the same as authenticated_as"));
    DBUG_RETURN (NULL);
  }

  *proxy_used= TRUE;
  for (i=0; i < acl_proxy_users.elements; i++)
  {
    ACL_PROXY_USER *proxy= dynamic_element(&acl_proxy_users, i,
                                           ACL_PROXY_USER *);
    if (proxy->matches(host, user, ip, authenticated_as))
      DBUG_RETURN(proxy);
  }

  DBUG_RETURN(NULL);
}


bool
acl_check_proxy_grant_access(THD *thd, const char *host, const char *user,
                             bool with_grant)
{
  DBUG_ENTER("acl_check_proxy_grant_access");
  DBUG_PRINT("info", ("user=%s host=%s with_grant=%d", user, host,
                      (int) with_grant));
  if (!initialized)
  {
    my_error(ER_OPTION_PREVENTS_STATEMENT, MYF(0), "--skip-grant-tables");
    DBUG_RETURN(1);
  }

  /* replication slave thread can do anything */
  if (thd->slave_thread)
  {
    DBUG_PRINT("info", ("replication slave"));
    DBUG_RETURN(FALSE);
  }

  /*
    one can grant proxy for self to others.
    Security context in THD contains two pairs of (user,host):
    1. (user,host) pair referring to inbound connection.
    2. (priv_user,priv_host) pair obtained from mysql.user table after doing
        authnetication of incoming connection.
    Privileges should be checked wrt (priv_user, priv_host) tuple, because
    (user,host) pair obtained from inbound connection may have different
    values than what is actually stored in mysql.user table and while granting
    or revoking proxy privilege, user is expected to provide entries mentioned
    in mysql.user table.
  */
  if (!strcmp(thd->security_ctx->priv_user, user) &&
      !my_strcasecmp(system_charset_info, host,
                     thd->security_ctx->priv_host))
  {
    DBUG_PRINT("info", ("strcmp (%s, %s) my_casestrcmp (%s, %s) equal",
                        thd->security_ctx->priv_user, user,
                        host, thd->security_ctx->priv_host));
    DBUG_RETURN(FALSE);
  }

  mysql_mutex_lock(&acl_cache->lock);

  /* check for matching WITH PROXY rights */
  for (uint i=0; i < acl_proxy_users.elements; i++)
  {
    ACL_PROXY_USER *proxy= dynamic_element(&acl_proxy_users, i,
                                           ACL_PROXY_USER *);
    if (proxy->matches(thd->security_ctx->host,
                       thd->security_ctx->user,
                       thd->security_ctx->ip,
                       user) &&
        proxy->get_with_grant())
    {
      DBUG_PRINT("info", ("found"));
      mysql_mutex_unlock(&acl_cache->lock);
      DBUG_RETURN(FALSE);
    }
  }

  mysql_mutex_unlock(&acl_cache->lock);
  my_error(ER_ACCESS_DENIED_NO_PASSWORD_ERROR, MYF(0),
           thd->security_ctx->user,
           thd->security_ctx->host_or_ip);
  DBUG_RETURN(TRUE);
}


static bool
show_proxy_grants(THD *thd, const char *username, const char *hostname,
                  char *buff, size_t buffsize)
{
  Protocol *protocol= thd->protocol;
  int error= 0;

  for (uint i=0; i < acl_proxy_users.elements; i++)
  {
    ACL_PROXY_USER *proxy= dynamic_element(&acl_proxy_users, i,
                                           ACL_PROXY_USER *);
    if (proxy->granted_on(hostname, username))
    {
      String global(buff, buffsize, system_charset_info);
      global.length(0);
      proxy->print_grant(&global);
      protocol->prepare_for_resend();
      protocol->store(global.ptr(), global.length(), global.charset());
      if (protocol->write())
      {
        error= -1;
        break;
      }
    }
  }
  return error;
}

static int enabled_roles_insert(ACL_USER_BASE *role, void *context_data)
{
  TABLE *table= (TABLE*) context_data;
  DBUG_ASSERT(role->flags & IS_ROLE);

  restore_record(table, s->default_values);
  table->field[0]->set_notnull();
  table->field[0]->store(role->user.str, role->user.length,
                         system_charset_info);
  if (schema_table_store_record(table->in_use, table))
    return -1;
  return 0;
}

struct APPLICABLE_ROLES_DATA
{
  TABLE *table;
  const LEX_STRING host;
  const LEX_STRING user_and_host;
  ACL_USER *user;
};

static int
applicable_roles_insert(ACL_USER_BASE *grantee, ACL_ROLE *role, void *ptr)
{
  APPLICABLE_ROLES_DATA *data= (APPLICABLE_ROLES_DATA *)ptr;
  CHARSET_INFO *cs= system_charset_info;
  TABLE *table= data->table;
  bool is_role= grantee != data->user;
  const LEX_STRING *user_and_host= is_role ? &grantee->user
                                           : &data->user_and_host;
  const LEX_STRING *host= is_role ? &empty_lex_str : &data->host;

  restore_record(table, s->default_values);
  table->field[0]->store(user_and_host->str, user_and_host->length, cs);
  table->field[1]->store(role->user.str, role->user.length, cs);

  ROLE_GRANT_PAIR *pair=
    find_role_grant_pair(&grantee->user, host, &role->user);
  DBUG_ASSERT(pair);

  if (pair->with_admin)
    table->field[2]->store(STRING_WITH_LEN("YES"), cs);
  else
    table->field[2]->store(STRING_WITH_LEN("NO"), cs);

  /* Default role is only valid when looking at a role granted to a user. */
  if (!is_role)
  {
    if (data->user->default_rolename.length &&
        !strcmp(data->user->default_rolename.str, role->user.str))
      table->field[3]->store(STRING_WITH_LEN("YES"), cs);
    else
      table->field[3]->store(STRING_WITH_LEN("NO"), cs);
    table->field[3]->set_notnull();
  }

  if (schema_table_store_record(table->in_use, table))
    return -1;
  return 0;
}

/**
  Hash iterate function to count the number of total column privileges granted.
*/
static my_bool count_column_grants(void *grant_table,
                                       void *current_count)
{
  HASH hash_columns = ((GRANT_TABLE *)grant_table)->hash_columns;
  *(ulong *)current_count+= hash_columns.records;
  return 0;
}

/**
  SHOW function that computes the number of column grants.

  This must be performed under the mutex in order to make sure the
  iteration does not fail.
*/
static int show_column_grants(THD *thd, SHOW_VAR *var, char *buff,
                              enum enum_var_type scope)
{
  var->type= SHOW_ULONG;
  var->value= buff;
  *(ulong *)buff= 0;
  if (initialized)
  {
    mysql_rwlock_rdlock(&LOCK_grant);
    mysql_mutex_lock(&acl_cache->lock);
    my_hash_iterate(&column_priv_hash, count_column_grants, buff);
    mysql_mutex_unlock(&acl_cache->lock);
    mysql_rwlock_unlock(&LOCK_grant);
  }
  return 0;
}

static int show_database_grants(THD *thd, SHOW_VAR *var, char *buff,
                                enum enum_var_type scope)
{
  var->type= SHOW_UINT;
  var->value= buff;
  *(uint *)buff= acl_dbs.elements();
  return 0;
}

#else
bool check_grant(THD *, ulong, TABLE_LIST *, bool, uint, bool)
{
  return 0;
}
#endif /*NO_EMBEDDED_ACCESS_CHECKS */

SHOW_VAR acl_statistics[] = {
#ifndef NO_EMBEDDED_ACCESS_CHECKS
  {"column_grants",    (char*)show_column_grants,          SHOW_SIMPLE_FUNC},
  {"database_grants",  (char*)show_database_grants,        SHOW_SIMPLE_FUNC},
  {"function_grants",  (char*)&func_priv_hash.records,     SHOW_ULONG},
  {"procedure_grants", (char*)&proc_priv_hash.records,     SHOW_ULONG},
  {"proxy_users",      (char*)&acl_proxy_users.elements,   SHOW_UINT},
  {"role_grants",      (char*)&acl_roles_mappings.records, SHOW_ULONG},
  {"roles",            (char*)&acl_roles.records,          SHOW_ULONG},
  {"table_grants",     (char*)&column_priv_hash.records,   SHOW_ULONG},
  {"users",            (char*)&acl_users.elements,         SHOW_UINT},
#endif
  {NullS, NullS, SHOW_LONG},
};

/* Check if a role is granted to a user/role. We traverse the role graph
   and return true if we find a match.

   hostname == NULL means we are looking for a role as a starting point,
   otherwise a user.
*/
bool check_role_is_granted(const char *username,
                           const char *hostname,
                           const char *rolename)
{
  DBUG_ENTER("check_role_is_granted");
  bool result= false;
#ifndef NO_EMBEDDED_ACCESS_CHECKS
  ACL_USER_BASE *root;
  mysql_mutex_lock(&acl_cache->lock);
  if (hostname)
    root= find_user_exact(username, hostname);
  else
    root= find_acl_role(username);

  LEX_CSTRING role_lex;
  role_lex.str= rolename;
  role_lex.length= strlen(rolename);

  if (root && /* No grantee, nothing to search. */
      traverse_role_graph_down(root, &role_lex, check_role_is_granted_callback,
                               NULL) == -1)
  {
    /* We have found the role during our search. */
    result= true;
  }

  /* We haven't found the role or we had no initial grantee to start from. */
  mysql_mutex_unlock(&acl_cache->lock);
#endif
  DBUG_RETURN(result);
}

int fill_schema_enabled_roles(THD *thd, TABLE_LIST *tables, COND *cond)
{
  TABLE *table= tables->table;
#ifndef NO_EMBEDDED_ACCESS_CHECKS
  if (thd->security_ctx->priv_role[0])
  {
    mysql_rwlock_rdlock(&LOCK_grant);
    mysql_mutex_lock(&acl_cache->lock);
    ACL_ROLE *acl_role= find_acl_role(thd->security_ctx->priv_role);
    if (acl_role)
      traverse_role_graph_down(acl_role, table, enabled_roles_insert, NULL);
    mysql_mutex_unlock(&acl_cache->lock);
    mysql_rwlock_unlock(&LOCK_grant);
    if (acl_role)
      return 0;
  }
#endif

  restore_record(table, s->default_values);
  table->field[0]->set_null();
  return schema_table_store_record(table->in_use, table);
}


/*
  This shows all roles granted to current user
  and recursively all roles granted to those roles
*/
int fill_schema_applicable_roles(THD *thd, TABLE_LIST *tables, COND *cond)
{
  int res= 0;
#ifndef NO_EMBEDDED_ACCESS_CHECKS
  if (initialized)
  {
    TABLE *table= tables->table;
    Security_context *sctx= thd->security_ctx;
    mysql_rwlock_rdlock(&LOCK_grant);
    mysql_mutex_lock(&acl_cache->lock);
    ACL_USER *user= find_user_exact(sctx->priv_host, sctx->priv_user);
    if (user)
    {
      char buff[USER_HOST_BUFF_SIZE+10];
      DBUG_ASSERT(user->user.length + user->hostname_length +2 < sizeof(buff));
      char *end= strxmov(buff, user->user.str, "@", user->host.hostname, NULL);
      APPLICABLE_ROLES_DATA data= { table,
        { user->host.hostname, user->hostname_length },
        { buff, (size_t)(end - buff) }, user
      };

      res= traverse_role_graph_down(user, &data, 0, applicable_roles_insert);
    }

    mysql_mutex_unlock(&acl_cache->lock);
    mysql_rwlock_unlock(&LOCK_grant);
  }
#endif

  return res;
}


int wild_case_compare(CHARSET_INFO *cs, const char *str,const char *wildstr)
{
  int flag;
  DBUG_ENTER("wild_case_compare");
  DBUG_PRINT("enter",("str: '%s'  wildstr: '%s'",str,wildstr));
  while (*wildstr)
  {
    while (*wildstr && *wildstr != wild_many && *wildstr != wild_one)
    {
      if (*wildstr == wild_prefix && wildstr[1])
	wildstr++;
      if (my_toupper(cs, *wildstr++) !=
          my_toupper(cs, *str++)) DBUG_RETURN(1);
    }
    if (! *wildstr ) DBUG_RETURN (*str != 0);
    if (*wildstr++ == wild_one)
    {
      if (! *str++) DBUG_RETURN (1);	/* One char; skip */
    }
    else
    {						/* Found '*' */
      if (!*wildstr) DBUG_RETURN(0);		/* '*' as last char: OK */
      flag=(*wildstr != wild_many && *wildstr != wild_one);
      do
      {
	if (flag)
	{
	  char cmp;
	  if ((cmp= *wildstr) == wild_prefix && wildstr[1])
	    cmp=wildstr[1];
	  cmp=my_toupper(cs, cmp);
	  while (*str && my_toupper(cs, *str) != cmp)
	    str++;
	  if (!*str) DBUG_RETURN (1);
	}
	if (wild_case_compare(cs, str,wildstr) == 0) DBUG_RETURN (0);
      } while (*str++);
      DBUG_RETURN(1);
    }
  }
  DBUG_RETURN (*str != '\0');
}


#ifndef NO_EMBEDDED_ACCESS_CHECKS
static bool update_schema_privilege(THD *thd, TABLE *table, char *buff,
                                    const char* db, const char* t_name,
                                    const char* column, uint col_length,
                                    const char *priv, uint priv_length,
                                    const char* is_grantable)
{
  int i= 2;
  CHARSET_INFO *cs= system_charset_info;
  restore_record(table, s->default_values);
  table->field[0]->store(buff, (uint) strlen(buff), cs);
  table->field[1]->store(STRING_WITH_LEN("def"), cs);
  if (db)
    table->field[i++]->store(db, (uint) strlen(db), cs);
  if (t_name)
    table->field[i++]->store(t_name, (uint) strlen(t_name), cs);
  if (column)
    table->field[i++]->store(column, col_length, cs);
  table->field[i++]->store(priv, priv_length, cs);
  table->field[i]->store(is_grantable, strlen(is_grantable), cs);
  return schema_table_store_record(thd, table);
}
#endif


int fill_schema_user_privileges(THD *thd, TABLE_LIST *tables, COND *cond)
{
#ifndef NO_EMBEDDED_ACCESS_CHECKS
  int error= 0;
  uint counter;
  ACL_USER *acl_user;
  ulong want_access;
  char buff[100];
  TABLE *table= tables->table;
  bool no_global_access= check_access(thd, SELECT_ACL, "mysql",
                                      NULL, NULL, 1, 1);
  char *curr_host= thd->security_ctx->priv_host_name();
  DBUG_ENTER("fill_schema_user_privileges");

  if (!initialized)
    DBUG_RETURN(0);
  mysql_mutex_lock(&acl_cache->lock);

  for (counter=0 ; counter < acl_users.elements ; counter++)
  {
    const char *user,*host, *is_grantable="YES";
    acl_user=dynamic_element(&acl_users,counter,ACL_USER*);
    user= safe_str(acl_user->user.str);
    host= safe_str(acl_user->host.hostname);

    if (no_global_access &&
        (strcmp(thd->security_ctx->priv_user, user) ||
         my_strcasecmp(system_charset_info, curr_host, host)))
      continue;

    want_access= acl_user->access;
    if (!(want_access & GRANT_ACL))
      is_grantable= "NO";

    strxmov(buff,"'",user,"'@'",host,"'",NullS);
    if (!(want_access & ~GRANT_ACL))
    {
      if (update_schema_privilege(thd, table, buff, 0, 0, 0, 0,
                                  STRING_WITH_LEN("USAGE"), is_grantable))
      {
        error= 1;
        goto err;
      }
    }
    else
    {
      uint priv_id;
      ulong j,test_access= want_access & ~GRANT_ACL;
      for (priv_id=0, j = SELECT_ACL;j <= GLOBAL_ACLS; priv_id++,j <<= 1)
      {
	if (test_access & j)
        {
          if (update_schema_privilege(thd, table, buff, 0, 0, 0, 0,
                                      command_array[priv_id],
                                      command_lengths[priv_id], is_grantable))
          {
            error= 1;
            goto err;
          }
        }
      }
    }
  }
err:
  mysql_mutex_unlock(&acl_cache->lock);

  DBUG_RETURN(error);
#else
  return(0);
#endif
}


int fill_schema_schema_privileges(THD *thd, TABLE_LIST *tables, COND *cond)
{
#ifndef NO_EMBEDDED_ACCESS_CHECKS
  int error= 0;
  uint counter;
  ACL_DB *acl_db;
  ulong want_access;
  char buff[100];
  TABLE *table= tables->table;
  bool no_global_access= check_access(thd, SELECT_ACL, "mysql",
                                      NULL, NULL, 1, 1);
  char *curr_host= thd->security_ctx->priv_host_name();
  DBUG_ENTER("fill_schema_schema_privileges");

  if (!initialized)
    DBUG_RETURN(0);
  mysql_mutex_lock(&acl_cache->lock);

  for (counter=0 ; counter < acl_dbs.elements() ; counter++)
  {
    const char *user, *host, *is_grantable="YES";

    acl_db=&acl_dbs.at(counter);
    user= safe_str(acl_db->user);
    host= safe_str(acl_db->host.hostname);

    if (no_global_access &&
        (strcmp(thd->security_ctx->priv_user, user) ||
         my_strcasecmp(system_charset_info, curr_host, host)))
      continue;

    want_access=acl_db->access;
    if (want_access)
    {
      if (!(want_access & GRANT_ACL))
      {
        is_grantable= "NO";
      }
      strxmov(buff,"'",user,"'@'",host,"'",NullS);
      if (!(want_access & ~GRANT_ACL))
      {
        if (update_schema_privilege(thd, table, buff, acl_db->db, 0, 0,
                                    0, STRING_WITH_LEN("USAGE"), is_grantable))
        {
          error= 1;
          goto err;
        }
      }
      else
      {
        int cnt;
        ulong j,test_access= want_access & ~GRANT_ACL;
        for (cnt=0, j = SELECT_ACL; j <= DB_ACLS; cnt++,j <<= 1)
          if (test_access & j)
          {
            if (update_schema_privilege(thd, table, buff, acl_db->db, 0, 0, 0,
                                        command_array[cnt], command_lengths[cnt],
                                        is_grantable))
            {
              error= 1;
              goto err;
            }
          }
      }
    }
  }
err:
  mysql_mutex_unlock(&acl_cache->lock);

  DBUG_RETURN(error);
#else
  return (0);
#endif
}


int fill_schema_table_privileges(THD *thd, TABLE_LIST *tables, COND *cond)
{
#ifndef NO_EMBEDDED_ACCESS_CHECKS
  int error= 0;
  uint index;
  char buff[100];
  TABLE *table= tables->table;
  bool no_global_access= check_access(thd, SELECT_ACL, "mysql",
                                      NULL, NULL, 1, 1);
  char *curr_host= thd->security_ctx->priv_host_name();
  DBUG_ENTER("fill_schema_table_privileges");

  mysql_rwlock_rdlock(&LOCK_grant);

  for (index=0 ; index < column_priv_hash.records ; index++)
  {
    const char *user, *host, *is_grantable= "YES";
    GRANT_TABLE *grant_table= (GRANT_TABLE*) my_hash_element(&column_priv_hash,
                                                             index);
    user= safe_str(grant_table->user);
    host= safe_str(grant_table->host.hostname);

    if (no_global_access &&
        (strcmp(thd->security_ctx->priv_user, user) ||
         my_strcasecmp(system_charset_info, curr_host, host)))
      continue;

    ulong table_access= grant_table->privs;
    if (table_access)
    {
      ulong test_access= table_access & ~GRANT_ACL;
      /*
        We should skip 'usage' privilege on table if
        we have any privileges on column(s) of this table
      */
      if (!test_access && grant_table->cols)
        continue;
      if (!(table_access & GRANT_ACL))
        is_grantable= "NO";

      strxmov(buff, "'", user, "'@'", host, "'", NullS);
      if (!test_access)
      {
        if (update_schema_privilege(thd, table, buff, grant_table->db,
                                    grant_table->tname, 0, 0,
                                    STRING_WITH_LEN("USAGE"), is_grantable))
        {
          error= 1;
          goto err;
        }
      }
      else
      {
        ulong j;
        int cnt;
        for (cnt= 0, j= SELECT_ACL; j <= TABLE_ACLS; cnt++, j<<= 1)
        {
          if (test_access & j)
          {
            if (update_schema_privilege(thd, table, buff, grant_table->db,
                                        grant_table->tname, 0, 0,
                                        command_array[cnt],
                                        command_lengths[cnt], is_grantable))
            {
              error= 1;
              goto err;
            }
          }
        }
      }
    }
  }
err:
  mysql_rwlock_unlock(&LOCK_grant);

  DBUG_RETURN(error);
#else
  return (0);
#endif
}


int fill_schema_column_privileges(THD *thd, TABLE_LIST *tables, COND *cond)
{
#ifndef NO_EMBEDDED_ACCESS_CHECKS
  int error= 0;
  uint index;
  char buff[100];
  TABLE *table= tables->table;
  bool no_global_access= check_access(thd, SELECT_ACL, "mysql",
                                      NULL, NULL, 1, 1);
  char *curr_host= thd->security_ctx->priv_host_name();
  DBUG_ENTER("fill_schema_table_privileges");

  mysql_rwlock_rdlock(&LOCK_grant);

  for (index=0 ; index < column_priv_hash.records ; index++)
  {
    const char *user, *host, *is_grantable= "YES";
    GRANT_TABLE *grant_table= (GRANT_TABLE*) my_hash_element(&column_priv_hash,
                                                          index);
    user= safe_str(grant_table->user);
    host= safe_str(grant_table->host.hostname);

    if (no_global_access &&
        (strcmp(thd->security_ctx->priv_user, user) ||
         my_strcasecmp(system_charset_info, curr_host, host)))
      continue;

    ulong table_access= grant_table->cols;
    if (table_access != 0)
    {
      if (!(grant_table->privs & GRANT_ACL))
        is_grantable= "NO";

      ulong test_access= table_access & ~GRANT_ACL;
      strxmov(buff, "'", user, "'@'", host, "'", NullS);
      if (!test_access)
        continue;
      else
      {
        ulong j;
        int cnt;
        for (cnt= 0, j= SELECT_ACL; j <= TABLE_ACLS; cnt++, j<<= 1)
        {
          if (test_access & j)
          {
            for (uint col_index=0 ;
                 col_index < grant_table->hash_columns.records ;
                 col_index++)
            {
              GRANT_COLUMN *grant_column = (GRANT_COLUMN*)
                my_hash_element(&grant_table->hash_columns,col_index);
              if ((grant_column->rights & j) && (table_access & j))
              {
                if (update_schema_privilege(thd, table, buff, grant_table->db,
                                            grant_table->tname,
                                            grant_column->column,
                                            grant_column->key_length,
                                            command_array[cnt],
                                            command_lengths[cnt], is_grantable))
                {
                  error= 1;
                  goto err;
                }
              }
            }
          }
        }
      }
    }
  }
err:
  mysql_rwlock_unlock(&LOCK_grant);

  DBUG_RETURN(error);
#else
  return (0);
#endif
}


#ifndef NO_EMBEDDED_ACCESS_CHECKS
/*
  fill effective privileges for table

  SYNOPSIS
    fill_effective_table_privileges()
    thd     thread handler
    grant   grants table descriptor
    db      db name
    table   table name
*/

void fill_effective_table_privileges(THD *thd, GRANT_INFO *grant,
                                     const char *db, const char *table)
{
  Security_context *sctx= thd->security_ctx;
  DBUG_ENTER("fill_effective_table_privileges");
  DBUG_PRINT("enter", ("Host: '%s', Ip: '%s', User: '%s', table: `%s`.`%s`",
                       sctx->priv_host, sctx->ip, sctx->priv_user, db, table));
  /* --skip-grants */
  if (!initialized)
  {
    DBUG_PRINT("info", ("skip grants"));
    grant->privilege= ~NO_ACCESS;             // everything is allowed
    DBUG_PRINT("info", ("privilege 0x%lx", grant->privilege));
    DBUG_VOID_RETURN;
  }

  /* global privileges */
  grant->privilege= sctx->master_access;

  if (!thd->db || strcmp(db, thd->db))
  {
    /* db privileges */
    grant->privilege|= acl_get(sctx->host, sctx->ip, sctx->priv_user, db, 0);
    /* db privileges for role */
    if (sctx->priv_role[0])
      grant->privilege|= acl_get("", "", sctx->priv_role, db, 0);
  }
  else
  {
    grant->privilege|= sctx->db_access;
  }

  /* table privileges */
  mysql_rwlock_rdlock(&LOCK_grant);
  if (grant->version != grant_version)
  {
    grant->grant_table_user=
      table_hash_search(sctx->host, sctx->ip, db,
                        sctx->priv_user,
                        table, 0);              /* purecov: inspected */
    grant->grant_table_role=
      sctx->priv_role[0] ? table_hash_search("", "", db,
                                             sctx->priv_role,
                                             table, TRUE) : NULL;
    grant->version= grant_version;              /* purecov: inspected */
  }
  if (grant->grant_table_user != 0)
  {
    grant->privilege|= grant->grant_table_user->privs;
  }
  if (grant->grant_table_role != 0)
  {
    grant->privilege|= grant->grant_table_role->privs;
  }
  mysql_rwlock_unlock(&LOCK_grant);

  DBUG_PRINT("info", ("privilege 0x%lx", grant->privilege));
  DBUG_VOID_RETURN;
}

#else /* NO_EMBEDDED_ACCESS_CHECKS */

/****************************************************************************
 Dummy wrappers when we don't have any access checks
****************************************************************************/

bool check_routine_level_acl(THD *thd, const char *db, const char *name,
                             bool is_proc)
{
  return FALSE;
}

#endif

/**
  Return information about user or current user.

  @param[in] thd          thread handler
  @param[in] user         user
  @param[in] lock         whether &acl_cache->lock mutex needs to be locked

  @return
    - On success, return a valid pointer to initialized
    LEX_USER, which contains user information.
    - On error, return 0.
*/

LEX_USER *get_current_user(THD *thd, LEX_USER *user, bool lock)
{
  if (user->user.str == current_user.str)  // current_user
    return create_default_definer(thd, false);

  if (user->user.str == current_role.str)  // current_role
    return create_default_definer(thd, true);

  if (user->host.str == NULL) // Possibly a role
  {
    // to be reexecution friendly we have to make a copy
    LEX_USER *dup= (LEX_USER*) thd->memdup(user, sizeof(*user));
    if (!dup)
      return 0;

#ifndef NO_EMBEDDED_ACCESS_CHECKS
    if (has_auth(user, thd->lex))
    {
      dup->host= host_not_specified;
      return dup;
    }

    if (is_invalid_role_name(user->user.str))
      return 0;

    if (lock)
      mysql_mutex_lock(&acl_cache->lock);
    if (find_acl_role(dup->user.str))
      dup->host= empty_lex_str;
    else
      dup->host= host_not_specified;
    if (lock)
      mysql_mutex_unlock(&acl_cache->lock);
#endif

    return dup;
  }

  return user;
}

struct ACL_internal_schema_registry_entry
{
  const LEX_STRING *m_name;
  const ACL_internal_schema_access *m_access;
};

/**
  Internal schema registered.
  Currently, this is only:
  - performance_schema
  - information_schema,
  This can be reused later for:
  - mysql
*/
static ACL_internal_schema_registry_entry registry_array[2];
static uint m_registry_array_size= 0;

/**
  Add an internal schema to the registry.
  @param name the schema name
  @param access the schema ACL specific rules
*/
void ACL_internal_schema_registry::register_schema
  (const LEX_STRING *name, const ACL_internal_schema_access *access)
{
  DBUG_ASSERT(m_registry_array_size < array_elements(registry_array));

  /* Not thread safe, and does not need to be. */
  registry_array[m_registry_array_size].m_name= name;
  registry_array[m_registry_array_size].m_access= access;
  m_registry_array_size++;
}

/**
  Search per internal schema ACL by name.
  @param name a schema name
  @return per schema rules, or NULL
*/
const ACL_internal_schema_access *
ACL_internal_schema_registry::lookup(const char *name)
{
  DBUG_ASSERT(name != NULL);

  uint i;

  for (i= 0; i<m_registry_array_size; i++)
  {
    if (my_strcasecmp(system_charset_info, registry_array[i].m_name->str,
                      name) == 0)
      return registry_array[i].m_access;
  }
  return NULL;
}

/**
  Get a cached internal schema access.
  @param grant_internal_info the cache
  @param schema_name the name of the internal schema
*/
const ACL_internal_schema_access *
get_cached_schema_access(GRANT_INTERNAL_INFO *grant_internal_info,
                         const char *schema_name)
{
  if (grant_internal_info)
  {
    if (! grant_internal_info->m_schema_lookup_done)
    {
      grant_internal_info->m_schema_access=
        ACL_internal_schema_registry::lookup(schema_name);
      grant_internal_info->m_schema_lookup_done= TRUE;
    }
    return grant_internal_info->m_schema_access;
  }
  return ACL_internal_schema_registry::lookup(schema_name);
}

/**
  Get a cached internal table access.
  @param grant_internal_info the cache
  @param schema_name the name of the internal schema
  @param table_name the name of the internal table
*/
const ACL_internal_table_access *
get_cached_table_access(GRANT_INTERNAL_INFO *grant_internal_info,
                        const char *schema_name,
                        const char *table_name)
{
  DBUG_ASSERT(grant_internal_info);
  if (! grant_internal_info->m_table_lookup_done)
  {
    const ACL_internal_schema_access *schema_access;
    schema_access= get_cached_schema_access(grant_internal_info, schema_name);
    if (schema_access)
      grant_internal_info->m_table_access= schema_access->lookup(table_name);
    grant_internal_info->m_table_lookup_done= TRUE;
  }
  return grant_internal_info->m_table_access;
}


/****************************************************************************
   AUTHENTICATION CODE
   including initial connect handshake, invoking appropriate plugins,
   client-server plugin negotiation, COM_CHANGE_USER, and native
   MySQL authentication plugins.
****************************************************************************/

/* few defines to have less ifdef's in the code below */
#ifdef EMBEDDED_LIBRARY
#undef HAVE_OPENSSL
#ifdef NO_EMBEDDED_ACCESS_CHECKS
#define initialized 0
#define check_for_max_user_connections(X,Y)   0
#define get_or_create_user_conn(A,B,C,D) 0
#endif
#endif
#ifndef HAVE_OPENSSL
#define ssl_acceptor_fd 0
#define sslaccept(A,B,C,D) 1
#endif

/**
  The internal version of what plugins know as MYSQL_PLUGIN_VIO,
  basically the context of the authentication session
*/
struct MPVIO_EXT :public MYSQL_PLUGIN_VIO
{
  MYSQL_SERVER_AUTH_INFO auth_info;
  ACL_USER *acl_user;       ///< a copy, independent from acl_users array
  plugin_ref plugin;        ///< what plugin we're under
  LEX_STRING db;            ///< db name from the handshake packet
  /** when restarting a plugin this caches the last client reply */
  struct {
    char *plugin, *pkt;     ///< pointers into NET::buff
    uint pkt_len;
  } cached_client_reply;
  /** this caches the first plugin packet for restart request on the client */
  struct {
    char *pkt;
    uint pkt_len;
  } cached_server_packet;
  int packets_read, packets_written; ///< counters for send/received packets
  bool make_it_fail;
  /** when plugin returns a failure this tells us what really happened */
  enum { SUCCESS, FAILURE, RESTART } status;
};

/**
  a helper function to report an access denied error in all the proper places
*/
static void login_failed_error(THD *thd)
{
  my_error(access_denied_error_code(thd->password), MYF(0),
           thd->main_security_ctx.user,
           thd->main_security_ctx.host_or_ip,
           thd->password ? ER_THD(thd, ER_YES) : ER_THD(thd, ER_NO));
  general_log_print(thd, COM_CONNECT,
                    ER_THD(thd, access_denied_error_code(thd->password)),
                    thd->main_security_ctx.user,
                    thd->main_security_ctx.host_or_ip,
                    thd->password ? ER_THD(thd, ER_YES) : ER_THD(thd, ER_NO));
  status_var_increment(thd->status_var.access_denied_errors);
  /*
    Log access denied messages to the error log when log-warnings = 2
    so that the overhead of the general query log is not required to track
    failed connections.
  */
  if (global_system_variables.log_warnings > 1)
  {
    sql_print_warning(ER_THD(thd, access_denied_error_code(thd->password)),
                      thd->main_security_ctx.user,
                      thd->main_security_ctx.host_or_ip,
                      thd->password ? ER_THD(thd, ER_YES) : ER_THD(thd, ER_NO));
  }
}

/**
  sends a server handshake initialization packet, the very first packet
  after the connection was established

  Packet format:

    Bytes       Content
    -----       ----
    1           protocol version (always 10)
    n           server version string, \0-terminated
    4           thread id
    8           first 8 bytes of the plugin provided data (scramble)
    1           \0 byte, terminating the first part of a scramble
    2           server capabilities (two lower bytes)
    1           server character set
    2           server status
    2           server capabilities (two upper bytes)
    1           length of the scramble
    10          reserved, always 0
    n           rest of the plugin provided data (at least 12 bytes)
    1           \0 byte, terminating the second part of a scramble

  @retval 0 ok
  @retval 1 error
*/
static bool send_server_handshake_packet(MPVIO_EXT *mpvio,
                                         const char *data, uint data_len)
{
  DBUG_ASSERT(mpvio->status == MPVIO_EXT::FAILURE);
  DBUG_ASSERT(data_len <= 255);

  THD *thd= mpvio->auth_info.thd;
  char *buff= (char *) my_alloca(1 + SERVER_VERSION_LENGTH + 1 + data_len + 64);
  char scramble_buf[SCRAMBLE_LENGTH];
  char *end= buff;
  DBUG_ENTER("send_server_handshake_packet");

  *end++= protocol_version;

  thd->client_capabilities= CLIENT_BASIC_FLAGS;

  if (opt_using_transactions)
    thd->client_capabilities|= CLIENT_TRANSACTIONS;

  thd->client_capabilities|= CAN_CLIENT_COMPRESS;

  if (ssl_acceptor_fd)
  {
    thd->client_capabilities |= CLIENT_SSL;
    thd->client_capabilities |= CLIENT_SSL_VERIFY_SERVER_CERT;
  }

  if (data_len)
  {
    mpvio->cached_server_packet.pkt= (char*)thd->memdup(data, data_len);
    mpvio->cached_server_packet.pkt_len= data_len;
  }

  if (data_len < SCRAMBLE_LENGTH)
  {
    if (data_len)
    {
      /*
        the first packet *must* have at least 20 bytes of a scramble.
        if a plugin provided less, we pad it to 20 with zeros
      */
      memcpy(scramble_buf, data, data_len);
      bzero(scramble_buf + data_len, SCRAMBLE_LENGTH - data_len);
      data= scramble_buf;
    }
    else
    {
      /*
        if the default plugin does not provide the data for the scramble at
        all, we generate a scramble internally anyway, just in case the
        user account (that will be known only later) uses a
        native_password_plugin (which needs a scramble). If we don't send a
        scramble now - wasting 20 bytes in the packet -
        native_password_plugin will have to send it in a separate packet,
        adding one more round trip.
      */
      thd_create_random_password(thd, thd->scramble, SCRAMBLE_LENGTH);
      data= thd->scramble;
    }
    data_len= SCRAMBLE_LENGTH;
  }

  /* When server version is specified in config file, don't include
     the replication hack prefix. */
  if (using_custom_server_version)
    end= strnmov(end, server_version, SERVER_VERSION_LENGTH) + 1;
  else
    end= strxnmov(end, SERVER_VERSION_LENGTH, RPL_VERSION_HACK, server_version, NullS) + 1;

  int4store((uchar*) end, mpvio->auth_info.thd->thread_id);
  end+= 4;

  /*
    Old clients does not understand long scrambles, but can ignore packet
    tail: that's why first part of the scramble is placed here, and second
    part at the end of packet.
  */
  end= (char*) memcpy(end, data, SCRAMBLE_LENGTH_323);
  end+= SCRAMBLE_LENGTH_323;
  *end++= 0;

  int2store(end, thd->client_capabilities);
  /* write server characteristics: up to 16 bytes allowed */
  end[2]= (char) default_charset_info->number;
  int2store(end+3, mpvio->auth_info.thd->server_status);
  int2store(end+5, thd->client_capabilities >> 16);
  end[7]= data_len;
  DBUG_EXECUTE_IF("poison_srv_handshake_scramble_len", end[7]= -100;);
  bzero(end + 8, 6);
  int4store(end + 14, thd->client_capabilities >> 32);
  end+= 18;
  /* write scramble tail */
  end= (char*) memcpy(end, data + SCRAMBLE_LENGTH_323,
                      data_len - SCRAMBLE_LENGTH_323);
  end+= data_len - SCRAMBLE_LENGTH_323;
  end= strmake(end, plugin_name(mpvio->plugin)->str,
                    plugin_name(mpvio->plugin)->length);

  int res= my_net_write(&mpvio->auth_info.thd->net, (uchar*) buff,
                        (size_t) (end - buff + 1)) ||
           net_flush(&mpvio->auth_info.thd->net);
  my_afree(buff);
  DBUG_RETURN (res);
}

static bool secure_auth(THD *thd)
{
  if (!opt_secure_auth)
    return 0;

  /*
    If the server is running in secure auth mode, short scrambles are
    forbidden. Extra juggling to report the same error as the old code.
  */
  if (thd->client_capabilities & CLIENT_PROTOCOL_41)
  {
    my_error(ER_SERVER_IS_IN_SECURE_AUTH_MODE, MYF(0),
             thd->security_ctx->user,
             thd->security_ctx->host_or_ip);
    general_log_print(thd, COM_CONNECT,
                      ER_THD(thd, ER_SERVER_IS_IN_SECURE_AUTH_MODE),
                      thd->security_ctx->user,
                      thd->security_ctx->host_or_ip);
  }
  else
  {
    my_error(ER_NOT_SUPPORTED_AUTH_MODE, MYF(0));
    general_log_print(thd, COM_CONNECT,
                      ER_THD(thd, ER_NOT_SUPPORTED_AUTH_MODE));
  }
  return 1;
}

/**
  sends a "change plugin" packet, requesting a client to restart authentication
  using a different authentication plugin

  Packet format:

    Bytes       Content
    -----       ----
    1           byte with the value 254
    n           client plugin to use, \0-terminated
    n           plugin provided data

  In a special case of switching from native_password_plugin to
  old_password_plugin, the packet contains only one - the first - byte,
  plugin name is omitted, plugin data aren't needed as the scramble was
  already sent. This one-byte packet is identical to the "use the short
  scramble" packet in the protocol before plugins were introduced.

  @retval 0 ok
  @retval 1 error
*/
static bool send_plugin_request_packet(MPVIO_EXT *mpvio,
                                       const uchar *data, uint data_len)
{
  DBUG_ASSERT(mpvio->packets_written == 1);
  DBUG_ASSERT(mpvio->packets_read == 1);
  NET *net= &mpvio->auth_info.thd->net;
  static uchar switch_plugin_request_buf[]= { 254 };
  DBUG_ENTER("send_plugin_request_packet");

  mpvio->status= MPVIO_EXT::FAILURE; // the status is no longer RESTART

  const char *client_auth_plugin=
    ((st_mysql_auth *) (plugin_decl(mpvio->plugin)->info))->client_auth_plugin;

  DBUG_EXECUTE_IF("auth_disconnect", { DBUG_RETURN(1); });
  DBUG_ASSERT(client_auth_plugin);

  /*
    we send an old "short 4.0 scramble request", if we need to request a
    client to use 4.0 auth plugin (short scramble) and the scramble was
    already sent to the client

    below, cached_client_reply.plugin is the plugin name that client has used,
    client_auth_plugin is derived from mysql.user table, for the given
    user account, it's the plugin that the client need to use to login.
  */
  bool switch_from_long_to_short_scramble=
    native_password_plugin_name.str == mpvio->cached_client_reply.plugin &&
    client_auth_plugin == old_password_plugin_name.str;

  if (switch_from_long_to_short_scramble)
    DBUG_RETURN (secure_auth(mpvio->auth_info.thd) ||
                 my_net_write(net, switch_plugin_request_buf, 1) ||
                 net_flush(net));

  /*
    We never request a client to switch from a short to long scramble.
    Plugin-aware clients can do that, but traditionally it meant to
    ask an old 4.0 client to use the new 4.1 authentication protocol.
  */
  bool switch_from_short_to_long_scramble=
    old_password_plugin_name.str == mpvio->cached_client_reply.plugin &&
    client_auth_plugin == native_password_plugin_name.str;

  if (switch_from_short_to_long_scramble)
  {
    my_error(ER_NOT_SUPPORTED_AUTH_MODE, MYF(0));
    general_log_print(mpvio->auth_info.thd, COM_CONNECT,
                      ER_THD(mpvio->auth_info.thd, ER_NOT_SUPPORTED_AUTH_MODE));
    DBUG_RETURN (1);
  }

  DBUG_PRINT("info", ("requesting client to use the %s plugin",
                      client_auth_plugin));
  DBUG_RETURN(net_write_command(net, switch_plugin_request_buf[0],
                                (uchar*) client_auth_plugin,
                                strlen(client_auth_plugin) + 1,
                                (uchar*) data, data_len));
}

#ifndef NO_EMBEDDED_ACCESS_CHECKS
/**
   Finds acl entry in user database for authentication purposes.

   Finds a user and copies it into mpvio. Creates a fake user
   if no matching user account is found.

   @retval 0    found
   @retval 1    error
*/
static bool find_mpvio_user(MPVIO_EXT *mpvio)
{
  Security_context *sctx= mpvio->auth_info.thd->security_ctx;
  DBUG_ENTER("find_mpvio_user");
  DBUG_ASSERT(mpvio->acl_user == 0);

  mysql_mutex_lock(&acl_cache->lock);

  ACL_USER *user= find_user_or_anon(sctx->host, sctx->user, sctx->ip);
  if (user)
    mpvio->acl_user= user->copy(mpvio->auth_info.thd->mem_root);

  mysql_mutex_unlock(&acl_cache->lock);

  if (!mpvio->acl_user)
  {
    /*
      A matching user was not found. Fake it. Take any user, make the
      authentication fail later.
      This way we get a realistically looking failure, with occasional
      "change auth plugin" requests even for nonexistent users. The ratio
      of "change auth plugin" request will be the same for real and
      nonexistent users.
      Note, that we cannot pick any user at random, it must always be
      the same user account for the incoming sctx->user name.
    */
    ulong nr1=1, nr2=4;
    CHARSET_INFO *cs= &my_charset_latin1;
    cs->coll->hash_sort(cs, (uchar*) sctx->user, strlen(sctx->user), &nr1, &nr2);

    mysql_mutex_lock(&acl_cache->lock);
    if (!acl_users.elements)
    {
      mysql_mutex_unlock(&acl_cache->lock);
      login_failed_error(mpvio->auth_info.thd);
      DBUG_RETURN(1);
    }
    uint i= nr1 % acl_users.elements;
    ACL_USER *acl_user_tmp= dynamic_element(&acl_users, i, ACL_USER*);
    mpvio->acl_user= acl_user_tmp->copy(mpvio->auth_info.thd->mem_root);
    mysql_mutex_unlock(&acl_cache->lock);

    mpvio->make_it_fail= true;
  }

  /* user account requires non-default plugin and the client is too old */
  if (mpvio->acl_user->plugin.str != native_password_plugin_name.str &&
      mpvio->acl_user->plugin.str != old_password_plugin_name.str &&
      !(mpvio->auth_info.thd->client_capabilities & CLIENT_PLUGIN_AUTH))
  {
    DBUG_ASSERT(my_strcasecmp(system_charset_info, mpvio->acl_user->plugin.str,
                              native_password_plugin_name.str));
    DBUG_ASSERT(my_strcasecmp(system_charset_info, mpvio->acl_user->plugin.str,
                              old_password_plugin_name.str));
    my_error(ER_NOT_SUPPORTED_AUTH_MODE, MYF(0));
    general_log_print(mpvio->auth_info.thd, COM_CONNECT,
                      ER_THD(mpvio->auth_info.thd, ER_NOT_SUPPORTED_AUTH_MODE));
    DBUG_RETURN (1);
  }

  mpvio->auth_info.user_name= sctx->user;
  mpvio->auth_info.user_name_length= strlen(sctx->user);
  mpvio->auth_info.auth_string= mpvio->acl_user->auth_string.str;
  mpvio->auth_info.auth_string_length= (unsigned long) mpvio->acl_user->auth_string.length;
  strmake_buf(mpvio->auth_info.authenticated_as, safe_str(mpvio->acl_user->user.str));

  DBUG_PRINT("info", ("exit: user=%s, auth_string=%s, authenticated as=%s"
                      "plugin=%s",
                      mpvio->auth_info.user_name,
                      mpvio->auth_info.auth_string,
                      mpvio->auth_info.authenticated_as,
                      mpvio->acl_user->plugin.str));
  DBUG_RETURN(0);
}

static bool
read_client_connect_attrs(char **ptr, char *end, CHARSET_INFO *from_cs)
{
  ulonglong length;
  char *ptr_save= *ptr;

  /* not enough bytes to hold the length */
  if (ptr_save >= end)
    return true;

  length= safe_net_field_length_ll((uchar **) ptr, end - ptr_save);

  /* cannot even read the length */
  if (*ptr == NULL)
    return true;

  /* length says there're more data than can fit into the packet */
  if (*ptr + length > end)
    return true;

  /* impose an artificial length limit of 64k */
  if (length > 65535)
    return true;

#ifdef HAVE_PSI_THREAD_INTERFACE
  if (PSI_THREAD_CALL(set_thread_connect_attrs)(*ptr, (size_t)length, from_cs) &&
      current_thd->variables.log_warnings)
    sql_print_warning("Connection attributes of length %llu were truncated",
                      length);
#endif
  return false;
}

#endif

/* the packet format is described in send_change_user_packet() */
static bool parse_com_change_user_packet(MPVIO_EXT *mpvio, uint packet_length)
{
  THD *thd= mpvio->auth_info.thd;
  NET *net= &thd->net;
  Security_context *sctx= thd->security_ctx;

  char *user= (char*) net->read_pos;
  char *end= user + packet_length;
  /* Safe because there is always a trailing \0 at the end of the packet */
  char *passwd= strend(user) + 1;
  uint user_len= (uint)(passwd - user - 1);
  char *db= passwd;
  char db_buff[SAFE_NAME_LEN + 1];            // buffer to store db in utf8
  char user_buff[USERNAME_LENGTH + 1];	      // buffer to store user in utf8
  uint dummy_errors;
  DBUG_ENTER ("parse_com_change_user_packet");

  if (passwd >= end)
  {
    my_message(ER_UNKNOWN_COM_ERROR, ER_THD(thd, ER_UNKNOWN_COM_ERROR),
               MYF(0));
    DBUG_RETURN (1);
  }

  /*
    Old clients send null-terminated string as password; new clients send
    the size (1 byte) + string (not null-terminated). Hence in case of empty
    password both send '\0'.

    This strlen() can't be easily deleted without changing protocol.

    Cast *passwd to an unsigned char, so that it doesn't extend the sign for
    *passwd > 127 and become 2**32-127+ after casting to uint.
  */
  uint passwd_len= (thd->client_capabilities & CLIENT_SECURE_CONNECTION ?
                    (uchar) (*passwd++) : strlen(passwd));

  db+= passwd_len + 1;
  /*
    Database name is always NUL-terminated, so in case of empty database
    the packet must contain at least the trailing '\0'.
  */
  if (db >= end)
  {
    my_message(ER_UNKNOWN_COM_ERROR, ER_THD(thd, ER_UNKNOWN_COM_ERROR),
               MYF(0));
    DBUG_RETURN (1);
  }

  uint db_len= strlen(db);

  char *next_field= db + db_len + 1;

  if (next_field + 1 < end)
  {
    if (thd_init_client_charset(thd, uint2korr(next_field)))
      DBUG_RETURN(1);
    next_field+= 2;
  }

  /* Convert database and user names to utf8 */
  db_len= copy_and_convert(db_buff, sizeof(db_buff) - 1, system_charset_info,
                           db, db_len, thd->charset(), &dummy_errors);

  user_len= copy_and_convert(user_buff, sizeof(user_buff) - 1,
                             system_charset_info, user, user_len,
                             thd->charset(), &dummy_errors);

  if (!(sctx->user= my_strndup(user_buff, user_len, MYF(MY_WME))))
    DBUG_RETURN(1);

  /* Clear variables that are allocated */
  thd->user_connect= 0;
  strmake_buf(sctx->priv_user, sctx->user);

  if (thd->make_lex_string(&mpvio->db, db_buff, db_len) == 0)
    DBUG_RETURN(1); /* The error is set by make_lex_string(). */

  /*
    Clear thd->db as it points to something, that will be freed when
    connection is closed. We don't want to accidentally free a wrong
    pointer if connect failed.
  */
  thd->reset_db(NULL, 0);

  if (!initialized)
  {
    // if mysqld's been started with --skip-grant-tables option
    mpvio->status= MPVIO_EXT::SUCCESS;
    DBUG_RETURN(0);
  }

#ifndef NO_EMBEDDED_ACCESS_CHECKS
  thd->password= passwd_len > 0;
  if (find_mpvio_user(mpvio))
    DBUG_RETURN(1);

  char *client_plugin;
  if (thd->client_capabilities & CLIENT_PLUGIN_AUTH)
  {
    if (next_field >= end)
    {
      my_message(ER_UNKNOWN_COM_ERROR, ER_THD(thd, ER_UNKNOWN_COM_ERROR),
                 MYF(0));
      DBUG_RETURN(1);
    }
    client_plugin= fix_plugin_ptr(next_field);
    next_field+= strlen(next_field) + 1;
  }
  else
  {
    if (thd->client_capabilities & CLIENT_SECURE_CONNECTION)
      client_plugin= native_password_plugin_name.str;
    else
    {
      client_plugin=  old_password_plugin_name.str;
      /*
        For a passwordless accounts we use native_password_plugin.
        But when an old 4.0 client connects to it, we change it to
        old_password_plugin, otherwise MySQL will think that server
        and client plugins don't match.
      */
      if (mpvio->acl_user->auth_string.length == 0)
        mpvio->acl_user->plugin= old_password_plugin_name;
    }
  }

  if ((thd->client_capabilities & CLIENT_CONNECT_ATTRS) &&
      read_client_connect_attrs(&next_field, end,
                                thd->charset()))
  {
    my_message(ER_UNKNOWN_COM_ERROR, ER_THD(thd, ER_UNKNOWN_COM_ERROR),
               MYF(0));
    DBUG_RETURN(1);
  }

  DBUG_PRINT("info", ("client_plugin=%s, restart", client_plugin));
  /*
    Remember the data part of the packet, to present it to plugin in
    read_packet()
  */
  mpvio->cached_client_reply.pkt= passwd;
  mpvio->cached_client_reply.pkt_len= passwd_len;
  mpvio->cached_client_reply.plugin= client_plugin;
  mpvio->status= MPVIO_EXT::RESTART;
#endif

  DBUG_RETURN (0);
}


/* the packet format is described in send_client_reply_packet() */
static ulong parse_client_handshake_packet(MPVIO_EXT *mpvio,
                                           uchar **buff, ulong pkt_len)
{
#ifndef EMBEDDED_LIBRARY
  THD *thd= mpvio->auth_info.thd;
  NET *net= &thd->net;
  char *end;
  DBUG_ASSERT(mpvio->status == MPVIO_EXT::FAILURE);

  if (pkt_len < MIN_HANDSHAKE_SIZE)
    return packet_error;

  /*
    Protocol buffer is guaranteed to always end with \0. (see my_net_read())
    As the code below depends on this, lets check that.
  */
  DBUG_ASSERT(net->read_pos[pkt_len] == 0);

  ulonglong client_capabilities= uint2korr(net->read_pos);
  compile_time_assert(sizeof(client_capabilities) >= 8);
  if (client_capabilities & CLIENT_PROTOCOL_41)
  {
    if (pkt_len < 32)
      return packet_error;
    client_capabilities|= ((ulong) uint2korr(net->read_pos+2)) << 16;
    if (!(client_capabilities & CLIENT_MYSQL))
    {
      // it is client with mariadb extensions
      ulonglong ext_client_capabilities=
        (((ulonglong)uint4korr(net->read_pos + 28)) << 32);
      client_capabilities|= ext_client_capabilities;
    }
  }

  /* Disable those bits which are not supported by the client. */
  compile_time_assert(sizeof(thd->client_capabilities) >= 8);
  thd->client_capabilities&= client_capabilities;

  DBUG_PRINT("info", ("client capabilities: %llu", thd->client_capabilities));
  if (thd->client_capabilities & CLIENT_SSL)
  {
    unsigned long errptr __attribute__((unused));

    /* Do the SSL layering. */
    if (!ssl_acceptor_fd)
      return packet_error;

    DBUG_PRINT("info", ("IO layer change in progress..."));
    if (sslaccept(ssl_acceptor_fd, net->vio, net->read_timeout, &errptr))
    {
      DBUG_PRINT("error", ("Failed to accept new SSL connection"));
      return packet_error;
    }

    DBUG_PRINT("info", ("Reading user information over SSL layer"));
    pkt_len= my_net_read(net);
    if (pkt_len == packet_error || pkt_len < NORMAL_HANDSHAKE_SIZE)
    {
      DBUG_PRINT("error", ("Failed to read user information (pkt_len= %lu)",
			   pkt_len));
      return packet_error;
    }
  }

  if (client_capabilities & CLIENT_PROTOCOL_41)
  {
    thd->max_client_packet_length= uint4korr(net->read_pos+4);
    DBUG_PRINT("info", ("client_character_set: %d", (uint) net->read_pos[8]));
    if (thd_init_client_charset(thd, (uint) net->read_pos[8]))
      return packet_error;
    end= (char*) net->read_pos+32;
  }
  else
  {
    if (pkt_len < 5)
      return packet_error;
    thd->max_client_packet_length= uint3korr(net->read_pos+2);
    end= (char*) net->read_pos+5;
  }

  if (end >= (char*) net->read_pos+ pkt_len +2)
    return packet_error;

  if (thd->client_capabilities & CLIENT_IGNORE_SPACE)
    thd->variables.sql_mode|= MODE_IGNORE_SPACE;
  if (thd->client_capabilities & CLIENT_INTERACTIVE)
    thd->variables.net_wait_timeout= thd->variables.net_interactive_timeout;

  if (end >= (char*) net->read_pos+ pkt_len +2)
    return packet_error;

  if ((thd->client_capabilities & CLIENT_TRANSACTIONS) &&
      opt_using_transactions)
    net->return_status= &thd->server_status;

  char *user= end;
  char *passwd= strend(user)+1;
  uint user_len= (uint)(passwd - user - 1), db_len;
  char *db= passwd;
  char user_buff[USERNAME_LENGTH + 1];	// buffer to store user in utf8
  uint dummy_errors;

  /*
    Old clients send null-terminated string as password; new clients send
    the size (1 byte) + string (not null-terminated). Hence in case of empty
    password both send '\0'.

    This strlen() can't be easily deleted without changing protocol.

    Cast *passwd to an unsigned char, so that it doesn't extend the sign for
    *passwd > 127 and become 2**32-127+ after casting to uint.
  */
  ulonglong len;
  size_t passwd_len;

  if (!(thd->client_capabilities & CLIENT_SECURE_CONNECTION))
    len= strlen(passwd);
  else if (!(thd->client_capabilities & CLIENT_PLUGIN_AUTH_LENENC_CLIENT_DATA))
    len= (uchar)(*passwd++);
  else
  {
    len= safe_net_field_length_ll((uchar**)&passwd,
                                      net->read_pos + pkt_len - (uchar*)passwd);
    if (len > pkt_len)
      return packet_error;
  }

  passwd_len= (size_t)len;
  db= thd->client_capabilities & CLIENT_CONNECT_WITH_DB ?
    db + passwd_len + 1 : 0;

  if (passwd == NULL ||
      passwd + passwd_len + MY_TEST(db) > (char*) net->read_pos + pkt_len)
    return packet_error;

  /* strlen() can't be easily deleted without changing protocol */
  db_len= safe_strlen(db);

  char *next_field;
  char *client_plugin= next_field= passwd + passwd_len + (db ? db_len + 1 : 0);

  /* Since 4.1 all database names are stored in utf8 */
  if (thd->copy_with_error(system_charset_info, &mpvio->db,
                           thd->charset(), db, db_len))
    return packet_error;

  user_len= copy_and_convert(user_buff, sizeof(user_buff) - 1,
                             system_charset_info, user, user_len,
                             thd->charset(), &dummy_errors);
  user= user_buff;

  /* If username starts and ends in "'", chop them off */
  if (user_len > 1 && user[0] == '\'' && user[user_len - 1] == '\'')
  {
    user++;
    user_len-= 2;
  }

  /*
    Clip username to allowed length in characters (not bytes).  This is
    mostly for backward compatibility (to truncate long usernames, as
    old 5.1 did)
  */
  user_len= Well_formed_prefix(system_charset_info, user, user_len,
                               username_char_length).length();
  user[user_len]= '\0';

  Security_context *sctx= thd->security_ctx;

  my_free(sctx->user);
  if (!(sctx->user= my_strndup(user, user_len, MYF(MY_WME))))
    return packet_error; /* The error is set by my_strdup(). */


  /*
    Clear thd->db as it points to something, that will be freed when
    connection is closed. We don't want to accidentally free a wrong
    pointer if connect failed.
  */
  thd->reset_db(NULL, 0);

  if (!initialized)
  {
    // if mysqld's been started with --skip-grant-tables option
    mpvio->status= MPVIO_EXT::SUCCESS;
    return packet_error;
  }

  thd->password= passwd_len > 0;
  if (find_mpvio_user(mpvio))
    return packet_error;

  if ((thd->client_capabilities & CLIENT_PLUGIN_AUTH) &&
      (client_plugin < (char *)net->read_pos + pkt_len))
  {
    client_plugin= fix_plugin_ptr(client_plugin);
    next_field+= strlen(next_field) + 1;
  }
  else
  {
    /* Some clients lie. Sad, but true */
    thd->client_capabilities &= ~CLIENT_PLUGIN_AUTH;

    if (thd->client_capabilities & CLIENT_SECURE_CONNECTION)
      client_plugin= native_password_plugin_name.str;
    else
    {
      client_plugin=  old_password_plugin_name.str;
      /*
        For a passwordless accounts we use native_password_plugin.
        But when an old 4.0 client connects to it, we change it to
        old_password_plugin, otherwise MySQL will think that server
        and client plugins don't match.
      */
      if (mpvio->acl_user->auth_string.length == 0)
        mpvio->acl_user->plugin= old_password_plugin_name;
    }
  }

  if ((thd->client_capabilities & CLIENT_CONNECT_ATTRS) &&
      read_client_connect_attrs(&next_field, ((char *)net->read_pos) + pkt_len,
                                mpvio->auth_info.thd->charset()))
    return packet_error;

  /*
    if the acl_user needs a different plugin to authenticate
    (specified in GRANT ... AUTHENTICATED VIA plugin_name ..)
    we need to restart the authentication in the server.
    But perhaps the client has already used the correct plugin -
    in that case the authentication on the client may not need to be
    restarted and a server auth plugin will read the data that the client
    has just send. Cache them to return in the next server_mpvio_read_packet().
  */
  if (my_strcasecmp(system_charset_info, mpvio->acl_user->plugin.str,
                    plugin_name(mpvio->plugin)->str) != 0)
  {
    mpvio->cached_client_reply.pkt= passwd;
    mpvio->cached_client_reply.pkt_len= passwd_len;
    mpvio->cached_client_reply.plugin= client_plugin;
    mpvio->status= MPVIO_EXT::RESTART;
    return packet_error;
  }

  /*
    ok, we don't need to restart the authentication on the server.
    but if the client used the wrong plugin, we need to restart
    the authentication on the client. Do it here, the server plugin
    doesn't need to know.
  */
  const char *client_auth_plugin=
    ((st_mysql_auth *) (plugin_decl(mpvio->plugin)->info))->client_auth_plugin;

  if (client_auth_plugin &&
      my_strcasecmp(system_charset_info, client_plugin, client_auth_plugin))
  {
    mpvio->cached_client_reply.plugin= client_plugin;
    if (send_plugin_request_packet(mpvio,
                                   (uchar*) mpvio->cached_server_packet.pkt,
                                   mpvio->cached_server_packet.pkt_len))
      return packet_error;

    passwd_len= my_net_read(&thd->net);
    passwd= (char*)thd->net.read_pos;
  }

  *buff= (uchar*) passwd;
  return passwd_len;
#else
  return 0;
#endif
}


/**
  vio->write_packet() callback method for server authentication plugins

  This function is called by a server authentication plugin, when it wants
  to send data to the client.

  It transparently wraps the data into a handshake packet,
  and handles plugin negotiation with the client. If necessary,
  it escapes the plugin data, if it starts with a mysql protocol packet byte.
*/
static int server_mpvio_write_packet(MYSQL_PLUGIN_VIO *param,
                                   const uchar *packet, int packet_len)
{
  MPVIO_EXT *mpvio= (MPVIO_EXT *) param;
  int res;
  DBUG_ENTER("server_mpvio_write_packet");

  /* reset cached_client_reply */
  mpvio->cached_client_reply.pkt= 0;

  /* for the 1st packet we wrap plugin data into the handshake packet */
  if (mpvio->packets_written == 0)
    res= send_server_handshake_packet(mpvio, (char*) packet, packet_len);
  else if (mpvio->status == MPVIO_EXT::RESTART)
    res= send_plugin_request_packet(mpvio, packet, packet_len);
  else if (packet_len > 0 && (*packet == 1 || *packet == 255 || *packet == 254))
  {
    /*
      we cannot allow plugin data packet to start from 255 or 254 -
      as the client will treat it as an error or "change plugin" packet.
      We'll escape these bytes with \1. Consequently, we
      have to escape \1 byte too.
    */
    res= net_write_command(&mpvio->auth_info.thd->net, 1, (uchar*)"", 0,
                           packet, packet_len);
  }
  else
  {
    res= my_net_write(&mpvio->auth_info.thd->net, packet, packet_len) ||
         net_flush(&mpvio->auth_info.thd->net);
  }
  mpvio->packets_written++;
  DBUG_RETURN(res);
}

/**
  vio->read_packet() callback method for server authentication plugins

  This function is called by a server authentication plugin, when it wants
  to read data from the client.

  It transparently extracts the client plugin data, if embedded into
  a client authentication handshake packet, and handles plugin negotiation
  with the client, if necessary.
*/
static int server_mpvio_read_packet(MYSQL_PLUGIN_VIO *param, uchar **buf)
{
  MPVIO_EXT *mpvio= (MPVIO_EXT *) param;
  ulong pkt_len;
  DBUG_ENTER("server_mpvio_read_packet");
  if (mpvio->packets_written == 0)
  {
    /*
      plugin wants to read the data without sending anything first.
      send an empty packet to force a server handshake packet to be sent
    */
    if (server_mpvio_write_packet(mpvio, 0, 0))
      pkt_len= packet_error;
    else
      pkt_len= my_net_read(&mpvio->auth_info.thd->net);
  }
  else if (mpvio->cached_client_reply.pkt)
  {
    DBUG_ASSERT(mpvio->status == MPVIO_EXT::RESTART);
    DBUG_ASSERT(mpvio->packets_read > 0);
    /*
      if the have the data cached from the last server_mpvio_read_packet
      (which can be the case if it's a restarted authentication)
      and a client has used the correct plugin, then we can return the
      cached data straight away and avoid one round trip.
    */
    const char *client_auth_plugin=
      ((st_mysql_auth *) (plugin_decl(mpvio->plugin)->info))->client_auth_plugin;
    if (client_auth_plugin == 0 ||
        my_strcasecmp(system_charset_info, mpvio->cached_client_reply.plugin,
                      client_auth_plugin) == 0)
    {
      mpvio->status= MPVIO_EXT::FAILURE;
      *buf= (uchar*) mpvio->cached_client_reply.pkt;
      mpvio->cached_client_reply.pkt= 0;
      mpvio->packets_read++;

      DBUG_RETURN ((int) mpvio->cached_client_reply.pkt_len);
    }

    /*
      But if the client has used the wrong plugin, the cached data are
      useless. Furthermore, we have to send a "change plugin" request
      to the client.
    */
    if (server_mpvio_write_packet(mpvio, 0, 0))
      pkt_len= packet_error;
    else
      pkt_len= my_net_read(&mpvio->auth_info.thd->net);
  }
  else
    pkt_len= my_net_read(&mpvio->auth_info.thd->net);

  if (pkt_len == packet_error)
    goto err;

  mpvio->packets_read++;

  /*
    the 1st packet has the plugin data wrapped into the client authentication
    handshake packet
  */
  if (mpvio->packets_read == 1)
  {
    pkt_len= parse_client_handshake_packet(mpvio, buf, pkt_len);
    if (pkt_len == packet_error)
      goto err;
  }
  else
    *buf= mpvio->auth_info.thd->net.read_pos;

  DBUG_RETURN((int)pkt_len);

err:
  if (mpvio->status == MPVIO_EXT::FAILURE)
  {
    if (!mpvio->auth_info.thd->is_error())
      my_error(ER_HANDSHAKE_ERROR, MYF(0));
  }
  DBUG_RETURN(-1);
}

/**
  fills MYSQL_PLUGIN_VIO_INFO structure with the information about the
  connection
*/
static void server_mpvio_info(MYSQL_PLUGIN_VIO *vio,
                              MYSQL_PLUGIN_VIO_INFO *info)
{
  MPVIO_EXT *mpvio= (MPVIO_EXT *) vio;
  mpvio_info(mpvio->auth_info.thd->net.vio, info);
}

static bool acl_check_ssl(THD *thd, const ACL_USER *acl_user)
{
#ifdef HAVE_OPENSSL
  Vio *vio= thd->net.vio;
  SSL *ssl= (SSL *) vio->ssl_arg;
  X509 *cert;
#endif

  /*
    At this point we know that user is allowed to connect
    from given host by given username/password pair. Now
    we check if SSL is required, if user is using SSL and
    if X509 certificate attributes are OK
  */
  switch (acl_user->ssl_type) {
  case SSL_TYPE_NOT_SPECIFIED:                  // Impossible
  case SSL_TYPE_NONE:                           // SSL is not required
    return 0;
#ifdef HAVE_OPENSSL
  case SSL_TYPE_ANY:                            // Any kind of SSL is ok
    return vio_type(vio) != VIO_TYPE_SSL;
  case SSL_TYPE_X509: /* Client should have any valid certificate. */
    /*
      Connections with non-valid certificates are dropped already
      in sslaccept() anyway, so we do not check validity here.

      We need to check for absence of SSL because without SSL
      we should reject connection.
    */
    if (vio_type(vio) == VIO_TYPE_SSL &&
        SSL_get_verify_result(ssl) == X509_V_OK &&
        (cert= SSL_get_peer_certificate(ssl)))
    {
      X509_free(cert);
      return 0;
    }
    return 1;
  case SSL_TYPE_SPECIFIED: /* Client should have specified attrib */
    /* If a cipher name is specified, we compare it to actual cipher in use. */
    if (vio_type(vio) != VIO_TYPE_SSL ||
        SSL_get_verify_result(ssl) != X509_V_OK)
      return 1;
    if (acl_user->ssl_cipher)
    {
      DBUG_PRINT("info", ("comparing ciphers: '%s' and '%s'",
                         acl_user->ssl_cipher, SSL_get_cipher(ssl)));
      if (strcmp(acl_user->ssl_cipher, SSL_get_cipher(ssl)))
      {
        if (global_system_variables.log_warnings)
          sql_print_information("X509 ciphers mismatch: should be '%s' but is '%s'",
                            acl_user->ssl_cipher, SSL_get_cipher(ssl));
        return 1;
      }
    }
    if (!acl_user->x509_issuer && !acl_user->x509_subject)
      return 0; // all done

    /* Prepare certificate (if exists) */
    if (!(cert= SSL_get_peer_certificate(ssl)))
      return 1;
    /* If X509 issuer is specified, we check it... */
    if (acl_user->x509_issuer)
    {
      char *ptr= X509_NAME_oneline(X509_get_issuer_name(cert), 0, 0);
      DBUG_PRINT("info", ("comparing issuers: '%s' and '%s'",
                         acl_user->x509_issuer, ptr));
      if (strcmp(acl_user->x509_issuer, ptr))
      {
        if (global_system_variables.log_warnings)
          sql_print_information("X509 issuer mismatch: should be '%s' "
                            "but is '%s'", acl_user->x509_issuer, ptr);
        free(ptr);
        X509_free(cert);
        return 1;
      }
      free(ptr);
    }
    /* X509 subject is specified, we check it .. */
    if (acl_user->x509_subject)
    {
      char *ptr= X509_NAME_oneline(X509_get_subject_name(cert), 0, 0);
      DBUG_PRINT("info", ("comparing subjects: '%s' and '%s'",
                         acl_user->x509_subject, ptr));
      if (strcmp(acl_user->x509_subject, ptr))
      {
        if (global_system_variables.log_warnings)
          sql_print_information("X509 subject mismatch: should be '%s' but is '%s'",
                          acl_user->x509_subject, ptr);
        free(ptr);
        X509_free(cert);
        return 1;
      }
      free(ptr);
    }
    X509_free(cert);
    return 0;
#else  /* HAVE_OPENSSL */
  default:
    /*
      If we don't have SSL but SSL is required for this user the
      authentication should fail.
    */
    return 1;
#endif /* HAVE_OPENSSL */
  }
  return 1;
}


static int do_auth_once(THD *thd, const LEX_STRING *auth_plugin_name,
                        MPVIO_EXT *mpvio)
{
  int res= CR_OK, old_status= MPVIO_EXT::FAILURE;
  bool unlock_plugin= false;
  plugin_ref plugin= NULL;

  if (auth_plugin_name->str == native_password_plugin_name.str)
    plugin= native_password_plugin;
#ifndef EMBEDDED_LIBRARY
  else if (auth_plugin_name->str == old_password_plugin_name.str)
    plugin= old_password_plugin;
  else if ((plugin= my_plugin_lock_by_name(thd, auth_plugin_name,
                                           MYSQL_AUTHENTICATION_PLUGIN)))
    unlock_plugin= true;
#endif

  mpvio->plugin= plugin;
  old_status= mpvio->status;

  if (plugin)
  {
    st_mysql_auth *auth= (st_mysql_auth *) plugin_decl(plugin)->info;
    switch (auth->interface_version >> 8) {
    case 0x02:
      res= auth->authenticate_user(mpvio, &mpvio->auth_info);
      break;
    case 0x01:
      {
        MYSQL_SERVER_AUTH_INFO_0x0100 compat;
        compat.downgrade(&mpvio->auth_info);
        res= auth->authenticate_user(mpvio, (MYSQL_SERVER_AUTH_INFO *)&compat);
        compat.upgrade(&mpvio->auth_info);
      }
      break;
    default: DBUG_ASSERT(0);
    }

    if (unlock_plugin)
      plugin_unlock(thd, plugin);
  }
  else
  {
    /* Server cannot load the required plugin. */
    Host_errors errors;
    errors.m_no_auth_plugin= 1;
    inc_host_errors(mpvio->auth_info.thd->security_ctx->ip, &errors);
    my_error(ER_PLUGIN_IS_NOT_LOADED, MYF(0), auth_plugin_name->str);
    res= CR_ERROR;
  }

  /*
    If the status was MPVIO_EXT::RESTART before the authenticate_user() call
    it can never be MPVIO_EXT::RESTART after the call, because any call
    to write_packet() or read_packet() will reset the status.

    But (!) if a plugin never called a read_packet() or write_packet(), the
    status will stay unchanged. We'll fix it, by resetting the status here.
  */
  if (old_status == MPVIO_EXT::RESTART && mpvio->status == MPVIO_EXT::RESTART)
    mpvio->status= MPVIO_EXT::FAILURE; // reset to the default

  return res;
}


/**
  Perform the handshake, authorize the client and update thd sctx variables.

  @param thd                     thread handle
  @param com_change_user_pkt_len size of the COM_CHANGE_USER packet
                                 (without the first, command, byte) or 0
                                 if it's not a COM_CHANGE_USER (that is, if
                                 it's a new connection)

  @retval 0  success, thd is updated.
  @retval 1  error
*/
bool acl_authenticate(THD *thd, uint com_change_user_pkt_len)
{
  int res= CR_OK;
  MPVIO_EXT mpvio;
  const LEX_STRING *auth_plugin_name= default_auth_plugin_name;
  enum  enum_server_command command= com_change_user_pkt_len ? COM_CHANGE_USER
                                                             : COM_CONNECT;
  DBUG_ENTER("acl_authenticate");

  bzero(&mpvio, sizeof(mpvio));
  mpvio.read_packet= server_mpvio_read_packet;
  mpvio.write_packet= server_mpvio_write_packet;
  mpvio.info= server_mpvio_info;
  mpvio.status= MPVIO_EXT::FAILURE;
  mpvio.make_it_fail= false;
  mpvio.auth_info.thd= thd;
  mpvio.auth_info.host_or_ip= thd->security_ctx->host_or_ip;
  mpvio.auth_info.host_or_ip_length=
    (unsigned int) strlen(thd->security_ctx->host_or_ip);

  DBUG_PRINT("info", ("com_change_user_pkt_len=%u", com_change_user_pkt_len));

  if (command == COM_CHANGE_USER)
  {
    mpvio.packets_written++; // pretend that a server handshake packet was sent
    mpvio.packets_read++;    // take COM_CHANGE_USER packet into account

    if (parse_com_change_user_packet(&mpvio, com_change_user_pkt_len))
      DBUG_RETURN(1);

    DBUG_ASSERT(mpvio.status == MPVIO_EXT::RESTART ||
                mpvio.status == MPVIO_EXT::SUCCESS);
  }
  else
  {
    /* mark the thd as having no scramble yet */
    thd->scramble[SCRAMBLE_LENGTH]= 1;

    /*
      perform the first authentication attempt, with the default plugin.
      This sends the server handshake packet, reads the client reply
      with a user name, and performs the authentication if everyone has used
      the correct plugin.
    */

    res= do_auth_once(thd, auth_plugin_name, &mpvio);
  }

  /*
    retry the authentication, if - after receiving the user name -
    we found that we need to switch to a non-default plugin
  */
  if (mpvio.status == MPVIO_EXT::RESTART)
  {
    DBUG_ASSERT(mpvio.acl_user);
    DBUG_ASSERT(command == COM_CHANGE_USER ||
                my_strcasecmp(system_charset_info, auth_plugin_name->str,
                              mpvio.acl_user->plugin.str));
    auth_plugin_name= &mpvio.acl_user->plugin;
    res= do_auth_once(thd, auth_plugin_name, &mpvio);
  }
  if (mpvio.make_it_fail && res == CR_OK)
  {
    mpvio.status= MPVIO_EXT::FAILURE;
    res= CR_ERROR;
  }
 
  Security_context *sctx= thd->security_ctx;
  const ACL_USER *acl_user= mpvio.acl_user;

  thd->password= mpvio.auth_info.password_used;  // remember for error messages

  /*
    Log the command here so that the user can check the log
    for the tried logins and also to detect break-in attempts.

    if sctx->user is unset it's protocol failure, bad packet.
  */
  if (sctx->user)
  {
    if (strcmp(sctx->priv_user, sctx->user))
    {
      general_log_print(thd, command, "%s@%s as %s on %s",
                        sctx->user, sctx->host_or_ip,
                        sctx->priv_user[0] ? sctx->priv_user : "anonymous",
                        safe_str(mpvio.db.str));
    }
    else
      general_log_print(thd, command, (char*) "%s@%s on %s",
                        sctx->user, sctx->host_or_ip,
                        safe_str(mpvio.db.str));
  }

  if (res > CR_OK && mpvio.status != MPVIO_EXT::SUCCESS)
  {
    Host_errors errors;
    DBUG_ASSERT(mpvio.status == MPVIO_EXT::FAILURE);
    switch (res)
    {
    case CR_AUTH_PLUGIN_ERROR:
      errors.m_auth_plugin= 1;
      break;
    case CR_AUTH_HANDSHAKE:
      errors.m_handshake= 1;
      break;
    case CR_AUTH_USER_CREDENTIALS:
      errors.m_authentication= 1;
      break;
    case CR_ERROR:
    default:
      /* Unknown of unspecified auth plugin error. */
      errors.m_auth_plugin= 1;
      break;
    }
    inc_host_errors(mpvio.auth_info.thd->security_ctx->ip, &errors);
    if (!thd->is_error())
      login_failed_error(thd);
    DBUG_RETURN(1);
  }

  sctx->proxy_user[0]= 0;

  if (initialized) // if not --skip-grant-tables
  {
#ifndef NO_EMBEDDED_ACCESS_CHECKS
    bool is_proxy_user= FALSE;
    const char *auth_user = safe_str(acl_user->user.str);
    ACL_PROXY_USER *proxy_user;
    /* check if the user is allowed to proxy as another user */
    proxy_user= acl_find_proxy_user(auth_user, sctx->host, sctx->ip,
                                    mpvio.auth_info.authenticated_as,
                                          &is_proxy_user);
    if (is_proxy_user)
    {
      ACL_USER *acl_proxy_user;

      /* we need to find the proxy user, but there was none */
      if (!proxy_user)
      {
        Host_errors errors;
        errors.m_proxy_user= 1;
        inc_host_errors(mpvio.auth_info.thd->security_ctx->ip, &errors);
        if (!thd->is_error())
          login_failed_error(thd);
        DBUG_RETURN(1);
      }

      my_snprintf(sctx->proxy_user, sizeof(sctx->proxy_user) - 1,
                  "'%s'@'%s'", auth_user,
                  safe_str(acl_user->host.hostname));

      /* we're proxying : find the proxy user definition */
      mysql_mutex_lock(&acl_cache->lock);
      acl_proxy_user= find_user_exact(safe_str(proxy_user->get_proxied_host()),
                                     mpvio.auth_info.authenticated_as);
      if (!acl_proxy_user)
      {
        mysql_mutex_unlock(&acl_cache->lock);

        Host_errors errors;
        errors.m_proxy_user_acl= 1;
        inc_host_errors(mpvio.auth_info.thd->security_ctx->ip, &errors);
        if (!thd->is_error())
          login_failed_error(thd);
        DBUG_RETURN(1);
      }
      acl_user= acl_proxy_user->copy(thd->mem_root);
      mysql_mutex_unlock(&acl_cache->lock);
    }
#endif

    sctx->master_access= acl_user->access;
    if (acl_user->user.str)
      strmake_buf(sctx->priv_user, acl_user->user.str);
    else
      *sctx->priv_user= 0;

    if (acl_user->host.hostname)
      strmake_buf(sctx->priv_host, acl_user->host.hostname);
    else
      *sctx->priv_host= 0;

    /*
      OK. Let's check the SSL. Historically it was checked after the password,
      as an additional layer, not instead of the password
      (in which case it would've been a plugin too).
    */
    if (acl_check_ssl(thd, acl_user))
    {
      Host_errors errors;
      errors.m_ssl= 1;
      inc_host_errors(mpvio.auth_info.thd->security_ctx->ip, &errors);
      login_failed_error(thd);
      DBUG_RETURN(1);
    }

    /*
      Don't allow the user to connect if he has done too many queries.
      As we are testing max_user_connections == 0 here, it means that we
      can't let the user change max_user_connections from 0 in the server
      without a restart as it would lead to wrong connect counting.
    */
    if ((acl_user->user_resource.questions ||
         acl_user->user_resource.updates ||
         acl_user->user_resource.conn_per_hour ||
         acl_user->user_resource.user_conn ||
         acl_user->user_resource.max_statement_time != 0.0 ||
         max_user_connections_checking) &&
         get_or_create_user_conn(thd,
           (opt_old_style_user_limits ? sctx->user : sctx->priv_user),
           (opt_old_style_user_limits ? sctx->host_or_ip : sctx->priv_host),
           &acl_user->user_resource))
      DBUG_RETURN(1); // The error is set by get_or_create_user_conn()

    if (acl_user->user_resource.max_statement_time != 0.0)
    {
      thd->variables.max_statement_time_double=
        acl_user->user_resource.max_statement_time;
      thd->variables.max_statement_time=
        (ulonglong) (thd->variables.max_statement_time_double * 1e6 + 0.1);
    }
  }
  else
    sctx->skip_grants();

  if (thd->user_connect &&
      (thd->user_connect->user_resources.conn_per_hour ||
       thd->user_connect->user_resources.user_conn ||
       max_user_connections_checking) &&
       check_for_max_user_connections(thd, thd->user_connect))
  {
    /* Ensure we don't decrement thd->user_connections->connections twice */
    thd->user_connect= 0;
    status_var_increment(denied_connections);
    DBUG_RETURN(1); // The error is set in check_for_max_user_connections()
  }

  DBUG_PRINT("info",
             ("Capabilities: %llu  packet_length: %ld  Host: '%s'  "
              "Login user: '%s' Priv_user: '%s'  Using password: %s "
              "Access: %lu  db: '%s'",
              thd->client_capabilities, thd->max_client_packet_length,
              sctx->host_or_ip, sctx->user, sctx->priv_user,
              thd->password ? "yes": "no",
              sctx->master_access, mpvio.db.str));

  if (command == COM_CONNECT &&
      !(thd->main_security_ctx.master_access & SUPER_ACL))
  {
    mysql_mutex_lock(&LOCK_connection_count);
    bool count_ok= (*thd->scheduler->connection_count <=
                    *thd->scheduler->max_connections);
    mysql_mutex_unlock(&LOCK_connection_count);
    if (!count_ok)
    {                                         // too many connections
      my_error(ER_CON_COUNT_ERROR, MYF(0));
      DBUG_RETURN(1);
    }
  }

  /*
    This is the default access rights for the current database.  It's
    set to 0 here because we don't have an active database yet (and we
    may not have an active database to set.
  */
  sctx->db_access=0;

#ifndef NO_EMBEDDED_ACCESS_CHECKS
  /*
    In case the user has a default role set, attempt to set that role
  */
  if (initialized && acl_user->default_rolename.length) {
    ulonglong access= 0;
    int result;
    result= acl_check_setrole(thd, acl_user->default_rolename.str, &access);
    if (!result)
      result= acl_setrole(thd, acl_user->default_rolename.str, access);
    if (result)
      thd->clear_error(); // even if the default role was not granted, do not
                          // close the connection
  }
#endif

  /* Change a database if necessary */
  if (mpvio.db.length)
  {
    if (mysql_change_db(thd, &mpvio.db, FALSE))
    {
      /* mysql_change_db() has pushed the error message. */
      status_var_increment(thd->status_var.access_denied_errors);
      DBUG_RETURN(1);
    }
  }

  thd->net.net_skip_rest_factor= 2;  // skip at most 2*max_packet_size

  if (mpvio.auth_info.external_user[0])
    sctx->external_user= my_strdup(mpvio.auth_info.external_user, MYF(0));

  if (res == CR_OK_HANDSHAKE_COMPLETE)
    thd->get_stmt_da()->disable_status();
  else
    my_ok(thd);

#ifdef HAVE_PSI_THREAD_INTERFACE
  PSI_THREAD_CALL(set_thread_user_host)
    (thd->main_security_ctx.user, strlen(thd->main_security_ctx.user),
    thd->main_security_ctx.host_or_ip, strlen(thd->main_security_ctx.host_or_ip));
#endif

  /* Ready to handle queries */
  DBUG_RETURN(0);
}

/**
  MySQL Server Password Authentication Plugin

  In the MySQL authentication protocol:
  1. the server sends the random scramble to the client
  2. client sends the encrypted password back to the server
  3. the server checks the password.
*/
static int native_password_authenticate(MYSQL_PLUGIN_VIO *vio,
                                        MYSQL_SERVER_AUTH_INFO *info)
{
  uchar *pkt;
  int pkt_len;
  MPVIO_EXT *mpvio= (MPVIO_EXT *) vio;
  THD *thd=info->thd;
  DBUG_ENTER("native_password_authenticate");

  /* generate the scramble, or reuse the old one */
  if (thd->scramble[SCRAMBLE_LENGTH])
  {
    thd_create_random_password(thd, thd->scramble, SCRAMBLE_LENGTH);
    /* and send it to the client */
    if (mpvio->write_packet(mpvio, (uchar*)thd->scramble, SCRAMBLE_LENGTH + 1))
      DBUG_RETURN(CR_AUTH_HANDSHAKE);
  }

  /* reply and authenticate */

  /*
    <digression>
      This is more complex than it looks.

      The plugin (we) may be called right after the client was connected -
      and will need to send a scramble, read reply, authenticate.

      Or the plugin may be called after another plugin has sent a scramble,
      and read the reply. If the client has used the correct client-plugin,
      we won't need to read anything here from the client, the client
      has already sent a reply with everything we need for authentication.

      Or the plugin may be called after another plugin has sent a scramble,
      and read the reply, but the client has used the wrong client-plugin.
      We'll need to sent a "switch to another plugin" packet to the
      client and read the reply. "Use the short scramble" packet is a special
      case of "switch to another plugin" packet.

      Or, perhaps, the plugin may be called after another plugin has
      done the handshake but did not send a useful scramble. We'll need
      to send a scramble (and perhaps a "switch to another plugin" packet)
      and read the reply.

      Besides, a client may be an old one, that doesn't understand plugins.
      Or doesn't even understand 4.0 scramble.

      And we want to keep the same protocol on the wire  unless non-native
      plugins are involved.

      Anyway, it still looks simple from a plugin point of view:
      "send the scramble, read the reply and authenticate".
      All the magic is transparently handled by the server.
    </digression>
  */

  /* read the reply with the encrypted password */
  if ((pkt_len= mpvio->read_packet(mpvio, &pkt)) < 0)
    DBUG_RETURN(CR_AUTH_HANDSHAKE);
  DBUG_PRINT("info", ("reply read : pkt_len=%d", pkt_len));

#ifdef NO_EMBEDDED_ACCESS_CHECKS
  DBUG_RETURN(CR_OK);
#endif

  DBUG_EXECUTE_IF("native_password_bad_reply", { pkt_len= 12; });

  if (pkt_len == 0) /* no password */
    DBUG_RETURN(mpvio->acl_user->salt_len != 0 ? CR_AUTH_USER_CREDENTIALS : CR_OK);

  info->password_used= PASSWORD_USED_YES;
  if (pkt_len == SCRAMBLE_LENGTH)
  {
    if (!mpvio->acl_user->salt_len)
      DBUG_RETURN(CR_AUTH_USER_CREDENTIALS);

    if (check_scramble(pkt, thd->scramble, mpvio->acl_user->salt))
      DBUG_RETURN(CR_AUTH_USER_CREDENTIALS);
    else
      DBUG_RETURN(CR_OK);
  }

  my_error(ER_HANDSHAKE_ERROR, MYF(0));
  DBUG_RETURN(CR_AUTH_HANDSHAKE);
}

static int old_password_authenticate(MYSQL_PLUGIN_VIO *vio,
                                     MYSQL_SERVER_AUTH_INFO *info)
{
  uchar *pkt;
  int pkt_len;
  MPVIO_EXT *mpvio= (MPVIO_EXT *) vio;
  THD *thd=info->thd;

  /* generate the scramble, or reuse the old one */
  if (thd->scramble[SCRAMBLE_LENGTH])
  {
    thd_create_random_password(thd, thd->scramble, SCRAMBLE_LENGTH);
    /* and send it to the client */
    if (mpvio->write_packet(mpvio, (uchar*)thd->scramble, SCRAMBLE_LENGTH + 1))
      return CR_AUTH_HANDSHAKE;
  }

  /* read the reply and authenticate */
  if ((pkt_len= mpvio->read_packet(mpvio, &pkt)) < 0)
    return CR_AUTH_HANDSHAKE;

#ifdef NO_EMBEDDED_ACCESS_CHECKS
  return CR_OK;
#endif

  /*
    legacy: if switch_from_long_to_short_scramble,
    the password is sent \0-terminated, the pkt_len is always 9 bytes.
    We need to figure out the correct scramble length here.
  */
  if (pkt_len == SCRAMBLE_LENGTH_323 + 1)
    pkt_len= strnlen((char*)pkt, pkt_len);

  if (pkt_len == 0) /* no password */
    return info->auth_string[0] ? CR_AUTH_USER_CREDENTIALS : CR_OK;

  if (secure_auth(thd))
    return CR_AUTH_HANDSHAKE;

  info->password_used= PASSWORD_USED_YES;

  if (pkt_len == SCRAMBLE_LENGTH_323)
  {
    if (!mpvio->acl_user->salt_len)
      return CR_AUTH_USER_CREDENTIALS;

    return check_scramble_323(pkt, thd->scramble,
                             (ulong *) mpvio->acl_user->salt) ? 
                             CR_AUTH_USER_CREDENTIALS : CR_OK;
  }

  my_error(ER_HANDSHAKE_ERROR, MYF(0));
  return CR_AUTH_HANDSHAKE;
}

static struct st_mysql_auth native_password_handler=
{
  MYSQL_AUTHENTICATION_INTERFACE_VERSION,
  native_password_plugin_name.str,
  native_password_authenticate
};

static struct st_mysql_auth old_password_handler=
{
  MYSQL_AUTHENTICATION_INTERFACE_VERSION,
  old_password_plugin_name.str,
  old_password_authenticate
};

maria_declare_plugin(mysql_password)
{
  MYSQL_AUTHENTICATION_PLUGIN,                  /* type constant    */
  &native_password_handler,                     /* type descriptor  */
  native_password_plugin_name.str,              /* Name             */
  "R.J.Silk, Sergei Golubchik",                 /* Author           */
  "Native MySQL authentication",                /* Description      */
  PLUGIN_LICENSE_GPL,                           /* License          */
  NULL,                                         /* Init function    */
  NULL,                                         /* Deinit function  */
  0x0100,                                       /* Version (1.0)    */
  NULL,                                         /* status variables */
  NULL,                                         /* system variables */
  "1.0",                                        /* String version   */
  MariaDB_PLUGIN_MATURITY_STABLE                /* Maturity         */
},
{
  MYSQL_AUTHENTICATION_PLUGIN,                  /* type constant    */
  &old_password_handler,                        /* type descriptor  */
  old_password_plugin_name.str,                 /* Name             */
  "R.J.Silk, Sergei Golubchik",                 /* Author           */
  "Old MySQL-4.0 authentication",               /* Description      */
  PLUGIN_LICENSE_GPL,                           /* License          */
  NULL,                                         /* Init function    */
  NULL,                                         /* Deinit function  */
  0x0100,                                       /* Version (1.0)    */
  NULL,                                         /* status variables */
  NULL,                                         /* system variables */
  "1.0",                                        /* String version   */
  MariaDB_PLUGIN_MATURITY_STABLE                /* Maturity         */
}
maria_declare_plugin_end;<|MERGE_RESOLUTION|>--- conflicted
+++ resolved
@@ -2314,13 +2314,8 @@
 
 bool acl_reload(THD *thd)
 {
-<<<<<<< HEAD
-  DYNAMIC_ARRAY old_acl_hosts, old_acl_users, old_acl_dbs, old_acl_proxy_users;
-=======
-  TABLE_LIST tables[TABLES_MAX];
   DYNAMIC_ARRAY old_acl_hosts, old_acl_users, old_acl_proxy_users;
   Dynamic_array<ACL_DB> old_acl_dbs(0U,0U);
->>>>>>> ecd3a7e0
   HASH old_acl_roles, old_acl_roles_mappings;
   MEM_ROOT old_mem;
   int result;
@@ -5944,15 +5939,9 @@
     (that should be merged) are sorted together. The grantee's ACL_DB element
     is not necessarily the first and may be not present at all.
   */
-<<<<<<< HEAD
-  ACL_DB **first= NULL, *merged= NULL;
+  int first= -1, merged= -1;
   ulong access= 0, update_flags= 0;
-  for (ACL_DB **cur= dbs.front(); cur <= dbs.back(); cur++)
-=======
-  int first= -1, merged= -1;
-  ulong UNINIT_VAR(access), update_flags= 0;
   for (int *p= dbs.front(); p <= dbs.back(); p++)
->>>>>>> ecd3a7e0
   {
     if (first<0 || (!dbname && strcmp(acl_dbs.at(*p).db, acl_dbs.at(*p-1).db)))
     { // new db name series
