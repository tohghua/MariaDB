--- conflicted
+++ resolved
@@ -1,9 +1,5 @@
-<<<<<<< HEAD
-/* Copyright (c) 2002, 2012, Oracle and/or its affiliates.
-   Copyright (c) 2008, 2011, Monty Program Ab
-=======
-/* Copyright (c) 2002, 2013, Oracle and/or its affiliates. All rights reserved.
->>>>>>> 543b6e02
+/* Copyright (c) 2002, 2013, Oracle and/or its affiliates.
+   Copyright (c) 2008, 2013, Monty Program Ab
 
    This program is free software; you can redistribute it and/or modify
    it under the terms of the GNU General Public License as published by
@@ -118,11 +114,8 @@
 #include <mysql_com.h>
 #endif
 #include "lock.h"                               // MYSQL_OPEN_FORCE_SHARED_MDL
-<<<<<<< HEAD
 #include "sql_handler.h"
-=======
 #include "transaction.h"                        // trans_rollback_implicit
->>>>>>> 543b6e02
 
 /**
   A result class used to send cursor rows using the binary protocol.
