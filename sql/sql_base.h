--- conflicted
+++ resolved
@@ -1,4 +1,6 @@
-/* Copyright (c) 2010, 2018, Oracle and/or its affiliates. All rights reserved.
+/* Copyright (c) 2010, 2013, Oracle and/or its affiliates. All rights reserved.
+   Copyright (c) 2011, 2018, MariaDB
+
 
    This program is free software; you can redistribute it and/or modify
    it under the terms of the GNU General Public License as published by
@@ -319,12 +321,7 @@
                          bool wait_for_refresh, ulong timeout);
 bool close_cached_connection_tables(THD *thd, LEX_STRING *connect_string);
 void close_all_tables_for_name(THD *thd, TABLE_SHARE *share,
-<<<<<<< HEAD
                                ha_extra_function extra);
-=======
-                               bool remove_from_locked_tables,
-                               TABLE *skip_table);
->>>>>>> c0b4d74b
 OPEN_TABLE_LIST *list_open_tables(THD *thd, const char *db, const char *wild);
 void tdc_remove_table(THD *thd, enum_tdc_remove_table_type remove_type,
                       const char *db, const char *table_name,
