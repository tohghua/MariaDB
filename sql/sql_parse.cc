/* Copyright (c) 2000, 2013, Oracle and/or its affiliates.
   Copyright (c) 2008, 2014, SkySQL Ab.

   This program is free software; you can redistribute it and/or modify
   it under the terms of the GNU General Public License as published by
   the Free Software Foundation; version 2 of the License.

   This program is distributed in the hope that it will be useful,
   but WITHOUT ANY WARRANTY; without even the implied warranty of
   MERCHANTABILITY or FITNESS FOR A PARTICULAR PURPOSE.  See the
   GNU General Public License for more details.

   You should have received a copy of the GNU General Public License
   along with this program; if not, write to the Free Software
   Foundation, Inc., 51 Franklin St, Fifth Floor, Boston, MA  02110-1301  USA */

#define MYSQL_LEX 1
#include <my_global.h>
#include "sql_priv.h"
#include "unireg.h"                    // REQUIRED: for other includes
#include "sql_parse.h"        // sql_kill, *_precheck, *_prepare
#include "lock.h"             // try_transactional_lock,
                              // check_transactional_lock,
                              // set_handler_table_locks,
                              // lock_global_read_lock,
                              // make_global_read_lock_block_commit
#include "sql_base.h"         // find_temporary_table
#include "sql_cache.h"        // QUERY_CACHE_FLAGS_SIZE, query_cache_*
#include "sql_show.h"         // mysqld_list_*, mysqld_show_*,
                              // calc_sum_of_all_status
#include "mysqld.h"
#include "sql_locale.h"                         // my_locale_en_US
#include "log.h"                                // flush_error_log
#include "sql_view.h"         // mysql_create_view, mysql_drop_view
#include "sql_delete.h"       // mysql_delete
#include "sql_insert.h"       // mysql_insert
#include "sql_update.h"       // mysql_update, mysql_multi_update
#include "sql_partition.h"    // struct partition_info
#include "sql_db.h"           // mysql_change_db, mysql_create_db,
                              // mysql_rm_db, mysql_upgrade_db,
                              // mysql_alter_db,
                              // check_db_dir_existence,
                              // my_dbopt_cleanup
#include "sql_table.h"        // mysql_create_like_table,
                              // mysql_create_table,
                              // mysql_alter_table,
                              // mysql_backup_table,
                              // mysql_restore_table
#include "sql_reload.h"       // reload_acl_and_cache
#include "sql_admin.h"        // mysql_assign_to_keycache
#include "sql_connect.h"      // decrease_user_connections,
                              // check_mqh,
                              // reset_mqh
#include "sql_rename.h"       // mysql_rename_table
#include "sql_tablespace.h"   // mysql_alter_tablespace
#include "hostname.h"         // hostname_cache_refresh
#include "sql_acl.h"          // *_ACL, check_grant, is_acl_user,
                              // has_any_table_level_privileges,
                              // mysql_drop_user, mysql_rename_user,
                              // check_grant_routine,
                              // mysql_routine_grant,
                              // mysql_show_grants,
                              // sp_grant_privileges, ...
#include "sql_test.h"         // mysql_print_status
#include "sql_select.h"       // handle_select, mysql_select,
                              // mysql_explain_union
#include "sql_load.h"         // mysql_load
#include "sql_servers.h"      // create_servers, alter_servers,
                              // drop_servers, servers_reload
#include "sql_handler.h"      // mysql_ha_open, mysql_ha_close,
                              // mysql_ha_read
#include "sql_binlog.h"       // mysql_client_binlog_statement
#include "sql_do.h"           // mysql_do
#include "sql_help.h"         // mysqld_help
#include "rpl_constants.h"    // Incident, INCIDENT_LOST_EVENTS
#include "log_event.h"
#include "sql_repl.h"
#include "rpl_filter.h"
#include "repl_failsafe.h"
#include <m_ctype.h>
#include <myisam.h>
#include <my_dir.h>
#include "rpl_handler.h"
#include "rpl_mi.h"

#include "sql_digest.h"

#include "sp_head.h"
#include "sp.h"
#include "sp_cache.h"
#include "events.h"
#include "sql_trigger.h"
#include "transaction.h"
#include "sql_audit.h"
#include "sql_prepare.h"
#include "debug_sync.h"
#include "probes_mysql.h"
#include "set_var.h"
#include "log_slow.h"
#include "sql_bootstrap.h"

#define FLAGSTR(V,F) ((V)&(F)?#F" ":"")

#ifdef WITH_ARIA_STORAGE_ENGINE
#include "../storage/maria/ha_maria.h"
#endif

#ifdef WITH_WSREP
#include "wsrep_mysqld.h"
#include "wsrep_thd.h"
<<<<<<< HEAD
#include "wsrep_binlog.h"
=======
>>>>>>> 014fe12c
static void wsrep_mysql_parse(THD *thd, char *rawbuf, uint length,
                              Parser_state *parser_state);
#endif /* WITH_WSREP */
/**
  @defgroup Runtime_Environment Runtime Environment
  @{
*/

/* Used in error handling only */
#define SP_TYPE_STRING(LP) \
  ((LP)->sphead->m_type == TYPE_ENUM_FUNCTION ? "FUNCTION" : "PROCEDURE")
#define SP_COM_STRING(LP) \
  ((LP)->sql_command == SQLCOM_CREATE_SPFUNCTION || \
   (LP)->sql_command == SQLCOM_ALTER_FUNCTION || \
   (LP)->sql_command == SQLCOM_SHOW_CREATE_FUNC || \
   (LP)->sql_command == SQLCOM_DROP_FUNCTION ? \
   "FUNCTION" : "PROCEDURE")

static bool execute_sqlcom_select(THD *thd, TABLE_LIST *all_tables);
static void sql_kill(THD *thd, longlong id, killed_state state, killed_type type);
static void sql_kill_user(THD *thd, LEX_USER *user, killed_state state);
static bool lock_tables_precheck(THD *thd, TABLE_LIST *tables);
static bool execute_show_status(THD *, TABLE_LIST *);
static bool execute_rename_table(THD *, TABLE_LIST *, TABLE_LIST *);

const char *any_db="*any*";	// Special symbol for check_access

const LEX_STRING command_name[]={
  { C_STRING_WITH_LEN("Sleep") },
  { C_STRING_WITH_LEN("Quit") },
  { C_STRING_WITH_LEN("Init DB") },
  { C_STRING_WITH_LEN("Query") },
  { C_STRING_WITH_LEN("Field List") },
  { C_STRING_WITH_LEN("Create DB") },
  { C_STRING_WITH_LEN("Drop DB") },
  { C_STRING_WITH_LEN("Refresh") },
  { C_STRING_WITH_LEN("Shutdown") },
  { C_STRING_WITH_LEN("Statistics") },
  { C_STRING_WITH_LEN("Processlist") },
  { C_STRING_WITH_LEN("Connect") },
  { C_STRING_WITH_LEN("Kill") },
  { C_STRING_WITH_LEN("Debug") },
  { C_STRING_WITH_LEN("Ping") },
  { C_STRING_WITH_LEN("Time") },
  { C_STRING_WITH_LEN("Delayed insert") },
  { C_STRING_WITH_LEN("Change user") },
  { C_STRING_WITH_LEN("Binlog Dump") },
  { C_STRING_WITH_LEN("Table Dump") },
  { C_STRING_WITH_LEN("Connect Out") },
  { C_STRING_WITH_LEN("Register Slave") },
  { C_STRING_WITH_LEN("Prepare") },
  { C_STRING_WITH_LEN("Execute") },
  { C_STRING_WITH_LEN("Long Data") },
  { C_STRING_WITH_LEN("Close stmt") },
  { C_STRING_WITH_LEN("Reset stmt") },
  { C_STRING_WITH_LEN("Set option") },
  { C_STRING_WITH_LEN("Fetch") },
  { C_STRING_WITH_LEN("Daemon") },
  { C_STRING_WITH_LEN("Error") }  // Last command number
};

const char *xa_state_names[]={
  "NON-EXISTING", "ACTIVE", "IDLE", "PREPARED", "ROLLBACK ONLY"
};

#ifdef HAVE_REPLICATION
/**
  Returns true if all tables should be ignored.
*/
inline bool all_tables_not_ok(THD *thd, TABLE_LIST *tables)
{
  Rpl_filter *rpl_filter= thd->system_thread_info.rpl_sql_info->rpl_filter;
  return rpl_filter->is_on() && tables && !thd->spcont &&
         !rpl_filter->tables_ok(thd->db, tables);
}
#endif


static bool some_non_temp_table_to_be_updated(THD *thd, TABLE_LIST *tables)
{
  for (TABLE_LIST *table= tables; table; table= table->next_global)
  {
    DBUG_ASSERT(table->db && table->table_name);
    if (table->updating && !find_temporary_table(thd, table))
      return 1;
  }
  return 0;
}


/*
  Implicitly commit a active transaction if statement requires so.

  @param thd    Thread handle.
  @param mask   Bitmask used for the SQL command match.

  @return 0     No implicit commit
  @return 1     Do a commit
*/
static bool stmt_causes_implicit_commit(THD *thd, uint mask)
{
  LEX *lex= thd->lex;
  bool skip= FALSE;
  DBUG_ENTER("stmt_causes_implicit_commit");

  if (!(sql_command_flags[lex->sql_command] & mask))
    DBUG_RETURN(FALSE);

  switch (lex->sql_command) {
  case SQLCOM_DROP_TABLE:
    skip= (lex->drop_temporary ||
           (thd->variables.option_bits & OPTION_GTID_BEGIN));
    break;
  case SQLCOM_ALTER_TABLE:
    /* If ALTER TABLE of non-temporary table, do implicit commit */
    skip= (lex->create_info.tmp_table());
    break;
  case SQLCOM_CREATE_TABLE:
    /*
      If CREATE TABLE of non-temporary table and the table is not part
      if a BEGIN GTID ... COMMIT group, do a implicit commit.
      This ensures that CREATE ... SELECT will in the same GTID group on the
      master and slave.
    */
    skip= (lex->create_info.tmp_table() ||
           (thd->variables.option_bits & OPTION_GTID_BEGIN));
    break;
  case SQLCOM_SET_OPTION:
    skip= lex->autocommit ? FALSE : TRUE;
    break;
  default:
    break;
  }

  DBUG_RETURN(!skip);
}


/**
  Mark all commands that somehow changes a table.

  This is used to check number of updates / hour.

  sql_command is actually set to SQLCOM_END sometimes
  so we need the +1 to include it in the array.

  See COMMAND_FLAG_xxx for different type of commands
     2  - query that returns meaningful ROW_COUNT() -
          a number of modified rows
*/

uint sql_command_flags[SQLCOM_END+1];
uint server_command_flags[COM_END+1];

void init_update_queries(void)
{
  /* Initialize the server command flags array. */
  memset(server_command_flags, 0, sizeof(server_command_flags));

  server_command_flags[COM_STATISTICS]= CF_SKIP_QUERY_ID | CF_SKIP_QUESTIONS;
  server_command_flags[COM_PING]=       CF_SKIP_QUERY_ID | CF_SKIP_QUESTIONS;
  server_command_flags[COM_STMT_PREPARE]= CF_SKIP_QUESTIONS;
  server_command_flags[COM_STMT_CLOSE]=   CF_SKIP_QUESTIONS;
  server_command_flags[COM_STMT_RESET]=   CF_SKIP_QUESTIONS;

  /* Initialize the sql command flags array. */
  memset(sql_command_flags, 0, sizeof(sql_command_flags));

  /*
    In general, DDL statements do not generate row events and do not go
    through a cache before being written to the binary log. However, the
    CREATE TABLE...SELECT is an exception because it may generate row
    events. For that reason,  the SQLCOM_CREATE_TABLE  which represents
    a CREATE TABLE, including the CREATE TABLE...SELECT, has the
    CF_CAN_GENERATE_ROW_EVENTS flag. The distinction between a regular
    CREATE TABLE and the CREATE TABLE...SELECT is made in other parts of
    the code, in particular in the Query_log_event's constructor.
  */
  sql_command_flags[SQLCOM_CREATE_TABLE]=   CF_CHANGES_DATA | CF_REEXECUTION_FRAGILE |
                                            CF_AUTO_COMMIT_TRANS | CF_REPORT_PROGRESS |
                                            CF_CAN_GENERATE_ROW_EVENTS;
  sql_command_flags[SQLCOM_CREATE_INDEX]=   CF_CHANGES_DATA | CF_AUTO_COMMIT_TRANS | CF_REPORT_PROGRESS;
  sql_command_flags[SQLCOM_ALTER_TABLE]=    CF_CHANGES_DATA | CF_WRITE_LOGS_COMMAND |
                                            CF_AUTO_COMMIT_TRANS | CF_REPORT_PROGRESS |
                                            CF_INSERTS_DATA;
  sql_command_flags[SQLCOM_TRUNCATE]=       CF_CHANGES_DATA | CF_WRITE_LOGS_COMMAND |
                                            CF_AUTO_COMMIT_TRANS;
  sql_command_flags[SQLCOM_DROP_TABLE]=     CF_CHANGES_DATA | CF_AUTO_COMMIT_TRANS;
  sql_command_flags[SQLCOM_LOAD]=           CF_CHANGES_DATA | CF_REEXECUTION_FRAGILE |
                                            CF_CAN_GENERATE_ROW_EVENTS | CF_REPORT_PROGRESS |
                                            CF_INSERTS_DATA;
  sql_command_flags[SQLCOM_CREATE_DB]=      CF_CHANGES_DATA | CF_AUTO_COMMIT_TRANS;
  sql_command_flags[SQLCOM_DROP_DB]=        CF_CHANGES_DATA | CF_AUTO_COMMIT_TRANS;
  sql_command_flags[SQLCOM_ALTER_DB_UPGRADE]= CF_AUTO_COMMIT_TRANS;
  sql_command_flags[SQLCOM_ALTER_DB]=       CF_CHANGES_DATA | CF_AUTO_COMMIT_TRANS;
  sql_command_flags[SQLCOM_RENAME_TABLE]=   CF_CHANGES_DATA | CF_AUTO_COMMIT_TRANS;
  sql_command_flags[SQLCOM_DROP_INDEX]=     CF_CHANGES_DATA | CF_AUTO_COMMIT_TRANS | CF_REPORT_PROGRESS;
  sql_command_flags[SQLCOM_CREATE_VIEW]=    CF_CHANGES_DATA | CF_REEXECUTION_FRAGILE |
                                            CF_AUTO_COMMIT_TRANS;
  sql_command_flags[SQLCOM_DROP_VIEW]=      CF_CHANGES_DATA | CF_AUTO_COMMIT_TRANS;
  sql_command_flags[SQLCOM_CREATE_TRIGGER]= CF_CHANGES_DATA | CF_AUTO_COMMIT_TRANS;
  sql_command_flags[SQLCOM_DROP_TRIGGER]=   CF_CHANGES_DATA | CF_AUTO_COMMIT_TRANS;
  sql_command_flags[SQLCOM_CREATE_EVENT]=   CF_CHANGES_DATA | CF_AUTO_COMMIT_TRANS;
  sql_command_flags[SQLCOM_ALTER_EVENT]=    CF_CHANGES_DATA | CF_AUTO_COMMIT_TRANS;
  sql_command_flags[SQLCOM_DROP_EVENT]=     CF_CHANGES_DATA | CF_AUTO_COMMIT_TRANS;

  sql_command_flags[SQLCOM_UPDATE]=	    CF_CHANGES_DATA | CF_REEXECUTION_FRAGILE |
                                            CF_CAN_GENERATE_ROW_EVENTS |
                                            CF_OPTIMIZER_TRACE |
                                            CF_CAN_BE_EXPLAINED |
                                            CF_UPDATES_DATA;
  sql_command_flags[SQLCOM_UPDATE_MULTI]=   CF_CHANGES_DATA | CF_REEXECUTION_FRAGILE |
                                            CF_CAN_GENERATE_ROW_EVENTS |
                                            CF_OPTIMIZER_TRACE |
                                            CF_CAN_BE_EXPLAINED |
                                            CF_UPDATES_DATA;
  sql_command_flags[SQLCOM_INSERT]=	    CF_CHANGES_DATA | CF_REEXECUTION_FRAGILE |
                                            CF_CAN_GENERATE_ROW_EVENTS |
                                            CF_OPTIMIZER_TRACE |
                                            CF_CAN_BE_EXPLAINED |
                                            CF_INSERTS_DATA;
  sql_command_flags[SQLCOM_INSERT_SELECT]=  CF_CHANGES_DATA | CF_REEXECUTION_FRAGILE |
                                            CF_CAN_GENERATE_ROW_EVENTS |
                                            CF_OPTIMIZER_TRACE |
                                            CF_CAN_BE_EXPLAINED |
                                            CF_INSERTS_DATA;
  sql_command_flags[SQLCOM_DELETE]=         CF_CHANGES_DATA | CF_REEXECUTION_FRAGILE |
                                            CF_CAN_GENERATE_ROW_EVENTS |
                                            CF_OPTIMIZER_TRACE |
                                            CF_CAN_BE_EXPLAINED;
  sql_command_flags[SQLCOM_DELETE_MULTI]=   CF_CHANGES_DATA | CF_REEXECUTION_FRAGILE |
                                            CF_CAN_GENERATE_ROW_EVENTS |
                                            CF_OPTIMIZER_TRACE |
                                            CF_CAN_BE_EXPLAINED;;
  sql_command_flags[SQLCOM_REPLACE]=        CF_CHANGES_DATA | CF_REEXECUTION_FRAGILE |
                                            CF_CAN_GENERATE_ROW_EVENTS |
                                            CF_OPTIMIZER_TRACE |
                                            CF_CAN_BE_EXPLAINED |
                                            CF_INSERTS_DATA;;
  sql_command_flags[SQLCOM_REPLACE_SELECT]= CF_CHANGES_DATA | CF_REEXECUTION_FRAGILE |
                                            CF_CAN_GENERATE_ROW_EVENTS |
                                            CF_OPTIMIZER_TRACE |
                                            CF_CAN_BE_EXPLAINED |
                                            CF_INSERTS_DATA;
  sql_command_flags[SQLCOM_SELECT]=         CF_REEXECUTION_FRAGILE |
                                            CF_CAN_GENERATE_ROW_EVENTS |
                                            CF_OPTIMIZER_TRACE |
                                            CF_CAN_BE_EXPLAINED;
  // (1) so that subquery is traced when doing "SET @var = (subquery)"
  /*
    @todo SQLCOM_SET_OPTION should have CF_CAN_GENERATE_ROW_EVENTS
    set, because it may invoke a stored function that generates row
    events. /Sven
  */
  sql_command_flags[SQLCOM_SET_OPTION]=     CF_REEXECUTION_FRAGILE |
                                            CF_AUTO_COMMIT_TRANS |
                                            CF_CAN_GENERATE_ROW_EVENTS |
                                            CF_OPTIMIZER_TRACE; // (1)
  // (1) so that subquery is traced when doing "DO @var := (subquery)"
  sql_command_flags[SQLCOM_DO]=             CF_REEXECUTION_FRAGILE |
                                            CF_CAN_GENERATE_ROW_EVENTS |
                                            CF_OPTIMIZER_TRACE; // (1)

  sql_command_flags[SQLCOM_SHOW_STATUS_PROC]= CF_STATUS_COMMAND | CF_REEXECUTION_FRAGILE;
  sql_command_flags[SQLCOM_SHOW_STATUS]=      CF_STATUS_COMMAND | CF_REEXECUTION_FRAGILE;
  sql_command_flags[SQLCOM_SHOW_DATABASES]=   CF_STATUS_COMMAND | CF_REEXECUTION_FRAGILE;
  sql_command_flags[SQLCOM_SHOW_TRIGGERS]=    CF_STATUS_COMMAND | CF_REEXECUTION_FRAGILE;
  sql_command_flags[SQLCOM_SHOW_EVENTS]=      CF_STATUS_COMMAND | CF_REEXECUTION_FRAGILE;
  sql_command_flags[SQLCOM_SHOW_OPEN_TABLES]= CF_STATUS_COMMAND | CF_REEXECUTION_FRAGILE;
  sql_command_flags[SQLCOM_SHOW_PLUGINS]=     CF_STATUS_COMMAND;
  sql_command_flags[SQLCOM_SHOW_FIELDS]=      CF_STATUS_COMMAND | CF_REEXECUTION_FRAGILE;
  sql_command_flags[SQLCOM_SHOW_KEYS]=        CF_STATUS_COMMAND | CF_REEXECUTION_FRAGILE;
  sql_command_flags[SQLCOM_SHOW_VARIABLES]=   CF_STATUS_COMMAND | CF_REEXECUTION_FRAGILE;
  sql_command_flags[SQLCOM_SHOW_CHARSETS]=    CF_STATUS_COMMAND | CF_REEXECUTION_FRAGILE;
  sql_command_flags[SQLCOM_SHOW_COLLATIONS]=  CF_STATUS_COMMAND | CF_REEXECUTION_FRAGILE;
  sql_command_flags[SQLCOM_SHOW_BINLOGS]=     CF_STATUS_COMMAND;
  sql_command_flags[SQLCOM_SHOW_SLAVE_HOSTS]= CF_STATUS_COMMAND;
  sql_command_flags[SQLCOM_SHOW_BINLOG_EVENTS]= CF_STATUS_COMMAND;
  sql_command_flags[SQLCOM_SHOW_STORAGE_ENGINES]= CF_STATUS_COMMAND;
  sql_command_flags[SQLCOM_SHOW_AUTHORS]=     CF_STATUS_COMMAND;
  sql_command_flags[SQLCOM_SHOW_CONTRIBUTORS]= CF_STATUS_COMMAND;
  sql_command_flags[SQLCOM_SHOW_PRIVILEGES]=  CF_STATUS_COMMAND;
  sql_command_flags[SQLCOM_SHOW_WARNS]=       CF_STATUS_COMMAND | CF_DIAGNOSTIC_STMT;
  sql_command_flags[SQLCOM_SHOW_ERRORS]=      CF_STATUS_COMMAND | CF_DIAGNOSTIC_STMT;
  sql_command_flags[SQLCOM_SHOW_ENGINE_STATUS]= CF_STATUS_COMMAND;
  sql_command_flags[SQLCOM_SHOW_ENGINE_MUTEX]= CF_STATUS_COMMAND;
  sql_command_flags[SQLCOM_SHOW_ENGINE_LOGS]= CF_STATUS_COMMAND;
  sql_command_flags[SQLCOM_SHOW_EXPLAIN]= CF_STATUS_COMMAND;
  sql_command_flags[SQLCOM_SHOW_PROCESSLIST]= CF_STATUS_COMMAND;
  sql_command_flags[SQLCOM_SHOW_GRANTS]=      CF_STATUS_COMMAND;
  sql_command_flags[SQLCOM_SHOW_CREATE_DB]=   CF_STATUS_COMMAND;
  sql_command_flags[SQLCOM_SHOW_CREATE]=  CF_STATUS_COMMAND;
  sql_command_flags[SQLCOM_SHOW_MASTER_STAT]= CF_STATUS_COMMAND;
  sql_command_flags[SQLCOM_SHOW_SLAVE_STAT]=  CF_STATUS_COMMAND;
  sql_command_flags[SQLCOM_SHOW_CREATE_PROC]= CF_STATUS_COMMAND;
  sql_command_flags[SQLCOM_SHOW_CREATE_FUNC]= CF_STATUS_COMMAND;
  sql_command_flags[SQLCOM_SHOW_CREATE_TRIGGER]=  CF_STATUS_COMMAND;
  sql_command_flags[SQLCOM_SHOW_STATUS_FUNC]= CF_STATUS_COMMAND | CF_REEXECUTION_FRAGILE;
  sql_command_flags[SQLCOM_SHOW_PROC_CODE]=   CF_STATUS_COMMAND;
  sql_command_flags[SQLCOM_SHOW_FUNC_CODE]=   CF_STATUS_COMMAND;
  sql_command_flags[SQLCOM_SHOW_CREATE_EVENT]= CF_STATUS_COMMAND;
  sql_command_flags[SQLCOM_SHOW_PROFILES]=    CF_STATUS_COMMAND;
  sql_command_flags[SQLCOM_SHOW_PROFILE]=     CF_STATUS_COMMAND;
  sql_command_flags[SQLCOM_BINLOG_BASE64_EVENT]= CF_STATUS_COMMAND | CF_CAN_GENERATE_ROW_EVENTS;
  sql_command_flags[SQLCOM_SHOW_CLIENT_STATS]= CF_STATUS_COMMAND;
  sql_command_flags[SQLCOM_SHOW_USER_STATS]=   CF_STATUS_COMMAND;
  sql_command_flags[SQLCOM_SHOW_TABLE_STATS]=  CF_STATUS_COMMAND;
  sql_command_flags[SQLCOM_SHOW_INDEX_STATS]=  CF_STATUS_COMMAND;
  sql_command_flags[SQLCOM_SHOW_TABLES]=       (CF_STATUS_COMMAND | CF_SHOW_TABLE_COMMAND | CF_REEXECUTION_FRAGILE);
  sql_command_flags[SQLCOM_SHOW_TABLE_STATUS]= (CF_STATUS_COMMAND | CF_SHOW_TABLE_COMMAND | CF_REEXECUTION_FRAGILE);


  sql_command_flags[SQLCOM_CREATE_USER]=       CF_CHANGES_DATA;
  sql_command_flags[SQLCOM_RENAME_USER]=       CF_CHANGES_DATA;
  sql_command_flags[SQLCOM_DROP_USER]=         CF_CHANGES_DATA;
  sql_command_flags[SQLCOM_CREATE_ROLE]=       CF_CHANGES_DATA;
  sql_command_flags[SQLCOM_GRANT]=             CF_CHANGES_DATA;
  sql_command_flags[SQLCOM_GRANT_ROLE]=        CF_CHANGES_DATA;
  sql_command_flags[SQLCOM_REVOKE]=            CF_CHANGES_DATA;
  sql_command_flags[SQLCOM_REVOKE_ROLE]=       CF_CHANGES_DATA;
  sql_command_flags[SQLCOM_OPTIMIZE]=          CF_CHANGES_DATA;
  sql_command_flags[SQLCOM_CREATE_FUNCTION]=   CF_CHANGES_DATA | CF_AUTO_COMMIT_TRANS;
  sql_command_flags[SQLCOM_CREATE_PROCEDURE]=  CF_CHANGES_DATA | CF_AUTO_COMMIT_TRANS;
  sql_command_flags[SQLCOM_CREATE_SPFUNCTION]= CF_CHANGES_DATA | CF_AUTO_COMMIT_TRANS;
  sql_command_flags[SQLCOM_DROP_PROCEDURE]=    CF_CHANGES_DATA | CF_AUTO_COMMIT_TRANS;
  sql_command_flags[SQLCOM_DROP_FUNCTION]=     CF_CHANGES_DATA | CF_AUTO_COMMIT_TRANS;
  sql_command_flags[SQLCOM_ALTER_PROCEDURE]=   CF_CHANGES_DATA | CF_AUTO_COMMIT_TRANS;
  sql_command_flags[SQLCOM_ALTER_FUNCTION]=    CF_CHANGES_DATA | CF_AUTO_COMMIT_TRANS;
  sql_command_flags[SQLCOM_INSTALL_PLUGIN]=    CF_CHANGES_DATA | CF_AUTO_COMMIT_TRANS;
  sql_command_flags[SQLCOM_UNINSTALL_PLUGIN]=  CF_CHANGES_DATA | CF_AUTO_COMMIT_TRANS;

  /*
    The following is used to preserver CF_ROW_COUNT during the
    a CALL or EXECUTE statement, so the value generated by the
    last called (or executed) statement is preserved.
    See mysql_execute_command() for how CF_ROW_COUNT is used.
  */
  /*
    (1): without it, in "CALL some_proc((subq))", subquery would not be
    traced.
  */
  sql_command_flags[SQLCOM_CALL]=      CF_REEXECUTION_FRAGILE |
                                       CF_CAN_GENERATE_ROW_EVENTS |
                                       CF_OPTIMIZER_TRACE; // (1)
  sql_command_flags[SQLCOM_EXECUTE]=   CF_CAN_GENERATE_ROW_EVENTS;

  /*
    We don't want to change to statement based replication for these commands
  */
  sql_command_flags[SQLCOM_ROLLBACK]|= CF_FORCE_ORIGINAL_BINLOG_FORMAT;
  /* We don't want to replicate ALTER TABLE for temp tables in row format */
  sql_command_flags[SQLCOM_ALTER_TABLE]|= CF_FORCE_ORIGINAL_BINLOG_FORMAT;
  /* We don't want to replicate TRUNCATE for temp tables in row format */
  sql_command_flags[SQLCOM_TRUNCATE]|= CF_FORCE_ORIGINAL_BINLOG_FORMAT;
  /* We don't want to replicate DROP for temp tables in row format */
  sql_command_flags[SQLCOM_DROP_TABLE]|= CF_FORCE_ORIGINAL_BINLOG_FORMAT;
  /* One can change replication mode with SET */
  sql_command_flags[SQLCOM_SET_OPTION]|= CF_FORCE_ORIGINAL_BINLOG_FORMAT;

  /*
    The following admin table operations are allowed
    on log tables.
  */
  sql_command_flags[SQLCOM_REPAIR]=    CF_WRITE_LOGS_COMMAND | CF_AUTO_COMMIT_TRANS | CF_REPORT_PROGRESS;
  sql_command_flags[SQLCOM_OPTIMIZE]|= CF_WRITE_LOGS_COMMAND | CF_AUTO_COMMIT_TRANS | CF_REPORT_PROGRESS;
  sql_command_flags[SQLCOM_ANALYZE]=   CF_WRITE_LOGS_COMMAND | CF_AUTO_COMMIT_TRANS | CF_REPORT_PROGRESS;
  sql_command_flags[SQLCOM_CHECK]=     CF_WRITE_LOGS_COMMAND | CF_AUTO_COMMIT_TRANS | CF_REPORT_PROGRESS;
  sql_command_flags[SQLCOM_CHECKSUM]=  CF_REPORT_PROGRESS;

  sql_command_flags[SQLCOM_CREATE_USER]|=       CF_AUTO_COMMIT_TRANS;
  sql_command_flags[SQLCOM_DROP_USER]|=         CF_AUTO_COMMIT_TRANS;
  sql_command_flags[SQLCOM_RENAME_USER]|=       CF_AUTO_COMMIT_TRANS;
  sql_command_flags[SQLCOM_CREATE_ROLE]|=       CF_AUTO_COMMIT_TRANS;
  sql_command_flags[SQLCOM_DROP_ROLE]|=         CF_AUTO_COMMIT_TRANS;
  sql_command_flags[SQLCOM_REVOKE]|=            CF_AUTO_COMMIT_TRANS;
  sql_command_flags[SQLCOM_REVOKE_ALL]=         CF_AUTO_COMMIT_TRANS;
  sql_command_flags[SQLCOM_REVOKE_ROLE]|=       CF_AUTO_COMMIT_TRANS;
  sql_command_flags[SQLCOM_GRANT]|=             CF_AUTO_COMMIT_TRANS;
  sql_command_flags[SQLCOM_GRANT_ROLE]|=        CF_AUTO_COMMIT_TRANS;

  sql_command_flags[SQLCOM_FLUSH]=              CF_AUTO_COMMIT_TRANS;
  sql_command_flags[SQLCOM_RESET]=              CF_AUTO_COMMIT_TRANS;
  sql_command_flags[SQLCOM_CREATE_SERVER]=      CF_AUTO_COMMIT_TRANS;
  sql_command_flags[SQLCOM_ALTER_SERVER]=       CF_AUTO_COMMIT_TRANS;
  sql_command_flags[SQLCOM_DROP_SERVER]=        CF_AUTO_COMMIT_TRANS;

  /*
    The following statements can deal with temporary tables,
    so temporary tables should be pre-opened for those statements to
    simplify privilege checking.

    There are other statements that deal with temporary tables and open
    them, but which are not listed here. The thing is that the order of
    pre-opening temporary tables for those statements is somewhat custom.
  */
  sql_command_flags[SQLCOM_CREATE_TABLE]|=    CF_PREOPEN_TMP_TABLES;
  sql_command_flags[SQLCOM_DROP_TABLE]|=      CF_PREOPEN_TMP_TABLES;
  sql_command_flags[SQLCOM_CREATE_INDEX]|=    CF_PREOPEN_TMP_TABLES;
  sql_command_flags[SQLCOM_ALTER_TABLE]|=     CF_PREOPEN_TMP_TABLES;
  sql_command_flags[SQLCOM_TRUNCATE]|=        CF_PREOPEN_TMP_TABLES;
  sql_command_flags[SQLCOM_LOAD]|=            CF_PREOPEN_TMP_TABLES;
  sql_command_flags[SQLCOM_DROP_INDEX]|=      CF_PREOPEN_TMP_TABLES;
  sql_command_flags[SQLCOM_UPDATE]|=          CF_PREOPEN_TMP_TABLES;
  sql_command_flags[SQLCOM_UPDATE_MULTI]|=    CF_PREOPEN_TMP_TABLES;
  sql_command_flags[SQLCOM_INSERT_SELECT]|=   CF_PREOPEN_TMP_TABLES;
  sql_command_flags[SQLCOM_DELETE]|=          CF_PREOPEN_TMP_TABLES;
  sql_command_flags[SQLCOM_DELETE_MULTI]|=    CF_PREOPEN_TMP_TABLES;
  sql_command_flags[SQLCOM_REPLACE_SELECT]|=  CF_PREOPEN_TMP_TABLES;
  sql_command_flags[SQLCOM_SELECT]|=          CF_PREOPEN_TMP_TABLES;
  sql_command_flags[SQLCOM_SET_OPTION]|=      CF_PREOPEN_TMP_TABLES;
  sql_command_flags[SQLCOM_DO]|=              CF_PREOPEN_TMP_TABLES;
  sql_command_flags[SQLCOM_HA_OPEN]|=         CF_PREOPEN_TMP_TABLES;
  sql_command_flags[SQLCOM_CALL]|=            CF_PREOPEN_TMP_TABLES;
  sql_command_flags[SQLCOM_CHECKSUM]|=        CF_PREOPEN_TMP_TABLES;
  sql_command_flags[SQLCOM_ANALYZE]|=         CF_PREOPEN_TMP_TABLES;
  sql_command_flags[SQLCOM_CHECK]|=           CF_PREOPEN_TMP_TABLES;
  sql_command_flags[SQLCOM_OPTIMIZE]|=        CF_PREOPEN_TMP_TABLES;
  sql_command_flags[SQLCOM_REPAIR]|=          CF_PREOPEN_TMP_TABLES;
  sql_command_flags[SQLCOM_PRELOAD_KEYS]|=    CF_PREOPEN_TMP_TABLES;
  sql_command_flags[SQLCOM_ASSIGN_TO_KEYCACHE]|= CF_PREOPEN_TMP_TABLES;

  /*
    DDL statements that should start with closing opened handlers.

    We use this flag only for statements for which open HANDLERs
    have to be closed before temporary tables are pre-opened.
  */
  sql_command_flags[SQLCOM_CREATE_TABLE]|=    CF_HA_CLOSE;
  sql_command_flags[SQLCOM_DROP_TABLE]|=      CF_HA_CLOSE;
  sql_command_flags[SQLCOM_ALTER_TABLE]|=     CF_HA_CLOSE;
  sql_command_flags[SQLCOM_TRUNCATE]|=        CF_HA_CLOSE;
  sql_command_flags[SQLCOM_REPAIR]|=          CF_HA_CLOSE;
  sql_command_flags[SQLCOM_OPTIMIZE]|=        CF_HA_CLOSE;
  sql_command_flags[SQLCOM_ANALYZE]|=         CF_HA_CLOSE;
  sql_command_flags[SQLCOM_CHECK]|=           CF_HA_CLOSE;
  sql_command_flags[SQLCOM_CREATE_INDEX]|=    CF_HA_CLOSE;
  sql_command_flags[SQLCOM_DROP_INDEX]|=      CF_HA_CLOSE;
  sql_command_flags[SQLCOM_PRELOAD_KEYS]|=    CF_HA_CLOSE;
  sql_command_flags[SQLCOM_ASSIGN_TO_KEYCACHE]|=  CF_HA_CLOSE;

  /*
    Mark statements that always are disallowed in read-only
    transactions. Note that according to the SQL standard,
    even temporary table DDL should be disallowed.
  */
  sql_command_flags[SQLCOM_CREATE_TABLE]|=     CF_DISALLOW_IN_RO_TRANS;
  sql_command_flags[SQLCOM_ALTER_TABLE]|=      CF_DISALLOW_IN_RO_TRANS;
  sql_command_flags[SQLCOM_DROP_TABLE]|=       CF_DISALLOW_IN_RO_TRANS;
  sql_command_flags[SQLCOM_RENAME_TABLE]|=     CF_DISALLOW_IN_RO_TRANS;
  sql_command_flags[SQLCOM_CREATE_INDEX]|=     CF_DISALLOW_IN_RO_TRANS;
  sql_command_flags[SQLCOM_DROP_INDEX]|=       CF_DISALLOW_IN_RO_TRANS;
  sql_command_flags[SQLCOM_CREATE_DB]|=        CF_DISALLOW_IN_RO_TRANS;
  sql_command_flags[SQLCOM_DROP_DB]|=          CF_DISALLOW_IN_RO_TRANS;
  sql_command_flags[SQLCOM_ALTER_DB_UPGRADE]|= CF_DISALLOW_IN_RO_TRANS;
  sql_command_flags[SQLCOM_ALTER_DB]|=         CF_DISALLOW_IN_RO_TRANS;
  sql_command_flags[SQLCOM_CREATE_VIEW]|=      CF_DISALLOW_IN_RO_TRANS;
  sql_command_flags[SQLCOM_DROP_VIEW]|=        CF_DISALLOW_IN_RO_TRANS;
  sql_command_flags[SQLCOM_CREATE_TRIGGER]|=   CF_DISALLOW_IN_RO_TRANS;
  sql_command_flags[SQLCOM_DROP_TRIGGER]|=     CF_DISALLOW_IN_RO_TRANS;
  sql_command_flags[SQLCOM_CREATE_EVENT]|=     CF_DISALLOW_IN_RO_TRANS;
  sql_command_flags[SQLCOM_ALTER_EVENT]|=      CF_DISALLOW_IN_RO_TRANS;
  sql_command_flags[SQLCOM_DROP_EVENT]|=       CF_DISALLOW_IN_RO_TRANS;
  sql_command_flags[SQLCOM_CREATE_USER]|=      CF_DISALLOW_IN_RO_TRANS;
  sql_command_flags[SQLCOM_RENAME_USER]|=      CF_DISALLOW_IN_RO_TRANS;
  sql_command_flags[SQLCOM_DROP_USER]|=        CF_DISALLOW_IN_RO_TRANS;
  sql_command_flags[SQLCOM_CREATE_SERVER]|=    CF_DISALLOW_IN_RO_TRANS;
  sql_command_flags[SQLCOM_ALTER_SERVER]|=     CF_DISALLOW_IN_RO_TRANS;
  sql_command_flags[SQLCOM_DROP_SERVER]|=      CF_DISALLOW_IN_RO_TRANS;
  sql_command_flags[SQLCOM_CREATE_FUNCTION]|=  CF_DISALLOW_IN_RO_TRANS;
  sql_command_flags[SQLCOM_CREATE_PROCEDURE]|= CF_DISALLOW_IN_RO_TRANS;
  sql_command_flags[SQLCOM_CREATE_SPFUNCTION]|=CF_DISALLOW_IN_RO_TRANS;
  sql_command_flags[SQLCOM_DROP_PROCEDURE]|=   CF_DISALLOW_IN_RO_TRANS;
  sql_command_flags[SQLCOM_DROP_FUNCTION]|=    CF_DISALLOW_IN_RO_TRANS;
  sql_command_flags[SQLCOM_ALTER_PROCEDURE]|=  CF_DISALLOW_IN_RO_TRANS;
  sql_command_flags[SQLCOM_ALTER_FUNCTION]|=   CF_DISALLOW_IN_RO_TRANS;
  sql_command_flags[SQLCOM_TRUNCATE]|=         CF_DISALLOW_IN_RO_TRANS;
  sql_command_flags[SQLCOM_ALTER_TABLESPACE]|= CF_DISALLOW_IN_RO_TRANS;
  sql_command_flags[SQLCOM_REPAIR]|=           CF_DISALLOW_IN_RO_TRANS;
  sql_command_flags[SQLCOM_OPTIMIZE]|=         CF_DISALLOW_IN_RO_TRANS;
  sql_command_flags[SQLCOM_GRANT]|=            CF_DISALLOW_IN_RO_TRANS;
  sql_command_flags[SQLCOM_REVOKE]|=           CF_DISALLOW_IN_RO_TRANS;
  sql_command_flags[SQLCOM_REVOKE_ALL]|=       CF_DISALLOW_IN_RO_TRANS;
  sql_command_flags[SQLCOM_INSTALL_PLUGIN]|=   CF_DISALLOW_IN_RO_TRANS;
  sql_command_flags[SQLCOM_UNINSTALL_PLUGIN]|= CF_DISALLOW_IN_RO_TRANS;
}

bool sqlcom_can_generate_row_events(const THD *thd)
{
  return (sql_command_flags[thd->lex->sql_command] &
          CF_CAN_GENERATE_ROW_EVENTS);
}
 
bool is_update_query(enum enum_sql_command command)
{
  DBUG_ASSERT(command <= SQLCOM_END);
  return (sql_command_flags[command] & CF_CHANGES_DATA) != 0;
}

/**
  Check if a sql command is allowed to write to log tables.
  @param command The SQL command
  @return true if writing is allowed
*/
bool is_log_table_write_query(enum enum_sql_command command)
{
  DBUG_ASSERT(command <= SQLCOM_END);
  return (sql_command_flags[command] & CF_WRITE_LOGS_COMMAND) != 0;
}

void execute_init_command(THD *thd, LEX_STRING *init_command,
                          mysql_rwlock_t *var_lock)
{
  Vio* save_vio;
  ulong save_client_capabilities;

  mysql_rwlock_rdlock(var_lock);
  if (!init_command->length)
  {
    mysql_rwlock_unlock(var_lock);
    return;
  }

  /*
    copy the value under a lock, and release the lock.
    init_command has to be executed without a lock held,
    as it may try to change itself
  */
  size_t len= init_command->length;
  char *buf= thd->strmake(init_command->str, len);
  mysql_rwlock_unlock(var_lock);

#if defined(ENABLED_PROFILING)
  thd->profiling.start_new_query();
  thd->profiling.set_query_source(buf, len);
#endif

  THD_STAGE_INFO(thd, stage_execution_of_init_command);
  save_client_capabilities= thd->client_capabilities;
  thd->client_capabilities|= CLIENT_MULTI_QUERIES;
  /*
    We don't need return result of execution to client side.
    To forbid this we should set thd->net.vio to 0.
  */
  save_vio= thd->net.vio;
  thd->net.vio= 0;
  dispatch_command(COM_QUERY, thd, buf, len);
  thd->client_capabilities= save_client_capabilities;
  thd->net.vio= save_vio;

#if defined(ENABLED_PROFILING)
  thd->profiling.finish_current_query();
#endif
}


static char *fgets_fn(char *buffer, size_t size, fgets_input_t input, int *error)
{
  MYSQL_FILE *in= static_cast<MYSQL_FILE*> (input);
  char *line= mysql_file_fgets(buffer, size, in);
  if (error)
    *error= (line == NULL) ? ferror(in->m_file) : 0;
  return line;
}


static void handle_bootstrap_impl(THD *thd)
{
  MYSQL_FILE *file= bootstrap_file;
  DBUG_ENTER("handle_bootstrap");

#ifndef EMBEDDED_LIBRARY
  pthread_detach_this_thread();
  thd->thread_stack= (char*) &thd;
#endif /* EMBEDDED_LIBRARY */

  thd->security_ctx->user= (char*) my_strdup("boot", MYF(MY_WME));
  thd->security_ctx->priv_user[0]= thd->security_ctx->priv_host[0]=
    thd->security_ctx->priv_role[0]= 0;
  /*
    Make the "client" handle multiple results. This is necessary
    to enable stored procedures with SELECTs and Dynamic SQL
    in init-file.
  */
  thd->client_capabilities|= CLIENT_MULTI_RESULTS;

  thd->init_for_queries();

  for ( ; ; )
  {
    char buffer[MAX_BOOTSTRAP_QUERY_SIZE] = "";
    int rc, length;
    char *query;
    int error= 0;

    rc= read_bootstrap_query(buffer, &length, file, fgets_fn, &error);

    if (rc == READ_BOOTSTRAP_EOF)
      break;
    /*
      Check for bootstrap file errors. SQL syntax errors will be
      caught below.
    */
    if (rc != READ_BOOTSTRAP_SUCCESS)
    {
      /*
        mysql_parse() may have set a successful error status for the previous
        query. We must clear the error status to report the bootstrap error.
      */
      thd->get_stmt_da()->reset_diagnostics_area();

      /* Get the nearest query text for reference. */
      char *err_ptr= buffer + (length <= MAX_BOOTSTRAP_ERROR_LEN ?
                                        0 : (length - MAX_BOOTSTRAP_ERROR_LEN));
      switch (rc)
      {
      case READ_BOOTSTRAP_ERROR:
        my_printf_error(ER_UNKNOWN_ERROR, "Bootstrap file error, return code (%d). "
                        "Nearest query: '%s'", MYF(0), error, err_ptr);
        break;

      case READ_BOOTSTRAP_QUERY_SIZE:
        my_printf_error(ER_UNKNOWN_ERROR, "Boostrap file error. Query size "
                        "exceeded %d bytes near '%s'.", MYF(0),
                        MAX_BOOTSTRAP_LINE_SIZE, err_ptr);
        break;

      default:
        DBUG_ASSERT(false);
        break;
      }

      thd->protocol->end_statement();
      bootstrap_error= 1;
      break;
    }

    query= (char *) thd->memdup_w_gap(buffer, length + 1,
                                      thd->db_length + 1 +
                                      QUERY_CACHE_DB_LENGTH_SIZE +
                                      QUERY_CACHE_FLAGS_SIZE);
    size_t db_len= 0;
    memcpy(query + length + 1, (char *) &db_len, sizeof(size_t));
    thd->set_query_and_id(query, length, thd->charset(), next_query_id());
    int2store(query + length + 1, 0);           // No db in bootstrap
    DBUG_PRINT("query",("%-.4096s",thd->query()));
#if defined(ENABLED_PROFILING)
    thd->profiling.start_new_query();
    thd->profiling.set_query_source(thd->query(), length);
#endif

    /*
      We don't need to obtain LOCK_thread_count here because in bootstrap
      mode we have only one thread.
    */
    thd->set_time();
    Parser_state parser_state;
    if (parser_state.init(thd, thd->query(), length))
    {
      thd->protocol->end_statement();
      bootstrap_error= 1;
      break;
    }

    mysql_parse(thd, thd->query(), length, &parser_state);

    bootstrap_error= thd->is_error();
    thd->protocol->end_statement();

#if defined(ENABLED_PROFILING)
    thd->profiling.finish_current_query();
#endif
    delete_explain_query(thd->lex);

    if (bootstrap_error)
      break;

    free_root(thd->mem_root,MYF(MY_KEEP_PREALLOC));
    free_root(&thd->transaction.mem_root,MYF(MY_KEEP_PREALLOC));
  }

  DBUG_VOID_RETURN;
}


/**
  Execute commands from bootstrap_file.

  Used when creating the initial grant tables.
*/

pthread_handler_t handle_bootstrap(void *arg)
{
  THD *thd=(THD*) arg;

  mysql_thread_set_psi_id(thd->thread_id);

  do_handle_bootstrap(thd);
  return 0;
}

void do_handle_bootstrap(THD *thd)
{
  /* The following must be called before DBUG_ENTER */
  thd->thread_stack= (char*) &thd;
  if (my_thread_init() || thd->store_globals())
  {
#ifndef EMBEDDED_LIBRARY
    close_connection(thd, ER_OUT_OF_RESOURCES);
#endif
    thd->fatal_error();
    goto end;
  }

  handle_bootstrap_impl(thd);

end:
  delete thd;

#ifndef EMBEDDED_LIBRARY
  thread_safe_decrement32(&thread_count, &thread_count_lock);
  in_bootstrap= FALSE;

  mysql_mutex_lock(&LOCK_thread_count);
  mysql_cond_broadcast(&COND_thread_count);
  mysql_mutex_unlock(&LOCK_thread_count);
  my_thread_end();
  pthread_exit(0);
#endif

  return;
}


/* This works because items are allocated with sql_alloc() */

void free_items(Item *item)
{
  Item *next;
  DBUG_ENTER("free_items");
  for (; item ; item=next)
  {
    next=item->next;
    item->delete_self();
  }
  DBUG_VOID_RETURN;
}

/**
   This works because items are allocated with sql_alloc().
   @note The function also handles null pointers (empty list).
*/
void cleanup_items(Item *item)
{
  DBUG_ENTER("cleanup_items");  
  for (; item ; item=item->next)
    item->cleanup();
  DBUG_VOID_RETURN;
}

#ifndef EMBEDDED_LIBRARY

/**
  Read one command from connection and execute it (query or simple command).
  This function is called in loop from thread function.

  For profiling to work, it must never be called recursively.

  @retval
    0  success
  @retval
    1  request of thread shutdown (see dispatch_command() description)
*/

bool do_command(THD *thd)
{
  bool return_value;
  char *packet= 0;
#ifdef WITH_WSREP
  ulong packet_length= 0; // just to avoid (false positive) compiler warning
#else
  ulong packet_length;
#endif /* WITH_WSREP */
  NET *net= &thd->net;
  enum enum_server_command command;
  DBUG_ENTER("do_command");
#ifdef WITH_WSREP
  if (WSREP(thd))
  {
    mysql_mutex_lock(&thd->LOCK_wsrep_thd);
    thd->wsrep_query_state= QUERY_IDLE;
<<<<<<< HEAD
    if (thd->wsrep_conflict_state==MUST_ABORT) 
=======
    if (thd->wsrep_conflict_state==MUST_ABORT)
>>>>>>> 014fe12c
    {
      wsrep_client_rollback(thd);
    }
    mysql_mutex_unlock(&thd->LOCK_wsrep_thd);
  }
#endif /* WITH_WSREP */
  /*
    indicator of uninitialized lex => normal flow of errors handling
    (see my_message_sql)
  */
  thd->lex->current_select= 0;

  /*
    This thread will do a blocking read from the client which
    will be interrupted when the next command is received from
    the client, the connection is closed or "net_wait_timeout"
    number of seconds has passed.
  */
  if(!thd->skip_wait_timeout)
    my_net_set_read_timeout(net, thd->variables.net_wait_timeout);


  /*
    XXX: this code is here only to clear possible errors of init_connect. 
    Consider moving to init_connect() instead.
  */
  thd->clear_error();				// Clear error message
  thd->get_stmt_da()->reset_diagnostics_area();

  net_new_transaction(net);

  /* Save for user statistics */
  thd->start_bytes_received= thd->status_var.bytes_received;

  /*
    Synchronization point for testing of KILL_CONNECTION.
    This sync point can wait here, to simulate slow code execution
    between the last test of thd->killed and blocking in read().

    The goal of this test is to verify that a connection does not
    hang, if it is killed at this point of execution.
    (Bug#37780 - main.kill fails randomly)

    Note that the sync point wait itself will be terminated by a
    kill. In this case it consumes a condition broadcast, but does
    not change anything else. The consumed broadcast should not
    matter here, because the read/recv() below doesn't use it.
  */
  DEBUG_SYNC(thd, "before_do_command_net_read");

<<<<<<< HEAD
  packet_length= my_net_read_packet(net, 1);

#ifdef WITH_WSREP
  if (WSREP(thd)) {
    mysql_mutex_lock(&thd->LOCK_wsrep_thd);

=======
#ifdef WITH_WSREP
  if (WSREP(thd)) {
    packet_length= my_net_read(net);
    mysql_mutex_lock(&thd->LOCK_wsrep_thd);
>>>>>>> 014fe12c
    /* these THD's are aborted or are aborting during being idle */
    if (thd->wsrep_conflict_state == ABORTING)
    {
      while (thd->wsrep_conflict_state == ABORTING) {
        mysql_mutex_unlock(&thd->LOCK_wsrep_thd);
        my_sleep(1000);
        mysql_mutex_lock(&thd->LOCK_wsrep_thd);
      }
      thd->store_globals();
    }
    else if (thd->wsrep_conflict_state == ABORTED)
    {
      thd->store_globals();
<<<<<<< HEAD
=======
      thd->wsrep_bf_thd = NULL;
>>>>>>> 014fe12c
    }

    thd->wsrep_query_state= QUERY_EXEC;
    mysql_mutex_unlock(&thd->LOCK_wsrep_thd);
  }
<<<<<<< HEAD
#endif /* WITH_WSREP */
  if (packet_length == packet_error)
=======
  if ((WSREP(thd)  && packet_length == packet_error) ||
      (!WSREP(thd) && (packet_length= my_net_read(net)) == packet_error))
#else
  if ((packet_length= my_net_read(net)) == packet_error)
#endif /* WITH_WSREP */
>>>>>>> 014fe12c
  {
    DBUG_PRINT("info",("Got error %d reading command from socket %s",
		       net->error,
		       vio_description(net->vio)));
#ifdef WITH_WSREP
    if (WSREP(thd)) {
      mysql_mutex_lock(&thd->LOCK_wsrep_thd);
      if (thd->wsrep_conflict_state == MUST_ABORT)
      {
        DBUG_PRINT("wsrep",("aborted for wsrep rollback: %lu", thd->real_id));
        wsrep_client_rollback(thd);
      }
      mysql_mutex_unlock(&thd->LOCK_wsrep_thd);
    }
#endif /* WITH_WSREP */

#ifdef WITH_WSREP
    if (WSREP(thd)) {
      mysql_mutex_lock(&thd->LOCK_wsrep_thd);
      if (thd->wsrep_conflict_state == MUST_ABORT)
      {
        DBUG_PRINT("wsrep",("aborted for wsrep rollback: %lu", thd->real_id));
        wsrep_client_rollback(thd);
      }
      mysql_mutex_unlock(&thd->LOCK_wsrep_thd);
    }
#endif /* WITH_WSREP */
    /* Instrument this broken statement as "statement/com/error" */
    thd->m_statement_psi= MYSQL_REFINE_STATEMENT(thd->m_statement_psi,
                                                 com_statement_info[COM_END].
                                                 m_key);


    /* Check if we can continue without closing the connection */

    /* The error must be set. */
    DBUG_ASSERT(thd->is_error());
    thd->protocol->end_statement();

    /* Mark the statement completed. */
    MYSQL_END_STATEMENT(thd->m_statement_psi, thd->get_stmt_da());
    thd->m_statement_psi= NULL;
    thd->m_digest= NULL;

    if (net->error != 3)
    {
      return_value= TRUE;                       // We have to close it.
      goto out;
    }

    net->error= 0;
    return_value= FALSE;
    goto out;
  }

  packet= (char*) net->read_pos;
  /*
    'packet_length' contains length of data, as it was stored in packet
    header. In case of malformed header, my_net_read returns zero.
    If packet_length is not zero, my_net_read ensures that the returned
    number of bytes was actually read from network.
    There is also an extra safety measure in my_net_read:
    it sets packet[packet_length]= 0, but only for non-zero packets.
  */
  if (packet_length == 0)                       /* safety */
  {
    /* Initialize with COM_SLEEP packet */
    packet[0]= (uchar) COM_SLEEP;
    packet_length= 1;
  }
  /* Do not rely on my_net_read, extra safety against programming errors. */
  packet[packet_length]= '\0';                  /* safety */

  command= (enum enum_server_command) (uchar) packet[0];

  if (command >= COM_END)
    command= COM_END;				// Wrong command

  DBUG_PRINT("info",("Command on %s = %d (%s)",
                     vio_description(net->vio), command,
                     command_name[command].str));

#ifdef WITH_WSREP
  if (WSREP(thd)) {
    /*
     * bail out if DB snapshot has not been installed. We however,
     * allow queries "SET" and "SHOW", they are trapped later in execute_command
     */
    if (thd->variables.wsrep_on && !thd->wsrep_applier && !wsrep_ready &&
        command != COM_QUERY        &&
        command != COM_PING         &&
        command != COM_QUIT         &&
        command != COM_PROCESS_INFO &&
        command != COM_PROCESS_KILL &&
        command != COM_SET_OPTION   &&
        command != COM_SHUTDOWN     &&
        command != COM_SLEEP        &&
        command != COM_STATISTICS   &&
        command != COM_TIME         &&
        command != COM_END
    ) {
      my_message(ER_UNKNOWN_COM_ERROR,
                 "WSREP has not yet prepared node for application use",
                 MYF(0));
      thd->protocol->end_statement();
      return_value= FALSE;
      goto out;
    }
  }
#endif /* WITH_WSREP */
  /* Restore read timeout value */
  my_net_set_read_timeout(net, thd->variables.net_read_timeout);

  DBUG_ASSERT(packet_length);
  DBUG_ASSERT(!thd->apc_target.is_enabled());
  return_value= dispatch_command(command, thd, packet+1, (uint) (packet_length-1));
#ifdef WITH_WSREP
  if (WSREP(thd)) {
    while (thd->wsrep_conflict_state== RETRY_AUTOCOMMIT)
    {
<<<<<<< HEAD
      WSREP_DEBUG("Retry autocommit for: %s\n", thd->wsrep_retry_query);
=======
>>>>>>> 014fe12c
      CHARSET_INFO *current_charset = thd->variables.character_set_client;
      if (!is_supported_parser_charset(current_charset))
      {
        /* Do not use non-supported parser character sets */
<<<<<<< HEAD
        WSREP_WARN("Current client character set is non-supported parser "
                   "character set: %s", current_charset->csname);
        thd->variables.character_set_client = &my_charset_latin1;
        WSREP_WARN("For retry temporally setting character set to : %s",
                   my_charset_latin1.csname);
=======
        WSREP_WARN("Current client character set is non-supported parser character set: %s", current_charset->csname);
        thd->variables.character_set_client = &my_charset_latin1;
        WSREP_WARN("For retry temporally setting character set to : %s", my_charset_latin1.csname);
>>>>>>> 014fe12c
      }
      return_value= dispatch_command(command, thd, thd->wsrep_retry_query,
                                     thd->wsrep_retry_query_len);
      thd->variables.character_set_client = current_charset;
    }
  }
  if (thd->wsrep_retry_query && thd->wsrep_conflict_state != REPLAYING)
  {
    my_free(thd->wsrep_retry_query);
    thd->wsrep_retry_query      = NULL;
    thd->wsrep_retry_query_len  = 0;
    thd->wsrep_retry_command    = COM_CONNECT;
  }
#endif /* WITH_WSREP */
<<<<<<< HEAD
  DBUG_ASSERT(!thd->apc_target.is_enabled());

=======
>>>>>>> 014fe12c
out:
  /* The statement instrumentation must be closed in all cases. */
  DBUG_ASSERT(thd->m_digest == NULL);
  DBUG_ASSERT(thd->m_statement_psi == NULL);
  DBUG_RETURN(return_value);
}
#endif  /* EMBEDDED_LIBRARY */

/**
  @brief Determine if an attempt to update a non-temporary table while the
    read-only option was enabled has been made.

  This is a helper function to mysql_execute_command.

  @note SQLCOM_MULTI_UPDATE is an exception and delt with elsewhere.

  @see mysql_execute_command
  @returns Status code
    @retval TRUE The statement should be denied.
    @retval FALSE The statement isn't updating any relevant tables.
*/

static my_bool deny_updates_if_read_only_option(THD *thd,
                                                TABLE_LIST *all_tables)
{
  DBUG_ENTER("deny_updates_if_read_only_option");

  if (!opt_readonly)
    DBUG_RETURN(FALSE);

  LEX *lex= thd->lex;

  const my_bool user_is_super=
    ((ulong)(thd->security_ctx->master_access & SUPER_ACL) ==
     (ulong)SUPER_ACL);

  if (user_is_super)
    DBUG_RETURN(FALSE);

  if (!(sql_command_flags[lex->sql_command] & CF_CHANGES_DATA))
    DBUG_RETURN(FALSE);

  /* Multi update is an exception and is dealt with later. */
  if (lex->sql_command == SQLCOM_UPDATE_MULTI)
    DBUG_RETURN(FALSE);

  const my_bool create_temp_tables= 
    (lex->sql_command == SQLCOM_CREATE_TABLE) &&
    lex->create_info.tmp_table();

  const my_bool drop_temp_tables= 
    (lex->sql_command == SQLCOM_DROP_TABLE) &&
    lex->drop_temporary;

  const my_bool update_real_tables=
    some_non_temp_table_to_be_updated(thd, all_tables) &&
    !(create_temp_tables || drop_temp_tables);


  const my_bool create_or_drop_databases=
    (lex->sql_command == SQLCOM_CREATE_DB) ||
    (lex->sql_command == SQLCOM_DROP_DB);

  if (update_real_tables || create_or_drop_databases)
  {
      /*
        An attempt was made to modify one or more non-temporary tables.
      */
      DBUG_RETURN(TRUE);
  }


  /* Assuming that only temporary tables are modified. */
  DBUG_RETURN(FALSE);
}

#ifdef WITH_WSREP
static my_bool wsrep_read_only_option(THD *thd, TABLE_LIST *all_tables)
{
  int opt_readonly_saved = opt_readonly;
  ulong flag_saved = (ulong)(thd->security_ctx->master_access & SUPER_ACL);

  opt_readonly = 0;
  thd->security_ctx->master_access &= ~SUPER_ACL;

  my_bool ret = !deny_updates_if_read_only_option(thd, all_tables);

  opt_readonly = opt_readonly_saved;
  thd->security_ctx->master_access |= flag_saved;

  return ret;
}

static void wsrep_copy_query(THD *thd)
{
<<<<<<< HEAD
  thd->wsrep_retry_command   = thd->get_command();
=======
  thd->wsrep_retry_command   = thd->command;
>>>>>>> 014fe12c
  thd->wsrep_retry_query_len = thd->query_length();
  if (thd->wsrep_retry_query) {
      my_free(thd->wsrep_retry_query);
  }
  thd->wsrep_retry_query     = (char *)my_malloc(
                                 thd->wsrep_retry_query_len + 1, MYF(0));
  strncpy(thd->wsrep_retry_query, thd->query(), thd->wsrep_retry_query_len);
  thd->wsrep_retry_query[thd->wsrep_retry_query_len] = '\0';
}
#endif /* WITH_WSREP */
/**
  Perform one connection-level (COM_XXXX) command.

  @param command         type of command to perform
  @param thd             connection handle
  @param packet          data for the command, packet is always null-terminated
  @param packet_length   length of packet + 1 (to show that data is
                         null-terminated) except for COM_SLEEP, where it
                         can be zero.

  @todo
    set thd->lex->sql_command to SQLCOM_END here.
  @todo
    The following has to be changed to an 8 byte integer

  @retval
    0   ok
  @retval
    1   request of thread shutdown, i. e. if command is
        COM_QUIT/COM_SHUTDOWN
*/
bool dispatch_command(enum enum_server_command command, THD *thd,
		      char* packet, uint packet_length)
{
  NET *net= &thd->net;
  bool error= 0;
  DBUG_ENTER("dispatch_command");
  DBUG_PRINT("info", ("command: %d", command));

#ifdef WITH_WSREP
  if (WSREP(thd)) {
    if (!thd->in_multi_stmt_transaction_mode())
    {
      thd->wsrep_PA_safe= true;
    }

    mysql_mutex_lock(&thd->LOCK_wsrep_thd);
    thd->wsrep_query_state= QUERY_EXEC;
    if (thd->wsrep_conflict_state== RETRY_AUTOCOMMIT)
    {
      thd->wsrep_conflict_state= NO_CONFLICT;
    }
    if (thd->wsrep_conflict_state== MUST_ABORT)
    {
      wsrep_client_rollback(thd);
    }
    if (thd->wsrep_conflict_state== ABORTED)
    {
      my_error(ER_LOCK_DEADLOCK, MYF(0), "wsrep aborted transaction");
      WSREP_DEBUG("Deadlock error for: %s", thd->query());
      mysql_mutex_unlock(&thd->LOCK_wsrep_thd);
      thd->killed               = NOT_KILLED;
      thd->mysys_var->abort     = 0;
      thd->wsrep_conflict_state = NO_CONFLICT;
      thd->wsrep_retry_counter  = 0;
<<<<<<< HEAD
=======
      thd->wsrep_bf_thd         = NULL;
>>>>>>> 014fe12c
      /*
        Increment threads running to compensate dec_thread_running() called
        after dispatch_end label.
      */
      inc_thread_running();
      goto dispatch_end;
    }
    mysql_mutex_unlock(&thd->LOCK_wsrep_thd);
  }
#endif /* WITH_WSREP */
#if defined(ENABLED_PROFILING)
  thd->profiling.start_new_query();
#endif
  MYSQL_COMMAND_START(thd->thread_id, command,
                      &thd->security_ctx->priv_user[0],
                      (char *) thd->security_ctx->host_or_ip);
  
  DBUG_EXECUTE_IF("crash_dispatch_command_before",
                  { DBUG_PRINT("crash_dispatch_command_before", ("now"));
                    DBUG_ABORT(); });

  /* Performance Schema Interface instrumentation, begin */
  thd->m_statement_psi= MYSQL_REFINE_STATEMENT(thd->m_statement_psi,
                                               com_statement_info[command].
                                               m_key);
  thd->set_command(command);

  /*
    Commands which always take a long time are logged into
    the slow log only if opt_log_slow_admin_statements is set.
  */
  thd->enable_slow_log= TRUE;
  thd->query_plan_flags= QPLAN_INIT;
  thd->lex->sql_command= SQLCOM_END; /* to avoid confusing VIEW detectors */
  thd->reset_kill_query();

  DEBUG_SYNC(thd,"dispatch_command_before_set_time");

  thd->set_time();
  if (!(server_command_flags[command] & CF_SKIP_QUERY_ID))
    thd->set_query_id(next_query_id());
  else
  {
    /*
      ping, get statistics or similar stateless command.
      No reason to increase query id here.
    */
    thd->set_query_id(get_query_id());
  }
  inc_thread_running();

  if (!(server_command_flags[command] & CF_SKIP_QUESTIONS))
    statistic_increment(thd->status_var.questions, &LOCK_status);

  /* Copy data for user stats */
  if ((thd->userstat_running= opt_userstat_running))
  {
    thd->start_cpu_time= my_getcputime();
    memcpy(&thd->org_status_var, &thd->status_var, sizeof(thd->status_var));
    thd->select_commands= thd->update_commands= thd->other_commands= 0;
  }

  /**
    Clear the set of flags that are expected to be cleared at the
    beginning of each command.
  */
  thd->server_status&= ~SERVER_STATUS_CLEAR_SET;
  switch (command) {
  case COM_INIT_DB:
  {
    LEX_STRING tmp;
    status_var_increment(thd->status_var.com_stat[SQLCOM_CHANGE_DB]);
    thd->convert_string(&tmp, system_charset_info,
			packet, packet_length, thd->charset());
    if (!mysql_change_db(thd, &tmp, FALSE))
    {
      general_log_write(thd, command, thd->db, thd->db_length);
      my_ok(thd);
    }
    break;
  }
#ifdef HAVE_REPLICATION
  case COM_REGISTER_SLAVE:
  {
    if (!register_slave(thd, (uchar*)packet, packet_length))
      my_ok(thd);
    break;
  }
#endif
  case COM_CHANGE_USER:
  {
    int auth_rc;
    status_var_increment(thd->status_var.com_other);

    thd->change_user();
    thd->clear_error();                         // if errors from rollback

    /* acl_authenticate() takes the data from net->read_pos */
    net->read_pos= (uchar*)packet;

    uint save_db_length= thd->db_length;
    char *save_db= thd->db;
    USER_CONN *save_user_connect= thd->user_connect;
    Security_context save_security_ctx= *thd->security_ctx;
    CHARSET_INFO *save_character_set_client=
      thd->variables.character_set_client;
    CHARSET_INFO *save_collation_connection=
      thd->variables.collation_connection;
    CHARSET_INFO *save_character_set_results=
      thd->variables.character_set_results;

    /* Ensure we don't free security_ctx->user in case we have to revert */
    thd->security_ctx->user= 0;
    thd->user_connect= 0;

    /*
      to limit COM_CHANGE_USER ability to brute-force passwords,
      we only allow three unsuccessful COM_CHANGE_USER per connection.
    */
    if (thd->failed_com_change_user >= 3)
    {
      my_message(ER_UNKNOWN_COM_ERROR, ER(ER_UNKNOWN_COM_ERROR), MYF(0));
      auth_rc= 1;
    }
    else
      auth_rc= acl_authenticate(thd, packet_length);

    mysql_audit_notify_connection_change_user(thd);
    if (auth_rc)
    {
      /* Free user if allocated by acl_authenticate */
      my_free(thd->security_ctx->user);
      *thd->security_ctx= save_security_ctx;
      if (thd->user_connect)
	decrease_user_connections(thd->user_connect);
      thd->user_connect= save_user_connect;
      thd->reset_db(save_db, save_db_length);
      thd->variables.character_set_client= save_character_set_client;
      thd->variables.collation_connection= save_collation_connection;
      thd->variables.character_set_results= save_character_set_results;
      thd->update_charset();
      thd->failed_com_change_user++;
      my_sleep(1000000);
    }
    else
    {
#ifndef NO_EMBEDDED_ACCESS_CHECKS
      /* we've authenticated new user */
      if (save_user_connect)
	decrease_user_connections(save_user_connect);
#endif /* NO_EMBEDDED_ACCESS_CHECKS */
      my_free(save_db);
      my_free(save_security_ctx.user);
    }
    break;
  }
  case COM_STMT_EXECUTE:
  {
    mysqld_stmt_execute(thd, packet, packet_length);
    break;
  }
  case COM_STMT_FETCH:
  {
    mysqld_stmt_fetch(thd, packet, packet_length);
    break;
  }
  case COM_STMT_SEND_LONG_DATA:
  {
    mysql_stmt_get_longdata(thd, packet, packet_length);
    break;
  }
  case COM_STMT_PREPARE:
  {
    mysqld_stmt_prepare(thd, packet, packet_length);
    break;
  }
  case COM_STMT_CLOSE:
  {
    mysqld_stmt_close(thd, packet);
    break;
  }
  case COM_STMT_RESET:
  {
    mysqld_stmt_reset(thd, packet);
    break;
  }
  case COM_QUERY:
  {
    DBUG_ASSERT(thd->m_digest == NULL);
    thd->m_digest= & thd->m_digest_state;
    thd->m_digest->reset(thd->m_token_array, max_digest_length);

    if (alloc_query(thd, packet, packet_length))
      break;					// fatal error is set
    MYSQL_QUERY_START(thd->query(), thd->thread_id,
                      (char *) (thd->db ? thd->db : ""),
                      &thd->security_ctx->priv_user[0],
                      (char *) thd->security_ctx->host_or_ip);
    char *packet_end= thd->query() + thd->query_length();
    general_log_write(thd, command, thd->query(), thd->query_length());
    DBUG_PRINT("query",("%-.4096s",thd->query()));
#if defined(ENABLED_PROFILING)
    thd->profiling.set_query_source(thd->query(), thd->query_length());
#endif
    MYSQL_SET_STATEMENT_TEXT(thd->m_statement_psi, thd->query(),
                             thd->query_length());

    Parser_state parser_state;
    if (parser_state.init(thd, thd->query(), thd->query_length()))
      break;

#ifdef WITH_WSREP
    wsrep_mysql_parse(thd, thd->query(), thd->query_length(), &parser_state);
#else
    mysql_parse(thd, thd->query(), thd->query_length(), &parser_state);
#endif /* WITH_WSREP */

    while (!thd->killed && (parser_state.m_lip.found_semicolon != NULL) &&
           ! thd->is_error())
    {
      /*
        Multiple queries exist, execute them individually
      */
      char *beginning_of_next_stmt= (char*) parser_state.m_lip.found_semicolon;

#ifdef WITH_ARIA_STORAGE_ENGINE
    ha_maria::implicit_commit(thd, FALSE);
#endif

      /* Finalize server status flags after executing a statement. */
      thd->update_server_status();
      thd->protocol->end_statement();
      query_cache_end_of_result(thd);

      mysql_audit_general(thd, MYSQL_AUDIT_GENERAL_STATUS,
                          thd->get_stmt_da()->is_error()
                            ? thd->get_stmt_da()->sql_errno()
                            : 0,
                          command_name[command].str);

      ulong length= (ulong)(packet_end - beginning_of_next_stmt);

      log_slow_statement(thd);
      DBUG_ASSERT(!thd->apc_target.is_enabled());

      /* Remove garbage at start of query */
      while (length > 0 && my_isspace(thd->charset(), *beginning_of_next_stmt))
      {
        beginning_of_next_stmt++;
        length--;
      }

      /* PSI end */
      MYSQL_END_STATEMENT(thd->m_statement_psi, thd->get_stmt_da());
      thd->m_statement_psi= NULL;
      thd->m_digest= NULL;

      /* DTRACE end */
      if (MYSQL_QUERY_DONE_ENABLED())
      {
        MYSQL_QUERY_DONE(thd->is_error());
      }

#if defined(ENABLED_PROFILING)
      thd->profiling.finish_current_query();
      thd->profiling.start_new_query("continuing");
      thd->profiling.set_query_source(beginning_of_next_stmt, length);
#endif

      /* DTRACE begin */
      MYSQL_QUERY_START(beginning_of_next_stmt, thd->thread_id,
                        (char *) (thd->db ? thd->db : ""),
                        &thd->security_ctx->priv_user[0],
                        (char *) thd->security_ctx->host_or_ip);

      /* PSI begin */
      thd->m_digest= & thd->m_digest_state;

      thd->m_statement_psi= MYSQL_START_STATEMENT(&thd->m_statement_state,
                                                  com_statement_info[command].m_key,
                                                  thd->db, thd->db_length,
                                                  thd->charset());
      THD_STAGE_INFO(thd, stage_init);
      MYSQL_SET_STATEMENT_TEXT(thd->m_statement_psi, beginning_of_next_stmt,
                               length);

      thd->set_query_and_id(beginning_of_next_stmt, length,
                            thd->charset(), next_query_id());
      /*
        Count each statement from the client.
      */
      statistic_increment(thd->status_var.questions, &LOCK_status);
#ifdef WITH_WSREP
      if (!WSREP(thd))
	thd->set_time(); /* Reset the query start time. */
#else
      thd->set_time(); /* Reset the query start time. */
#endif /* WITH_WSREP */
      parser_state.reset(beginning_of_next_stmt, length);
      /* TODO: set thd->lex->sql_command to SQLCOM_END here */
#ifdef WITH_WSREP
      wsrep_mysql_parse(thd, beginning_of_next_stmt, length, &parser_state);
#else
      mysql_parse(thd, beginning_of_next_stmt, length, &parser_state);
#endif /* WITH_WSREP */
    }

    DBUG_PRINT("info",("query ready"));
    break;
  }
  case COM_FIELD_LIST:				// This isn't actually needed
#ifdef DONT_ALLOW_SHOW_COMMANDS
    my_message(ER_NOT_ALLOWED_COMMAND, ER(ER_NOT_ALLOWED_COMMAND),
               MYF(0));	/* purecov: inspected */
    break;
#else
  {
    char *fields, *packet_end= packet + packet_length, *arg_end;
    /* Locked closure of all tables */
    TABLE_LIST table_list;
    LEX_STRING table_name;
    LEX_STRING db;
    /*
      SHOW statements should not add the used tables to the list of tables
      used in a transaction.
    */
    MDL_savepoint mdl_savepoint= thd->mdl_context.mdl_savepoint();

    status_var_increment(thd->status_var.com_stat[SQLCOM_SHOW_FIELDS]);
    if (thd->copy_db_to(&db.str, &db.length))
      break;
    /*
      We have name + wildcard in packet, separated by endzero
      (The packet is guaranteed to end with an end zero)
    */
    arg_end= strend(packet);
    uint arg_length= arg_end - packet;

    /* Check given table name length. */
    if (packet_length - arg_length > NAME_LEN + 1 || arg_length > SAFE_NAME_LEN)
    {
      my_message(ER_UNKNOWN_COM_ERROR, ER(ER_UNKNOWN_COM_ERROR), MYF(0));
      break;
    }
    thd->convert_string(&table_name, system_charset_info,
			packet, arg_length, thd->charset());
    if (check_table_name(table_name.str, table_name.length, FALSE))
    {
      /* this is OK due to convert_string() null-terminating the string */
      my_error(ER_WRONG_TABLE_NAME, MYF(0), table_name.str);
      break;
    }
    packet= arg_end + 1;
    mysql_reset_thd_for_next_command(thd);
    lex_start(thd);
    /* Must be before we init the table list. */
    if (lower_case_table_names)
    {
      table_name.length= my_casedn_str(files_charset_info, table_name.str);
      db.length= my_casedn_str(files_charset_info, db.str);
    }
    table_list.init_one_table(db.str, db.length, table_name.str,
                              table_name.length, table_name.str, TL_READ);
    /*
      Init TABLE_LIST members necessary when the undelrying
      table is view.
    */
    table_list.select_lex= &(thd->lex->select_lex);
    thd->lex->
      select_lex.table_list.link_in_list(&table_list,
                                         &table_list.next_local);
    thd->lex->add_to_query_tables(&table_list);

    if (is_infoschema_db(table_list.db, table_list.db_length))
    {
      ST_SCHEMA_TABLE *schema_table= find_schema_table(thd, table_list.alias);
      if (schema_table)
        table_list.schema_table= schema_table;
    }

    uint query_length= (uint) (packet_end - packet); // Don't count end \0
    if (!(fields= (char *) thd->memdup(packet, query_length + 1)))
      break;
    thd->set_query(fields, query_length);
    general_log_print(thd, command, "%s %s", table_list.table_name, fields);

    if (open_temporary_tables(thd, &table_list))
      break;

    if (check_table_access(thd, SELECT_ACL, &table_list,
                           TRUE, UINT_MAX, FALSE))
      break;
    /*
      Turn on an optimization relevant if the underlying table
      is a view: do not fill derived tables.
    */
    thd->lex->sql_command= SQLCOM_SHOW_FIELDS;

    mysqld_list_fields(thd,&table_list,fields);
    thd->lex->unit.cleanup();
    /* No need to rollback statement transaction, it's not started. */
    DBUG_ASSERT(thd->transaction.stmt.is_empty());
    close_thread_tables(thd);
    thd->mdl_context.rollback_to_savepoint(mdl_savepoint);

    if (thd->transaction_rollback_request)
    {
      /*
        Transaction rollback was requested since MDL deadlock was
        discovered while trying to open tables. Rollback transaction
        in all storage engines including binary log and release all
        locks.
      */
      trans_rollback_implicit(thd);
      thd->mdl_context.release_transactional_locks();
    }

    thd->cleanup_after_query();
    break;
  }
#endif
  case COM_QUIT:
    /* We don't calculate statistics for this command */
    general_log_print(thd, command, NullS);
    net->error=0;				// Don't give 'abort' message
    thd->get_stmt_da()->disable_status();       // Don't send anything back
    error=TRUE;					// End server
    break;
#ifndef EMBEDDED_LIBRARY
  case COM_BINLOG_DUMP:
    {
      ulong pos;
      ushort flags;
      uint32 slave_server_id;

      status_var_increment(thd->status_var.com_other);

      thd->enable_slow_log= opt_log_slow_admin_statements;
      thd->query_plan_flags|= QPLAN_ADMIN;
      if (check_global_access(thd, REPL_SLAVE_ACL))
	break;

      /* TODO: The following has to be changed to an 8 byte integer */
      pos = uint4korr(packet);
      flags = uint2korr(packet + 4);
      thd->variables.server_id=0; /* avoid suicide */
      if ((slave_server_id= uint4korr(packet+6))) // mysqlbinlog.server_id==0
	kill_zombie_dump_threads(slave_server_id);
      thd->variables.server_id = slave_server_id;

      general_log_print(thd, command, "Log: '%s'  Pos: %ld", packet+10,
                      (long) pos);
      mysql_binlog_send(thd, thd->strdup(packet + 10), (my_off_t) pos, flags);
      unregister_slave(thd,1,1);
      /*  fake COM_QUIT -- if we get here, the thread needs to terminate */
      error = TRUE;
      break;
    }
#endif
  case COM_REFRESH:
  {
    int not_used;

    /*
      Initialize thd->lex since it's used in many base functions, such as
      open_tables(). Otherwise, it remains unitialized and may cause crash
      during execution of COM_REFRESH.
    */
    lex_start(thd);
    
    status_var_increment(thd->status_var.com_stat[SQLCOM_FLUSH]);
    ulonglong options= (ulonglong) (uchar) packet[0];
    if (trans_commit_implicit(thd))
      break;
    thd->mdl_context.release_transactional_locks();
    if (check_global_access(thd,RELOAD_ACL))
      break;
    general_log_print(thd, command, NullS);
#ifndef DBUG_OFF
    bool debug_simulate= FALSE;
    DBUG_EXECUTE_IF("simulate_detached_thread_refresh", debug_simulate= TRUE;);
    if (debug_simulate)
    {
      /*
        Simulate a reload without a attached thread session.
        Provides a environment similar to that of when the
        server receives a SIGHUP signal and reloads caches
        and flushes tables.
      */
      bool res;
      set_current_thd(0);
      res= reload_acl_and_cache(NULL, options | REFRESH_FAST,
                                NULL, &not_used);
      set_current_thd(thd);
      if (res)
        break;
    }
    else
#endif
    {
      thd->lex->relay_log_connection_name.str= (char*) "";
      thd->lex->relay_log_connection_name.length= 0;
      if (reload_acl_and_cache(thd, options, (TABLE_LIST*) 0, &not_used))
        break;
    }
    if (trans_commit_implicit(thd))
      break;
    close_thread_tables(thd);
    thd->mdl_context.release_transactional_locks();
    my_ok(thd);
    break;
  }
#ifndef EMBEDDED_LIBRARY
  case COM_SHUTDOWN:
  {
    status_var_increment(thd->status_var.com_other);
    if (check_global_access(thd,SHUTDOWN_ACL))
      break; /* purecov: inspected */
    /*
      If the client is < 4.1.3, it is going to send us no argument; then
      packet_length is 0, packet[0] is the end 0 of the packet. Note that
      SHUTDOWN_DEFAULT is 0. If client is >= 4.1.3, the shutdown level is in
      packet[0].
    */
    enum mysql_enum_shutdown_level level;
    level= (enum mysql_enum_shutdown_level) (uchar) packet[0];
    if (level == SHUTDOWN_DEFAULT)
      level= SHUTDOWN_WAIT_ALL_BUFFERS; // soon default will be configurable
    else if (level != SHUTDOWN_WAIT_ALL_BUFFERS)
    {
      my_error(ER_NOT_SUPPORTED_YET, MYF(0), "this shutdown level");
      break;
    }
    DBUG_PRINT("quit",("Got shutdown command for level %u", level));
    general_log_print(thd, command, NullS);
    my_eof(thd);
    kill_mysql();
    error=TRUE;
    break;
  }
#endif
  case COM_STATISTICS:
  {
    STATUS_VAR *current_global_status_var;      // Big; Don't allocate on stack
    ulong uptime;
    uint length __attribute__((unused));
    ulonglong queries_per_second1000;
    char buff[250];
    uint buff_len= sizeof(buff);

    if (!(current_global_status_var= (STATUS_VAR*)
          thd->alloc(sizeof(STATUS_VAR))))
      break;
    general_log_print(thd, command, NullS);
    status_var_increment(thd->status_var.com_stat[SQLCOM_SHOW_STATUS]);
    calc_sum_of_all_status(current_global_status_var);
    if (!(uptime= (ulong) (thd->start_time - server_start_time)))
      queries_per_second1000= 0;
    else
      queries_per_second1000= thd->query_id * 1000 / uptime;

    length= my_snprintf(buff, buff_len - 1,
                        "Uptime: %lu  Threads: %d  Questions: %lu  "
                        "Slow queries: %lu  Opens: %lu  Flush tables: %lu  "
                        "Open tables: %u  Queries per second avg: %u.%03u",
                        uptime,
                        (int) thread_count, (ulong) thd->query_id,
                        current_global_status_var->long_query_count,
                        current_global_status_var->opened_tables,
                        tdc_refresh_version(),
                        tc_records(),
                        (uint) (queries_per_second1000 / 1000),
                        (uint) (queries_per_second1000 % 1000));
#ifdef EMBEDDED_LIBRARY
    /* Store the buffer in permanent memory */
    my_ok(thd, 0, 0, buff);
#else
    (void) my_net_write(net, (uchar*) buff, length);
    (void) net_flush(net);
    thd->get_stmt_da()->disable_status();
#endif
    break;
  }
  case COM_PING:
    status_var_increment(thd->status_var.com_other);
    my_ok(thd);				// Tell client we are alive
    break;
  case COM_PROCESS_INFO:
    status_var_increment(thd->status_var.com_stat[SQLCOM_SHOW_PROCESSLIST]);
    if (!thd->security_ctx->priv_user[0] &&
        check_global_access(thd, PROCESS_ACL))
      break;
    general_log_print(thd, command, NullS);
    mysqld_list_processes(thd,
			  thd->security_ctx->master_access & PROCESS_ACL ? 
			  NullS : thd->security_ctx->priv_user, 0);
    break;
  case COM_PROCESS_KILL:
  {
    status_var_increment(thd->status_var.com_stat[SQLCOM_KILL]);
    ulong id=(ulong) uint4korr(packet);
    sql_kill(thd, id, KILL_CONNECTION_HARD, KILL_TYPE_ID);
    break;
  }
  case COM_SET_OPTION:
  {
    status_var_increment(thd->status_var.com_stat[SQLCOM_SET_OPTION]);
    uint opt_command= uint2korr(packet);

    switch (opt_command) {
    case (int) MYSQL_OPTION_MULTI_STATEMENTS_ON:
      thd->client_capabilities|= CLIENT_MULTI_STATEMENTS;
      my_eof(thd);
      break;
    case (int) MYSQL_OPTION_MULTI_STATEMENTS_OFF:
      thd->client_capabilities&= ~CLIENT_MULTI_STATEMENTS;
      my_eof(thd);
      break;
    default:
      my_message(ER_UNKNOWN_COM_ERROR, ER(ER_UNKNOWN_COM_ERROR), MYF(0));
      break;
    }
    break;
  }
  case COM_DEBUG:
    status_var_increment(thd->status_var.com_other);
    if (check_global_access(thd, SUPER_ACL))
      break;					/* purecov: inspected */
    mysql_print_status();
    general_log_print(thd, command, NullS);
    my_eof(thd);
    break;
  case COM_SLEEP:
  case COM_CONNECT:				// Impossible here
  case COM_TIME:				// Impossible from client
  case COM_DELAYED_INSERT:
  case COM_END:
  default:
    my_message(ER_UNKNOWN_COM_ERROR, ER(ER_UNKNOWN_COM_ERROR), MYF(0));
    break;
  }
#ifdef WITH_WSREP
 dispatch_end:

  if (WSREP(thd)) {
    /* wsrep BF abort in query exec phase */
    mysql_mutex_lock(&thd->LOCK_wsrep_thd);
    if ((thd->wsrep_conflict_state != REPLAYING) &&
<<<<<<< HEAD
        (thd->wsrep_conflict_state != RETRY_AUTOCOMMIT))
    {
      mysql_mutex_unlock(&thd->LOCK_wsrep_thd);
=======
        (thd->wsrep_conflict_state != RETRY_AUTOCOMMIT)) {
      mysql_mutex_unlock(&thd->LOCK_wsrep_thd);

>>>>>>> 014fe12c
      thd->update_server_status();
      thd->protocol->end_statement();
      query_cache_end_of_result(thd);
    } 
    else
    {
      mysql_mutex_unlock(&thd->LOCK_wsrep_thd);
    }
  } else { /* if (WSREP(thd))... */
#endif /* WITH_WSREP */
  DBUG_ASSERT(thd->derived_tables == NULL &&
              (thd->open_tables == NULL ||
               (thd->locked_tables_mode == LTM_LOCK_TABLES)));

  thd_proc_info(thd, "updating status");
  /* Finalize server status flags after executing a command. */
  thd->update_server_status();
  thd->protocol->end_statement();
  query_cache_end_of_result(thd);
#ifdef WITH_WSREP
  }
#endif /* WITH_WSREP */

  if (!thd->is_error() && !thd->killed_errno())
    mysql_audit_general(thd, MYSQL_AUDIT_GENERAL_RESULT, 0, 0);

  mysql_audit_general(thd, MYSQL_AUDIT_GENERAL_STATUS,
                      thd->get_stmt_da()->is_error() ?
                      thd->get_stmt_da()->sql_errno() : 0,
                      command_name[command].str);

  thd->update_all_stats();

  log_slow_statement(thd);

  THD_STAGE_INFO(thd, stage_cleaning_up);
  thd->reset_query();
  thd->set_examined_row_count(0);                   // For processlist
  thd->set_command(COM_SLEEP);

  /* Performance Schema Interface instrumentation, end */
  MYSQL_END_STATEMENT(thd->m_statement_psi, thd->get_stmt_da());
  thd->m_statement_psi= NULL;
  thd->m_digest= NULL;

  thd->set_time();
  dec_thread_running();
<<<<<<< HEAD
=======
#ifdef WITH_WSREP
  if (WSREP(thd)) {
    thd_proc_info(thd, "sleeping");
  } else {
#endif /* WITH_WSREP */
  thd_proc_info(thd, 0);
#ifdef WITH_WSREP
  }
#endif /* WITH_WSREP */

>>>>>>> 014fe12c
  thd->packet.shrink(thd->variables.net_buffer_length);	// Reclaim some memory
  free_root(thd->mem_root,MYF(MY_KEEP_PREALLOC));

#if defined(ENABLED_PROFILING)
  thd->profiling.finish_current_query();
#endif
  if (MYSQL_QUERY_DONE_ENABLED() || MYSQL_COMMAND_DONE_ENABLED())
  {
    int res __attribute__((unused));
    res= (int) thd->is_error();
    if (command == COM_QUERY)
    {
      MYSQL_QUERY_DONE(res);
    }
    MYSQL_COMMAND_DONE(res);
  }
  DEBUG_SYNC(thd,"dispatch_command_end");

  /* Check that some variables are reset properly */
  DBUG_ASSERT(thd->abort_on_warning == 0);
  DBUG_RETURN(error);
}


/*
  @note
    This function must call delete_explain_query().
*/
void log_slow_statement(THD *thd)
{
  DBUG_ENTER("log_slow_statement");


  /*
    The following should never be true with our current code base,
    but better to keep this here so we don't accidently try to log a
    statement in a trigger or stored function
  */
  if (unlikely(thd->in_sub_stmt))
    goto end;                           // Don't set time for sub stmt


  /* Follow the slow log filter configuration. */ 
  if (!thd->enable_slow_log ||
      (thd->variables.log_slow_filter
        && !(thd->variables.log_slow_filter & thd->query_plan_flags)))
  {
    goto end; 
  }
 
  if (((thd->server_status & SERVER_QUERY_WAS_SLOW) ||
       ((thd->server_status &
         (SERVER_QUERY_NO_INDEX_USED | SERVER_QUERY_NO_GOOD_INDEX_USED)) &&
        opt_log_queries_not_using_indexes &&
        !(sql_command_flags[thd->lex->sql_command] & CF_STATUS_COMMAND))) &&
      thd->get_examined_row_count() >= thd->variables.min_examined_row_limit)
  {
    thd->status_var.long_query_count++;
    /*
      If rate limiting of slow log writes is enabled, decide whether to log
      this query to the log or not.
    */ 
    if (thd->variables.log_slow_rate_limit > 1 &&
        (global_query_id % thd->variables.log_slow_rate_limit) != 0)
      goto end;

    THD_STAGE_INFO(thd, stage_logging_slow_query);
    slow_log_print(thd, thd->query(), thd->query_length(), 
                   thd->utime_after_query);
  }

end:
  delete_explain_query(thd->lex);
  DBUG_VOID_RETURN;
}


/**
  Create a TABLE_LIST object for an INFORMATION_SCHEMA table.

    This function is used in the parser to convert a SHOW or DESCRIBE
    table_name command to a SELECT from INFORMATION_SCHEMA.
    It prepares a SELECT_LEX and a TABLE_LIST object to represent the
    given command as a SELECT parse tree.

  @param thd              thread handle
  @param lex              current lex
  @param table_ident      table alias if it's used
  @param schema_table_idx the type of the INFORMATION_SCHEMA table to be
                          created

  @note
    Due to the way this function works with memory and LEX it cannot
    be used outside the parser (parse tree transformations outside
    the parser break PS and SP).

  @retval
    0                 success
  @retval
    1                 out of memory or SHOW commands are not allowed
                      in this version of the server.
*/

int prepare_schema_table(THD *thd, LEX *lex, Table_ident *table_ident,
                         enum enum_schema_tables schema_table_idx)
{
  SELECT_LEX *schema_select_lex= NULL;
  DBUG_ENTER("prepare_schema_table");

  switch (schema_table_idx) {
  case SCH_SCHEMATA:
#if defined(DONT_ALLOW_SHOW_COMMANDS)
    my_message(ER_NOT_ALLOWED_COMMAND,
               ER(ER_NOT_ALLOWED_COMMAND), MYF(0));   /* purecov: inspected */
    DBUG_RETURN(1);
#else
    break;
#endif

  case SCH_TABLE_NAMES:
  case SCH_TABLES:
  case SCH_VIEWS:
  case SCH_TRIGGERS:
  case SCH_EVENTS:
#ifdef DONT_ALLOW_SHOW_COMMANDS
    my_message(ER_NOT_ALLOWED_COMMAND,
               ER(ER_NOT_ALLOWED_COMMAND), MYF(0)); /* purecov: inspected */
    DBUG_RETURN(1);
#else
    {
      LEX_STRING db;
      size_t dummy;
      if (lex->select_lex.db == NULL &&
          lex->copy_db_to(&lex->select_lex.db, &dummy))
      {
        DBUG_RETURN(1);
      }
      schema_select_lex= new SELECT_LEX();
      db.str= schema_select_lex->db= lex->select_lex.db;
      schema_select_lex->table_list.first= NULL;
      db.length= strlen(db.str);

      if (check_db_name(&db))
      {
        my_error(ER_WRONG_DB_NAME, MYF(0), db.str);
        DBUG_RETURN(1);
      }
      break;
    }
#endif
  case SCH_COLUMNS:
  case SCH_STATISTICS:
  {
#ifdef DONT_ALLOW_SHOW_COMMANDS
    my_message(ER_NOT_ALLOWED_COMMAND,
               ER(ER_NOT_ALLOWED_COMMAND), MYF(0)); /* purecov: inspected */
    DBUG_RETURN(1);
#else
    DBUG_ASSERT(table_ident);
    TABLE_LIST **query_tables_last= lex->query_tables_last;
    schema_select_lex= new SELECT_LEX();
    /* 'parent_lex' is used in init_query() so it must be before it. */
    schema_select_lex->parent_lex= lex;
    schema_select_lex->init_query();
    if (!schema_select_lex->add_table_to_list(thd, table_ident, 0, 0, TL_READ,
                                              MDL_SHARED_READ))
      DBUG_RETURN(1);
    lex->query_tables_last= query_tables_last;
    break;
#endif
  }
  case SCH_PROFILES:
    /* 
      Mark this current profiling record to be discarded.  We don't
      wish to have SHOW commands show up in profiling.
    */
#if defined(ENABLED_PROFILING)
    thd->profiling.discard_current_query();
#endif
    break;
  case SCH_USER_STATS:
  case SCH_CLIENT_STATS:
    if (check_global_access(thd, SUPER_ACL | PROCESS_ACL, true))
      DBUG_RETURN(1);
  case SCH_TABLE_STATS:
  case SCH_INDEX_STATS:
  case SCH_OPEN_TABLES:
  case SCH_VARIABLES:
  case SCH_STATUS:
  case SCH_PROCEDURES:
  case SCH_CHARSETS:
  case SCH_ENGINES:
  case SCH_COLLATIONS:
  case SCH_COLLATION_CHARACTER_SET_APPLICABILITY:
  case SCH_USER_PRIVILEGES:
  case SCH_SCHEMA_PRIVILEGES:
  case SCH_TABLE_PRIVILEGES:
  case SCH_COLUMN_PRIVILEGES:
  case SCH_TABLE_CONSTRAINTS:
  case SCH_KEY_COLUMN_USAGE:
  default:
    break;
  }
  
  SELECT_LEX *select_lex= lex->current_select;
  if (make_schema_select(thd, select_lex, schema_table_idx))
  {
    DBUG_RETURN(1);
  }
  TABLE_LIST *table_list= select_lex->table_list.first;
  table_list->schema_select_lex= schema_select_lex;
  table_list->schema_table_reformed= 1;
  DBUG_RETURN(0);
}


/**
  Read query from packet and store in thd->query.
  Used in COM_QUERY and COM_STMT_PREPARE.

    Sets the following THD variables:
  - query
  - query_length

  @retval
    FALSE ok
  @retval
    TRUE  error;  In this case thd->fatal_error is set
*/

bool alloc_query(THD *thd, const char *packet, uint packet_length)
{
  char *query;
  /* Remove garbage at start and end of query */
  while (packet_length > 0 && my_isspace(thd->charset(), packet[0]))
  {
    packet++;
    packet_length--;
  }
  const char *pos= packet + packet_length;     // Point at end null
  while (packet_length > 0 &&
	 (pos[-1] == ';' || my_isspace(thd->charset() ,pos[-1])))
  {
    pos--;
    packet_length--;
  }
  /* We must allocate some extra memory for query cache 

    The query buffer layout is:
       buffer :==
            <statement>   The input statement(s)
            '\0'          Terminating null char  (1 byte)
            <length>      Length of following current database name (size_t)
            <db_name>     Name of current database
            <flags>       Flags struct
  */
  if (! (query= (char*) thd->memdup_w_gap(packet,
                                          packet_length,
                                          1 + thd->db_length +
                                          QUERY_CACHE_DB_LENGTH_SIZE +
                                          QUERY_CACHE_FLAGS_SIZE)))
      return TRUE;
  query[packet_length]= '\0';
  /*
    Space to hold the name of the current database is allocated.  We
    also store this length, in case current database is changed during
    execution.  We might need to reallocate the 'query' buffer
  */
  int2store(query + packet_length + 1, thd->db_length);
    
  thd->set_query(query, packet_length);

  /* Reclaim some memory */
  thd->packet.shrink(thd->variables.net_buffer_length);
  thd->convert_buffer.shrink(thd->variables.net_buffer_length);

  return FALSE;
}


bool sp_process_definer(THD *thd)
{
  DBUG_ENTER("sp_process_definer");

  LEX *lex= thd->lex;

  /*
    If the definer is not specified, this means that CREATE-statement missed
    DEFINER-clause. DEFINER-clause can be missed in two cases:

      - The user submitted a statement w/o the clause. This is a normal
        case, we should assign CURRENT_USER as definer.

      - Our slave received an updated from the master, that does not
        replicate definer for stored rountines. We should also assign
        CURRENT_USER as definer here, but also we should mark this routine
        as NON-SUID. This is essential for the sake of backward
        compatibility.

        The problem is the slave thread is running under "special" user (@),
        that actually does not exist. In the older versions we do not fail
        execution of a stored routine if its definer does not exist and
        continue the execution under the authorization of the invoker
        (BUG#13198). And now if we try to switch to slave-current-user (@),
        we will fail.

        Actually, this leads to the inconsistent state of master and
        slave (different definers, different SUID behaviour), but it seems,
        this is the best we can do.
  */

  if (!lex->definer)
  {
    Query_arena original_arena;
    Query_arena *ps_arena= thd->activate_stmt_arena_if_needed(&original_arena);

    lex->definer= create_default_definer(thd, false);

    if (ps_arena)
      thd->restore_active_arena(ps_arena, &original_arena);

    /* Error has been already reported. */
    if (lex->definer == NULL)
      DBUG_RETURN(TRUE);

    if (thd->slave_thread && lex->sphead)
      lex->sphead->m_chistics->suid= SP_IS_NOT_SUID;
  }
  else
  {
    LEX_USER *d= lex->definer= get_current_user(thd, lex->definer);
    if (!d)
      DBUG_RETURN(TRUE);

    /*
      If the specified definer differs from the current user or role, we
      should check that the current user has SUPER privilege (in order
      to create a stored routine under another user one must have
      SUPER privilege).
    */
    bool curuser= !strcmp(d->user.str, thd->security_ctx->priv_user);
    bool currole= !curuser && !strcmp(d->user.str, thd->security_ctx->priv_role);
    bool curuserhost= curuser && d->host.str &&
                  !my_strcasecmp(system_charset_info, d->host.str,
                                 thd->security_ctx->priv_host);
    if (!curuserhost && !currole &&
        check_global_access(thd, SUPER_ACL, false))
      DBUG_RETURN(TRUE);
  }

  /* Check that the specified definer exists. Emit a warning if not. */

#ifndef NO_EMBEDDED_ACCESS_CHECKS
  if (!is_acl_user(lex->definer->host.str, lex->definer->user.str))
  {
    push_warning_printf(thd,
                        Sql_condition::WARN_LEVEL_NOTE,
                        ER_NO_SUCH_USER,
                        ER(ER_NO_SUCH_USER),
                        lex->definer->user.str,
                        lex->definer->host.str);
  }
#endif /* NO_EMBEDDED_ACCESS_CHECKS */

  DBUG_RETURN(FALSE);
}


/**
  Auxiliary call that opens and locks tables for LOCK TABLES statement
  and initializes the list of locked tables.

  @param thd     Thread context.
  @param tables  List of tables to be locked.

  @return FALSE in case of success, TRUE in case of error.
*/

static bool lock_tables_open_and_lock_tables(THD *thd, TABLE_LIST *tables)
{
  Lock_tables_prelocking_strategy lock_tables_prelocking_strategy;
  uint counter;
  TABLE_LIST *table;

  thd->in_lock_tables= 1;

  if (open_tables(thd, &tables, &counter, 0, &lock_tables_prelocking_strategy))
    goto err;

  /*
    We allow to change temporary tables even if they were locked for read
    by LOCK TABLES. To avoid a discrepancy between lock acquired at LOCK
    TABLES time and by the statement which is later executed under LOCK TABLES
    we ensure that for temporary tables we always request a write lock (such
    discrepancy can cause problems for the storage engine).
    We don't set TABLE_LIST::lock_type in this case as this might result in
    extra warnings from THD::decide_logging_format() even though binary logging
    is totally irrelevant for LOCK TABLES.
  */
  for (table= tables; table; table= table->next_global)
    if (!table->placeholder() && table->table->s->tmp_table)
      table->table->reginfo.lock_type= TL_WRITE;

  if (lock_tables(thd, tables, counter, 0) ||
      thd->locked_tables_list.init_locked_tables(thd))
    goto err;

  thd->in_lock_tables= 0;

  return FALSE;

err:
  thd->in_lock_tables= 0;

  trans_rollback_stmt(thd);
  /*
    Need to end the current transaction, so the storage engine (InnoDB)
    can free its locks if LOCK TABLES locked some tables before finding
    that it can't lock a table in its list
  */
  trans_rollback(thd);
  /* Close tables and release metadata locks. */
  close_thread_tables(thd);
  DBUG_ASSERT(!thd->locked_tables_mode);
  thd->mdl_context.release_transactional_locks();
  return TRUE;
}

#ifdef WITH_WSREP
static bool wsrep_is_show_query(enum enum_sql_command command)
{
  DBUG_ASSERT(command >= 0 && command <= SQLCOM_END);
  return (sql_command_flags[command] & CF_STATUS_COMMAND) != 0;
}
#endif /* WITH_WSREP */

/**
  Execute command saved in thd and lex->sql_command.

  @param thd                       Thread handle

  @todo
    - Invalidate the table in the query cache if something changed
    after unlocking when changes become visible.
    TODO: this is workaround. right way will be move invalidating in
    the unlock procedure.
    - TODO: use check_change_password()

  @retval
    FALSE       OK
  @retval
    TRUE        Error
*/

int
mysql_execute_command(THD *thd)
{
  int res= FALSE;
  int  up_result= 0;
  LEX  *lex= thd->lex;
  /* first SELECT_LEX (have special meaning for many of non-SELECTcommands) */
  SELECT_LEX *select_lex= &lex->select_lex;
  /* first table of first SELECT_LEX */
  TABLE_LIST *first_table= select_lex->table_list.first;
  /* list of all tables in query */
  TABLE_LIST *all_tables;
  /* most outer SELECT_LEX_UNIT of query */
  SELECT_LEX_UNIT *unit= &lex->unit;
#ifdef HAVE_REPLICATION
  /* have table map for update for multi-update statement (BUG#37051) */
  bool have_table_map_for_update= FALSE;
  /* */
  Rpl_filter *rpl_filter;
#endif
  DBUG_ENTER("mysql_execute_command");

#ifdef WITH_PARTITION_STORAGE_ENGINE
  thd->work_part_info= 0;
#endif

  DBUG_ASSERT(thd->transaction.stmt.is_empty() || thd->in_sub_stmt);
  /*
    Each statement or replication event which might produce deadlock
    should handle transaction rollback on its own. So by the start of
    the next statement transaction rollback request should be fulfilled
    already.
  */
  DBUG_ASSERT(! thd->transaction_rollback_request || thd->in_sub_stmt);
  /*
    In many cases first table of main SELECT_LEX have special meaning =>
    check that it is first table in global list and relink it first in 
    queries_tables list if it is necessary (we need such relinking only
    for queries with subqueries in select list, in this case tables of
    subqueries will go to global list first)

    all_tables will differ from first_table only if most upper SELECT_LEX
    do not contain tables.

    Because of above in place where should be at least one table in most
    outer SELECT_LEX we have following check:
    DBUG_ASSERT(first_table == all_tables);
    DBUG_ASSERT(first_table == all_tables && first_table != 0);
  */
  lex->first_lists_tables_same();
  /* should be assigned after making first tables same */
  all_tables= lex->query_tables;
  /* set context for commands which do not use setup_tables */
  select_lex->
    context.resolve_in_table_list_only(select_lex->
                                       table_list.first);

  /*
    Reset warning count for each query that uses tables
    A better approach would be to reset this for any commands
    that is not a SHOW command or a select that only access local
    variables, but for now this is probably good enough.
  */
  if ((sql_command_flags[lex->sql_command] & CF_DIAGNOSTIC_STMT) != 0)
    thd->get_stmt_da()->set_warning_info_read_only(TRUE);
  else
  {
    thd->get_stmt_da()->set_warning_info_read_only(FALSE);
    if (all_tables)
      thd->get_stmt_da()->opt_clear_warning_info(thd->query_id);
  }

#ifdef HAVE_REPLICATION
  if (unlikely(thd->slave_thread))
  {
    if (lex->sql_command == SQLCOM_DROP_TRIGGER)
    {
      /*
        When dropping a trigger, we need to load its table name
        before checking slave filter rules.
      */
      add_table_for_trigger(thd, thd->lex->spname, 1, &all_tables);
      
      if (!all_tables)
      {
        /*
          If table name cannot be loaded,
          it means the trigger does not exists possibly because
          CREATE TRIGGER was previously skipped for this trigger
          according to slave filtering rules.
          Returning success without producing any errors in this case.
        */
        if (!thd->lex->check_exists)
          DBUG_RETURN(0);
        /*
          DROP TRIGGER IF NOT EXISTS will return without an error later
          after possibly writing the query to a binlog
        */
      }
      else // force searching in slave.cc:tables_ok()
        all_tables->updating= 1;
    }

    /*
      For fix of BUG#37051, the master stores the table map for update
      in the Query_log_event, and the value is assigned to
      thd->variables.table_map_for_update before executing the update
      query.

      If thd->variables.table_map_for_update is set, then we are
      replicating from a new master, we can use this value to apply
      filter rules without opening all the tables. However If
      thd->variables.table_map_for_update is not set, then we are
      replicating from an old master, so we just skip this and
      continue with the old method. And of course, the bug would still
      exist for old masters.
    */
    if (lex->sql_command == SQLCOM_UPDATE_MULTI &&
        thd->table_map_for_update)
    {
      have_table_map_for_update= TRUE;
      table_map table_map_for_update= thd->table_map_for_update;
      uint nr= 0;
      TABLE_LIST *table;
      for (table=all_tables; table; table=table->next_global, nr++)
      {
        if (table_map_for_update & ((table_map)1 << nr))
          table->updating= TRUE;
        else
          table->updating= FALSE;
      }

      if (all_tables_not_ok(thd, all_tables))
      {
        /* we warn the slave SQL thread */
        my_message(ER_SLAVE_IGNORED_TABLE, ER(ER_SLAVE_IGNORED_TABLE), MYF(0));
      }
      
      for (table=all_tables; table; table=table->next_global)
        table->updating= TRUE;
    }
    
    /*
      Check if statment should be skipped because of slave filtering
      rules

      Exceptions are:
      - UPDATE MULTI: For this statement, we want to check the filtering
        rules later in the code
      - SET: we always execute it (Not that many SET commands exists in
        the binary log anyway -- only 4.1 masters write SET statements,
	in 5.0 there are no SET statements in the binary log)
      - DROP TEMPORARY TABLE IF EXISTS: we always execute it (otherwise we
        have stale files on slave caused by exclusion of one tmp table).
    */
    if (!(lex->sql_command == SQLCOM_UPDATE_MULTI) &&
	!(lex->sql_command == SQLCOM_SET_OPTION) &&
	!(lex->sql_command == SQLCOM_DROP_TABLE &&
          lex->drop_temporary && lex->check_exists) &&
        all_tables_not_ok(thd, all_tables))
    {
      /* we warn the slave SQL thread */
      my_message(ER_SLAVE_IGNORED_TABLE, ER(ER_SLAVE_IGNORED_TABLE), MYF(0));
      DBUG_RETURN(0);
    }
    /* 
       Execute deferred events first
    */
    if (slave_execute_deferred_events(thd))
      DBUG_RETURN(-1);
  }
  else
  {
#endif /* HAVE_REPLICATION */
    /*
      When option readonly is set deny operations which change non-temporary
      tables. Except for the replication thread and the 'super' users.
    */
    if (deny_updates_if_read_only_option(thd, all_tables))
    {
      my_error(ER_OPTION_PREVENTS_STATEMENT, MYF(0), "--read-only");
      DBUG_RETURN(-1);
    }
#ifdef HAVE_REPLICATION
  } /* endif unlikely slave */
#endif
#ifdef WITH_WSREP
  if (WSREP(thd)) {
    /*
      change LOCK TABLE WRITE to transaction
    */
    if (lex->sql_command== SQLCOM_LOCK_TABLES && wsrep_convert_LOCK_to_trx)
    {
      for (TABLE_LIST *table= all_tables; table; table= table->next_global)
      {
	if (table->lock_type >= TL_WRITE_ALLOW_WRITE)
        {
	  lex->sql_command= SQLCOM_BEGIN;
	  thd->wsrep_converted_lock_session= true;
	  break;
	}
      }
    }
    if (lex->sql_command== SQLCOM_UNLOCK_TABLES &&
	thd->wsrep_converted_lock_session)
    {
      thd->wsrep_converted_lock_session= false;
      lex->sql_command= SQLCOM_COMMIT;
      lex->tx_release= TVL_NO;
    }

    /*
      Bail out if DB snapshot has not been installed. We however,
      allow SET and SHOW queries.
    */
    if (thd->variables.wsrep_on && !thd->wsrep_applier && !wsrep_ready &&
        lex->sql_command != SQLCOM_SET_OPTION &&
        !(thd->variables.wsrep_dirty_reads &&
          lex->sql_command == SQLCOM_SELECT) &&
        !wsrep_is_show_query(lex->sql_command))
    {
#if DIRTY_HACK
      /* Dirty hack for lp:1002714 - trying to recognize mysqldump connection
       * and allow it to continue. Actuall mysqldump_magic_str may be longer
       * and is obviously version dependent and may be issued by any client
       * connection after which connection becomes non-replicating. */
      static char const mysqldump_magic_str[]=
"SELECT LOGFILE_GROUP_NAME, FILE_NAME, TOTAL_EXTENTS, INITIAL_SIZE, ENGINE, EXTRA FROM INFORMATION_SCHEMA.FILES WHERE FILE_TYPE = 'UNDO LOG' AND FILE_NAME IS NOT NULL";
      static const size_t mysqldump_magic_str_len= sizeof(mysqldump_magic_str) -1;
      if (SQLCOM_SELECT != lex->sql_command ||
          thd->query_length() < mysqldump_magic_str_len ||
          strncmp(thd->query(), mysqldump_magic_str, mysqldump_magic_str_len))
      {
#endif /* DIRTY_HACK */
      my_message(ER_UNKNOWN_COM_ERROR,
                 "WSREP has not yet prepared node for application use",
                 MYF(0));
      goto error;
#if DIRTY_HACK
      }
      else
      {
        /* mysqldump connection, allow all further queries to pass */
        thd->variables.wsrep_on= FALSE;
      }
#endif /* DIRTY_HACK */
    }
  }
#endif /* WITH_WSREP */
  status_var_increment(thd->status_var.com_stat[lex->sql_command]);
  thd->progress.report_to_client= MY_TEST(sql_command_flags[lex->sql_command] &
                                          CF_REPORT_PROGRESS);

  DBUG_ASSERT(thd->transaction.stmt.modified_non_trans_table == FALSE);

  /* store old value of binlog format */
  enum_binlog_format orig_binlog_format,orig_current_stmt_binlog_format;

  thd->get_binlog_format(&orig_binlog_format,
                         &orig_current_stmt_binlog_format);

  /*
    Force statement logging for DDL commands to allow us to update
    privilege, system or statistic tables directly without the updates
    getting logged.
  */
  if (!(sql_command_flags[lex->sql_command] &
        (CF_CAN_GENERATE_ROW_EVENTS | CF_FORCE_ORIGINAL_BINLOG_FORMAT |
         CF_STATUS_COMMAND)))
    thd->set_binlog_format_stmt();

  /*
    End a active transaction so that this command will have it's
    own transaction and will also sync the binary log. If a DDL is
    not run in it's own transaction it may simply never appear on
    the slave in case the outside transaction rolls back.
  */
  if (stmt_causes_implicit_commit(thd, CF_IMPLICT_COMMIT_BEGIN))
  {
    /*
      Note that this should never happen inside of stored functions
      or triggers as all such statements prohibited there.
    */
    DBUG_ASSERT(! thd->in_sub_stmt);
    /* Statement transaction still should not be started. */
    DBUG_ASSERT(thd->transaction.stmt.is_empty());
<<<<<<< HEAD
    if (!(thd->variables.option_bits & OPTION_GTID_BEGIN))
    {
      /* Commit the normal transaction if one is active. */
      if (trans_commit_implicit(thd))
      {
        thd->mdl_context.release_transactional_locks();
#ifdef WITH_WSREP
        WSREP_DEBUG("implicit commit failed, MDL released: %lu", thd->thread_id);
#endif /* WITH_WSREP */
        goto error;
      }
      /* Release metadata locks acquired in this transaction. */
      thd->mdl_context.release_transactional_locks();
    }
=======
    /* Commit the normal transaction if one is active. */
    if (trans_commit_implicit(thd))
    {
      thd->mdl_context.release_transactional_locks();
#ifdef WITH_WSREP
      WSREP_DEBUG("implicit commit failed, MDL released: %lu", thd->thread_id);
#endif /* WITH_WSREP */
      goto error;
    }
    /* Release metadata locks acquired in this transaction. */
    thd->mdl_context.release_transactional_locks();
>>>>>>> 014fe12c
  }
  
#ifndef DBUG_OFF
  if (lex->sql_command != SQLCOM_SET_OPTION)
    DEBUG_SYNC(thd,"before_execute_sql_command");
#endif

  /*
    Check if we are in a read-only transaction and we're trying to
    execute a statement which should always be disallowed in such cases.

    Note that this check is done after any implicit commits.
  */
  if (thd->tx_read_only &&
      (sql_command_flags[lex->sql_command] & CF_DISALLOW_IN_RO_TRANS))
  {
    my_error(ER_CANT_EXECUTE_IN_READ_ONLY_TRANSACTION, MYF(0));
    goto error;
  }

  /*
    Close tables open by HANDLERs before executing DDL statement
    which is going to affect those tables.

    This should happen before temporary tables are pre-opened as
    otherwise we will get errors about attempt to re-open tables
    if table to be changed is open through HANDLER.

    Note that even although this is done before any privilege
    checks there is no security problem here as closing open
    HANDLER doesn't require any privileges anyway.
  */
  if (sql_command_flags[lex->sql_command] & CF_HA_CLOSE)
    mysql_ha_rm_tables(thd, all_tables);

  /*
    Pre-open temporary tables to simplify privilege checking
    for statements which need this.
  */
  if (sql_command_flags[lex->sql_command] & CF_PREOPEN_TMP_TABLES)
  {
    if (open_temporary_tables(thd, all_tables))
      goto error;
  }

  switch (lex->sql_command) {

  case SQLCOM_SHOW_EVENTS:
#ifndef HAVE_EVENT_SCHEDULER
    my_error(ER_NOT_SUPPORTED_YET, MYF(0), "embedded server");
    break;
#endif
<<<<<<< HEAD
=======
  case SQLCOM_SHOW_STATUS_PROC:
  case SQLCOM_SHOW_STATUS_FUNC:
#ifdef WITH_WSREP
    if (WSREP_CLIENT(thd) && wsrep_sync_wait(thd)) goto error;
#endif /* WITH_WSREP */
    if ((res= check_table_access(thd, SELECT_ACL, all_tables, FALSE,
                                  UINT_MAX, FALSE)))
      goto error;
    res= execute_sqlcom_select(thd, all_tables);
    break;
>>>>>>> 014fe12c
  case SQLCOM_SHOW_STATUS:
  {
    execute_show_status(thd, all_tables);
#ifdef WITH_WSREP
<<<<<<< HEAD
    wsrep_free_status(thd);
#endif /* WITH_WSREP */
    break;
  }
  case SQLCOM_SHOW_EXPLAIN:
  {
    if (!thd->security_ctx->priv_user[0] &&
        check_global_access(thd,PROCESS_ACL))
      break;

    /*
      The select should use only one table, it's the SHOW EXPLAIN pseudo-table
    */
    if (lex->sroutines.records || lex->query_tables->next_global)
    {
      my_message(ER_SET_CONSTANTS_ONLY, ER(ER_SET_CONSTANTS_ONLY),
		 MYF(0));
      goto error;
    }

    Item **it= lex->value_list.head_ref();
    if (!(*it)->basic_const_item() ||
        (!(*it)->fixed && (*it)->fix_fields(lex->thd, it)) || 
        (*it)->check_cols(1))
    {
      my_message(ER_SET_CONSTANTS_ONLY, ER(ER_SET_CONSTANTS_ONLY),
		 MYF(0));
      goto error;
    }
    /* no break; fall through */
  }
  case SQLCOM_SHOW_STATUS_PROC:
  case SQLCOM_SHOW_STATUS_FUNC:
#ifdef WITH_WSREP
    if (WSREP_CLIENT(thd) && wsrep_sync_wait(thd)) goto error;
#endif /* WITH_WSREP */

=======
    if (lex->sql_command == SQLCOM_SHOW_STATUS) wsrep_free_status(thd);
#endif /* WITH_WSREP */
    break;
  }
>>>>>>> 014fe12c
  case SQLCOM_SHOW_DATABASES:
  case SQLCOM_SHOW_TABLES:
  case SQLCOM_SHOW_TRIGGERS:
  case SQLCOM_SHOW_TABLE_STATUS:
  case SQLCOM_SHOW_OPEN_TABLES:
  case SQLCOM_SHOW_PLUGINS:
  case SQLCOM_SHOW_FIELDS:
  case SQLCOM_SHOW_KEYS:
#ifndef WITH_WSREP
  case SQLCOM_SHOW_VARIABLES:
  case SQLCOM_SHOW_CHARSETS:
  case SQLCOM_SHOW_COLLATIONS:
  case SQLCOM_SHOW_STORAGE_ENGINES:
  case SQLCOM_SHOW_PROFILE:
#endif /* WITH_WSREP */
  case SQLCOM_SHOW_CLIENT_STATS:
  case SQLCOM_SHOW_USER_STATS:
  case SQLCOM_SHOW_TABLE_STATS:
  case SQLCOM_SHOW_INDEX_STATS:
  case SQLCOM_SELECT:
#ifdef WITH_WSREP
    if (WSREP_CLIENT(thd) && wsrep_sync_wait(thd)) goto error;
  case SQLCOM_SHOW_VARIABLES:
  case SQLCOM_SHOW_CHARSETS:
  case SQLCOM_SHOW_COLLATIONS:
  case SQLCOM_SHOW_STORAGE_ENGINES:
  case SQLCOM_SHOW_PROFILE:
#endif /* WITH_WSREP */
<<<<<<< HEAD
   {
=======
  {
>>>>>>> 014fe12c
    thd->status_var.last_query_cost= 0.0;

    /*
      lex->exchange != NULL implies SELECT .. INTO OUTFILE and this
      requires FILE_ACL access.
    */
    ulong privileges_requested= lex->exchange ? SELECT_ACL | FILE_ACL :
      SELECT_ACL;

    if (all_tables)
      res= check_table_access(thd,
                              privileges_requested,
                              all_tables, FALSE, UINT_MAX, FALSE);
    else
      res= check_access(thd, privileges_requested, any_db, NULL, NULL, 0, 0);

    if (res)
      break;

    res= execute_sqlcom_select(thd, all_tables);
    break;
  }
case SQLCOM_PREPARE:
  {
    mysql_sql_stmt_prepare(thd);
    break;
  }
  case SQLCOM_EXECUTE:
  {
    mysql_sql_stmt_execute(thd);
    break;
  }
  case SQLCOM_DEALLOCATE_PREPARE:
  {
    mysql_sql_stmt_close(thd);
    break;
  }
  case SQLCOM_DO:
    if (check_table_access(thd, SELECT_ACL, all_tables, FALSE, UINT_MAX, FALSE)
        || open_and_lock_tables(thd, all_tables, TRUE, 0))
      goto error;

    res= mysql_do(thd, *lex->insert_list);
    break;

  case SQLCOM_EMPTY_QUERY:
    my_ok(thd);
    break;

  case SQLCOM_HELP:
    res= mysqld_help(thd,lex->help_arg);
    break;

#ifndef EMBEDDED_LIBRARY
  case SQLCOM_PURGE:
  {
    if (check_global_access(thd, SUPER_ACL))
      goto error;
    /* PURGE MASTER LOGS TO 'file' */
    res = purge_master_logs(thd, lex->to_log);
    break;
  }
  case SQLCOM_PURGE_BEFORE:
  {
    Item *it;

    if (check_global_access(thd, SUPER_ACL))
      goto error;
    /* PURGE MASTER LOGS BEFORE 'data' */
    it= (Item *)lex->value_list.head();
    if ((!it->fixed && it->fix_fields(lex->thd, &it)) ||
        it->check_cols(1))
    {
      my_error(ER_WRONG_ARGUMENTS, MYF(0), "PURGE LOGS BEFORE");
      goto error;
    }
    it= new Item_func_unix_timestamp(it);
    it->fix_fields(thd, &it);
    res = purge_master_logs_before_date(thd, (ulong)it->val_int());
    break;
  }
#endif
  case SQLCOM_SHOW_WARNS:
  {
    res= mysqld_show_warnings(thd, (ulong)
			      ((1L << (uint) Sql_condition::WARN_LEVEL_NOTE) |
			       (1L << (uint) Sql_condition::WARN_LEVEL_WARN) |
			       (1L << (uint) Sql_condition::WARN_LEVEL_ERROR)
			       ));
    break;
  }
  case SQLCOM_SHOW_ERRORS:
  {
    res= mysqld_show_warnings(thd, (ulong)
			      (1L << (uint) Sql_condition::WARN_LEVEL_ERROR));
    break;
  }
  case SQLCOM_SHOW_PROFILES:
  {
#if defined(ENABLED_PROFILING)
    thd->profiling.discard_current_query();
    res= thd->profiling.show_profiles();
    if (res)
      goto error;
#else
    my_error(ER_FEATURE_DISABLED, MYF(0), "SHOW PROFILES", "enable-profiling");
    goto error;
#endif
    break;
  }

#ifdef HAVE_REPLICATION
  case SQLCOM_SHOW_SLAVE_HOSTS:
  {
    if (check_global_access(thd, REPL_SLAVE_ACL))
      goto error;
    res = show_slave_hosts(thd);
    break;
  }
  case SQLCOM_SHOW_RELAYLOG_EVENTS: /* fall through */
  case SQLCOM_SHOW_BINLOG_EVENTS:
  {
    if (check_global_access(thd, REPL_SLAVE_ACL))
      goto error;
    res = mysql_show_binlog_events(thd);
    break;
  }
#endif

  case SQLCOM_ASSIGN_TO_KEYCACHE:
  {
    DBUG_ASSERT(first_table == all_tables && first_table != 0);
    if (check_access(thd, INDEX_ACL, first_table->db,
                     &first_table->grant.privilege,
                     &first_table->grant.m_internal,
                     0, 0))
      goto error;
    res= mysql_assign_to_keycache(thd, first_table, &lex->ident);
    break;
  }
  case SQLCOM_PRELOAD_KEYS:
  {
    DBUG_ASSERT(first_table == all_tables && first_table != 0);
    if (check_access(thd, INDEX_ACL, first_table->db,
                     &first_table->grant.privilege,
                     &first_table->grant.m_internal,
                     0, 0))
      goto error;
    res = mysql_preload_keys(thd, first_table);
    break;
  }
#ifdef HAVE_REPLICATION
  case SQLCOM_CHANGE_MASTER:
  {
    LEX_MASTER_INFO *lex_mi= &thd->lex->mi;
    Master_info *mi;
    bool new_master= 0;
    bool master_info_added;

    if (check_global_access(thd, SUPER_ACL))
      goto error;
    mysql_mutex_lock(&LOCK_active_mi);

    if (!master_info_index)
      goto error;

    mi= master_info_index->get_master_info(&lex_mi->connection_name,
                                           Sql_condition::WARN_LEVEL_NOTE);

    if (mi == NULL)
    {
      /* New replication created */
      mi= new Master_info(&lex_mi->connection_name, relay_log_recovery); 
      if (!mi || mi->error())
      {
        delete mi;
        res= 1;
        mysql_mutex_unlock(&LOCK_active_mi);
        break;
      }
      new_master= 1;
    }

    res= change_master(thd, mi, &master_info_added);
    if (res && new_master)
    {
      /*
        If the new master was added by change_master(), remove it as it didn't
        work (this will free mi as well).

        If new master was not added, we still need to free mi.
      */
      if (master_info_added)
        master_info_index->remove_master_info(&lex_mi->connection_name);
      else
        delete mi;
    }
    else
    {
      mi->rpl_filter= get_or_create_rpl_filter(lex_mi->connection_name.str,
                                               lex_mi->connection_name.length);
    }

    mysql_mutex_unlock(&LOCK_active_mi);
    break;
  }
  case SQLCOM_SHOW_SLAVE_STAT:
  {
    /* Accept one of two privileges */
    if (check_global_access(thd, SUPER_ACL | REPL_CLIENT_ACL))
      goto error;
    mysql_mutex_lock(&LOCK_active_mi);

    if (lex->verbose)
      res= show_all_master_info(thd);
    else
    {
      LEX_MASTER_INFO *lex_mi= &thd->lex->mi;
      Master_info *mi;
      mi= master_info_index->get_master_info(&lex_mi->connection_name,
                                             Sql_condition::WARN_LEVEL_ERROR);
      if (mi != NULL)
      {
        res= show_master_info(thd, mi, 0);
      }
    }
    mysql_mutex_unlock(&LOCK_active_mi);
    break;
  }
  case SQLCOM_SHOW_MASTER_STAT:
  {
    /* Accept one of two privileges */
    if (check_global_access(thd, SUPER_ACL | REPL_CLIENT_ACL))
      goto error;
    res = show_binlog_info(thd);
    break;
  }

#endif /* HAVE_REPLICATION */
  case SQLCOM_SHOW_ENGINE_STATUS:
    {
      if (check_global_access(thd, PROCESS_ACL))
        goto error;
      res = ha_show_status(thd, lex->create_info.db_type, HA_ENGINE_STATUS);
      break;
    }
  case SQLCOM_SHOW_ENGINE_MUTEX:
    {
      if (check_global_access(thd, PROCESS_ACL))
        goto error;
      res = ha_show_status(thd, lex->create_info.db_type, HA_ENGINE_MUTEX);
      break;
    }
  case SQLCOM_CREATE_TABLE:
  {
    DBUG_ASSERT(first_table == all_tables && first_table != 0);
    bool link_to_local;
    TABLE_LIST *create_table= first_table;
    TABLE_LIST *select_tables= lex->create_last_non_select_table->next_global;

    /*
      Code below (especially in mysql_create_table() and select_create
      methods) may modify HA_CREATE_INFO structure in LEX, so we have to
      use a copy of this structure to make execution prepared statement-
      safe. A shallow copy is enough as this code won't modify any memory
      referenced from this structure.
    */
    HA_CREATE_INFO create_info(lex->create_info);
    /*
      We need to copy alter_info for the same reasons of re-execution
      safety, only in case of Alter_info we have to do (almost) a deep
      copy.
    */
    Alter_info alter_info(lex->alter_info, thd->mem_root);

    if (thd->is_fatal_error)
    {
      /* If out of memory when creating a copy of alter_info. */
      res= 1;
      goto end_with_restore_list;
    }

    /* Check privileges */
    if ((res= create_table_precheck(thd, select_tables, create_table)))
      goto end_with_restore_list;

    /* Might have been updated in create_table_precheck */
    create_info.alias= create_table->alias;

    /* Fix names if symlinked or relocated tables */
    if (append_file_to_dir(thd, &create_info.data_file_name,
			   create_table->table_name) ||
	append_file_to_dir(thd, &create_info.index_file_name,
			   create_table->table_name))
      goto end_with_restore_list;

    /*
      If no engine type was given, work out the default now
      rather than at parse-time.
    */
    if (!(create_info.used_fields & HA_CREATE_USED_ENGINE))
      create_info.db_type= ha_default_handlerton(thd);
    /*
      If we are using SET CHARSET without DEFAULT, add an implicit
      DEFAULT to not confuse old users. (This may change).
    */
    if ((create_info.used_fields &
	 (HA_CREATE_USED_DEFAULT_CHARSET | HA_CREATE_USED_CHARSET)) ==
	HA_CREATE_USED_CHARSET)
    {
      create_info.used_fields&= ~HA_CREATE_USED_CHARSET;
      create_info.used_fields|= HA_CREATE_USED_DEFAULT_CHARSET;
      create_info.default_table_charset= create_info.table_charset;
      create_info.table_charset= 0;
    }

    /*
      For CREATE TABLE we should not open the table even if it exists.
      If the table exists, we should either not create it or replace it
    */
    lex->query_tables->open_strategy= TABLE_LIST::OPEN_STUB;

    /*
      If we are a slave, we should add OR REPLACE if we don't have
      IF EXISTS. This will help a slave to recover from
      CREATE TABLE OR EXISTS failures by dropping the table and
      retrying the create.
    */
    create_info.org_options= create_info.options;
    if (thd->slave_thread &&
        slave_ddl_exec_mode_options == SLAVE_EXEC_MODE_IDEMPOTENT &&
        !(lex->create_info.options & HA_LEX_CREATE_IF_NOT_EXISTS))
      create_info.options|= HA_LEX_CREATE_REPLACE;

#ifdef WITH_PARTITION_STORAGE_ENGINE
    {
      partition_info *part_info= thd->lex->part_info;
      if (part_info && !(part_info= thd->lex->part_info->get_clone()))
      {
        res= -1;
        goto end_with_restore_list;
      }
      thd->work_part_info= part_info;
    }
#endif

    if (select_lex->item_list.elements)		// With select
    {
      select_result *result;

      /*
        CREATE TABLE...IGNORE/REPLACE SELECT... can be unsafe, unless
        ORDER BY PRIMARY KEY clause is used in SELECT statement. We therefore
        use row based logging if mixed or row based logging is available.
        TODO: Check if the order of the output of the select statement is
        deterministic. Waiting for BUG#42415
      */
      if(lex->ignore)
        lex->set_stmt_unsafe(LEX::BINLOG_STMT_UNSAFE_CREATE_IGNORE_SELECT);
      
      if(lex->duplicates == DUP_REPLACE)
        lex->set_stmt_unsafe(LEX::BINLOG_STMT_UNSAFE_CREATE_REPLACE_SELECT);

      /*
        If:
        a) we inside an SP and there was NAME_CONST substitution,
        b) binlogging is on (STMT mode),
        c) we log the SP as separate statements
        raise a warning, as it may cause problems
        (see 'NAME_CONST issues' in 'Binary Logging of Stored Programs')
       */
      if (thd->query_name_consts && 
          mysql_bin_log.is_open() &&
<<<<<<< HEAD
          WSREP_FORMAT(thd->variables.binlog_format) == BINLOG_FORMAT_STMT &&
=======
          WSREP_BINLOG_FORMAT(thd->variables.binlog_format) == BINLOG_FORMAT_STMT &&
>>>>>>> 014fe12c
          !mysql_bin_log.is_query_in_union(thd, thd->query_id))
      {
        List_iterator_fast<Item> it(select_lex->item_list);
        Item *item;
        uint splocal_refs= 0;
        /* Count SP local vars in the top-level SELECT list */
        while ((item= it++))
        {
          if (item->is_splocal())
            splocal_refs++;
        }
        /*
          If it differs from number of NAME_CONST substitution applied,
          we may have a SOME_FUNC(NAME_CONST()) in the SELECT list,
          that may cause a problem with binary log (see BUG#35383),
          raise a warning. 
        */
        if (splocal_refs != thd->query_name_consts)
          push_warning(thd, 
                       Sql_condition::WARN_LEVEL_WARN,
                       ER_UNKNOWN_ERROR,
"Invoked routine ran a statement that may cause problems with "
"binary log, see 'NAME_CONST issues' in 'Binary Logging of Stored Programs' "
"section of the manual.");
      }
      
      select_lex->options|= SELECT_NO_UNLOCK;
      unit->set_limit(select_lex);

      /*
        Disable non-empty MERGE tables with CREATE...SELECT. Too
        complicated. See Bug #26379. Empty MERGE tables are read-only
        and don't allow CREATE...SELECT anyway.
      */
      if (create_info.used_fields & HA_CREATE_USED_UNION)
      {
        my_error(ER_WRONG_OBJECT, MYF(0), create_table->db,
                 create_table->table_name, "BASE TABLE");
        res= 1;
        goto end_with_restore_list;
      }

      /* Copy temporarily the statement flags to thd for lock_table_names() */
      uint save_thd_create_info_options= thd->lex->create_info.options;
      thd->lex->create_info.options|= create_info.options;
      res= open_and_lock_tables(thd, lex->query_tables, TRUE, 0);
      thd->lex->create_info.options= save_thd_create_info_options;
      if (res)
      {
        /* Got error or warning. Set res to 1 if error */
        if (!(res= thd->is_error()))
          my_ok(thd);                           // CREATE ... IF NOT EXISTS
        goto end_with_restore_list;
      }

      /* Ensure we don't try to create something from which we select from */
      if ((create_info.options & HA_LEX_CREATE_REPLACE) &&
          !create_info.tmp_table())
      {
        TABLE_LIST *duplicate;
        if ((duplicate= unique_table(thd, lex->query_tables,
                                     lex->query_tables->next_global,
                                     0)))
        {
          update_non_unique_table_error(lex->query_tables, "CREATE",
                                        duplicate);
          res= TRUE;
          goto end_with_restore_list;
        }
      }
      {
        /*
          Remove target table from main select and name resolution
          context. This can't be done earlier as it will break view merging in
          statements like "CREATE TABLE IF NOT EXISTS existing_view SELECT".
        */
        lex->unlink_first_table(&link_to_local);

        /* Store reference to table in case of LOCK TABLES */
        create_info.table= create_table->table;

#ifdef WITH_WSREP
        if (WSREP(thd) &&
            (!thd->is_current_stmt_binlog_format_row() ||
             !(create_info.tmp_table())))
          WSREP_TO_ISOLATION_BEGIN(create_table->db, create_table->table_name,
                                   NULL)
#endif

#ifdef WITH_WSREP
        if (WSREP(thd) &&
            (!thd->is_current_stmt_binlog_format_row() ||
             !(create_info.options & HA_LEX_CREATE_TMP_TABLE)))
          WSREP_TO_ISOLATION_BEGIN(create_table->db, create_table->table_name,
                                   NULL)
#endif

        /*
          select_create is currently not re-execution friendly and
          needs to be created for every execution of a PS/SP.
        */
        if ((result= new select_create(create_table,
                                       &create_info,
                                       &alter_info,
                                       select_lex->item_list,
                                       lex->duplicates,
                                       lex->ignore,
                                       select_tables)))
        {
          /*
            CREATE from SELECT give its SELECT_LEX for SELECT,
            and item_list belong to SELECT
          */
          if (!(res= handle_select(thd, lex, result, 0)))
          {
            if (create_info.tmp_table())
              thd->variables.option_bits|= OPTION_KEEP_LOG;
          }
          delete result;
        }
        lex->link_first_table_back(create_table, link_to_local);
      }
    }
    else
    {
      /* regular create */
      if (create_info.options & HA_LEX_CREATE_TABLE_LIKE)
      {
        /* CREATE TABLE ... LIKE ... */
        res= mysql_create_like_table(thd, create_table, select_tables,
                                     &create_info);
      }
      else
      {
#ifdef WITH_WSREP
        /* in STATEMENT format, we probably have to replicate also temporary
           tables, like mysql replication does
        */
        if (!thd->is_current_stmt_binlog_format_row() ||
<<<<<<< HEAD
	    !(create_info.options & HA_LEX_CREATE_TMP_TABLE))
=======
            !(create_info.options & HA_LEX_CREATE_TMP_TABLE))
>>>>>>> 014fe12c
          WSREP_TO_ISOLATION_BEGIN(create_table->db, create_table->table_name,
                                   NULL)
#endif /* WITH_WSREP */
        /* Regular CREATE TABLE */
        res= mysql_create_table(thd, create_table,
                                &create_info, &alter_info);
      }
      if (!res)
      {
        /* So that CREATE TEMPORARY TABLE gets to binlog at commit/rollback */
        if (create_info.tmp_table())
          thd->variables.option_bits|= OPTION_KEEP_LOG;
        my_ok(thd);
      }
    }

end_with_restore_list:
    break;
  }
  case SQLCOM_CREATE_INDEX:
  case SQLCOM_DROP_INDEX:
  /*
    CREATE INDEX and DROP INDEX are implemented by calling ALTER
    TABLE with proper arguments.

    In the future ALTER TABLE will notice that the request is to
    only add indexes and create these one by one for the existing
    table without having to do a full rebuild.
  */
  {
    /* Prepare stack copies to be re-execution safe */
    HA_CREATE_INFO create_info;
    Alter_info alter_info(lex->alter_info, thd->mem_root);

    if (thd->is_fatal_error) /* out of memory creating a copy of alter_info */
      goto error;

    DBUG_ASSERT(first_table == all_tables && first_table != 0);
    if (check_one_table_access(thd, INDEX_ACL, all_tables))
      goto error; /* purecov: inspected */
    WSREP_TO_ISOLATION_BEGIN(first_table->db, first_table->table_name, NULL)
    /*
      Currently CREATE INDEX or DROP INDEX cause a full table rebuild
      and thus classify as slow administrative statements just like
      ALTER TABLE.
    */
    thd->enable_slow_log= opt_log_slow_admin_statements;
    thd->query_plan_flags|= QPLAN_ADMIN;

    bzero((char*) &create_info, sizeof(create_info));
    create_info.db_type= 0;
    create_info.row_type= ROW_TYPE_NOT_USED;
    create_info.default_table_charset= thd->variables.collation_database;

    res= mysql_alter_table(thd, first_table->db, first_table->table_name,
                           &create_info, first_table, &alter_info,
                           0, (ORDER*) 0, 0);
    break;
  }
#ifdef HAVE_REPLICATION
  case SQLCOM_SLAVE_START:
  {
    LEX_MASTER_INFO* lex_mi= &thd->lex->mi;
    Master_info *mi;
    int load_error;

    load_error= rpl_load_gtid_slave_state(thd);

    mysql_mutex_lock(&LOCK_active_mi);

    if ((mi= (master_info_index->
              get_master_info(&lex_mi->connection_name,
                              Sql_condition::WARN_LEVEL_ERROR))))
    {
      if (load_error)
      {
        /*
          We cannot start a slave using GTID if we cannot load the GTID position
          from the mysql.gtid_slave_pos table. But we can allow non-GTID
          replication (useful eg. during upgrade).
        */
        if (mi->using_gtid != Master_info::USE_GTID_NO)
        {
          mysql_mutex_unlock(&LOCK_active_mi);
          break;
        }
        else
          thd->clear_error();
      }
      if (!start_slave(thd, mi, 1 /* net report*/))
        my_ok(thd);
    }
    mysql_mutex_unlock(&LOCK_active_mi);
    break;
  }
  case SQLCOM_SLAVE_STOP:
  {
    LEX_MASTER_INFO *lex_mi;
    Master_info *mi;
    /*
      If the client thread has locked tables, a deadlock is possible.
      Assume that
      - the client thread does LOCK TABLE t READ.
      - then the master updates t.
      - then the SQL slave thread wants to update t,
        so it waits for the client thread because t is locked by it.
    - then the client thread does SLAVE STOP.
      SLAVE STOP waits for the SQL slave thread to terminate its
      update t, which waits for the client thread because t is locked by it.
      To prevent that, refuse SLAVE STOP if the
      client thread has locked tables
    */
    if (thd->locked_tables_mode ||
        thd->in_active_multi_stmt_transaction() ||
        thd->global_read_lock.is_acquired())
    {
      my_message(ER_LOCK_OR_ACTIVE_TRANSACTION,
                 ER(ER_LOCK_OR_ACTIVE_TRANSACTION), MYF(0));
      goto error;
    }

    lex_mi= &thd->lex->mi;
    mysql_mutex_lock(&LOCK_active_mi);
    if ((mi= (master_info_index->
              get_master_info(&lex_mi->connection_name,
                              Sql_condition::WARN_LEVEL_ERROR))))
      if (!stop_slave(thd, mi, 1/* net report*/))
        my_ok(thd);
    mysql_mutex_unlock(&LOCK_active_mi);
    break;
  }
  case SQLCOM_SLAVE_ALL_START:
  {
    mysql_mutex_lock(&LOCK_active_mi);
    if (master_info_index && !master_info_index->start_all_slaves(thd))
      my_ok(thd);
    mysql_mutex_unlock(&LOCK_active_mi);
    break;
  }
  case SQLCOM_SLAVE_ALL_STOP:
  {
    if (thd->locked_tables_mode ||
        thd->in_active_multi_stmt_transaction() ||
        thd->global_read_lock.is_acquired())
    {
      my_message(ER_LOCK_OR_ACTIVE_TRANSACTION,
                 ER(ER_LOCK_OR_ACTIVE_TRANSACTION), MYF(0));
      goto error;
    }
    mysql_mutex_lock(&LOCK_active_mi);
    if (master_info_index && !master_info_index->stop_all_slaves(thd))
      my_ok(thd);      
    mysql_mutex_unlock(&LOCK_active_mi);
    break;
  }
#endif /* HAVE_REPLICATION */
  case SQLCOM_RENAME_TABLE:
  {
    WSREP_TO_ISOLATION_BEGIN(0, 0, first_table)
    if (execute_rename_table(thd, first_table, all_tables))
      goto error;
    break;
  }
#ifndef EMBEDDED_LIBRARY
  case SQLCOM_SHOW_BINLOGS:
#ifdef DONT_ALLOW_SHOW_COMMANDS
    my_message(ER_NOT_ALLOWED_COMMAND, ER(ER_NOT_ALLOWED_COMMAND),
               MYF(0)); /* purecov: inspected */
    goto error;
#else
    {
      if (check_global_access(thd, SUPER_ACL | REPL_CLIENT_ACL))
	goto error;
      res = show_binlogs(thd);
      break;
    }
#endif
#endif /* EMBEDDED_LIBRARY */
  case SQLCOM_SHOW_CREATE:
    DBUG_ASSERT(first_table == all_tables && first_table != 0);
#ifdef DONT_ALLOW_SHOW_COMMANDS
    my_message(ER_NOT_ALLOWED_COMMAND, ER(ER_NOT_ALLOWED_COMMAND),
               MYF(0)); /* purecov: inspected */
    goto error;
#else
    {
#ifdef WITH_WSREP
      if (WSREP_CLIENT(thd) && wsrep_sync_wait(thd)) goto error;
#endif /* WITH_WSREP */

     /*
        Access check:
        SHOW CREATE TABLE require any privileges on the table level (ie
        effecting all columns in the table).
        SHOW CREATE VIEW require the SHOW_VIEW and SELECT ACLs on the table
        level.
        NOTE: SHOW_VIEW ACL is checked when the view is created.
      */

      DBUG_PRINT("debug", ("lex->only_view: %d, table: %s.%s",
                           lex->only_view,
                           first_table->db, first_table->table_name));
      if (lex->only_view)
      {
        if (check_table_access(thd, SELECT_ACL, first_table, FALSE, 1, FALSE))
        {
          DBUG_PRINT("debug", ("check_table_access failed"));
          my_error(ER_TABLEACCESS_DENIED_ERROR, MYF(0),
                  "SHOW", thd->security_ctx->priv_user,
                  thd->security_ctx->host_or_ip, first_table->alias);
          goto error;
        }
        DBUG_PRINT("debug", ("check_table_access succeeded"));

        /* Ignore temporary tables if this is "SHOW CREATE VIEW" */
        first_table->open_type= OT_BASE_ONLY;

      }
      else
      {
        /*
          Temporary tables should be opened for SHOW CREATE TABLE, but not
          for SHOW CREATE VIEW.
        */
        if (open_temporary_tables(thd, all_tables))
          goto error;

        /*
          The fact that check_some_access() returned FALSE does not mean that
          access is granted. We need to check if first_table->grant.privilege
          contains any table-specific privilege.
        */
        DBUG_PRINT("debug", ("first_table->grant.privilege: %lx",
                             first_table->grant.privilege));
        if (check_some_access(thd, SHOW_CREATE_TABLE_ACLS, first_table) ||
            (first_table->grant.privilege & SHOW_CREATE_TABLE_ACLS) == 0)
        {
          my_error(ER_TABLEACCESS_DENIED_ERROR, MYF(0),
                  "SHOW", thd->security_ctx->priv_user,
                  thd->security_ctx->host_or_ip, first_table->alias);
          goto error;
        }
      }

      /* Access is granted. Execute the command.  */
      res= mysqld_show_create(thd, first_table);
      break;
    }
#endif
  case SQLCOM_CHECKSUM:
  {
    DBUG_ASSERT(first_table == all_tables && first_table != 0);
#ifdef WITH_WSREP
    if (WSREP_CLIENT(thd) && wsrep_sync_wait(thd)) goto error;
#endif /* WITH_WSREP */

    if (check_table_access(thd, SELECT_ACL, all_tables,
                           FALSE, UINT_MAX, FALSE))
      goto error; /* purecov: inspected */

    res = mysql_checksum_table(thd, first_table, &lex->check_opt);
    break;
  }
  case SQLCOM_UPDATE:
#ifdef WITH_WSREP
      if (WSREP_CLIENT(thd) &&
          wsrep_sync_wait(thd, WSREP_SYNC_WAIT_BEFORE_UPDATE_DELETE)) goto error;
#endif /* WITH_WSREP */      
  {
    ha_rows found= 0, updated= 0;
    DBUG_ASSERT(first_table == all_tables && first_table != 0);
    if (update_precheck(thd, all_tables))
      break;

    /*
      UPDATE IGNORE can be unsafe. We therefore use row based
      logging if mixed or row based logging is available.
      TODO: Check if the order of the output of the select statement is
      deterministic. Waiting for BUG#42415
    */
    if (lex->ignore)
      lex->set_stmt_unsafe(LEX::BINLOG_STMT_UNSAFE_UPDATE_IGNORE);

    DBUG_ASSERT(select_lex->offset_limit == 0);
    unit->set_limit(select_lex);
    MYSQL_UPDATE_START(thd->query());
    res= (up_result= mysql_update(thd, all_tables,
                                  select_lex->item_list,
                                  lex->value_list,
                                  select_lex->where,
                                  select_lex->order_list.elements,
                                  select_lex->order_list.first,
                                  unit->select_limit_cnt,
                                  lex->duplicates, lex->ignore,
                                  &found, &updated));
    MYSQL_UPDATE_DONE(res, found, updated);
    /* mysql_update return 2 if we need to switch to multi-update */
    if (up_result != 2)
      break;
    /* Fall through */
  }
  case SQLCOM_UPDATE_MULTI:
  {
    DBUG_ASSERT(first_table == all_tables && first_table != 0);
    /* if we switched from normal update, rights are checked */
    if (up_result != 2)
    {
#ifdef WITH_WSREP
      if (WSREP_CLIENT(thd) &&
          wsrep_sync_wait(thd, WSREP_SYNC_WAIT_BEFORE_UPDATE_DELETE)) goto error;
#endif /* WITH_WSREP */
      if ((res= multi_update_precheck(thd, all_tables)))
        break;
    }
    else
      res= 0;

    res= mysql_multi_update_prepare(thd);

#ifdef HAVE_REPLICATION
    /* Check slave filtering rules */
    if (unlikely(thd->slave_thread && !have_table_map_for_update))
    {
      if (all_tables_not_ok(thd, all_tables))
      {
        if (res!= 0)
        {
          res= 0;             /* don't care of prev failure  */
          thd->clear_error(); /* filters are of highest prior */
        }
        /* we warn the slave SQL thread */
        my_error(ER_SLAVE_IGNORED_TABLE, MYF(0));
        break;
      }
      if (res)
        break;
    }
    else
    {
#endif /* HAVE_REPLICATION */
      if (res)
        break;
      if (opt_readonly &&
	  !(thd->security_ctx->master_access & SUPER_ACL) &&
	  some_non_temp_table_to_be_updated(thd, all_tables))
      {
	my_error(ER_OPTION_PREVENTS_STATEMENT, MYF(0), "--read-only");
	break;
      }
#ifdef HAVE_REPLICATION
    }  /* unlikely */
#endif
    {
      multi_update *result_obj;
      MYSQL_MULTI_UPDATE_START(thd->query());
      res= mysql_multi_update(thd, all_tables,
                              &select_lex->item_list,
                              &lex->value_list,
                              select_lex->where,
                              select_lex->options,
                              lex->duplicates,
                              lex->ignore,
                              unit,
                              select_lex,
                              &result_obj);
      if (result_obj)
      {
        MYSQL_MULTI_UPDATE_DONE(res, result_obj->num_found(),
                                result_obj->num_updated());
        res= FALSE; /* Ignore errors here */
        delete result_obj;
      }
      else
      {
        MYSQL_MULTI_UPDATE_DONE(1, 0, 0);
      }
    }
    break;
  }
  case SQLCOM_REPLACE:
#ifdef WITH_WSREP
      if (WSREP_CLIENT(thd) &&
          wsrep_sync_wait(thd, WSREP_SYNC_WAIT_BEFORE_INSERT_REPLACE)) goto error;
#endif /* WITH_WSREP */
#ifndef DBUG_OFF
    if (mysql_bin_log.is_open())
    {
      /*
        Generate an incident log event before writing the real event
        to the binary log.  We put this event is before the statement
        since that makes it simpler to check that the statement was
        not executed on the slave (since incidents usually stop the
        slave).

        Observe that any row events that are generated will be
        generated before.

        This is only for testing purposes and will not be present in a
        release build.
      */

      Incident incident= INCIDENT_NONE;
      DBUG_PRINT("debug", ("Just before generate_incident()"));
      DBUG_EXECUTE_IF("incident_database_resync_on_replace",
                      incident= INCIDENT_LOST_EVENTS;);
      if (incident)
      {
        Incident_log_event ev(thd, incident);
        (void) mysql_bin_log.write(&ev);        /* error is ignored */
        if (mysql_bin_log.rotate_and_purge(true))
        {
          res= 1;
          break;
        }
      }
      DBUG_PRINT("debug", ("Just after generate_incident()"));
    }
#endif
  case SQLCOM_INSERT:
#ifdef WITH_WSREP
      if (WSREP_CLIENT(thd) &&
          wsrep_sync_wait(thd, WSREP_SYNC_WAIT_BEFORE_INSERT_REPLACE)) goto error;
#endif /* WITH_WSREP */      
  {
    DBUG_ASSERT(first_table == all_tables && first_table != 0);

    /*
      Since INSERT DELAYED doesn't support temporary tables, we could
      not pre-open temporary tables for SQLCOM_INSERT / SQLCOM_REPLACE.
      Open them here instead.
    */
    if (first_table->lock_type != TL_WRITE_DELAYED)
    {
      if ((res= open_temporary_tables(thd, all_tables)))
        break;
    }

    if ((res= insert_precheck(thd, all_tables)))
      break;

    MYSQL_INSERT_START(thd->query());
    res= mysql_insert(thd, all_tables, lex->field_list, lex->many_values,
		      lex->update_list, lex->value_list,
                      lex->duplicates, lex->ignore);
    MYSQL_INSERT_DONE(res, (ulong) thd->get_row_count_func());
    /*
      If we have inserted into a VIEW, and the base table has
      AUTO_INCREMENT column, but this column is not accessible through
      a view, then we should restore LAST_INSERT_ID to the value it
      had before the statement.
    */
    if (first_table->view && !first_table->contain_auto_increment)
      thd->first_successful_insert_id_in_cur_stmt=
        thd->first_successful_insert_id_in_prev_stmt;

#ifdef ENABLED_DEBUG_SYNC
    DBUG_EXECUTE_IF("after_mysql_insert",
                    {
                      const char act1[]=
                        "now "
                        "wait_for signal.continue";
                      const char act2[]=
                        "now "
                        "signal signal.continued";
                      DBUG_ASSERT(debug_sync_service);
                      DBUG_ASSERT(!debug_sync_set_action(thd,
                                                         STRING_WITH_LEN(act1)));
                      DBUG_ASSERT(!debug_sync_set_action(thd,
                                                         STRING_WITH_LEN(act2)));
                    };);
    DEBUG_SYNC(thd, "after_mysql_insert");
#endif
    break;
  }
  case SQLCOM_REPLACE_SELECT:
  case SQLCOM_INSERT_SELECT:
#ifdef WITH_WSREP
      if (WSREP_CLIENT(thd) &&
          wsrep_sync_wait(thd, WSREP_SYNC_WAIT_BEFORE_INSERT_REPLACE)) goto error;
#endif /* WITH_WSREP */      
  {
    select_result *sel_result;
    bool explain= MY_TEST(lex->describe);
    DBUG_ASSERT(first_table == all_tables && first_table != 0);
    if ((res= insert_precheck(thd, all_tables)))
      break;
#ifdef WITH_WSREP
    if (thd->wsrep_consistency_check == CONSISTENCY_CHECK_DECLARED)
    {
      thd->wsrep_consistency_check = CONSISTENCY_CHECK_RUNNING;
      WSREP_TO_ISOLATION_BEGIN(first_table->db, first_table->table_name, NULL);
    }

#endif
    /*
      INSERT...SELECT...ON DUPLICATE KEY UPDATE/REPLACE SELECT/
      INSERT...IGNORE...SELECT can be unsafe, unless ORDER BY PRIMARY KEY
      clause is used in SELECT statement. We therefore use row based
      logging if mixed or row based logging is available.
      TODO: Check if the order of the output of the select statement is
      deterministic. Waiting for BUG#42415
    */
    if (lex->sql_command == SQLCOM_INSERT_SELECT &&
        lex->duplicates == DUP_UPDATE)
      lex->set_stmt_unsafe(LEX::BINLOG_STMT_UNSAFE_INSERT_SELECT_UPDATE);

    if (lex->sql_command == SQLCOM_INSERT_SELECT && lex->ignore)
      lex->set_stmt_unsafe(LEX::BINLOG_STMT_UNSAFE_INSERT_IGNORE_SELECT);

    if (lex->sql_command == SQLCOM_REPLACE_SELECT)
      lex->set_stmt_unsafe(LEX::BINLOG_STMT_UNSAFE_REPLACE_SELECT);

    /* Fix lock for first table */
    if (first_table->lock_type == TL_WRITE_DELAYED)
      first_table->lock_type= TL_WRITE;

    /* Don't unlock tables until command is written to binary log */
    select_lex->options|= SELECT_NO_UNLOCK;

    unit->set_limit(select_lex);

    if (!(res= open_and_lock_tables(thd, all_tables, TRUE, 0)))
    {
      MYSQL_INSERT_SELECT_START(thd->query());
      /*
        Only the INSERT table should be merged. Other will be handled by
        select.
      */
      /* Skip first table, which is the table we are inserting in */
      TABLE_LIST *second_table= first_table->next_local;
      select_lex->table_list.first= second_table;
      select_lex->context.table_list= 
        select_lex->context.first_name_resolution_table= second_table;
      res= mysql_insert_select_prepare(thd);
      if (!res && (sel_result= new select_insert(first_table,
                                                 first_table->table,
                                                 &lex->field_list,
                                                 &lex->update_list,
                                                 &lex->value_list,
                                                 lex->duplicates,
                                                 lex->ignore)))
      {
	res= handle_select(thd, lex, sel_result, OPTION_SETUP_TABLES_DONE);
        /*
          Invalidate the table in the query cache if something changed
          after unlocking when changes become visible.
          TODO: this is workaround. right way will be move invalidating in
          the unlock procedure.
        */
        if (!res && first_table->lock_type ==  TL_WRITE_CONCURRENT_INSERT &&
            thd->lock)
        {
          /* INSERT ... SELECT should invalidate only the very first table */
          TABLE_LIST *save_table= first_table->next_local;
          first_table->next_local= 0;
          query_cache_invalidate3(thd, first_table, 1);
          first_table->next_local= save_table;
        }
        delete sel_result;
      }

      if (!res && explain)
        res= thd->lex->explain->send_explain(thd);

      /* revert changes for SP */
      MYSQL_INSERT_SELECT_DONE(res, (ulong) thd->get_row_count_func());
      select_lex->table_list.first= first_table;
    }
    /*
      If we have inserted into a VIEW, and the base table has
      AUTO_INCREMENT column, but this column is not accessible through
      a view, then we should restore LAST_INSERT_ID to the value it
      had before the statement.
    */
    if (first_table->view && !first_table->contain_auto_increment)
      thd->first_successful_insert_id_in_cur_stmt=
        thd->first_successful_insert_id_in_prev_stmt;

    break;
  }
  case SQLCOM_DELETE:
#ifdef WITH_WSREP
    if (WSREP_CLIENT(thd) && 
        wsrep_sync_wait(thd, WSREP_SYNC_WAIT_BEFORE_UPDATE_DELETE)) goto error;
#endif /* WITH_WSREP */
  {
    select_result *sel_result=lex->result;
    DBUG_ASSERT(first_table == all_tables && first_table != 0);
    if ((res= delete_precheck(thd, all_tables)))
      break;
    DBUG_ASSERT(select_lex->offset_limit == 0);
    unit->set_limit(select_lex);

    MYSQL_DELETE_START(thd->query());
    if (!(sel_result= lex->result) && !(sel_result= new select_send()))
      return 1;                       
    res = mysql_delete(thd, all_tables, 
                       select_lex->where, &select_lex->order_list,
                       unit->select_limit_cnt, select_lex->options,
                       sel_result);
    delete sel_result;
    MYSQL_DELETE_DONE(res, (ulong) thd->get_row_count_func());
    break;
  }
  case SQLCOM_DELETE_MULTI:
#ifdef WITH_WSREP
    if (WSREP_CLIENT(thd) && 
        wsrep_sync_wait(thd, WSREP_SYNC_WAIT_BEFORE_UPDATE_DELETE)) goto error;
#endif /* WITH_WSREP */
  {
    DBUG_ASSERT(first_table == all_tables && first_table != 0);
    TABLE_LIST *aux_tables= thd->lex->auxiliary_table_list.first;
    bool explain= MY_TEST(lex->describe);
    multi_delete *result;

    if ((res= multi_delete_precheck(thd, all_tables)))
      break;

    /* condition will be TRUE on SP re-excuting */
    if (select_lex->item_list.elements != 0)
      select_lex->item_list.empty();
    if (add_item_to_list(thd, new Item_null()))
      goto error;

    THD_STAGE_INFO(thd, stage_init);
    if ((res= open_and_lock_tables(thd, all_tables, TRUE, 0)))
      break;

    MYSQL_MULTI_DELETE_START(thd->query());
    if ((res= mysql_multi_delete_prepare(thd)))
    {
      MYSQL_MULTI_DELETE_DONE(1, 0);
      goto error;
    }

    if (!thd->is_fatal_error)
    {
      result= new multi_delete(aux_tables, lex->table_count);
      if (result)
      {
        res= mysql_select(thd, &select_lex->ref_pointer_array,
                          select_lex->get_table_list(),
                          select_lex->with_wild,
                          select_lex->item_list,
                          select_lex->where,
                          0, (ORDER *)NULL, (ORDER *)NULL, (Item *)NULL,
                          (ORDER *)NULL,
                          (select_lex->options | thd->variables.option_bits |
                          SELECT_NO_JOIN_CACHE | SELECT_NO_UNLOCK |
                          OPTION_SETUP_TABLES_DONE) & ~OPTION_BUFFER_RESULT,
                          result, unit, select_lex);
        res|= thd->is_error();

        MYSQL_MULTI_DELETE_DONE(res, result->num_deleted());
        if (res)
          result->abort_result_set(); /* for both DELETE and EXPLAIN DELETE */
        else
        {
          if (explain)
            res= thd->lex->explain->send_explain(thd);
        }
        delete result;
      }
    }
    else
    {
      res= TRUE;                                // Error
      MYSQL_MULTI_DELETE_DONE(1, 0);
    }
    break;
  }
  case SQLCOM_DROP_TABLE:
  {
    DBUG_ASSERT(first_table == all_tables && first_table != 0);
    if (!lex->drop_temporary)
    {
      if (check_table_access(thd, DROP_ACL, all_tables, FALSE, UINT_MAX, FALSE))
	goto error;				/* purecov: inspected */
    }
    else
    {
      /* So that DROP TEMPORARY TABLE gets to binlog at commit/rollback */
      thd->variables.option_bits|= OPTION_KEEP_LOG;
    }
#ifdef WITH_WSREP
   for (TABLE_LIST *table= all_tables; table; table= table->next_global)
   {
     if (!lex->drop_temporary                       &&
	 (!thd->is_current_stmt_binlog_format_row() ||
	  !find_temporary_table(thd, table)))
     {
       WSREP_TO_ISOLATION_BEGIN(NULL, NULL, all_tables);
       break;
     }
   }
#endif /* WITH_WSREP */
<<<<<<< HEAD
    /*
      If we are a slave, we should add IF EXISTS if the query executed
      on the master without an error. This will help a slave to
      recover from multi-table DROP TABLE that was aborted in the
      middle.
    */
    if (thd->slave_thread && !thd->slave_expected_error &&
        slave_ddl_exec_mode_options == SLAVE_EXEC_MODE_IDEMPOTENT)
      lex->check_exists= 1;

=======
>>>>>>> 014fe12c
    /* DDL and binlog write order are protected by metadata locks. */
    res= mysql_rm_table(thd, first_table, lex->check_exists,
			lex->drop_temporary);
  }
  break;
  case SQLCOM_SHOW_PROCESSLIST:
    if (!thd->security_ctx->priv_user[0] &&
        check_global_access(thd,PROCESS_ACL))
      break;
    mysqld_list_processes(thd,
			  (thd->security_ctx->master_access & PROCESS_ACL ?
                           NullS :
                           thd->security_ctx->priv_user),
                          lex->verbose);
    break;
  case SQLCOM_SHOW_AUTHORS:
    res= mysqld_show_authors(thd);
    break;
  case SQLCOM_SHOW_CONTRIBUTORS:
    res= mysqld_show_contributors(thd);
    break;
  case SQLCOM_SHOW_PRIVILEGES:
    res= mysqld_show_privileges(thd);
    break;
  case SQLCOM_SHOW_ENGINE_LOGS:
#ifdef DONT_ALLOW_SHOW_COMMANDS
    my_message(ER_NOT_ALLOWED_COMMAND, ER(ER_NOT_ALLOWED_COMMAND),
               MYF(0));	/* purecov: inspected */
    goto error;
#else
    {
      if (check_access(thd, FILE_ACL, any_db, NULL, NULL, 0, 0))
	goto error;
      res= ha_show_status(thd, lex->create_info.db_type, HA_ENGINE_LOGS);
      break;
    }
#endif
  case SQLCOM_CHANGE_DB:
  {
    LEX_STRING db_str= { (char *) select_lex->db, strlen(select_lex->db) };

    if (!mysql_change_db(thd, &db_str, FALSE))
      my_ok(thd);
    break;
  }

  case SQLCOM_LOAD:
  {
    DBUG_ASSERT(first_table == all_tables && first_table != 0);
    uint privilege= (lex->duplicates == DUP_REPLACE ?
		     INSERT_ACL | DELETE_ACL : INSERT_ACL) |
                    (lex->local_file ? 0 : FILE_ACL);

    if (lex->local_file)
    {
      if (!(thd->client_capabilities & CLIENT_LOCAL_FILES) ||
          !opt_local_infile)
      {
	my_message(ER_NOT_ALLOWED_COMMAND, ER(ER_NOT_ALLOWED_COMMAND), MYF(0));
	goto error;
      }
    }

    if (check_one_table_access(thd, privilege, all_tables))
      goto error;

    res= mysql_load(thd, lex->exchange, first_table, lex->field_list,
                    lex->update_list, lex->value_list, lex->duplicates,
                    lex->ignore, (bool) lex->local_file);
    break;
  }

  case SQLCOM_SET_OPTION:
  {
    List<set_var_base> *lex_var_list= &lex->var_list;

    if ((check_table_access(thd, SELECT_ACL, all_tables, FALSE, UINT_MAX, FALSE)
         || open_and_lock_tables(thd, all_tables, TRUE, 0)))
      goto error;
    if (!(res= sql_set_variables(thd, lex_var_list)))
    {
      my_ok(thd);
    }
    else
    {
      /*
        We encountered some sort of error, but no message was sent.
        Send something semi-generic here since we don't know which
        assignment in the list caused the error.
      */
      if (!thd->is_error())
        my_error(ER_WRONG_ARGUMENTS,MYF(0),"SET");
      goto error;
    }

    break;
  }

  case SQLCOM_UNLOCK_TABLES:
    /*
      It is critical for mysqldump --single-transaction --master-data that
      UNLOCK TABLES does not implicitely commit a connection which has only
      done FLUSH TABLES WITH READ LOCK + BEGIN. If this assumption becomes
      false, mysqldump will not work.
    */
    if (thd->variables.option_bits & OPTION_TABLE_LOCK)
    {
      res= trans_commit_implicit(thd);
      thd->locked_tables_list.unlock_locked_tables(thd);
      thd->mdl_context.release_transactional_locks();
      thd->variables.option_bits&= ~(OPTION_TABLE_LOCK);
    }
    if (thd->global_read_lock.is_acquired())
      thd->global_read_lock.unlock_global_read_lock(thd);
    if (res)
      goto error;
    my_ok(thd);
    break;
  case SQLCOM_LOCK_TABLES:
    /* We must end the transaction first, regardless of anything */
    res= trans_commit_implicit(thd);
    thd->locked_tables_list.unlock_locked_tables(thd);
    /* Release transactional metadata locks. */
    thd->mdl_context.release_transactional_locks();
    if (res)
      goto error;

    /*
      Here we have to pre-open temporary tables for LOCK TABLES.

      CF_PREOPEN_TMP_TABLES is not set for this SQL statement simply
      because LOCK TABLES calls close_thread_tables() as a first thing
      (it's called from unlock_locked_tables() above). So even if
      CF_PREOPEN_TMP_TABLES was set and the tables would be pre-opened
      in a usual way, they would have been closed.
    */
    if (open_temporary_tables(thd, all_tables))
      goto error;

    if (lock_tables_precheck(thd, all_tables))
      goto error;

    thd->variables.option_bits|= OPTION_TABLE_LOCK;

    res= lock_tables_open_and_lock_tables(thd, all_tables);

    if (res)
    {
      thd->variables.option_bits&= ~(OPTION_TABLE_LOCK);
    }
    else
    {
#ifdef HAVE_QUERY_CACHE
      if (thd->variables.query_cache_wlock_invalidate)
	query_cache.invalidate_locked_for_write(thd, first_table);
#endif /*HAVE_QUERY_CACHE*/
      my_ok(thd);
    }
    break;
  case SQLCOM_CREATE_DB:
  {
    /*
      As mysql_create_db() may modify HA_CREATE_INFO structure passed to
      it, we need to use a copy of LEX::create_info to make execution
      prepared statement- safe.
    */
    HA_CREATE_INFO create_info(lex->create_info);
    if (check_db_name(&lex->name))
    {
      my_error(ER_WRONG_DB_NAME, MYF(0), lex->name.str);
      break;
    }
    /*
      If in a slave thread :
      CREATE DATABASE DB was certainly not preceded by USE DB.
      For that reason, db_ok() in sql/slave.cc did not check the
      do_db/ignore_db. And as this query involves no tables, tables_ok()
      above was not called. So we have to check rules again here.
    */
#ifdef HAVE_REPLICATION
    if (thd->slave_thread)
    {
      rpl_filter= thd->system_thread_info.rpl_sql_info->rpl_filter;
      if (!rpl_filter->db_ok(lex->name.str) ||
          !rpl_filter->db_ok_with_wild_table(lex->name.str))
      {
        my_message(ER_SLAVE_IGNORED_TABLE, ER(ER_SLAVE_IGNORED_TABLE), MYF(0));
        break;
      }
    }
#endif
    if (check_access(thd, CREATE_ACL, lex->name.str, NULL, NULL, 1, 0))
      break;
    WSREP_TO_ISOLATION_BEGIN(lex->name.str, NULL, NULL)
<<<<<<< HEAD
    res= mysql_create_db(thd, lex->name.str, &create_info, 0);
=======
    res= mysql_create_db(thd,(lower_case_table_names == 2 ? alias :
                              lex->name.str), &create_info, 0);
>>>>>>> 014fe12c
    break;
  }
  case SQLCOM_DROP_DB:
  {
    if (check_db_name(&lex->name))
    {
      my_error(ER_WRONG_DB_NAME, MYF(0), lex->name.str);
      break;
    }
    /*
      If in a slave thread :
      DROP DATABASE DB may not be preceded by USE DB.
      For that reason, maybe db_ok() in sql/slave.cc did not check the 
      do_db/ignore_db. And as this query involves no tables, tables_ok()
      above was not called. So we have to check rules again here.
    */
#ifdef HAVE_REPLICATION
    if (thd->slave_thread)
    {
      rpl_filter= thd->system_thread_info.rpl_sql_info->rpl_filter;
      if (!rpl_filter->db_ok(lex->name.str) ||
          !rpl_filter->db_ok_with_wild_table(lex->name.str))
      {
        my_message(ER_SLAVE_IGNORED_TABLE, ER(ER_SLAVE_IGNORED_TABLE), MYF(0));
        break;
      }
    }
#endif
    if (check_access(thd, DROP_ACL, lex->name.str, NULL, NULL, 1, 0))
      break;
    WSREP_TO_ISOLATION_BEGIN(lex->name.str, NULL, NULL)
<<<<<<< HEAD
    res= mysql_rm_db(thd, lex->name.str, lex->check_exists, 0);
=======
    res= mysql_rm_db(thd, lex->name.str, lex->drop_if_exists, 0);
>>>>>>> 014fe12c
    break;
  }
  case SQLCOM_ALTER_DB_UPGRADE:
  {
    LEX_STRING *db= & lex->name;
#ifdef HAVE_REPLICATION
    if (thd->slave_thread)
    {
      rpl_filter= thd->system_thread_info.rpl_sql_info->rpl_filter;
      if (!rpl_filter->db_ok(db->str) ||
          !rpl_filter->db_ok_with_wild_table(db->str))
      {
        res= 1;
        my_message(ER_SLAVE_IGNORED_TABLE, ER(ER_SLAVE_IGNORED_TABLE), MYF(0));
        break;
      }
    }
#endif
    if (check_db_name(db))
    {
      my_error(ER_WRONG_DB_NAME, MYF(0), db->str);
      break;
    }
    if (check_access(thd, ALTER_ACL, db->str, NULL, NULL, 1, 0) ||
        check_access(thd, DROP_ACL, db->str, NULL, NULL, 1, 0) ||
        check_access(thd, CREATE_ACL, db->str, NULL, NULL, 1, 0))
    {
      res= 1;
      break;
    }
    WSREP_TO_ISOLATION_BEGIN(db->str, NULL, NULL)
    res= mysql_upgrade_db(thd, db);
    if (!res)
      my_ok(thd);
    break;
  }
  case SQLCOM_ALTER_DB:
  {
    LEX_STRING *db= &lex->name;
    HA_CREATE_INFO create_info(lex->create_info);
    if (check_db_name(db))
    {
      my_error(ER_WRONG_DB_NAME, MYF(0), db->str);
      break;
    }
    /*
      If in a slave thread :
      ALTER DATABASE DB may not be preceded by USE DB.
      For that reason, maybe db_ok() in sql/slave.cc did not check the
      do_db/ignore_db. And as this query involves no tables, tables_ok()
      above was not called. So we have to check rules again here.
    */
#ifdef HAVE_REPLICATION
    if (thd->slave_thread)
    {
      rpl_filter= thd->system_thread_info.rpl_sql_info->rpl_filter;
      if (!rpl_filter->db_ok(db->str) ||
          !rpl_filter->db_ok_with_wild_table(db->str))
      {
        my_message(ER_SLAVE_IGNORED_TABLE, ER(ER_SLAVE_IGNORED_TABLE), MYF(0));
        break;
      }
    }
#endif
    if (check_access(thd, ALTER_ACL, db->str, NULL, NULL, 1, 0))
      break;
    WSREP_TO_ISOLATION_BEGIN(db->str, NULL, NULL)
    res= mysql_alter_db(thd, db->str, &create_info);
    break;
  }
  case SQLCOM_SHOW_CREATE_DB:
  {
    char db_name_buff[NAME_LEN+1];
    LEX_STRING db_name;
    DBUG_EXECUTE_IF("4x_server_emul",
                    my_error(ER_UNKNOWN_ERROR, MYF(0)); goto error;);

    db_name.str= db_name_buff;
    db_name.length= lex->name.length;
    strmov(db_name.str, lex->name.str);
    if (check_db_name(&db_name))
    {
      my_error(ER_WRONG_DB_NAME, MYF(0), db_name.str);
      break;
    }
    res= mysqld_show_create_db(thd, &db_name, &lex->name, &lex->create_info);
    break;
  }
  case SQLCOM_CREATE_EVENT:
  case SQLCOM_ALTER_EVENT:
  #ifdef HAVE_EVENT_SCHEDULER
  do
  {
    DBUG_ASSERT(lex->event_parse_data);
    if (lex->table_or_sp_used())
    {
      my_error(ER_NOT_SUPPORTED_YET, MYF(0), "Usage of subqueries or stored "
               "function calls as part of this statement");
      break;
    }

    res= sp_process_definer(thd);
    if (res)
      break;

    WSREP_TO_ISOLATION_BEGIN(WSREP_MYSQL_DB, NULL, NULL)
    switch (lex->sql_command) {
    case SQLCOM_CREATE_EVENT:
    {
      bool if_not_exists= (lex->create_info.options &
                           HA_LEX_CREATE_IF_NOT_EXISTS);
      res= Events::create_event(thd, lex->event_parse_data, if_not_exists);
      break;
    }
    case SQLCOM_ALTER_EVENT:
      res= Events::update_event(thd, lex->event_parse_data,
                                lex->spname ? &lex->spname->m_db : NULL,
                                lex->spname ? &lex->spname->m_name : NULL);
      break;
    default:
      DBUG_ASSERT(0);
    }
    DBUG_PRINT("info",("DDL error code=%d", res));
    if (!res)
      my_ok(thd);

  } while (0);
  /* Don't do it, if we are inside a SP */
  if (!thd->spcont)
  {
    delete lex->sphead;
    lex->sphead= NULL;
  }
  /* lex->unit.cleanup() is called outside, no need to call it here */
  break;
  case SQLCOM_SHOW_CREATE_EVENT:
    res= Events::show_create_event(thd, lex->spname->m_db,
                                   lex->spname->m_name);
    break;
  case SQLCOM_DROP_EVENT:
    WSREP_TO_ISOLATION_BEGIN(WSREP_MYSQL_DB, NULL, NULL)
    if (!(res= Events::drop_event(thd,
                                  lex->spname->m_db, lex->spname->m_name,
                                  lex->check_exists)))
      my_ok(thd);
    break;
#else
    my_error(ER_NOT_SUPPORTED_YET,MYF(0),"embedded server");
    break;
#endif
  case SQLCOM_CREATE_FUNCTION:                  // UDF function
  {
    if (check_access(thd, INSERT_ACL, "mysql", NULL, NULL, 1, 0))
      break;
#ifdef HAVE_DLOPEN
    WSREP_TO_ISOLATION_BEGIN(WSREP_MYSQL_DB, NULL, NULL)
    if (!(res = mysql_create_function(thd, &lex->udf)))
      my_ok(thd);
#else
    my_error(ER_CANT_OPEN_LIBRARY, MYF(0), lex->udf.dl, 0, "feature disabled");
    res= TRUE;
#endif
    break;
  }
#ifndef NO_EMBEDDED_ACCESS_CHECKS
  case SQLCOM_CREATE_USER:
  case SQLCOM_CREATE_ROLE:
  {
    if (check_access(thd, INSERT_ACL, "mysql", NULL, NULL, 1, 1) &&
        check_global_access(thd,CREATE_USER_ACL))
      break;
    WSREP_TO_ISOLATION_BEGIN(WSREP_MYSQL_DB, NULL, NULL)
    /* Conditionally writes to binlog */
    if (!(res= mysql_create_user(thd, lex->users_list,
                                 lex->sql_command == SQLCOM_CREATE_ROLE)))
      my_ok(thd);
    break;
  }
  case SQLCOM_DROP_USER:
  case SQLCOM_DROP_ROLE:
  {
    if (check_access(thd, DELETE_ACL, "mysql", NULL, NULL, 1, 1) &&
        check_global_access(thd,CREATE_USER_ACL))
      break;
    /* Conditionally writes to binlog */
    WSREP_TO_ISOLATION_BEGIN(WSREP_MYSQL_DB, NULL, NULL)
<<<<<<< HEAD
    if (!(res= mysql_drop_user(thd, lex->users_list,
                               lex->sql_command == SQLCOM_DROP_ROLE)))
=======
    if (!(res= mysql_drop_user(thd, lex->users_list)))
>>>>>>> 014fe12c
      my_ok(thd);
    break;
  }
  case SQLCOM_RENAME_USER:
  {
    if (check_access(thd, UPDATE_ACL, "mysql", NULL, NULL, 1, 1) &&
        check_global_access(thd,CREATE_USER_ACL))
      break;
    /* Conditionally writes to binlog */
    WSREP_TO_ISOLATION_BEGIN(WSREP_MYSQL_DB, NULL, NULL)
    if (!(res= mysql_rename_user(thd, lex->users_list)))
      my_ok(thd);
    break;
  }
  case SQLCOM_REVOKE_ALL:
  {
    if (check_access(thd, UPDATE_ACL, "mysql", NULL, NULL, 1, 1) &&
        check_global_access(thd,CREATE_USER_ACL))
      break;

    /* Conditionally writes to binlog */
    WSREP_TO_ISOLATION_BEGIN(WSREP_MYSQL_DB, NULL, NULL)
    if (!(res = mysql_revoke_all(thd, lex->users_list)))
      my_ok(thd);
    break;
  }
  case SQLCOM_REVOKE:
  case SQLCOM_GRANT:
  {
    if (lex->type != TYPE_ENUM_PROXY &&
        check_access(thd, lex->grant | lex->grant_tot_col | GRANT_ACL,
                     first_table ?  first_table->db : select_lex->db,
                     first_table ? &first_table->grant.privilege : NULL,
                     first_table ? &first_table->grant.m_internal : NULL,
                     first_table ? 0 : 1, 0))
      goto error;

    /* Replicate current user as grantor */
    thd->binlog_invoker(false);

    if (thd->security_ctx->user)              // If not replication
    {
      LEX_USER *user;
      bool first_user= TRUE;

      List_iterator <LEX_USER> user_list(lex->users_list);
      while ((user= user_list++))
      {
        if (specialflag & SPECIAL_NO_RESOLVE &&
            hostname_requires_resolving(user->host.str))
          push_warning_printf(thd, Sql_condition::WARN_LEVEL_WARN,
                              ER_WARN_HOSTNAME_WONT_WORK,
                              ER(ER_WARN_HOSTNAME_WONT_WORK));

        /*
          GRANT/REVOKE PROXY has the target user as a first entry in the list. 
         */
        if (lex->type == TYPE_ENUM_PROXY && first_user)
        {
          if (!(user= get_current_user(thd, user)) || !user->host.str)
            goto error;

          first_user= FALSE;
          if (acl_check_proxy_grant_access (thd, user->host.str, user->user.str,
                                        lex->grant & GRANT_ACL))
            goto error;
        } 
        else if (user->password.str)
        {
          // Are we trying to change a password of another user?
          const char *hostname= user->host.str, *username=user->user.str;
          bool userok;
          if (username == current_user.str)
          {
            username= thd->security_ctx->priv_user;
            hostname= thd->security_ctx->priv_host;
            userok= true;
          }
          else
          {
            if (!hostname)
              hostname= host_not_specified.str;
            userok= is_acl_user(hostname, username);
          }

          if (userok && check_change_password (thd, hostname, username, 
                                               user->password.str, 
                                               user->password.length))
            goto error;
        }
      }
    }
    if (first_table)
    {
      if (lex->type == TYPE_ENUM_PROCEDURE ||
          lex->type == TYPE_ENUM_FUNCTION)
      {
        uint grants= lex->all_privileges 
		   ? (PROC_ACLS & ~GRANT_ACL) | (lex->grant & GRANT_ACL)
		   : lex->grant;
        if (check_grant_routine(thd, grants | GRANT_ACL, all_tables,
                                lex->type == TYPE_ENUM_PROCEDURE, 0))
	  goto error;
        /* Conditionally writes to binlog */
        WSREP_TO_ISOLATION_BEGIN(WSREP_MYSQL_DB, NULL, NULL)
        res= mysql_routine_grant(thd, all_tables,
                                 lex->type == TYPE_ENUM_PROCEDURE, 
                                 lex->users_list, grants,
                                 lex->sql_command == SQLCOM_REVOKE, TRUE);
        if (!res)
          my_ok(thd);
      }
      else
      {
	if (check_grant(thd,(lex->grant | lex->grant_tot_col | GRANT_ACL),
                        all_tables, FALSE, UINT_MAX, FALSE))
	  goto error;
        /* Conditionally writes to binlog */
        WSREP_TO_ISOLATION_BEGIN(WSREP_MYSQL_DB, NULL, NULL)
        res= mysql_table_grant(thd, all_tables, lex->users_list,
			       lex->columns, lex->grant,
			       lex->sql_command == SQLCOM_REVOKE);
      }
    }
    else
    {
      if (lex->columns.elements || (lex->type && lex->type != TYPE_ENUM_PROXY))
      {
	my_message(ER_ILLEGAL_GRANT_FOR_TABLE, ER(ER_ILLEGAL_GRANT_FOR_TABLE),
                   MYF(0));
        goto error;
      }
      else
      {
          WSREP_TO_ISOLATION_BEGIN(WSREP_MYSQL_DB, NULL, NULL)
        /* Conditionally writes to binlog */
        res= mysql_grant(thd, select_lex->db, lex->users_list, lex->grant,
                         lex->sql_command == SQLCOM_REVOKE,
                         lex->type == TYPE_ENUM_PROXY);
      }
      if (!res)
      {
	if (lex->sql_command == SQLCOM_GRANT)
	{
	  List_iterator <LEX_USER> str_list(lex->users_list);
	  LEX_USER *user, *tmp_user;
	  while ((tmp_user=str_list++))
          {
            if (!(user= get_current_user(thd, tmp_user)))
              goto error;
	    reset_mqh(user, 0);
          }
	}
      }
    }
    break;
  }
  case SQLCOM_REVOKE_ROLE:
  case SQLCOM_GRANT_ROLE:
  {
    if (!(res= mysql_grant_role(thd, lex->users_list,
                                lex->sql_command != SQLCOM_GRANT_ROLE)))
      my_ok(thd);
    break;
  }
#endif /*!NO_EMBEDDED_ACCESS_CHECKS*/
  case SQLCOM_RESET:
    /*
      RESET commands are never written to the binary log, so we have to
      initialize this variable because RESET shares the same code as FLUSH
    */
    lex->no_write_to_binlog= 1;
  case SQLCOM_FLUSH:
  {
    int write_to_binlog;
    if (check_global_access(thd,RELOAD_ACL))
      goto error;

    if (first_table && lex->type & (REFRESH_READ_LOCK|REFRESH_FOR_EXPORT))
    {
      /* Check table-level privileges. */
      if (check_table_access(thd, LOCK_TABLES_ACL | SELECT_ACL, all_tables,
                             FALSE, UINT_MAX, FALSE))
        goto error;

      if (flush_tables_with_read_lock(thd, all_tables))
        goto error;

      my_ok(thd);
      break;
    }

#ifdef WITH_WSREP
    if (lex->type & (
            REFRESH_GRANT            |
            REFRESH_HOSTS            |
            REFRESH_DES_KEY_FILE     |
#ifdef HAVE_QUERY_CACHE
            REFRESH_QUERY_CACHE_FREE |
#endif /* HAVE_QUERY_CACHE */
            REFRESH_STATUS           |
            REFRESH_USER_RESOURCES))
    {
      WSREP_TO_ISOLATION_BEGIN(WSREP_MYSQL_DB, NULL, NULL)
    }
#endif /* WITH_WSREP*/

    /*
      reload_acl_and_cache() will tell us if we are allowed to write to the
      binlog or not.
    */
    if (!reload_acl_and_cache(thd, lex->type, first_table, &write_to_binlog))
    {
      /*
        We WANT to write and we CAN write.
        ! we write after unlocking the table.
      */
      /*
        Presumably, RESET and binlog writing doesn't require synchronization
      */

      if (write_to_binlog > 0)  // we should write
      { 
        if (!lex->no_write_to_binlog)
          res= write_bin_log(thd, FALSE, thd->query(), thd->query_length());
      } else if (write_to_binlog < 0) 
      {
        /* 
           We should not write, but rather report error because 
           reload_acl_and_cache binlog interactions failed 
         */
        res= 1;
      } 

      if (!res)
        my_ok(thd);
    } 
    
    break;
  }
  case SQLCOM_KILL:
  {
    if (lex->table_or_sp_used())
    {
      my_error(ER_NOT_SUPPORTED_YET, MYF(0), "Usage of subqueries or stored "
               "function calls as part of this statement");
      break;
    }

    if (lex->kill_type == KILL_TYPE_ID || lex->kill_type == KILL_TYPE_QUERY)
    {
      Item *it= (Item *)lex->value_list.head();
      if ((!it->fixed && it->fix_fields(lex->thd, &it)) || it->check_cols(1))
      {
        my_message(ER_SET_CONSTANTS_ONLY, ER(ER_SET_CONSTANTS_ONLY),
                   MYF(0));
        goto error;
      }
      sql_kill(thd, it->val_int(), lex->kill_signal, lex->kill_type);
    }
    else
      sql_kill_user(thd, get_current_user(thd, lex->users_list.head()),
                    lex->kill_signal);
    break;
  }
  case SQLCOM_SHUTDOWN:
#ifndef EMBEDDED_LIBRARY
    if (check_global_access(thd,SHUTDOWN_ACL))
      goto error;
    kill_mysql();
    my_ok(thd);
#else
    my_error(ER_NOT_SUPPORTED_YET, MYF(0), "embedded server");
#endif
    break;

#ifndef NO_EMBEDDED_ACCESS_CHECKS
  case SQLCOM_SHOW_GRANTS:
  {
    LEX_USER *grant_user= lex->grant_user;
    Security_context *sctx= thd->security_ctx;
    if (!grant_user)
      goto error;

    if (grant_user->user.str && !strcmp(sctx->priv_user, grant_user->user.str) &&
        grant_user->host.str && !strcmp(sctx->priv_host, grant_user->host.str))
      grant_user->user= current_user;

    if (grant_user->user.str == current_user.str ||
        grant_user->user.str == current_role.str ||
        grant_user->user.str == current_user_and_current_role.str ||
        !check_access(thd, SELECT_ACL, "mysql", NULL, NULL, 1, 0))
    {
      res = mysql_show_grants(thd, grant_user);
    }
    break;
  }
#endif
  case SQLCOM_HA_OPEN:
    DBUG_ASSERT(first_table == all_tables && first_table != 0);
    if (check_table_access(thd, SELECT_ACL, all_tables, FALSE, UINT_MAX, FALSE))
      goto error;
    /* Close temporary tables which were pre-opened for privilege checking. */
    close_thread_tables(thd);
    all_tables->table= NULL;
    res= mysql_ha_open(thd, first_table, 0);
    break;
  case SQLCOM_HA_CLOSE:
    DBUG_ASSERT(first_table == all_tables && first_table != 0);
    res= mysql_ha_close(thd, first_table);
    break;
  case SQLCOM_HA_READ:
    DBUG_ASSERT(first_table == all_tables && first_table != 0);
    /*
      There is no need to check for table permissions here, because
      if a user has no permissions to read a table, he won't be
      able to open it (with SQLCOM_HA_OPEN) in the first place.
    */
    unit->set_limit(select_lex);
#ifdef WITH_WSREP
    { char* tmp_info= NULL;
      if (WSREP(thd)) tmp_info = (char *)thd_proc_info(thd, "mysql_ha_read()");
#endif /* WITH_WSREP */
    res= mysql_ha_read(thd, first_table, lex->ha_read_mode, lex->ident.str,
                       lex->insert_list, lex->ha_rkey_mode, select_lex->where,
                       unit->select_limit_cnt, unit->offset_limit_cnt);
#ifdef WITH_WSREP
      if (WSREP(thd)) thd_proc_info(thd, tmp_info);
    }
#endif /* WITH_WSREP */
    break;

  case SQLCOM_BEGIN:
    DBUG_PRINT("info", ("Executing SQLCOM_BEGIN  thd: %p", thd));
    if (trans_begin(thd, lex->start_transaction_opt))
    {
      thd->mdl_context.release_transactional_locks();
#ifdef WITH_WSREP
      WSREP_DEBUG("BEGIN failed, MDL released: %lu", thd->thread_id);
#endif /* WITH_WSREP */
      goto error;
    }
    my_ok(thd);
    break;
  case SQLCOM_COMMIT:
  {
    DBUG_ASSERT(thd->lock == NULL ||
                thd->locked_tables_mode == LTM_LOCK_TABLES);
    bool tx_chain= (lex->tx_chain == TVL_YES ||
                    (thd->variables.completion_type == 1 &&
                     lex->tx_chain != TVL_NO));
    bool tx_release= (lex->tx_release == TVL_YES ||
                      (thd->variables.completion_type == 2 &&
                       lex->tx_release != TVL_NO));
    if (trans_commit(thd))
    {
      thd->mdl_context.release_transactional_locks();
#ifdef WITH_WSREP
      WSREP_DEBUG("COMMIT failed, MDL released: %lu", thd->thread_id);
#endif /* WITH_WSREP */
      goto error;
    }
    thd->mdl_context.release_transactional_locks();
    /* Begin transaction with the same isolation level. */
    if (tx_chain)
    {
      if (trans_begin(thd))
        goto error;
    }
    else
    {
      /* Reset the isolation level and access mode if no chaining transaction.*/
      thd->tx_isolation= (enum_tx_isolation) thd->variables.tx_isolation;
      thd->tx_read_only= thd->variables.tx_read_only;
    }
    /* Disconnect the current client connection. */
    if (tx_release)
    {
      thd->killed= KILL_CONNECTION;
      thd->print_aborted_warning(3, "RELEASE");
    }
#ifdef WITH_WSREP
    if (WSREP(thd)) {

      if (thd->wsrep_conflict_state == NO_CONFLICT ||
          thd->wsrep_conflict_state == REPLAYING)
      {
        my_ok(thd);
      }
    } else {
#endif /* WITH_WSREP */
    my_ok(thd);
#ifdef WITH_WSREP
    }
#endif /* WITH_WSREP */
    break;
  }
  case SQLCOM_ROLLBACK:
  {
    DBUG_ASSERT(thd->lock == NULL ||
                thd->locked_tables_mode == LTM_LOCK_TABLES);
    bool tx_chain= (lex->tx_chain == TVL_YES ||
                    (thd->variables.completion_type == 1 &&
                     lex->tx_chain != TVL_NO));
    bool tx_release= (lex->tx_release == TVL_YES ||
                      (thd->variables.completion_type == 2 &&
                       lex->tx_release != TVL_NO));

    if (trans_rollback(thd))
    {
      thd->mdl_context.release_transactional_locks();
#ifdef WITH_WSREP
      WSREP_DEBUG("rollback failed, MDL released: %lu", thd->thread_id);
#endif /* WITH_WSREP */
      goto error;
    }
    thd->mdl_context.release_transactional_locks();
    /* Begin transaction with the same isolation level. */
    if (tx_chain)
    {
      if (trans_begin(thd))
        goto error;
    }
    else
    {
      /* Reset the isolation level and access mode if no chaining transaction.*/
      thd->tx_isolation= (enum_tx_isolation) thd->variables.tx_isolation;
      thd->tx_read_only= thd->variables.tx_read_only;
    }
    /* Disconnect the current client connection. */
    if (tx_release)
      thd->killed= KILL_CONNECTION;
#ifdef WITH_WSREP
    if (WSREP(thd)) {
      if (thd->wsrep_conflict_state == NO_CONFLICT) {
        my_ok(thd);
      }
    } else {
#endif /* WITH_WSREP */
<<<<<<< HEAD
  my_ok(thd);
#ifdef WITH_WSREP
    }
#endif /* WITH_WSREP */
   break;
=======
    my_ok(thd);
#ifdef WITH_WSREP
    }
#endif /* WITH_WSREP */
    break;
>>>>>>> 014fe12c
  }
  case SQLCOM_RELEASE_SAVEPOINT:
    if (trans_release_savepoint(thd, lex->ident))
      goto error;
    my_ok(thd);
    break;
  case SQLCOM_ROLLBACK_TO_SAVEPOINT:
    if (trans_rollback_to_savepoint(thd, lex->ident))
      goto error;
    my_ok(thd);
    break;
  case SQLCOM_SAVEPOINT:
    if (trans_savepoint(thd, lex->ident))
      goto error;
    my_ok(thd);
    break;
  case SQLCOM_CREATE_PROCEDURE:
  case SQLCOM_CREATE_SPFUNCTION:
  {
    uint namelen;
    char *name;
    int sp_result= SP_INTERNAL_ERROR;

    DBUG_ASSERT(lex->sphead != 0);
    DBUG_ASSERT(lex->sphead->m_db.str); /* Must be initialized in the parser */
    /*
      Verify that the database name is allowed, optionally
      lowercase it.
    */
    if (check_db_name(&lex->sphead->m_db))
    {
      my_error(ER_WRONG_DB_NAME, MYF(0), lex->sphead->m_db.str);
      goto create_sp_error;
    }

    if (check_access(thd, CREATE_PROC_ACL, lex->sphead->m_db.str,
                     NULL, NULL, 0, 0))
      goto create_sp_error;

    /*
      Check that a database directory with this name
      exists. Design note: This won't work on virtual databases
      like information_schema.
    */
    if (check_db_dir_existence(lex->sphead->m_db.str))
    {
      my_error(ER_BAD_DB_ERROR, MYF(0), lex->sphead->m_db.str);
      goto create_sp_error;
    }

    name= lex->sphead->name(&namelen);
#ifdef HAVE_DLOPEN
    if (lex->sphead->m_type == TYPE_ENUM_FUNCTION)
    {
      udf_func *udf = find_udf(name, namelen);

      if (udf)
      {
        my_error(ER_UDF_EXISTS, MYF(0), name);
        goto create_sp_error;
      }
    }
#endif

    if (sp_process_definer(thd))
      goto create_sp_error;

    WSREP_TO_ISOLATION_BEGIN(WSREP_MYSQL_DB, NULL, NULL)
    res= (sp_result= sp_create_routine(thd, lex->sphead->m_type, lex->sphead));
    switch (sp_result) {
    case SP_OK: {
#ifndef NO_EMBEDDED_ACCESS_CHECKS
      /* only add privileges if really neccessary */

      Security_context security_context;
      bool restore_backup_context= false;
      Security_context *backup= NULL;
      LEX_USER *definer= thd->lex->definer;
      /*
        We're going to issue an implicit GRANT statement so we close all
        open tables. We have to keep metadata locks as this ensures that
        this statement is atomic against concurent FLUSH TABLES WITH READ
        LOCK. Deadlocks which can arise due to fact that this implicit
        statement takes metadata locks should be detected by a deadlock
        detector in MDL subsystem and reported as errors.

        No need to commit/rollback statement transaction, it's not started.

        TODO: Long-term we should either ensure that implicit GRANT statement
              is written into binary log as a separate statement or make both
              creation of routine and implicit GRANT parts of one fully atomic
              statement.
      */
      DBUG_ASSERT(thd->transaction.stmt.is_empty());
      close_thread_tables(thd);
      /*
        Check if the definer exists on slave, 
        then use definer privilege to insert routine privileges to mysql.procs_priv.

        For current user of SQL thread has GLOBAL_ACL privilege, 
        which doesn't any check routine privileges, 
        so no routine privilege record  will insert into mysql.procs_priv.
      */
      if (thd->slave_thread && is_acl_user(definer->host.str, definer->user.str))
      {
        security_context.change_security_context(thd, 
                                                 &thd->lex->definer->user,
                                                 &thd->lex->definer->host,
                                                 &thd->lex->sphead->m_db,
                                                 &backup);
        restore_backup_context= true;
      }

      if (sp_automatic_privileges && !opt_noacl &&
          check_routine_access(thd, DEFAULT_CREATE_PROC_ACLS,
                               lex->sphead->m_db.str, name,
                               lex->sql_command == SQLCOM_CREATE_PROCEDURE, 1))
      {
        if (sp_grant_privileges(thd, lex->sphead->m_db.str, name,
                                lex->sql_command == SQLCOM_CREATE_PROCEDURE))
          push_warning(thd, Sql_condition::WARN_LEVEL_WARN,
                       ER_PROC_AUTO_GRANT_FAIL, ER(ER_PROC_AUTO_GRANT_FAIL));
        thd->clear_error();
      }

      /*
        Restore current user with GLOBAL_ACL privilege of SQL thread
      */ 
      if (restore_backup_context)
      {
        DBUG_ASSERT(thd->slave_thread == 1);
        thd->security_ctx->restore_security_context(thd, backup);
      }

#endif
    break;
    }
    case SP_WRITE_ROW_FAILED:
      my_error(ER_SP_ALREADY_EXISTS, MYF(0), SP_TYPE_STRING(lex), name);
    break;
    case SP_BAD_IDENTIFIER:
      my_error(ER_TOO_LONG_IDENT, MYF(0), name);
    break;
    case SP_BODY_TOO_LONG:
      my_error(ER_TOO_LONG_BODY, MYF(0), name);
    break;
    case SP_FLD_STORE_FAILED:
      my_error(ER_CANT_CREATE_SROUTINE, MYF(0), name);
      break;
    default:
      my_error(ER_SP_STORE_FAILED, MYF(0), SP_TYPE_STRING(lex), name);
    break;
    } /* end switch */

    /*
      Capture all errors within this CASE and
      clean up the environment.
    */
create_sp_error:
    if (sp_result != SP_OK )
      goto error;
    my_ok(thd);
    break; /* break super switch */
  } /* end case group bracket */
  case SQLCOM_CALL:
    {
      sp_head *sp;
      /*
        This will cache all SP and SF and open and lock all tables
        required for execution.
      */
      if (check_table_access(thd, SELECT_ACL, all_tables, FALSE,
                             UINT_MAX, FALSE) ||
          open_and_lock_tables(thd, all_tables, TRUE, 0))
       goto error;

      if (check_routine_access(thd, EXECUTE_ACL, lex->spname->m_db.str,
                               lex->spname->m_name.str, TRUE, FALSE))
        goto error;

      /*
        By this moment all needed SPs should be in cache so no need to look 
        into DB. 
      */
      if (!(sp= sp_find_routine(thd, TYPE_ENUM_PROCEDURE, lex->spname,
                                &thd->sp_proc_cache, TRUE)))
      {
	my_error(ER_SP_DOES_NOT_EXIST, MYF(0), "PROCEDURE",
                 lex->spname->m_qname.str);
	goto error;
      }
      else
      {
	ha_rows select_limit;
        /* bits that should be cleared in thd->server_status */
	uint bits_to_be_cleared= 0;
        /*
          Check that the stored procedure doesn't contain Dynamic SQL
          and doesn't return result sets: such stored procedures can't
          be called from a function or trigger.
        */
        if (thd->in_sub_stmt)
        {
          const char *where= (thd->in_sub_stmt & SUB_STMT_TRIGGER ?
                              "trigger" : "function");
          if (sp->is_not_allowed_in_function(where))
            goto error;
        }

	if (sp->m_flags & sp_head::MULTI_RESULTS)
	{
	  if (! (thd->client_capabilities & CLIENT_MULTI_RESULTS))
	  {
            /*
              The client does not support multiple result sets being sent
              back
            */
	    my_error(ER_SP_BADSELECT, MYF(0), sp->m_qname.str);
	    goto error;
	  }
          /*
            If SERVER_MORE_RESULTS_EXISTS is not set,
            then remember that it should be cleared
          */
	  bits_to_be_cleared= (~thd->server_status &
                               SERVER_MORE_RESULTS_EXISTS);
	  thd->server_status|= SERVER_MORE_RESULTS_EXISTS;
	}

	select_limit= thd->variables.select_limit;
	thd->variables.select_limit= HA_POS_ERROR;

        /* 
          We never write CALL statements into binlog:
           - If the mode is non-prelocked, each statement will be logged
             separately.
           - If the mode is prelocked, the invoking statement will care
             about writing into binlog.
          So just execute the statement.
        */
	res= sp->execute_procedure(thd, &lex->value_list);

	thd->variables.select_limit= select_limit;

        thd->server_status&= ~bits_to_be_cleared;

	if (!res)
        {
          my_ok(thd, (thd->get_row_count_func() < 0) ? 0 : thd->get_row_count_func());
        }
	else
        {
          DBUG_ASSERT(thd->is_error() || thd->killed);
	  goto error;		// Substatement should already have sent error
        }
      }
      break;
    }
  case SQLCOM_ALTER_PROCEDURE:
  case SQLCOM_ALTER_FUNCTION:
    {
      int sp_result;
      enum stored_procedure_type type;
      type= (lex->sql_command == SQLCOM_ALTER_PROCEDURE ?
                 TYPE_ENUM_PROCEDURE : TYPE_ENUM_FUNCTION);

      if (check_routine_access(thd, ALTER_PROC_ACL, lex->spname->m_db.str,
                               lex->spname->m_name.str,
                               lex->sql_command == SQLCOM_ALTER_PROCEDURE, 0))
        goto error;

      /*
        Note that if you implement the capability of ALTER FUNCTION to
        alter the body of the function, this command should be made to
        follow the restrictions that log-bin-trust-function-creators=0
        already puts on CREATE FUNCTION.
      */
      /* Conditionally writes to binlog */
      WSREP_TO_ISOLATION_BEGIN(WSREP_MYSQL_DB, NULL, NULL)
      sp_result= sp_update_routine(thd, type, lex->spname, &lex->sp_chistics);
      switch (sp_result)
      {
      case SP_OK:
	my_ok(thd);
	break;
      case SP_KEY_NOT_FOUND:
	my_error(ER_SP_DOES_NOT_EXIST, MYF(0),
                 SP_COM_STRING(lex), lex->spname->m_qname.str);
	goto error;
      default:
	my_error(ER_SP_CANT_ALTER, MYF(0),
                 SP_COM_STRING(lex), lex->spname->m_qname.str);
	goto error;
      }
      break;
    }
  case SQLCOM_DROP_PROCEDURE:
  case SQLCOM_DROP_FUNCTION:
    {
#ifdef HAVE_DLOPEN
      if (lex->sql_command == SQLCOM_DROP_FUNCTION &&
          ! lex->spname->m_explicit_name)
      {
        /* DROP FUNCTION <non qualified name> */
        udf_func *udf = find_udf(lex->spname->m_name.str,
                                 lex->spname->m_name.length);
        if (udf)
        {
          if (check_access(thd, DELETE_ACL, "mysql", NULL, NULL, 1, 0))
            goto error;

          if (!(res = mysql_drop_function(thd, &lex->spname->m_name)))
          {
            my_ok(thd);
            break;
          }
          my_error(ER_SP_DROP_FAILED, MYF(0),
                   "FUNCTION (UDF)", lex->spname->m_name.str);
          goto error;
        }

        if (lex->spname->m_db.str == NULL)
        {
          if (lex->check_exists)
          {
            push_warning_printf(thd, Sql_condition::WARN_LEVEL_NOTE,
                                ER_SP_DOES_NOT_EXIST, ER(ER_SP_DOES_NOT_EXIST),
                                "FUNCTION (UDF)", lex->spname->m_name.str);
            res= FALSE;
            my_ok(thd);
            break;
          }
          my_error(ER_SP_DOES_NOT_EXIST, MYF(0),
                   "FUNCTION (UDF)", lex->spname->m_name.str);
          goto error;
        }
        /* Fall thought to test for a stored function */
      }
#endif

      int sp_result;
      enum stored_procedure_type type;
      type= (lex->sql_command == SQLCOM_DROP_PROCEDURE ?
                 TYPE_ENUM_PROCEDURE : TYPE_ENUM_FUNCTION);
      char *db= lex->spname->m_db.str;
      char *name= lex->spname->m_name.str;

      if (check_routine_access(thd, ALTER_PROC_ACL, db, name,
                               lex->sql_command == SQLCOM_DROP_PROCEDURE, 0))
        goto error;
      WSREP_TO_ISOLATION_BEGIN(WSREP_MYSQL_DB, NULL, NULL)

      /* Conditionally writes to binlog */
      sp_result= sp_drop_routine(thd, type, lex->spname);

#ifndef NO_EMBEDDED_ACCESS_CHECKS
      /*
        We're going to issue an implicit REVOKE statement so we close all
        open tables. We have to keep metadata locks as this ensures that
        this statement is atomic against concurent FLUSH TABLES WITH READ
        LOCK. Deadlocks which can arise due to fact that this implicit
        statement takes metadata locks should be detected by a deadlock
        detector in MDL subsystem and reported as errors.

        No need to commit/rollback statement transaction, it's not started.

        TODO: Long-term we should either ensure that implicit REVOKE statement
              is written into binary log as a separate statement or make both
              dropping of routine and implicit REVOKE parts of one fully atomic
              statement.
      */
      DBUG_ASSERT(thd->transaction.stmt.is_empty());
      close_thread_tables(thd);

      if (sp_result != SP_KEY_NOT_FOUND &&
          sp_automatic_privileges && !opt_noacl &&
          sp_revoke_privileges(thd, db, name,
                               lex->sql_command == SQLCOM_DROP_PROCEDURE))
      {
        push_warning(thd, Sql_condition::WARN_LEVEL_WARN,
                     ER_PROC_AUTO_REVOKE_FAIL,
                     ER(ER_PROC_AUTO_REVOKE_FAIL));
        /* If this happens, an error should have been reported. */
        goto error;
      }
#endif

      res= sp_result;
      switch (sp_result) {
      case SP_OK:
	my_ok(thd);
	break;
      case SP_KEY_NOT_FOUND:
	if (lex->check_exists)
	{
          res= write_bin_log(thd, TRUE, thd->query(), thd->query_length());
	  push_warning_printf(thd, Sql_condition::WARN_LEVEL_NOTE,
			      ER_SP_DOES_NOT_EXIST, ER(ER_SP_DOES_NOT_EXIST),
                              SP_COM_STRING(lex), lex->spname->m_qname.str);
          if (!res)
            my_ok(thd);
	  break;
	}
	my_error(ER_SP_DOES_NOT_EXIST, MYF(0),
                 SP_COM_STRING(lex), lex->spname->m_qname.str);
	goto error;
      default:
	my_error(ER_SP_DROP_FAILED, MYF(0),
                 SP_COM_STRING(lex), lex->spname->m_qname.str);
	goto error;
      }
      break;
    }
  case SQLCOM_SHOW_CREATE_PROC:
    {
      if (sp_show_create_routine(thd, TYPE_ENUM_PROCEDURE, lex->spname))
        goto error;
      break;
    }
  case SQLCOM_SHOW_CREATE_FUNC:
    {
      if (sp_show_create_routine(thd, TYPE_ENUM_FUNCTION, lex->spname))
	goto error;
      break;
    }
  case SQLCOM_SHOW_PROC_CODE:
  case SQLCOM_SHOW_FUNC_CODE:
    {
#ifndef DBUG_OFF
      sp_head *sp;
      stored_procedure_type type= (lex->sql_command == SQLCOM_SHOW_PROC_CODE ?
                 TYPE_ENUM_PROCEDURE : TYPE_ENUM_FUNCTION);

      if (sp_cache_routine(thd, type, lex->spname, FALSE, &sp))
        goto error;
      if (!sp || sp->show_routine_code(thd))
      {
        /* We don't distinguish between errors for now */
        my_error(ER_SP_DOES_NOT_EXIST, MYF(0),
                 SP_COM_STRING(lex), lex->spname->m_name.str);
        goto error;
      }
      break;
#else
      my_error(ER_FEATURE_DISABLED, MYF(0),
               "SHOW PROCEDURE|FUNCTION CODE", "--with-debug");
      goto error;
#endif // ifndef DBUG_OFF
    }
  case SQLCOM_SHOW_CREATE_TRIGGER:
    {
      if (lex->spname->m_name.length > NAME_LEN)
      {
        my_error(ER_TOO_LONG_IDENT, MYF(0), lex->spname->m_name.str);
        goto error;
      }

      if (show_create_trigger(thd, lex->spname))
        goto error; /* Error has been already logged. */

      break;
    }
  case SQLCOM_CREATE_VIEW:
    {
      /*
        Note: SQLCOM_CREATE_VIEW also handles 'ALTER VIEW' commands
        as specified through the thd->lex->create_view_mode flag.
      */
      WSREP_TO_ISOLATION_BEGIN(WSREP_MYSQL_DB, NULL, NULL)
      res= mysql_create_view(thd, first_table, thd->lex->create_view_mode);
      break;
    }
  case SQLCOM_DROP_VIEW:
    {
      if (check_table_access(thd, DROP_ACL, all_tables, FALSE, UINT_MAX, FALSE))
        goto error;
      /* Conditionally writes to binlog. */
      WSREP_TO_ISOLATION_BEGIN(WSREP_MYSQL_DB, NULL, NULL)
      res= mysql_drop_view(thd, first_table, thd->lex->drop_mode);
      break;
    }
  case SQLCOM_CREATE_TRIGGER:
  {
    /* Conditionally writes to binlog. */
    WSREP_TO_ISOLATION_BEGIN(WSREP_MYSQL_DB, NULL, NULL)
    res= mysql_create_or_drop_trigger(thd, all_tables, 1);

    break;
  }
  case SQLCOM_DROP_TRIGGER:
  {
    /* Conditionally writes to binlog. */
    WSREP_TO_ISOLATION_BEGIN(WSREP_MYSQL_DB, NULL, NULL)
    res= mysql_create_or_drop_trigger(thd, all_tables, 0);
    break;
  }
  case SQLCOM_XA_START:
    if (trans_xa_start(thd))
      goto error;
    my_ok(thd);
    break;
  case SQLCOM_XA_END:
    if (trans_xa_end(thd))
      goto error;
    my_ok(thd);
    break;
  case SQLCOM_XA_PREPARE:
    if (trans_xa_prepare(thd))
      goto error;
    my_ok(thd);
    break;
  case SQLCOM_XA_COMMIT:
    if (trans_xa_commit(thd))
    {
      thd->mdl_context.release_transactional_locks();
#ifdef WITH_WSREP
      WSREP_DEBUG("XA commit failed, MDL released: %lu", thd->thread_id);
#endif /* WITH_WSREP */
      goto error;
    }
    thd->mdl_context.release_transactional_locks();
    /*
      We've just done a commit, reset transaction
      isolation level and access mode to the session default.
    */
    thd->tx_isolation= (enum_tx_isolation) thd->variables.tx_isolation;
    thd->tx_read_only= thd->variables.tx_read_only;
    my_ok(thd);
    break;
  case SQLCOM_XA_ROLLBACK:
    if (trans_xa_rollback(thd))
    {
      thd->mdl_context.release_transactional_locks();
#ifdef WITH_WSREP
      WSREP_DEBUG("XA rollback failed, MDL released: %lu", thd->thread_id);
#endif /* WITH_WSREP */
      goto error;
    }
    thd->mdl_context.release_transactional_locks();
    /*
      We've just done a rollback, reset transaction
      isolation level and access mode to the session default.
    */
    thd->tx_isolation= (enum_tx_isolation) thd->variables.tx_isolation;
    thd->tx_read_only= thd->variables.tx_read_only;
    my_ok(thd);
    break;
  case SQLCOM_XA_RECOVER:
    res= mysql_xa_recover(thd);
    break;
  case SQLCOM_ALTER_TABLESPACE:
    if (check_global_access(thd, CREATE_TABLESPACE_ACL))
      break;
    if (!(res= mysql_alter_tablespace(thd, lex->alter_tablespace_info)))
      my_ok(thd);
    break;
  case SQLCOM_INSTALL_PLUGIN:
    WSREP_TO_ISOLATION_BEGIN(WSREP_MYSQL_DB, NULL, NULL)
    if (! (res= mysql_install_plugin(thd, &thd->lex->comment,
                                     &thd->lex->ident)))
      my_ok(thd);
    break;
  case SQLCOM_UNINSTALL_PLUGIN:
    WSREP_TO_ISOLATION_BEGIN(WSREP_MYSQL_DB, NULL, NULL)
    if (! (res= mysql_uninstall_plugin(thd, &thd->lex->comment,
                                       &thd->lex->ident)))
      my_ok(thd);
    break;
  case SQLCOM_BINLOG_BASE64_EVENT:
  {
#ifndef EMBEDDED_LIBRARY
    mysql_client_binlog_statement(thd);
#else /* EMBEDDED_LIBRARY */
    my_error(ER_OPTION_PREVENTS_STATEMENT, MYF(0), "embedded");
#endif /* EMBEDDED_LIBRARY */
    break;
  }
  case SQLCOM_CREATE_SERVER:
  {
    int error;
    LEX *lex= thd->lex;
    DBUG_PRINT("info", ("case SQLCOM_CREATE_SERVER"));

    if (check_global_access(thd, SUPER_ACL))
      break;

    if ((error= create_server(thd, &lex->server_options)))
    {
      DBUG_PRINT("info", ("problem creating server <%s>",
                          lex->server_options.server_name));
      my_error(error, MYF(0), lex->server_options.server_name);
      break;
    }
    my_ok(thd, 1);
    break;
  }
  case SQLCOM_ALTER_SERVER:
  {
    int error;
    LEX *lex= thd->lex;
    DBUG_PRINT("info", ("case SQLCOM_ALTER_SERVER"));

    if (check_global_access(thd, SUPER_ACL))
      break;

    if ((error= alter_server(thd, &lex->server_options)))
    {
      DBUG_PRINT("info", ("problem altering server <%s>",
                          lex->server_options.server_name));
      my_error(error, MYF(0), lex->server_options.server_name);
      break;
    }
    my_ok(thd, 1);
    break;
  }
  case SQLCOM_DROP_SERVER:
  {
    int err_code;
    LEX *lex= thd->lex;
    DBUG_PRINT("info", ("case SQLCOM_DROP_SERVER"));

    if (check_global_access(thd, SUPER_ACL))
      break;

    if ((err_code= drop_server(thd, &lex->server_options)))
    {
      if (! lex->check_exists && err_code == ER_FOREIGN_SERVER_DOESNT_EXIST)
      {
        DBUG_PRINT("info", ("problem dropping server %s",
                            lex->server_options.server_name));
        my_error(err_code, MYF(0), lex->server_options.server_name);
      }
      else
      {
        my_ok(thd, 0);
      }
      break;
    }
    my_ok(thd, 1);
    break;
  }
  case SQLCOM_ANALYZE:
  case SQLCOM_CHECK:
  case SQLCOM_OPTIMIZE:
  case SQLCOM_REPAIR:
  case SQLCOM_TRUNCATE:
  case SQLCOM_ALTER_TABLE:
      thd->query_plan_flags|= QPLAN_ADMIN;
      DBUG_ASSERT(first_table == all_tables && first_table != 0);
    /* fall through */
  case SQLCOM_SIGNAL:
  case SQLCOM_RESIGNAL:
  case SQLCOM_GET_DIAGNOSTICS:
    DBUG_ASSERT(lex->m_sql_cmd != NULL);
    res= lex->m_sql_cmd->execute(thd);
    break;
  default:

#ifndef EMBEDDED_LIBRARY
    DBUG_ASSERT(0);                             /* Impossible */
#endif
    my_ok(thd);
    break;
  }
  THD_STAGE_INFO(thd, stage_query_end);
  thd->update_stats();

  goto finish;

error:
  res= TRUE;

finish:

  DBUG_ASSERT(!thd->in_active_multi_stmt_transaction() ||
               thd->in_multi_stmt_transaction_mode());

  lex->unit.cleanup();

  if (! thd->in_sub_stmt)
  {
    if (thd->killed != NOT_KILLED)
    {
      /* report error issued during command execution */
      if (thd->killed_errno())
      {
        /* If we already sent 'ok', we can ignore any kill query statements */
        if (! thd->get_stmt_da()->is_set())
          thd->send_kill_message();
      }
      thd->reset_kill_query();
    }
    if (thd->is_error() || (thd->variables.option_bits & OPTION_MASTER_SQL_ERROR))
      trans_rollback_stmt(thd);
    else
    {
      /* If commit fails, we should be able to reset the OK status. */
      thd->get_stmt_da()->set_overwrite_status(true);
      trans_commit_stmt(thd);
      thd->get_stmt_da()->set_overwrite_status(false);
    }
#ifdef WITH_ARIA_STORAGE_ENGINE
    ha_maria::implicit_commit(thd, FALSE);
#endif
  }

  /* Free tables */
  close_thread_tables(thd);
#ifdef WITH_WSREP
  thd->wsrep_consistency_check= NO_CONSISTENCY_CHECK;
#endif /* WITH_WSREP */
<<<<<<< HEAD
=======
  thd_proc_info(thd, 0);
>>>>>>> 014fe12c

#ifndef DBUG_OFF
  if (lex->sql_command != SQLCOM_SET_OPTION && ! thd->in_sub_stmt)
    DEBUG_SYNC(thd, "execute_command_after_close_tables");
#endif
  if (!(sql_command_flags[lex->sql_command] &
        (CF_CAN_GENERATE_ROW_EVENTS | CF_FORCE_ORIGINAL_BINLOG_FORMAT |
         CF_STATUS_COMMAND)))
    thd->set_binlog_format(orig_binlog_format,
                           orig_current_stmt_binlog_format);

  if (! thd->in_sub_stmt && thd->transaction_rollback_request)
  {
    /*
      We are not in sub-statement and transaction rollback was requested by
      one of storage engines (e.g. due to deadlock). Rollback transaction in
      all storage engines including binary log.
    */
    trans_rollback_implicit(thd);
    thd->mdl_context.release_transactional_locks();
  }
  else if (stmt_causes_implicit_commit(thd, CF_IMPLICIT_COMMIT_END))
  {
    /* No transaction control allowed in sub-statements. */
    DBUG_ASSERT(! thd->in_sub_stmt);
    if (!(thd->variables.option_bits & OPTION_GTID_BEGIN))
    {
      /* If commit fails, we should be able to reset the OK status. */
      thd->get_stmt_da()->set_overwrite_status(true);
      /* Commit the normal transaction if one is active. */
      trans_commit_implicit(thd);
      thd->get_stmt_da()->set_overwrite_status(false);
      thd->mdl_context.release_transactional_locks();
    }
  }
  else if (! thd->in_sub_stmt && ! thd->in_multi_stmt_transaction_mode())
  {
    /*
      - If inside a multi-statement transaction,
      defer the release of metadata locks until the current
      transaction is either committed or rolled back. This prevents
      other statements from modifying the table for the entire
      duration of this transaction.  This provides commit ordering
      and guarantees serializability across multiple transactions.
      - If in autocommit mode, or outside a transactional context,
      automatically release metadata locks of the current statement.
    */
    thd->mdl_context.release_transactional_locks();
  }
  else if (! thd->in_sub_stmt)
  {
    thd->mdl_context.release_statement_locks();
  }
  WSREP_TO_ISOLATION_END;

#ifdef WITH_WSREP
  /*
    Force release of transactional locks if not in active MST and wsrep is on.
  */
  if (WSREP(thd) &&
      ! thd->in_sub_stmt &&
      ! thd->in_active_multi_stmt_transaction() &&
      thd->mdl_context.has_transactional_locks())
  {
    WSREP_DEBUG("Forcing release of transactional locks for thd %lu",
               thd->thread_id);
    thd->mdl_context.release_transactional_locks();
  }
#endif /* WITH_WSREP */

  DBUG_RETURN(res || thd->is_error());
}


static bool execute_sqlcom_select(THD *thd, TABLE_LIST *all_tables)
{
  LEX	*lex= thd->lex;
  select_result *result=lex->result;
  bool res;
  /* assign global limit variable if limit is not given */
  {
    SELECT_LEX *param= lex->unit.global_parameters;
    if (!param->explicit_limit)
      param->select_limit=
        new Item_int((ulonglong) thd->variables.select_limit);
  }
  if (!(res= open_and_lock_tables(thd, all_tables, TRUE, 0)))
  {
    if (lex->describe)
    {
      /*
        We always use select_send for EXPLAIN, even if it's an EXPLAIN
        for SELECT ... INTO OUTFILE: a user application should be able
        to prepend EXPLAIN to any query and receive output for it,
        even if the query itself redirects the output.
      */
      if (!(result= new select_send()))
        return 1;                               /* purecov: inspected */
      thd->send_explain_fields(result);
        
      /*
        This will call optimize() for all parts of query. The query plan is
        printed out below.
      */
      res= mysql_explain_union(thd, &thd->lex->unit, result);
      
      /* Print EXPLAIN only if we don't have an error */
      if (!res)
      {
        /* 
          Do like the original select_describe did: remove OFFSET from the
          top-level LIMIT
        */        
        result->reset_offset_limit(); 
        thd->lex->explain->print_explain(result, thd->lex->describe);
        if (lex->describe & DESCRIBE_EXTENDED)
        {
          char buff[1024];
          String str(buff,(uint32) sizeof(buff), system_charset_info);
          str.length(0);
          /*
            The warnings system requires input in utf8, @see
            mysqld_show_warnings().
          */
          thd->lex->unit.print(&str, QT_TO_SYSTEM_CHARSET);
          push_warning(thd, Sql_condition::WARN_LEVEL_NOTE,
                       ER_YES, str.c_ptr_safe());
        }
      }

      if (res)
        result->abort_result_set();
      else
        result->send_eof();
      delete result;
    }
    else
    {
      if (!result && !(result= new select_send()))
        return 1;                               /* purecov: inspected */
      query_cache_store_query(thd, all_tables);
      res= handle_select(thd, lex, result, 0);
      if (result != lex->result)
        delete result;
    }
  }
  /* Count number of empty select queries */
  if (!thd->get_sent_row_count())
    status_var_increment(thd->status_var.empty_queries);
  else
<<<<<<< HEAD
    status_var_add(thd->status_var.rows_sent, thd->get_sent_row_count());
=======
    status_var_add(thd->status_var.rows_sent, thd->sent_row_count);
>>>>>>> 014fe12c
#ifdef WITH_WSREP
    if (lex->sql_command == SQLCOM_SHOW_STATUS) wsrep_free_status(thd);
#endif /* WITH_WSREP */
  return res;
}


static bool execute_show_status(THD *thd, TABLE_LIST *all_tables)
{
  bool res;
  system_status_var old_status_var= thd->status_var;
  thd->initial_status_var= &old_status_var;
  if (!(res= check_table_access(thd, SELECT_ACL, all_tables, FALSE,
                                UINT_MAX, FALSE)))
    res= execute_sqlcom_select(thd, all_tables);
  /* Don't log SHOW STATUS commands to slow query log */
  thd->server_status&= ~(SERVER_QUERY_NO_INDEX_USED |
                         SERVER_QUERY_NO_GOOD_INDEX_USED);
  /*
    restore status variables, as we don't want 'show status' to cause
    changes
  */
  mysql_mutex_lock(&LOCK_status);
  add_diff_to_status(&global_status_var, &thd->status_var,
                     &old_status_var);
  memcpy(&thd->status_var, &old_status_var,
         offsetof(STATUS_VAR, last_cleared_system_status_var));
  mysql_mutex_unlock(&LOCK_status);
  return res;
}


static bool execute_rename_table(THD *thd, TABLE_LIST *first_table,
                                 TABLE_LIST *all_tables)
{
  DBUG_ASSERT(first_table == all_tables && first_table != 0);
  TABLE_LIST *table;
  for (table= first_table; table; table= table->next_local->next_local)
  {
    if (check_access(thd, ALTER_ACL | DROP_ACL, table->db,
                     &table->grant.privilege,
                     &table->grant.m_internal,
                     0, 0) ||
        check_access(thd, INSERT_ACL | CREATE_ACL, table->next_local->db,
                     &table->next_local->grant.privilege,
                     &table->next_local->grant.m_internal,
                     0, 0))
      return 1;
    TABLE_LIST old_list, new_list;
    /*
      we do not need initialize old_list and new_list because we will
      come table[0] and table->next[0] there
    */
    old_list= table[0];
    new_list= table->next_local[0];
    if (check_grant(thd, ALTER_ACL | DROP_ACL, &old_list, FALSE, 1, FALSE) ||
       (!test_all_bits(table->next_local->grant.privilege,
                       INSERT_ACL | CREATE_ACL) &&
        check_grant(thd, INSERT_ACL | CREATE_ACL, &new_list, FALSE, 1,
                    FALSE)))
      return 1;
  }

  return mysql_rename_tables(thd, first_table, 0);
}


/**
  @brief Compare requested privileges with the privileges acquired from the
    User- and Db-tables.
  @param thd          Thread handler
  @param want_access  The requested access privileges.
  @param db           A pointer to the Db name.
  @param[out] save_priv A pointer to the granted privileges will be stored.
  @param grant_internal_info A pointer to the internal grant cache.
  @param dont_check_global_grants True if no global grants are checked.
  @param no_error     True if no errors should be sent to the client.

  'save_priv' is used to save the User-table (global) and Db-table grants for
  the supplied db name. Note that we don't store db level grants if the global
  grants is enough to satisfy the request AND the global grants contains a
  SELECT grant.

  For internal databases (INFORMATION_SCHEMA, PERFORMANCE_SCHEMA),
  additional rules apply, see ACL_internal_schema_access.

  @see check_grant

  @return Status of denial of access by exclusive ACLs.
    @retval FALSE Access can't exclusively be denied by Db- and User-table
      access unless Column- and Table-grants are checked too.
    @retval TRUE Access denied.
*/

bool
check_access(THD *thd, ulong want_access, const char *db, ulong *save_priv,
             GRANT_INTERNAL_INFO *grant_internal_info,
             bool dont_check_global_grants, bool no_errors)
{
#ifdef NO_EMBEDDED_ACCESS_CHECKS
  if (save_priv)
    *save_priv= GLOBAL_ACLS;
  return false;
#else
  Security_context *sctx= thd->security_ctx;
  ulong db_access;

  /*
    GRANT command:
    In case of database level grant the database name may be a pattern,
    in case of table|column level grant the database name can not be a pattern.
    We use 'dont_check_global_grants' as a flag to determine
    if it's database level grant command
    (see SQLCOM_GRANT case, mysql_execute_command() function) and
    set db_is_pattern according to 'dont_check_global_grants' value.
  */
  bool  db_is_pattern= ((want_access & GRANT_ACL) && dont_check_global_grants);
  ulong dummy;
  DBUG_ENTER("check_access");
  DBUG_PRINT("enter",("db: %s  want_access: %lu  master_access: %lu",
                      db ? db : "", want_access, sctx->master_access));

  if (save_priv)
    *save_priv=0;
  else
  {
    save_priv= &dummy;
    dummy= 0;
  }

  THD_STAGE_INFO(thd, stage_checking_permissions);
  if ((!db || !db[0]) && !thd->db && !dont_check_global_grants)
  {
    DBUG_PRINT("error",("No database"));
    if (!no_errors)
      my_message(ER_NO_DB_ERROR, ER(ER_NO_DB_ERROR),
                 MYF(0));                       /* purecov: tested */
    DBUG_RETURN(TRUE);				/* purecov: tested */
  }

  if ((db != NULL) && (db != any_db))
  {
    /*
      Check if this is reserved database, like information schema or
      performance schema
    */
    const ACL_internal_schema_access *access;
    access= get_cached_schema_access(grant_internal_info, db);
    if (access)
    {
      switch (access->check(want_access, save_priv))
      {
      case ACL_INTERNAL_ACCESS_GRANTED:
        /*
          All the privileges requested have been granted internally.
          [out] *save_privileges= Internal privileges.
        */
        DBUG_RETURN(FALSE);
      case ACL_INTERNAL_ACCESS_DENIED:
        if (! no_errors)
        {
          status_var_increment(thd->status_var.access_denied_errors);
          my_error(ER_DBACCESS_DENIED_ERROR, MYF(0),
                   sctx->priv_user, sctx->priv_host, db);
        }
        DBUG_RETURN(TRUE);
      case ACL_INTERNAL_ACCESS_CHECK_GRANT:
        /*
          Only some of the privilege requested have been granted internally,
          proceed with the remaining bits of the request (want_access).
        */
        want_access&= ~(*save_priv);
        break;
      }
    }
  }

  if ((sctx->master_access & want_access) == want_access)
  {
    /*
      1. If we don't have a global SELECT privilege, we have to get the
      database specific access rights to be able to handle queries of type
      UPDATE t1 SET a=1 WHERE b > 0
      2. Change db access if it isn't current db which is being addressed
    */
    if (!(sctx->master_access & SELECT_ACL))
    {
      if (db && (!thd->db || db_is_pattern || strcmp(db, thd->db)))
      {
        db_access= acl_get(sctx->host, sctx->ip, sctx->priv_user, db,
                           db_is_pattern);
        if (sctx->priv_role[0])
          db_access|= acl_get("", "", sctx->priv_role, db, db_is_pattern);
      }
      else
      {
        /* get access for current db */
        db_access= sctx->db_access;
      }
      /*
        The effective privileges are the union of the global privileges
        and the intersection of db- and host-privileges,
        plus the internal privileges.
      */
      *save_priv|= sctx->master_access | db_access;
    }
    else
      *save_priv|= sctx->master_access;
    DBUG_RETURN(FALSE);
  }
  if (((want_access & ~sctx->master_access) & ~DB_ACLS) ||
      (! db && dont_check_global_grants))
  {						// We can never grant this
    DBUG_PRINT("error",("No possible access"));
    if (!no_errors)
    {
      status_var_increment(thd->status_var.access_denied_errors);
      my_error(access_denied_error_code(thd->password), MYF(0),
               sctx->priv_user,
               sctx->priv_host,
               (thd->password ?
                ER(ER_YES) :
                ER(ER_NO)));                    /* purecov: tested */
    }
    DBUG_RETURN(TRUE);				/* purecov: tested */
  }

  if (db == any_db)
  {
    /*
      Access granted; Allow select on *any* db.
      [out] *save_privileges= 0
    */
    DBUG_RETURN(FALSE);
  }

  if (db && (!thd->db || db_is_pattern || strcmp(db,thd->db)))
  {
    db_access= acl_get(sctx->host, sctx->ip, sctx->priv_user, db,
                       db_is_pattern);
    if (sctx->priv_role[0])
    {
      db_access|= acl_get("", "", sctx->priv_role, db, db_is_pattern);
    }
  }
  else
    db_access= sctx->db_access;
  DBUG_PRINT("info",("db_access: %lu  want_access: %lu",
                     db_access, want_access));

  /*
    Save the union of User-table and the intersection between Db-table and
    Host-table privileges, with the already saved internal privileges.
  */
  db_access= (db_access | sctx->master_access);
  *save_priv|= db_access;

  /*
    We need to investigate column- and table access if all requested privileges
    belongs to the bit set of .
  */
  bool need_table_or_column_check=
    (want_access & (TABLE_ACLS | PROC_ACLS | db_access)) == want_access;

  /*
    Grant access if the requested access is in the intersection of
    host- and db-privileges (as retrieved from the acl cache),
    also grant access if all the requested privileges are in the union of
    TABLES_ACLS and PROC_ACLS; see check_grant.
  */
  if ( (db_access & want_access) == want_access ||
      (!dont_check_global_grants &&
       need_table_or_column_check))
  {
    /*
       Ok; but need to check table- and column privileges.
       [out] *save_privileges is (User-priv | (Db-priv & Host-priv) | Internal-priv)
    */
    DBUG_RETURN(FALSE);
  }

  /*
    Access is denied;
    [out] *save_privileges is (User-priv | (Db-priv & Host-priv) | Internal-priv)
  */
  DBUG_PRINT("error",("Access denied"));
  if (!no_errors)
  {
    status_var_increment(thd->status_var.access_denied_errors);
    my_error(ER_DBACCESS_DENIED_ERROR, MYF(0),
             sctx->priv_user, sctx->priv_host,
             (db ? db : (thd->db ?
                         thd->db :
                         "unknown")));
  }
  DBUG_RETURN(TRUE);
#endif // NO_EMBEDDED_ACCESS_CHECKS
}


#ifndef NO_EMBEDDED_ACCESS_CHECKS
/**
  Check grants for commands which work only with one table.

  @param thd                    Thread handler
  @param privilege              requested privilege
  @param all_tables             global table list of query
  @param no_errors              FALSE/TRUE - report/don't report error to
                            the client (using my_error() call).

  @retval
    0   OK
  @retval
    1   access denied, error is sent to client
*/

bool check_single_table_access(THD *thd, ulong privilege, 
                               TABLE_LIST *all_tables, bool no_errors)
{
  Security_context * backup_ctx= thd->security_ctx;

  /* we need to switch to the saved context (if any) */
  if (all_tables->security_ctx)
    thd->security_ctx= all_tables->security_ctx;

  const char *db_name;
  if ((all_tables->view || all_tables->field_translation) &&
      !all_tables->schema_table)
    db_name= all_tables->view_db.str;
  else
    db_name= all_tables->db;

  if (check_access(thd, privilege, db_name,
                   &all_tables->grant.privilege,
                   &all_tables->grant.m_internal,
                   0, no_errors))
    goto deny;

  /* Show only 1 table for check_grant */
  if (!(all_tables->belong_to_view &&
        (thd->lex->sql_command == SQLCOM_SHOW_FIELDS)) &&
      check_grant(thd, privilege, all_tables, FALSE, 1, no_errors))
    goto deny;

  thd->security_ctx= backup_ctx;
  return 0;

deny:
  thd->security_ctx= backup_ctx;
  return 1;
}

/**
  Check grants for commands which work only with one table and all other
  tables belonging to subselects or implicitly opened tables.

  @param thd			Thread handler
  @param privilege		requested privilege
  @param all_tables		global table list of query

  @retval
    0   OK
  @retval
    1   access denied, error is sent to client
*/

bool check_one_table_access(THD *thd, ulong privilege, TABLE_LIST *all_tables)
{
  if (check_single_table_access (thd,privilege,all_tables, FALSE))
    return 1;

  /* Check rights on tables of subselects and implictly opened tables */
  TABLE_LIST *subselects_tables, *view= all_tables->view ? all_tables : 0;
  if ((subselects_tables= all_tables->next_global))
  {
    /*
      Access rights asked for the first table of a view should be the same
      as for the view
    */
    if (view && subselects_tables->belong_to_view == view)
    {
      if (check_single_table_access (thd, privilege, subselects_tables, FALSE))
        return 1;
      subselects_tables= subselects_tables->next_global;
    }
    if (subselects_tables &&
        (check_table_access(thd, SELECT_ACL, subselects_tables, FALSE,
                            UINT_MAX, FALSE)))
      return 1;
  }
  return 0;
}


static bool check_show_access(THD *thd, TABLE_LIST *table)
{
  /*
    This is a SHOW command using an INFORMATION_SCHEMA table.
    check_access() has not been called for 'table',
    and SELECT is currently always granted on the I_S, so we automatically
    grant SELECT on table here, to bypass a call to check_access().
    Note that not calling check_access(table) is an optimization,
    which needs to be revisited if the INFORMATION_SCHEMA does
    not always automatically grant SELECT but use the grant tables.
    See Bug#38837 need a way to disable information_schema for security
  */
  table->grant.privilege= SELECT_ACL;

  switch (get_schema_table_idx(table->schema_table)) {
  case SCH_SCHEMATA:
    return (specialflag & SPECIAL_SKIP_SHOW_DB) &&
      check_global_access(thd, SHOW_DB_ACL);

  case SCH_TABLE_NAMES:
  case SCH_TABLES:
  case SCH_VIEWS:
  case SCH_TRIGGERS:
  case SCH_EVENTS:
  {
    const char *dst_db_name= table->schema_select_lex->db;

    DBUG_ASSERT(dst_db_name);

    if (check_access(thd, SELECT_ACL, dst_db_name,
                     &thd->col_access, NULL, FALSE, FALSE))
      return TRUE;

    if (!thd->col_access && check_grant_db(thd, dst_db_name))
    {
      status_var_increment(thd->status_var.access_denied_errors);
      my_error(ER_DBACCESS_DENIED_ERROR, MYF(0),
               thd->security_ctx->priv_user,
               thd->security_ctx->priv_host,
               dst_db_name);
      return TRUE;
    }

    return FALSE;
  }

  case SCH_COLUMNS:
  case SCH_STATISTICS:
  {
    TABLE_LIST *dst_table;
    dst_table= table->schema_select_lex->table_list.first;

    DBUG_ASSERT(dst_table);

    /*
      Open temporary tables to be able to detect them during privilege check.
    */
    if (open_temporary_tables(thd, dst_table))
      return TRUE;

    if (check_access(thd, SELECT_ACL, dst_table->db,
                     &dst_table->grant.privilege,
                     &dst_table->grant.m_internal,
                     FALSE, FALSE))
          return TRUE; /* Access denied */

    /*
      Check_grant will grant access if there is any column privileges on
      all of the tables thanks to the fourth parameter (bool show_table).
    */
    if (check_grant(thd, SELECT_ACL, dst_table, TRUE, UINT_MAX, FALSE))
      return TRUE; /* Access denied */

    close_thread_tables(thd);
    dst_table->table= NULL;

    /* Access granted */
    return FALSE;
  }
  default:
    break;
  }

  return FALSE;
}



/**
  @brief Check if the requested privileges exists in either User-, Host- or
    Db-tables.
  @param thd          Thread context
  @param want_access  Privileges requested
  @param tables       List of tables to be compared against
  @param no_errors    Don't report error to the client (using my_error() call).
  @param any_combination_of_privileges_will_do TRUE if any privileges on any
    column combination is enough.
  @param number       Only the first 'number' tables in the linked list are
                      relevant.

  The suppled table list contains cached privileges. This functions calls the
  help functions check_access and check_grant to verify the first three steps
  in the privileges check queue:
  1. Global privileges
  2. OR (db privileges AND host privileges)
  3. OR table privileges
  4. OR column privileges (not checked by this function!)
  5. OR routine privileges (not checked by this function!)

  @see check_access
  @see check_grant

  @note This functions assumes that table list used and
  thd->lex->query_tables_own_last value correspond to each other
  (the latter should be either 0 or point to next_global member
  of one of elements of this table list).

  @return
    @retval FALSE OK
    @retval TRUE  Access denied; But column or routine privileges might need to
      be checked also.
*/

bool
check_table_access(THD *thd, ulong requirements,TABLE_LIST *tables,
		   bool any_combination_of_privileges_will_do,
                   uint number, bool no_errors)
{
  TABLE_LIST *org_tables= tables;
  TABLE_LIST *first_not_own_table= thd->lex->first_not_own_table();
  Security_context *sctx= thd->security_ctx, *backup_ctx= thd->security_ctx;
  uint i= 0;
  /*
    The check that first_not_own_table is not reached is for the case when
    the given table list refers to the list for prelocking (contains tables
    of other queries). For simple queries first_not_own_table is 0.
  */
  for (; i < number && tables != first_not_own_table && tables;
       tables= tables->next_global, i++)
  {
    ulong want_access= requirements;
    if (tables->security_ctx)
      sctx= tables->security_ctx;
    else
      sctx= backup_ctx;

    /*
       Register access for view underlying table.
       Remove SHOW_VIEW_ACL, because it will be checked during making view
     */
    tables->grant.orig_want_privilege= (want_access & ~SHOW_VIEW_ACL);

    if (tables->schema_table_reformed)
    {
      if (check_show_access(thd, tables))
        goto deny;
      continue;
    }

    DBUG_PRINT("info", ("derived: %d  view: %d", tables->derived != 0,
                        tables->view != 0));

    if (tables->is_anonymous_derived_table())
      continue;

    thd->security_ctx= sctx;

    if (check_access(thd, want_access, tables->get_db_name(),
                     &tables->grant.privilege,
                     &tables->grant.m_internal,
                     0, no_errors))
      goto deny;
  }
  thd->security_ctx= backup_ctx;
  return check_grant(thd,requirements,org_tables,
                     any_combination_of_privileges_will_do,
                     number, no_errors);
deny:
  thd->security_ctx= backup_ctx;
  return TRUE;
}


bool
check_routine_access(THD *thd, ulong want_access,char *db, char *name,
		     bool is_proc, bool no_errors)
{
  TABLE_LIST tables[1];
  
  bzero((char *)tables, sizeof(TABLE_LIST));
  tables->db= db;
  tables->table_name= tables->alias= name;
  
  /*
    The following test is just a shortcut for check_access() (to avoid
    calculating db_access) under the assumption that it's common to
    give persons global right to execute all stored SP (but not
    necessary to create them).
    Note that this effectively bypasses the ACL_internal_schema_access checks
    that are implemented for the INFORMATION_SCHEMA and PERFORMANCE_SCHEMA,
    which are located in check_access().
    Since the I_S and P_S do not contain routines, this bypass is ok,
    as long as this code path is not abused to create routines.
    The assert enforce that.
  */
  DBUG_ASSERT((want_access & CREATE_PROC_ACL) == 0);
  if ((thd->security_ctx->master_access & want_access) == want_access)
    tables->grant.privilege= want_access;
  else if (check_access(thd, want_access, db,
                        &tables->grant.privilege,
                        &tables->grant.m_internal,
                        0, no_errors))
    return TRUE;
  
  return check_grant_routine(thd, want_access, tables, is_proc, no_errors);
}


/**
  Check if the routine has any of the routine privileges.

  @param thd	       Thread handler
  @param db           Database name
  @param name         Routine name

  @retval
    0            ok
  @retval
    1            error
*/

bool check_some_routine_access(THD *thd, const char *db, const char *name,
                               bool is_proc)
{
  ulong save_priv;
  /*
    The following test is just a shortcut for check_access() (to avoid
    calculating db_access)
    Note that this effectively bypasses the ACL_internal_schema_access checks
    that are implemented for the INFORMATION_SCHEMA and PERFORMANCE_SCHEMA,
    which are located in check_access().
    Since the I_S and P_S do not contain routines, this bypass is ok,
    as it only opens SHOW_PROC_ACLS.
  */
  if (thd->security_ctx->master_access & SHOW_PROC_ACLS)
    return FALSE;
  if (!check_access(thd, SHOW_PROC_ACLS, db, &save_priv, NULL, 0, 1) ||
      (save_priv & SHOW_PROC_ACLS))
    return FALSE;
  return check_routine_level_acl(thd, db, name, is_proc);
}


/*
  Check if the given table has any of the asked privileges

  @param thd		 Thread handler
  @param want_access	 Bitmap of possible privileges to check for

  @retval
    0  ok
  @retval
    1  error
*/

bool check_some_access(THD *thd, ulong want_access, TABLE_LIST *table)
{
  ulong access;
  DBUG_ENTER("check_some_access");

  /* This loop will work as long as we have less than 32 privileges */
  for (access= 1; access < want_access ; access<<= 1)
  {
    if (access & want_access)
    {
      if (!check_access(thd, access, table->db,
                        &table->grant.privilege,
                        &table->grant.m_internal,
                        0, 1) &&
           !check_grant(thd, access, table, FALSE, 1, TRUE))
        DBUG_RETURN(0);
    }
  }
  DBUG_PRINT("exit",("no matching access rights"));
  DBUG_RETURN(1);
}

#endif /*NO_EMBEDDED_ACCESS_CHECKS*/


/**
  check for global access and give descriptive error message if it fails.

  @param thd			Thread handler
  @param want_access		Use should have any of these global rights

  @warning
    One gets access right if one has ANY of the rights in want_access.
    This is useful as one in most cases only need one global right,
    but in some case we want to check if the user has SUPER or
    REPL_CLIENT_ACL rights.

  @retval
    0	ok
  @retval
    1	Access denied.  In this case an error is sent to the client
*/

bool check_global_access(THD *thd, ulong want_access, bool no_errors)
{
#ifndef NO_EMBEDDED_ACCESS_CHECKS
  char command[128];
  if ((thd->security_ctx->master_access & want_access))
    return 0;
  if (!no_errors)
  {
    get_privilege_desc(command, sizeof(command), want_access);
    my_error(ER_SPECIFIC_ACCESS_DENIED_ERROR, MYF(0), command);
  }
  status_var_increment(thd->status_var.access_denied_errors);
  return 1;
#else
  return 0;
#endif
}


/**
  Checks foreign key's parent table access.

  @param thd	       [in]	Thread handler
  @param create_info   [in]     Create information (like MAX_ROWS, ENGINE or
                                temporary table flag)
  @param alter_info    [in]     Initial list of columns and indexes for the
                                table to be created

  @retval
   false  ok.
  @retval
   true	  error or access denied. Error is sent to client in this case.
*/
bool check_fk_parent_table_access(THD *thd,
                                  HA_CREATE_INFO *create_info,
                                  Alter_info *alter_info)
{
  Key *key;
  List_iterator<Key> key_iterator(alter_info->key_list);

  while ((key= key_iterator++))
  {
    if (key->type == Key::FOREIGN_KEY)
    {
      TABLE_LIST parent_table;
      bool is_qualified_table_name;
      Foreign_key *fk_key= (Foreign_key *)key;
      LEX_STRING db_name;
      LEX_STRING table_name= { fk_key->ref_table.str,
                               fk_key->ref_table.length };
      const ulong privileges= (SELECT_ACL | INSERT_ACL | UPDATE_ACL |
                               DELETE_ACL | REFERENCES_ACL);

      // Check if tablename is valid or not.
      DBUG_ASSERT(table_name.str != NULL);
      if (check_table_name(table_name.str, table_name.length, false))
      {
        my_error(ER_WRONG_TABLE_NAME, MYF(0), table_name.str);
        return true;
      }

      if (fk_key->ref_db.str)
      {
        is_qualified_table_name= true;
        db_name.str= (char *) thd->memdup(fk_key->ref_db.str,
                                          fk_key->ref_db.length+1);
        db_name.length= fk_key->ref_db.length;

        // Check if database name is valid or not.
        if (fk_key->ref_db.str && check_db_name(&db_name))
        {
          my_error(ER_WRONG_DB_NAME, MYF(0), db_name.str);
          return true;
        }
      }
      else if (thd->lex->copy_db_to(&db_name.str, &db_name.length))
        return true;
      else
        is_qualified_table_name= false;

      // if lower_case_table_names is set then convert tablename to lower case.
      if (lower_case_table_names)
      {
        table_name.str= (char *) thd->memdup(fk_key->ref_table.str,
                                             fk_key->ref_table.length+1);
        table_name.length= my_casedn_str(files_charset_info, table_name.str);
      }

      parent_table.init_one_table(db_name.str, db_name.length,
                                  table_name.str, table_name.length,
                                  table_name.str, TL_IGNORE);

      /*
       Check if user has any of the "privileges" at table level on
       "parent_table".
       Having privilege on any of the parent_table column is not
       enough so checking whether user has any of the "privileges"
       at table level only here.
      */
      if (check_some_access(thd, privileges, &parent_table) ||
          parent_table.grant.want_privilege)
      {
        if (is_qualified_table_name)
        {
          const size_t qualified_table_name_len= NAME_LEN + 1 + NAME_LEN + 1;
          char *qualified_table_name= (char *) thd->alloc(qualified_table_name_len);

          my_snprintf(qualified_table_name, qualified_table_name_len, "%s.%s",
                      db_name.str, table_name.str);
          table_name.str= qualified_table_name;
        }

        my_error(ER_TABLEACCESS_DENIED_ERROR, MYF(0),
                 "REFERENCES",
                 thd->security_ctx->priv_user,
                 thd->security_ctx->host_or_ip,
                 table_name.str);

        return true;
      }
    }
  }

  return false;
}


/****************************************************************************
	Check stack size; Send error if there isn't enough stack to continue
****************************************************************************/


#if STACK_DIRECTION < 0
#define used_stack(A,B) (long) (A - B)
#else
#define used_stack(A,B) (long) (B - A)
#endif

#ifndef DBUG_OFF
long max_stack_used;
#endif

/**
  @note
  Note: The 'buf' parameter is necessary, even if it is unused here.
  - fix_fields functions has a "dummy" buffer large enough for the
    corresponding exec. (Thus we only have to check in fix_fields.)
  - Passing to check_stack_overrun() prevents the compiler from removing it.
*/
bool check_stack_overrun(THD *thd, long margin,
			 uchar *buf __attribute__((unused)))
{
  long stack_used;
  DBUG_ASSERT(thd == current_thd);
  if ((stack_used=used_stack(thd->thread_stack,(char*) &stack_used)) >=
      (long) (my_thread_stack_size - margin))
  {
    /*
      Do not use stack for the message buffer to ensure correct
      behaviour in cases we have close to no stack left.
    */
    char* ebuff= new char[MYSQL_ERRMSG_SIZE];
    if (ebuff) {
      my_snprintf(ebuff, MYSQL_ERRMSG_SIZE, ER(ER_STACK_OVERRUN_NEED_MORE),
                  stack_used, my_thread_stack_size, margin);
      my_message(ER_STACK_OVERRUN_NEED_MORE, ebuff, MYF(ME_FATALERROR));
      delete [] ebuff;
    }
    return 1;
  }
#ifndef DBUG_OFF
  max_stack_used= MY_MAX(max_stack_used, stack_used);
#endif
  return 0;
}


#define MY_YACC_INIT 1000			// Start with big alloc
#define MY_YACC_MAX  32000			// Because of 'short'

bool my_yyoverflow(short **yyss, YYSTYPE **yyvs, ulong *yystacksize)
{
  Yacc_state *state= & current_thd->m_parser_state->m_yacc;
  ulong old_info=0;
  DBUG_ASSERT(state);
  if ((uint) *yystacksize >= MY_YACC_MAX)
    return 1;
  if (!state->yacc_yyvs)
    old_info= *yystacksize;
  *yystacksize= set_zone((*yystacksize)*2,MY_YACC_INIT,MY_YACC_MAX);
  if (!(state->yacc_yyvs= (uchar*)
        my_realloc(state->yacc_yyvs,
                   *yystacksize*sizeof(**yyvs),
                   MYF(MY_ALLOW_ZERO_PTR | MY_FREE_ON_ERROR))) ||
      !(state->yacc_yyss= (uchar*)
        my_realloc(state->yacc_yyss,
                   *yystacksize*sizeof(**yyss),
                   MYF(MY_ALLOW_ZERO_PTR | MY_FREE_ON_ERROR))))
    return 1;
  if (old_info)
  {
    /*
      Only copy the old stack on the first call to my_yyoverflow(),
      when replacing a static stack (YYINITDEPTH) by a dynamic stack.
      For subsequent calls, my_realloc already did preserve the old stack.
    */
    memcpy(state->yacc_yyss, *yyss, old_info*sizeof(**yyss));
    memcpy(state->yacc_yyvs, *yyvs, old_info*sizeof(**yyvs));
  }
  *yyss= (short*) state->yacc_yyss;
  *yyvs= (YYSTYPE*) state->yacc_yyvs;
  return 0;
}


/**
  Reset the part of THD responsible for the state of command
  processing.

  This needs to be called before execution of every statement
  (prepared or conventional).  It is not called by substatements of
  routines.

  @todo Remove mysql_reset_thd_for_next_command and only use the
  member function.

  @todo Call it after we use THD for queries, not before.
*/
void mysql_reset_thd_for_next_command(THD *thd)
{
  thd->reset_for_next_command();
}

void THD::reset_for_next_command()
{
  THD *thd= this;
  DBUG_ENTER("THD::reset_for_next_command");
  DBUG_ASSERT(!thd->spcont); /* not for substatements of routines */
  DBUG_ASSERT(! thd->in_sub_stmt);
  thd->free_list= 0;
  thd->select_number= 1;
  /*
    Those two lines below are theoretically unneeded as
    THD::cleanup_after_query() should take care of this already.
  */
  thd->auto_inc_intervals_in_cur_stmt_for_binlog.empty();
  thd->stmt_depends_on_first_successful_insert_id_in_prev_stmt= 0;

#ifdef WITH_WSREP
  /*
    Autoinc variables should be adjusted only for locally executed
    transactions. Appliers and replayers are either processing ROW
    events or get autoinc variable values from Query_log_event.
  */
  if (WSREP(thd) && thd->wsrep_exec_mode == LOCAL_STATE) {
    if (wsrep_auto_increment_control)
    {
      if (thd->variables.auto_increment_offset !=
	  global_system_variables.auto_increment_offset)
	thd->variables.auto_increment_offset=
	  global_system_variables.auto_increment_offset;
      if (thd->variables.auto_increment_increment !=
	  global_system_variables.auto_increment_increment)
	thd->variables.auto_increment_increment=
	  global_system_variables.auto_increment_increment;
    }
  }
#endif /* WITH_WSREP */
  thd->query_start_used= 0;
  thd->query_start_sec_part_used= 0;
  thd->is_fatal_error= thd->time_zone_used= 0;
  thd->log_current_statement= 0;

  /*
    Clear the status flag that are expected to be cleared at the
    beginning of each SQL statement.
  */
  thd->server_status&= ~SERVER_STATUS_CLEAR_SET;
  /*
    If in autocommit mode and not in a transaction, reset
    OPTION_STATUS_NO_TRANS_UPDATE | OPTION_KEEP_LOG to not get warnings
    in ha_rollback_trans() about some tables couldn't be rolled back.
  */
  if (!thd->in_multi_stmt_transaction_mode())
  {
    thd->variables.option_bits&= ~OPTION_KEEP_LOG;
    thd->transaction.all.modified_non_trans_table= FALSE;
  }
  DBUG_ASSERT(thd->security_ctx== &thd->main_security_ctx);
  thd->thread_specific_used= FALSE;

  if (opt_bin_log)
  {
    reset_dynamic(&thd->user_var_events);
    thd->user_var_events_alloc= thd->mem_root;
  }
  thd->clear_error();
  thd->get_stmt_da()->reset_diagnostics_area();
  thd->get_stmt_da()->reset_for_next_command();
  thd->rand_used= 0;
  thd->m_sent_row_count= thd->m_examined_row_count= 0;
  thd->accessed_rows_and_keys= 0;

  thd->query_plan_flags= QPLAN_INIT;
  thd->query_plan_fsort_passes= 0;

  thd->reset_current_stmt_binlog_format_row();
  thd->binlog_unsafe_warning_flags= 0;

  DBUG_PRINT("debug",
             ("is_current_stmt_binlog_format_row(): %d",
              thd->is_current_stmt_binlog_format_row()));

  DBUG_VOID_RETURN;
}


/**
  Resets the lex->current_select object.
  @note It is assumed that lex->current_select != NULL

  This function is a wrapper around select_lex->init_select() with an added
  check for the special situation when using INTO OUTFILE and LOAD DATA.
*/

void
mysql_init_select(LEX *lex)
{
  SELECT_LEX *select_lex= lex->current_select;
  select_lex->init_select();
  lex->wild= 0;
  if (select_lex == &lex->select_lex)
  {
    DBUG_ASSERT(lex->result == 0);
    lex->exchange= 0;
  }
}


/**
  Used to allocate a new SELECT_LEX object on the current thd mem_root and
  link it into the relevant lists.

  This function is always followed by mysql_init_select.

  @see mysql_init_select

  @retval TRUE An error occurred
  @retval FALSE The new SELECT_LEX was successfully allocated.
*/

bool
mysql_new_select(LEX *lex, bool move_down)
{
  SELECT_LEX *select_lex;
  THD *thd= lex->thd;
  DBUG_ENTER("mysql_new_select");

  if (!(select_lex= new (thd->mem_root) SELECT_LEX()))
    DBUG_RETURN(1);
  select_lex->select_number= ++thd->select_number;
  select_lex->parent_lex= lex; /* Used in init_query. */
  select_lex->init_query();
  select_lex->init_select();
  lex->nest_level++;
  if (lex->nest_level > (int) MAX_SELECT_NESTING)
  {
    my_error(ER_TOO_HIGH_LEVEL_OF_NESTING_FOR_SELECT, MYF(0));
    DBUG_RETURN(1);
  }
  select_lex->nest_level= lex->nest_level;
  select_lex->nest_level_base= &thd->lex->unit;
  if (move_down)
  {
    SELECT_LEX_UNIT *unit;
    lex->subqueries= TRUE;
    /* first select_lex of subselect or derived table */
    if (!(unit= new (thd->mem_root) SELECT_LEX_UNIT()))
      DBUG_RETURN(1);

    unit->init_query();
    unit->init_select();
    unit->thd= thd;
    unit->include_down(lex->current_select);
    unit->link_next= 0;
    unit->link_prev= 0;
    unit->return_to= lex->current_select;
    select_lex->include_down(unit);
    /*
      By default we assume that it is usual subselect and we have outer name
      resolution context, if no we will assign it to 0 later
    */
    select_lex->context.outer_context= &select_lex->outer_select()->context;
  }
  else
  {
    if (lex->current_select->order_list.first && !lex->current_select->braces)
    {
      my_error(ER_WRONG_USAGE, MYF(0), "UNION", "ORDER BY");
      DBUG_RETURN(1);
    }
    select_lex->include_neighbour(lex->current_select);
    SELECT_LEX_UNIT *unit= select_lex->master_unit();                              
    if (!unit->fake_select_lex && unit->add_fake_select_lex(lex->thd))
      DBUG_RETURN(1);
    select_lex->context.outer_context= 
                unit->first_select()->context.outer_context;
  }

  select_lex->master_unit()->global_parameters= select_lex;
  select_lex->include_global((st_select_lex_node**)&lex->all_selects_list);
  lex->current_select= select_lex;
  /*
    in subquery is SELECT query and we allow resolution of names in SELECT
    list
  */
  select_lex->context.resolve_in_select_list= TRUE;
  DBUG_RETURN(0);
}

/**
  Create a select to return the same output as 'SELECT @@var_name'.

  Used for SHOW COUNT(*) [ WARNINGS | ERROR].

  This will crash with a core dump if the variable doesn't exists.

  @param var_name		Variable name
*/

void create_select_for_variable(const char *var_name)
{
  THD *thd;
  LEX *lex;
  LEX_STRING tmp, null_lex_string;
  Item *var;
  char buff[MAX_SYS_VAR_LENGTH*2+4+8], *end;
  DBUG_ENTER("create_select_for_variable");

  thd= current_thd;
  lex= thd->lex;
  mysql_init_select(lex);
  lex->sql_command= SQLCOM_SELECT;
  tmp.str= (char*) var_name;
  tmp.length=strlen(var_name);
  bzero((char*) &null_lex_string.str, sizeof(null_lex_string));
  /*
    We set the name of Item to @@session.var_name because that then is used
    as the column name in the output.
  */
  if ((var= get_system_var(thd, OPT_SESSION, tmp, null_lex_string)))
  {
    end= strxmov(buff, "@@session.", var_name, NullS);
    var->set_name(buff, end-buff, system_charset_info);
    add_item_to_list(thd, var);
  }
  DBUG_VOID_RETURN;
}


void mysql_init_multi_delete(LEX *lex)
{
  lex->sql_command=  SQLCOM_DELETE_MULTI;
  mysql_init_select(lex);
  lex->select_lex.select_limit= 0;
  lex->unit.select_limit_cnt= HA_POS_ERROR;
  lex->select_lex.table_list.save_and_clear(&lex->auxiliary_table_list);
  lex->query_tables= 0;
  lex->query_tables_last= &lex->query_tables;
}

#ifdef WITH_WSREP
static void wsrep_mysql_parse(THD *thd, char *rawbuf, uint length,
<<<<<<< HEAD
                 Parser_state *parser_state)
=======
                              Parser_state *parser_state)
>>>>>>> 014fe12c
{
  bool is_autocommit=
    !thd->in_multi_stmt_transaction_mode()                  &&
    thd->wsrep_conflict_state == NO_CONFLICT                &&
    !thd->wsrep_applier                                     &&
    wsrep_read_only_option(thd, thd->lex->query_tables);

  do
  {
    if (thd->wsrep_conflict_state== RETRY_AUTOCOMMIT)
    {
      thd->wsrep_conflict_state= NO_CONFLICT;
<<<<<<< HEAD
      /* Performance Schema Interface instrumentation, begin */
      thd->m_statement_psi= MYSQL_REFINE_STATEMENT(thd->m_statement_psi,
	      com_statement_info[thd->get_command()].m_key);
      MYSQL_SET_STATEMENT_TEXT(thd->m_statement_psi, thd->query(),
	                       thd->query_length());
=======
>>>>>>> 014fe12c
    }
    mysql_parse(thd, rawbuf, length, parser_state);

    if (WSREP(thd)) {
      /* wsrep BF abort in query exec phase */
      mysql_mutex_lock(&thd->LOCK_wsrep_thd);
      if (thd->wsrep_conflict_state == MUST_ABORT) {
        wsrep_client_rollback(thd);

        WSREP_DEBUG("abort in exec query state, avoiding autocommit");
      }

<<<<<<< HEAD
      if (thd->wsrep_conflict_state == MUST_REPLAY)
=======
      /* checking if BF trx must be replayed */
      if (thd->wsrep_conflict_state== MUST_REPLAY)
>>>>>>> 014fe12c
      {
        wsrep_replay_transaction(thd);
      }

      /* setting error code for BF aborted trxs */
      if (thd->wsrep_conflict_state == ABORTED ||
          thd->wsrep_conflict_state == CERT_FAILURE)
      {
        mysql_reset_thd_for_next_command(thd);
        thd->killed= NOT_KILLED;
        if (is_autocommit                           &&
            thd->lex->sql_command != SQLCOM_SELECT  &&
            (thd->wsrep_retry_counter < thd->variables.wsrep_retry_autocommit))
        {
<<<<<<< HEAD
          WSREP_DEBUG("wsrep retrying AC query: %s", 
                      (thd->query()) ? thd->query() : "void");

	  /* Performance Schema Interface instrumentation, end */
	  MYSQL_END_STATEMENT(thd->m_statement_psi, thd->get_stmt_da());
	  thd->m_statement_psi= NULL;
=======
          WSREP_DEBUG("wsrep retrying AC query: %s",
                      (thd->query()) ? thd->query() : "void");

>>>>>>> 014fe12c
          close_thread_tables(thd);

          thd->wsrep_conflict_state= RETRY_AUTOCOMMIT;
          thd->wsrep_retry_counter++;            // grow
          wsrep_copy_query(thd);
          thd->set_time();
          parser_state->reset(rawbuf, length);
        }
        else
        {
<<<<<<< HEAD
          WSREP_DEBUG("%s, thd: %lu is_AC: %d, retry: %lu - %lu SQL: %s", 
                      (thd->wsrep_conflict_state == ABORTED) ? 
                      "BF Aborted" : "cert failure",
                      thd->thread_id, is_autocommit, thd->wsrep_retry_counter, 
=======
          WSREP_DEBUG("%s, thd: %lu is_AC: %d, retry: %lu - %lu SQL: %s",
                      (thd->wsrep_conflict_state == ABORTED) ?
                      "BF Aborted" : "cert failure",
                      thd->thread_id, is_autocommit, thd->wsrep_retry_counter,
>>>>>>> 014fe12c
                      thd->variables.wsrep_retry_autocommit, thd->query());
          my_error(ER_LOCK_DEADLOCK, MYF(0), "wsrep aborted transaction");
          thd->killed= NOT_KILLED;
          thd->wsrep_conflict_state= NO_CONFLICT;
          if (thd->wsrep_conflict_state != REPLAYING)
            thd->wsrep_retry_counter= 0;             //  reset
        }
      }
      else
      {
        set_if_smaller(thd->wsrep_retry_counter, 0); // reset; eventually ok
      }
      mysql_mutex_unlock(&thd->LOCK_wsrep_thd);
    }
<<<<<<< HEAD

    /* If retry is requested clean up explain structure */
    if (thd->wsrep_conflict_state == RETRY_AUTOCOMMIT && thd->lex->explain)
        delete_explain_query(thd->lex);

=======
>>>>>>> 014fe12c
  }  while (thd->wsrep_conflict_state== RETRY_AUTOCOMMIT);

  if (thd->wsrep_retry_query)
  {
<<<<<<< HEAD
    WSREP_DEBUG("releasing retry_query: conf %d sent %d kill %d  errno %d SQL %s",
                thd->wsrep_conflict_state,
	    thd->get_stmt_da()->is_sent(),
                thd->killed,
	    thd->get_stmt_da()->is_error() ? thd->get_stmt_da()->sql_errno() : 0,
=======
    WSREP_DEBUG("releasing retry_query: "
                "conf %d sent %d kill %d  errno %d SQL %s",
                thd->wsrep_conflict_state,
                thd->stmt_da->is_sent,
                thd->killed,
                thd->stmt_da->is_error() ? thd->stmt_da->sql_errno() : 0,
>>>>>>> 014fe12c
                thd->wsrep_retry_query);
    my_free(thd->wsrep_retry_query);
    thd->wsrep_retry_query      = NULL;
    thd->wsrep_retry_query_len  = 0;
    thd->wsrep_retry_command    = COM_CONNECT;
  }
}
#endif /* WITH_WSREP */

/*
  When you modify mysql_parse(), you may need to mofify
  mysql_test_parse_for_slave() in this same file.
*/

/**
  Parse a query.

  @param       thd     Current thread
  @param       rawbuf  Begining of the query text
  @param       length  Length of the query text
  @param[out]  found_semicolon For multi queries, position of the character of
                               the next query in the query text.
*/

void mysql_parse(THD *thd, char *rawbuf, uint length,
                 Parser_state *parser_state)
{
  int error __attribute__((unused));
  DBUG_ENTER("mysql_parse");
  DBUG_EXECUTE_IF("parser_debug", turn_parser_debug_on(););

  /*
    Warning.
    The purpose of query_cache_send_result_to_client() is to lookup the
    query in the query cache first, to avoid parsing and executing it.
    So, the natural implementation would be to:
    - first, call query_cache_send_result_to_client,
    - second, if caching failed, initialise the lexical and syntactic parser.
    The problem is that the query cache depends on a clean initialization
    of (among others) lex->safe_to_cache_query and thd->server_status,
    which are reset respectively in
    - lex_start()
    - mysql_reset_thd_for_next_command()
    So, initializing the lexical analyser *before* using the query cache
    is required for the cache to work properly.
    FIXME: cleanup the dependencies in the code to simplify this.
  */
  lex_start(thd);
  mysql_reset_thd_for_next_command(thd);

  if (query_cache_send_result_to_client(thd, rawbuf, length) <= 0)
  {
    LEX *lex= thd->lex;

    bool err= parse_sql(thd, parser_state, NULL, true);

    if (!err)
    {
      thd->m_statement_psi=
        MYSQL_REFINE_STATEMENT(thd->m_statement_psi,
                               sql_statement_info[thd->lex->sql_command].
                               m_key);

#ifndef NO_EMBEDDED_ACCESS_CHECKS
      if (mqh_used && thd->user_connect &&
	  check_mqh(thd, lex->sql_command))
      {
	thd->net.error = 0;
      }
      else
#endif
      {
	if (! thd->is_error())
	{
          const char *found_semicolon= parser_state->m_lip.found_semicolon;
          /*
            Binlog logs a string starting from thd->query and having length
            thd->query_length; so we set thd->query_length correctly (to not
            log several statements in one event, when we executed only first).
            We set it to not see the ';' (otherwise it would get into binlog
            and Query_log_event::print() would give ';;' output).
            This also helps display only the current query in SHOW
            PROCESSLIST.
            Note that we don't need LOCK_thread_count to modify query_length.
          */
          if (found_semicolon && (ulong) (found_semicolon - thd->query()))
            thd->set_query_inner(thd->query(),
                                 (uint32) (found_semicolon -
                                           thd->query() - 1),
                                 thd->charset());
          /* Actually execute the query */
          if (found_semicolon)
          {
            lex->safe_to_cache_query= 0;
            thd->server_status|= SERVER_MORE_RESULTS_EXISTS;
          }
          lex->set_trg_event_type_for_tables();
          MYSQL_QUERY_EXEC_START(thd->query(),
                                 thd->thread_id,
                                 (char *) (thd->db ? thd->db : ""),
                                 &thd->security_ctx->priv_user[0],
                                 (char *) thd->security_ctx->host_or_ip,
                                 0);

          error= mysql_execute_command(thd);
          MYSQL_QUERY_EXEC_DONE(error);
	}
      }
    }
    else
    {
      /* Instrument this broken statement as "statement/sql/error" */
      thd->m_statement_psi=
        MYSQL_REFINE_STATEMENT(thd->m_statement_psi,
                               sql_statement_info[SQLCOM_END].m_key);
      DBUG_ASSERT(thd->is_error());
      DBUG_PRINT("info",("Command aborted. Fatal_error: %d",
			 thd->is_fatal_error));

      query_cache_abort(&thd->query_cache_tls);
    }
    THD_STAGE_INFO(thd, stage_freeing_items);
    sp_cache_enforce_limit(thd->sp_proc_cache, stored_program_cache_size);
    sp_cache_enforce_limit(thd->sp_func_cache, stored_program_cache_size);
    thd->end_statement();
    thd->cleanup_after_query();
    DBUG_ASSERT(thd->change_list.is_empty());
  }
  else
  {
    /* Update statistics for getting the query from the cache */
    thd->lex->sql_command= SQLCOM_SELECT;
    thd->m_statement_psi=
      MYSQL_REFINE_STATEMENT(thd->m_statement_psi,
                             sql_statement_info[SQLCOM_SELECT].m_key);
    status_var_increment(thd->status_var.com_stat[SQLCOM_SELECT]);
    thd->update_stats();
  }
  DBUG_VOID_RETURN;
}


#ifdef HAVE_REPLICATION
/*
  Usable by the replication SQL thread only: just parse a query to know if it
  can be ignored because of replicate-*-table rules.

  @retval
    0	cannot be ignored
  @retval
    1	can be ignored
*/

bool mysql_test_parse_for_slave(THD *thd, char *rawbuf, uint length)
{
  LEX *lex= thd->lex;
  bool error= 0;
  DBUG_ENTER("mysql_test_parse_for_slave");

  Parser_state parser_state;
  if (!(error= parser_state.init(thd, rawbuf, length)))
  {
    lex_start(thd);
    mysql_reset_thd_for_next_command(thd);

    if (!parse_sql(thd, & parser_state, NULL, true) &&
        all_tables_not_ok(thd, lex->select_lex.table_list.first))
      error= 1;                  /* Ignore question */
    thd->end_statement();
  }
  thd->cleanup_after_query();
  DBUG_RETURN(error);
}
#endif



/**
  Store field definition for create.

  @return
    Return 0 if ok
*/

bool add_field_to_list(THD *thd, LEX_STRING *field_name, enum_field_types type,
		       char *length, char *decimals,
		       uint type_modifier,
		       Item *default_value, Item *on_update_value,
                       LEX_STRING *comment,
		       char *change,
                       List<String> *interval_list, CHARSET_INFO *cs,
		       uint uint_geom_type,
		       Virtual_column_info *vcol_info,
                       engine_option_value *create_options)
{
  register Create_field *new_field;
  LEX  *lex= thd->lex;
  uint8 datetime_precision= length ? atoi(length) : 0;
  DBUG_ENTER("add_field_to_list");

  if (check_string_char_length(field_name, "", NAME_CHAR_LEN,
                               system_charset_info, 1))
  {
    my_error(ER_TOO_LONG_IDENT, MYF(0), field_name->str); /* purecov: inspected */
    DBUG_RETURN(1);				/* purecov: inspected */
  }
  if (type_modifier & PRI_KEY_FLAG)
  {
    Key *key;
    lex->col_list.push_back(new Key_part_spec(*field_name, 0));
    key= new Key(Key::PRIMARY, null_lex_str,
                      &default_key_create_info,
                      0, lex->col_list, NULL, lex->check_exists);
    lex->alter_info.key_list.push_back(key);
    lex->col_list.empty();
  }
  if (type_modifier & (UNIQUE_FLAG | UNIQUE_KEY_FLAG))
  {
    Key *key;
    lex->col_list.push_back(new Key_part_spec(*field_name, 0));
    key= new Key(Key::UNIQUE, null_lex_str,
                 &default_key_create_info, 0,
                 lex->col_list, NULL, lex->check_exists);
    lex->alter_info.key_list.push_back(key);
    lex->col_list.empty();
  }

  if (default_value)
  {
    /* 
      Default value should be literal => basic constants =>
      no need fix_fields()
      
      We allow only one function as part of default value - 
      NOW() as default for TIMESTAMP and DATETIME type.
    */
    if (default_value->type() == Item::FUNC_ITEM && 
        (static_cast<Item_func*>(default_value)->functype() !=
         Item_func::NOW_FUNC ||
         (mysql_type_to_time_type(type) != MYSQL_TIMESTAMP_DATETIME) ||
         default_value->decimals < datetime_precision))
    {
      my_error(ER_INVALID_DEFAULT, MYF(0), field_name->str);
      DBUG_RETURN(1);
    }
    else if (default_value->type() == Item::NULL_ITEM)
    {
      default_value= 0;
      if ((type_modifier & (NOT_NULL_FLAG | AUTO_INCREMENT_FLAG)) ==
	  NOT_NULL_FLAG)
      {
	my_error(ER_INVALID_DEFAULT, MYF(0), field_name->str);
	DBUG_RETURN(1);
      }
    }
    else if (type_modifier & AUTO_INCREMENT_FLAG)
    {
      my_error(ER_INVALID_DEFAULT, MYF(0), field_name->str);
      DBUG_RETURN(1);
    }
  }

  if (on_update_value &&
      (mysql_type_to_time_type(type) != MYSQL_TIMESTAMP_DATETIME ||
       on_update_value->decimals < datetime_precision))
  {
    my_error(ER_INVALID_ON_UPDATE, MYF(0), field_name->str);
    DBUG_RETURN(1);
  }

  if (!(new_field= new Create_field()) ||
      new_field->init(thd, field_name->str, type, length, decimals, type_modifier,
                      default_value, on_update_value, comment, change,
                      interval_list, cs, uint_geom_type, vcol_info,
                      create_options, lex->check_exists))
    DBUG_RETURN(1);

  lex->alter_info.create_list.push_back(new_field);
  lex->last_field=new_field;
  DBUG_RETURN(0);
}


/** Store position for column in ALTER TABLE .. ADD column. */

void store_position_for_column(const char *name)
{
  current_thd->lex->last_field->after=(char*) (name);
}

bool
add_proc_to_list(THD* thd, Item *item)
{
  ORDER *order;
  Item	**item_ptr;

  if (!(order = (ORDER *) thd->alloc(sizeof(ORDER)+sizeof(Item*))))
    return 1;
  item_ptr = (Item**) (order+1);
  *item_ptr= item;
  order->item=item_ptr;
  order->free_me=0;
  thd->lex->proc_list.link_in_list(order, &order->next);
  return 0;
}


/**
  save order by and tables in own lists.
*/

bool add_to_list(THD *thd, SQL_I_List<ORDER> &list, Item *item,bool asc)
{
  ORDER *order;
  DBUG_ENTER("add_to_list");
  if (!(order = (ORDER *) thd->alloc(sizeof(ORDER))))
    DBUG_RETURN(1);
  order->item_ptr= item;
  order->item= &order->item_ptr;
  order->asc = asc;
  order->free_me=0;
  order->used=0;
  order->counter_used= 0;
  order->fast_field_copier_setup= 0; 
  list.link_in_list(order, &order->next);
  DBUG_RETURN(0);
}


/**
  Add a table to list of used tables.

  @param table		Table to add
  @param alias		alias for table (or null if no alias)
  @param table_options	A set of the following bits:
                         - TL_OPTION_UPDATING : Table will be updated
                         - TL_OPTION_FORCE_INDEX : Force usage of index
                         - TL_OPTION_ALIAS : an alias in multi table DELETE
  @param lock_type	How table should be locked
  @param mdl_type       Type of metadata lock to acquire on the table.
  @param use_index	List of indexed used in USE INDEX
  @param ignore_index	List of indexed used in IGNORE INDEX

  @retval
      0		Error
  @retval
    \#	Pointer to TABLE_LIST element added to the total table list
*/

TABLE_LIST *st_select_lex::add_table_to_list(THD *thd,
					     Table_ident *table,
					     LEX_STRING *alias,
					     ulong table_options,
					     thr_lock_type lock_type,
					     enum_mdl_type mdl_type,
					     List<Index_hint> *index_hints_arg,
                                             List<String> *partition_names,
                                             LEX_STRING *option)
{
  register TABLE_LIST *ptr;
  TABLE_LIST *previous_table_ref; /* The table preceding the current one. */
  char *alias_str;
  LEX *lex= thd->lex;
  DBUG_ENTER("add_table_to_list");
  LINT_INIT(previous_table_ref);

  if (!table)
    DBUG_RETURN(0);				// End of memory
  alias_str= alias ? alias->str : table->table.str;
  if (!MY_TEST(table_options & TL_OPTION_ALIAS) &&
      check_table_name(table->table.str, table->table.length, FALSE))
  {
    my_error(ER_WRONG_TABLE_NAME, MYF(0), table->table.str);
    DBUG_RETURN(0);
  }

  if (table->is_derived_table() == FALSE && table->db.str &&
      check_db_name(&table->db))
  {
    my_error(ER_WRONG_DB_NAME, MYF(0), table->db.str);
    DBUG_RETURN(0);
  }

  if (!alias)					/* Alias is case sensitive */
  {
    if (table->sel)
    {
      my_message(ER_DERIVED_MUST_HAVE_ALIAS,
                 ER(ER_DERIVED_MUST_HAVE_ALIAS), MYF(0));
      DBUG_RETURN(0);
    }
    if (!(alias_str= (char*) thd->memdup(alias_str,table->table.length+1)))
      DBUG_RETURN(0);
  }
  if (!(ptr = (TABLE_LIST *) thd->calloc(sizeof(TABLE_LIST))))
    DBUG_RETURN(0);				/* purecov: inspected */
  if (table->db.str)
  {
    ptr->is_fqtn= TRUE;
    ptr->db= table->db.str;
    ptr->db_length= table->db.length;
  }
  else if (lex->copy_db_to(&ptr->db, &ptr->db_length))
    DBUG_RETURN(0);
  else
    ptr->is_fqtn= FALSE;

  ptr->alias= alias_str;
  ptr->is_alias= alias ? TRUE : FALSE;
  if (lower_case_table_names)
  {
    if (table->table.length)
      table->table.length= my_casedn_str(files_charset_info, table->table.str);
    if (ptr->db_length && ptr->db != any_db)
      ptr->db_length= my_casedn_str(files_charset_info, ptr->db);
  }
      
  ptr->table_name=table->table.str;
  ptr->table_name_length=table->table.length;
  ptr->lock_type=   lock_type;
  ptr->updating=    MY_TEST(table_options & TL_OPTION_UPDATING);
  /* TODO: remove TL_OPTION_FORCE_INDEX as it looks like it's not used */
  ptr->force_index= MY_TEST(table_options & TL_OPTION_FORCE_INDEX);
  ptr->ignore_leaves= MY_TEST(table_options & TL_OPTION_IGNORE_LEAVES);
  ptr->derived=	    table->sel;
  if (!ptr->derived && is_infoschema_db(ptr->db, ptr->db_length))
  {
    ST_SCHEMA_TABLE *schema_table;
    if (ptr->updating &&
        /* Special cases which are processed by commands itself */
        lex->sql_command != SQLCOM_CHECK &&
        lex->sql_command != SQLCOM_CHECKSUM)
    {
      my_error(ER_DBACCESS_DENIED_ERROR, MYF(0),
               thd->security_ctx->priv_user,
               thd->security_ctx->priv_host,
               INFORMATION_SCHEMA_NAME.str);
      DBUG_RETURN(0);
    }
    schema_table= find_schema_table(thd, ptr->table_name);
    if (!schema_table ||
        (schema_table->hidden && 
         ((sql_command_flags[lex->sql_command] & CF_STATUS_COMMAND) == 0 || 
          /*
            this check is used for show columns|keys from I_S hidden table
          */
          lex->sql_command == SQLCOM_SHOW_FIELDS ||
          lex->sql_command == SQLCOM_SHOW_KEYS)))
    {
      my_error(ER_UNKNOWN_TABLE, MYF(0),
               ptr->table_name, INFORMATION_SCHEMA_NAME.str);
      DBUG_RETURN(0);
    }
    ptr->schema_table_name= ptr->table_name;
    ptr->schema_table= schema_table;
  }
  ptr->select_lex=  lex->current_select;
  /*
    We can't cache internal temporary tables between prepares as the
    table may be deleted before next exection.
 */
  ptr->cacheable_table= !table->is_derived_table();
  ptr->index_hints= index_hints_arg;
  ptr->option= option ? option->str : 0;
  /* check that used name is unique */
  if (lock_type != TL_IGNORE)
  {
    TABLE_LIST *first_table= table_list.first;
    if (lex->sql_command == SQLCOM_CREATE_VIEW)
      first_table= first_table ? first_table->next_local : NULL;
    for (TABLE_LIST *tables= first_table ;
	 tables ;
	 tables=tables->next_local)
    {
      if (!my_strcasecmp(table_alias_charset, alias_str, tables->alias) &&
	  !strcmp(ptr->db, tables->db))
      {
	my_error(ER_NONUNIQ_TABLE, MYF(0), alias_str); /* purecov: tested */
	DBUG_RETURN(0);				/* purecov: tested */
      }
    }
  }
  /* Store the table reference preceding the current one. */
  if (table_list.elements > 0)
  {
    /*
      table_list.next points to the last inserted TABLE_LIST->next_local'
      element
      We don't use the offsetof() macro here to avoid warnings from gcc
    */
    previous_table_ref= (TABLE_LIST*) ((char*) table_list.next -
                                       ((char*) &(ptr->next_local) -
                                        (char*) ptr));
    /*
      Set next_name_resolution_table of the previous table reference to point
      to the current table reference. In effect the list
      TABLE_LIST::next_name_resolution_table coincides with
      TABLE_LIST::next_local. Later this may be changed in
      store_top_level_join_columns() for NATURAL/USING joins.
    */
    previous_table_ref->next_name_resolution_table= ptr;
  }

  /*
    Link the current table reference in a local list (list for current select).
    Notice that as a side effect here we set the next_local field of the
    previous table reference to 'ptr'. Here we also add one element to the
    list 'table_list'.
  */
  table_list.link_in_list(ptr, &ptr->next_local);
  ptr->next_name_resolution_table= NULL;
#ifdef WITH_PARTITION_STORAGE_ENGINE
  ptr->partition_names= partition_names;
#endif /* WITH_PARTITION_STORAGE_ENGINE */
  /* Link table in global list (all used tables) */
  lex->add_to_query_tables(ptr);

  // Pure table aliases do not need to be locked:
  if (!MY_TEST(table_options & TL_OPTION_ALIAS))
  {
    ptr->mdl_request.init(MDL_key::TABLE, ptr->db, ptr->table_name, mdl_type,
                          MDL_TRANSACTION);
  }
  DBUG_RETURN(ptr);
}


/**
  Initialize a new table list for a nested join.

    The function initializes a structure of the TABLE_LIST type
    for a nested join. It sets up its nested join list as empty.
    The created structure is added to the front of the current
    join list in the st_select_lex object. Then the function
    changes the current nest level for joins to refer to the newly
    created empty list after having saved the info on the old level
    in the initialized structure.

  @param thd         current thread

  @retval
    0   if success
  @retval
    1   otherwise
*/

bool st_select_lex::init_nested_join(THD *thd)
{
  TABLE_LIST *ptr;
  NESTED_JOIN *nested_join;
  DBUG_ENTER("init_nested_join");

  if (!(ptr= (TABLE_LIST*) thd->calloc(ALIGN_SIZE(sizeof(TABLE_LIST))+
                                       sizeof(NESTED_JOIN))))
    DBUG_RETURN(1);
  nested_join= ptr->nested_join=
    ((NESTED_JOIN*) ((uchar*) ptr + ALIGN_SIZE(sizeof(TABLE_LIST))));

  join_list->push_front(ptr);
  ptr->embedding= embedding;
  ptr->join_list= join_list;
  ptr->alias= (char*) "(nested_join)";
  embedding= ptr;
  join_list= &nested_join->join_list;
  join_list->empty();
  DBUG_RETURN(0);
}


/**
  End a nested join table list.

    The function returns to the previous join nest level.
    If the current level contains only one member, the function
    moves it one level up, eliminating the nest.

  @param thd         current thread

  @return
    - Pointer to TABLE_LIST element added to the total table list, if success
    - 0, otherwise
*/

TABLE_LIST *st_select_lex::end_nested_join(THD *thd)
{
  TABLE_LIST *ptr;
  NESTED_JOIN *nested_join;
  DBUG_ENTER("end_nested_join");

  DBUG_ASSERT(embedding);
  ptr= embedding;
  join_list= ptr->join_list;
  embedding= ptr->embedding;
  nested_join= ptr->nested_join;
  if (nested_join->join_list.elements == 1)
  {
    TABLE_LIST *embedded= nested_join->join_list.head();
    join_list->pop();
    embedded->join_list= join_list;
    embedded->embedding= embedding;
    join_list->push_front(embedded);
    ptr= embedded;
    embedded->lifted= 1;
  }
  else if (nested_join->join_list.elements == 0)
  {
    join_list->pop();
    ptr= 0;                                     // return value
  }
  DBUG_RETURN(ptr);
}


/**
  Nest last join operation.

    The function nest last join operation as if it was enclosed in braces.

  @param thd         current thread

  @retval
    0  Error
  @retval
    \#  Pointer to TABLE_LIST element created for the new nested join
*/

TABLE_LIST *st_select_lex::nest_last_join(THD *thd)
{
  TABLE_LIST *ptr;
  NESTED_JOIN *nested_join;
  List<TABLE_LIST> *embedded_list;
  DBUG_ENTER("nest_last_join");

  if (!(ptr= (TABLE_LIST*) thd->calloc(ALIGN_SIZE(sizeof(TABLE_LIST))+
                                       sizeof(NESTED_JOIN))))
    DBUG_RETURN(0);
  nested_join= ptr->nested_join=
    ((NESTED_JOIN*) ((uchar*) ptr + ALIGN_SIZE(sizeof(TABLE_LIST))));

  ptr->embedding= embedding;
  ptr->join_list= join_list;
  ptr->alias= (char*) "(nest_last_join)";
  embedded_list= &nested_join->join_list;
  embedded_list->empty();

  for (uint i=0; i < 2; i++)
  {
    TABLE_LIST *table= join_list->pop();
    if (!table)
      DBUG_RETURN(NULL);
    table->join_list= embedded_list;
    table->embedding= ptr;
    embedded_list->push_back(table);
    if (table->natural_join)
    {
      ptr->is_natural_join= TRUE;
      /*
        If this is a JOIN ... USING, move the list of joined fields to the
        table reference that describes the join.
      */
      if (prev_join_using)
        ptr->join_using_fields= prev_join_using;
    }
  }
  join_list->push_front(ptr);
  nested_join->used_tables= nested_join->not_null_tables= (table_map) 0;
  DBUG_RETURN(ptr);
}


/**
  Add a table to the current join list.

    The function puts a table in front of the current join list
    of st_select_lex object.
    Thus, joined tables are put into this list in the reverse order
    (the most outer join operation follows first).

  @param table       the table to add

  @return
    None
*/

void st_select_lex::add_joined_table(TABLE_LIST *table)
{
  DBUG_ENTER("add_joined_table");
  join_list->push_front(table);
  table->join_list= join_list;
  table->embedding= embedding;
  DBUG_VOID_RETURN;
}


/**
  Convert a right join into equivalent left join.

    The function takes the current join list t[0],t[1] ... and
    effectively converts it into the list t[1],t[0] ...
    Although the outer_join flag for the new nested table contains
    JOIN_TYPE_RIGHT, it will be handled as the inner table of a left join
    operation.

  EXAMPLES
  @verbatim
    SELECT * FROM t1 RIGHT JOIN t2 ON on_expr =>
      SELECT * FROM t2 LEFT JOIN t1 ON on_expr

    SELECT * FROM t1,t2 RIGHT JOIN t3 ON on_expr =>
      SELECT * FROM t1,t3 LEFT JOIN t2 ON on_expr

    SELECT * FROM t1,t2 RIGHT JOIN (t3,t4) ON on_expr =>
      SELECT * FROM t1,(t3,t4) LEFT JOIN t2 ON on_expr

    SELECT * FROM t1 LEFT JOIN t2 ON on_expr1 RIGHT JOIN t3  ON on_expr2 =>
      SELECT * FROM t3 LEFT JOIN (t1 LEFT JOIN t2 ON on_expr2) ON on_expr1
   @endverbatim

  @param thd         current thread

  @return
    - Pointer to the table representing the inner table, if success
    - 0, otherwise
*/

TABLE_LIST *st_select_lex::convert_right_join()
{
  TABLE_LIST *tab2= join_list->pop();
  TABLE_LIST *tab1= join_list->pop();
  DBUG_ENTER("convert_right_join");

  join_list->push_front(tab2);
  join_list->push_front(tab1);
  tab1->outer_join|= JOIN_TYPE_RIGHT;

  DBUG_RETURN(tab1);
}

/**
  Set lock for all tables in current select level.

  @param lock_type			Lock to set for tables

  @note
    If lock is a write lock, then tables->updating is set 1
    This is to get tables_ok to know that the table is updated by the
    query
*/

void st_select_lex::set_lock_for_tables(thr_lock_type lock_type)
{
  bool for_update= lock_type >= TL_READ_NO_INSERT;
  DBUG_ENTER("set_lock_for_tables");
  DBUG_PRINT("enter", ("lock_type: %d  for_update: %d", lock_type,
		       for_update));
  for (TABLE_LIST *tables= table_list.first;
       tables;
       tables= tables->next_local)
  {
    tables->lock_type= lock_type;
    tables->updating=  for_update;
    tables->mdl_request.set_type((lock_type >= TL_WRITE_ALLOW_WRITE) ?
                                 MDL_SHARED_WRITE : MDL_SHARED_READ);
  }
  DBUG_VOID_RETURN;
}


/**
  Create a fake SELECT_LEX for a unit.

    The method create a fake SELECT_LEX object for a unit.
    This object is created for any union construct containing a union
    operation and also for any single select union construct of the form
    @verbatim
    (SELECT ... ORDER BY order_list [LIMIT n]) ORDER BY ... 
    @endvarbatim
    or of the form
    @varbatim
    (SELECT ... ORDER BY LIMIT n) ORDER BY ...
    @endvarbatim
  
  @param thd_arg		   thread handle

  @note
    The object is used to retrieve rows from the temporary table
    where the result on the union is obtained.

  @retval
    1     on failure to create the object
  @retval
    0     on success
*/

bool st_select_lex_unit::add_fake_select_lex(THD *thd_arg)
{
  SELECT_LEX *first_sl= first_select();
  DBUG_ENTER("add_fake_select_lex");
  DBUG_ASSERT(!fake_select_lex);

  if (!(fake_select_lex= new (thd_arg->mem_root) SELECT_LEX()))
      DBUG_RETURN(1);
  fake_select_lex->include_standalone(this, 
                                      (SELECT_LEX_NODE**)&fake_select_lex);
  fake_select_lex->select_number= INT_MAX;
  fake_select_lex->parent_lex= thd_arg->lex; /* Used in init_query. */
  fake_select_lex->make_empty_select();
  fake_select_lex->linkage= GLOBAL_OPTIONS_TYPE;
  fake_select_lex->select_limit= 0;

  fake_select_lex->context.outer_context=first_sl->context.outer_context;
  /* allow item list resolving in fake select for ORDER BY */
  fake_select_lex->context.resolve_in_select_list= TRUE;
  fake_select_lex->context.select_lex= fake_select_lex;

  if (!is_union())
  {
    /* 
      This works only for 
      (SELECT ... ORDER BY list [LIMIT n]) ORDER BY order_list [LIMIT m],
      (SELECT ... LIMIT n) ORDER BY order_list [LIMIT m]
      just before the parser starts processing order_list
    */ 
    global_parameters= fake_select_lex;
    fake_select_lex->no_table_names_allowed= 1;
    thd_arg->lex->current_select= fake_select_lex;
  }
  thd_arg->lex->pop_context();
  DBUG_RETURN(0);
}


/**
  Push a new name resolution context for a JOIN ... ON clause to the
  context stack of a query block.

    Create a new name resolution context for a JOIN ... ON clause,
    set the first and last leaves of the list of table references
    to be used for name resolution, and push the newly created
    context to the stack of contexts of the query.

  @param thd       pointer to current thread
  @param left_op   left  operand of the JOIN
  @param right_op  rigth operand of the JOIN

  @retval
    FALSE  if all is OK
  @retval
    TRUE   if a memory allocation error occured
*/

bool
push_new_name_resolution_context(THD *thd,
                                 TABLE_LIST *left_op, TABLE_LIST *right_op)
{
  Name_resolution_context *on_context;
  if (!(on_context= new (thd->mem_root) Name_resolution_context))
    return TRUE;
  on_context->init();
  on_context->first_name_resolution_table=
    left_op->first_leaf_for_name_resolution();
  on_context->last_name_resolution_table=
    right_op->last_leaf_for_name_resolution();
  return thd->lex->push_context(on_context);
}


/**
  Fix condition which contains only field (f turns to  f <> 0 )

  @param cond            The condition to fix

  @return fixed condition
*/

Item *normalize_cond(Item *cond)
{
  if (cond)
  {
    Item::Type type= cond->type();
    if (type == Item::FIELD_ITEM || type == Item::REF_ITEM)
    {
      cond= new Item_func_ne(cond, new Item_int(0));
    }
  }
  return cond;
}


/**
  Add an ON condition to the second operand of a JOIN ... ON.

    Add an ON condition to the right operand of a JOIN ... ON clause.

  @param b     the second operand of a JOIN ... ON
  @param expr  the condition to be added to the ON clause

  @retval
    FALSE  if there was some error
  @retval
    TRUE   if all is OK
*/

void add_join_on(TABLE_LIST *b, Item *expr)
{
  if (expr)
  {
    expr= normalize_cond(expr);
    if (!b->on_expr)
      b->on_expr= expr;
    else
    {
      /*
        If called from the parser, this happens if you have both a
        right and left join. If called later, it happens if we add more
        than one condition to the ON clause.
      */
      b->on_expr= new Item_cond_and(b->on_expr,expr);
    }
    b->on_expr->top_level_item();
  }
}


/**
  Mark that there is a NATURAL JOIN or JOIN ... USING between two
  tables.

    This function marks that table b should be joined with a either via
    a NATURAL JOIN or via JOIN ... USING. Both join types are special
    cases of each other, so we treat them together. The function
    setup_conds() creates a list of equal condition between all fields
    of the same name for NATURAL JOIN or the fields in 'using_fields'
    for JOIN ... USING. The list of equality conditions is stored
    either in b->on_expr, or in JOIN::conds, depending on whether there
    was an outer join.

  EXAMPLE
  @verbatim
    SELECT * FROM t1 NATURAL LEFT JOIN t2
     <=>
    SELECT * FROM t1 LEFT JOIN t2 ON (t1.i=t2.i and t1.j=t2.j ... )

    SELECT * FROM t1 NATURAL JOIN t2 WHERE <some_cond>
     <=>
    SELECT * FROM t1, t2 WHERE (t1.i=t2.i and t1.j=t2.j and <some_cond>)

    SELECT * FROM t1 JOIN t2 USING(j) WHERE <some_cond>
     <=>
    SELECT * FROM t1, t2 WHERE (t1.j=t2.j and <some_cond>)
   @endverbatim

  @param a		  Left join argument
  @param b		  Right join argument
  @param using_fields    Field names from USING clause
*/

void add_join_natural(TABLE_LIST *a, TABLE_LIST *b, List<String> *using_fields,
                      SELECT_LEX *lex)
{
  b->natural_join= a;
  lex->prev_join_using= using_fields;
}


/**
  Find a thread by id and return it, locking it LOCK_thd_data

  @param id  Identifier of the thread we're looking for
  @param query_id If true, search by query_id instead of thread_id

  @return NULL    - not found
          pointer - thread found, and its LOCK_thd_data is locked.
*/

THD *find_thread_by_id(longlong id, bool query_id)
{
  THD *tmp;
  mysql_mutex_lock(&LOCK_thread_count); // For unlink from list
  I_List_iterator<THD> it(threads);
  while ((tmp=it++))
  {
    if (tmp->get_command() == COM_DAEMON)
      continue;
    if (id == (query_id ? tmp->query_id : (longlong) tmp->thread_id))
    {
      mysql_mutex_lock(&tmp->LOCK_thd_data);    // Lock from delete
      break;
    }
  }
  mysql_mutex_unlock(&LOCK_thread_count);
  return tmp;
}


/**
  kill one thread.

  @param thd			Thread class
  @param id                     Thread id or query id
  @param kill_signal            Should it kill the query or the connection
  @param type                   Type of id: thread id or query id

  @note
    This is written such that we have a short lock on LOCK_thread_count
*/

uint
kill_one_thread(THD *thd, longlong id, killed_state kill_signal, killed_type type)
{
  THD *tmp;
  uint error= (type == KILL_TYPE_QUERY ? ER_NO_SUCH_QUERY : ER_NO_SUCH_THREAD);
  DBUG_ENTER("kill_one_thread");
  DBUG_PRINT("enter", ("id: %lld  signal: %u", id, (uint) kill_signal));

  if (id && (tmp= find_thread_by_id(id, type == KILL_TYPE_QUERY)))
  {
    /*
      If we're SUPER, we can KILL anything, including system-threads.
      No further checks.

      KILLer: thd->security_ctx->user could in theory be NULL while
      we're still in "unauthenticated" state. This is a theoretical
      case (the code suggests this could happen, so we play it safe).

      KILLee: tmp->security_ctx->user will be NULL for system threads.
      We need to check so Jane Random User doesn't crash the server
      when trying to kill a) system threads or b) unauthenticated users'
      threads (Bug#43748).

      If user of both killer and killee are non-NULL, proceed with
      slayage if both are string-equal.

      It's ok to also kill DELAYED threads with KILL_CONNECTION instead of
      KILL_SYSTEM_THREAD; The difference is that KILL_CONNECTION may be
      faster and do a harder kill than KILL_SYSTEM_THREAD;
    */

#ifdef WITH_WSREP
    if (((thd->security_ctx->master_access & SUPER_ACL) ||
        thd->security_ctx->user_matches(tmp->security_ctx)) &&
        !wsrep_thd_is_BF((void *)tmp, true))
#else
    if ((thd->security_ctx->master_access & SUPER_ACL) ||
        thd->security_ctx->user_matches(tmp->security_ctx))
#endif /* WITH_WSREP */
    {
      tmp->awake(kill_signal);
      error=0;
    }
    else
      error=ER_KILL_DENIED_ERROR;
    mysql_mutex_unlock(&tmp->LOCK_thd_data);
  }
  DBUG_PRINT("exit", ("%d", error));
  DBUG_RETURN(error);
}


/**
  kill all threads from one user

  @param thd			Thread class
  @param user_name		User name for threads we should kill
  @param only_kill_query        Should it kill the query or the connection

  @note
    This is written such that we have a short lock on LOCK_thread_count

    If we can't kill all threads because of security issues, no threads
    are killed.
*/

static uint kill_threads_for_user(THD *thd, LEX_USER *user,
                                  killed_state kill_signal, ha_rows *rows)
{
  THD *tmp;
  List<THD> threads_to_kill;
  DBUG_ENTER("kill_threads_for_user");

  *rows= 0;

  if (thd->is_fatal_error)                       // If we run out of memory
    DBUG_RETURN(ER_OUT_OF_RESOURCES);

  DBUG_PRINT("enter", ("user: %s  signal: %u", user->user.str,
                       (uint) kill_signal));

  mysql_mutex_lock(&LOCK_thread_count); // For unlink from list
  I_List_iterator<THD> it(threads);
  while ((tmp=it++))
  {
    if (!tmp->security_ctx->user)
      continue;
    /*
      Check that hostname (if given) and user name matches.

      host.str[0] == '%' means that host name was not given. See sql_yacc.yy
    */
    if (((user->host.str[0] == '%' && !user->host.str[1]) ||
         !strcmp(tmp->security_ctx->host_or_ip, user->host.str)) &&
        !strcmp(tmp->security_ctx->user, user->user.str))
    {
      if (!(thd->security_ctx->master_access & SUPER_ACL) &&
          !thd->security_ctx->user_matches(tmp->security_ctx))
      {
        mysql_mutex_unlock(&LOCK_thread_count);
        DBUG_RETURN(ER_KILL_DENIED_ERROR);
      }
      if (!threads_to_kill.push_back(tmp, thd->mem_root))
        mysql_mutex_lock(&tmp->LOCK_thd_data); // Lock from delete
    }
  }
  mysql_mutex_unlock(&LOCK_thread_count);
  if (!threads_to_kill.is_empty())
  {
    List_iterator_fast<THD> it(threads_to_kill);
    THD *next_ptr;
    THD *ptr= it++;
    do
    {
      ptr->awake(kill_signal);
      /*
        Careful here: The list nodes are allocated on the memroots of the
        THDs to be awakened.
        But those THDs may be terminated and deleted as soon as we release
        LOCK_thd_data, which will make the list nodes invalid.
        Since the operation "it++" dereferences the "next" pointer of the
        previous list node, we need to do this while holding LOCK_thd_data.
      */
      next_ptr= it++;
      mysql_mutex_unlock(&ptr->LOCK_thd_data);
      (*rows)++;
    } while ((ptr= next_ptr));
  }
  DBUG_RETURN(0);
}


/**
  kills a thread and sends response.

  @param thd                    Thread class
  @param id                     Thread id or query id
  @param state                  Should it kill the query or the connection
  @param type                   Type of id: thread id or query id
*/

static
void sql_kill(THD *thd, longlong id, killed_state state, killed_type type)
{
  uint error;
  if (!(error= kill_one_thread(thd, id, state, type)))
  {
    if ((!thd->killed))
      my_ok(thd);
    else
      my_error(killed_errno(thd->killed), MYF(0), id);
  }
  else
    my_error(error, MYF(0), id);
}


static
void sql_kill_user(THD *thd, LEX_USER *user, killed_state state)
{
  uint error;
  ha_rows rows;
  if (!(error= kill_threads_for_user(thd, user, state, &rows)))
    my_ok(thd, rows);
  else
  {
    /*
      This is probably ER_OUT_OF_RESOURCES, but in the future we may
      want to write the name of the user we tried to kill
    */
    my_error(error, MYF(0), user->host.str, user->user.str);
  }
}


/** If pointer is not a null pointer, append filename to it. */

bool append_file_to_dir(THD *thd, const char **filename_ptr,
                        const char *table_name)
{
  char buff[FN_REFLEN],*ptr, *end;
  if (!*filename_ptr)
    return 0;					// nothing to do

  /* Check that the filename is not too long and it's a hard path */
  if (strlen(*filename_ptr)+strlen(table_name) >= FN_REFLEN-1 ||
      !test_if_hard_path(*filename_ptr))
  {
    my_error(ER_WRONG_TABLE_NAME, MYF(0), *filename_ptr);
    return 1;
  }
  /* Fix is using unix filename format on dos */
  strmov(buff,*filename_ptr);
  end=convert_dirname(buff, *filename_ptr, NullS);
  if (!(ptr= (char*) thd->alloc((size_t) (end-buff) + strlen(table_name)+1)))
    return 1;					// End of memory
  *filename_ptr=ptr;
  strxmov(ptr,buff,table_name,NullS);
  return 0;
}


/**
  Check if the select is a simple select (not an union).

  @retval
    0	ok
  @retval
    1	error	; In this case the error messege is sent to the client
*/

bool check_simple_select()
{
  THD *thd= current_thd;
  LEX *lex= thd->lex;
  if (lex->current_select != &lex->select_lex)
  {
    char command[80];
    Lex_input_stream *lip= & thd->m_parser_state->m_lip;
    strmake(command, lip->yylval->symbol.str,
	    MY_MIN(lip->yylval->symbol.length, sizeof(command)-1));
    my_error(ER_CANT_USE_OPTION_HERE, MYF(0), command);
    return 1;
  }
  return 0;
}


Comp_creator *comp_eq_creator(bool invert)
{
  return invert?(Comp_creator *)&ne_creator:(Comp_creator *)&eq_creator;
}


Comp_creator *comp_ge_creator(bool invert)
{
  return invert?(Comp_creator *)&lt_creator:(Comp_creator *)&ge_creator;
}


Comp_creator *comp_gt_creator(bool invert)
{
  return invert?(Comp_creator *)&le_creator:(Comp_creator *)&gt_creator;
}


Comp_creator *comp_le_creator(bool invert)
{
  return invert?(Comp_creator *)&gt_creator:(Comp_creator *)&le_creator;
}


Comp_creator *comp_lt_creator(bool invert)
{
  return invert?(Comp_creator *)&ge_creator:(Comp_creator *)&lt_creator;
}


Comp_creator *comp_ne_creator(bool invert)
{
  return invert?(Comp_creator *)&eq_creator:(Comp_creator *)&ne_creator;
}


/**
  Construct ALL/ANY/SOME subquery Item.

  @param left_expr   pointer to left expression
  @param cmp         compare function creator
  @param all         true if we create ALL subquery
  @param select_lex  pointer on parsed subquery structure

  @return
    constructed Item (or 0 if out of memory)
*/
Item * all_any_subquery_creator(Item *left_expr,
				chooser_compare_func_creator cmp,
				bool all,
				SELECT_LEX *select_lex)
{
  if ((cmp == &comp_eq_creator) && !all)       //  = ANY <=> IN
    return new Item_in_subselect(left_expr, select_lex);

  if ((cmp == &comp_ne_creator) && all)        // <> ALL <=> NOT IN
    return new Item_func_not(new Item_in_subselect(left_expr, select_lex));

  Item_allany_subselect *it=
    new Item_allany_subselect(left_expr, cmp, select_lex, all);
  if (all)
    return it->upper_item= new Item_func_not_all(it);	/* ALL */

  return it->upper_item= new Item_func_nop_all(it);      /* ANY/SOME */
}


/**
  Multi update query pre-check.

  @param thd		Thread handler
  @param tables	Global/local table list (have to be the same)

  @retval
    FALSE OK
  @retval
    TRUE  Error
*/

bool multi_update_precheck(THD *thd, TABLE_LIST *tables)
{
  const char *msg= 0;
  TABLE_LIST *table;
  LEX *lex= thd->lex;
  SELECT_LEX *select_lex= &lex->select_lex;
  DBUG_ENTER("multi_update_precheck");

  if (select_lex->item_list.elements != lex->value_list.elements)
  {
    my_message(ER_WRONG_VALUE_COUNT, ER(ER_WRONG_VALUE_COUNT), MYF(0));
    DBUG_RETURN(TRUE);
  }
  /*
    Ensure that we have UPDATE or SELECT privilege for each table
    The exact privilege is checked in mysql_multi_update()
  */
  for (table= tables; table; table= table->next_local)
  {
    if (table->derived)
      table->grant.privilege= SELECT_ACL;
    else if ((check_access(thd, UPDATE_ACL, table->db,
                           &table->grant.privilege,
                           &table->grant.m_internal,
                           0, 1) ||
              check_grant(thd, UPDATE_ACL, table, FALSE, 1, TRUE)) &&
             (check_access(thd, SELECT_ACL, table->db,
                           &table->grant.privilege,
                           &table->grant.m_internal,
                           0, 0) ||
              check_grant(thd, SELECT_ACL, table, FALSE, 1, FALSE)))
      DBUG_RETURN(TRUE);

    table->grant.orig_want_privilege= 0;
    table->table_in_first_from_clause= 1;
  }
  /*
    Is there tables of subqueries?
  */
  if (&lex->select_lex != lex->all_selects_list)
  {
    DBUG_PRINT("info",("Checking sub query list"));
    for (table= tables; table; table= table->next_global)
    {
      if (!table->table_in_first_from_clause)
      {
	if (check_access(thd, SELECT_ACL, table->db,
                         &table->grant.privilege,
                         &table->grant.m_internal,
                         0, 0) ||
	    check_grant(thd, SELECT_ACL, table, FALSE, 1, FALSE))
	  DBUG_RETURN(TRUE);
      }
    }
  }

  if (select_lex->order_list.elements)
    msg= "ORDER BY";
  else if (select_lex->select_limit)
    msg= "LIMIT";
  if (msg)
  {
    my_error(ER_WRONG_USAGE, MYF(0), "UPDATE", msg);
    DBUG_RETURN(TRUE);
  }
  DBUG_RETURN(FALSE);
}

/**
  Multi delete query pre-check.

  @param thd			Thread handler
  @param tables		Global/local table list

  @retval
    FALSE OK
  @retval
    TRUE  error
*/

bool multi_delete_precheck(THD *thd, TABLE_LIST *tables)
{
  SELECT_LEX *select_lex= &thd->lex->select_lex;
  TABLE_LIST *aux_tables= thd->lex->auxiliary_table_list.first;
  TABLE_LIST **save_query_tables_own_last= thd->lex->query_tables_own_last;
  DBUG_ENTER("multi_delete_precheck");

  /*
    Temporary tables are pre-opened in 'tables' list only. Here we need to
    initialize TABLE instances in 'aux_tables' list.
  */
  for (TABLE_LIST *tl= aux_tables; tl; tl= tl->next_global)
  {
    if (tl->table)
      continue;

    if (tl->correspondent_table)
      tl->table= tl->correspondent_table->table;
  }

  /* sql_yacc guarantees that tables and aux_tables are not zero */
  DBUG_ASSERT(aux_tables != 0);
  if (check_table_access(thd, SELECT_ACL, tables, FALSE, UINT_MAX, FALSE))
    DBUG_RETURN(TRUE);

  /*
    Since aux_tables list is not part of LEX::query_tables list we
    have to juggle with LEX::query_tables_own_last value to be able
    call check_table_access() safely.
  */
  thd->lex->query_tables_own_last= 0;
  if (check_table_access(thd, DELETE_ACL, aux_tables, FALSE, UINT_MAX, FALSE))
  {
    thd->lex->query_tables_own_last= save_query_tables_own_last;
    DBUG_RETURN(TRUE);
  }
  thd->lex->query_tables_own_last= save_query_tables_own_last;

  if ((thd->variables.option_bits & OPTION_SAFE_UPDATES) && !select_lex->where)
  {
    my_message(ER_UPDATE_WITHOUT_KEY_IN_SAFE_MODE,
               ER(ER_UPDATE_WITHOUT_KEY_IN_SAFE_MODE), MYF(0));
    DBUG_RETURN(TRUE);
  }
  DBUG_RETURN(FALSE);
}


/*
  Given a table in the source list, find a correspondent table in the
  table references list.

  @param lex Pointer to LEX representing multi-delete.
  @param src Source table to match.
  @param ref Table references list.

  @remark The source table list (tables listed before the FROM clause
  or tables listed in the FROM clause before the USING clause) may
  contain table names or aliases that must match unambiguously one,
  and only one, table in the target table list (table references list,
  after FROM/USING clause).

  @return Matching table, NULL otherwise.
*/

static TABLE_LIST *multi_delete_table_match(LEX *lex, TABLE_LIST *tbl,
                                            TABLE_LIST *tables)
{
  TABLE_LIST *match= NULL;
  DBUG_ENTER("multi_delete_table_match");

  for (TABLE_LIST *elem= tables; elem; elem= elem->next_local)
  {
    int cmp;

    if (tbl->is_fqtn && elem->is_alias)
      continue; /* no match */
    if (tbl->is_fqtn && elem->is_fqtn)
      cmp= my_strcasecmp(table_alias_charset, tbl->table_name, elem->table_name) ||
           strcmp(tbl->db, elem->db);
    else if (elem->is_alias)
      cmp= my_strcasecmp(table_alias_charset, tbl->alias, elem->alias);
    else
      cmp= my_strcasecmp(table_alias_charset, tbl->table_name, elem->table_name) ||
           strcmp(tbl->db, elem->db);

    if (cmp)
      continue;

    if (match)
    {
      my_error(ER_NONUNIQ_TABLE, MYF(0), elem->alias);
      DBUG_RETURN(NULL);
    }

    match= elem;
  }

  if (!match)
    my_error(ER_UNKNOWN_TABLE, MYF(0), tbl->table_name, "MULTI DELETE");

  DBUG_RETURN(match);
}


/**
  Link tables in auxilary table list of multi-delete with corresponding
  elements in main table list, and set proper locks for them.

  @param lex   pointer to LEX representing multi-delete

  @retval
    FALSE   success
  @retval
    TRUE    error
*/

bool multi_delete_set_locks_and_link_aux_tables(LEX *lex)
{
  TABLE_LIST *tables= lex->select_lex.table_list.first;
  TABLE_LIST *target_tbl;
  DBUG_ENTER("multi_delete_set_locks_and_link_aux_tables");

  lex->table_count= 0;

  for (target_tbl= lex->auxiliary_table_list.first;
       target_tbl; target_tbl= target_tbl->next_local)
  {
    lex->table_count++;
    /* All tables in aux_tables must be found in FROM PART */
    TABLE_LIST *walk= multi_delete_table_match(lex, target_tbl, tables);
    if (!walk)
      DBUG_RETURN(TRUE);
    if (!walk->derived)
    {
      target_tbl->table_name= walk->table_name;
      target_tbl->table_name_length= walk->table_name_length;
    }
    walk->updating= target_tbl->updating;
    walk->lock_type= target_tbl->lock_type;
    /* We can assume that tables to be deleted from are locked for write. */
    DBUG_ASSERT(walk->lock_type >= TL_WRITE_ALLOW_WRITE);
    walk->mdl_request.set_type(MDL_SHARED_WRITE);
    target_tbl->correspondent_table= walk;	// Remember corresponding table
  }
  DBUG_RETURN(FALSE);
}


/**
  simple UPDATE query pre-check.

  @param thd		Thread handler
  @param tables	Global table list

  @retval
    FALSE OK
  @retval
    TRUE  Error
*/

bool update_precheck(THD *thd, TABLE_LIST *tables)
{
  DBUG_ENTER("update_precheck");
  if (thd->lex->select_lex.item_list.elements != thd->lex->value_list.elements)
  {
    my_message(ER_WRONG_VALUE_COUNT, ER(ER_WRONG_VALUE_COUNT), MYF(0));
    DBUG_RETURN(TRUE);
  }
  DBUG_RETURN(check_one_table_access(thd, UPDATE_ACL, tables));
}


/**
  simple DELETE query pre-check.

  @param thd		Thread handler
  @param tables	Global table list

  @retval
    FALSE  OK
  @retval
    TRUE   error
*/

bool delete_precheck(THD *thd, TABLE_LIST *tables)
{
  DBUG_ENTER("delete_precheck");
  if (check_one_table_access(thd, DELETE_ACL, tables))
    DBUG_RETURN(TRUE);
  /* Set privilege for the WHERE clause */
  tables->grant.want_privilege=(SELECT_ACL & ~tables->grant.privilege);
  DBUG_RETURN(FALSE);
}


/**
  simple INSERT query pre-check.

  @param thd		Thread handler
  @param tables	Global table list

  @retval
    FALSE  OK
  @retval
    TRUE   error
*/

bool insert_precheck(THD *thd, TABLE_LIST *tables)
{
  LEX *lex= thd->lex;
  DBUG_ENTER("insert_precheck");

  /*
    Check that we have modify privileges for the first table and
    select privileges for the rest
  */
  ulong privilege= (INSERT_ACL |
                    (lex->duplicates == DUP_REPLACE ? DELETE_ACL : 0) |
                    (lex->value_list.elements ? UPDATE_ACL : 0));

  if (check_one_table_access(thd, privilege, tables))
    DBUG_RETURN(TRUE);

  if (lex->update_list.elements != lex->value_list.elements)
  {
    my_message(ER_WRONG_VALUE_COUNT, ER(ER_WRONG_VALUE_COUNT), MYF(0));
    DBUG_RETURN(TRUE);
  }
  DBUG_RETURN(FALSE);
}


/**
   Set proper open mode and table type for element representing target table
   of CREATE TABLE statement, also adjust statement table list if necessary.
*/

void create_table_set_open_action_and_adjust_tables(LEX *lex)
{
  TABLE_LIST *create_table= lex->query_tables;

  if (lex->create_info.tmp_table())
    create_table->open_type= OT_TEMPORARY_ONLY;
  else
    create_table->open_type= OT_BASE_ONLY;

  if (!lex->select_lex.item_list.elements)
  {
    /*
      Avoid opening and locking target table for ordinary CREATE TABLE
      or CREATE TABLE LIKE for write (unlike in CREATE ... SELECT we
      won't do any insertions in it anyway). Not doing this causes
      problems when running CREATE TABLE IF NOT EXISTS for already
      existing log table.
    */
    create_table->lock_type= TL_READ;
  }
}


/**
  CREATE TABLE query pre-check.

  @param thd			Thread handler
  @param tables		Global table list
  @param create_table	        Table which will be created

  @retval
    FALSE   OK
  @retval
    TRUE   Error
*/

bool create_table_precheck(THD *thd, TABLE_LIST *tables,
                           TABLE_LIST *create_table)
{
  LEX *lex= thd->lex;
  SELECT_LEX *select_lex= &lex->select_lex;
  ulong want_priv;
  bool error= TRUE;                                 // Error message is given
  DBUG_ENTER("create_table_precheck");

  /*
    Require CREATE [TEMPORARY] privilege on new table; for
    CREATE TABLE ... SELECT, also require INSERT.
  */

  want_priv= lex->create_info.tmp_table() ?  CREATE_TMP_ACL :
             (CREATE_ACL | (select_lex->item_list.elements ? INSERT_ACL : 0));

  /* CREATE OR REPLACE on not temporary tables require DROP_ACL */
  if ((lex->create_info.options & HA_LEX_CREATE_REPLACE) &&
      !lex->create_info.tmp_table())
    want_priv|= DROP_ACL;
                          
  if (check_access(thd, want_priv, create_table->db,
                   &create_table->grant.privilege,
                   &create_table->grant.m_internal,
                   0, 0))
    goto err;

  /* If it is a merge table, check privileges for merge children. */
  if (lex->create_info.merge_list.first)
  {
    /*
      The user must have (SELECT_ACL | UPDATE_ACL | DELETE_ACL) on the
      underlying base tables, even if there are temporary tables with the same
      names.

      From user's point of view, it might look as if the user must have these
      privileges on temporary tables to create a merge table over them. This is
      one of two cases when a set of privileges is required for operations on
      temporary tables (see also CREATE TABLE).

      The reason for this behavior stems from the following facts:

        - For merge tables, the underlying table privileges are checked only
          at CREATE TABLE / ALTER TABLE time.

          In other words, once a merge table is created, the privileges of
          the underlying tables can be revoked, but the user will still have
          access to the merge table (provided that the user has privileges on
          the merge table itself). 

        - Temporary tables shadow base tables.

          I.e. there might be temporary and base tables with the same name, and
          the temporary table takes the precedence in all operations.

        - For temporary MERGE tables we do not track if their child tables are
          base or temporary. As result we can't guarantee that privilege check
          which was done in presence of temporary child will stay relevant
          later as this temporary table might be removed.

      If SELECT_ACL | UPDATE_ACL | DELETE_ACL privileges were not checked for
      the underlying *base* tables, it would create a security breach as in
      Bug#12771903.
    */

    if (check_table_access(thd, SELECT_ACL | UPDATE_ACL | DELETE_ACL,
                           lex->create_info.merge_list.first,
                           FALSE, UINT_MAX, FALSE))
      goto err;
  }

  if (want_priv != CREATE_TMP_ACL &&
      check_grant(thd, want_priv, create_table, FALSE, 1, FALSE))
    goto err;

  if (select_lex->item_list.elements)
  {
    /* Check permissions for used tables in CREATE TABLE ... SELECT */
    if (tables && check_table_access(thd, SELECT_ACL, tables, FALSE,
                                     UINT_MAX, FALSE))
      goto err;
  }
  else if (lex->create_info.options & HA_LEX_CREATE_TABLE_LIKE)
  {
    if (check_table_access(thd, SELECT_ACL, tables, FALSE, UINT_MAX, FALSE))
      goto err;
  }

  if (check_fk_parent_table_access(thd, &lex->create_info, &lex->alter_info))
    goto err;

  /*
    For CREATE TABLE we should not open the table even if it exists.
    If the table exists, we should either not create it or replace it
  */
  lex->query_tables->open_strategy= TABLE_LIST::OPEN_STUB;

  error= FALSE;

err:
  DBUG_RETURN(error);
}


/**
  Check privileges for LOCK TABLES statement.

  @param thd     Thread context.
  @param tables  List of tables to be locked.

  @retval FALSE - Success.
  @retval TRUE  - Failure.
*/

static bool lock_tables_precheck(THD *thd, TABLE_LIST *tables)
{
  TABLE_LIST *first_not_own_table= thd->lex->first_not_own_table();

  for (TABLE_LIST *table= tables; table != first_not_own_table && table;
       table= table->next_global)
  {
    if (is_temporary_table(table))
      continue;

    if (check_table_access(thd, LOCK_TABLES_ACL | SELECT_ACL, table,
                           FALSE, 1, FALSE))
      return TRUE;
  }

  return FALSE;
}


/**
  negate given expression.

  @param thd  thread handler
  @param expr expression for negation

  @return
    negated expression
*/

Item *negate_expression(THD *thd, Item *expr)
{
  Item *negated;
  if (expr->type() == Item::FUNC_ITEM &&
      ((Item_func *) expr)->functype() == Item_func::NOT_FUNC)
  {
    /* it is NOT(NOT( ... )) */
    Item *arg= ((Item_func *) expr)->arguments()[0];
    enum_parsing_place place= thd->lex->current_select->parsing_place;
    if (arg->is_bool_func() || place == IN_WHERE || place == IN_HAVING)
      return arg;
    /*
      if it is not boolean function then we have to emulate value of
      not(not(a)), it will be a != 0
    */
    return new Item_func_ne(arg, new Item_int((char*) "0", 0, 1));
  }

  if ((negated= expr->neg_transformer(thd)) != 0)
    return negated;
  return new Item_func_not(expr);
}

/**
  Set the specified definer to the default value, which is the
  current user in the thread.
 
  @param[in]  thd       thread handler
  @param[out] definer   definer
*/
 
void get_default_definer(THD *thd, LEX_USER *definer, bool role)
{
  const Security_context *sctx= thd->security_ctx;

  if (role)
  {
    definer->user.str= const_cast<char*>(sctx->priv_role);
    definer->host= empty_lex_str;
  }
  else
  {
    definer->user.str= const_cast<char*>(sctx->priv_user);
    definer->host.str= const_cast<char*>(sctx->priv_host);
    definer->host.length= strlen(definer->host.str);
  }
  definer->user.length= strlen(definer->user.str);

  definer->password= null_lex_str;
  definer->plugin= empty_lex_str;
  definer->auth= empty_lex_str;
}


/**
  Create default definer for the specified THD.

  @param[in] thd         thread handler

  @return
    - On success, return a valid pointer to the created and initialized
    LEX_USER, which contains definer information.
    - On error, return 0.
*/

LEX_USER *create_default_definer(THD *thd, bool role)
{
  LEX_USER *definer;

  if (! (definer= (LEX_USER*) thd->alloc(sizeof(LEX_USER))))
    return 0;

  thd->get_definer(definer, role);

  if (role && definer->user.length == 0)
  {
    my_error(ER_MALFORMED_DEFINER, MYF(0));
    return 0;
  }
  else
    return definer;
}


/**
  Create definer with the given user and host names.

  @param[in] thd          thread handler
  @param[in] user_name    user name
  @param[in] host_name    host name

  @return
    - On success, return a valid pointer to the created and initialized
    LEX_USER, which contains definer information.
    - On error, return 0.
*/

LEX_USER *create_definer(THD *thd, LEX_STRING *user_name, LEX_STRING *host_name)
{
  LEX_USER *definer;

  /* Create and initialize. */

  if (! (definer= (LEX_USER*) thd->alloc(sizeof(LEX_USER))))
    return 0;

  definer->user= *user_name;
  definer->host= *host_name;
  definer->password.str= NULL;
  definer->password.length= 0;

  return definer;
}

/**
  Check that byte length of a string does not exceed some limit.

  @param str         string to be checked
  @param err_msg     error message to be displayed if the string is too long
  @param max_length  max length

  @retval
    FALSE   the passed string is not longer than max_length
  @retval
    TRUE    the passed string is longer than max_length

  NOTE
    The function is not used in existing code but can be useful later?
*/

bool check_string_byte_length(LEX_STRING *str, const char *err_msg,
                              uint max_byte_length)
{
  if (str->length <= max_byte_length)
    return FALSE;

  my_error(ER_WRONG_STRING_LENGTH, MYF(0), str->str, err_msg, max_byte_length);

  return TRUE;
}


/*
  Check that char length of a string does not exceed some limit.

  SYNOPSIS
  check_string_char_length()
      str              string to be checked
      err_msg          error message to be displayed if the string is too long
      max_char_length  max length in symbols
      cs               string charset

  RETURN
    FALSE   the passed string is not longer than max_char_length
    TRUE    the passed string is longer than max_char_length
*/


bool check_string_char_length(LEX_STRING *str, const char *err_msg,
                              uint max_char_length, CHARSET_INFO *cs,
                              bool no_error)
{
  int well_formed_error;
  uint res= cs->cset->well_formed_len(cs, str->str, str->str + str->length,
                                      max_char_length, &well_formed_error);

  if (!well_formed_error &&  str->length == res)
    return FALSE;

  if (!no_error)
  {
    ErrConvString err(str->str, str->length, cs);
    my_error(ER_WRONG_STRING_LENGTH, MYF(0), err.ptr(), err_msg, max_char_length);
  }
  return TRUE;
}

C_MODE_START

/*
  Check if path does not contain mysql data home directory

  SYNOPSIS
    test_if_data_home_dir()
    dir                     directory

  RETURN VALUES
    0	ok
    1	error ;  Given path contains data directory
*/

int test_if_data_home_dir(const char *dir)
{
  char path[FN_REFLEN];
  int dir_len;
  DBUG_ENTER("test_if_data_home_dir");

  if (!dir)
    DBUG_RETURN(0);

  /*
    data_file_name and index_file_name include the table name without
    extension. Mostly this does not refer to an existing file. When
    comparing data_file_name or index_file_name against the data
    directory, we try to resolve all symbolic links. On some systems,
    we use realpath(3) for the resolution. This returns ENOENT if the
    resolved path does not refer to an existing file. my_realpath()
    does then copy the requested path verbatim, without symlink
    resolution. Thereafter the comparison can fail even if the
    requested path is within the data directory. E.g. if symlinks to
    another file system are used. To make realpath(3) return the
    resolved path, we strip the table name and compare the directory
    path only. If the directory doesn't exist either, table creation
    will fail anyway.
  */

  (void) fn_format(path, dir, "", "",
                   (MY_RETURN_REAL_PATH|MY_RESOLVE_SYMLINKS));
  dir_len= strlen(path);
  if (mysql_unpacked_real_data_home_len<= dir_len)
  {
    if (dir_len > mysql_unpacked_real_data_home_len &&
        path[mysql_unpacked_real_data_home_len] != FN_LIBCHAR)
      DBUG_RETURN(0);

    if (lower_case_file_system)
    {
      if (!my_strnncoll(default_charset_info, (const uchar*) path,
                        mysql_unpacked_real_data_home_len,
                        (const uchar*) mysql_unpacked_real_data_home,
                        mysql_unpacked_real_data_home_len))
      {
        DBUG_PRINT("error", ("Path is part of mysql_real_data_home"));
        DBUG_RETURN(1);
      }
    }
    else if (!memcmp(path, mysql_unpacked_real_data_home,
                     mysql_unpacked_real_data_home_len))
    {
      DBUG_PRINT("error", ("Path is part of mysql_real_data_home"));
      DBUG_RETURN(1);
    }
  }
  DBUG_RETURN(0);
}

C_MODE_END


int error_if_data_home_dir(const char *path, const char *what)
{
  size_t dirlen;
  char   dirpath[FN_REFLEN];
  if (path)
  {
    dirname_part(dirpath, path, &dirlen);
    if (test_if_data_home_dir(dirpath))
    {
      my_error(ER_WRONG_ARGUMENTS, MYF(0), what);
      return 1;
    }
  }
  return 0;
}

/**
  Check that host name string is valid.

  @param[in] str string to be checked

  @return             Operation status
    @retval  FALSE    host name is ok
    @retval  TRUE     host name string is longer than max_length or
                      has invalid symbols
*/

bool check_host_name(LEX_STRING *str)
{
  const char *name= str->str;
  const char *end= str->str + str->length;
  if (check_string_byte_length(str, ER(ER_HOSTNAME), HOSTNAME_LENGTH))
    return TRUE;

  while (name != end)
  {
    if (*name == '@')
    {
      my_printf_error(ER_UNKNOWN_ERROR, 
                      "Malformed hostname (illegal symbol: '%c')", MYF(0),
                      *name);
      return TRUE;
    }
    name++;
  }
  return FALSE;
}


extern int MYSQLparse(THD *thd); // from sql_yacc.cc


/**
  This is a wrapper of MYSQLparse(). All the code should call parse_sql()
  instead of MYSQLparse().

  @param thd Thread context.
  @param parser_state Parser state.
  @param creation_ctx Object creation context.

  @return Error status.
    @retval FALSE on success.
    @retval TRUE on parsing error.
*/

bool parse_sql(THD *thd, Parser_state *parser_state,
               Object_creation_ctx *creation_ctx, bool do_pfs_digest)
{
  bool ret_value;
  DBUG_ENTER("parse_sql");
  DBUG_ASSERT(thd->m_parser_state == NULL);
  DBUG_ASSERT(thd->lex->m_sql_cmd == NULL);

  MYSQL_QUERY_PARSE_START(thd->query());
  /* Backup creation context. */

  Object_creation_ctx *backup_ctx= NULL;

  if (creation_ctx)
    backup_ctx= creation_ctx->set_n_backup(thd);

  /* Set parser state. */

  thd->m_parser_state= parser_state;

  parser_state->m_digest_psi= NULL;
  parser_state->m_lip.m_digest= NULL;

  if (do_pfs_digest)
  {
    /* Start Digest */
    parser_state->m_digest_psi= MYSQL_DIGEST_START(thd->m_statement_psi);

    if (parser_state->m_input.m_compute_digest ||
       (parser_state->m_digest_psi != NULL))
    {
      /*
        If either:
        - the caller wants to compute a digest
        - the performance schema wants to compute a digest
        set the digest listener in the lexer.
      */
      parser_state->m_lip.m_digest= thd->m_digest;
      parser_state->m_lip.m_digest->m_digest_storage.m_charset_number= thd->charset()->number;
    }
  }

  /* Parse the query. */

  bool mysql_parse_status= MYSQLparse(thd) != 0;

  /*
    Check that if MYSQLparse() failed either thd->is_error() is set, or an
    internal error handler is set.

    The assert will not catch a situation where parsing fails without an
    error reported if an error handler exists. The problem is that the
    error handler might have intercepted the error, so thd->is_error() is
    not set. However, there is no way to be 100% sure here (the error
    handler might be for other errors than parsing one).
  */

  DBUG_ASSERT(!mysql_parse_status ||
              thd->is_error() ||
              thd->get_internal_handler());

  /* Reset parser state. */

  thd->m_parser_state= NULL;

  /* Restore creation context. */

  if (creation_ctx)
    creation_ctx->restore_env(thd, backup_ctx);

  /* That's it. */

  ret_value= mysql_parse_status || thd->is_fatal_error;

  if ((ret_value == 0) && (parser_state->m_digest_psi != NULL))
  {
    /*
      On parsing success, record the digest in the performance schema.
    */
    DBUG_ASSERT(do_pfs_digest);
    DBUG_ASSERT(thd->m_digest != NULL);
    MYSQL_DIGEST_END(parser_state->m_digest_psi,
                     & thd->m_digest->m_digest_storage);
  }

  MYSQL_QUERY_PARSE_DONE(ret_value);
  DBUG_RETURN(ret_value);
}

/**
  @} (end of group Runtime_Environment)
*/



/**
  Check and merge "CHARACTER SET cs [ COLLATE cl ]" clause

  @param cs character set pointer.
  @param cl collation pointer.

  Check if collation "cl" is applicable to character set "cs".

  If "cl" is NULL (e.g. when COLLATE clause is not specified),
  then simply "cs" is returned.
  
  @return Error status.
    @retval NULL, if "cl" is not applicable to "cs".
    @retval pointer to merged CHARSET_INFO on success.
*/


CHARSET_INFO*
merge_charset_and_collation(CHARSET_INFO *cs, CHARSET_INFO *cl)
{
  if (cl)
  {
    if (!my_charset_same(cs, cl))
    {
      my_error(ER_COLLATION_CHARSET_MISMATCH, MYF(0), cl->name, cs->csname);
      return NULL;
    }
    return cl;
  }
  return cs;
}<|MERGE_RESOLUTION|>--- conflicted
+++ resolved
@@ -108,10 +108,7 @@
 #ifdef WITH_WSREP
 #include "wsrep_mysqld.h"
 #include "wsrep_thd.h"
-<<<<<<< HEAD
 #include "wsrep_binlog.h"
-=======
->>>>>>> 014fe12c
 static void wsrep_mysql_parse(THD *thd, char *rawbuf, uint length,
                               Parser_state *parser_state);
 #endif /* WITH_WSREP */
@@ -902,11 +899,7 @@
   {
     mysql_mutex_lock(&thd->LOCK_wsrep_thd);
     thd->wsrep_query_state= QUERY_IDLE;
-<<<<<<< HEAD
     if (thd->wsrep_conflict_state==MUST_ABORT) 
-=======
-    if (thd->wsrep_conflict_state==MUST_ABORT)
->>>>>>> 014fe12c
     {
       wsrep_client_rollback(thd);
     }
@@ -957,19 +950,12 @@
   */
   DEBUG_SYNC(thd, "before_do_command_net_read");
 
-<<<<<<< HEAD
   packet_length= my_net_read_packet(net, 1);
 
 #ifdef WITH_WSREP
   if (WSREP(thd)) {
     mysql_mutex_lock(&thd->LOCK_wsrep_thd);
 
-=======
-#ifdef WITH_WSREP
-  if (WSREP(thd)) {
-    packet_length= my_net_read(net);
-    mysql_mutex_lock(&thd->LOCK_wsrep_thd);
->>>>>>> 014fe12c
     /* these THD's are aborted or are aborting during being idle */
     if (thd->wsrep_conflict_state == ABORTING)
     {
@@ -983,40 +969,17 @@
     else if (thd->wsrep_conflict_state == ABORTED)
     {
       thd->store_globals();
-<<<<<<< HEAD
-=======
-      thd->wsrep_bf_thd = NULL;
->>>>>>> 014fe12c
     }
 
     thd->wsrep_query_state= QUERY_EXEC;
     mysql_mutex_unlock(&thd->LOCK_wsrep_thd);
   }
-<<<<<<< HEAD
 #endif /* WITH_WSREP */
   if (packet_length == packet_error)
-=======
-  if ((WSREP(thd)  && packet_length == packet_error) ||
-      (!WSREP(thd) && (packet_length= my_net_read(net)) == packet_error))
-#else
-  if ((packet_length= my_net_read(net)) == packet_error)
-#endif /* WITH_WSREP */
->>>>>>> 014fe12c
   {
     DBUG_PRINT("info",("Got error %d reading command from socket %s",
 		       net->error,
 		       vio_description(net->vio)));
-#ifdef WITH_WSREP
-    if (WSREP(thd)) {
-      mysql_mutex_lock(&thd->LOCK_wsrep_thd);
-      if (thd->wsrep_conflict_state == MUST_ABORT)
-      {
-        DBUG_PRINT("wsrep",("aborted for wsrep rollback: %lu", thd->real_id));
-        wsrep_client_rollback(thd);
-      }
-      mysql_mutex_unlock(&thd->LOCK_wsrep_thd);
-    }
-#endif /* WITH_WSREP */
 
 #ifdef WITH_WSREP
     if (WSREP(thd)) {
@@ -1122,25 +1085,16 @@
   if (WSREP(thd)) {
     while (thd->wsrep_conflict_state== RETRY_AUTOCOMMIT)
     {
-<<<<<<< HEAD
       WSREP_DEBUG("Retry autocommit for: %s\n", thd->wsrep_retry_query);
-=======
->>>>>>> 014fe12c
       CHARSET_INFO *current_charset = thd->variables.character_set_client;
       if (!is_supported_parser_charset(current_charset))
       {
         /* Do not use non-supported parser character sets */
-<<<<<<< HEAD
         WSREP_WARN("Current client character set is non-supported parser "
                    "character set: %s", current_charset->csname);
         thd->variables.character_set_client = &my_charset_latin1;
         WSREP_WARN("For retry temporally setting character set to : %s",
                    my_charset_latin1.csname);
-=======
-        WSREP_WARN("Current client character set is non-supported parser character set: %s", current_charset->csname);
-        thd->variables.character_set_client = &my_charset_latin1;
-        WSREP_WARN("For retry temporally setting character set to : %s", my_charset_latin1.csname);
->>>>>>> 014fe12c
       }
       return_value= dispatch_command(command, thd, thd->wsrep_retry_query,
                                      thd->wsrep_retry_query_len);
@@ -1155,11 +1109,8 @@
     thd->wsrep_retry_command    = COM_CONNECT;
   }
 #endif /* WITH_WSREP */
-<<<<<<< HEAD
   DBUG_ASSERT(!thd->apc_target.is_enabled());
 
-=======
->>>>>>> 014fe12c
 out:
   /* The statement instrumentation must be closed in all cases. */
   DBUG_ASSERT(thd->m_digest == NULL);
@@ -1255,11 +1206,7 @@
 
 static void wsrep_copy_query(THD *thd)
 {
-<<<<<<< HEAD
   thd->wsrep_retry_command   = thd->get_command();
-=======
-  thd->wsrep_retry_command   = thd->command;
->>>>>>> 014fe12c
   thd->wsrep_retry_query_len = thd->query_length();
   if (thd->wsrep_retry_query) {
       my_free(thd->wsrep_retry_query);
@@ -1325,10 +1272,6 @@
       thd->mysys_var->abort     = 0;
       thd->wsrep_conflict_state = NO_CONFLICT;
       thd->wsrep_retry_counter  = 0;
-<<<<<<< HEAD
-=======
-      thd->wsrep_bf_thd         = NULL;
->>>>>>> 014fe12c
       /*
         Increment threads running to compensate dec_thread_running() called
         after dispatch_end label.
@@ -1977,15 +1920,9 @@
     /* wsrep BF abort in query exec phase */
     mysql_mutex_lock(&thd->LOCK_wsrep_thd);
     if ((thd->wsrep_conflict_state != REPLAYING) &&
-<<<<<<< HEAD
         (thd->wsrep_conflict_state != RETRY_AUTOCOMMIT))
     {
       mysql_mutex_unlock(&thd->LOCK_wsrep_thd);
-=======
-        (thd->wsrep_conflict_state != RETRY_AUTOCOMMIT)) {
-      mysql_mutex_unlock(&thd->LOCK_wsrep_thd);
-
->>>>>>> 014fe12c
       thd->update_server_status();
       thd->protocol->end_statement();
       query_cache_end_of_result(thd);
@@ -2033,19 +1970,6 @@
 
   thd->set_time();
   dec_thread_running();
-<<<<<<< HEAD
-=======
-#ifdef WITH_WSREP
-  if (WSREP(thd)) {
-    thd_proc_info(thd, "sleeping");
-  } else {
-#endif /* WITH_WSREP */
-  thd_proc_info(thd, 0);
-#ifdef WITH_WSREP
-  }
-#endif /* WITH_WSREP */
-
->>>>>>> 014fe12c
   thd->packet.shrink(thd->variables.net_buffer_length);	// Reclaim some memory
   free_root(thd->mem_root,MYF(MY_KEEP_PREALLOC));
 
@@ -2786,7 +2710,6 @@
     DBUG_ASSERT(! thd->in_sub_stmt);
     /* Statement transaction still should not be started. */
     DBUG_ASSERT(thd->transaction.stmt.is_empty());
-<<<<<<< HEAD
     if (!(thd->variables.option_bits & OPTION_GTID_BEGIN))
     {
       /* Commit the normal transaction if one is active. */
@@ -2801,19 +2724,6 @@
       /* Release metadata locks acquired in this transaction. */
       thd->mdl_context.release_transactional_locks();
     }
-=======
-    /* Commit the normal transaction if one is active. */
-    if (trans_commit_implicit(thd))
-    {
-      thd->mdl_context.release_transactional_locks();
-#ifdef WITH_WSREP
-      WSREP_DEBUG("implicit commit failed, MDL released: %lu", thd->thread_id);
-#endif /* WITH_WSREP */
-      goto error;
-    }
-    /* Release metadata locks acquired in this transaction. */
-    thd->mdl_context.release_transactional_locks();
->>>>>>> 014fe12c
   }
   
 #ifndef DBUG_OFF
@@ -2866,67 +2776,47 @@
     my_error(ER_NOT_SUPPORTED_YET, MYF(0), "embedded server");
     break;
 #endif
-<<<<<<< HEAD
-=======
+  case SQLCOM_SHOW_STATUS:
+  {
+    execute_show_status(thd, all_tables);
+#ifdef WITH_WSREP
+    wsrep_free_status(thd);
+#endif /* WITH_WSREP */
+    break;
+  }
+  case SQLCOM_SHOW_EXPLAIN:
+  {
+    if (!thd->security_ctx->priv_user[0] &&
+        check_global_access(thd,PROCESS_ACL))
+      break;
+
+    /*
+      The select should use only one table, it's the SHOW EXPLAIN pseudo-table
+    */
+    if (lex->sroutines.records || lex->query_tables->next_global)
+    {
+      my_message(ER_SET_CONSTANTS_ONLY, ER(ER_SET_CONSTANTS_ONLY),
+		 MYF(0));
+      goto error;
+    }
+
+    Item **it= lex->value_list.head_ref();
+    if (!(*it)->basic_const_item() ||
+        (!(*it)->fixed && (*it)->fix_fields(lex->thd, it)) || 
+        (*it)->check_cols(1))
+    {
+      my_message(ER_SET_CONSTANTS_ONLY, ER(ER_SET_CONSTANTS_ONLY),
+		 MYF(0));
+      goto error;
+    }
+    /* no break; fall through */
+  }
   case SQLCOM_SHOW_STATUS_PROC:
   case SQLCOM_SHOW_STATUS_FUNC:
 #ifdef WITH_WSREP
     if (WSREP_CLIENT(thd) && wsrep_sync_wait(thd)) goto error;
 #endif /* WITH_WSREP */
-    if ((res= check_table_access(thd, SELECT_ACL, all_tables, FALSE,
-                                  UINT_MAX, FALSE)))
-      goto error;
-    res= execute_sqlcom_select(thd, all_tables);
-    break;
->>>>>>> 014fe12c
-  case SQLCOM_SHOW_STATUS:
-  {
-    execute_show_status(thd, all_tables);
-#ifdef WITH_WSREP
-<<<<<<< HEAD
-    wsrep_free_status(thd);
-#endif /* WITH_WSREP */
-    break;
-  }
-  case SQLCOM_SHOW_EXPLAIN:
-  {
-    if (!thd->security_ctx->priv_user[0] &&
-        check_global_access(thd,PROCESS_ACL))
-      break;
-
-    /*
-      The select should use only one table, it's the SHOW EXPLAIN pseudo-table
-    */
-    if (lex->sroutines.records || lex->query_tables->next_global)
-    {
-      my_message(ER_SET_CONSTANTS_ONLY, ER(ER_SET_CONSTANTS_ONLY),
-		 MYF(0));
-      goto error;
-    }
-
-    Item **it= lex->value_list.head_ref();
-    if (!(*it)->basic_const_item() ||
-        (!(*it)->fixed && (*it)->fix_fields(lex->thd, it)) || 
-        (*it)->check_cols(1))
-    {
-      my_message(ER_SET_CONSTANTS_ONLY, ER(ER_SET_CONSTANTS_ONLY),
-		 MYF(0));
-      goto error;
-    }
-    /* no break; fall through */
-  }
-  case SQLCOM_SHOW_STATUS_PROC:
-  case SQLCOM_SHOW_STATUS_FUNC:
-#ifdef WITH_WSREP
-    if (WSREP_CLIENT(thd) && wsrep_sync_wait(thd)) goto error;
-#endif /* WITH_WSREP */
-
-=======
-    if (lex->sql_command == SQLCOM_SHOW_STATUS) wsrep_free_status(thd);
-#endif /* WITH_WSREP */
-    break;
-  }
->>>>>>> 014fe12c
+
   case SQLCOM_SHOW_DATABASES:
   case SQLCOM_SHOW_TABLES:
   case SQLCOM_SHOW_TRIGGERS:
@@ -2955,11 +2845,7 @@
   case SQLCOM_SHOW_STORAGE_ENGINES:
   case SQLCOM_SHOW_PROFILE:
 #endif /* WITH_WSREP */
-<<<<<<< HEAD
    {
-=======
-  {
->>>>>>> 014fe12c
     thd->status_var.last_query_cost= 0.0;
 
     /*
@@ -3333,11 +3219,7 @@
        */
       if (thd->query_name_consts && 
           mysql_bin_log.is_open() &&
-<<<<<<< HEAD
           WSREP_FORMAT(thd->variables.binlog_format) == BINLOG_FORMAT_STMT &&
-=======
-          WSREP_BINLOG_FORMAT(thd->variables.binlog_format) == BINLOG_FORMAT_STMT &&
->>>>>>> 014fe12c
           !mysql_bin_log.is_query_in_union(thd, thd->query_id))
       {
         List_iterator_fast<Item> it(select_lex->item_list);
@@ -3427,14 +3309,6 @@
                                    NULL)
 #endif
 
-#ifdef WITH_WSREP
-        if (WSREP(thd) &&
-            (!thd->is_current_stmt_binlog_format_row() ||
-             !(create_info.options & HA_LEX_CREATE_TMP_TABLE)))
-          WSREP_TO_ISOLATION_BEGIN(create_table->db, create_table->table_name,
-                                   NULL)
-#endif
-
         /*
           select_create is currently not re-execution friendly and
           needs to be created for every execution of a PS/SP.
@@ -3477,11 +3351,7 @@
            tables, like mysql replication does
         */
         if (!thd->is_current_stmt_binlog_format_row() ||
-<<<<<<< HEAD
 	    !(create_info.options & HA_LEX_CREATE_TMP_TABLE))
-=======
-            !(create_info.options & HA_LEX_CREATE_TMP_TABLE))
->>>>>>> 014fe12c
           WSREP_TO_ISOLATION_BEGIN(create_table->db, create_table->table_name,
                                    NULL)
 #endif /* WITH_WSREP */
@@ -4178,7 +4048,6 @@
      }
    }
 #endif /* WITH_WSREP */
-<<<<<<< HEAD
     /*
       If we are a slave, we should add IF EXISTS if the query executed
       on the master without an error. This will help a slave to
@@ -4189,8 +4058,6 @@
         slave_ddl_exec_mode_options == SLAVE_EXEC_MODE_IDEMPOTENT)
       lex->check_exists= 1;
 
-=======
->>>>>>> 014fe12c
     /* DDL and binlog write order are protected by metadata locks. */
     res= mysql_rm_table(thd, first_table, lex->check_exists,
 			lex->drop_temporary);
@@ -4385,12 +4252,7 @@
     if (check_access(thd, CREATE_ACL, lex->name.str, NULL, NULL, 1, 0))
       break;
     WSREP_TO_ISOLATION_BEGIN(lex->name.str, NULL, NULL)
-<<<<<<< HEAD
     res= mysql_create_db(thd, lex->name.str, &create_info, 0);
-=======
-    res= mysql_create_db(thd,(lower_case_table_names == 2 ? alias :
-                              lex->name.str), &create_info, 0);
->>>>>>> 014fe12c
     break;
   }
   case SQLCOM_DROP_DB:
@@ -4422,11 +4284,7 @@
     if (check_access(thd, DROP_ACL, lex->name.str, NULL, NULL, 1, 0))
       break;
     WSREP_TO_ISOLATION_BEGIN(lex->name.str, NULL, NULL)
-<<<<<<< HEAD
     res= mysql_rm_db(thd, lex->name.str, lex->check_exists, 0);
-=======
-    res= mysql_rm_db(thd, lex->name.str, lex->drop_if_exists, 0);
->>>>>>> 014fe12c
     break;
   }
   case SQLCOM_ALTER_DB_UPGRADE:
@@ -4613,12 +4471,8 @@
       break;
     /* Conditionally writes to binlog */
     WSREP_TO_ISOLATION_BEGIN(WSREP_MYSQL_DB, NULL, NULL)
-<<<<<<< HEAD
     if (!(res= mysql_drop_user(thd, lex->users_list,
                                lex->sql_command == SQLCOM_DROP_ROLE)))
-=======
-    if (!(res= mysql_drop_user(thd, lex->users_list)))
->>>>>>> 014fe12c
       my_ok(thd);
     break;
   }
@@ -5058,19 +4912,11 @@
       }
     } else {
 #endif /* WITH_WSREP */
-<<<<<<< HEAD
   my_ok(thd);
 #ifdef WITH_WSREP
     }
 #endif /* WITH_WSREP */
    break;
-=======
-    my_ok(thd);
-#ifdef WITH_WSREP
-    }
-#endif /* WITH_WSREP */
-    break;
->>>>>>> 014fe12c
   }
   case SQLCOM_RELEASE_SAVEPOINT:
     if (trans_release_savepoint(thd, lex->ident))
@@ -5782,10 +5628,6 @@
 #ifdef WITH_WSREP
   thd->wsrep_consistency_check= NO_CONSISTENCY_CHECK;
 #endif /* WITH_WSREP */
-<<<<<<< HEAD
-=======
-  thd_proc_info(thd, 0);
->>>>>>> 014fe12c
 
 #ifndef DBUG_OFF
   if (lex->sql_command != SQLCOM_SET_OPTION && ! thd->in_sub_stmt)
@@ -5936,11 +5778,7 @@
   if (!thd->get_sent_row_count())
     status_var_increment(thd->status_var.empty_queries);
   else
-<<<<<<< HEAD
     status_var_add(thd->status_var.rows_sent, thd->get_sent_row_count());
-=======
-    status_var_add(thd->status_var.rows_sent, thd->sent_row_count);
->>>>>>> 014fe12c
 #ifdef WITH_WSREP
     if (lex->sql_command == SQLCOM_SHOW_STATUS) wsrep_free_status(thd);
 #endif /* WITH_WSREP */
@@ -7116,11 +6954,7 @@
 
 #ifdef WITH_WSREP
 static void wsrep_mysql_parse(THD *thd, char *rawbuf, uint length,
-<<<<<<< HEAD
                  Parser_state *parser_state)
-=======
-                              Parser_state *parser_state)
->>>>>>> 014fe12c
 {
   bool is_autocommit=
     !thd->in_multi_stmt_transaction_mode()                  &&
@@ -7133,14 +6967,11 @@
     if (thd->wsrep_conflict_state== RETRY_AUTOCOMMIT)
     {
       thd->wsrep_conflict_state= NO_CONFLICT;
-<<<<<<< HEAD
       /* Performance Schema Interface instrumentation, begin */
       thd->m_statement_psi= MYSQL_REFINE_STATEMENT(thd->m_statement_psi,
 	      com_statement_info[thd->get_command()].m_key);
       MYSQL_SET_STATEMENT_TEXT(thd->m_statement_psi, thd->query(),
 	                       thd->query_length());
-=======
->>>>>>> 014fe12c
     }
     mysql_parse(thd, rawbuf, length, parser_state);
 
@@ -7153,12 +6984,7 @@
         WSREP_DEBUG("abort in exec query state, avoiding autocommit");
       }
 
-<<<<<<< HEAD
       if (thd->wsrep_conflict_state == MUST_REPLAY)
-=======
-      /* checking if BF trx must be replayed */
-      if (thd->wsrep_conflict_state== MUST_REPLAY)
->>>>>>> 014fe12c
       {
         wsrep_replay_transaction(thd);
       }
@@ -7173,18 +6999,12 @@
             thd->lex->sql_command != SQLCOM_SELECT  &&
             (thd->wsrep_retry_counter < thd->variables.wsrep_retry_autocommit))
         {
-<<<<<<< HEAD
           WSREP_DEBUG("wsrep retrying AC query: %s", 
                       (thd->query()) ? thd->query() : "void");
 
 	  /* Performance Schema Interface instrumentation, end */
 	  MYSQL_END_STATEMENT(thd->m_statement_psi, thd->get_stmt_da());
 	  thd->m_statement_psi= NULL;
-=======
-          WSREP_DEBUG("wsrep retrying AC query: %s",
-                      (thd->query()) ? thd->query() : "void");
-
->>>>>>> 014fe12c
           close_thread_tables(thd);
 
           thd->wsrep_conflict_state= RETRY_AUTOCOMMIT;
@@ -7195,17 +7015,10 @@
         }
         else
         {
-<<<<<<< HEAD
           WSREP_DEBUG("%s, thd: %lu is_AC: %d, retry: %lu - %lu SQL: %s", 
                       (thd->wsrep_conflict_state == ABORTED) ? 
                       "BF Aborted" : "cert failure",
                       thd->thread_id, is_autocommit, thd->wsrep_retry_counter, 
-=======
-          WSREP_DEBUG("%s, thd: %lu is_AC: %d, retry: %lu - %lu SQL: %s",
-                      (thd->wsrep_conflict_state == ABORTED) ?
-                      "BF Aborted" : "cert failure",
-                      thd->thread_id, is_autocommit, thd->wsrep_retry_counter,
->>>>>>> 014fe12c
                       thd->variables.wsrep_retry_autocommit, thd->query());
           my_error(ER_LOCK_DEADLOCK, MYF(0), "wsrep aborted transaction");
           thd->killed= NOT_KILLED;
@@ -7220,32 +7033,20 @@
       }
       mysql_mutex_unlock(&thd->LOCK_wsrep_thd);
     }
-<<<<<<< HEAD
 
     /* If retry is requested clean up explain structure */
     if (thd->wsrep_conflict_state == RETRY_AUTOCOMMIT && thd->lex->explain)
         delete_explain_query(thd->lex);
 
-=======
->>>>>>> 014fe12c
   }  while (thd->wsrep_conflict_state== RETRY_AUTOCOMMIT);
 
   if (thd->wsrep_retry_query)
   {
-<<<<<<< HEAD
     WSREP_DEBUG("releasing retry_query: conf %d sent %d kill %d  errno %d SQL %s",
                 thd->wsrep_conflict_state,
 	    thd->get_stmt_da()->is_sent(),
                 thd->killed,
 	    thd->get_stmt_da()->is_error() ? thd->get_stmt_da()->sql_errno() : 0,
-=======
-    WSREP_DEBUG("releasing retry_query: "
-                "conf %d sent %d kill %d  errno %d SQL %s",
-                thd->wsrep_conflict_state,
-                thd->stmt_da->is_sent,
-                thd->killed,
-                thd->stmt_da->is_error() ? thd->stmt_da->sql_errno() : 0,
->>>>>>> 014fe12c
                 thd->wsrep_retry_query);
     my_free(thd->wsrep_retry_query);
     thd->wsrep_retry_query      = NULL;
