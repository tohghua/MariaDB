--- conflicted
+++ resolved
@@ -9461,7 +9461,6 @@
 }
 
 
-<<<<<<< HEAD
 Item *LEX::make_item_func_sysdate(THD *thd, uint fsp)
 {
   /*
@@ -9479,7 +9478,9 @@
     return NULL;
   safe_to_cache_query=0;
   return item;
-=======
+}
+
+
 const Schema *
 LEX::find_func_schema_by_name_or_error(const Lex_ident_sys &schema,
                                        const Lex_ident_sys &func)
@@ -9607,7 +9608,6 @@
     return schema->make_item_func_trim(thd, spec);
   }
   return make_item_func_call_generic(thd, schema_name, func_name, item_list);
->>>>>>> 2c60d43d
 }
 
 
