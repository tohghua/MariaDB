/* Copyright 2018-2023 Codership Oy <info@codership.com>

   This program is free software; you can redistribute it and/or modify
   it under the terms of the GNU General Public License as published by
   the Free Software Foundation; version 2 of the License.

   This program is distributed in the hope that it will be useful,
   but WITHOUT ANY WARRANTY; without even the implied warranty of
   MERCHANTABILITY or FITNESS FOR A PARTICULAR PURPOSE.  See the
   GNU General Public License for more details.

   You should have received a copy of the GNU General Public License
   along with this program; if not, write to the Free Software
   Foundation, Inc., 51 Franklin St, Fifth Floor, Boston, MA 02110-1301  USA */
#include "mariadb.h"

#include "mysql/service_wsrep.h"
#include "wsrep/key.hpp"
#include "wsrep_thd.h"
#include "wsrep_trans_observer.h"
#include "sql_class.h"
#include "debug_sync.h"
#include "log.h"

extern "C" my_bool wsrep_on(const THD *thd)
{
  return my_bool(WSREP(thd));
}

extern "C" void wsrep_thd_LOCK(const THD *thd)
{
  mysql_mutex_lock(&thd->LOCK_thd_data);
}

extern "C" void wsrep_thd_UNLOCK(const THD *thd)
{
  mysql_mutex_unlock(&thd->LOCK_thd_data);
}

extern "C" void wsrep_thd_kill_LOCK(const THD *thd)
{
  mysql_mutex_lock(&thd->LOCK_thd_kill);
}

extern "C" void wsrep_thd_kill_UNLOCK(const THD *thd)
{
  mysql_mutex_unlock(&thd->LOCK_thd_kill);
}

extern "C" const char* wsrep_thd_client_state_str(const THD *thd)
{
  return wsrep::to_c_string(thd->wsrep_cs().state());
}

extern "C" const char* wsrep_thd_client_mode_str(const THD *thd)
{
  return wsrep::to_c_string(thd->wsrep_cs().mode());
}

extern "C" const char* wsrep_thd_transaction_state_str(const THD *thd)
{
  return wsrep::to_c_string(thd->wsrep_cs().transaction().state());
}

extern "C" const char *wsrep_thd_query(const THD *thd)
{
  if (!thd)
    return "NULL";

  switch(thd->lex->sql_command)
  {
    // Mask away some security related details from error log
    case SQLCOM_CREATE_USER:
      return "CREATE USER";
    case SQLCOM_GRANT:
      return "GRANT";
    case SQLCOM_REVOKE:
      return "REVOKE";
    case SQLCOM_SET_OPTION:
      if (thd->lex->definer)
        return "SET PASSWORD";
      /* fallthrough */
    default:
      return (thd->query() ? thd->query() : "NULL");
  }
  return "NULL";
}

extern "C" query_id_t wsrep_thd_transaction_id(const THD *thd)
{
  return thd->wsrep_cs().transaction().id().get();
}

extern "C" long long wsrep_thd_trx_seqno(const THD *thd)
{
  const wsrep::client_state& cs= thd->wsrep_cs();
  if (cs.mode() == wsrep::client_state::m_toi)
  {
    return cs.toi_meta().seqno().get();
  }
  else
  {
    return cs.transaction().ws_meta().seqno().get();
  }
}

extern "C" void wsrep_thd_self_abort(THD *thd)
{
  thd->wsrep_cs().bf_abort(wsrep::seqno(0));
}

extern "C" const char* wsrep_get_sr_table_name()
{
  return wsrep_sr_table_name_full;
}

extern "C" my_bool wsrep_get_debug()
{
  return wsrep_debug;
}

/*
  Test if this connection is a true local (user) connection and not
  a replication or wsrep applier thread.

  Note that this is only usable for galera (as there are other kinds
  of system threads, and only if WSREP_NNULL() is tested by the caller.
 */
extern "C" my_bool wsrep_thd_is_local(const THD *thd)
{
  /*
    async replication IO and background threads have nothing to
    replicate in the cluster, marking them as non-local here to
    prevent write set population and replication

    async replication SQL thread, applies client transactions from
    mariadb master and will be replicated into cluster
  */
  return (
          thd->system_thread != SYSTEM_THREAD_SLAVE_BACKGROUND &&
          thd->system_thread != SYSTEM_THREAD_SLAVE_IO &&
          thd->wsrep_cs().mode() == wsrep::client_state::m_local);
}

extern "C" my_bool wsrep_thd_is_applying(const THD *thd)
{
  return thd->wsrep_cs().mode() == wsrep::client_state::m_high_priority;
}

extern "C" my_bool wsrep_thd_is_toi(const THD *thd)
{
  return thd->wsrep_cs().mode() == wsrep::client_state::m_toi;
}

extern "C" my_bool wsrep_thd_is_local_toi(const THD *thd)
{
  return thd->wsrep_cs().mode() == wsrep::client_state::m_toi &&
         thd->wsrep_cs().toi_mode() == wsrep::client_state::m_local;

}

extern "C" my_bool wsrep_thd_is_in_rsu(const THD *thd)
{
  return thd->wsrep_cs().mode() == wsrep::client_state::m_rsu;
}

extern "C" my_bool wsrep_thd_is_BF(const THD *thd, my_bool sync)
{
  my_bool status = FALSE;
  if (thd && WSREP(thd))
  {
    if (sync) mysql_mutex_lock(&thd->LOCK_thd_data);
    status = (wsrep_thd_is_applying(thd) || wsrep_thd_is_toi(thd));
    if (sync) mysql_mutex_unlock(&thd->LOCK_thd_data);
  }
  return status;
}

extern "C" my_bool wsrep_thd_is_SR(const THD *thd)
{
  return thd && thd->wsrep_cs().transaction().is_streaming();
}

extern "C" void wsrep_handle_SR_rollback(THD *bf_thd,
                                         THD *victim_thd)
{
  DBUG_ASSERT(victim_thd);
  DBUG_ASSERT(wsrep_thd_is_SR(victim_thd));
  if (!victim_thd || !wsrep_on(bf_thd)) return;

  WSREP_DEBUG("handle rollback, for deadlock: thd %llu trx_id %" PRIu64 " frags %zu conf %s",
              victim_thd->thread_id,
              victim_thd->wsrep_trx_id(),
              victim_thd->wsrep_sr().fragments_certified(),
              wsrep_thd_transaction_state_str(victim_thd));

  /* Note: do not store/reset globals before wsrep_bf_abort() call
     to avoid losing BF thd context. */
  if (!(bf_thd && bf_thd != victim_thd))
  {
    DEBUG_SYNC(victim_thd, "wsrep_before_SR_rollback");
  }
  if (bf_thd)
  {
    wsrep_bf_abort(bf_thd, victim_thd);
  }
  else
  {
    wsrep_thd_self_abort(victim_thd);
  }
  if (bf_thd)
  {
    wsrep_store_threadvars(bf_thd);
  }
}

extern "C" my_bool wsrep_thd_bf_abort(THD *bf_thd, THD *victim_thd,
                                      my_bool signal)
{
  mysql_mutex_assert_owner(&victim_thd->LOCK_thd_kill);
  mysql_mutex_assert_not_owner(&victim_thd->LOCK_thd_data);
  my_bool ret= wsrep_bf_abort(bf_thd, victim_thd);
  /*
    Send awake signal if victim was BF aborted or does not
    have wsrep on. Note that this should never interrupt RSU
    as RSU has paused the provider.
   */
  if ((ret || !wsrep_on(victim_thd)) && signal)
  {
    mysql_mutex_lock(&victim_thd->LOCK_thd_data);

    if (victim_thd->wsrep_aborter && victim_thd->wsrep_aborter != bf_thd->thread_id)
    {
      WSREP_DEBUG("victim is killed already by %llu, skipping awake",
                  victim_thd->wsrep_aborter);
      mysql_mutex_unlock(&victim_thd->LOCK_thd_data);
      return false;
    }

    victim_thd->wsrep_aborter= bf_thd->thread_id;
<<<<<<< HEAD
    victim_thd->awake_no_mutex(KILL_QUERY);
    mysql_mutex_unlock(&victim_thd->LOCK_thd_data);
  } else {
    WSREP_DEBUG("wsrep_thd_bf_abort skipped awake, signal %d", signal);
=======
    victim_thd->awake_no_mutex(KILL_QUERY_HARD);
>>>>>>> 647a7232
  }
  return ret;
}

extern "C" my_bool wsrep_thd_skip_locking(const THD *thd)
{
  return thd && thd->wsrep_skip_locking;
}

extern "C" my_bool wsrep_thd_order_before(const THD *left, const THD *right)
{
  if (wsrep_thd_is_BF(left, false) &&
      wsrep_thd_is_BF(right, false) &&
      wsrep_thd_trx_seqno(left) < wsrep_thd_trx_seqno(right)) {
    WSREP_DEBUG("BF conflict, order: %lld %lld\n",
                (long long)wsrep_thd_trx_seqno(left),
                (long long)wsrep_thd_trx_seqno(right));
    return TRUE;
  }
  WSREP_DEBUG("waiting for BF, trx order: %lld %lld\n",
              (long long)wsrep_thd_trx_seqno(left),
              (long long)wsrep_thd_trx_seqno(right));
  return FALSE;
}

extern "C" my_bool wsrep_thd_is_aborting(const MYSQL_THD thd)
{
  mysql_mutex_assert_owner(&thd->LOCK_thd_data);

  const wsrep::client_state& cs(thd->wsrep_cs());
  const enum wsrep::transaction::state tx_state(cs.transaction().state());
  switch (tx_state)
  {
    case wsrep::transaction::s_must_abort:
      return (cs.state() == wsrep::client_state::s_exec ||
              cs.state() == wsrep::client_state::s_result);
    case wsrep::transaction::s_aborting:
      return true;
    default:
      return false;
  }

  return false;
}

static inline enum wsrep::key::type
map_key_type(enum Wsrep_service_key_type type)
{
  switch (type)
  {
  case WSREP_SERVICE_KEY_SHARED:    return wsrep::key::shared;
  case WSREP_SERVICE_KEY_REFERENCE: return wsrep::key::reference;
  case WSREP_SERVICE_KEY_UPDATE:    return wsrep::key::update;
  case WSREP_SERVICE_KEY_EXCLUSIVE: return wsrep::key::exclusive;
  }
  return wsrep::key::exclusive;
}

extern "C" int wsrep_thd_append_key(THD *thd,
                                    const struct wsrep_key* key,
                                    int n_keys,
                                    enum Wsrep_service_key_type key_type)
{
  Wsrep_client_state& client_state(thd->wsrep_cs());
  DBUG_ASSERT(client_state.transaction().active());
  int ret= 0;
  for (int i= 0; i < n_keys && ret == 0; ++i)
  {
    wsrep::key wsrep_key(map_key_type(key_type));
    for (size_t kp= 0; kp < key[i].key_parts_num; ++kp)
    {
      wsrep_key.append_key_part(key[i].key_parts[kp].ptr, key[i].key_parts[kp].len);
    }
    ret= client_state.append_key(wsrep_key);
  }
  /*
    In case of `wsrep_gtid_mode` when WS will be replicated, we need to set
    `server_id` for events that are going to be written in IO, and in case of
    manual SET gtid_seq_no=X we are ignoring value.
   */
  if (!ret && wsrep_gtid_mode && !thd->slave_thread && !wsrep_thd_is_applying(thd))
  {
    thd->variables.server_id= wsrep_gtid_server.server_id;
    thd->variables.gtid_seq_no= 0;
  }
  return ret;
}

extern "C" void wsrep_commit_ordered(THD *thd)
{
  if (wsrep_is_active(thd) &&
      (thd->wsrep_trx().state() == wsrep::transaction::s_committing ||
       thd->wsrep_trx().state() == wsrep::transaction::s_ordered_commit))
  {
    wsrep_gtid_server.signal_waiters(thd->wsrep_current_gtid_seqno, false);
    if (wsrep_thd_is_local(thd))
    {
      thd->wsrep_last_written_gtid_seqno= thd->wsrep_current_gtid_seqno;
    }
    if (thd->wsrep_trx().state() != wsrep::transaction::s_ordered_commit &&
        !wsrep_commit_will_write_binlog(thd))
    {
      DEBUG_SYNC(thd, "before_wsrep_ordered_commit");
      thd->wsrep_cs().ordered_commit();
    }
  }
}

extern "C" my_bool wsrep_thd_has_ignored_error(const THD *thd)
{
  return thd->wsrep_has_ignored_error;
}

extern "C" void wsrep_thd_set_ignored_error(THD *thd, my_bool val)
{
  thd->wsrep_has_ignored_error= val;
}

extern "C" ulong wsrep_OSU_method_get(const MYSQL_THD thd)
{
  if (thd)
    return(thd->variables.wsrep_OSU_method);
  else
    return(global_system_variables.wsrep_OSU_method);
}

extern "C" bool wsrep_thd_set_wsrep_aborter(THD *bf_thd, THD *victim_thd)
{
  mysql_mutex_assert_owner(&victim_thd->LOCK_thd_data);
  if (!bf_thd)
  {
    victim_thd->wsrep_aborter= 0;
    WSREP_DEBUG("wsrep_thd_set_wsrep_aborter resetting wsrep_aborter");
    return false;
  }
  if (victim_thd->wsrep_aborter && victim_thd->wsrep_aborter != bf_thd->thread_id)
  {
    return true;
  }
  victim_thd->wsrep_aborter= bf_thd->thread_id;
  WSREP_DEBUG("wsrep_thd_set_wsrep_aborter setting wsrep_aborter %u",
              victim_thd->wsrep_aborter);
  return false;
}

extern "C" void wsrep_report_bf_lock_wait(const THD *thd,
                                          unsigned long long trx_id)
{
  if (thd)
  {
    WSREP_ERROR("Thread %s trx_id: %llu thread: %ld "
                "seqno: %lld client_state: %s client_mode: %s transaction_mode: %s "
                "applier: %d toi: %d local: %d "
                "query: %s",
                wsrep_thd_is_BF(thd, false) ? "BF" : "normal",
                trx_id,
                thd_get_thread_id(thd),
                wsrep_thd_trx_seqno(thd),
                wsrep_thd_client_state_str(thd),
                wsrep_thd_client_mode_str(thd),
                wsrep_thd_transaction_state_str(thd),
                wsrep_thd_is_applying(thd),
                wsrep_thd_is_toi(thd),
                wsrep_thd_is_local(thd),
                wsrep_thd_query(thd));
  }
}

extern "C" void  wsrep_thd_set_PA_unsafe(THD *thd)
{
  if (thd && thd->wsrep_cs().mark_transaction_pa_unsafe())
  {
    WSREP_DEBUG("session does not have active transaction, can not mark as PA unsafe");
  }
}<|MERGE_RESOLUTION|>--- conflicted
+++ resolved
@@ -238,14 +238,10 @@
     }
 
     victim_thd->wsrep_aborter= bf_thd->thread_id;
-<<<<<<< HEAD
-    victim_thd->awake_no_mutex(KILL_QUERY);
+    victim_thd->awake_no_mutex(KILL_QUERY_HARD);
     mysql_mutex_unlock(&victim_thd->LOCK_thd_data);
   } else {
     WSREP_DEBUG("wsrep_thd_bf_abort skipped awake, signal %d", signal);
-=======
-    victim_thd->awake_no_mutex(KILL_QUERY_HARD);
->>>>>>> 647a7232
   }
   return ret;
 }
