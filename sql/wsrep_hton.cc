--- conflicted
+++ resolved
@@ -508,14 +508,8 @@
                "schema: %s \n"
 	       "QUERY: %s\n"
 	       " => Skipping replication",
-<<<<<<< HEAD
-	       (longlong) thd->thread_id, data_len,
+	       (ulonglong) thd->thread_id, data_len,
                thd->get_db(), thd->query());
-=======
-	       (ulonglong) thd->thread_id, data_len,
-               (thd->db ? thd->db : "(null)"), thd->query());
-
->>>>>>> c9b9eb33
     rcode = WSREP_TRX_FAIL;
   }
   else if (!rcode)
