#ifndef HANDLER_INCLUDED
#define HANDLER_INCLUDED
/*
   Copyright (c) 2000, 2019, Oracle and/or its affiliates.
   Copyright (c) 2009, 2023, MariaDB

   This program is free software; you can redistribute it and/or
   modify it under the terms of the GNU General Public License
   as published by the Free Software Foundation; version 2 of
   the License.

   This program is distributed in the hope that it will be useful,
   but WITHOUT ANY WARRANTY; without even the implied warranty of
   MERCHANTABILITY or FITNESS FOR A PARTICULAR PURPOSE. See the
   GNU General Public License for more details.

   You should have received a copy of the GNU General Public License
   along with this program; if not, write to the Free Software
   Foundation, Inc., 51 Franklin St, Fifth Floor, Boston, MA 02110-1335  USA
*/

/* Definitions for parameters to do with handler-routines */

#ifdef USE_PRAGMA_INTERFACE
#pragma interface			/* gcc class implementation */
#endif

#include "sql_const.h"
#include "sql_basic_types.h"
#include "mysqld.h"                             /* server_id */
#include "sql_plugin.h"        /* plugin_ref, st_plugin_int, plugin */
#include "thr_lock.h"          /* thr_lock_type, THR_LOCK_DATA */
#include "sql_cache.h"
#include "structs.h"                            /* SHOW_COMP_OPTION */
#include "sql_array.h"          /* Dynamic_array<> */
#include "mdl.h"
#include "vers_string.h"
#include "ha_handler_stats.h"

#include "sql_analyze_stmt.h" // for Exec_time_tracker 

#include <my_compare.h>
#include <ft_global.h>
#include <keycache.h>
#include <mysql/psi/mysql_table.h>
#include "sql_sequence.h"
#include "mem_root_array.h"
#include <utility>     // pair
#include <my_attribute.h> /* __attribute__ */

class Alter_info;
class Virtual_column_info;
class sequence_definition;
class Rowid_filter;
class Field_string;
class Field_varstring;
class Field_blob;
class Column_definition;

// the following is for checking tables

#define HA_ADMIN_ALREADY_DONE	  1
#define HA_ADMIN_OK               0
#define HA_ADMIN_NOT_IMPLEMENTED -1
#define HA_ADMIN_FAILED		 -2
#define HA_ADMIN_CORRUPT         -3
#define HA_ADMIN_INTERNAL_ERROR  -4
#define HA_ADMIN_INVALID         -5
#define HA_ADMIN_REJECT          -6
#define HA_ADMIN_TRY_ALTER       -7
#define HA_ADMIN_WRONG_CHECKSUM  -8
#define HA_ADMIN_NOT_BASE_TABLE  -9
#define HA_ADMIN_NEEDS_UPGRADE  -10
#define HA_ADMIN_NEEDS_ALTER    -11
#define HA_ADMIN_NEEDS_CHECK    -12
#define HA_ADMIN_COMMIT_ERROR   -13

/**
   Return values for check_if_supported_inplace_alter().

   @see check_if_supported_inplace_alter() for description of
   the individual values.
*/
enum enum_alter_inplace_result {
  HA_ALTER_ERROR,
  HA_ALTER_INPLACE_COPY_NO_LOCK,
  HA_ALTER_INPLACE_COPY_LOCK,
  HA_ALTER_INPLACE_NOCOPY_LOCK,
  HA_ALTER_INPLACE_NOCOPY_NO_LOCK,
  HA_ALTER_INPLACE_INSTANT,
  HA_ALTER_INPLACE_NOT_SUPPORTED,
  HA_ALTER_INPLACE_EXCLUSIVE_LOCK,
  HA_ALTER_INPLACE_SHARED_LOCK,
  HA_ALTER_INPLACE_NO_LOCK
};

/* Flags for create_partitioning_metadata() */

enum chf_create_flags {
  CHF_CREATE_FLAG,
  CHF_DELETE_FLAG,
  CHF_RENAME_FLAG,
  CHF_INDEX_FLAG
};

/* Bits in table_flags() to show what database can do */

#define HA_NO_TRANSACTIONS     (1ULL << 0) /* Doesn't support transactions */
#define HA_PARTIAL_COLUMN_READ (1ULL << 1) /* read may not return all columns */
#define HA_TABLE_SCAN_ON_INDEX (1ULL << 2) /* No separate data/index file */
/*
  The following should be set if the following is not true when scanning
  a table with rnd_next()
  - We will see all rows (including deleted ones)
  - Row positions are 'table->s->db_record_offset' apart
  If this flag is not set, filesort will do a position() call for each matched
  row to be able to find the row later.
*/
#define HA_REC_NOT_IN_SEQ      (1ULL << 3)
#define HA_CAN_GEOMETRY        (1ULL << 4)
/*
  Reading keys in random order is as fast as reading keys in sort order
  (Used in records.cc to decide if we should use a record cache and by
  filesort to decide if we should sort key + data or key + pointer-to-row
*/
#define HA_FAST_KEY_READ       (1ULL << 5)
/*
  Set the following flag if we on delete should force all key to be read
  and on update read all keys that changes
*/
#define HA_REQUIRES_KEY_COLUMNS_FOR_DELETE (1ULL << 6)
#define HA_NULL_IN_KEY         (1ULL << 7) /* One can have keys with NULL */
#define HA_DUPLICATE_POS       (1ULL << 8)    /* ha_position() gives dup row */
#define HA_NO_BLOBS            (1ULL << 9) /* Doesn't support blobs */
#define HA_CAN_INDEX_BLOBS     (1ULL << 10)
#define HA_AUTO_PART_KEY       (1ULL << 11) /* auto-increment in multi-part key */
/*
  The engine requires every table to have a user-specified PRIMARY KEY.
  Do not set the flag if the engine can generate a hidden primary key internally.
  This flag is ignored if a SEQUENCE is created (which, in turn, needs
  HA_CAN_TABLES_WITHOUT_ROLLBACK flag)
*/
#define HA_REQUIRE_PRIMARY_KEY (1ULL << 12)
#define HA_STATS_RECORDS_IS_EXACT (1ULL << 13) /* stats.records is exact */
/*
  INSERT_DELAYED only works with handlers that uses MySQL internal table
  level locks
*/
#define HA_CAN_INSERT_DELAYED  (1ULL << 14)
/*
  If we get the primary key columns for free when we do an index read
  (usually, it also implies that HA_PRIMARY_KEY_REQUIRED_FOR_POSITION
  flag is set).
*/
#define HA_PRIMARY_KEY_IN_READ_INDEX (1ULL << 15)
/*
  If HA_PRIMARY_KEY_REQUIRED_FOR_POSITION is set, it means that to position()
  uses a primary key given by the record argument.
  Without primary key, we can't call position().
  If not set, the position is returned as the current rows position
  regardless of what argument is given.
*/ 
#define HA_PRIMARY_KEY_REQUIRED_FOR_POSITION (1ULL << 16) 
#define HA_CAN_RTREEKEYS       (1ULL << 17)
#define HA_NOT_DELETE_WITH_CACHE (1ULL << 18) /* unused */
/*
  The following is we need to a primary key to delete (and update) a row.
  If there is no primary key, all columns needs to be read on update and delete
*/
#define HA_PRIMARY_KEY_REQUIRED_FOR_DELETE (1ULL << 19)
#define HA_NO_PREFIX_CHAR_KEYS (1ULL << 20)
#define HA_CAN_FULLTEXT        (1ULL << 21)
#define HA_CAN_SQL_HANDLER     (1ULL << 22)
#define HA_NO_AUTO_INCREMENT   (1ULL << 23)
/* Has automatic checksums and uses the old checksum format */
#define HA_HAS_OLD_CHECKSUM    (1ULL << 24)
/* Table data are stored in separate files (for lower_case_table_names) */
#define HA_FILE_BASED	       (1ULL << 26)
#define HA_CAN_BIT_FIELD       (1ULL << 28) /* supports bit fields */
#define HA_NEED_READ_RANGE_BUFFER (1ULL << 29) /* for read_multi_range */
#define HA_ANY_INDEX_MAY_BE_UNIQUE (1ULL << 30)
#define HA_NO_COPY_ON_ALTER    (1ULL << 31)
#define HA_HAS_RECORDS	       (1ULL << 32) /* records() gives exact count*/
/* Has it's own method of binlog logging */
#define HA_HAS_OWN_BINLOGGING  (1ULL << 33)
/*
  Engine is capable of row-format and statement-format logging,
  respectively
*/
#define HA_BINLOG_ROW_CAPABLE  (1ULL << 34)
#define HA_BINLOG_STMT_CAPABLE (1ULL << 35)

/*
    When a multiple key conflict happens in a REPLACE command mysql
    expects the conflicts to be reported in the ascending order of
    key names.

    For e.g.

    CREATE TABLE t1 (a INT, UNIQUE (a), b INT NOT NULL, UNIQUE (b), c INT NOT
                     NULL, INDEX(c));

    REPLACE INTO t1 VALUES (1,1,1),(2,2,2),(2,1,3);

    MySQL expects the conflict with 'a' to be reported before the conflict with
    'b'.

    If the underlying storage engine does not report the conflicting keys in
    ascending order, it causes unexpected errors when the REPLACE command is
    executed.

    This flag helps the underlying SE to inform the server that the keys are not
    ordered.
*/
#define HA_DUPLICATE_KEY_NOT_IN_ORDER    (1ULL << 36)

/*
  Engine supports REPAIR TABLE. Used by CHECK TABLE FOR UPGRADE if an
  incompatible table is detected. If this flag is set, CHECK TABLE FOR UPGRADE
  will report ER_TABLE_NEEDS_UPGRADE, otherwise ER_TABLE_NEED_REBUILD.
*/
#define HA_CAN_REPAIR                    (1ULL << 37)

/* Has automatic checksums and uses the new checksum format */
#define HA_HAS_NEW_CHECKSUM    (1ULL << 38)
#define HA_CAN_VIRTUAL_COLUMNS (1ULL << 39)
#define HA_MRR_CANT_SORT       (1ULL << 40)
/* All of VARCHAR is stored, including bytes after real varchar data */
#define HA_RECORD_MUST_BE_CLEAN_ON_WRITE (1ULL << 41)

/*
  This storage engine supports condition pushdown
*/
#define HA_CAN_TABLE_CONDITION_PUSHDOWN (1ULL << 42)
/* old name for the same flag */
#define HA_MUST_USE_TABLE_CONDITION_PUSHDOWN HA_CAN_TABLE_CONDITION_PUSHDOWN

/**
  The handler supports read before write removal optimization

  Read before write removal may be used for storage engines which support
  write without previous read of the row to be updated. Handler returning
  this flag must implement start_read_removal() and end_read_removal().
  The handler may return "fake" rows constructed from the key of the row
  asked for. This is used to optimize UPDATE and DELETE by reducing the
  number of roundtrips between handler and storage engine.
  
  Example:
  UPDATE a=1 WHERE pk IN (<keys>)

  mysql_update()
  {
    if (<conditions for starting read removal>)
      start_read_removal()
      -> handler returns true if read removal supported for this table/query

    while(read_record("pk=<key>"))
      -> handler returns fake row with column "pk" set to <key>

      ha_update_row()
      -> handler sends write "a=1" for row with "pk=<key>"

    end_read_removal()
    -> handler returns the number of rows actually written
  }

  @note This optimization in combination with batching may be used to
        remove even more roundtrips.
*/
#define HA_READ_BEFORE_WRITE_REMOVAL  (1ULL << 43)

/*
  Engine supports extended fulltext API
 */
#define HA_CAN_FULLTEXT_EXT              (1ULL << 44)

/*
  Storage engine supports table export using the
  FLUSH TABLE <table_list> FOR EXPORT statement
  (meaning, after this statement one can copy table files out of the
  datadir and later "import" (somehow) in another MariaDB instance)
 */
#define HA_CAN_EXPORT                 (1ULL << 45)

/*
  Storage engine does not require an exclusive metadata lock
  on the table during optimize. (TODO and repair?).
  It can allow other connections to open the table.
  (it does not necessarily mean that other connections can
  read or modify the table - this is defined by THR locks and the
  ::store_lock() method).
*/
#define HA_CONCURRENT_OPTIMIZE          (1ULL << 46)

/*
  If the storage engine support tables that will not roll back on commit
  In addition the table should not lock rows and support READ and WRITE
  UNCOMMITTED.
  This is useful for implementing things like SEQUENCE but can also in
  the future be useful to do logging that should never roll back.
*/
#define HA_CAN_TABLES_WITHOUT_ROLLBACK  (1ULL << 47)

/*
  Mainly for usage by SEQUENCE engine. Setting this flag means
  that the table will never roll back and that all operations
  for this table should stored in the non transactional log
  space that will always be written, even on rollback.
*/

#define HA_PERSISTENT_TABLE              (1ULL << 48)

/*
  If storage engine uses another engine as a base
  This flag is also needed if the table tries to open the .frm file
  as part of drop table.
*/
#define HA_REUSES_FILE_NAMES             (1ULL << 49)

/*
  Set of all binlog flags. Currently only contain the capabilities
  flags.
 */
#define HA_BINLOG_FLAGS (HA_BINLOG_ROW_CAPABLE | HA_BINLOG_STMT_CAPABLE)

/* The following are used by Spider */
#define HA_CAN_FORCE_BULK_UPDATE (1ULL << 50)
#define HA_CAN_FORCE_BULK_DELETE (1ULL << 51)
#define HA_CAN_DIRECT_UPDATE_AND_DELETE (1ULL << 52)

/* The following is for partition handler */
#define HA_CAN_MULTISTEP_MERGE (1LL << 53)

/* calling cmp_ref() on the engine is expensive */
#define HA_SLOW_CMP_REF         (1ULL << 54)
#define HA_CMP_REF_IS_EXPENSIVE HA_SLOW_CMP_REF

/**
  Some engines are unable to provide an efficient implementation for rnd_pos().
  Server will try to avoid it, if possible

  TODO better to do it with cost estimates, not with an explicit flag
*/
#define HA_SLOW_RND_POS  (1ULL << 55)

/* Safe for online backup */
#define HA_CAN_ONLINE_BACKUPS (1ULL << 56)

/* Support native hash index */
#define HA_CAN_HASH_KEYS        (1ULL << 57)
#define HA_CRASH_SAFE           (1ULL << 58)

/*
  There is no need to evict the table from the table definition cache having
  run ANALYZE TABLE on it
 */
#define HA_ONLINE_ANALYZE             (1ULL << 59)
/*
  Rowid's are not comparable. This is set if the rowid is unique to the
  current open handler, like it is with federated where the rowid is a
  pointer to a local result set buffer. The effect of having this set is
  that the optimizer will not consider the following optimizations for
  the table:
  ror scans, filtering or duplicate weedout
*/
#define HA_NON_COMPARABLE_ROWID (1ULL << 60)

/* Implements SELECT ... FOR UPDATE SKIP LOCKED */
#define HA_CAN_SKIP_LOCKED  (1ULL << 61)

#define HA_LAST_TABLE_FLAG HA_CAN_SKIP_LOCKED


/* bits in index_flags(index_number) for what you can do with index */
#define HA_READ_NEXT            1       /* TODO really use this flag */
#define HA_READ_PREV            2       /* supports ::index_prev */
#define HA_READ_ORDER           4       /* index_next/prev follow sort order */
#define HA_READ_RANGE           8       /* can find all records in a range */
#define HA_ONLY_WHOLE_INDEX	16	/* Can't use part key searches */
#define HA_KEYREAD_ONLY         64	/* Support HA_EXTRA_KEYREAD */

/*
  Index scan will not return records in rowid order. Not guaranteed to be
  set for unordered (e.g. HASH) indexes.
*/
#define HA_KEY_SCAN_NOT_ROR     128 
#define HA_DO_INDEX_COND_PUSHDOWN  256 /* Supports Index Condition Pushdown */
/*
  Data is clustered on this key. This means that when you read the key
  you also get the row data without any additional disk reads.
*/
#define HA_CLUSTERED_INDEX      512

#define HA_DO_RANGE_FILTER_PUSHDOWN  1024

/*
  bits in alter_table_flags:
*/
/*
  These bits are set if different kinds of indexes can be created or dropped
  in-place without re-creating the table using a temporary table.
  NO_READ_WRITE indicates that the handler needs concurrent reads and writes
  of table data to be blocked.
  Partitioning needs both ADD and DROP to be supported by its underlying
  handlers, due to error handling, see bug#57778.
*/
#define HA_INPLACE_ADD_INDEX_NO_READ_WRITE         (1UL << 0)
#define HA_INPLACE_DROP_INDEX_NO_READ_WRITE        (1UL << 1)
#define HA_INPLACE_ADD_UNIQUE_INDEX_NO_READ_WRITE  (1UL << 2)
#define HA_INPLACE_DROP_UNIQUE_INDEX_NO_READ_WRITE (1UL << 3)
#define HA_INPLACE_ADD_PK_INDEX_NO_READ_WRITE      (1UL << 4)
#define HA_INPLACE_DROP_PK_INDEX_NO_READ_WRITE     (1UL << 5)
/*
  These are set if different kinds of indexes can be created or dropped
  in-place while still allowing concurrent reads (but not writes) of table
  data. If a handler is capable of one or more of these, it should also set
  the corresponding *_NO_READ_WRITE bit(s).
*/
#define HA_INPLACE_ADD_INDEX_NO_WRITE              (1UL << 6)
#define HA_INPLACE_DROP_INDEX_NO_WRITE             (1UL << 7)
#define HA_INPLACE_ADD_UNIQUE_INDEX_NO_WRITE       (1UL << 8)
#define HA_INPLACE_DROP_UNIQUE_INDEX_NO_WRITE      (1UL << 9)
#define HA_INPLACE_ADD_PK_INDEX_NO_WRITE           (1UL << 10)
#define HA_INPLACE_DROP_PK_INDEX_NO_WRITE          (1UL << 11)
/*
  HA_PARTITION_FUNCTION_SUPPORTED indicates that the function is
  supported at all.
  HA_FAST_CHANGE_PARTITION means that optimised variants of the changes
  exists but they are not necessarily done online.

  HA_ONLINE_DOUBLE_WRITE means that the handler supports writing to both
  the new partition and to the old partitions when updating through the
  old partitioning schema while performing a change of the partitioning.
  This means that we can support updating of the table while performing
  the copy phase of the change. For no lock at all also a double write
  from new to old must exist and this is not required when this flag is
  set.
  This is actually removed even before it was introduced the first time.
  The new idea is that handlers will handle the lock level already in
  store_lock for ALTER TABLE partitions.

  HA_PARTITION_ONE_PHASE is a flag that can be set by handlers that take
  care of changing the partitions online and in one phase. Thus all phases
  needed to handle the change are implemented inside the storage engine.
  The storage engine must also support auto-discovery since the frm file
  is changed as part of the change and this change must be controlled by
  the storage engine. A typical engine to support this is NDB (through
  WL #2498).
*/
#define HA_PARTITION_FUNCTION_SUPPORTED         (1UL << 12)
#define HA_FAST_CHANGE_PARTITION                (1UL << 13)
#define HA_PARTITION_ONE_PHASE                  (1UL << 14)

/* operations for disable/enable indexes */
#define HA_KEY_SWITCH_NONUNIQ      0
#define HA_KEY_SWITCH_ALL          1
#define HA_KEY_SWITCH_NONUNIQ_SAVE 2
#define HA_KEY_SWITCH_ALL_SAVE     3

/*
  Note: the following includes binlog and closing 0.
  TODO remove the limit, use dynarrays
*/
#define MAX_HA 64

/*
  Use this instead of 0 as the initial value for the slot number of
  handlerton, so that we can distinguish uninitialized slot number
  from slot 0.
*/
#define HA_SLOT_UNDEF ((uint)-1)

/*
  Parameters for open() (in register form->filestat)
  HA_GET_INFO does an implicit HA_ABORT_IF_LOCKED
*/

#define HA_OPEN_KEYFILE		1U
#define HA_READ_ONLY		16U	/* File opened as readonly */
/* Try readonly if can't open with read and write */
#define HA_TRY_READ_ONLY	32U

	/* Some key definitions */
#define HA_KEY_NULL_LENGTH	1
#define HA_KEY_BLOB_LENGTH	2

/* Maximum length of any index lookup key, in bytes */

#define MAX_KEY_LENGTH (MAX_DATA_LENGTH_FOR_KEY \
                         +(MAX_REF_PARTS \
                          *(HA_KEY_NULL_LENGTH + HA_KEY_BLOB_LENGTH)))

#define HA_LEX_CREATE_TMP_TABLE	1U
#define HA_CREATE_TMP_ALTER     8U
#define HA_LEX_CREATE_SEQUENCE  16U
#define HA_VERSIONED_TABLE      32U
#define HA_SKIP_KEY_SORT        64U

#define HA_MAX_REC_LENGTH	65535

/* Table caching type */
#define HA_CACHE_TBL_NONTRANSACT 0
#define HA_CACHE_TBL_NOCACHE     1U
#define HA_CACHE_TBL_ASKTRANSACT 2U
#define HA_CACHE_TBL_TRANSACT    4U

/**
  Options for the START TRANSACTION statement.

  Note that READ ONLY and READ WRITE are logically mutually exclusive.
  This is enforced by the parser and depended upon by trans_begin().

  We need two flags instead of one in order to differentiate between
  situation when no READ WRITE/ONLY clause were given and thus transaction
  is implicitly READ WRITE and the case when READ WRITE clause was used
  explicitly.
*/

// WITH CONSISTENT SNAPSHOT option
static const uint MYSQL_START_TRANS_OPT_WITH_CONS_SNAPSHOT = 1;
// READ ONLY option
static const uint MYSQL_START_TRANS_OPT_READ_ONLY          = 2;
// READ WRITE option
static const uint MYSQL_START_TRANS_OPT_READ_WRITE         = 4;

/* Flags for method is_fatal_error */
#define HA_CHECK_DUP_KEY 1U
#define HA_CHECK_DUP_UNIQUE 2U
#define HA_CHECK_FK_ERROR 4U
#define HA_CHECK_DUP (HA_CHECK_DUP_KEY + HA_CHECK_DUP_UNIQUE)
#define HA_CHECK_ALL (~0U)

/* Options for info_push() */
#define INFO_KIND_UPDATE_FIELDS       101
#define INFO_KIND_UPDATE_VALUES       102
#define INFO_KIND_FORCE_LIMIT_BEGIN   103
#define INFO_KIND_FORCE_LIMIT_END     104

enum legacy_db_type
{
  /* note these numerical values are fixed and can *not* be changed */
  DB_TYPE_UNKNOWN=0,
  DB_TYPE_HEAP=6,
  DB_TYPE_MYISAM=9,
  DB_TYPE_MRG_MYISAM=10,
  DB_TYPE_INNODB=12,
  DB_TYPE_EXAMPLE_DB=15,
  DB_TYPE_ARCHIVE_DB=16,
  DB_TYPE_CSV_DB=17,
  DB_TYPE_FEDERATED_DB=18,
  DB_TYPE_BLACKHOLE_DB=19,
  DB_TYPE_PARTITION_DB=20,
  DB_TYPE_BINLOG=21,
  DB_TYPE_PBXT=23,
  DB_TYPE_PERFORMANCE_SCHEMA=28,
  DB_TYPE_S3=41,
  DB_TYPE_ARIA=42,
  DB_TYPE_TOKUDB=43, /* disabled in MariaDB Server 10.5, removed in 10.6 */
  DB_TYPE_SEQUENCE=44,
  DB_TYPE_FIRST_DYNAMIC=45,
  DB_TYPE_DEFAULT=127 // Must be last
};
/*
  Better name for DB_TYPE_UNKNOWN. Should be used for engines that do not have
  a hard-coded type value here.
 */
#define DB_TYPE_AUTOASSIGN DB_TYPE_UNKNOWN

enum row_type { ROW_TYPE_NOT_USED=-1, ROW_TYPE_DEFAULT, ROW_TYPE_FIXED,
		ROW_TYPE_DYNAMIC, ROW_TYPE_COMPRESSED,
		ROW_TYPE_REDUNDANT, ROW_TYPE_COMPACT, ROW_TYPE_PAGE };

/* not part of the enum, so that it shouldn't be in switch(row_type) */
#define ROW_TYPE_MAX ((uint)ROW_TYPE_PAGE + 1)

/* Specifies data storage format for individual columns */
enum column_format_type {
  COLUMN_FORMAT_TYPE_DEFAULT=   0, /* Not specified (use engine default) */
  COLUMN_FORMAT_TYPE_FIXED=     1, /* FIXED format */
  COLUMN_FORMAT_TYPE_DYNAMIC=   2  /* DYNAMIC format */
};

enum enum_binlog_func {
  BFN_RESET_LOGS=        1,
  BFN_RESET_SLAVE=       2,
  BFN_BINLOG_WAIT=       3,
  BFN_BINLOG_END=        4,
  BFN_BINLOG_PURGE_FILE= 5
};

enum enum_binlog_command {
  LOGCOM_CREATE_TABLE,
  LOGCOM_ALTER_TABLE,
  LOGCOM_RENAME_TABLE,
  LOGCOM_DROP_TABLE,
  LOGCOM_CREATE_DB,
  LOGCOM_ALTER_DB,
  LOGCOM_DROP_DB
};

/* struct to hold information about the table that should be created */

/* Bits in used_fields */
#define HA_CREATE_USED_AUTO             (1UL << 0)
#define HA_CREATE_USED_RAID             (1UL << 1) //RAID is no longer available
#define HA_CREATE_USED_UNION            (1UL << 2)
#define HA_CREATE_USED_INSERT_METHOD    (1UL << 3)
#define HA_CREATE_USED_MIN_ROWS         (1UL << 4)
#define HA_CREATE_USED_MAX_ROWS         (1UL << 5)
#define HA_CREATE_USED_AVG_ROW_LENGTH   (1UL << 6)
#define HA_CREATE_USED_PACK_KEYS        (1UL << 7)
#define HA_CREATE_USED_CHARSET          (1UL << 8)
#define HA_CREATE_USED_DEFAULT_CHARSET  (1UL << 9)
#define HA_CREATE_USED_DATADIR          (1UL << 10)
#define HA_CREATE_USED_INDEXDIR         (1UL << 11)
#define HA_CREATE_USED_ENGINE           (1UL << 12)
#define HA_CREATE_USED_CHECKSUM         (1UL << 13)
#define HA_CREATE_USED_DELAY_KEY_WRITE  (1UL << 14)
#define HA_CREATE_USED_ROW_FORMAT       (1UL << 15)
#define HA_CREATE_USED_COMMENT          (1UL << 16)
#define HA_CREATE_USED_PASSWORD         (1UL << 17)
#define HA_CREATE_USED_CONNECTION       (1UL << 18)
#define HA_CREATE_USED_KEY_BLOCK_SIZE   (1UL << 19)
/* The following two are used by Maria engine: */
#define HA_CREATE_USED_TRANSACTIONAL    (1UL << 20)
#define HA_CREATE_USED_PAGE_CHECKSUM    (1UL << 21)
/** This is set whenever STATS_PERSISTENT=0|1|default has been
specified in CREATE/ALTER TABLE. See also HA_OPTION_STATS_PERSISTENT in
include/my_base.h. It is possible to distinguish whether
STATS_PERSISTENT=default has been specified or no STATS_PERSISTENT= is
given at all. */
#define HA_CREATE_USED_STATS_PERSISTENT (1UL << 22)
/**
   This is set whenever STATS_AUTO_RECALC=0|1|default has been
   specified in CREATE/ALTER TABLE. See enum_stats_auto_recalc.
   It is possible to distinguish whether STATS_AUTO_RECALC=default
   has been specified or no STATS_AUTO_RECALC= is given at all.
*/
#define HA_CREATE_USED_STATS_AUTO_RECALC (1UL << 23)
/**
   This is set whenever STATS_SAMPLE_PAGES=N|default has been
   specified in CREATE/ALTER TABLE. It is possible to distinguish whether
   STATS_SAMPLE_PAGES=default has been specified or no STATS_SAMPLE_PAGES= is
   given at all.
*/
#define HA_CREATE_USED_STATS_SAMPLE_PAGES (1UL << 24)

/* Create a sequence */
#define HA_CREATE_USED_SEQUENCE           (1UL << 25)
/* Tell binlog_show_create_table to print all engine options */
#define HA_CREATE_PRINT_ALL_OPTIONS       (1UL << 26)

typedef ulonglong alter_table_operations;
typedef bool Log_func(THD*, TABLE*, bool, const uchar*, const uchar*);

/*
  These flags are set by the parser and describes the type of
  operation(s) specified by the ALTER TABLE statement.
*/

// Set by parser for ADD [COLUMN]
#define ALTER_PARSER_ADD_COLUMN     (1ULL <<  0)
// Set by parser for DROP [COLUMN]
#define ALTER_PARSER_DROP_COLUMN    (1ULL <<  1)
// Set for CHANGE [COLUMN] | MODIFY [CHANGE] & mysql_recreate_table
#define ALTER_CHANGE_COLUMN         (1ULL <<  2)
// Set for ADD INDEX | ADD KEY | ADD PRIMARY KEY | ADD UNIQUE KEY |
//         ADD UNIQUE INDEX | ALTER ADD [COLUMN]
#define ALTER_ADD_INDEX             (1ULL <<  3)
// Set for DROP PRIMARY KEY | DROP FOREIGN KEY | DROP KEY | DROP INDEX
#define ALTER_DROP_INDEX            (1ULL <<  4)
// Set for RENAME [TO]
#define ALTER_RENAME                (1ULL <<  5)
// Set for ORDER BY
#define ALTER_ORDER                 (1ULL <<  6)
// Set for table_options, like table comment
#define ALTER_OPTIONS               (1ULL <<  7)
// Set for ALTER [COLUMN] ... SET DEFAULT ... | DROP DEFAULT
#define ALTER_CHANGE_COLUMN_DEFAULT (1ULL <<  8)
// Set for DISABLE KEYS | ENABLE KEYS
#define ALTER_KEYS_ONOFF            (1ULL <<  9)
// Set for FORCE, ENGINE(same engine), by mysql_recreate_table()
#define ALTER_RECREATE              (1ULL << 10)
// Set for CONVERT TO
#define ALTER_CONVERT_TO            (1ULL << 11)
// Set for DROP ... ADD some_index
#define ALTER_RENAME_INDEX          (1ULL << 12)
// Set for ADD FOREIGN KEY
#define ALTER_ADD_FOREIGN_KEY       (1ULL << 21)
// Set for DROP FOREIGN KEY
#define ALTER_DROP_FOREIGN_KEY      (1ULL << 22)
#define ALTER_CHANGE_INDEX_COMMENT  (1ULL << 23)
// Set for ADD [COLUMN] FIRST | AFTER
#define ALTER_COLUMN_ORDER          (1ULL << 25)
#define ALTER_ADD_CHECK_CONSTRAINT  (1ULL << 27)
#define ALTER_DROP_CHECK_CONSTRAINT (1ULL << 28)
#define ALTER_RENAME_COLUMN         (1ULL << 29)
#define ALTER_COLUMN_UNVERSIONED    (1ULL << 30)
#define ALTER_ADD_SYSTEM_VERSIONING (1ULL << 31)
#define ALTER_DROP_SYSTEM_VERSIONING (1ULL << 32)
#define ALTER_ADD_PERIOD             (1ULL << 33)
#define ALTER_DROP_PERIOD            (1ULL << 34)

/*
  Following defines are used by ALTER_INPLACE_TABLE

  They do describe in more detail the type operation(s) to be executed
  by the storage engine. For example, which type of type of index to be
  added/dropped.  These are set by fill_alter_inplace_info().
*/

#define ALTER_RECREATE_TABLE	     ALTER_RECREATE
#define ALTER_CHANGE_CREATE_OPTION   ALTER_OPTIONS
#define ALTER_ADD_COLUMN             (ALTER_ADD_VIRTUAL_COLUMN | \
                                      ALTER_ADD_STORED_BASE_COLUMN | \
                                      ALTER_ADD_STORED_GENERATED_COLUMN)
#define ALTER_DROP_COLUMN             (ALTER_DROP_VIRTUAL_COLUMN | \
                                       ALTER_DROP_STORED_COLUMN)
#define ALTER_COLUMN_DEFAULT          ALTER_CHANGE_COLUMN_DEFAULT

// Add non-unique, non-primary index
#define ALTER_ADD_NON_UNIQUE_NON_PRIM_INDEX  (1ULL << 35)

// Drop non-unique, non-primary index
#define ALTER_DROP_NON_UNIQUE_NON_PRIM_INDEX (1ULL << 36)

// Add unique, non-primary index
#define ALTER_ADD_UNIQUE_INDEX               (1ULL << 37)

// Drop unique, non-primary index
#define ALTER_DROP_UNIQUE_INDEX              (1ULL << 38)

// Add primary index
#define ALTER_ADD_PK_INDEX                   (1ULL << 39)

// Drop primary index
#define ALTER_DROP_PK_INDEX                  (1ULL << 40)

// Virtual generated column
#define ALTER_ADD_VIRTUAL_COLUMN             (1ULL << 41)
// Stored base (non-generated) column
#define ALTER_ADD_STORED_BASE_COLUMN         (1ULL << 42)
// Stored generated column
#define ALTER_ADD_STORED_GENERATED_COLUMN    (1ULL << 43)

// Drop column
#define ALTER_DROP_VIRTUAL_COLUMN            (1ULL << 44)
#define ALTER_DROP_STORED_COLUMN             (1ULL << 45)

// Rename column (verified; ALTER_RENAME_COLUMN may use original name)
#define ALTER_COLUMN_NAME          	     (1ULL << 46)

// Change column datatype
#define ALTER_VIRTUAL_COLUMN_TYPE            (1ULL << 47)
#define ALTER_STORED_COLUMN_TYPE             (1ULL << 48)


// Engine can handle type change by itself in ALGORITHM=INPLACE
#define ALTER_COLUMN_TYPE_CHANGE_BY_ENGINE       (1ULL << 49)

// Reorder column
#define ALTER_STORED_COLUMN_ORDER            (1ULL << 50)

// Reorder column
#define ALTER_VIRTUAL_COLUMN_ORDER           (1ULL << 51)

// Change column from NOT NULL to NULL
#define ALTER_COLUMN_NULLABLE                (1ULL << 52)

// Change column from NULL to NOT NULL
#define ALTER_COLUMN_NOT_NULLABLE            (1ULL << 53)

// Change column generation expression
#define ALTER_VIRTUAL_GCOL_EXPR              (1ULL << 54)
#define ALTER_STORED_GCOL_EXPR               (1ULL << 55)

// column's engine options changed, something in field->option_struct
#define ALTER_COLUMN_OPTION                  (1ULL << 56)

// MySQL alias for the same thing:
#define ALTER_COLUMN_STORAGE_TYPE            ALTER_COLUMN_OPTION

// Change the column format of column
#define ALTER_COLUMN_COLUMN_FORMAT           (1ULL << 57)

/**
  Changes in generated columns that affect storage,
  for example, when a vcol type or expression changes
  and this vcol is indexed or used in a partitioning expression
*/
#define ALTER_COLUMN_VCOL                    (1ULL << 58)

/**
  ALTER TABLE for a partitioned table. The engine needs to commit
  online alter of all partitions atomically (using group_commit_ctx)
*/
#define ALTER_PARTITIONED                    (1ULL << 59)

/**
   Change in index length such that it doesn't require index rebuild.
*/
#define ALTER_COLUMN_INDEX_LENGTH            (1ULL << 60)

/**
  Indicate that index order might have been changed. Disables inplace algorithm
  by default (not for InnoDB).
*/
#define ALTER_INDEX_ORDER                    (1ULL << 61)

/**
  Means that the ignorability of an index is changed.
*/
#define ALTER_INDEX_IGNORABILITY              (1ULL << 62)

/*
  Flags set in partition_flags when altering partitions
*/

// Set for ADD PARTITION
#define ALTER_PARTITION_ADD         (1ULL << 1)
// Set for DROP PARTITION
#define ALTER_PARTITION_DROP        (1ULL << 2)
// Set for COALESCE PARTITION
#define ALTER_PARTITION_COALESCE    (1ULL << 3)
// Set for REORGANIZE PARTITION ... INTO
#define ALTER_PARTITION_REORGANIZE  (1ULL << 4)
// Set for partition_options
#define ALTER_PARTITION_INFO        (1ULL << 5)
// Set for LOAD INDEX INTO CACHE ... PARTITION
// Set for CACHE INDEX ... PARTITION
#define ALTER_PARTITION_ADMIN       (1ULL << 6)
// Set for REBUILD PARTITION
#define ALTER_PARTITION_REBUILD     (1ULL << 7)
// Set for partitioning operations specifying ALL keyword
#define ALTER_PARTITION_ALL         (1ULL << 8)
// Set for REMOVE PARTITIONING
#define ALTER_PARTITION_REMOVE      (1ULL << 9)
// Set for EXCHANGE PARITION
#define ALTER_PARTITION_EXCHANGE    (1ULL << 10)
// Set by Sql_cmd_alter_table_truncate_partition::execute()
#define ALTER_PARTITION_TRUNCATE    (1ULL << 11)
// Set for REORGANIZE PARTITION
#define ALTER_PARTITION_TABLE_REORG           (1ULL << 12)

/*
  This is master database for most of system tables. However there
  can be other databases which can hold system tables. Respective
  storage engines define their own system database names.
*/
extern const char *mysqld_system_database;

/*
  Structure to hold list of system_database.system_table.
  This is used at both mysqld and storage engine layer.
*/
struct st_system_tablename
{
  const char *db;
  const char *tablename;
};


typedef ulonglong my_xid; // this line is the same as in log_event.h
#define MYSQL_XID_PREFIX "MySQLXid"
#define MYSQL_XID_PREFIX_LEN 8 // must be a multiple of 8
#define MYSQL_XID_OFFSET (MYSQL_XID_PREFIX_LEN+sizeof(server_id))
#define MYSQL_XID_GTRID_LEN (MYSQL_XID_OFFSET+sizeof(my_xid))

#define XIDDATASIZE MYSQL_XIDDATASIZE
#define MAXGTRIDSIZE 64
#define MAXBQUALSIZE 64

#define COMPATIBLE_DATA_YES 0
#define COMPATIBLE_DATA_NO  1

/**
  struct xid_t is binary compatible with the XID structure as
  in the X/Open CAE Specification, Distributed Transaction Processing:
  The XA Specification, X/Open Company Ltd., 1991.
  http://www.opengroup.org/bookstore/catalog/c193.htm

  @see MYSQL_XID in mysql/plugin.h
*/
struct xid_t {
  long formatID;
  long gtrid_length;
  long bqual_length;
  char data[XIDDATASIZE];  // not \0-terminated !

  xid_t() = default;                                /* Remove gcc warning */
  bool eq(struct xid_t *xid) const
  { return !xid->is_null() && eq(xid->gtrid_length, xid->bqual_length, xid->data); }
  bool eq(long g, long b, const char *d) const
  { return !is_null() && g == gtrid_length && b == bqual_length && !memcmp(d, data, g+b); }
  void set(struct xid_t *xid)
  { memcpy(this, xid, xid->length()); }
  void set(long f, const char *g, long gl, const char *b, long bl)
  {
    formatID= f;
    if ((gtrid_length= gl))
      memcpy(data, g, gl);
    if ((bqual_length= bl))
      memcpy(data+gl, b, bl);
  }
  // Populate server_id if it's specified, otherwise use the current server_id
  void set(ulonglong xid, decltype(::server_id) trx_server_id= server_id)
  {
    my_xid tmp;
    formatID= 1;
    set(MYSQL_XID_PREFIX_LEN, 0, MYSQL_XID_PREFIX);
    memcpy(data+MYSQL_XID_PREFIX_LEN, &trx_server_id, sizeof(trx_server_id));
    tmp= xid;
    memcpy(data+MYSQL_XID_OFFSET, &tmp, sizeof(tmp));
    gtrid_length=MYSQL_XID_GTRID_LEN;
  }
  void set(long g, long b, const char *d)
  {
    formatID= 1;
    gtrid_length= g;
    bqual_length= b;
    memcpy(data, d, g+b);
  }
  bool is_null() const { return formatID == -1; }
  void null() { formatID= -1; }
  my_xid quick_get_my_xid()
  {
    my_xid tmp;
    memcpy(&tmp, data+MYSQL_XID_OFFSET, sizeof(tmp));
    return tmp;
  }
  my_xid get_my_xid()
  {
    return gtrid_length == MYSQL_XID_GTRID_LEN && bqual_length == 0 &&
           !memcmp(data, MYSQL_XID_PREFIX, MYSQL_XID_PREFIX_LEN) ?
           quick_get_my_xid() : 0;
  }
  decltype(::server_id) get_trx_server_id()
  {
    decltype(::server_id) trx_server_id;
    memcpy(&trx_server_id, data+MYSQL_XID_PREFIX_LEN, sizeof(trx_server_id));
    return trx_server_id;
  }
  uint length()
  {
    return static_cast<uint>(sizeof(formatID)) + key_length();
  }
  uchar *key() const
  {
    return (uchar *)&gtrid_length;
  }
  uint key_length() const
  {
    return static_cast<uint>(sizeof(gtrid_length)+sizeof(bqual_length)+
                             gtrid_length+bqual_length);
  }
};
typedef struct xid_t XID;

/*
  Enumerates a sequence in the order of
  their creation that is in the top-down order of the index file.
  Ranges from zero through MAX_binlog_id.
  Not confuse the value with the binlog file numerical suffix,
  neither with the binlog file line in the binlog index file.
*/
typedef uint Binlog_file_id;
const Binlog_file_id MAX_binlog_id= UINT_MAX;
const my_off_t       MAX_off_t    = (~(my_off_t) 0);
/*
  Compound binlog-id and byte offset of transaction's first event
  in a sequence (e.g the recovery sequence) of binlog files.
  Binlog_offset(0,0) is the minimum value to mean
  the first byte of the first binlog file.
*/
typedef std::pair<Binlog_file_id, my_off_t> Binlog_offset;

/* binlog-based recovery transaction descriptor */
struct xid_recovery_member
{
  my_xid xid;
  uint in_engine_prepare;  // number of engines that have xid prepared
  bool decided_to_commit;
  /*
    Semisync recovery binlog offset. It's initialized with the maximum
    unreachable offset. The max value will remain for any transaction
    not found in binlog to yield its rollback decision as it's guaranteed
    to be within a truncated tail part of the binlog.
  */
  Binlog_offset binlog_coord;
  XID *full_xid;           // needed by wsrep or past it recovery
  decltype(::server_id) server_id;         // server id of orginal server

  xid_recovery_member(my_xid xid_arg, uint prepare_arg, bool decided_arg,
                      XID *full_xid_arg, decltype(::server_id) server_id_arg)
    : xid(xid_arg), in_engine_prepare(prepare_arg),
      decided_to_commit(decided_arg),
      binlog_coord(Binlog_offset(MAX_binlog_id, MAX_off_t)),
      full_xid(full_xid_arg), server_id(server_id_arg) {};
};

/* for recover() handlerton call */
#define MIN_XID_LIST_SIZE  128
#define MAX_XID_LIST_SIZE  (1024*128)

/*
  These structures are used to pass information from a set of SQL commands
  on add/drop/change tablespace definitions to the proper hton.
*/
#define UNDEF_NODEGROUP 65535
enum ts_command_type
{
  TS_CMD_NOT_DEFINED = -1,
  CREATE_TABLESPACE = 0,
  ALTER_TABLESPACE = 1,
  CREATE_LOGFILE_GROUP = 2,
  ALTER_LOGFILE_GROUP = 3,
  DROP_TABLESPACE = 4,
  DROP_LOGFILE_GROUP = 5,
  CHANGE_FILE_TABLESPACE = 6,
  ALTER_ACCESS_MODE_TABLESPACE = 7
};

enum ts_alter_tablespace_type
{
  TS_ALTER_TABLESPACE_TYPE_NOT_DEFINED = -1,
  ALTER_TABLESPACE_ADD_FILE = 1,
  ALTER_TABLESPACE_DROP_FILE = 2
};

enum tablespace_access_mode
{
  TS_NOT_DEFINED= -1,
  TS_READ_ONLY = 0,
  TS_READ_WRITE = 1,
  TS_NOT_ACCESSIBLE = 2
};

/* Statistics about batch operations like bulk_insert */
struct ha_copy_info
{
  ha_rows records;        /* Used to check if rest of variables can be used */
  ha_rows touched;
  ha_rows copied;
  ha_rows deleted;
  ha_rows updated;
};

struct handlerton;
class st_alter_tablespace : public Sql_alloc
{
  public:
  const char *tablespace_name;
  const char *logfile_group_name;
  enum ts_command_type ts_cmd_type;
  enum ts_alter_tablespace_type ts_alter_tablespace_type;
  const char *data_file_name;
  const char *undo_file_name;
  const char *redo_file_name;
  ulonglong extent_size;
  ulonglong undo_buffer_size;
  ulonglong redo_buffer_size;
  ulonglong initial_size;
  ulonglong autoextend_size;
  ulonglong max_size;
  uint nodegroup_id;
  handlerton *storage_engine;
  bool wait_until_completed;
  const char *ts_comment;
  enum tablespace_access_mode ts_access_mode;
  st_alter_tablespace()
  {
    tablespace_name= NULL;
    logfile_group_name= "DEFAULT_LG"; //Default log file group
    ts_cmd_type= TS_CMD_NOT_DEFINED;
    data_file_name= NULL;
    undo_file_name= NULL;
    redo_file_name= NULL;
    extent_size= 1024*1024;        //Default 1 MByte
    undo_buffer_size= 8*1024*1024; //Default 8 MByte
    redo_buffer_size= 8*1024*1024; //Default 8 MByte
    initial_size= 128*1024*1024;   //Default 128 MByte
    autoextend_size= 0;            //No autoextension as default
    max_size= 0;                   //Max size == initial size => no extension
    storage_engine= NULL;
    nodegroup_id= UNDEF_NODEGROUP;
    wait_until_completed= TRUE;
    ts_comment= NULL;
    ts_access_mode= TS_NOT_DEFINED;
  }
};

/* The handler for a table type.  Will be included in the TABLE structure */

struct TABLE;

/*
  Make sure that the order of schema_tables and enum_schema_tables are the same.
*/
enum enum_schema_tables
{
  SCH_ALL_PLUGINS,
  SCH_APPLICABLE_ROLES,
  SCH_CHARSETS,
  SCH_CHECK_CONSTRAINTS,
  SCH_COLLATIONS,
  SCH_COLLATION_CHARACTER_SET_APPLICABILITY,
  SCH_COLUMNS,
  SCH_COLUMN_PRIVILEGES,
  SCH_ENABLED_ROLES,
  SCH_ENGINES,
  SCH_EVENTS,
  SCH_EXPLAIN,
  SCH_FILES,
  SCH_GLOBAL_STATUS,
  SCH_GLOBAL_VARIABLES,
  SCH_KEYWORDS,
  SCH_KEY_CACHES,
  SCH_KEY_COLUMN_USAGE,
  SCH_OPEN_TABLES,
  SCH_OPT_TRACE,
  SCH_PARAMETERS,
  SCH_PARTITIONS,
  SCH_PLUGINS,
  SCH_PROCESSLIST,
  SCH_PROFILES,
  SCH_REFERENTIAL_CONSTRAINTS,
  SCH_PROCEDURES,
  SCH_SCHEMATA,
  SCH_SCHEMA_PRIVILEGES,
  SCH_SESSION_STATUS,
  SCH_SESSION_VARIABLES,
  SCH_STATISTICS,
  SCH_SQL_FUNCTIONS,
  SCH_SYSTEM_VARIABLES,
  SCH_TABLES,
  SCH_TABLESPACES,
  SCH_TABLE_CONSTRAINTS,
  SCH_TABLE_NAMES,
  SCH_TABLE_PRIVILEGES,
  SCH_TRIGGERS,
  SCH_USER_PRIVILEGES,
  SCH_VIEWS
};

struct TABLE_SHARE;
struct HA_CREATE_INFO;
struct st_foreign_key_info;
typedef struct st_foreign_key_info FOREIGN_KEY_INFO;
typedef bool (stat_print_fn)(THD *thd, const char *type, size_t type_len,
                             const char *file, size_t file_len,
                             const char *status, size_t status_len);
enum ha_stat_type { HA_ENGINE_STATUS, HA_ENGINE_LOGS, HA_ENGINE_MUTEX };
extern MYSQL_PLUGIN_IMPORT st_plugin_int *hton2plugin[MAX_HA];

#define view_pseudo_hton ((handlerton *)1)

/*
  Definitions for engine-specific table/field/index options in the CREATE TABLE.

  Options are declared with HA_*OPTION_* macros (HA_TOPTION_NUMBER,
  HA_FOPTION_ENUM, HA_IOPTION_STRING, etc).

  Every macros takes the option name, and the name of the underlying field of
  the appropriate C structure. The "appropriate C structure" is
  ha_table_option_struct for table level options,
  ha_field_option_struct for field level options,
  ha_index_option_struct for key level options. The engine either
  defines a structure of this name, or uses #define's to map
  these "appropriate" names to the actual structure type name.

  ULL options use a ulonglong as the backing store.
  HA_*OPTION_NUMBER() takes the option name, the structure field name,
  the default value for the option, min, max, and blk_siz values.

  STRING options use a char* as a backing store.
  HA_*OPTION_STRING takes the option name and the structure field name.
  The default value will be 0.

  ENUM options use a uint as a backing store (not enum!!!).
  HA_*OPTION_ENUM takes the option name, the structure field name,
  the default value for the option as a number, and a string with the
  permitted values for this enum - one string with comma separated values,
  for example: "gzip,bzip2,lzma"

  BOOL options use a bool as a backing store.
  HA_*OPTION_BOOL takes the option name, the structure field name,
  and the default value for the option.
  From the SQL, BOOL options accept YES/NO, ON/OFF, and 1/0.

  The name of the option is limited to 255 bytes,
  the value (for string options) - to the 32767 bytes.

  See ha_example.cc for an example.
*/

struct ha_table_option_struct;
struct ha_field_option_struct;
struct ha_index_option_struct;

enum ha_option_type { HA_OPTION_TYPE_ULL,    /* unsigned long long */
                      HA_OPTION_TYPE_STRING, /* char * */
                      HA_OPTION_TYPE_ENUM,   /* uint */
                      HA_OPTION_TYPE_BOOL,   /* bool */
                      HA_OPTION_TYPE_SYSVAR};/* type of the sysval */

#define HA_xOPTION_NUMBER(name, struc, field, def, min, max, blk_siz)   \
  { HA_OPTION_TYPE_ULL, name, sizeof(name)-1,                        \
    offsetof(struc, field), def, min, max, blk_siz, 0, 0 }
#define HA_xOPTION_STRING(name, struc, field)                        \
  { HA_OPTION_TYPE_STRING, name, sizeof(name)-1,                     \
    offsetof(struc, field), 0, 0, 0, 0, 0, 0}
#define HA_xOPTION_ENUM(name, struc, field, values, def)             \
  { HA_OPTION_TYPE_ENUM, name, sizeof(name)-1,                       \
    offsetof(struc, field), def, 0,                                  \
    sizeof(values)-1, 0, values, 0 }
#define HA_xOPTION_BOOL(name, struc, field, def)                     \
  { HA_OPTION_TYPE_BOOL, name, sizeof(name)-1,                       \
    offsetof(struc, field), def, 0, 1, 0, 0, 0 }
#define HA_xOPTION_SYSVAR(name, struc, field, sysvar)                \
  { HA_OPTION_TYPE_SYSVAR, name, sizeof(name)-1,                     \
    offsetof(struc, field), 0, 0, 0, 0, 0, MYSQL_SYSVAR(sysvar) }
#define HA_xOPTION_END { HA_OPTION_TYPE_ULL, 0, 0, 0, 0, 0, 0, 0, 0, 0 }

#define HA_TOPTION_NUMBER(name, field, def, min, max, blk_siz)          \
  HA_xOPTION_NUMBER(name, ha_table_option_struct, field, def, min, max, blk_siz)
#define HA_TOPTION_STRING(name, field)                               \
  HA_xOPTION_STRING(name, ha_table_option_struct, field)
#define HA_TOPTION_ENUM(name, field, values, def)                    \
  HA_xOPTION_ENUM(name, ha_table_option_struct, field, values, def)
#define HA_TOPTION_BOOL(name, field, def)                            \
  HA_xOPTION_BOOL(name, ha_table_option_struct, field, def)
#define HA_TOPTION_SYSVAR(name, field, sysvar)                       \
  HA_xOPTION_SYSVAR(name, ha_table_option_struct, field, sysvar)
#define HA_TOPTION_END HA_xOPTION_END

#define HA_FOPTION_NUMBER(name, field, def, min, max, blk_siz)          \
  HA_xOPTION_NUMBER(name, ha_field_option_struct, field, def, min, max, blk_siz)
#define HA_FOPTION_STRING(name, field)                               \
  HA_xOPTION_STRING(name, ha_field_option_struct, field)
#define HA_FOPTION_ENUM(name, field, values, def)                    \
  HA_xOPTION_ENUM(name, ha_field_option_struct, field, values, def)
#define HA_FOPTION_BOOL(name, field, def)                            \
  HA_xOPTION_BOOL(name, ha_field_option_struct, field, def)
#define HA_FOPTION_SYSVAR(name, field, sysvar)                       \
  HA_xOPTION_SYSVAR(name, ha_field_option_struct, field, sysvar)
#define HA_FOPTION_END HA_xOPTION_END

#define HA_IOPTION_NUMBER(name, field, def, min, max, blk_siz)          \
  HA_xOPTION_NUMBER(name, ha_index_option_struct, field, def, min, max, blk_siz)
#define HA_IOPTION_STRING(name, field)                               \
  HA_xOPTION_STRING(name, ha_index_option_struct, field)
#define HA_IOPTION_ENUM(name, field, values, def)                    \
  HA_xOPTION_ENUM(name, ha_index_option_struct, field, values, def)
#define HA_IOPTION_BOOL(name, field, def)                            \
  HA_xOPTION_BOOL(name, ha_index_option_struct, field, def)
#define HA_IOPTION_SYSVAR(name, field, sysvar)                       \
  HA_xOPTION_SYSVAR(name, ha_index_option_struct, field, sysvar)
#define HA_IOPTION_END HA_xOPTION_END

typedef struct st_ha_create_table_option {
  enum ha_option_type type;
  const char *name;
  size_t name_length;
  ptrdiff_t offset;
  ulonglong def_value;
  ulonglong min_value, max_value, block_size;
  const char *values;
  struct st_mysql_sys_var *var;
} ha_create_table_option;

class handler;
class group_by_handler;
class derived_handler;
class select_handler;
struct Query;
typedef class st_select_lex SELECT_LEX;
typedef struct st_order ORDER;

/*
  handlerton is a singleton structure - one instance per storage engine -
  to provide access to storage engine functionality that works on the
  "global" level (unlike handler class that works on a per-table basis)

  usually handlerton instance is defined statically in ha_xxx.cc as

  static handlerton { ... } xxx_hton;

  savepoint_*, prepare, recover, and *_by_xid pointers can be 0.
*/
struct handlerton
{
  /*
    Historical number used for frm file to determine the correct
    storage engine.  This is going away and new engines will just use
    "name" for this.
  */
  enum legacy_db_type db_type;
  /*
    each storage engine has it's own memory area (actually a pointer)
    in the thd, for storing per-connection information.
    It is accessed as

      thd->ha_data[xxx_hton.slot]

   slot number is initialized by MySQL after xxx_init() is called.
   */
   uint slot;
   /*
     to store per-savepoint data storage engine is provided with an area
     of a requested size (0 is ok here).
     savepoint_offset must be initialized statically to the size of
     the needed memory to store per-savepoint information.
     After xxx_init it is changed to be an offset to savepoint storage
     area and need not be used by storage engine.
     see binlog_hton and binlog_savepoint_set/rollback for an example.
   */
   uint savepoint_offset;
   /*
     handlerton methods:

     close_connection is only called if
     thd->ha_data[xxx_hton.slot] is non-zero, so even if you don't need
     this storage area - set it to something, so that MySQL would know
     this storage engine was accessed in this connection
   */
   int  (*close_connection)(handlerton *hton, THD *thd);
   /*
     Tell handler that query has been killed.
   */
   void (*kill_query)(handlerton *hton, THD *thd, enum thd_kill_levels level);
   /*
     sv points to an uninitialized storage area of requested size
     (see savepoint_offset description)
   */
   int  (*savepoint_set)(handlerton *hton, THD *thd, void *sv);
   /*
     sv points to a storage area, that was earlier passed
     to the savepoint_set call
   */
   int  (*savepoint_rollback)(handlerton *hton, THD *thd, void *sv);
   /**
     Check if storage engine allows to release metadata locks which were
     acquired after the savepoint if rollback to savepoint is done.
     @return true  - If it is safe to release MDL locks.
             false - If it is not.
   */
   bool (*savepoint_rollback_can_release_mdl)(handlerton *hton, THD *thd);
   int  (*savepoint_release)(handlerton *hton, THD *thd, void *sv);
   /*
     'all' is true if it's a real commit, that makes persistent changes
     'all' is false if it's not in fact a commit but an end of the
     statement that is part of the transaction.
     NOTE 'all' is also false in auto-commit mode where 'end of statement'
     and 'real commit' mean the same event.
   */
   int (*commit)(handlerton *hton, THD *thd, bool all);
   /*
     The commit_ordered() method is called prior to the commit() method, after
     the transaction manager has decided to commit (not rollback) the
     transaction. Unlike commit(), commit_ordered() is called only when the
     full transaction is committed, not for each commit of statement
     transaction in a multi-statement transaction.

     Not that like prepare(), commit_ordered() is only called when 2-phase
     commit takes place. Ie. when no binary log and only a single engine
     participates in a transaction, one commit() is called, no
     commit_ordered(). So engines must be prepared for this.

     The calls to commit_ordered() in multiple parallel transactions is
     guaranteed to happen in the same order in every participating
     handler. This can be used to ensure the same commit order among multiple
     handlers (eg. in table handler and binlog). So if transaction T1 calls
     into commit_ordered() of handler A before T2, then T1 will also call
     commit_ordered() of handler B before T2.

     Engines that implement this method should during this call make the
     transaction visible to other transactions, thereby making the order of
     transaction commits be defined by the order of commit_ordered() calls.

     The intention is that commit_ordered() should do the minimal amount of
     work that needs to happen in consistent commit order among handlers. To
     preserve ordering, calls need to be serialised on a global mutex, so
     doing any time-consuming or blocking operations in commit_ordered() will
     limit scalability.

     Handlers can rely on commit_ordered() calls to be serialised (no two
     calls can run in parallel, so no extra locking on the handler part is
     required to ensure this).

     Note that commit_ordered() can be called from a different thread than the
     one handling the transaction! So it can not do anything that depends on
     thread local storage, in particular it can not call my_error() and
     friends (instead it can store the error code and delay the call of
     my_error() to the commit() method).

     Similarly, since commit_ordered() returns void, any return error code
     must be saved and returned from the commit() method instead.

     The commit_ordered method is optional, and can be left unset if not
     needed in a particular handler (then there will be no ordering guarantees
     wrt. other engines and binary log).
   */
   void (*commit_ordered)(handlerton *hton, THD *thd, bool all);
   int  (*rollback)(handlerton *hton, THD *thd, bool all);
   int  (*prepare)(handlerton *hton, THD *thd, bool all);
   /*
     The prepare_ordered method is optional. If set, it will be called after
     successful prepare() in all handlers participating in 2-phase
     commit. Like commit_ordered(), it is called only when the full
     transaction is committed, not for each commit of statement transaction.

     The calls to prepare_ordered() among multiple parallel transactions are
     ordered consistently with calls to commit_ordered(). This means that
     calls to prepare_ordered() effectively define the commit order, and that
     each handler will see the same sequence of transactions calling into
     prepare_ordered() and commit_ordered().

     Thus, prepare_ordered() can be used to define commit order for handlers
     that need to do this in the prepare step (like binlog). It can also be
     used to release transaction's locks early in an order consistent with the
     order transactions will be eventually committed.

     Like commit_ordered(), prepare_ordered() calls are serialised to maintain
     ordering, so the intention is that they should execute fast, with only
     the minimal amount of work needed to define commit order. Handlers can
     rely on this serialisation, and do not need to do any extra locking to
     avoid two prepare_ordered() calls running in parallel.

     Like commit_ordered(), prepare_ordered() is not guaranteed to be called
     in the context of the thread handling the rest of the transaction. So it
     cannot invoke code that relies on thread local storage, in particular it
     cannot call my_error().

     prepare_ordered() cannot cause a rollback by returning an error, all
     possible errors must be handled in prepare() (the prepare_ordered()
     method returns void). In case of some fatal error, a record of the error
     must be made internally by the engine and returned from commit() later.

     Note that for user-level XA SQL commands, no consistent ordering among
     prepare_ordered() and commit_ordered() is guaranteed (as that would
     require blocking all other commits for an indefinite time).

     When 2-phase commit is not used (eg. only one engine (and no binlog) in
     transaction), neither prepare() nor prepare_ordered() is called.
   */
   void (*prepare_ordered)(handlerton *hton, THD *thd, bool all);
   int  (*recover)(handlerton *hton, XID *xid_list, uint len);
   int  (*commit_by_xid)(handlerton *hton, XID *xid);
   int  (*rollback_by_xid)(handlerton *hton, XID *xid);
   /*
     The commit_checkpoint_request() handlerton method is used to checkpoint
     the XA recovery process for storage engines that support two-phase
     commit.

     The method is optional - an engine that does not implemented is expected
     to work the traditional way, where every commit() durably flushes the
     transaction to disk in the engine before completion, so XA recovery will
     no longer be needed for that transaction.

     An engine that does implement commit_checkpoint_request() is also
     expected to implement commit_ordered(), so that ordering of commits is
     consistent between 2pc participants. Such engine is no longer required to
     durably flush to disk transactions in commit(), provided that the
     transaction has been successfully prepare()d and commit_ordered(); thus
     potentionally saving one fsync() call. (Engine must still durably flush
     to disk in commit() when no prepare()/commit_ordered() steps took place,
     at least if durable commits are wanted; this happens eg. if binlog is
     disabled).

     The TC will periodically (eg. once per binlog rotation) call
     commit_checkpoint_request(). When this happens, the engine must arrange
     for all transaction that have completed commit_ordered() to be durably
     flushed to disk (this does not include transactions that might be in the
     middle of executing commit_ordered()). When such flush has completed, the
     engine must call commit_checkpoint_notify_ha(), passing back the opaque
     "cookie".

     The flush and call of commit_checkpoint_notify_ha() need not happen
     immediately - it can be scheduled and performed asynchronously (ie. as
     part of next prepare(), or sync every second, or whatever), but should
     not be postponed indefinitely. It is however also permissible to do it
     immediately, before returning from commit_checkpoint_request().

     When commit_checkpoint_notify_ha() is called, the TC will know that the
     transactions are durably committed, and thus no longer require XA
     recovery. It uses that to reduce the work needed for any subsequent XA
     recovery process.
   */
   void (*commit_checkpoint_request)(void *cookie);
  /*
    "Disable or enable checkpointing internal to the storage engine. This is
    used for FLUSH TABLES WITH READ LOCK AND DISABLE CHECKPOINT to ensure that
    the engine will never start any recovery from a time between
    FLUSH TABLES ... ; UNLOCK TABLES.

    While checkpointing is disabled, the engine should pause any background
    write activity (such as tablespace checkpointing) that require consistency
    between different files (such as transaction log and tablespace files) for
    crash recovery to succeed. The idea is to use this to make safe
    multi-volume LVM snapshot backups.
  */
   int  (*checkpoint_state)(handlerton *hton, bool disabled);
   void *(*create_cursor_read_view)(handlerton *hton, THD *thd);
   void (*set_cursor_read_view)(handlerton *hton, THD *thd, void *read_view);
   void (*close_cursor_read_view)(handlerton *hton, THD *thd, void *read_view);
   handler *(*create)(handlerton *hton, TABLE_SHARE *table, MEM_ROOT *mem_root);
   void (*drop_database)(handlerton *hton, char* path);
   /*
     return 0 if dropped successfully,
           -1 if nothing was done by design (as in e.g. blackhole)
           an error code (e.g. HA_ERR_NO_SUCH_TABLE) otherwise
   */
   int (*drop_table)(handlerton *hton, const char* path);
   int (*panic)(handlerton *hton, enum ha_panic_function flag);
   int (*start_consistent_snapshot)(handlerton *hton, THD *thd);
   bool (*flush_logs)(handlerton *hton);
   bool (*show_status)(handlerton *hton, THD *thd, stat_print_fn *print, enum ha_stat_type stat);
   uint (*partition_flags)();
   alter_table_operations (*alter_table_flags)(alter_table_operations flags);
   int (*alter_tablespace)(handlerton *hton, THD *thd, st_alter_tablespace *ts_info);
   int (*fill_is_table)(handlerton *hton, THD *thd, TABLE_LIST *tables, 
                        class Item *cond, 
                        enum enum_schema_tables);
   uint32 flags;                                /* global handler flags */
   /*
      Those handlerton functions below are properly initialized at handler
      init.
   */
   int (*binlog_func)(handlerton *hton, THD *thd, enum_binlog_func fn, void *arg);
   void (*binlog_log_query)(handlerton *hton, THD *thd, 
                            enum_binlog_command binlog_command,
                            const char *query, uint query_length,
                            const char *db, const char *table_name);

   void (*abort_transaction)(handlerton *hton, THD *bf_thd, THD *victim_thd,
                             my_bool signal) __attribute__((nonnull));
   int (*set_checkpoint)(handlerton *hton, const XID *xid);
   int (*get_checkpoint)(handlerton *hton, XID* xid);
  /**
     Check if the version of the table matches the version in the .frm
     file.

     This is mainly used to verify in recovery to check if an inplace
     ALTER TABLE succeded.
     Storage engines that does not support inplace alter table does not
     have to implement this function.

     @param hton      handlerton
     @param path      Path for table
     @param version   The unique id that is stored in the .frm file for
                      CREATE and updated for each ALTER TABLE (but not for
                      simple renames).
                      This is the ID used for the final table.
     @param create_id The value returned from handler->table_version() for
                      the original table (before ALTER TABLE).

     @retval 0     If id matches or table is newer than create_id (depending
                   on what version check the engine supports. This means that
                   The (inplace) alter table did succeed.
     @retval # > 0 Alter table did not succeed.

     Related to handler::discover_check_version().
   */
  int (*check_version)(handlerton *hton, const char *path,
                       const LEX_CUSTRING *version, ulonglong create_id);

  /* Called for all storage handlers after ddl recovery is done */
  void (*signal_ddl_recovery_done)(handlerton *hton);

   /*
     Optional clauses in the CREATE/ALTER TABLE
   */
   ha_create_table_option *table_options; // table level options
   ha_create_table_option *field_options; // these are specified per field
   ha_create_table_option *index_options; // these are specified per index

   /**
     The list of extensions of files created for a single table in the
     database directory (datadir/db_name/).

     Used by open_table_error(), by the default rename_table and delete_table
     handler methods, and by the default discovery implementation.
  
     For engines that have more than one file name extensions (separate
     metadata, index, and/or data files), the order of elements is relevant.
     First element of engine file name extensions array should be metadata
     file extention. This is implied by the open_table_error()
     and the default discovery implementation.
     
     Second element - data file extension. This is implied
     assumed by REPAIR TABLE ... USE_FRM implementation.
   */
   const char **tablefile_extensions; // by default - empty list

  /**********************************************************************
   Functions to intercept queries
  **********************************************************************/

  /*
    Create and return a group_by_handler, if the storage engine can execute
    the summary / group by query.
    If the storage engine can't do that, return NULL.

    The server guaranteeds that all tables in the list belong to this
    storage engine.
  */
  group_by_handler *(*create_group_by)(THD *thd, Query *query);

  /*
    Create and return a derived_handler if the storage engine can execute
    the derived table 'derived', otherwise return NULL.
    In a general case 'derived' may contain tables not from the engine.
    If the engine cannot handle or does not want to handle such pushed derived
    the function create_group_by has to return NULL.
  */
  derived_handler *(*create_derived)(THD *thd, TABLE_LIST *derived);

  /*
    Create and return a select_handler if the storage engine can execute
    the select statement 'select, otherwise return NULL
  */
  select_handler *(*create_select) (THD *thd, SELECT_LEX *select);
   
   /*********************************************************************
     Table discovery API.
     It allows the server to "discover" tables that exist in the storage
     engine, without user issuing an explicit CREATE TABLE statement.
   **********************************************************************/

   /*
     This method is required for any engine that supports automatic table
     discovery, there is no default implementation.

     Given a TABLE_SHARE discover_table() fills it in with a correct table
     structure using one of the TABLE_SHARE::init_from_* methods.

     Returns HA_ERR_NO_SUCH_TABLE if the table did not exist in the engine,
     zero if the table was discovered successfully, or any other
     HA_ERR_* error code as appropriate if the table existed, but the
     discovery failed.
   */
   int (*discover_table)(handlerton *hton, THD* thd, TABLE_SHARE *share);

   /*
     The discover_table_names method tells the server
     about all tables in the specified database that the engine
     knows about. Tables (or file names of tables) are added to
     the provided discovered_list collector object using
     add_table() or add_file() methods.
   */
   class discovered_list
   {
     public:
     virtual bool add_table(const char *tname, size_t tlen) = 0;
     virtual bool add_file(const char *fname) = 0;
     protected: virtual ~discovered_list() = default;
   };

   /*
     By default (if not implemented by the engine, but the discover_table() is
     implemented) it will perform a file-based discovery:

     - if tablefile_extensions[0] is not null, this will discovers all tables
       with the tablefile_extensions[0] extension.

     Returns 0 on success and 1 on error.
   */
   int (*discover_table_names)(handlerton *hton, LEX_CSTRING *db, MY_DIR *dir,
                               discovered_list *result);

   /*
     This is a method that allows to server to check if a table exists without
     an overhead of the complete discovery.

     By default (if not implemented by the engine, but the discovery_table() is
     implemented) it will try to perform a file-based discovery:

     - if tablefile_extensions[0] is not null this will look for a file name
       with the tablefile_extensions[0] extension.

     - if tablefile_extensions[0] is null, this will resort to discover_table().

     Note that resorting to discover_table() is slow and the engine
     should probably implement its own discover_table_existence() method,
     if its tablefile_extensions[0] is null.

     Returns 1 if the table exists and 0 if it does not.
   */
   int (*discover_table_existence)(handlerton *hton, const char *db,
                                   const char *table_name);

   /*
     This is the assisted table discovery method. Unlike the fully
     automatic discovery as above, here a user is expected to issue an
     explicit CREATE TABLE with the appropriate table attributes to
     "assist" the discovery of a table. But this "discovering" CREATE TABLE
     statement will not specify the table structure - the engine discovers
     it using this method. For example, FederatedX uses it in

      CREATE TABLE t1 ENGINE=FEDERATED CONNECTION="mysql://foo/bar/t1";

     Given a TABLE_SHARE discover_table_structure() fills it in with a correct
     table structure using one of the TABLE_SHARE::init_from_* methods.

     Assisted discovery works independently from the automatic discover.
     An engine is allowed to support only assisted discovery and not
     support automatic one. Or vice versa.
   */
   int (*discover_table_structure)(handlerton *hton, THD* thd,
                                   TABLE_SHARE *share, HA_CREATE_INFO *info);

  /*
    Notify the storage engine that the definition of the table (and the .frm
    file) has changed. Returns 0 if ok.
  */
  int (*notify_tabledef_changed)(handlerton *hton, LEX_CSTRING *db,
                                 LEX_CSTRING *table_name, LEX_CUSTRING *frm,
                                 LEX_CUSTRING *org_tabledef_version,
                                 handler *file);

   /*
     System Versioning
   */
   /** Determine if system-versioned data was modified by the transaction.
   @param[in,out] thd          current session
   @param[out]    trx_id       transaction start ID
   @return transaction commit ID
   @retval 0 if no system-versioned data was affected by the transaction */
   ulonglong (*prepare_commit_versioned)(THD *thd, ulonglong *trx_id);

  /** Disable or enable the internal writes of a storage engine */
  void (*disable_internal_writes)(bool disable);

  /* backup */
  void (*prepare_for_backup)(void);
  void (*end_backup)(void);

  /* Server shutdown early notification.*/
  void (*pre_shutdown)(void);

  /*
    Inform handler that partitioning engine has changed the .frm and the .par
    files
  */
  int (*create_partitioning_metadata)(const char *path,
                                      const char *old_path,
                                      chf_create_flags action_flag);
};


extern const char *hton_no_exts[];

static inline LEX_CSTRING *hton_name(const handlerton *hton)
{
  return &(hton2plugin[hton->slot]->name);
}

static inline handlerton *plugin_hton(plugin_ref plugin)
{
  return plugin_data(plugin, handlerton *);
}

static inline sys_var *find_hton_sysvar(handlerton *hton, st_mysql_sys_var *var)
{
  return find_plugin_sysvar(hton2plugin[hton->slot], var);
}

handlerton *ha_default_handlerton(THD *thd);
handlerton *ha_default_tmp_handlerton(THD *thd);

/* Possible flags of a handlerton (there can be 32 of them) */
#define HTON_NO_FLAGS                 0
#define HTON_CLOSE_CURSORS_AT_COMMIT (1 << 0)
#define HTON_ALTER_NOT_SUPPORTED     (1 << 1) //Engine does not support alter
#define HTON_CAN_RECREATE            (1 << 2) //Delete all is used for truncate
#define HTON_HIDDEN                  (1 << 3) //Engine does not appear in lists
#define HTON_NOT_USER_SELECTABLE     (1 << 5)
#define HTON_TEMPORARY_NOT_SUPPORTED (1 << 6) //Having temporary tables not supported
#define HTON_SUPPORT_LOG_TABLES      (1 << 7) //Engine supports log tables
#define HTON_NO_PARTITION            (1 << 8) //Not partition of these tables

/*
  This flag should be set when deciding that the engine does not allow
  row based binary logging (RBL) optimizations.

  Currently, setting this flag, means that table's read/write_set will
  be left untouched when logging changes to tables in this engine. In
  practice this means that the server will not mess around with
  table->write_set and/or table->read_set when using RBL and deciding
  whether to log full or minimal rows.

  It's valuable for instance for virtual tables, eg: Performance
  Schema which have no meaning for replication.
*/
#define HTON_NO_BINLOG_ROW_OPT       (1 << 9)
#define HTON_SUPPORTS_EXTENDED_KEYS  (1 <<10) //supports extended keys
#define HTON_NATIVE_SYS_VERSIONING (1 << 11) //Engine supports System Versioning

// MySQL compatibility. Unused.
#define HTON_SUPPORTS_FOREIGN_KEYS   (1 << 0) //Foreign key constraint supported.

#define HTON_CAN_MERGE               (1 <<11) //Merge type table
// Engine needs to access the main connect string in partitions
#define HTON_CAN_READ_CONNECT_STRING_IN_PARTITION (1 <<12)

/* can be replicated by wsrep replication provider plugin */
#define HTON_WSREP_REPLICATION (1 << 13)

/*
  Set this on the *slave* that's connected to a shared with a master storage.
  The slave will ignore any CREATE TABLE, DROP or updates for this engine.
*/
#define HTON_IGNORE_UPDATES (1 << 14)

/*
  Set this on the *master* that's connected to a shared with a slave storage.
  The table may not exists on the slave. The effects of having this flag are:
  - ALTER TABLE that changes engine from this table to another engine will
    be replicated as CREATE + INSERT
  - CREATE ... LIKE shared_table will be replicated as a full CREATE TABLE
  - ALTER TABLE for this engine will have "IF EXISTS" added.
  - RENAME TABLE for this engine will have "IF EXISTS" added.
  - DROP TABLE for this engine will have "IF EXISTS" added.
*/
#define HTON_TABLE_MAY_NOT_EXIST_ON_SLAVE (1 << 15)

/*
  True if handler cannot rollback transactions. If not true, the transaction
  will be put in the transactional binlog cache.
  For some engines, like Aria, the rollback can happen in case of crash, but
  not trough a handler rollback call.
*/
#define HTON_NO_ROLLBACK (1 << 16)

/*
  This storage engine can support both transactional and non transactional
  tables
*/
#define HTON_TRANSACTIONAL_AND_NON_TRANSACTIONAL (1 << 17)

/*
  Table requires and close and reopen after truncate
  If the handler has HTON_CAN_RECREATE, this flag is not used
*/
#define HTON_REQUIRES_CLOSE_AFTER_TRUNCATE (1 << 18)

/* Truncate requires that all other handlers are closed */
#define HTON_TRUNCATE_REQUIRES_EXCLUSIVE_USE (1 << 19)
/*
  Used by mysql_inplace_alter_table() to decide if we should call
  hton->notify_tabledef_changed() before commit (MyRocks) or after (InnoDB).
*/
#define HTON_REQUIRES_NOTIFY_TABLEDEF_CHANGED_AFTER_COMMIT (1 << 20)

class Ha_trx_info;

struct THD_TRANS
{
  /* true is not all entries in the ht[] support 2pc */
  bool        no_2pc;
  /* storage engines that registered in this transaction */
  Ha_trx_info *ha_list;
  /* 
    The purpose of this flag is to keep track of non-transactional
    tables that were modified in scope of:
    - transaction, when the variable is a member of
    THD::transaction.all
    - top-level statement or sub-statement, when the variable is a
    member of THD::transaction.stmt
    This member has the following life cycle:
    * stmt.modified_non_trans_table is used to keep track of
    modified non-transactional tables of top-level statements. At
    the end of the previous statement and at the beginning of the session,
    it is reset to FALSE.  If such functions
    as mysql_insert, mysql_update, mysql_delete etc modify a
    non-transactional table, they set this flag to TRUE.  At the
    end of the statement, the value of stmt.modified_non_trans_table 
    is merged with all.modified_non_trans_table and gets reset.
    * all.modified_non_trans_table is reset at the end of transaction
    
    * Since we do not have a dedicated context for execution of a
    sub-statement, to keep track of non-transactional changes in a
    sub-statement, we re-use stmt.modified_non_trans_table. 
    At entrance into a sub-statement, a copy of the value of
    stmt.modified_non_trans_table (containing the changes of the
    outer statement) is saved on stack. Then 
    stmt.modified_non_trans_table is reset to FALSE and the
    substatement is executed. Then the new value is merged with the
    saved value.
  */
  bool modified_non_trans_table;

  void reset() {
    no_2pc= FALSE;
    modified_non_trans_table= FALSE;
    m_unsafe_rollback_flags= 0;
  }
  bool is_empty() const { return ha_list == NULL; }
  THD_TRANS() = default;                        /* Remove gcc warning */

  unsigned int m_unsafe_rollback_flags;
 /*
    Define the type of statements which cannot be rolled back safely.
    Each type occupies one bit in m_unsafe_rollback_flags.
    MODIFIED_NON_TRANS_TABLE is limited to mark only the temporary
    non-transactional table *when* it's cached along with the transactional
    events; the regular table is covered by the "namesake" bool var.
  */
  enum unsafe_statement_types
  {
    MODIFIED_NON_TRANS_TABLE= 1,
    CREATED_TEMP_TABLE= 2,
    DROPPED_TEMP_TABLE= 4,
    DID_WAIT= 8,
    DID_DDL= 0x10,
    EXECUTED_TABLE_ADMIN_CMD= 0x20
  };

  void mark_modified_non_trans_temp_table()
  {
    m_unsafe_rollback_flags|= MODIFIED_NON_TRANS_TABLE;
  }
  bool has_modified_non_trans_temp_table() const
  {
    return (m_unsafe_rollback_flags & MODIFIED_NON_TRANS_TABLE) != 0;
  }
  void mark_executed_table_admin_cmd()
  {
    DBUG_PRINT("debug", ("mark_executed_table_admin_cmd"));
    m_unsafe_rollback_flags|= EXECUTED_TABLE_ADMIN_CMD;
  }
  bool trans_executed_admin_cmd()
  {
    return (m_unsafe_rollback_flags & EXECUTED_TABLE_ADMIN_CMD) != 0;
  }
  void mark_created_temp_table()
  {
    DBUG_PRINT("debug", ("mark_created_temp_table"));
    m_unsafe_rollback_flags|= CREATED_TEMP_TABLE;
  }
  void mark_dropped_temp_table()
  {
    DBUG_PRINT("debug", ("mark_dropped_temp_table"));
    m_unsafe_rollback_flags|= DROPPED_TEMP_TABLE;
  }
  bool has_created_dropped_temp_table() const {
    return
      (m_unsafe_rollback_flags & (CREATED_TEMP_TABLE|DROPPED_TEMP_TABLE)) != 0;
  }
  void mark_trans_did_wait() { m_unsafe_rollback_flags|= DID_WAIT; }
  bool trans_did_wait() const {
    return (m_unsafe_rollback_flags & DID_WAIT) != 0;
  }
  bool is_trx_read_write() const;
  void mark_trans_did_ddl() { m_unsafe_rollback_flags|= DID_DDL; }
  bool trans_did_ddl() const {
    return (m_unsafe_rollback_flags & DID_DDL) != 0;
  }

};


/**
  Either statement transaction or normal transaction - related
  thread-specific storage engine data.

  If a storage engine participates in a statement/transaction,
  an instance of this class is present in
  thd->transaction.{stmt|all}.ha_list. The addition to
  {stmt|all}.ha_list is made by trans_register_ha().

  When it's time to commit or rollback, each element of ha_list
  is used to access storage engine's prepare()/commit()/rollback()
  methods, and also to evaluate if a full two phase commit is
  necessary.

  @sa General description of transaction handling in handler.cc.
*/

class Ha_trx_info
{
public:
  /** Register this storage engine in the given transaction context. */
  void register_ha(THD_TRANS *trans, handlerton *ht_arg)
  {
    DBUG_ASSERT(m_flags == 0);
    DBUG_ASSERT(m_ht == NULL);
    DBUG_ASSERT(m_next == NULL);

    m_ht= ht_arg;
    m_flags= (int) TRX_READ_ONLY; /* Assume read-only at start. */

    m_next= trans->ha_list;
    trans->ha_list= this;
  }

  /** Clear, prepare for reuse. */
  void reset()
  {
    m_next= NULL;
    m_ht= NULL;
    m_flags= 0;
  }

  Ha_trx_info() { reset(); }

  void set_trx_read_write()
  {
    DBUG_ASSERT(is_started());
    m_flags|= (int) TRX_READ_WRITE;
  }
  bool is_trx_read_write() const
  {
    DBUG_ASSERT(is_started());
    return m_flags & (int) TRX_READ_WRITE;
  }
  bool is_started() const { return m_ht != NULL; }
  /** Mark this transaction read-write if the argument is read-write. */
  void coalesce_trx_with(const Ha_trx_info *stmt_trx)
  {
    /*
      Must be called only after the transaction has been started.
      Can be called many times, e.g. when we have many
      read-write statements in a transaction.
    */
    DBUG_ASSERT(is_started());
    if (stmt_trx->is_trx_read_write())
      set_trx_read_write();
  }
  Ha_trx_info *next() const
  {
    DBUG_ASSERT(is_started());
    return m_next;
  }
  handlerton *ht() const
  {
    DBUG_ASSERT(is_started());
    return m_ht;
  }
private:
  enum { TRX_READ_ONLY= 0, TRX_READ_WRITE= 1 };
  /** Auxiliary, used for ha_list management */
  Ha_trx_info *m_next;
  /**
    Although a given Ha_trx_info instance is currently always used
    for the same storage engine, 'ht' is not-NULL only when the
    corresponding storage is a part of a transaction.
  */
  handlerton *m_ht;
  /**
    Transaction flags related to this engine.
    Not-null only if this instance is a part of transaction.
    May assume a combination of enum values above.
  */
  uchar       m_flags;
};


inline bool THD_TRANS::is_trx_read_write() const
{
  Ha_trx_info *ha_info;
  for (ha_info= ha_list; ha_info; ha_info= ha_info->next())
    if (ha_info->is_trx_read_write())
      return TRUE;
  return FALSE;
}


enum enum_tx_isolation { ISO_READ_UNCOMMITTED, ISO_READ_COMMITTED,
			 ISO_REPEATABLE_READ, ISO_SERIALIZABLE};


typedef struct {
  ulonglong data_file_length;
  ulonglong max_data_file_length;
  ulonglong index_file_length;
  ulonglong max_index_file_length;
  ulonglong delete_length;
  ha_rows records;
  ulong mean_rec_length;
  time_t create_time;
  time_t check_time;
  time_t update_time;
  ulonglong check_sum;
  bool check_sum_null;
} PARTITION_STATS;

#define UNDEF_NODEGROUP 65535
class Item;
struct st_table_log_memory_entry;

class partition_info;

struct st_partition_iter;

enum ha_choice { HA_CHOICE_UNDEF, HA_CHOICE_NO, HA_CHOICE_YES, HA_CHOICE_MAX };

enum enum_stats_auto_recalc { HA_STATS_AUTO_RECALC_DEFAULT= 0,
                              HA_STATS_AUTO_RECALC_ON,
                              HA_STATS_AUTO_RECALC_OFF };

/**
  A helper struct for schema DDL statements:
    CREATE SCHEMA [IF NOT EXISTS] name [ schema_specification... ]
    ALTER SCHEMA name [ schema_specification... ]

  It stores the "schema_specification" part of the CREATE/ALTER statements and
  is passed to mysql_create_db() and  mysql_alter_db().
  Currently consists of the schema default character set, collation
  and schema_comment.
*/
struct Schema_specification_st
{
  CHARSET_INFO *default_table_charset;
  LEX_CSTRING *schema_comment;
  void init()
  {
    bzero(this, sizeof(*this));
  }
};

class Create_field;

struct Table_period_info: Sql_alloc
{
  Table_period_info() :
    create_if_not_exists(false),
    constr(NULL),
    unique_keys(0) {}
  Table_period_info(const char *name_arg, size_t size) :
    name(name_arg, size),
    create_if_not_exists(false),
    constr(NULL),
    unique_keys(0){}

  Lex_ident name;

  struct start_end_t
  {
    start_end_t() = default;
    start_end_t(const LEX_CSTRING& _start, const LEX_CSTRING& _end) :
      start(_start),
      end(_end) {}
    Lex_ident start;
    Lex_ident end;
  };
  start_end_t period;
  bool create_if_not_exists;
  Virtual_column_info *constr;
  uint unique_keys;

  bool is_set() const
  {
    DBUG_ASSERT(bool(period.start) == bool(period.end));
    return period.start;
  }

  void set_period(const Lex_ident& start, const Lex_ident& end)
  {
    period.start= start;
    period.end= end;
  }
  bool check_field(const Create_field* f, const Lex_ident& f_name) const;
};

struct Vers_parse_info: public Table_period_info
{
  Vers_parse_info() :
    Table_period_info(STRING_WITH_LEN("SYSTEM_TIME")),
    versioned_fields(false),
    unversioned_fields(false),
    can_native(-1)
  {}

  Table_period_info::start_end_t as_row;

protected:
  friend struct Table_scope_and_contents_source_st;
  void set_start(const LEX_CSTRING field_name)
  {
    as_row.start= field_name;
    period.start= field_name;
  }
  void set_end(const LEX_CSTRING field_name)
  {
    as_row.end= field_name;
    period.end= field_name;
  }
  bool is_start(const char *name) const;
  bool is_end(const char *name) const;
  bool is_start(const Create_field &f) const;
  bool is_end(const Create_field &f) const;
  bool fix_implicit(THD *thd, Alter_info *alter_info);
  operator bool() const
  {
    return as_row.start || as_row.end || period.start || period.end;
  }
  bool need_check(const Alter_info *alter_info) const;
  bool check_conditions(const Lex_table_name &table_name,
                        const Lex_table_name &db) const;
  bool create_sys_field(THD *thd, const char *field_name,
                        Alter_info *alter_info, int flags);

public:
  static const Lex_ident default_start;
  static const Lex_ident default_end;

  bool fix_alter_info(THD *thd, Alter_info *alter_info,
                       HA_CREATE_INFO *create_info, TABLE *table);
  bool fix_create_like(Alter_info &alter_info, HA_CREATE_INFO &create_info,
                       TABLE_LIST &src_table, TABLE_LIST &table);
  bool check_sys_fields(const Lex_table_name &table_name,
                        const Lex_table_name &db, Alter_info *alter_info) const;

  /**
     At least one field was specified 'WITH/WITHOUT SYSTEM VERSIONING'.
     Useful for error handling.
  */
  bool versioned_fields : 1;
  bool unversioned_fields : 1;
  int can_native;
};

/**
  A helper struct for table DDL statements, e.g.:
  CREATE [OR REPLACE] [TEMPORARY]
    TABLE [IF NOT EXISTS] tbl_name table_contents_source;

  Represents a combinations of:
  1. The scope, i.e. TEMPORARY or not TEMPORARY
  2. The "table_contents_source" part of the table DDL statements,
     which can be initialized from either of these:
     - table_element_list ...      // Explicit definition (column and key list)
     - LIKE another_table_name ... // Copy structure from another table
     - [AS] SELECT ...             // Copy structure from a subquery
*/

struct Table_scope_and_contents_source_pod_st // For trivial members
{
  CHARSET_INFO *alter_table_convert_to_charset;
  LEX_CUSTRING tabledef_version;
  LEX_CUSTRING org_tabledef_version;            /* version of dropped table */
  LEX_CSTRING connect_string;
  LEX_CSTRING comment;
  LEX_CSTRING alias;
  LEX_CSTRING org_storage_engine_name, new_storage_engine_name;
  const char *password, *tablespace;
  const char *data_file_name, *index_file_name;
  ulonglong max_rows,min_rows;
  ulonglong auto_increment_value;
  ulong table_options;                  ///< HA_OPTION_ values
  ulong avg_row_length;
  ulong used_fields;
  ulong key_block_size;
  ulong expression_length;
  ulong field_check_constraints;
  /*
    number of pages to sample during
    stats estimation, if used, otherwise 0.
  */
  uint stats_sample_pages;
  uint null_bits;                       /* NULL bits at start of record */
  uint options;				/* OR of HA_CREATE_ options */
  uint merge_insert_method;
  uint extra_size;                      /* length of extra data segment */
  handlerton *db_type;
  /**
    Row type of the table definition.

    Defaults to ROW_TYPE_DEFAULT for all non-ALTER statements.
    For ALTER TABLE defaults to ROW_TYPE_NOT_USED (means "keep the current").

    Can be changed either explicitly by the parser.
    If nothing specified inherits the value of the original table (if present).
  */
  enum row_type row_type;
  enum ha_choice transactional;
  enum ha_storage_media storage_media;  ///< DEFAULT, DISK or MEMORY
  enum ha_choice page_checksum;         ///< If we have page_checksums
  engine_option_value *option_list;     ///< list of table create options
  enum_stats_auto_recalc stats_auto_recalc;
  bool varchar;                         ///< 1 if table has a VARCHAR
  bool sequence;                        // If SEQUENCE=1 was used

  List<Virtual_column_info> *check_constraint_list;

  /* the following three are only for ALTER TABLE, check_if_incompatible_data() */
  ha_table_option_struct *option_struct;           ///< structure with parsed table options
  ha_field_option_struct **fields_option_struct;   ///< array of field option structures
  ha_index_option_struct **indexes_option_struct;  ///< array of index option structures

  /* The following is used to remember the old state for CREATE OR REPLACE */
  TABLE *table;
  TABLE_LIST *pos_in_locked_tables;
  TABLE_LIST *merge_list;
  MDL_ticket *mdl_ticket;
  bool table_was_deleted;
  sequence_definition *seq_create_info;

  void init()
  {
    bzero(this, sizeof(*this));
  }
  bool tmp_table() const { return options & HA_LEX_CREATE_TMP_TABLE; }
  void use_default_db_type(THD *thd)
  {
    db_type= tmp_table() ? ha_default_tmp_handlerton(thd)
                         : ha_default_handlerton(thd);
  }

  bool versioned() const
  {
    return options & HA_VERSIONED_TABLE;
  }
};


struct Table_scope_and_contents_source_st:
         public Table_scope_and_contents_source_pod_st
{
  Vers_parse_info vers_info;
  Table_period_info period_info;

  void init()
  {
    Table_scope_and_contents_source_pod_st::init();
    vers_info= {};
    period_info= {};
  }

  bool fix_create_fields(THD *thd, Alter_info *alter_info,
                         const TABLE_LIST &create_table);
  bool fix_period_fields(THD *thd, Alter_info *alter_info);
  bool check_fields(THD *thd, Alter_info *alter_info,
                    const Lex_table_name &table_name,
                    const Lex_table_name &db,
                    int select_count= 0);
  bool check_period_fields(THD *thd, Alter_info *alter_info);

  void vers_check_native();
  bool vers_fix_system_fields(THD *thd, Alter_info *alter_info,
                              const TABLE_LIST &create_table);

  bool vers_check_system_fields(THD *thd, Alter_info *alter_info,
                                const Lex_table_name &table_name,
                                const Lex_table_name &db,
                                int select_count= 0);
};


/**
  This struct is passed to handler table routines, e.g. ha_create().
  It does not include the "OR REPLACE" and "IF NOT EXISTS" parts, as these
  parts are handled on the SQL level and are not needed on the handler level.
*/
struct HA_CREATE_INFO: public Table_scope_and_contents_source_st,
                       public Schema_specification_st
{
  /* TODO: remove after MDEV-20865 */
  Alter_info *alter_info;

  void init()
  {
    Table_scope_and_contents_source_st::init();
    Schema_specification_st::init();
    alter_info= NULL;
  }
  bool check_conflicting_charset_declarations(CHARSET_INFO *cs);
  bool add_table_option_default_charset(CHARSET_INFO *cs)
  {
    // cs can be NULL, e.g.:  CREATE TABLE t1 (..) CHARACTER SET DEFAULT;
    if (check_conflicting_charset_declarations(cs))
      return true;
    default_table_charset= cs;
    used_fields|= HA_CREATE_USED_DEFAULT_CHARSET;
    return false;
  }
  bool add_alter_list_item_convert_to_charset(CHARSET_INFO *cs)
  {
    /* 
      cs cannot be NULL, as sql_yacc.yy translates
         CONVERT TO CHARACTER SET DEFAULT
      to
         CONVERT TO CHARACTER SET <character-set-of-the-current-database>
      TODO: Shouldn't we postpone resolution of DEFAULT until the
      character set of the table owner database is loaded from its db.opt?
    */
    DBUG_ASSERT(cs);
    if (check_conflicting_charset_declarations(cs))
      return true;
    alter_table_convert_to_charset= default_table_charset= cs;
    used_fields|= (HA_CREATE_USED_CHARSET | HA_CREATE_USED_DEFAULT_CHARSET);  
    return false;
  }
  ulong table_options_with_row_type()
  {
    if (row_type == ROW_TYPE_DYNAMIC || row_type == ROW_TYPE_PAGE)
      return table_options | HA_OPTION_PACK_RECORD;
    else
      return table_options;
  }
};


/**
  This struct is passed to mysql_create_table() and similar creation functions,
  as well as to show_create_table().
*/
struct Table_specification_st: public HA_CREATE_INFO,
                               public DDL_options_st
{
  // Deep initialization
  void init()
  {
    HA_CREATE_INFO::init();
    DDL_options_st::init();
  }
  void init(DDL_options_st::Options options_arg)
  {
    HA_CREATE_INFO::init();
    DDL_options_st::init(options_arg);
  }
  /*
    Quick initialization, for parser.
    Most of the HA_CREATE_INFO is left uninitialized.
    It gets fully initialized in sql_yacc.yy, only when the parser
    scans a related keyword (e.g. CREATE, ALTER).
  */
  void lex_start()
  {
    HA_CREATE_INFO::options= 0;
    DDL_options_st::init();
  }
};


/**
  Structure describing changes to an index to be caused by ALTER TABLE.
*/

struct KEY_PAIR
{
  /**
    Pointer to KEY object describing old version of index in
    TABLE::key_info array for TABLE instance representing old
    version of table.
  */
  KEY *old_key;
  /**
    Pointer to KEY object describing new version of index in
    Alter_inplace_info::key_info_buffer array.
  */
  KEY *new_key;
};


/**
  In-place alter handler context.

  This is a superclass intended to be subclassed by individual handlers
  in order to store handler unique context between in-place alter API calls.

  The handler is responsible for creating the object. This can be done
  as early as during check_if_supported_inplace_alter().

  The SQL layer is responsible for destroying the object.
  The class extends Sql_alloc so the memory will be mem root allocated.

  @see Alter_inplace_info
*/

class inplace_alter_handler_ctx : public Sql_alloc
{
public:
  inplace_alter_handler_ctx() = default;

  virtual ~inplace_alter_handler_ctx() = default;
  virtual void set_shared_data(const inplace_alter_handler_ctx& ctx) {}
};


/**
  Class describing changes to be done by ALTER TABLE.
  Instance of this class is passed to storage engine in order
  to determine if this ALTER TABLE can be done using in-place
  algorithm. It is also used for executing the ALTER TABLE
  using in-place algorithm.
*/

class Alter_inplace_info
{
public:

  /**
    Create options (like MAX_ROWS) for the new version of table.

    @note The referenced instance of HA_CREATE_INFO object was already
          used to create new .FRM file for table being altered. So it
          has been processed by mysql_prepare_create_table() already.
          For example, this means that it has HA_OPTION_PACK_RECORD
          flag in HA_CREATE_INFO::table_options member correctly set.
  */
  HA_CREATE_INFO *create_info;

  /**
    Alter options, fields and keys for the new version of table.

    @note The referenced instance of Alter_info object was already
          used to create new .FRM file for table being altered. So it
          has been processed by mysql_prepare_create_table() already.
          In particular, this means that in Create_field objects for
          fields which were present in some form in the old version
          of table, Create_field::field member points to corresponding
          Field instance for old version of table.
  */
  Alter_info *alter_info;

  /**
    Array of KEYs for new version of table - including KEYs to be added.

    @note Currently this array is produced as result of
          mysql_prepare_create_table() call.
          This means that it follows different convention for
          KEY_PART_INFO::fieldnr values than objects in TABLE::key_info
          array.

    @todo This is mainly due to the fact that we need to keep compatibility
          with removed handler::add_index() call. We plan to switch to
          TABLE::key_info numbering later.

    KEYs are sorted - see sort_keys().
  */
  KEY  *key_info_buffer;

  /** Size of key_info_buffer array. */
  uint key_count;

  /** Size of index_drop_buffer array. */
  uint index_drop_count= 0;

  /**
     Array of pointers to KEYs to be dropped belonging to the TABLE instance
     for the old version of the table.
  */
  KEY  **index_drop_buffer= nullptr;

  /** Size of index_add_buffer array. */
  uint index_add_count= 0;

  /**
     Array of indexes into key_info_buffer for KEYs to be added,
     sorted in increasing order.
  */
  uint *index_add_buffer= nullptr;

  KEY_PAIR  *index_altered_ignorability_buffer= nullptr;

  /** Size of index_altered_ignorability_buffer array. */
  uint index_altered_ignorability_count= 0;

  /**
     Old and new index names. Used for index rename.
  */
  struct Rename_key_pair
  {
    Rename_key_pair(const KEY *old_key, const KEY *new_key)
        : old_key(old_key), new_key(new_key)
    {
    }
    const KEY *old_key;
    const KEY *new_key;
  };
  /**
     Vector of key pairs from DROP/ADD index which can be renamed.
  */
  typedef Mem_root_array<Rename_key_pair, true> Rename_keys_vector;

  /**
     A list of indexes which should be renamed.
     Index definitions stays the same.
  */
  Rename_keys_vector rename_keys;

  /**
     Context information to allow handlers to keep context between in-place
     alter API calls.

     @see inplace_alter_handler_ctx for information about object lifecycle.
  */
  inplace_alter_handler_ctx *handler_ctx= nullptr;

  /**
    If the table uses several handlers, like ha_partition uses one handler
    per partition, this contains a Null terminated array of ctx pointers
    that should all be committed together.
    Or NULL if only handler_ctx should be committed.
    Set to NULL if the low level handler::commit_inplace_alter_table uses it,
    to signal to the main handler that everything was committed as atomically.

    @see inplace_alter_handler_ctx for information about object lifecycle.
  */
  inplace_alter_handler_ctx **group_commit_ctx= nullptr;

  /**
     Flags describing in detail which operations the storage engine is to
     execute. Flags are defined in sql_alter.h
  */
  alter_table_operations handler_flags= 0;

  /* Alter operations involving parititons are strored here */
  ulong partition_flags;

  /**
     Partition_info taking into account the partition changes to be performed.
     Contains all partitions which are present in the old version of the table
     with partitions to be dropped or changed marked as such + all partitions
     to be added in the new version of table marked as such.
  */
  partition_info * const modified_part_info;

  /** true for ALTER IGNORE TABLE ... */
  const bool ignore;

  /** true for online operation (LOCK=NONE) */
  bool online= false;

  /**
    When ha_commit_inplace_alter_table() is called the the engine can
    set this to a function to be called after the ddl log
    is committed.
  */
  typedef void (inplace_alter_table_commit_callback)(void *);
  inplace_alter_table_commit_callback *inplace_alter_table_committed= nullptr;

  /* This will be used as the argument to the above function when called */
  void *inplace_alter_table_committed_argument= nullptr;

  /** which ALGORITHM and LOCK are supported by the storage engine */
  enum_alter_inplace_result inplace_supported;

  /**
     Can be set by handler to describe why a given operation cannot be done
     in-place (HA_ALTER_INPLACE_NOT_SUPPORTED) or why it cannot be done
     online (HA_ALTER_INPLACE_NO_LOCK or HA_ALTER_INPLACE_COPY_NO_LOCK)
     If set, it will be used with ER_ALTER_OPERATION_NOT_SUPPORTED_REASON if
     results from handler::check_if_supported_inplace_alter() doesn't match
     requirements set by user. If not set, the more generic
     ER_ALTER_OPERATION_NOT_SUPPORTED will be used.

     Please set to a properly localized string, for example using
     my_get_err_msg(), so that the error message as a whole is localized.
  */
  const char *unsupported_reason= nullptr;

  /** true when InnoDB should abort the alter when table is not empty */
  const bool error_if_not_empty;

  /** True when DDL should avoid downgrading the MDL */
  bool mdl_exclusive_after_prepare= false;

  Alter_inplace_info(HA_CREATE_INFO *create_info_arg,
                     Alter_info *alter_info_arg,
                     KEY *key_info_arg, uint key_count_arg,
                     partition_info *modified_part_info_arg,
                     bool ignore_arg, bool error_non_empty);

  ~Alter_inplace_info()
  {
    delete handler_ctx;
  }

  /**
    Used after check_if_supported_inplace_alter() to report
    error if the result does not match the LOCK/ALGORITHM
    requirements set by the user.

    @param not_supported  Part of statement that was not supported.
    @param try_instead    Suggestion as to what the user should
                          replace not_supported with.
  */
  void report_unsupported_error(const char *not_supported,
                                const char *try_instead) const;
 void add_altered_index_ignorability(KEY *old_key, KEY *new_key)
 {
   KEY_PAIR *key_pair= index_altered_ignorability_buffer +
                       index_altered_ignorability_count++;
   key_pair->old_key= old_key;
   key_pair->new_key= new_key;
   DBUG_PRINT("info", ("index had ignorability altered: %i to %i",
                      old_key->is_ignored,
                      new_key->is_ignored));
 }


};


typedef struct st_key_create_information
{
  enum ha_key_alg algorithm;
  ulong block_size;
  uint flags;                                   /* HA_USE.. flags */
  LEX_CSTRING parser_name;
  LEX_CSTRING comment;
<<<<<<< HEAD
  /**
    A flag to determine if we will check for duplicate indexes.
    This typically means that the key information was specified
    directly by the user (set by the parser).
  */
  bool check_for_duplicate_indexes;
  bool is_ignored;
=======
>>>>>>> 61acb436
} KEY_CREATE_INFO;


/*
  Class for maintaining hooks used inside operations on tables such
  as: create table functions, delete table functions, and alter table
  functions.

  Class is using the Template Method pattern to separate the public
  usage interface from the private inheritance interface.  This
  imposes no overhead, since the public non-virtual function is small
  enough to be inlined.

  The hooks are usually used for functions that does several things,
  e.g., create_table_from_items(), which both create a table and lock
  it.
 */
class TABLEOP_HOOKS
{
public:
  TABLEOP_HOOKS() = default;
  virtual ~TABLEOP_HOOKS() = default;

  inline void prelock(TABLE **tables, uint count)
  {
    do_prelock(tables, count);
  }

  inline int postlock(TABLE **tables, uint count)
  {
    return do_postlock(tables, count);
  }
private:
  /* Function primitive that is called prior to locking tables */
  virtual void do_prelock(TABLE **tables, uint count)
  {
    /* Default is to do nothing */
  }

  /**
     Primitive called after tables are locked.

     If an error is returned, the tables will be unlocked and error
     handling start.

     @return Error code or zero.
   */
  virtual int do_postlock(TABLE **tables, uint count)
  {
    return 0;                           /* Default is to do nothing */
  }
};

typedef struct st_savepoint SAVEPOINT;
extern ulong savepoint_alloc_size;
extern KEY_CREATE_INFO default_key_create_info;

/* Forward declaration for condition pushdown to storage engine */
typedef class Item COND;

typedef struct st_ha_check_opt
{
  st_ha_check_opt() = default;                        /* Remove gcc warning */
  uint flags;       /* isam layer flags (e.g. for myisamchk) */
  uint sql_flags;   /* sql layer flags - for something myisamchk cannot do */
  time_t start_time;   /* When check/repair starts */
  KEY_CACHE *key_cache; /* new key cache when changing key cache */
  void init();
} HA_CHECK_OPT;


/********************************************************************************
 * MRR
 ********************************************************************************/

typedef void *range_seq_t;

typedef struct st_range_seq_if
{
  /*
    Get key information
 
    SYNOPSIS
      get_key_info()
        init_params  The seq_init_param parameter 
        length       OUT length of the keys in this range sequence
        map          OUT key_part_map of the keys in this range sequence

    DESCRIPTION
      This function is set only when using HA_MRR_FIXED_KEY mode. In that mode, 
      all ranges are single-point equality ranges that use the same set of key
      parts. This function allows the MRR implementation to get the length of
      a key, and which keyparts it uses.
  */
  void (*get_key_info)(void *init_params, uint *length, key_part_map *map);

  /*
    Initialize the traversal of range sequence
    
    SYNOPSIS
      init()
        init_params  The seq_init_param parameter 
        n_ranges     The number of ranges obtained 
        flags        A combination of HA_MRR_SINGLE_POINT, HA_MRR_FIXED_KEY

    RETURN
      An opaque value to be used as RANGE_SEQ_IF::next() parameter
  */
  range_seq_t (*init)(void *init_params, uint n_ranges, uint flags);


  /*
    Get the next range in the range sequence

    SYNOPSIS
      next()
        seq    The value returned by RANGE_SEQ_IF::init()
        range  OUT Information about the next range
    
    RETURN
      FALSE - Ok, the range structure filled with info about the next range
      TRUE  - No more ranges
  */
  bool (*next) (range_seq_t seq, KEY_MULTI_RANGE *range);

  /*
    Check whether range_info orders to skip the next record

    SYNOPSIS
      skip_record()
        seq         The value returned by RANGE_SEQ_IF::init()
        range_info  Information about the next range 
                    (Ignored if MRR_NO_ASSOCIATION is set)
        rowid       Rowid of the record to be checked (ignored if set to 0)
    
    RETURN
      1 - Record with this range_info and/or this rowid shall be filtered
          out from the stream of records returned by multi_range_read_next()
      0 - The record shall be left in the stream
  */ 
  bool (*skip_record) (range_seq_t seq, range_id_t range_info, uchar *rowid);

  /*
    Check if the record combination matches the index condition
    SYNOPSIS
      skip_index_tuple()
        seq         The value returned by RANGE_SEQ_IF::init()
        range_info  Information about the next range 
    
    RETURN
      0 - The record combination satisfies the index condition
      1 - Otherwise
  */ 
  bool (*skip_index_tuple) (range_seq_t seq, range_id_t range_info);
} RANGE_SEQ_IF;

typedef bool (*SKIP_INDEX_TUPLE_FUNC) (range_seq_t seq, range_id_t range_info);

class Cost_estimate
{ 
public:
  double io_count;        /* number of I/O to fetch records                */
  double avg_io_cost;     /* cost of an average I/O oper. to fetch records */
  double idx_io_count;    /* number of I/O to read keys                    */
  double idx_avg_io_cost; /* cost of an average I/O oper. to fetch records */
  double cpu_cost;        /* total cost of operations in CPU               */
  double idx_cpu_cost;    /* cost of operations in CPU for index           */
  double import_cost;     /* cost of remote operations     */
  double mem_cost;        /* cost of used memory           */

  static constexpr double IO_COEFF= 1;
  static constexpr double CPU_COEFF= 1;
  static constexpr double MEM_COEFF= 1;
  static constexpr double IMPORT_COEFF= 1;

  Cost_estimate()
  {
    reset();
  }

  double total_cost() const
  {
    return IO_COEFF*io_count*avg_io_cost +
           IO_COEFF*idx_io_count*idx_avg_io_cost +
           CPU_COEFF*(cpu_cost + idx_cpu_cost) +
           MEM_COEFF*mem_cost + IMPORT_COEFF*import_cost;
  }

  double index_only_cost()
  {
    return IO_COEFF*idx_io_count*idx_avg_io_cost +
           CPU_COEFF*idx_cpu_cost;
  }

  /**
    Whether or not all costs in the object are zero

    @return true if all costs are zero, false otherwise
  */
  bool is_zero() const
  {
    return io_count == 0.0 && idx_io_count == 0.0 && cpu_cost == 0.0 &&
      import_cost == 0.0 && mem_cost == 0.0;
  }

  void reset()
  {
    avg_io_cost= 1.0;
    idx_avg_io_cost= 1.0;
    io_count= idx_io_count= cpu_cost= idx_cpu_cost= mem_cost= import_cost= 0.0;
  }

  void multiply(double m)
  {
    io_count *= m;
    cpu_cost *= m;
    idx_io_count *= m;
    idx_cpu_cost *= m;
    import_cost *= m;
    /* Don't multiply mem_cost */
  }

  void add(const Cost_estimate* cost)
  {
    if (cost->io_count != 0.0)
    {
      double io_count_sum= io_count + cost->io_count;
      avg_io_cost= (io_count * avg_io_cost +
                    cost->io_count * cost->avg_io_cost)
	            /io_count_sum;
      io_count= io_count_sum;
    }
    if (cost->idx_io_count != 0.0)
    {
      double idx_io_count_sum= idx_io_count + cost->idx_io_count;
      idx_avg_io_cost= (idx_io_count * idx_avg_io_cost +
                        cost->idx_io_count * cost->idx_avg_io_cost)
	               /idx_io_count_sum;
      idx_io_count= idx_io_count_sum;
    }
    cpu_cost += cost->cpu_cost;
    idx_cpu_cost += cost->idx_cpu_cost;
    import_cost += cost->import_cost;
  }

  void add_io(double add_io_cnt, double add_avg_cost)
  {
    /* In edge cases add_io_cnt may be zero */
    if (add_io_cnt > 0)
    {
      double io_count_sum= io_count + add_io_cnt;
      avg_io_cost= (io_count * avg_io_cost + 
                    add_io_cnt * add_avg_cost) / io_count_sum;
      io_count= io_count_sum;
    }
  }

  /// Add to CPU cost
  void add_cpu(double add_cpu_cost) { cpu_cost+= add_cpu_cost; }

  /// Add to import cost
  void add_import(double add_import_cost) { import_cost+= add_import_cost; }

  /// Add to memory cost
  void add_mem(double add_mem_cost) { mem_cost+= add_mem_cost; }

  /*
    To be used when we go from old single value-based cost calculations to
    the new Cost_estimate-based.
  */
  void convert_from_cost(double cost)
  {
    reset();
    io_count= cost;
  }
};

void get_sweep_read_cost(TABLE *table, ha_rows nrows, bool interrupted, 
                         Cost_estimate *cost);

/*
  Indicates that all scanned ranges will be singlepoint (aka equality) ranges.
  The ranges may not use the full key but all of them will use the same number
  of key parts.
*/
#define HA_MRR_SINGLE_POINT 1U
#define HA_MRR_FIXED_KEY  2U

/* 
  Indicates that RANGE_SEQ_IF::next(&range) doesn't need to fill in the
  'range' parameter.
*/
#define HA_MRR_NO_ASSOCIATION 4U

/* 
  The MRR user will provide ranges in key order, and MRR implementation
  must return rows in key order.
*/
#define HA_MRR_SORTED 8U

/* MRR implementation doesn't have to retrieve full records */
#define HA_MRR_INDEX_ONLY 16U

/* 
  The passed memory buffer is of maximum possible size, the caller can't
  assume larger buffer.
*/
#define HA_MRR_LIMITS 32U


/*
  Flag set <=> default MRR implementation is used
  (The choice is made by **_info[_const]() function which may set this
   flag. SQL layer remembers the flag value and then passes it to
   multi_read_range_init().
*/
#define HA_MRR_USE_DEFAULT_IMPL 64U

/*
  Used only as parameter to multi_range_read_info():
  Flag set <=> the caller guarantees that the bounds of the scanned ranges
  will not have NULL values.
*/
#define HA_MRR_NO_NULL_ENDPOINTS 128U

/*
  The MRR user has materialized range keys somewhere in the user's buffer.
  This can be used for optimization of the procedure that sorts these keys
  since in this case key values don't have to be copied into the MRR buffer.

  In other words, it is guaranteed that after RANGE_SEQ_IF::next() call the 
  pointer in range->start_key.key will point to a key value that will remain 
  there until the end of the MRR scan.
*/
#define HA_MRR_MATERIALIZED_KEYS 256U

/*
  The following bits are reserved for use by MRR implementation. The intended
  use scenario:

  * sql layer calls handler->multi_range_read_info[_const]() 
    - MRR implementation figures out what kind of scan it will perform, saves
      the result in *mrr_mode parameter.
  * sql layer remembers what was returned in *mrr_mode

  * the optimizer picks the query plan (which may or may not include the MRR 
    scan that was estimated by the multi_range_read_info[_const] call)

  * if the query is an EXPLAIN statement, sql layer will call 
    handler->multi_range_read_explain_info(mrr_mode) to get a text description
    of the picked MRR scan; the description will be a part of EXPLAIN output.
*/
#define HA_MRR_IMPLEMENTATION_FLAG1 512U
#define HA_MRR_IMPLEMENTATION_FLAG2 1024U
#define HA_MRR_IMPLEMENTATION_FLAG3 2048U
#define HA_MRR_IMPLEMENTATION_FLAG4 4096U
#define HA_MRR_IMPLEMENTATION_FLAG5 8192U
#define HA_MRR_IMPLEMENTATION_FLAG6 16384U

#define HA_MRR_IMPLEMENTATION_FLAGS \
  (512U | 1024U | 2048U | 4096U | 8192U | 16384U)

/*
  This is a buffer area that the handler can use to store rows.
  'end_of_used_area' should be kept updated after calls to
  read-functions so that other parts of the code can use the
  remaining area (until next read calls is issued).
*/

typedef struct st_handler_buffer
{
  /* const? */uchar *buffer;         /* Buffer one can start using */
  /* const? */uchar *buffer_end;     /* End of buffer */
  uchar *end_of_used_area;     /* End of area that was used by handler */
} HANDLER_BUFFER;

typedef struct system_status_var SSV;

class ha_statistics
{
public:
  ulonglong data_file_length;		/* Length off data file */
  ulonglong max_data_file_length;	/* Length off data file */
  ulonglong index_file_length;
  ulonglong max_index_file_length;
  ulonglong delete_length;		/* Free bytes */
  ulonglong auto_increment_value;
  /*
    The number of records in the table. 
      0    - means the table has exactly 0 rows
    other  - if (table_flags() & HA_STATS_RECORDS_IS_EXACT)
               the value is the exact number of records in the table
             else
               it is an estimate
  */
  ha_rows records;
  ha_rows deleted;			/* Deleted records */
  ulong mean_rec_length;		/* physical reclength */
  time_t create_time;			/* When table was created */
  time_t check_time;
  time_t update_time;
  uint block_size;			/* index block size */
  ha_checksum checksum;
  bool checksum_null;

  /*
    number of buffer bytes that native mrr implementation needs,
  */
  uint mrr_length_per_rec; 

  ha_statistics():
    data_file_length(0), max_data_file_length(0),
    index_file_length(0), max_index_file_length(0), delete_length(0),
    auto_increment_value(0), records(0), deleted(0), mean_rec_length(0),
    create_time(0), check_time(0), update_time(0), block_size(8192),
    checksum(0), checksum_null(FALSE), mrr_length_per_rec(0)
  {}
};

extern "C" check_result_t handler_index_cond_check(void* h_arg);

extern "C" check_result_t handler_rowid_filter_check(void* h_arg);
extern "C" int handler_rowid_filter_is_active(void* h_arg);

uint calculate_key_len(TABLE *, uint, const uchar *, key_part_map);
/*
  bitmap with first N+1 bits set
  (keypart_map for a key prefix of [0..N] keyparts)
*/
#define make_keypart_map(N) (((key_part_map)2 << (N)) - 1)
/*
  bitmap with first N bits set
  (keypart_map for a key prefix of [0..N-1] keyparts)
*/
#define make_prev_keypart_map(N) (((key_part_map)1 << (N)) - 1)


/** Base class to be used by handlers different shares */
class Handler_share
{
public:
  Handler_share() = default;
  virtual ~Handler_share() = default;
};

enum class Compare_keys : uint32_t
{
  Equal= 0,
  EqualButKeyPartLength,
  EqualButComment,
  NotEqual
};

/**
  The handler class is the interface for dynamically loadable
  storage engines. Do not add ifdefs and take care when adding or
  changing virtual functions to avoid vtable confusion

  Functions in this class accept and return table columns data. Two data
  representation formats are used:
  1. TableRecordFormat - Used to pass [partial] table records to/from
     storage engine

  2. KeyTupleFormat - used to pass index search tuples (aka "keys") to
     storage engine. See opt_range.cc for description of this format.

  TableRecordFormat
  =================
  [Warning: this description is work in progress and may be incomplete]
  The table record is stored in a fixed-size buffer:
   
    record: null_bytes, column1_data, column2_data, ...
  
  The offsets of the parts of the buffer are also fixed: every column has 
  an offset to its column{i}_data, and if it is nullable it also has its own
  bit in null_bytes. 

  The record buffer only includes data about columns that are marked in the
  relevant column set (table->read_set and/or table->write_set, depending on
  the situation). 
  <not-sure>It could be that it is required that null bits of non-present
  columns are set to 1</not-sure>

  VARIOUS EXCEPTIONS AND SPECIAL CASES

  If the table has no nullable columns, then null_bytes is still 
  present, its length is one byte <not-sure> which must be set to 0xFF 
  at all times. </not-sure>
  
  If the table has columns of type BIT, then certain bits from those columns
  may be stored in null_bytes as well. Grep around for Field_bit for
  details.

  For blob columns (see Field_blob), the record buffer stores length of the 
  data, following by memory pointer to the blob data. The pointer is owned 
  by the storage engine and is valid until the next operation.

  If a blob column has NULL value, then its length and blob data pointer
  must be set to 0.
*/

class handler :public Sql_alloc
{
public:
  typedef ulonglong Table_flags;
protected:
  TABLE_SHARE *table_share;   /* The table definition */
  TABLE *table;               /* The current open table */
  Table_flags cached_table_flags;       /* Set on init() and open() */

  ha_rows estimation_rows_to_insert;
  handler *lookup_handler;
  /* Statistics for the query. Updated if handler_stats.in_use is set */
  ha_handler_stats active_handler_stats;
  void set_handler_stats();
public:
  handlerton *ht;                 /* storage engine of this handler */
  uchar *ref;				/* Pointer to current row */
  uchar *dup_ref;			/* Pointer to duplicate row */
  uchar *lookup_buffer;

  /* General statistics for the table like number of row, file sizes etc */
  ha_statistics stats;
  /*
    Collect query stats here if pointer is != NULL.
    This is a pointer because if we do a clone of the handler, we want to
    use the original handler for collecting statistics.
  */
  ha_handler_stats *handler_stats;

  /** MultiRangeRead-related members: */
  range_seq_t mrr_iter;    /* Iterator to traverse the range sequence */
  RANGE_SEQ_IF mrr_funcs;  /* Range sequence traversal functions */
  HANDLER_BUFFER *multi_range_buffer; /* MRR buffer info */
  uint ranges_in_seq; /* Total number of ranges in the traversed sequence */
  /** Current range (the one we're now returning rows from) */
  KEY_MULTI_RANGE mrr_cur_range;

  /** The following are for read_range() */
  key_range save_end_range, *end_range;
  KEY_PART_INFO *range_key_part;
  int key_compare_result_on_equal;

  /* TRUE <=> source MRR ranges and the output are ordered */
  bool mrr_is_output_sorted;
  /** TRUE <=> we're currently traversing a range in mrr_cur_range. */
  bool mrr_have_range;
  bool eq_range;
  bool internal_tmp_table;                 /* If internal tmp table */
  bool implicit_emptied;                   /* Can be !=0 only if HEAP */
  bool mark_trx_read_write_done;           /* mark_trx_read_write was called */
  bool check_table_binlog_row_based_done; /* check_table_binlog.. was called */
  bool check_table_binlog_row_based_result; /* cached check_table_binlog... */
  /* 
    TRUE <=> the engine guarantees that returned records are within the range
    being scanned.
  */
  bool in_range_check_pushed_down;

  uint lookup_errkey;
  uint errkey;                             /* Last dup key */
  uint key_used_on_scan;
  uint active_index, keyread;

  /** Length of ref (1-8 or the clustered key length) */
  uint ref_length;
  FT_INFO *ft_handler;
  enum init_stat { NONE=0, INDEX, RND };
  init_stat inited, pre_inited;

  const COND *pushed_cond;
  /**
    next_insert_id is the next value which should be inserted into the
    auto_increment column: in a inserting-multi-row statement (like INSERT
    SELECT), for the first row where the autoinc value is not specified by the
    statement, get_auto_increment() called and asked to generate a value,
    next_insert_id is set to the next value, then for all other rows
    next_insert_id is used (and increased each time) without calling
    get_auto_increment().
  */
  ulonglong next_insert_id;
  /**
    insert id for the current row (*autogenerated*; if not
    autogenerated, it's 0).
    At first successful insertion, this variable is stored into
    THD::first_successful_insert_id_in_cur_stmt.
  */
  ulonglong insert_id_for_cur_row;
  /**
    Interval returned by get_auto_increment() and being consumed by the
    inserter.
  */
  /* Statistics  variables */
  ulonglong rows_read;
  ulonglong rows_tmp_read;
  ulonglong rows_changed;
  /* One bigger than needed to avoid to test if key == MAX_KEY */
  ulonglong index_rows_read[MAX_KEY+1];
  ha_copy_info copy_info;

private:
  /* ANALYZE time tracker, if present */
  Exec_time_tracker *tracker;
public:
  void set_time_tracker(Exec_time_tracker *tracker_arg) { tracker=tracker_arg;}
  Exec_time_tracker *get_time_tracker() { return tracker; }

  Item *pushed_idx_cond;
  uint pushed_idx_cond_keyno;  /* The index which the above condition is for */

  /* Rowid filter pushed into the engine */
  Rowid_filter *pushed_rowid_filter;
  /* true when the pushed rowid filter has been already filled */
  bool rowid_filter_is_active;
  /* Used for disabling/enabling pushed_rowid_filter */
  Rowid_filter *save_pushed_rowid_filter;
  bool save_rowid_filter_is_active;

  Discrete_interval auto_inc_interval_for_cur_row;
  /**
     Number of reserved auto-increment intervals. Serves as a heuristic
     when we have no estimation of how many records the statement will insert:
     the more intervals we have reserved, the bigger the next one. Reset in
     handler::ha_release_auto_increment().
  */
  uint auto_inc_intervals_count;

  /**
    Instrumented table associated with this handler.
    This member should be set to NULL when no instrumentation is in place,
    so that linking an instrumented/non instrumented server/plugin works.
    For example:
    - the server is compiled with the instrumentation.
    The server expects either NULL or valid pointers in m_psi.
    - an engine plugin is compiled without instrumentation.
    The plugin can not leave this pointer uninitialized,
    or can not leave a trash value on purpose in this pointer,
    as this would crash the server.
  */
  PSI_table *m_psi;

private:
  /** Internal state of the batch instrumentation. */
  enum batch_mode_t
  {
    /** Batch mode not used. */
    PSI_BATCH_MODE_NONE,
    /** Batch mode used, before first table io. */
    PSI_BATCH_MODE_STARTING,
    /** Batch mode used, after first table io. */
    PSI_BATCH_MODE_STARTED
  };
  /**
    Batch mode state.
    @sa start_psi_batch_mode.
    @sa end_psi_batch_mode.
  */
  batch_mode_t m_psi_batch_mode;
  /**
    The number of rows in the batch.
    @sa start_psi_batch_mode.
    @sa end_psi_batch_mode.
  */
  ulonglong m_psi_numrows;
  /**
    The current event in a batch.
    @sa start_psi_batch_mode.
    @sa end_psi_batch_mode.
  */
  PSI_table_locker *m_psi_locker;
  /**
    Storage for the event in a batch.
    @sa start_psi_batch_mode.
    @sa end_psi_batch_mode.
  */
  PSI_table_locker_state m_psi_locker_state;

public:
  virtual void unbind_psi();
  virtual void rebind_psi();
  /* Return error if definition doesn't match for already opened table */
  virtual int discover_check_version() { return 0; }

  /**
    Put the handler in 'batch' mode when collecting
    table io instrumented events.
    When operating in batch mode:
    - a single start event is generated in the performance schema.
    - all table io performed between @c start_psi_batch_mode
      and @c end_psi_batch_mode is not instrumented:
      the number of rows affected is counted instead in @c m_psi_numrows.
    - a single end event is generated in the performance schema
      when the batch mode ends with @c end_psi_batch_mode.
  */
  void start_psi_batch_mode();
  /** End a batch started with @c start_psi_batch_mode. */
  void end_psi_batch_mode();

  /* If we have row logging enabled for this table */
  bool row_logging, row_logging_init;
  /* If the row logging should be done in transaction cache */
  bool row_logging_has_trans;

private:
  /**
    The lock type set by when calling::ha_external_lock(). This is 
    propagated down to the storage engine. The reason for also storing 
    it here, is that when doing MRR we need to create/clone a second handler
    object. This cloned handler object needs to know about the lock_type used.
  */
  int m_lock_type;
  /**
    Pointer where to store/retrieve the Handler_share pointer.
    For non partitioned handlers this is &TABLE_SHARE::ha_share.
  */
  Handler_share **ha_share;

public:
  handler(handlerton *ht_arg, TABLE_SHARE *share_arg)
    :table_share(share_arg), table(0),
    estimation_rows_to_insert(0),
    lookup_handler(this),
    ht(ht_arg), ref(0), lookup_buffer(NULL), handler_stats(NULL),
    end_range(NULL), implicit_emptied(0),
    mark_trx_read_write_done(0),
    check_table_binlog_row_based_done(0),
    check_table_binlog_row_based_result(0),
    in_range_check_pushed_down(FALSE), lookup_errkey(-1), errkey(-1),
    key_used_on_scan(MAX_KEY),
    active_index(MAX_KEY), keyread(MAX_KEY),
    ref_length(sizeof(my_off_t)),
    ft_handler(0), inited(NONE), pre_inited(NONE),
    pushed_cond(0), next_insert_id(0), insert_id_for_cur_row(0),
    tracker(NULL),
    pushed_idx_cond(NULL),
    pushed_idx_cond_keyno(MAX_KEY),
    pushed_rowid_filter(NULL),
    rowid_filter_is_active(0),
    save_pushed_rowid_filter(NULL),
    save_rowid_filter_is_active(false),
    auto_inc_intervals_count(0),
    m_psi(NULL),
    m_psi_batch_mode(PSI_BATCH_MODE_NONE),
    m_psi_numrows(0),
    m_psi_locker(NULL),
    row_logging(0), row_logging_init(0),
    m_lock_type(F_UNLCK), ha_share(NULL)
  {
    DBUG_PRINT("info",
               ("handler created F_UNLCK %d F_RDLCK %d F_WRLCK %d",
                F_UNLCK, F_RDLCK, F_WRLCK));
    reset_statistics();
  }
  virtual ~handler(void)
  {
    DBUG_ASSERT(m_lock_type == F_UNLCK);
    DBUG_ASSERT(inited == NONE);
  }
  /* To check if table has been properely opened */
  bool is_open()
  {
    return ref != 0;
  }
  virtual handler *clone(const char *name, MEM_ROOT *mem_root);
  /** This is called after create to allow us to set up cached variables */
  void init()
  {
    cached_table_flags= table_flags();
  }
  /* ha_ methods: public wrappers for private virtual API */
  
  int ha_open(TABLE *table, const char *name, int mode, uint test_if_locked,
              MEM_ROOT *mem_root= 0, List<String> *partitions_to_open=NULL);
  int ha_index_init(uint idx, bool sorted)
  {
    DBUG_EXECUTE_IF("ha_index_init_fail", return HA_ERR_TABLE_DEF_CHANGED;);
    int result;
    DBUG_ENTER("ha_index_init");
    DBUG_ASSERT(inited==NONE);
    if (!(result= index_init(idx, sorted)))
    {
      inited=       INDEX;
      active_index= idx;
      end_range= NULL;
    }
    DBUG_RETURN(result);
  }
  int ha_index_end()
  {
    DBUG_ENTER("ha_index_end");
    DBUG_ASSERT(inited==INDEX);
    inited=       NONE;
    active_index= MAX_KEY;
    end_range=    NULL;
    DBUG_RETURN(index_end());
  }
  /* This is called after index_init() if we need to do a index scan */
  virtual int prepare_index_scan() { return 0; }
  virtual int prepare_index_key_scan_map(const uchar * key, key_part_map keypart_map)
  {
    uint key_len= calculate_key_len(table, active_index, key, keypart_map);
    return  prepare_index_key_scan(key, key_len);
  }
  virtual int prepare_index_key_scan( const uchar * key, uint key_len )
  { return 0; }
  virtual int prepare_range_scan(const key_range *start_key, const key_range *end_key)
  { return 0; }

  int ha_rnd_init(bool scan) __attribute__ ((warn_unused_result))
  {
    DBUG_EXECUTE_IF("ha_rnd_init_fail", return HA_ERR_TABLE_DEF_CHANGED;);
    int result;
    DBUG_ENTER("ha_rnd_init");
    DBUG_ASSERT(inited==NONE || (inited==RND && scan));
    inited= (result= rnd_init(scan)) ? NONE: RND;
    end_range= NULL;
    DBUG_RETURN(result);
  }
  int ha_rnd_end()
  {
    DBUG_ENTER("ha_rnd_end");
    DBUG_ASSERT(inited==RND);
    inited=NONE;
    end_range= NULL;
    DBUG_RETURN(rnd_end());
  }
  int ha_rnd_init_with_error(bool scan) __attribute__ ((warn_unused_result));
  int ha_reset();
  /* this is necessary in many places, e.g. in HANDLER command */
  int ha_index_or_rnd_end()
  {
    return inited == INDEX ? ha_index_end() : inited == RND ? ha_rnd_end() : 0;
  }
  /**
    The cached_table_flags is set at ha_open and ha_external_lock
  */
  Table_flags ha_table_flags() const
  {
    DBUG_ASSERT(cached_table_flags < (HA_LAST_TABLE_FLAG << 1));
    return cached_table_flags;
  }
  /**
    These functions represent the public interface to *users* of the
    handler class, hence they are *not* virtual. For the inheritance
    interface, see the (private) functions write_row(), update_row(),
    and delete_row() below.
  */
  int ha_external_lock(THD *thd, int lock_type);
  int ha_external_unlock(THD *thd) { return ha_external_lock(thd, F_UNLCK); }
  int ha_write_row(const uchar * buf);
  int ha_update_row(const uchar * old_data, const uchar * new_data);
  int ha_delete_row(const uchar * buf);
  void ha_release_auto_increment();

  bool keyread_enabled() { return keyread < MAX_KEY; }
  int ha_start_keyread(uint idx)
  {
    int res= keyread_enabled() ? 0 : extra_opt(HA_EXTRA_KEYREAD, idx);
    keyread= idx;
    return res;
  }
  int ha_end_keyread()
  {
    if (!keyread_enabled())
      return 0;
    keyread= MAX_KEY;
    return extra(HA_EXTRA_NO_KEYREAD);
  }

  int check_collation_compatibility();
  int check_long_hash_compatibility() const;
  int ha_check_for_upgrade(HA_CHECK_OPT *check_opt);
  /** to be actually called to get 'check()' functionality*/
  int ha_check(THD *thd, HA_CHECK_OPT *check_opt);
  int ha_repair(THD* thd, HA_CHECK_OPT* check_opt);
  void ha_start_bulk_insert(ha_rows rows, uint flags= 0)
  {
    DBUG_ENTER("handler::ha_start_bulk_insert");
    estimation_rows_to_insert= rows;
    bzero(&copy_info,sizeof(copy_info));
    start_bulk_insert(rows, flags);
    DBUG_VOID_RETURN;
  }
  int ha_end_bulk_insert();
  int ha_bulk_update_row(const uchar *old_data, const uchar *new_data,
                         ha_rows *dup_key_found);
  int ha_delete_all_rows();
  int ha_truncate();
  int ha_reset_auto_increment(ulonglong value);
  int ha_optimize(THD* thd, HA_CHECK_OPT* check_opt);
  int ha_analyze(THD* thd, HA_CHECK_OPT* check_opt);
  bool ha_check_and_repair(THD *thd);
  int ha_disable_indexes(uint mode);
  int ha_enable_indexes(uint mode);
  int ha_discard_or_import_tablespace(my_bool discard);
  int ha_rename_table(const char *from, const char *to);
  void ha_drop_table(const char *name);

  int ha_create(const char *name, TABLE *form, HA_CREATE_INFO *info);

  int ha_create_partitioning_metadata(const char *name, const char *old_name,
                                      chf_create_flags action_flag);

  int ha_change_partitions(HA_CREATE_INFO *create_info,
                           const char *path,
                           ulonglong * const copied,
                           ulonglong * const deleted,
                           const uchar *pack_frm_data,
                           size_t pack_frm_len);
  int ha_drop_partitions(const char *path);
  int ha_rename_partitions(const char *path);

  void adjust_next_insert_id_after_explicit_value(ulonglong nr);
  int update_auto_increment();
  virtual void print_error(int error, myf errflag);
  virtual bool get_error_message(int error, String *buf);
  uint get_dup_key(int error);
  /**
    Retrieves the names of the table and the key for which there was a
    duplicate entry in the case of HA_ERR_FOREIGN_DUPLICATE_KEY.

    If any of the table or key name is not available this method will return
    false and will not change any of child_table_name or child_key_name.

    @param child_table_name[out]    Table name
    @param child_table_name_len[in] Table name buffer size
    @param child_key_name[out]      Key name
    @param child_key_name_len[in]   Key name buffer size

    @retval  true                  table and key names were available
                                   and were written into the corresponding
                                   out parameters.
    @retval  false                 table and key names were not available,
                                   the out parameters were not touched.
  */
  virtual bool get_foreign_dup_key(char *child_table_name,
                                   uint child_table_name_len,
                                   char *child_key_name,
                                   uint child_key_name_len)
  { DBUG_ASSERT(false); return(false); }
  void reset_statistics()
  {
    rows_read= rows_changed= rows_tmp_read= 0;
    bzero(index_rows_read, sizeof(index_rows_read));
    bzero(&copy_info, sizeof(copy_info));
  }
  virtual void reset_copy_info() {}
  void ha_reset_copy_info()
  {
    bzero(&copy_info, sizeof(copy_info));
    reset_copy_info();
  }
  virtual void change_table_ptr(TABLE *table_arg, TABLE_SHARE *share)
  {
    table= table_arg;
    table_share= share;
    reset_statistics();
  }
  virtual double scan_time()
  {
    return ((ulonglong2double(stats.data_file_length) / stats.block_size + 2) *
            avg_io_cost());
  }

  virtual double key_scan_time(uint index)
  {
    return keyread_time(index, 1, records());
  }

  virtual double avg_io_cost()
  {
   return 1.0;
  }

  /**
     The cost of reading a set of ranges from the table using an index
     to access it.
     
     @param index  The index number.
     @param ranges The number of ranges to be read. If 0, it means that
                   we calculate separately the cost of reading the key.
     @param rows   Total number of rows to be read.
     
     This method can be used to calculate the total cost of scanning a table
     using an index by calling it using read_time(index, 1, table_size).
  */
  virtual double read_time(uint index, uint ranges, ha_rows rows)
  { return rows2double(ranges+rows); }

  /**
    Calculate cost of 'keyread' scan for given index and number of records.

     @param index    index to read
     @param ranges   #of ranges to read
     @param rows     #of records to read
  */
  virtual double keyread_time(uint index, uint ranges, ha_rows rows);

  virtual const key_map *keys_to_use_for_scanning() { return &key_map_empty; }

  /*
    True if changes to the table is persistent (if there are no rollback)
    This is used to decide:
    - If the table is stored in the transaction or non transactional binary
      log
    - How things are tracked in trx and in add_changed_table().
    - If we can combine several statements under one commit in the binary log.
  */
  bool has_transactions() const
  {
    return ((ha_table_flags() & (HA_NO_TRANSACTIONS | HA_PERSISTENT_TABLE))
            == 0);
  }
  /*
    True if table has both transactions and rollback. This is used to decide
    if we should write the changes to the binary log.  If this is true,
    we don't have to write failed statements to the log as they can be
    rolled back.
  */
  bool has_transactions_and_rollback() const
  {
    return has_transactions() && has_rollback();
  }
  /*
    True if the underlaying table support transactions and rollback
  */
  bool has_transaction_manager() const
  {
    return ((ha_table_flags() & HA_NO_TRANSACTIONS) == 0 && has_rollback());
  }

  /*
    True if the underlaying table support TRANSACTIONAL table option
  */
  bool has_transactional_option() const
  {
    extern handlerton *maria_hton;
    return partition_ht() == maria_hton || has_transaction_manager();
  }

  /*
    True if table has rollback. Used to check if an update on the table
    can be killed fast.
  */

  bool has_rollback() const
  {
    return ((ht->flags & HTON_NO_ROLLBACK) == 0);
  }

  /**
    This method is used to analyse the error to see whether the error
    is ignorable or not, certain handlers can have more error that are
    ignorable than others. E.g. the partition handler can get inserts
    into a range where there is no partition and this is an ignorable
    error.
    HA_ERR_FOUND_DUP_UNIQUE is a special case in MyISAM that means the
    same thing as HA_ERR_FOUND_DUP_KEY but can in some cases lead to
    a slightly different error message.
  */
  virtual bool is_fatal_error(int error, uint flags)
  {
    if (!error ||
        ((flags & HA_CHECK_DUP_KEY) &&
         (error == HA_ERR_FOUND_DUPP_KEY ||
          error == HA_ERR_FOUND_DUPP_UNIQUE)) ||
        error == HA_ERR_AUTOINC_ERANGE ||
        ((flags & HA_CHECK_FK_ERROR) &&
         (error == HA_ERR_ROW_IS_REFERENCED ||
          error == HA_ERR_NO_REFERENCED_ROW)))
      return FALSE;
    return TRUE;
  }

  /**
    Number of rows in table. It will only be called if
    (table_flags() & (HA_HAS_RECORDS | HA_STATS_RECORDS_IS_EXACT)) != 0
  */
  virtual int pre_records() { return 0; }
  virtual ha_rows records() { return stats.records; }
  /**
    Return upper bound of current number of records in the table
    (max. of how many records one will retrieve when doing a full table scan)
    If upper bound is not known, HA_POS_ERROR should be returned as a max
    possible upper bound.
  */
  virtual ha_rows estimate_rows_upper_bound()
  { return stats.records+EXTRA_RECORDS; }

  /**
    Get the row type from the storage engine.  If this method returns
    ROW_TYPE_NOT_USED, the information in HA_CREATE_INFO should be used.
  */
  virtual enum row_type get_row_type() const { return ROW_TYPE_NOT_USED; }

  virtual const char *index_type(uint key_number) { DBUG_ASSERT(0); return "";}


  /**
    Signal that the table->read_set and table->write_set table maps changed
    The handler is allowed to set additional bits in the above map in this
    call. Normally the handler should ignore all calls until we have done
    a ha_rnd_init() or ha_index_init(), write_row(), update_row or delete_row()
    as there may be several calls to this routine.
  */
  virtual void column_bitmaps_signal();
  /*
    We have to check for inited as some engines, like innodb, sets
    active_index during table scan.
  */
  uint get_index(void) const
  { return inited == INDEX ? active_index : MAX_KEY; }
  int ha_close(void);

  /**
    @retval  0   Bulk update used by handler
    @retval  1   Bulk update not used, normal operation used
  */
  virtual bool start_bulk_update() { return 1; }
  /**
    @retval  0   Bulk delete used by handler
    @retval  1   Bulk delete not used, normal operation used
  */
  virtual bool start_bulk_delete() { return 1; }
  /**
    After this call all outstanding updates must be performed. The number
    of duplicate key errors are reported in the duplicate key parameter.
    It is allowed to continue to the batched update after this call, the
    handler has to wait until end_bulk_update with changing state.

    @param    dup_key_found       Number of duplicate keys found

    @retval  0           Success
    @retval  >0          Error code
  */
  virtual int exec_bulk_update(ha_rows *dup_key_found)
  {
    DBUG_ASSERT(FALSE);
    return HA_ERR_WRONG_COMMAND;
  }
  /**
    Perform any needed clean-up, no outstanding updates are there at the
    moment.
  */
  virtual int end_bulk_update() { return 0; }
  /**
    Execute all outstanding deletes and close down the bulk delete.

    @retval 0             Success
    @retval >0            Error code
  */
  virtual int end_bulk_delete()
  {
    DBUG_ASSERT(FALSE);
    return HA_ERR_WRONG_COMMAND;
  }
  virtual int pre_index_read_map(const uchar *key,
                                 key_part_map keypart_map,
                                 enum ha_rkey_function find_flag,
                                 bool use_parallel)
   { return 0; }
  virtual int pre_index_first(bool use_parallel)
   { return 0; }
  virtual int pre_index_last(bool use_parallel)
   { return 0; }
  virtual int pre_index_read_last_map(const uchar *key,
                                      key_part_map keypart_map,
                                      bool use_parallel)
   { return 0; }
/*
  virtual int pre_read_multi_range_first(KEY_MULTI_RANGE **found_range_p,
                                         KEY_MULTI_RANGE *ranges,
                                         uint range_count,
                                         bool sorted, HANDLER_BUFFER *buffer,
                                         bool use_parallel);
*/
  virtual int pre_multi_range_read_next(bool use_parallel)
  { return 0; }
  virtual int pre_read_range_first(const key_range *start_key,
                                   const key_range *end_key,
                                   bool eq_range, bool sorted,
                                   bool use_parallel)
   { return 0; }
  virtual int pre_ft_read(bool use_parallel)
   { return 0; }
  virtual int pre_rnd_next(bool use_parallel)
   { return 0; }
  int ha_pre_rnd_init(bool scan)
  {
    int result;
    DBUG_ENTER("ha_pre_rnd_init");
    DBUG_ASSERT(pre_inited==NONE || (pre_inited==RND && scan));
    pre_inited= (result= pre_rnd_init(scan)) ? NONE: RND;
    DBUG_RETURN(result);
  }
  int ha_pre_rnd_end()
  {
    DBUG_ENTER("ha_pre_rnd_end");
    DBUG_ASSERT(pre_inited==RND);
    pre_inited=NONE;
    DBUG_RETURN(pre_rnd_end());
  }
  virtual int pre_rnd_init(bool scan) { return 0; }
  virtual int pre_rnd_end() { return 0; }
  virtual int pre_index_init(uint idx, bool sorted) { return 0; }
  virtual int pre_index_end() { return 0; }
  int ha_pre_index_init(uint idx, bool sorted)
  {
    int result;
    DBUG_ENTER("ha_pre_index_init");
    DBUG_ASSERT(pre_inited==NONE);
    if (!(result= pre_index_init(idx, sorted)))
      pre_inited=INDEX;
    DBUG_RETURN(result);
  }
  int ha_pre_index_end()
  {
    DBUG_ENTER("ha_pre_index_end");
    DBUG_ASSERT(pre_inited==INDEX);
    pre_inited=NONE;
    DBUG_RETURN(pre_index_end());
  }
  int ha_pre_index_or_rnd_end()
  {
    return (pre_inited == INDEX ?
            ha_pre_index_end() :
            pre_inited == RND ? ha_pre_rnd_end() : 0 );
  }
  virtual bool vers_can_native(THD *thd)
  {
    return ht->flags & HTON_NATIVE_SYS_VERSIONING;
  }

  /**
     @brief
     Positions an index cursor to the index specified in the
     handle. Fetches the row if available. If the key value is null,
     begin at the first key of the index.
  */
protected:
  virtual int index_read_map(uchar * buf, const uchar * key,
                             key_part_map keypart_map,
                             enum ha_rkey_function find_flag)
  {
    uint key_len= calculate_key_len(table, active_index, key, keypart_map);
    return index_read(buf, key, key_len, find_flag);
  }
  /**
     @brief
     Positions an index cursor to the index specified in the
     handle. Fetches the row if available. If the key value is null,
     begin at the first key of the index.
  */
  virtual int index_read_idx_map(uchar * buf, uint index, const uchar * key,
                                 key_part_map keypart_map,
                                 enum ha_rkey_function find_flag);
  virtual int index_next(uchar * buf)
   { return  HA_ERR_WRONG_COMMAND; }
  virtual int index_prev(uchar * buf)
   { return  HA_ERR_WRONG_COMMAND; }
  virtual int index_first(uchar * buf)
   { return  HA_ERR_WRONG_COMMAND; }
  virtual int index_last(uchar * buf)
   { return  HA_ERR_WRONG_COMMAND; }
  virtual int index_next_same(uchar *buf, const uchar *key, uint keylen);
  /**
     @brief
     The following functions works like index_read, but it find the last
     row with the current key value or prefix.
     @returns @see index_read_map().
  */
  virtual int index_read_last_map(uchar * buf, const uchar * key,
                                  key_part_map keypart_map)
  {
    uint key_len= calculate_key_len(table, active_index, key, keypart_map);
    return index_read_last(buf, key, key_len);
  }
  virtual int close(void)=0;
  inline void update_rows_read()
  {
    if (likely(!internal_tmp_table))
      rows_read++;
    else
      rows_tmp_read++;
  }
  inline void update_index_statistics()
  {
    index_rows_read[active_index]++;
    update_rows_read();
  }
public:

  int ha_index_read_map(uchar * buf, const uchar * key,
                        key_part_map keypart_map,
                        enum ha_rkey_function find_flag);
  int ha_index_read_idx_map(uchar * buf, uint index, const uchar * key,
                            key_part_map keypart_map,
                            enum ha_rkey_function find_flag);
  int ha_index_next(uchar * buf);
  int ha_index_prev(uchar * buf);
  int ha_index_first(uchar * buf);
  int ha_index_last(uchar * buf);
  int ha_index_next_same(uchar *buf, const uchar *key, uint keylen);
  /*
    TODO: should we make for those functions non-virtual ha_func_name wrappers,
    too?
  */
  virtual ha_rows multi_range_read_info_const(uint keyno, RANGE_SEQ_IF *seq,
                                              void *seq_init_param, 
                                              uint n_ranges, uint *bufsz,
                                              uint *mrr_mode,
                                              Cost_estimate *cost);
  virtual ha_rows multi_range_read_info(uint keyno, uint n_ranges, uint keys,
                                        uint key_parts, uint *bufsz, 
                                        uint *mrr_mode, Cost_estimate *cost);
  virtual int multi_range_read_init(RANGE_SEQ_IF *seq, void *seq_init_param,
                                    uint n_ranges, uint mrr_mode, 
                                    HANDLER_BUFFER *buf);
  virtual int multi_range_read_next(range_id_t *range_info);
  /*
    Return string representation of the MRR plan.

    This is intended to be used for EXPLAIN, via the following scenario:
    1. SQL layer calls handler->multi_range_read_info().
    1.1. Storage engine figures out whether it will use some non-default
         MRR strategy, sets appropritate bits in *mrr_mode, and returns 
         control to SQL layer
    2. SQL layer remembers the returned mrr_mode
    3. SQL layer compares various options and choses the final query plan. As
       a part of that, it makes a choice of whether to use the MRR strategy
       picked in 1.1
    4. EXPLAIN code converts the query plan to its text representation. If MRR
       strategy is part of the plan, it calls
       multi_range_read_explain_info(mrr_mode) to get a text representation of
       the picked MRR strategy.

    @param mrr_mode   Mode which was returned by multi_range_read_info[_const]
    @param str        INOUT string to be printed for EXPLAIN
    @param str_end    End of the string buffer. The function is free to put the 
                      string into [str..str_end] memory range.
  */
  virtual int multi_range_read_explain_info(uint mrr_mode, char *str, 
                                            size_t size)
  { return 0; }

  virtual int read_range_first(const key_range *start_key,
                               const key_range *end_key,
                               bool eq_range, bool sorted);
  virtual int read_range_next();
  void set_end_range(const key_range *end_key);
  int compare_key(key_range *range);
  int compare_key2(key_range *range) const;
  virtual int ft_init() { return HA_ERR_WRONG_COMMAND; }
  virtual int pre_ft_init() { return HA_ERR_WRONG_COMMAND; }
  virtual void ft_end() {}
  virtual int pre_ft_end() { return 0; }
  virtual FT_INFO *ft_init_ext(uint flags, uint inx,String *key)
    { return NULL; }
public:
  virtual int ft_read(uchar *buf) { return HA_ERR_WRONG_COMMAND; }
  virtual int rnd_next(uchar *buf)=0;
  virtual int rnd_pos(uchar * buf, uchar *pos)=0;
  /**
    This function only works for handlers having
    HA_PRIMARY_KEY_REQUIRED_FOR_POSITION set.
    It will return the row with the PK given in the record argument.
  */
  virtual int rnd_pos_by_record(uchar *record)
  {
    int error;
    DBUG_ASSERT(table_flags() & HA_PRIMARY_KEY_REQUIRED_FOR_POSITION);

    error = ha_rnd_init(false);
    if (error != 0)
      return error;

    position(record);
    error = ha_rnd_pos(record, ref);
    ha_rnd_end();
    return error;
  }
  virtual int read_first_row(uchar *buf, uint primary_key);
public:

  /* Same as above, but with statistics */
  inline int ha_ft_read(uchar *buf);
  inline void ha_ft_end() { ft_end(); ft_handler=NULL; }
  int ha_rnd_next(uchar *buf);
  int ha_rnd_pos(uchar *buf, uchar *pos);
  inline int ha_rnd_pos_by_record(uchar *buf);
  inline int ha_read_first_row(uchar *buf, uint primary_key);

  /**
    The following 2 function is only needed for tables that may be
    internal temporary tables during joins.
  */
  virtual int remember_rnd_pos()
    { return HA_ERR_WRONG_COMMAND; }
  virtual int restart_rnd_next(uchar *buf)
    { return HA_ERR_WRONG_COMMAND; }

  virtual ha_rows records_in_range(uint inx, const key_range *min_key,
                                   const key_range *max_key,
                                   page_range *res)
    { return (ha_rows) 10; }
  /*
    If HA_PRIMARY_KEY_REQUIRED_FOR_POSITION is set, then it sets ref
    (reference to the row, aka position, with the primary key given in
    the record).
    Otherwise it set ref to the current row.
  */
  virtual void position(const uchar *record)=0;
  virtual int info(uint)=0; // see my_base.h for full description
  virtual void get_dynamic_partition_info(PARTITION_STATS *stat_info,
                                          uint part_id);
  virtual void set_partitions_to_open(List<String> *partition_names) {}
  virtual bool check_if_updates_are_ignored(const char *op) const;
  virtual int change_partitions_to_open(List<String> *partition_names)
  { return 0; }
  virtual int extra(enum ha_extra_function operation)
  { return 0; }
  virtual int extra_opt(enum ha_extra_function operation, ulong arg)
  { return extra(operation); }
  /*
    Table version id for the the table. This should change for each
    sucessfull ALTER TABLE.
    This is used by the handlerton->check_version() to ask the engine
    if the table definition has been updated.
    Storage engines that does not support inplace alter table does not
    have to support this call.
  */
  virtual ulonglong table_version() const { return 0; }

  /**
    In an UPDATE or DELETE, if the row under the cursor was locked by another
    transaction, and the engine used an optimistic read of the last
    committed row value under the cursor, then the engine returns 1 from this
    function. MySQL must NOT try to update this optimistic value. If the
    optimistic value does not match the WHERE condition, MySQL can decide to
    skip over this row. Currently only works for InnoDB. This can be used to
    avoid unnecessary lock waits.

    If this method returns nonzero, it will also signal the storage
    engine that the next read will be a locking re-read of the row.
  */
  bool ha_was_semi_consistent_read();
  virtual bool was_semi_consistent_read() { return 0; }
  /**
    Tell the engine whether it should avoid unnecessary lock waits.
    If yes, in an UPDATE or DELETE, if the row under the cursor was locked
    by another transaction, the engine may try an optimistic read of
    the last committed row value under the cursor.
  */
  virtual void try_semi_consistent_read(bool) {}
  virtual void unlock_row() {}
  virtual int start_stmt(THD *thd, thr_lock_type lock_type) {return 0;}
  virtual bool need_info_for_auto_inc() { return 0; }
  virtual bool can_use_for_auto_inc_init() { return 1; }
  virtual void get_auto_increment(ulonglong offset, ulonglong increment,
                                  ulonglong nb_desired_values,
                                  ulonglong *first_value,
                                  ulonglong *nb_reserved_values);
  void set_next_insert_id(ulonglong id)
  {
    DBUG_PRINT("info",("auto_increment: next value %lu", (ulong)id));
    next_insert_id= id;
  }
  virtual void restore_auto_increment(ulonglong prev_insert_id)
  {
    /*
      Insertion of a row failed, re-use the lastly generated auto_increment
      id, for the next row. This is achieved by resetting next_insert_id to
      what it was before the failed insertion (that old value is provided by
      the caller). If that value was 0, it was the first row of the INSERT;
      then if insert_id_for_cur_row contains 0 it means no id was generated
      for this first row, so no id was generated since the INSERT started, so
      we should set next_insert_id to 0; if insert_id_for_cur_row is not 0, it
      is the generated id of the first and failed row, so we use it.
    */
    next_insert_id= (prev_insert_id > 0) ? prev_insert_id :
      insert_id_for_cur_row;
  }

  virtual void update_create_info(HA_CREATE_INFO *create_info) {}
  int check_old_types();
  virtual int assign_to_keycache(THD* thd, HA_CHECK_OPT* check_opt)
  { return HA_ADMIN_NOT_IMPLEMENTED; }
  virtual int preload_keys(THD* thd, HA_CHECK_OPT* check_opt)
  { return HA_ADMIN_NOT_IMPLEMENTED; }
  /* end of the list of admin commands */

  virtual int indexes_are_disabled(void) {return 0;}
  virtual void append_create_info(String *packet) {}
  /**
    If index == MAX_KEY then a check for table is made and if index <
    MAX_KEY then a check is made if the table has foreign keys and if
    a foreign key uses this index (and thus the index cannot be dropped).

    @param  index            Index to check if foreign key uses it

    @retval   TRUE            Foreign key defined on table or index
    @retval   FALSE           No foreign key defined
  */
  virtual bool is_fk_defined_on_table_or_index(uint index)
  { return FALSE; }
  virtual char* get_foreign_key_create_info()
  { return(NULL);}  /* gets foreign key create string from InnoDB */
  /**
    Used in ALTER TABLE to check if changing storage engine is allowed.

    @note Called without holding thr_lock.c lock.

    @retval true   Changing storage engine is allowed.
    @retval false  Changing storage engine not allowed.
  */
  virtual bool can_switch_engines() { return true; }
  virtual int can_continue_handler_scan() { return 0; }
  /**
    Get the list of foreign keys in this table.

    @remark Returns the set of foreign keys where this table is the
            dependent or child table.

    @param thd  The thread handle.
    @param f_key_list[out]  The list of foreign keys.

    @return The handler error code or zero for success.
  */
  virtual int
  get_foreign_key_list(THD *thd, List<FOREIGN_KEY_INFO> *f_key_list)
  { return 0; }
  /**
    Get the list of foreign keys referencing this table.

    @remark Returns the set of foreign keys where this table is the
            referenced or parent table.

    @param thd  The thread handle.
    @param f_key_list[out]  The list of foreign keys.

    @return The handler error code or zero for success.
  */
  virtual int
  get_parent_foreign_key_list(THD *thd, List<FOREIGN_KEY_INFO> *f_key_list)
  { return 0; }
  virtual uint referenced_by_foreign_key() { return 0;}
  virtual void init_table_handle_for_HANDLER()
  { return; }       /* prepare InnoDB for HANDLER */
  virtual void free_foreign_key_create_info(char* str) {}
  /** The following can be called without an open handler */
  virtual const char *table_type() const { return hton_name(ht)->str; }
  /* The following is same as table_table(), except for partition engine */
  virtual const char *real_table_type() const { return hton_name(ht)->str; }
  const char **bas_ext() const { return ht->tablefile_extensions; }

  virtual int get_default_no_partitions(HA_CREATE_INFO *create_info)
  { return 1;}
  virtual void set_auto_partitions(partition_info *part_info) { return; }
  virtual bool get_no_parts(const char *name,
                            uint *no_parts)
  {
    *no_parts= 0;
    return 0;
  }
  virtual void set_part_info(partition_info *part_info) {return;}
  virtual void return_record_by_parent() { return; }

  /* Information about index. Both index and part starts from 0 */
  virtual ulong index_flags(uint idx, uint part, bool all_parts) const =0;

  uint max_record_length() const
  { return MY_MIN(HA_MAX_REC_LENGTH, max_supported_record_length()); }
  uint max_keys() const
  { return MY_MIN(MAX_KEY, max_supported_keys()); }
  uint max_key_parts() const
  { return MY_MIN(MAX_REF_PARTS, max_supported_key_parts()); }
  uint max_key_length() const
  { return MY_MIN(MAX_DATA_LENGTH_FOR_KEY, max_supported_key_length()); }
  uint max_key_part_length() const
  { return MY_MIN(MAX_DATA_LENGTH_FOR_KEY, max_supported_key_part_length()); }

  virtual uint max_supported_record_length() const { return HA_MAX_REC_LENGTH; }
  virtual uint max_supported_keys() const { return 0; }
  virtual uint max_supported_key_parts() const { return MAX_REF_PARTS; }
  virtual uint max_supported_key_length() const { return MAX_DATA_LENGTH_FOR_KEY; }
  virtual uint max_supported_key_part_length() const { return 255; }
  virtual uint min_record_length(uint options) const { return 1; }

  virtual int pre_calculate_checksum() { return 0; }
  virtual int calculate_checksum();
  virtual bool is_crashed() const  { return 0; }
  virtual bool auto_repair(int error) const { return 0; }

  void update_global_table_stats();
  void update_global_index_stats();

  /**
    @note lock_count() can return > 1 if the table is MERGE or partitioned.
  */
  virtual uint lock_count(void) const { return 1; }
  /**
    Is not invoked for non-transactional temporary tables.

    @note store_lock() can return more than one lock if the table is MERGE
    or partitioned.

    @note that one can NOT rely on table->in_use in store_lock().  It may
    refer to a different thread if called from mysql_lock_abort_for_thread().

    @note If the table is MERGE, store_lock() can return less locks
    than lock_count() claimed. This can happen when the MERGE children
    are not attached when this is called from another thread.
  */
  virtual THR_LOCK_DATA **store_lock(THD *thd,
				     THR_LOCK_DATA **to,
				     enum thr_lock_type lock_type)=0;

  /** Type of table for caching query */
  virtual uint8 table_cache_type() { return HA_CACHE_TBL_NONTRANSACT; }


  /**
    @brief Register a named table with a call back function to the query cache.

    @param thd The thread handle
    @param table_key A pointer to the table name in the table cache
    @param key_length The length of the table name
    @param[out] engine_callback The pointer to the storage engine call back
      function
    @param[out] engine_data Storage engine specific data which could be
      anything

    This method offers the storage engine, the possibility to store a reference
    to a table name which is going to be used with query cache. 
    The method is called each time a statement is written to the cache and can
    be used to verify if a specific statement is cacheable. It also offers
    the possibility to register a generic (but static) call back function which
    is called each time a statement is matched against the query cache.

    @note If engine_data supplied with this function is different from
      engine_data supplied with the callback function, and the callback returns
      FALSE, a table invalidation on the current table will occur.

    @return Upon success the engine_callback will point to the storage engine
      call back function, if any, and engine_data will point to any storage
      engine data used in the specific implementation.
      @retval TRUE Success
      @retval FALSE The specified table or current statement should not be
        cached
  */

  virtual my_bool register_query_cache_table(THD *thd, const char *table_key,
                                             uint key_length,
                                             qc_engine_callback *callback,
                                             ulonglong *engine_data)
  {
    *callback= 0;
    return TRUE;
  }

  /*
    Count tables invisible from all tables list on which current one built
    (like myisammrg and partitioned tables)

    tables_type          mask for the tables should be added herdde

    returns number of such tables
  */

  virtual uint count_query_cache_dependant_tables(uint8 *tables_type
                                                  __attribute__((unused)))
  {
    return 0;
  }

  /*
    register tables invisible from all tables list on which current one built
    (like myisammrg and partitioned tables).

    @note they should be counted by method above

    cache                Query cache pointer
    block                Query cache block to write the table
    n                    Number of the table

    @retval FALSE - OK
    @retval TRUE  - Error
  */

  virtual my_bool
    register_query_cache_dependant_tables(THD *thd
                                          __attribute__((unused)),
                                          Query_cache *cache
                                          __attribute__((unused)),
                                          Query_cache_block_table **block
                                          __attribute__((unused)),
                                          uint *n __attribute__((unused)))
  {
    return FALSE;
  }

 /*
   Check if the key is a clustering key

   - Data is stored together with the primary key (no secondary lookup
     needed to find the row data). The optimizer uses this to find out
     the cost of fetching data.

     Note that in many cases a clustered key is also a reference key.
     This means that:

   - The key is part of each secondary key and is used
     to find the row data in the primary index when reading trough
     secondary indexes.
   - When doing a HA_KEYREAD_ONLY we get also all the primary key parts
     into the row. This is critical property used by index_merge.

   All the above is usually true for engines that store the row
   data in the primary key index (e.g. in a b-tree), and use the key
   key value as a position().  InnoDB is an example of such an engine.

   For a clustered (primary) key, the following should also hold:
   index_flags() should contain HA_CLUSTERED_INDEX
   table_flags() should contain HA_TABLE_SCAN_ON_INDEX

   For a reference key the following should also hold:
   table_flags() should contain HA_PRIMARY_KEY_IS_READ_INDEX.

   @retval TRUE   yes
   @retval FALSE  No.
 */

 /* The following code is for primary keys */
 bool pk_is_clustering_key(uint index) const
 {
   /*
     We have to check for MAX_INDEX as table->s->primary_key can be
     MAX_KEY in the case where there is no primary key.
   */
   return index != MAX_KEY && is_clustering_key(index);
 }
 /* Same as before but for other keys, in which case we can skip the check */
 bool is_clustering_key(uint index) const
 {
   DBUG_ASSERT(index != MAX_KEY);
   return (index_flags(index, 0, 1) & HA_CLUSTERED_INDEX);
 }

 virtual int cmp_ref(const uchar *ref1, const uchar *ref2)
 {
   return memcmp(ref1, ref2, ref_length);
 }

 /*
   Condition pushdown to storage engines
 */

 /**
   Push condition down to the table handler.

   @param  cond   Condition to be pushed. The condition tree must not be
                  modified by the by the caller.

   @return
     The 'remainder' condition that caller must use to filter out records.
     NULL means the handler will not return rows that do not match the
     passed condition.

   @note
   The pushed conditions form a stack (from which one can remove the
   last pushed condition using cond_pop).
   The table handler filters out rows using (pushed_cond1 AND pushed_cond2 
   AND ... AND pushed_condN)
   or less restrictive condition, depending on handler's capabilities.

   handler->ha_reset() call empties the condition stack.
   Calls to rnd_init/rnd_end, index_init/index_end etc do not affect the
   condition stack.
 */ 
 virtual const COND *cond_push(const COND *cond) { return cond; };
 /**
   Pop the top condition from the condition stack of the handler instance.

   Pops the top if condition stack, if stack is not empty.
 */
 virtual void cond_pop() { return; };

 /**
   Push metadata for the current operation down to the table handler.
 */
 virtual int info_push(uint info_type, void *info) { return 0; };

 /**
   Push down an index condition to the handler.

   The server will use this method to push down a condition it wants
   the handler to evaluate when retrieving records using a specified
   index. The pushed index condition will only refer to fields from
   this handler that is contained in the index (but it may also refer
   to fields in other handlers). Before the handler evaluates the
   condition it must read the content of the index entry into the 
   record buffer.

   The handler is free to decide if and how much of the condition it
   will take responsibility for evaluating. Based on this evaluation
   it should return the part of the condition it will not evaluate.
   If it decides to evaluate the entire condition it should return
   NULL. If it decides not to evaluate any part of the condition it
   should return a pointer to the same condition as given as argument.

   @param keyno    the index number to evaluate the condition on
   @param idx_cond the condition to be evaluated by the handler

   @return The part of the pushed condition that the handler decides
           not to evaluate
 */
 virtual Item *idx_cond_push(uint keyno, Item* idx_cond) { return idx_cond; }

 /** Reset information about pushed index conditions */
 virtual void cancel_pushed_idx_cond()
 {
   pushed_idx_cond= NULL;
   pushed_idx_cond_keyno= MAX_KEY;
   in_range_check_pushed_down= false;
 }

 virtual void cancel_pushed_rowid_filter()
 {
   pushed_rowid_filter= NULL;
   rowid_filter_is_active= false;
 }

 virtual void disable_pushed_rowid_filter()
 {
   DBUG_ASSERT(pushed_rowid_filter != NULL &&
               save_pushed_rowid_filter == NULL);
   save_pushed_rowid_filter= pushed_rowid_filter;
   if (rowid_filter_is_active)
     save_rowid_filter_is_active= rowid_filter_is_active;
   pushed_rowid_filter= NULL;
   rowid_filter_is_active= false;
 }

 virtual void enable_pushed_rowid_filter()
 {
   DBUG_ASSERT(save_pushed_rowid_filter != NULL &&
               pushed_rowid_filter == NULL);
   pushed_rowid_filter= save_pushed_rowid_filter;
   if (save_rowid_filter_is_active)
     rowid_filter_is_active= true;
   save_pushed_rowid_filter= NULL;
 }

 virtual bool rowid_filter_push(Rowid_filter *rowid_filter) { return true; }

 /* Needed for partition / spider */
  virtual TABLE_LIST *get_next_global_for_child() { return NULL; }

 /**
   Part of old, deprecated in-place ALTER API.
 */
 virtual bool check_if_incompatible_data(HA_CREATE_INFO *create_info,
					 uint table_changes)
 { return COMPATIBLE_DATA_NO; }

 /* On-line/in-place ALTER TABLE interface. */

 /*
   Here is an outline of on-line/in-place ALTER TABLE execution through
   this interface.

   Phase 1 : Initialization
   ========================
   During this phase we determine which algorithm should be used
   for execution of ALTER TABLE and what level concurrency it will
   require.

   *) This phase starts by opening the table and preparing description
      of the new version of the table.
   *) Then we check if it is impossible even in theory to carry out
      this ALTER TABLE using the in-place algorithm. For example, because
      we need to change storage engine or the user has explicitly requested
      usage of the "copy" algorithm.
   *) If in-place ALTER TABLE is theoretically possible, we continue
      by compiling differences between old and new versions of the table
      in the form of HA_ALTER_FLAGS bitmap. We also build a few
      auxiliary structures describing requested changes and store
      all these data in the Alter_inplace_info object.
   *) Then the handler::check_if_supported_inplace_alter() method is called
      in order to find if the storage engine can carry out changes requested
      by this ALTER TABLE using the in-place algorithm. To determine this,
      the engine can rely on data in HA_ALTER_FLAGS/Alter_inplace_info
      passed to it as well as on its own checks. If the in-place algorithm
      can be used for this ALTER TABLE, the level of required concurrency for
      its execution is also returned.
      If any errors occur during the handler call, ALTER TABLE is aborted
      and no further handler functions are called.
   *) Locking requirements of the in-place algorithm are compared to any
      concurrency requirements specified by user. If there is a conflict
      between them, we either switch to the copy algorithm or emit an error.

   Phase 2 : Execution
   ===================

   In this phase the operations are executed.

   *) As the first step, we acquire a lock corresponding to the concurrency
      level which was returned by handler::check_if_supported_inplace_alter()
      and requested by the user. This lock is held for most of the
      duration of in-place ALTER (if HA_ALTER_INPLACE_COPY_LOCK
      or HA_ALTER_INPLACE_COPY_NO_LOCK were returned we acquire an
      exclusive lock for duration of the next step only).
   *) After that we call handler::ha_prepare_inplace_alter_table() to give the
      storage engine a chance to update its internal structures with a higher
      lock level than the one that will be used for the main step of algorithm.
      After that we downgrade the lock if it is necessary.
   *) After that, the main step of this phase and algorithm is executed.
      We call the handler::ha_inplace_alter_table() method, which carries out the
      changes requested by ALTER TABLE but does not makes them visible to other
      connections yet.
   *) We ensure that no other connection uses the table by upgrading our
      lock on it to exclusive.
   *) a) If the previous step succeeds, handler::ha_commit_inplace_alter_table() is
         called to allow the storage engine to do any final updates to its structures,
         to make all earlier changes durable and visible to other connections.
      b) If we have failed to upgrade lock or any errors have occurred during the
         handler functions calls (including commit), we call
         handler::ha_commit_inplace_alter_table()
         to rollback all changes which were done during previous steps.

  Phase 3 : Final
  ===============

  In this phase we:

  *) Update SQL-layer data-dictionary by installing .FRM file for the new version
     of the table.
  *) Inform the storage engine about this change by calling the
     hton::notify_table_changed()
  *) Destroy the Alter_inplace_info and handler_ctx objects.

 */

 /**
    Check if a storage engine supports a particular alter table in-place

    @param    altered_table     TABLE object for new version of table.
    @param    ha_alter_info     Structure describing changes to be done
                                by ALTER TABLE and holding data used
                                during in-place alter.

    @retval   HA_ALTER_ERROR                  Unexpected error.
    @retval   HA_ALTER_INPLACE_NOT_SUPPORTED  Not supported, must use copy.
    @retval   HA_ALTER_INPLACE_EXCLUSIVE_LOCK Supported, but requires X lock.
    @retval   HA_ALTER_INPLACE_COPY_LOCK
                                              Supported, but requires SNW lock
                                              during main phase. Prepare phase
                                              requires X lock.
    @retval   HA_ALTER_INPLACE_SHARED_LOCK    Supported, but requires SNW lock.
    @retval   HA_ALTER_INPLACE_COPY_NO_LOCK
                                              Supported, concurrent reads/writes
                                              allowed. However, prepare phase
                                              requires X lock.
    @retval   HA_ALTER_INPLACE_NO_LOCK        Supported, concurrent
                                              reads/writes allowed.

    @note The default implementation uses the old in-place ALTER API
    to determine if the storage engine supports in-place ALTER or not.

    @note Called without holding thr_lock.c lock.
 */
 virtual enum_alter_inplace_result
 check_if_supported_inplace_alter(TABLE *altered_table,
                                  Alter_inplace_info *ha_alter_info);


 /**
    Public functions wrapping the actual handler call.
    @see prepare_inplace_alter_table()
 */
 bool ha_prepare_inplace_alter_table(TABLE *altered_table,
                                     Alter_inplace_info *ha_alter_info);


 /**
    Public function wrapping the actual handler call.
    @see inplace_alter_table()
 */
 bool ha_inplace_alter_table(TABLE *altered_table,
                             Alter_inplace_info *ha_alter_info)
 {
   return inplace_alter_table(altered_table, ha_alter_info);
 }


 /**
    Public function wrapping the actual handler call.
    Allows us to enforce asserts regardless of handler implementation.
    @see commit_inplace_alter_table()
 */
 bool ha_commit_inplace_alter_table(TABLE *altered_table,
                                    Alter_inplace_info *ha_alter_info,
                                    bool commit);


protected:
 /**
    Allows the storage engine to update internal structures with concurrent
    writes blocked. If check_if_supported_inplace_alter() returns
    HA_ALTER_INPLACE_COPY_NO_LOCK or HA_ALTER_INPLACE_COPY_LOCK,
    this function is called with exclusive lock otherwise the same level
    of locking as for inplace_alter_table() will be used.

    @note Storage engines are responsible for reporting any errors by
    calling my_error()/print_error()

    @note If this function reports error, commit_inplace_alter_table()
    will be called with commit= false.

    @note For partitioning, failing to prepare one partition, means that
    commit_inplace_alter_table() will be called to roll back changes for
    all partitions. This means that commit_inplace_alter_table() might be
    called without prepare_inplace_alter_table() having been called first
    for a given partition.

    @param    altered_table     TABLE object for new version of table.
    @param    ha_alter_info     Structure describing changes to be done
                                by ALTER TABLE and holding data used
                                during in-place alter.

    @retval   true              Error
    @retval   false             Success
 */
 virtual bool prepare_inplace_alter_table(TABLE *altered_table,
                                          Alter_inplace_info *ha_alter_info)
 { return false; }


 /**
    Alter the table structure in-place with operations specified using HA_ALTER_FLAGS
    and Alter_inplace_info. The level of concurrency allowed during this
    operation depends on the return value from check_if_supported_inplace_alter().

    @note Storage engines are responsible for reporting any errors by
    calling my_error()/print_error()

    @note If this function reports error, commit_inplace_alter_table()
    will be called with commit= false.

    @param    altered_table     TABLE object for new version of table.
    @param    ha_alter_info     Structure describing changes to be done
                                by ALTER TABLE and holding data used
                                during in-place alter.

    @retval   true              Error
    @retval   false             Success
 */
 virtual bool inplace_alter_table(TABLE *altered_table,
                                  Alter_inplace_info *ha_alter_info)
 { return false; }


 /**
    Commit or rollback the changes made during prepare_inplace_alter_table()
    and inplace_alter_table() inside the storage engine.
    Note that in case of rollback the allowed level of concurrency during
    this operation will be the same as for inplace_alter_table() and thus
    might be higher than during prepare_inplace_alter_table(). (For example,
    concurrent writes were blocked during prepare, but might not be during
    rollback).

    @note Storage engines are responsible for reporting any errors by
    calling my_error()/print_error()

    @note If this function with commit= true reports error, it will be called
    again with commit= false.

    @note In case of partitioning, this function might be called for rollback
    without prepare_inplace_alter_table() having been called first.
    Also partitioned tables sets ha_alter_info->group_commit_ctx to a NULL
    terminated array of the partitions handlers and if all of them are
    committed as one, then group_commit_ctx should be set to NULL to indicate
    to the partitioning handler that all partitions handlers are committed.
    @see prepare_inplace_alter_table().

    @param    altered_table     TABLE object for new version of table.
    @param    ha_alter_info     Structure describing changes to be done
                                by ALTER TABLE and holding data used
                                during in-place alter.
    @param    commit            True => Commit, False => Rollback.

    @retval   true              Error
    @retval   false             Success
 */
 virtual bool commit_inplace_alter_table(TABLE *altered_table,
                                         Alter_inplace_info *ha_alter_info,
                                         bool commit)
{
  /* Nothing to commit/rollback, mark all handlers committed! */
  ha_alter_info->group_commit_ctx= NULL;
  return false;
}

public:
 /* End of On-line/in-place ALTER TABLE interface. */


  /**
    use_hidden_primary_key() is called in case of an update/delete when
    (table_flags() and HA_PRIMARY_KEY_REQUIRED_FOR_DELETE) is defined
    but we don't have a primary key
  */
  virtual void use_hidden_primary_key();
  virtual alter_table_operations alter_table_flags(alter_table_operations flags)
  {
    if (ht->alter_table_flags)
      return ht->alter_table_flags(flags);
    return 0;
  }

  virtual LEX_CSTRING *engine_name();
  
  TABLE* get_table() { return table; }
  TABLE_SHARE* get_table_share() { return table_share; }
protected:
  /* Service methods for use by storage engines. */
  THD *ha_thd(void) const;

  /**
    Acquire the instrumented table information from a table share.
    @return an instrumented table share, or NULL.
  */
  PSI_table_share *ha_table_share_psi() const;

  /**
    Default rename_table() and delete_table() rename/delete files with a
    given name and extensions from bas_ext().

    These methods can be overridden, but their default implementation
    provide useful functionality.
  */
  virtual int rename_table(const char *from, const char *to);


public:
  /**
    Delete a table in the engine. Called for base as well as temporary
    tables.
  */
  virtual int delete_table(const char *name);
  bool check_table_binlog_row_based();
  bool prepare_for_row_logging();
  int prepare_for_insert(bool do_create);
  int binlog_log_row(TABLE *table,
                     const uchar *before_record,
                     const uchar *after_record,
                     Log_func *log_func);

  inline void clear_cached_table_binlog_row_based_flag()
  {
    check_table_binlog_row_based_done= 0;
  }
  virtual void handler_stats_updated() {}

  inline void ha_handler_stats_reset()
  {
    handler_stats= &active_handler_stats;
    active_handler_stats.reset();
    active_handler_stats.active= 1;
    handler_stats_updated();
  }
  inline void ha_handler_stats_disable()
  {
    handler_stats= 0;
    active_handler_stats.active= 0;
    handler_stats_updated();
  }

private:
  /* Cache result to avoid extra calls */
  inline void mark_trx_read_write()
  {
    if (unlikely(!mark_trx_read_write_done))
    {
      mark_trx_read_write_done= 1;
      mark_trx_read_write_internal();
    }
  }

private:
  void mark_trx_read_write_internal();
  bool check_table_binlog_row_based_internal();

  int create_lookup_handler();
  void alloc_lookup_buffer();
  int check_duplicate_long_entries(const uchar *new_rec);
  int check_duplicate_long_entries_update(const uchar *new_rec);
  int check_duplicate_long_entry_key(const uchar *new_rec, uint key_no);
  /** PRIMARY KEY/UNIQUE WITHOUT OVERLAPS check */
  int ha_check_overlaps(const uchar *old_data, const uchar* new_data);

protected:
  /*
    These are intended to be used only by handler::ha_xxxx() functions
    However, engines that implement read_range_XXX() (like MariaRocks)
    or embed other engines (like ha_partition) may need to call these also
  */
  inline void increment_statistics(ulong SSV::*offset) const;
  inline void decrement_statistics(ulong SSV::*offset) const;

private:
  /*
    Low-level primitives for storage engines.  These should be
    overridden by the storage engine class. To call these methods, use
    the corresponding 'ha_*' method above.
  */

  virtual int open(const char *name, int mode, uint test_if_locked)=0;
  /* Note: ha_index_read_idx_map() may bypass index_init() */
  virtual int index_init(uint idx, bool sorted) { return 0; }
  virtual int index_end() { return 0; }
  /**
    rnd_init() can be called two times without rnd_end() in between
    (it only makes sense if scan=1).
    then the second call should prepare for the new table scan (e.g
    if rnd_init allocates the cursor, second call should position it
    to the start of the table, no need to deallocate and allocate it again
  */
  virtual int rnd_init(bool scan)= 0;
  virtual int rnd_end() { return 0; }
  virtual int write_row(const uchar *buf __attribute__((unused)))
  {
    return HA_ERR_WRONG_COMMAND;
  }

  /**
    Update a single row.

    Note: If HA_ERR_FOUND_DUPP_KEY is returned, the handler must read
    all columns of the row so MySQL can create an error message. If
    the columns required for the error message are not read, the error
    message will contain garbage.
  */
  virtual int update_row(const uchar *old_data __attribute__((unused)),
                         const uchar *new_data __attribute__((unused)))
  {
    return HA_ERR_WRONG_COMMAND;
  }

  /*
    Optimized function for updating the first row. Only used by sequence
    tables
  */
  virtual int update_first_row(const uchar *new_data);

  virtual int delete_row(const uchar *buf __attribute__((unused)))
  {
    return HA_ERR_WRONG_COMMAND;
  }

  /* Perform initialization for a direct update request */
public:
  int ha_direct_update_rows(ha_rows *update_rows, ha_rows *found_rows);
  virtual int direct_update_rows_init(List<Item> *update_fields)
  {
    return HA_ERR_WRONG_COMMAND;
  }
private:
  virtual int pre_direct_update_rows_init(List<Item> *update_fields)
  {
    return HA_ERR_WRONG_COMMAND;
  }
  virtual int direct_update_rows(ha_rows *update_rows __attribute__((unused)),
                                 ha_rows *found_rows __attribute__((unused)))
  {
    return HA_ERR_WRONG_COMMAND;
  }
  virtual int pre_direct_update_rows()
  {
    return HA_ERR_WRONG_COMMAND;
  }

  /* Perform initialization for a direct delete request */
public:
  int ha_direct_delete_rows(ha_rows *delete_rows);
  virtual int direct_delete_rows_init()
  {
    return HA_ERR_WRONG_COMMAND;
  }
private:
  virtual int pre_direct_delete_rows_init()
  {
    return HA_ERR_WRONG_COMMAND;
  }
  virtual int direct_delete_rows(ha_rows *delete_rows __attribute__((unused)))
  {
    return HA_ERR_WRONG_COMMAND;
  }
  virtual int pre_direct_delete_rows()
  {
    return HA_ERR_WRONG_COMMAND;
  }

  /**
    Reset state of file to after 'open'.
    This function is called after every statement for all tables used
    by that statement.
  */
  virtual int reset() { return 0; }
  virtual Table_flags table_flags(void) const= 0;
  /**
    Is not invoked for non-transactional temporary tables.

    Tells the storage engine that we intend to read or write data
    from the table. This call is prefixed with a call to handler::store_lock()
    and is invoked only for those handler instances that stored the lock.

    Calls to rnd_init/index_init are prefixed with this call. When table
    IO is complete, we call external_lock(F_UNLCK).
    A storage engine writer should expect that each call to
    ::external_lock(F_[RD|WR]LOCK is followed by a call to
    ::external_lock(F_UNLCK). If it is not, it is a bug in MySQL.

    The name and signature originate from the first implementation
    in MyISAM, which would call fcntl to set/clear an advisory
    lock on the data file in this method.

    @param   lock_type    F_RDLCK, F_WRLCK, F_UNLCK

    @return  non-0 in case of failure, 0 in case of success.
    When lock_type is F_UNLCK, the return value is ignored.
  */
  virtual int external_lock(THD *thd __attribute__((unused)),
                            int lock_type __attribute__((unused)))
  {
    return 0;
  }
  virtual void release_auto_increment() { return; };
  /** admin commands - called from mysql_admin_table */
  virtual int check_for_upgrade(HA_CHECK_OPT *check_opt)
  { return 0; }
  virtual int check(THD* thd, HA_CHECK_OPT* check_opt)
  { return HA_ADMIN_NOT_IMPLEMENTED; }

  /**
     In this method check_opt can be modified
     to specify CHECK option to use to call check()
     upon the table.
  */
  virtual int repair(THD* thd, HA_CHECK_OPT* check_opt)
  {
    DBUG_ASSERT(!(ha_table_flags() & HA_CAN_REPAIR));
    return HA_ADMIN_NOT_IMPLEMENTED;
  }
protected:
  virtual void start_bulk_insert(ha_rows rows, uint flags) {}
  virtual int end_bulk_insert() { return 0; }
  virtual int index_read(uchar * buf, const uchar * key, uint key_len,
                         enum ha_rkey_function find_flag)
   { return  HA_ERR_WRONG_COMMAND; }
  virtual int index_read_last(uchar * buf, const uchar * key, uint key_len)
  {
    my_errno= HA_ERR_WRONG_COMMAND;
    return HA_ERR_WRONG_COMMAND;
  }
  friend class ha_partition;
  friend class ha_sequence;
public:
  /**
    This method is similar to update_row, however the handler doesn't need
    to execute the updates at this point in time. The handler can be certain
    that another call to bulk_update_row will occur OR a call to
    exec_bulk_update before the set of updates in this query is concluded.

    @param    old_data       Old record
    @param    new_data       New record
    @param    dup_key_found  Number of duplicate keys found

    @retval  0   Bulk delete used by handler
    @retval  1   Bulk delete not used, normal operation used
  */
  virtual int bulk_update_row(const uchar *old_data, const uchar *new_data,
                              ha_rows *dup_key_found)
  {
    DBUG_ASSERT(FALSE);
    return HA_ERR_WRONG_COMMAND;
  }
  /**
    This is called to delete all rows in a table
    If the handler don't support this, then this function will
    return HA_ERR_WRONG_COMMAND and MySQL will delete the rows one
    by one.
  */
  virtual int delete_all_rows()
  { return (my_errno=HA_ERR_WRONG_COMMAND); }
  /**
    Quickly remove all rows from a table.

    @remark This method is responsible for implementing MySQL's TRUNCATE
            TABLE statement, which is a DDL operation. As such, a engine
            can bypass certain integrity checks and in some cases avoid
            fine-grained locking (e.g. row locks) which would normally be
            required for a DELETE statement.

    @remark Typically, truncate is not used if it can result in integrity
            violation. For example, truncate is not used when a foreign
            key references the table, but it might be used if foreign key
            checks are disabled.

    @remark Engine is responsible for resetting the auto-increment counter.

    @remark The table is locked in exclusive mode.
  */
  virtual int truncate()
  {
    int error= delete_all_rows();
    return error ? error : reset_auto_increment(0);
  }
  /**
    Reset the auto-increment counter to the given value, i.e. the next row
    inserted will get the given value.
  */
  virtual int reset_auto_increment(ulonglong value)
  { return 0; }
  virtual int optimize(THD* thd, HA_CHECK_OPT* check_opt)
  { return HA_ADMIN_NOT_IMPLEMENTED; }
  virtual int analyze(THD* thd, HA_CHECK_OPT* check_opt)
  { return HA_ADMIN_NOT_IMPLEMENTED; }
  virtual bool check_and_repair(THD *thd) { return TRUE; }
  virtual int disable_indexes(uint mode) { return HA_ERR_WRONG_COMMAND; }
  virtual int enable_indexes(uint mode) { return HA_ERR_WRONG_COMMAND; }
  virtual int discard_or_import_tablespace(my_bool discard)
  { return (my_errno=HA_ERR_WRONG_COMMAND); }
  virtual void drop_table(const char *name);
  virtual int create(const char *name, TABLE *form, HA_CREATE_INFO *info)=0;

  virtual int create_partitioning_metadata(const char *name,
                                           const char *old_name,
                                           chf_create_flags action_flag)
  { return FALSE; }

  virtual int change_partitions(HA_CREATE_INFO *create_info,
                                const char *path,
                                ulonglong * const copied,
                                ulonglong * const deleted,
                                const uchar *pack_frm_data,
                                size_t pack_frm_len)
  { return HA_ERR_WRONG_COMMAND; }
  /* @return true if it's necessary to switch current statement log format from
   STATEMENT to ROW if binary log format is MIXED and autoincrement values
   are changed in the statement */
  virtual bool autoinc_lock_mode_stmt_unsafe() const
  { return false; }
  virtual int drop_partitions(const char *path)
  { return HA_ERR_WRONG_COMMAND; }
  virtual int rename_partitions(const char *path)
  { return HA_ERR_WRONG_COMMAND; }
  virtual bool set_ha_share_ref(Handler_share **arg_ha_share)
  {
    DBUG_ASSERT(!ha_share);
    DBUG_ASSERT(arg_ha_share);
    if (ha_share || !arg_ha_share)
      return true;
    ha_share= arg_ha_share;
    return false;
  }
  void set_table(TABLE* table_arg) { table= table_arg; }
  int get_lock_type() const { return m_lock_type; }
public:
  /* XXX to be removed, see ha_partition::partition_ht() */
  virtual handlerton *partition_ht() const
  { return ht; }
  virtual bool partition_engine() { return 0;}
  inline int ha_write_tmp_row(uchar *buf);
  inline int ha_delete_tmp_row(uchar *buf);
  inline int ha_update_tmp_row(const uchar * old_data, uchar * new_data);

  virtual void set_lock_type(enum thr_lock_type lock);
  friend check_result_t handler_index_cond_check(void* h_arg);
  friend check_result_t handler_rowid_filter_check(void *h_arg);

  /**
    Find unique record by index or unique constrain

    @param record        record to find (also will be fillded with
                         actual record fields)
    @param unique_ref    index or unique constraiun number (depends
                         on what used in the engine

    @retval -1 Error
    @retval  1 Not found
    @retval  0 Found
  */
  virtual int find_unique_row(uchar *record, uint unique_ref)
  { return -1; /*unsupported */}

  bool native_versioned() const
  { DBUG_ASSERT(ht); return partition_ht()->flags & HTON_NATIVE_SYS_VERSIONING; }
  virtual void update_partition(uint	part_id)
  {}

  /**
    Some engines can perform column type conversion with ALGORITHM=INPLACE.
    These functions check for such possibility.
    Implementation could be based on Field_xxx::is_equal()
   */
  virtual bool can_convert_nocopy(const Field &,
                                  const Column_definition &) const
  {
    return false;
  }
  /* If the table is using sql level unique constraints on some column */
  inline bool has_long_unique();

  /* Used for ALTER TABLE.
  Some engines can handle some differences in indexes by themself. */
  virtual Compare_keys compare_key_parts(const Field &old_field,
                                         const Column_definition &new_field,
                                         const KEY_PART_INFO &old_part,
                                         const KEY_PART_INFO &new_part) const;


/*
  If lower_case_table_names == 2 (case-preserving but case-insensitive
  file system) and the storage is not HA_FILE_BASED, we need to provide
  a lowercase file name for the engine.
*/
  inline bool needs_lower_case_filenames()
  {
    return (lower_case_table_names == 2 && !(ha_table_flags() & HA_FILE_BASED));
  }

  bool log_not_redoable_operation(const char *operation);

protected:
  Handler_share *get_ha_share_ptr();
  void set_ha_share_ptr(Handler_share *arg_ha_share);
  void lock_shared_ha_data();
  void unlock_shared_ha_data();
};

#include "multi_range_read.h"
#include "group_by_handler.h"

bool key_uses_partial_cols(TABLE_SHARE *table, uint keyno);

	/* Some extern variables used with handlers */

extern const LEX_CSTRING ha_row_type[];
extern MYSQL_PLUGIN_IMPORT const char *tx_isolation_names[];
extern MYSQL_PLUGIN_IMPORT const char *binlog_format_names[];
extern TYPELIB tx_isolation_typelib;
extern const char *myisam_stats_method_names[];
extern ulong total_ha, total_ha_2pc;

/* lookups */
plugin_ref ha_resolve_by_name(THD *thd, const LEX_CSTRING *name, bool tmp_table);
plugin_ref ha_lock_engine(THD *thd, const handlerton *hton);
handlerton *ha_resolve_by_legacy_type(THD *thd, enum legacy_db_type db_type);
handler *get_new_handler(TABLE_SHARE *share, MEM_ROOT *alloc,
                         handlerton *db_type);
handlerton *ha_checktype(THD *thd, handlerton *hton, bool no_substitute);

static inline handlerton *ha_checktype(THD *thd, enum legacy_db_type type,
                                       bool no_substitute = 0)
{
  return ha_checktype(thd, ha_resolve_by_legacy_type(thd, type), no_substitute);
}

static inline enum legacy_db_type ha_legacy_type(const handlerton *db_type)
{
  return (db_type == NULL) ? DB_TYPE_UNKNOWN : db_type->db_type;
}

static inline const char *ha_resolve_storage_engine_name(const handlerton *db_type)
{
  return (db_type == NULL ? "UNKNOWN" :
          db_type == view_pseudo_hton ? "VIEW" : hton_name(db_type)->str);
}

static inline bool ha_check_storage_engine_flag(const handlerton *db_type, uint32 flag)
{
  return db_type && (db_type->flags & flag);
}

static inline bool ha_storage_engine_is_enabled(const handlerton *db_type)
{
  return db_type && db_type->create;
}

/* basic stuff */
int ha_init_errors(void);
int ha_init(void);
int ha_end(void);
int ha_initialize_handlerton(st_plugin_int *plugin);
int ha_finalize_handlerton(st_plugin_int *plugin);

TYPELIB *ha_known_exts(void);
int ha_panic(enum ha_panic_function flag);
void ha_close_connection(THD* thd);
void ha_kill_query(THD* thd, enum thd_kill_levels level);
void ha_signal_ddl_recovery_done();
bool ha_flush_logs();
void ha_drop_database(const char* path);
void ha_checkpoint_state(bool disable);
void ha_commit_checkpoint_request(void *cookie, void (*pre_hook)(void *));
int ha_create_table(THD *thd, const char *path, const char *db,
                    const char *table_name, HA_CREATE_INFO *create_info,
                    LEX_CUSTRING *frm, bool skip_frm_file);
int ha_delete_table(THD *thd, handlerton *db_type, const char *path,
                    const LEX_CSTRING *db, const LEX_CSTRING *alias,
                    bool generate_warning);
int ha_delete_table_force(THD *thd, const char *path, const LEX_CSTRING *db,
                          const LEX_CSTRING *alias);

void ha_prepare_for_backup();
void ha_end_backup();
void ha_pre_shutdown();

void ha_disable_internal_writes(bool disable);

/* statistics and info */
bool ha_show_status(THD *thd, handlerton *db_type, enum ha_stat_type stat);

/* discovery */
#ifdef MYSQL_SERVER
class Discovered_table_list: public handlerton::discovered_list
{
  THD *thd;
  const char *wild, *wend;
  bool with_temps; // whether to include temp tables in the result
public:
  Dynamic_array<LEX_CSTRING*> *tables;

  Discovered_table_list(THD *thd_arg, Dynamic_array<LEX_CSTRING*> *tables_arg,
                        const LEX_CSTRING *wild_arg);
  Discovered_table_list(THD *thd_arg, Dynamic_array<LEX_CSTRING*> *tables_arg)
    : thd(thd_arg), wild(NULL), with_temps(true), tables(tables_arg) {}
  ~Discovered_table_list() = default;

  bool add_table(const char *tname, size_t tlen);
  bool add_file(const char *fname);

  void sort();
  void remove_duplicates(); // assumes that the list is sorted
#ifndef DBUG_OFF
  /*
     Used to find unstable mtr tests querying
     INFORMATION_SCHEMA.TABLES without ORDER BY.
  */
  void sort_desc();
#endif /* DBUG_OFF */
};

int ha_discover_table(THD *thd, TABLE_SHARE *share);
int ha_discover_table_names(THD *thd, LEX_CSTRING *db, MY_DIR *dirp,
                            Discovered_table_list *result, bool reusable);
bool ha_table_exists(THD *thd, const LEX_CSTRING *db,
                     const LEX_CSTRING *table_name,
                     LEX_CUSTRING *table_version= 0,
                     LEX_CSTRING *partition_engine_name= 0,
                     handlerton **hton= 0, bool *is_sequence= 0);
bool ha_check_if_updates_are_ignored(THD *thd, handlerton *hton,
                                     const char *op);
#endif /* MYSQL_SERVER */

/* key cache */
extern "C" int ha_init_key_cache(const char *name, KEY_CACHE *key_cache, void *);
int ha_resize_key_cache(KEY_CACHE *key_cache);
int ha_change_key_cache_param(KEY_CACHE *key_cache);
int ha_repartition_key_cache(KEY_CACHE *key_cache);
int ha_change_key_cache(KEY_CACHE *old_key_cache, KEY_CACHE *new_key_cache);

/* transactions: interface to handlerton functions */
int ha_start_consistent_snapshot(THD *thd);
int ha_commit_or_rollback_by_xid(XID *xid, bool commit);
int ha_commit_one_phase(THD *thd, bool all);
int ha_commit_trans(THD *thd, bool all);
int ha_rollback_trans(THD *thd, bool all);
int ha_prepare(THD *thd);
int ha_recover(HASH *commit_list, MEM_ROOT *mem_root= NULL);
uint ha_recover_complete(HASH *commit_list, Binlog_offset *coord= NULL);

/* transactions: these functions never call handlerton functions directly */
int ha_enable_transaction(THD *thd, bool on);

/* savepoints */
int ha_rollback_to_savepoint(THD *thd, SAVEPOINT *sv);
bool ha_rollback_to_savepoint_can_release_mdl(THD *thd);
int ha_savepoint(THD *thd, SAVEPOINT *sv);
int ha_release_savepoint(THD *thd, SAVEPOINT *sv);
#ifdef WITH_WSREP
int ha_abort_transaction(THD *bf_thd, THD *victim_thd, my_bool signal);
#endif

/* these are called by storage engines */
void trans_register_ha(THD *thd, bool all, handlerton *ht,
                       ulonglong trxid);

/*
  Storage engine has to assume the transaction will end up with 2pc if
   - there is more than one 2pc-capable storage engine available
   - in the current transaction 2pc was not disabled yet
*/
#define trans_need_2pc(thd, all)                   ((total_ha_2pc > 1) && \
        !((all ? &thd->transaction.all : &thd->transaction.stmt)->no_2pc))

const char *get_canonical_filename(handler *file, const char *path,
                                   char *tmp_path);
void commit_checkpoint_notify_ha(void *cookie);

inline const LEX_CSTRING *table_case_name(HA_CREATE_INFO *info, const LEX_CSTRING *name)
{
  return ((lower_case_table_names == 2 && info->alias.str) ? &info->alias : name);
}

typedef bool Log_func(THD*, TABLE*, bool, const uchar*, const uchar*);
int binlog_log_row(TABLE* table,
                   const uchar *before_record,
                   const uchar *after_record,
                   Log_func *log_func);

/**
  @def MYSQL_TABLE_IO_WAIT
  Instrumentation helper for table io_waits.
  Note that this helper is intended to be used from
  within the handler class only, as it uses members
  from @c handler
  Performance schema events are instrumented as follows:
  - in non batch mode, one event is generated per call
  - in batch mode, the number of rows affected is saved
  in @c m_psi_numrows, so that @c end_psi_batch_mode()
  generates a single event for the batch.
  @param OP the table operation to be performed
  @param INDEX the table index used if any, or MAX_KEY.
  @param PAYLOAD instrumented code to execute
  @sa handler::end_psi_batch_mode.
*/
#ifdef HAVE_PSI_TABLE_INTERFACE
  #define MYSQL_TABLE_IO_WAIT(OP, INDEX, RESULT, PAYLOAD)     \
    {                                                         \
      if (m_psi != NULL)                                      \
      {                                                       \
        switch (m_psi_batch_mode)                             \
        {                                                     \
          case PSI_BATCH_MODE_NONE:                           \
          {                                                   \
            PSI_table_locker *sub_locker= NULL;               \
            PSI_table_locker_state reentrant_safe_state;      \
            sub_locker= PSI_TABLE_CALL(start_table_io_wait)   \
              (& reentrant_safe_state, m_psi, OP, INDEX,      \
               __FILE__, __LINE__);                           \
            PAYLOAD                                           \
            if (sub_locker != NULL)                           \
              PSI_TABLE_CALL(end_table_io_wait)               \
                (sub_locker, 1);                              \
            break;                                            \
          }                                                   \
          case PSI_BATCH_MODE_STARTING:                       \
          {                                                   \
            m_psi_locker= PSI_TABLE_CALL(start_table_io_wait) \
              (& m_psi_locker_state, m_psi, OP, INDEX,        \
               __FILE__, __LINE__);                           \
            PAYLOAD                                           \
            if (!RESULT)                                      \
              m_psi_numrows++;                                \
            m_psi_batch_mode= PSI_BATCH_MODE_STARTED;         \
            break;                                            \
          }                                                   \
          case PSI_BATCH_MODE_STARTED:                        \
          default:                                            \
          {                                                   \
            DBUG_ASSERT(m_psi_batch_mode                      \
                        == PSI_BATCH_MODE_STARTED);           \
            PAYLOAD                                           \
            if (!RESULT)                                      \
              m_psi_numrows++;                                \
            break;                                            \
          }                                                   \
        }                                                     \
      }                                                       \
      else                                                    \
      {                                                       \
        PAYLOAD                                               \
      }                                                       \
    }
#else
  #define MYSQL_TABLE_IO_WAIT(OP, INDEX, RESULT, PAYLOAD) \
    PAYLOAD
#endif

#define TABLE_IO_WAIT(TRACKER, OP, INDEX, RESULT, PAYLOAD) \
  { \
    Exec_time_tracker *this_tracker; \
    if (unlikely((this_tracker= tracker))) \
      tracker->start_tracking(table->in_use); \
    \
    MYSQL_TABLE_IO_WAIT(OP, INDEX, RESULT, PAYLOAD); \
    \
    if (unlikely(this_tracker)) \
      tracker->stop_tracking(table->in_use); \
  }
void print_keydup_error(TABLE *table, KEY *key, const char *msg, myf errflag);
void print_keydup_error(TABLE *table, KEY *key, myf errflag);

int del_global_index_stat(THD *thd, TABLE* table, KEY* key_info);
int del_global_table_stat(THD *thd, const  LEX_CSTRING *db, const LEX_CSTRING *table);
uint ha_count_rw_all(THD *thd, Ha_trx_info **ptr_ha_info);
bool non_existing_table_error(int error);
uint ha_count_rw_2pc(THD *thd, bool all);
uint ha_check_and_coalesce_trx_read_only(THD *thd, Ha_trx_info *ha_list,
                                         bool all);

#endif /* HANDLER_INCLUDED */<|MERGE_RESOLUTION|>--- conflicted
+++ resolved
@@ -2702,16 +2702,7 @@
   uint flags;                                   /* HA_USE.. flags */
   LEX_CSTRING parser_name;
   LEX_CSTRING comment;
-<<<<<<< HEAD
-  /**
-    A flag to determine if we will check for duplicate indexes.
-    This typically means that the key information was specified
-    directly by the user (set by the parser).
-  */
-  bool check_for_duplicate_indexes;
   bool is_ignored;
-=======
->>>>>>> 61acb436
 } KEY_CREATE_INFO;
 
 
