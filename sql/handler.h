/* Copyright 2000-2008 MySQL AB, 2008 Sun Microsystems, Inc.

   This program is free software; you can redistribute it and/or modify
   it under the terms of the GNU General Public License as published by
   the Free Software Foundation; version 2 of the License.

   This program is distributed in the hope that it will be useful,
   but WITHOUT ANY WARRANTY; without even the implied warranty of
   MERCHANTABILITY or FITNESS FOR A PARTICULAR PURPOSE.  See the
   GNU General Public License for more details.

   You should have received a copy of the GNU General Public License
   along with this program; if not, write to the Free Software
   Foundation, Inc., 59 Temple Place, Suite 330, Boston, MA  02111-1307  USA */


/* Definitions for parameters to do with handler-routines */

#ifndef SQL_HANDLER_INCLUDED
#define SQL_HANDLER_INCLUDED

#ifdef USE_PRAGMA_INTERFACE
#pragma interface			/* gcc class implementation */
#endif

#include <my_handler.h>
#include <ft_global.h>
#include <keycache.h>

#ifndef NO_HASH
#define NO_HASH				/* Not yet implemented */
#endif

#define USING_TRANSACTIONS

#if MAX_KEY > 128
#error MAX_KEY is too large.  Values up to 128 are supported.
#endif

// the following is for checking tables

#define HA_ADMIN_ALREADY_DONE	  1
#define HA_ADMIN_OK               0
#define HA_ADMIN_NOT_IMPLEMENTED -1
#define HA_ADMIN_FAILED		 -2
#define HA_ADMIN_CORRUPT         -3
#define HA_ADMIN_INTERNAL_ERROR  -4
#define HA_ADMIN_INVALID         -5
#define HA_ADMIN_REJECT          -6
#define HA_ADMIN_TRY_ALTER       -7
#define HA_ADMIN_WRONG_CHECKSUM  -8
#define HA_ADMIN_NOT_BASE_TABLE  -9
#define HA_ADMIN_NEEDS_UPGRADE  -10
#define HA_ADMIN_NEEDS_ALTER    -11
#define HA_ADMIN_NEEDS_CHECK    -12

/* Bits in table_flags() to show what database can do */

#define HA_NO_TRANSACTIONS     (1 << 0) /* Doesn't support transactions */
#define HA_PARTIAL_COLUMN_READ (1 << 1) /* read may not return all columns */
#define HA_TABLE_SCAN_ON_INDEX (1 << 2) /* No separate data/index file */
/*
  The following should be set if the following is not true when scanning
  a table with rnd_next()
  - We will see all rows (including deleted ones)
  - Row positions are 'table->s->db_record_offset' apart
  If this flag is not set, filesort will do a postion() call for each matched
  row to be able to find the row later.
*/
#define HA_REC_NOT_IN_SEQ      (1 << 3)
#define HA_CAN_GEOMETRY        (1 << 4)
/*
  Reading keys in random order is as fast as reading keys in sort order
  (Used in records.cc to decide if we should use a record cache and by
  filesort to decide if we should sort key + data or key + pointer-to-row
*/
#define HA_FAST_KEY_READ       (1 << 5)
/*
  Set the following flag if we on delete should force all key to be read
  and on update read all keys that changes
*/
#define HA_REQUIRES_KEY_COLUMNS_FOR_DELETE (1 << 6)
#define HA_NULL_IN_KEY         (1 << 7) /* One can have keys with NULL */
#define HA_DUPLICATE_POS       (1 << 8)    /* ha_position() gives dup row */
#define HA_NO_BLOBS            (1 << 9) /* Doesn't support blobs */
#define HA_CAN_INDEX_BLOBS     (1 << 10)
#define HA_AUTO_PART_KEY       (1 << 11) /* auto-increment in multi-part key */
#define HA_REQUIRE_PRIMARY_KEY (1 << 12) /* .. and can't create a hidden one */
#define HA_STATS_RECORDS_IS_EXACT (1 << 13) /* stats.records is exact */
/*
  INSERT_DELAYED only works with handlers that uses MySQL internal table
  level locks
*/
#define HA_CAN_INSERT_DELAYED  (1 << 14)
/*
  If we get the primary key columns for free when we do an index read
  It also implies that we have to retrive the primary key when using
  position() and rnd_pos().
*/
#define HA_PRIMARY_KEY_IN_READ_INDEX (1 << 15)
/*
  If HA_PRIMARY_KEY_REQUIRED_FOR_POSITION is set, it means that to position()
  uses a primary key given by the record argument.
  Without primary key, we can't call position().
  If not set, the position is returned as the current rows position
  regardless of what argument is given.
*/ 
#define HA_PRIMARY_KEY_REQUIRED_FOR_POSITION (1 << 16) 
#define HA_CAN_RTREEKEYS       (1 << 17)
#define HA_NOT_DELETE_WITH_CACHE (1 << 18)
/*
  The following is we need to a primary key to delete (and update) a row.
  If there is no primary key, all columns needs to be read on update and delete
*/
#define HA_PRIMARY_KEY_REQUIRED_FOR_DELETE (1 << 19)
#define HA_NO_PREFIX_CHAR_KEYS (1 << 20)
#define HA_CAN_FULLTEXT        (1 << 21)
#define HA_CAN_SQL_HANDLER     (1 << 22)
#define HA_NO_AUTO_INCREMENT   (1 << 23)
/* Has automatic checksums and uses the old checksum format */
#define HA_HAS_OLD_CHECKSUM    (1 << 24)
/* Table data are stored in separate files (for lower_case_table_names) */
#define HA_FILE_BASED	       (1 << 26)
#define HA_NO_VARCHAR	       (1 << 27)
#define HA_CAN_BIT_FIELD       (1 << 28) /* supports bit fields */
#define HA_NEED_READ_RANGE_BUFFER (1 << 29) /* for read_multi_range */
#define HA_ANY_INDEX_MAY_BE_UNIQUE (1 << 30)
#define HA_NO_COPY_ON_ALTER    (LL(1) << 31)
#define HA_HAS_RECORDS	       (LL(1) << 32) /* records() gives exact count*/
/* Has it's own method of binlog logging */
#define HA_HAS_OWN_BINLOGGING  (LL(1) << 33)
/*
  Engine is capable of row-format and statement-format logging,
  respectively
*/
#define HA_BINLOG_ROW_CAPABLE  (LL(1) << 34)
#define HA_BINLOG_STMT_CAPABLE (LL(1) << 35)
/* Has automatic checksums and uses the new checksum format */
#define HA_HAS_NEW_CHECKSUM    (LL(1) << 36)
#define HA_CAN_VIRTUAL_COLUMNS (LL(1) << 37)

#define HA_MRR_CANT_SORT       (LL(1) << 37)
#define HA_RECORD_MUST_BE_CLEAN_ON_WRITE (LL(1) << 38)

/*
  Set of all binlog flags. Currently only contain the capabilities
  flags.
 */
#define HA_BINLOG_FLAGS (HA_BINLOG_ROW_CAPABLE | HA_BINLOG_STMT_CAPABLE)

/* bits in index_flags(index_number) for what you can do with index */
#define HA_READ_NEXT            1       /* TODO really use this flag */
#define HA_READ_PREV            2       /* supports ::index_prev */
#define HA_READ_ORDER           4       /* index_next/prev follow sort order */
#define HA_READ_RANGE           8       /* can find all records in a range */
#define HA_ONLY_WHOLE_INDEX	16	/* Can't use part key searches */
#define HA_KEYREAD_ONLY         64	/* Support HA_EXTRA_KEYREAD */

/*
  Index scan will not return records in rowid order. Not guaranteed to be
  set for unordered (e.g. HASH) indexes.
*/
#define HA_KEY_SCAN_NOT_ROR     128 
#define HA_DO_INDEX_COND_PUSHDOWN  256 /* Supports Index Condition Pushdown */



/*
  bits in alter_table_flags:
*/
/*
  These bits are set if different kinds of indexes can be created
  off-line without re-create of the table (but with a table lock).
*/
#define HA_ONLINE_ADD_INDEX_NO_WRITES           (1L << 0) /*add index w/lock*/
#define HA_ONLINE_DROP_INDEX_NO_WRITES          (1L << 1) /*drop index w/lock*/
#define HA_ONLINE_ADD_UNIQUE_INDEX_NO_WRITES    (1L << 2) /*add unique w/lock*/
#define HA_ONLINE_DROP_UNIQUE_INDEX_NO_WRITES   (1L << 3) /*drop uniq. w/lock*/
#define HA_ONLINE_ADD_PK_INDEX_NO_WRITES        (1L << 4) /*add prim. w/lock*/
#define HA_ONLINE_DROP_PK_INDEX_NO_WRITES       (1L << 5) /*drop prim. w/lock*/
/*
  These are set if different kinds of indexes can be created on-line
  (without a table lock). If a handler is capable of one or more of
  these, it should also set the corresponding *_NO_WRITES bit(s).
*/
#define HA_ONLINE_ADD_INDEX                     (1L << 6) /*add index online*/
#define HA_ONLINE_DROP_INDEX                    (1L << 7) /*drop index online*/
#define HA_ONLINE_ADD_UNIQUE_INDEX              (1L << 8) /*add unique online*/
#define HA_ONLINE_DROP_UNIQUE_INDEX             (1L << 9) /*drop uniq. online*/
#define HA_ONLINE_ADD_PK_INDEX                  (1L << 10)/*add prim. online*/
#define HA_ONLINE_DROP_PK_INDEX                 (1L << 11)/*drop prim. online*/
/*
  HA_PARTITION_FUNCTION_SUPPORTED indicates that the function is
  supported at all.
  HA_FAST_CHANGE_PARTITION means that optimised variants of the changes
  exists but they are not necessarily done online.

  HA_ONLINE_DOUBLE_WRITE means that the handler supports writing to both
  the new partition and to the old partitions when updating through the
  old partitioning schema while performing a change of the partitioning.
  This means that we can support updating of the table while performing
  the copy phase of the change. For no lock at all also a double write
  from new to old must exist and this is not required when this flag is
  set.
  This is actually removed even before it was introduced the first time.
  The new idea is that handlers will handle the lock level already in
  store_lock for ALTER TABLE partitions.

  HA_PARTITION_ONE_PHASE is a flag that can be set by handlers that take
  care of changing the partitions online and in one phase. Thus all phases
  needed to handle the change are implemented inside the storage engine.
  The storage engine must also support auto-discovery since the frm file
  is changed as part of the change and this change must be controlled by
  the storage engine. A typical engine to support this is NDB (through
  WL #2498).
*/
#define HA_PARTITION_FUNCTION_SUPPORTED         (1L << 12)
#define HA_FAST_CHANGE_PARTITION                (1L << 13)
#define HA_PARTITION_ONE_PHASE                  (1L << 14)

/* operations for disable/enable indexes */
#define HA_KEY_SWITCH_NONUNIQ      0
#define HA_KEY_SWITCH_ALL          1
#define HA_KEY_SWITCH_NONUNIQ_SAVE 2
#define HA_KEY_SWITCH_ALL_SAVE     3

/*
  Note: the following includes binlog and closing 0.
  so: innodb + bdb + ndb + binlog + myisam + myisammrg + archive +
      example + csv + heap + blackhole + federated + 0
  (yes, the sum is deliberately inaccurate)
  TODO remove the limit, use dynarrays
*/
#define MAX_HA 15

/*
  Parameters for open() (in register form->filestat)
  HA_GET_INFO does an implicit HA_ABORT_IF_LOCKED
*/

#define HA_OPEN_KEYFILE		1
#define HA_OPEN_RNDFILE		2
#define HA_GET_INDEX		4
#define HA_GET_INFO		8	/* do a ha_info() after open */
#define HA_READ_ONLY		16	/* File opened as readonly */
/* Try readonly if can't open with read and write */
#define HA_TRY_READ_ONLY	32
#define HA_WAIT_IF_LOCKED	64	/* Wait if locked on open */
#define HA_ABORT_IF_LOCKED	128	/* skip if locked on open.*/
#define HA_BLOCK_LOCK		256	/* unlock when reading some records */
#define HA_OPEN_TEMPORARY	512

	/* Some key definitions */
#define HA_KEY_NULL_LENGTH	1
#define HA_KEY_BLOB_LENGTH	2

#define HA_LEX_CREATE_TMP_TABLE	1
#define HA_LEX_CREATE_IF_NOT_EXISTS 2
#define HA_LEX_CREATE_TABLE_LIKE 4
#define HA_MAX_REC_LENGTH	65535

/* Table caching type */
#define HA_CACHE_TBL_NONTRANSACT 0
#define HA_CACHE_TBL_NOCACHE     1
#define HA_CACHE_TBL_ASKTRANSACT 2
#define HA_CACHE_TBL_TRANSACT    4

/* Options of START TRANSACTION statement (and later of SET TRANSACTION stmt) */
#define MYSQL_START_TRANS_OPT_WITH_CONS_SNAPSHOT 1

/* Flags for method is_fatal_error */
#define HA_CHECK_DUP_KEY 1
#define HA_CHECK_DUP_UNIQUE 2
#define HA_CHECK_DUP (HA_CHECK_DUP_KEY + HA_CHECK_DUP_UNIQUE)

enum legacy_db_type
{
  DB_TYPE_UNKNOWN=0,DB_TYPE_DIAB_ISAM=1,
  DB_TYPE_HASH,DB_TYPE_MISAM,DB_TYPE_PISAM,
  DB_TYPE_RMS_ISAM, DB_TYPE_HEAP, DB_TYPE_ISAM,
  DB_TYPE_MRG_ISAM, DB_TYPE_MYISAM, DB_TYPE_MRG_MYISAM,
  DB_TYPE_BERKELEY_DB, DB_TYPE_INNODB,
  DB_TYPE_GEMINI, DB_TYPE_NDBCLUSTER,
  DB_TYPE_EXAMPLE_DB, DB_TYPE_ARCHIVE_DB, DB_TYPE_CSV_DB,
  DB_TYPE_FEDERATED_DB,
  DB_TYPE_BLACKHOLE_DB,
  DB_TYPE_PARTITION_DB,
  DB_TYPE_BINLOG,
  DB_TYPE_SOLID,
  DB_TYPE_PBXT,
  DB_TYPE_TABLE_FUNCTION,
  DB_TYPE_MEMCACHE,
  DB_TYPE_FALCON,
  DB_TYPE_MARIA,
  DB_TYPE_FIRST_DYNAMIC=42,
  DB_TYPE_DEFAULT=127 // Must be last
};
/*
  Better name for DB_TYPE_UNKNOWN. Should be used for engines that do not have
  a hard-coded type value here.
 */
#define DB_TYPE_AUTOASSIGN DB_TYPE_UNKNOWN

enum row_type { ROW_TYPE_NOT_USED=-1, ROW_TYPE_DEFAULT, ROW_TYPE_FIXED,
		ROW_TYPE_DYNAMIC, ROW_TYPE_COMPRESSED,
		ROW_TYPE_REDUNDANT, ROW_TYPE_COMPACT,
                /** Unused. Reserved for future versions. */
                ROW_TYPE_PAGE };

enum enum_binlog_func {
  BFN_RESET_LOGS=        1,
  BFN_RESET_SLAVE=       2,
  BFN_BINLOG_WAIT=       3,
  BFN_BINLOG_END=        4,
  BFN_BINLOG_PURGE_FILE= 5
};

enum enum_binlog_command {
  LOGCOM_CREATE_TABLE,
  LOGCOM_ALTER_TABLE,
  LOGCOM_RENAME_TABLE,
  LOGCOM_DROP_TABLE,
  LOGCOM_CREATE_DB,
  LOGCOM_ALTER_DB,
  LOGCOM_DROP_DB
};

/* struct to hold information about the table that should be created */

/* Bits in used_fields */
#define HA_CREATE_USED_AUTO             (1L << 0)
#define HA_CREATE_USED_RAID             (1L << 1) //RAID is no longer availble
#define HA_CREATE_USED_UNION            (1L << 2)
#define HA_CREATE_USED_INSERT_METHOD    (1L << 3)
#define HA_CREATE_USED_MIN_ROWS         (1L << 4)
#define HA_CREATE_USED_MAX_ROWS         (1L << 5)
#define HA_CREATE_USED_AVG_ROW_LENGTH   (1L << 6)
#define HA_CREATE_USED_PACK_KEYS        (1L << 7)
#define HA_CREATE_USED_CHARSET          (1L << 8)
#define HA_CREATE_USED_DEFAULT_CHARSET  (1L << 9)
#define HA_CREATE_USED_DATADIR          (1L << 10)
#define HA_CREATE_USED_INDEXDIR         (1L << 11)
#define HA_CREATE_USED_ENGINE           (1L << 12)
#define HA_CREATE_USED_CHECKSUM         (1L << 13)
#define HA_CREATE_USED_DELAY_KEY_WRITE  (1L << 14)
#define HA_CREATE_USED_ROW_FORMAT       (1L << 15)
#define HA_CREATE_USED_COMMENT          (1L << 16)
#define HA_CREATE_USED_PASSWORD         (1L << 17)
#define HA_CREATE_USED_CONNECTION       (1L << 18)
#define HA_CREATE_USED_KEY_BLOCK_SIZE   (1L << 19)
/* The following two are used by Maria engine: */
#define HA_CREATE_USED_TRANSACTIONAL    (1L << 20)
#define HA_CREATE_USED_PAGE_CHECKSUM    (1L << 21)

typedef ulonglong my_xid; // this line is the same as in log_event.h
#define MYSQL_XID_PREFIX "MySQLXid"
#define MYSQL_XID_PREFIX_LEN 8 // must be a multiple of 8
#define MYSQL_XID_OFFSET (MYSQL_XID_PREFIX_LEN+sizeof(server_id))
#define MYSQL_XID_GTRID_LEN (MYSQL_XID_OFFSET+sizeof(my_xid))

#define XIDDATASIZE MYSQL_XIDDATASIZE
#define MAXGTRIDSIZE 64
#define MAXBQUALSIZE 64

#define COMPATIBLE_DATA_YES 0
#define COMPATIBLE_DATA_NO  1

/**
  struct xid_t is binary compatible with the XID structure as
  in the X/Open CAE Specification, Distributed Transaction Processing:
  The XA Specification, X/Open Company Ltd., 1991.
  http://www.opengroup.org/bookstore/catalog/c193.htm

  @see MYSQL_XID in mysql/plugin.h
*/
struct xid_t {
  long formatID;
  long gtrid_length;
  long bqual_length;
  char data[XIDDATASIZE];  // not \0-terminated !

  xid_t() {}                                /* Remove gcc warning */  
  bool eq(struct xid_t *xid)
  { return eq(xid->gtrid_length, xid->bqual_length, xid->data); }
  bool eq(long g, long b, const char *d)
  { return g == gtrid_length && b == bqual_length && !memcmp(d, data, g+b); }
  void set(struct xid_t *xid)
  { memcpy(this, xid, xid->length()); }
  void set(long f, const char *g, long gl, const char *b, long bl)
  {
    formatID= f;
    memcpy(data, g, gtrid_length= gl);
    memcpy(data+gl, b, bqual_length= bl);
  }
  void set(ulonglong xid)
  {
    my_xid tmp;
    formatID= 1;
    set(MYSQL_XID_PREFIX_LEN, 0, MYSQL_XID_PREFIX);
    memcpy(data+MYSQL_XID_PREFIX_LEN, &server_id, sizeof(server_id));
    tmp= xid;
    memcpy(data+MYSQL_XID_OFFSET, &tmp, sizeof(tmp));
    gtrid_length=MYSQL_XID_GTRID_LEN;
  }
  void set(long g, long b, const char *d)
  {
    formatID= 1;
    gtrid_length= g;
    bqual_length= b;
    memcpy(data, d, g+b);
  }
  bool is_null() { return formatID == -1; }
  void null() { formatID= -1; }
  my_xid quick_get_my_xid()
  {
    my_xid tmp;
    memcpy(&tmp, data+MYSQL_XID_OFFSET, sizeof(tmp));
    return tmp;
  }
  my_xid get_my_xid()
  {
    return gtrid_length == MYSQL_XID_GTRID_LEN && bqual_length == 0 &&
           !memcmp(data, MYSQL_XID_PREFIX, MYSQL_XID_PREFIX_LEN) ?
           quick_get_my_xid() : 0;
  }
  uint length()
  {
    return sizeof(formatID)+sizeof(gtrid_length)+sizeof(bqual_length)+
           gtrid_length+bqual_length;
  }
  uchar *key()
  {
    return (uchar *)&gtrid_length;
  }
  uint key_length()
  {
    return sizeof(gtrid_length)+sizeof(bqual_length)+gtrid_length+bqual_length;
  }
};
typedef struct xid_t XID;

/* for recover() handlerton call */
#define MIN_XID_LIST_SIZE  128
#ifdef SAFEMALLOC
#define MAX_XID_LIST_SIZE  256
#else
#define MAX_XID_LIST_SIZE  (1024*128)
#endif

/*
  These structures are used to pass information from a set of SQL commands
  on add/drop/change tablespace definitions to the proper hton.
*/
#define UNDEF_NODEGROUP 65535
enum ts_command_type
{
  TS_CMD_NOT_DEFINED = -1,
  CREATE_TABLESPACE = 0,
  ALTER_TABLESPACE = 1,
  CREATE_LOGFILE_GROUP = 2,
  ALTER_LOGFILE_GROUP = 3,
  DROP_TABLESPACE = 4,
  DROP_LOGFILE_GROUP = 5,
  CHANGE_FILE_TABLESPACE = 6,
  ALTER_ACCESS_MODE_TABLESPACE = 7
};

enum ts_alter_tablespace_type
{
  TS_ALTER_TABLESPACE_TYPE_NOT_DEFINED = -1,
  ALTER_TABLESPACE_ADD_FILE = 1,
  ALTER_TABLESPACE_DROP_FILE = 2
};

enum tablespace_access_mode
{
  TS_NOT_DEFINED= -1,
  TS_READ_ONLY = 0,
  TS_READ_WRITE = 1,
  TS_NOT_ACCESSIBLE = 2
};

struct handlerton;
class st_alter_tablespace : public Sql_alloc
{
  public:
  const char *tablespace_name;
  const char *logfile_group_name;
  enum ts_command_type ts_cmd_type;
  enum ts_alter_tablespace_type ts_alter_tablespace_type;
  const char *data_file_name;
  const char *undo_file_name;
  const char *redo_file_name;
  ulonglong extent_size;
  ulonglong undo_buffer_size;
  ulonglong redo_buffer_size;
  ulonglong initial_size;
  ulonglong autoextend_size;
  ulonglong max_size;
  uint nodegroup_id;
  handlerton *storage_engine;
  bool wait_until_completed;
  const char *ts_comment;
  enum tablespace_access_mode ts_access_mode;
  st_alter_tablespace()
  {
    tablespace_name= NULL;
    logfile_group_name= "DEFAULT_LG"; //Default log file group
    ts_cmd_type= TS_CMD_NOT_DEFINED;
    data_file_name= NULL;
    undo_file_name= NULL;
    redo_file_name= NULL;
    extent_size= 1024*1024;        //Default 1 MByte
    undo_buffer_size= 8*1024*1024; //Default 8 MByte
    redo_buffer_size= 8*1024*1024; //Default 8 MByte
    initial_size= 128*1024*1024;   //Default 128 MByte
    autoextend_size= 0;            //No autoextension as default
    max_size= 0;                   //Max size == initial size => no extension
    storage_engine= NULL;
    nodegroup_id= UNDEF_NODEGROUP;
    wait_until_completed= TRUE;
    ts_comment= NULL;
    ts_access_mode= TS_NOT_DEFINED;
  }
};

/* The handler for a table type.  Will be included in the TABLE structure */

struct st_table;
typedef struct st_table TABLE;
typedef struct st_table_share TABLE_SHARE;
struct st_foreign_key_info;
typedef struct st_foreign_key_info FOREIGN_KEY_INFO;
typedef bool (stat_print_fn)(THD *thd, const char *type, uint type_len,
                             const char *file, uint file_len,
                             const char *status, uint status_len);
enum ha_stat_type { HA_ENGINE_STATUS, HA_ENGINE_LOGS, HA_ENGINE_MUTEX };
extern st_plugin_int *hton2plugin[MAX_HA];

/* Transaction log maintains type definitions */
enum log_status
{
  HA_LOG_STATUS_FREE= 0,      /* log is free and can be deleted */
  HA_LOG_STATUS_INUSE= 1,     /* log can't be deleted because it is in use */
  HA_LOG_STATUS_NOSUCHLOG= 2  /* no such log (can't be returned by
                                the log iterator status) */
};
/*
  Function for signaling that the log file changed its state from
  LOG_STATUS_INUSE to LOG_STATUS_FREE

  Now it do nothing, will be implemented as part of new transaction
  log management for engines.
  TODO: implement the function.
*/
void signal_log_not_needed(struct handlerton, char *log_file);
/*
  Data of transaction log iterator.
*/
struct handler_log_file_data {
  LEX_STRING filename;
  enum log_status status;
};

/*
  Definitions for engine-specific table/field/index options in the CREATE TABLE.

  Options are declared with HA_*OPTION_* macros (HA_TOPTION_NUMBER,
  HA_FOPTION_ENUM, HA_IOPTION_STRING, etc).

  Every macros takes the option name, and the name of the underlying field of
  the appropriate C structure. The "appropriate C structure" is
  ha_table_option_struct for table level options,
  ha_field_option_struct for field level options,
  ha_index_option_struct for key level options. The engine either
  defines a structure of this name, or uses #define's to map
  these "appropriate" names to the actual structure type name.

  ULL options use a ulonglong as the backing store.
  HA_*OPTION_NUMBER() takes the option name, the structure field name,
  the default value for the option, min, max, and blk_siz values.

  STRING options use a char* as a backing store.
  HA_*OPTION_STRING takes the option name and the structure field name.
  The default value will be 0.

  ENUM options use a uint as a backing store (not enum!!!).
  HA_*OPTION_ENUM takes the option name, the structure field name,
  the default value for the option as a number, and a string with the
  permitted values for this enum - one string with comma separated values,
  for example: "gzip,bzip2,lzma"

  BOOL options use a bool as a backing store.
  HA_*OPTION_BOOL takes the option name, the structure field name,
  and the default value for the option.
  From the SQL, BOOL options accept YES/NO, ON/OFF, and 1/0.

  The name of the option is limited to 255 bytes,
  the value (for string options) - to the 32767 bytes.

  See ha_example.cc for an example.
*/
enum ha_option_type { HA_OPTION_TYPE_ULL,    /* unsigned long long */
                      HA_OPTION_TYPE_STRING, /* char * */
                      HA_OPTION_TYPE_ENUM,   /* uint */
                      HA_OPTION_TYPE_BOOL};  /* bool */

#define HA_xOPTION_NUMBER(name, struc, field, def, min, max, blk_siz)   \
  { HA_OPTION_TYPE_ULL, name, sizeof(name)-1,                        \
    offsetof(struc, field), def, min, max, blk_siz, 0 }
#define HA_xOPTION_STRING(name, struc, field)                        \
  { HA_OPTION_TYPE_STRING, name, sizeof(name)-1,                     \
    offsetof(struc, field), 0, 0, 0, 0, 0 }
#define HA_xOPTION_ENUM(name, struc, field, values, def)             \
  { HA_OPTION_TYPE_ENUM, name, sizeof(name)-1,                       \
    offsetof(struc, field), def, 0,                                  \
    sizeof(values)-1, 0, values }
#define HA_xOPTION_BOOL(name, struc, field, def)                     \
  { HA_OPTION_TYPE_BOOL, name, sizeof(name)-1,                       \
    offsetof(struc, field), def, 0, 1, 0, 0 }
#define HA_xOPTION_END { HA_OPTION_TYPE_ULL, 0, 0, 0, 0, 0, 0, 0, 0 }

#define HA_TOPTION_NUMBER(name, field, def, min, max, blk_siz)          \
  HA_xOPTION_NUMBER(name, ha_table_option_struct, field, def, min, max, blk_siz)
#define HA_TOPTION_STRING(name, field)                               \
  HA_xOPTION_STRING(name, ha_table_option_struct, field)
#define HA_TOPTION_ENUM(name, field, values, def)                    \
  HA_xOPTION_ENUM(name, ha_table_option_struct, field, values, def)
#define HA_TOPTION_BOOL(name, field, def)                            \
  HA_xOPTION_BOOL(name, ha_table_option_struct, field, def)
#define HA_TOPTION_END HA_xOPTION_END

#define HA_FOPTION_NUMBER(name, field, def, min, max, blk_siz)          \
  HA_xOPTION_NUMBER(name, ha_field_option_struct, field, def, min, max, blk_siz)
#define HA_FOPTION_STRING(name, field)                               \
  HA_xOPTION_STRING(name, ha_field_option_struct, field)
#define HA_FOPTION_ENUM(name, field, values, def)                    \
  HA_xOPTION_ENUM(name, ha_field_option_struct, field, values, def)
#define HA_FOPTION_BOOL(name, field, def)                            \
  HA_xOPTION_BOOL(name, ha_field_option_struct, field, def)
#define HA_FOPTION_END HA_xOPTION_END

#define HA_IOPTION_NUMBER(name, field, def, min, max, blk_siz)          \
  HA_xOPTION_NUMBER(name, ha_index_option_struct, field, def, min, max, blk_siz)
#define HA_IOPTION_STRING(name, field)                               \
  HA_xOPTION_STRING(name, ha_index_option_struct, field)
#define HA_IOPTION_ENUM(name, field, values, def)                    \
  HA_xOPTION_ENUM(name, ha_index_option_struct, field, values, def)
#define HA_IOPTION_BOOL(name, field, values, def)                    \
  HA_xOPTION_BOOL(name, ha_index_option_struct, field, values, def)
#define HA_IOPTION_END HA_xOPTION_END

typedef struct st_ha_create_table_option {
  enum ha_option_type type;
  const char *name;
  size_t name_length;
  ptrdiff_t offset;
  ulonglong def_value;
  ulonglong min_value, max_value, block_size;
  const char *values;
} ha_create_table_option;

enum handler_iterator_type
{
  /* request of transaction log iterator */
  HA_TRANSACTLOG_ITERATOR= 1
};
enum handler_create_iterator_result
{
  HA_ITERATOR_OK,          /* iterator created */
  HA_ITERATOR_UNSUPPORTED, /* such type of iterator is not supported */
  HA_ITERATOR_ERROR        /* error during iterator creation */
};

/*
  Iterator structure. Can be used by handler/handlerton for different purposes.

  Iterator should be created in the way to point "before" the first object
  it iterate, so next() call move it to the first object or return !=0 if
  there is nothing to iterate through.
*/
struct handler_iterator {
  /*
    Moves iterator to next record and return 0 or return !=0
    if there is no records.
    iterator_object will be filled by this function if next() returns 0.
    Content of the iterator_object depend on iterator type.
  */
  int (*next)(struct handler_iterator *, void *iterator_object);
  /*
    Free resources allocated by iterator, after this call iterator
    is not usable.
  */
  void (*destroy)(struct handler_iterator *);
  /*
    Pointer to buffer for the iterator to use.
    Should be allocated by function which created the iterator and
    destroied by freed by above "destroy" call
  */
  void *buffer;
};

/*
  handlerton is a singleton structure - one instance per storage engine -
  to provide access to storage engine functionality that works on the
  "global" level (unlike handler class that works on a per-table basis)

  usually handlerton instance is defined statically in ha_xxx.cc as

  static handlerton { ... } xxx_hton;

  savepoint_*, prepare, recover, and *_by_xid pointers can be 0.
*/
struct handlerton
{
  /*
    Historical marker for if the engine is available of not
  */
  SHOW_COMP_OPTION state;

  /*
    Historical number used for frm file to determine the correct
    storage engine.  This is going away and new engines will just use
    "name" for this.
  */
  enum legacy_db_type db_type;
  /*
    each storage engine has it's own memory area (actually a pointer)
    in the thd, for storing per-connection information.
    It is accessed as

      thd->ha_data[xxx_hton.slot]

   slot number is initialized by MySQL after xxx_init() is called.
   */
   uint slot;
   /*
     to store per-savepoint data storage engine is provided with an area
     of a requested size (0 is ok here).
     savepoint_offset must be initialized statically to the size of
     the needed memory to store per-savepoint information.
     After xxx_init it is changed to be an offset to savepoint storage
     area and need not be used by storage engine.
     see binlog_hton and binlog_savepoint_set/rollback for an example.
   */
   uint savepoint_offset;
   /*
     handlerton methods:

     close_connection is only called if
     thd->ha_data[xxx_hton.slot] is non-zero, so even if you don't need
     this storage area - set it to something, so that MySQL would know
     this storage engine was accessed in this connection
   */
   int  (*close_connection)(handlerton *hton, THD *thd);
   /*
     sv points to an uninitialized storage area of requested size
     (see savepoint_offset description)
   */
   int  (*savepoint_set)(handlerton *hton, THD *thd, void *sv);
   /*
     sv points to a storage area, that was earlier passed
     to the savepoint_set call
   */
   int  (*savepoint_rollback)(handlerton *hton, THD *thd, void *sv);
   int  (*savepoint_release)(handlerton *hton, THD *thd, void *sv);
   /*
     'all' is true if it's a real commit, that makes persistent changes
     'all' is false if it's not in fact a commit but an end of the
     statement that is part of the transaction.
     NOTE 'all' is also false in auto-commit mode where 'end of statement'
     and 'real commit' mean the same event.
   */
   int  (*commit)(handlerton *hton, THD *thd, bool all);
   int  (*rollback)(handlerton *hton, THD *thd, bool all);
   int  (*prepare)(handlerton *hton, THD *thd, bool all);
   int  (*recover)(handlerton *hton, XID *xid_list, uint len);
   int  (*commit_by_xid)(handlerton *hton, XID *xid);
   int  (*rollback_by_xid)(handlerton *hton, XID *xid);
   void *(*create_cursor_read_view)(handlerton *hton, THD *thd);
   void (*set_cursor_read_view)(handlerton *hton, THD *thd, void *read_view);
   void (*close_cursor_read_view)(handlerton *hton, THD *thd, void *read_view);
   handler *(*create)(handlerton *hton, TABLE_SHARE *table, MEM_ROOT *mem_root);
   void (*drop_database)(handlerton *hton, char* path);
   int (*panic)(handlerton *hton, enum ha_panic_function flag);
   int (*start_consistent_snapshot)(handlerton *hton, THD *thd);
   bool (*flush_logs)(handlerton *hton);
   bool (*show_status)(handlerton *hton, THD *thd, stat_print_fn *print, enum ha_stat_type stat);
   uint (*partition_flags)();
   uint (*alter_table_flags)(uint flags);
   int (*alter_tablespace)(handlerton *hton, THD *thd, st_alter_tablespace *ts_info);
   int (*fill_files_table)(handlerton *hton, THD *thd,
                           TABLE_LIST *tables,
                           class Item *cond);
   uint32 flags;                                /* global handler flags */
   /*
      Those handlerton functions below are properly initialized at handler
      init.
   */
   int (*binlog_func)(handlerton *hton, THD *thd, enum_binlog_func fn, void *arg);
   void (*binlog_log_query)(handlerton *hton, THD *thd, 
                            enum_binlog_command binlog_command,
                            const char *query, uint query_length,
                            const char *db, const char *table_name);
   int (*release_temporary_latches)(handlerton *hton, THD *thd);

   /*
     Get log status.
     If log_status is null then the handler do not support transaction
     log information (i.e. log iterator can't be created).
     (see example of implementation in handler.cc, TRANS_LOG_MGM_EXAMPLE_CODE)

   */
   enum log_status (*get_log_status)(handlerton *hton, char *log);

   /*
     Iterators creator.
     Presence of the pointer should be checked before using
   */
   enum handler_create_iterator_result
     (*create_iterator)(handlerton *hton, enum handler_iterator_type type,
                        struct handler_iterator *fill_this_in);
   int (*discover)(handlerton *hton, THD* thd, const char *db, 
                   const char *name,
                   uchar **frmblob, 
                   size_t *frmlen);
   int (*find_files)(handlerton *hton, THD *thd,
                     const char *db,
                     const char *path,
                     const char *wild, bool dir, List<LEX_STRING> *files);
   int (*table_exists_in_engine)(handlerton *hton, THD* thd, const char *db,
                                 const char *name);
   uint32 license; /* Flag for Engine License */
   /*
     Optional clauses in the CREATE/ALTER TABLE
   */
   ha_create_table_option *table_options; // table level options
   ha_create_table_option *field_options; // these are specified per field
   ha_create_table_option *index_options; // these are specified per index

};


inline LEX_STRING *hton_name(const handlerton *hton)
{
  return &(hton2plugin[hton->slot]->name);
}


/* Possible flags of a handlerton (there can be 32 of them) */
#define HTON_NO_FLAGS                 0
#define HTON_CLOSE_CURSORS_AT_COMMIT (1 << 0)
#define HTON_ALTER_NOT_SUPPORTED     (1 << 1) //Engine does not support alter
#define HTON_CAN_RECREATE            (1 << 2) //Delete all is used fro truncate
#define HTON_HIDDEN                  (1 << 3) //Engine does not appear in lists
#define HTON_NOT_USER_SELECTABLE     (1 << 5)
#define HTON_TEMPORARY_NOT_SUPPORTED (1 << 6) //Having temporary tables not supported
#define HTON_SUPPORT_LOG_TABLES      (1 << 7) //Engine supports log tables
#define HTON_NO_PARTITION            (1 << 8) //You can not partition these tables

class Ha_trx_info;

struct THD_TRANS
{
  /* true is not all entries in the ht[] support 2pc */
  bool        no_2pc;
  /* storage engines that registered in this transaction */
  Ha_trx_info *ha_list;
  /* 
    The purpose of this flag is to keep track of non-transactional
    tables that were modified in scope of:
    - transaction, when the variable is a member of
    THD::transaction.all
    - top-level statement or sub-statement, when the variable is a
    member of THD::transaction.stmt
    This member has the following life cycle:
    * stmt.modified_non_trans_table is used to keep track of
    modified non-transactional tables of top-level statements. At
    the end of the previous statement and at the beginning of the session,
    it is reset to FALSE.  If such functions
    as mysql_insert, mysql_update, mysql_delete etc modify a
    non-transactional table, they set this flag to TRUE.  At the
    end of the statement, the value of stmt.modified_non_trans_table 
    is merged with all.modified_non_trans_table and gets reset.
    * all.modified_non_trans_table is reset at the end of transaction
    
    * Since we do not have a dedicated context for execution of a
    sub-statement, to keep track of non-transactional changes in a
    sub-statement, we re-use stmt.modified_non_trans_table. 
    At entrance into a sub-statement, a copy of the value of
    stmt.modified_non_trans_table (containing the changes of the
    outer statement) is saved on stack. Then 
    stmt.modified_non_trans_table is reset to FALSE and the
    substatement is executed. Then the new value is merged with the
    saved value.
  */
  bool modified_non_trans_table;

  void reset() { no_2pc= FALSE; modified_non_trans_table= FALSE; }
  THD_TRANS() {}                        /* Remove gcc warning */
};


/**
  Either statement transaction or normal transaction - related
  thread-specific storage engine data.

  If a storage engine participates in a statement/transaction,
  an instance of this class is present in
  thd->transaction.{stmt|all}.ha_list. The addition to
  {stmt|all}.ha_list is made by trans_register_ha().

  When it's time to commit or rollback, each element of ha_list
  is used to access storage engine's prepare()/commit()/rollback()
  methods, and also to evaluate if a full two phase commit is
  necessary.

  @sa General description of transaction handling in handler.cc.
*/

class Ha_trx_info
{
public:
  /** Register this storage engine in the given transaction context. */
  void register_ha(THD_TRANS *trans, handlerton *ht_arg)
  {
    DBUG_ASSERT(m_flags == 0);
    DBUG_ASSERT(m_ht == NULL);
    DBUG_ASSERT(m_next == NULL);

    m_ht= ht_arg;
    m_flags= (int) TRX_READ_ONLY; /* Assume read-only at start. */

    m_next= trans->ha_list;
    trans->ha_list= this;
  }

  /** Clear, prepare for reuse. */
  void reset()
  {
    m_next= NULL;
    m_ht= NULL;
    m_flags= 0;
  }

  Ha_trx_info() { reset(); }

  void set_trx_read_write()
  {
    DBUG_ASSERT(is_started());
    m_flags|= (int) TRX_READ_WRITE;
  }
  bool is_trx_read_write() const
  {
    DBUG_ASSERT(is_started());
    return m_flags & (int) TRX_READ_WRITE;
  }
  bool is_started() const { return m_ht != NULL; }
  /** Mark this transaction read-write if the argument is read-write. */
  void coalesce_trx_with(const Ha_trx_info *stmt_trx)
  {
    /*
      Must be called only after the transaction has been started.
      Can be called many times, e.g. when we have many
      read-write statements in a transaction.
    */
    DBUG_ASSERT(is_started());
    if (stmt_trx->is_trx_read_write())
      set_trx_read_write();
  }
  Ha_trx_info *next() const
  {
    DBUG_ASSERT(is_started());
    return m_next;
  }
  handlerton *ht() const
  {
    DBUG_ASSERT(is_started());
    return m_ht;
  }
private:
  enum { TRX_READ_ONLY= 0, TRX_READ_WRITE= 1 };
  /** Auxiliary, used for ha_list management */
  Ha_trx_info *m_next;
  /**
    Although a given Ha_trx_info instance is currently always used
    for the same storage engine, 'ht' is not-NULL only when the
    corresponding storage is a part of a transaction.
  */
  handlerton *m_ht;
  /**
    Transaction flags related to this engine.
    Not-null only if this instance is a part of transaction.
    May assume a combination of enum values above.
  */
  uchar       m_flags;
};


enum enum_tx_isolation { ISO_READ_UNCOMMITTED, ISO_READ_COMMITTED,
			 ISO_REPEATABLE_READ, ISO_SERIALIZABLE};


enum ndb_distribution { ND_KEYHASH= 0, ND_LINHASH= 1 };


typedef struct {
  ulonglong data_file_length;
  ulonglong max_data_file_length;
  ulonglong index_file_length;
  ulonglong delete_length;
  ha_rows records;
  ulong mean_rec_length;
  time_t create_time;
  time_t check_time;
  time_t update_time;
  ulonglong check_sum;
} PARTITION_INFO;

#define UNDEF_NODEGROUP 65535
class Item;
struct st_table_log_memory_entry;

class partition_info;

struct st_partition_iter;
#define NOT_A_PARTITION_ID ((uint32)-1)

enum ha_choice { HA_CHOICE_UNDEF, HA_CHOICE_NO, HA_CHOICE_YES };

typedef struct st_ha_create_information
{
  CHARSET_INFO *table_charset, *default_table_charset;
  LEX_STRING connect_string;
  const char *password, *tablespace;
  LEX_STRING comment;
  const char *data_file_name, *index_file_name;
  const char *alias;
  ulonglong max_rows,min_rows;
  ulonglong auto_increment_value;
  ulong table_options;
  ulong avg_row_length;
  ulong used_fields;
  ulong key_block_size;
  SQL_I_List<TABLE_LIST> merge_list;
  handlerton *db_type;
  /**
    Row type of the table definition.

    Defaults to ROW_TYPE_DEFAULT for all non-ALTER statements.
    For ALTER TABLE defaults to ROW_TYPE_NOT_USED (means "keep the current").

    Can be changed either explicitly by the parser.
    If nothing speficied inherits the value of the original table (if present).
  */
  enum row_type row_type;
  uint null_bits;                       /* NULL bits at start of record */
  uint options;				/* OR of HA_CREATE_ options */
  uint merge_insert_method;
  uint extra_size;                      /* length of extra data segment */
  /** Transactional or not. Unused; reserved for future versions. */
  enum ha_choice transactional;
  bool table_existed;			///< 1 in create if table existed
  bool frm_only;                        ///< 1 if no ha_create_table()
  bool varchar;                         ///< 1 if table has a VARCHAR
  enum ha_storage_media storage_media;  ///< DEFAULT, DISK or MEMORY
  enum ha_choice page_checksum;         ///< If we have page_checksums
  engine_option_value *option_list;     ///< list of table create options
  /* the following three are only for ALTER TABLE, check_if_incompatible_data() */
  void *option_struct;           ///< structure with parsed table options
  void **fileds_option_struct;   ///< array of field option structures
  void **indexes_option_struct;  ///< array of index option structures
} HA_CREATE_INFO;


typedef struct st_key_create_information
{
  enum ha_key_alg algorithm;
  ulong block_size;
  LEX_STRING parser_name;
} KEY_CREATE_INFO;


/*
  Class for maintaining hooks used inside operations on tables such
  as: create table functions, delete table functions, and alter table
  functions.

  Class is using the Template Method pattern to separate the public
  usage interface from the private inheritance interface.  This
  imposes no overhead, since the public non-virtual function is small
  enough to be inlined.

  The hooks are usually used for functions that does several things,
  e.g., create_table_from_items(), which both create a table and lock
  it.
 */
class TABLEOP_HOOKS
{
public:
  TABLEOP_HOOKS() {}
  virtual ~TABLEOP_HOOKS() {}

  inline void prelock(TABLE **tables, uint count)
  {
    do_prelock(tables, count);
  }

  inline int postlock(TABLE **tables, uint count)
  {
    return do_postlock(tables, count);
  }
private:
  /* Function primitive that is called prior to locking tables */
  virtual void do_prelock(TABLE **tables, uint count)
  {
    /* Default is to do nothing */
  }

  /**
     Primitive called after tables are locked.

     If an error is returned, the tables will be unlocked and error
     handling start.

     @return Error code or zero.
   */
  virtual int do_postlock(TABLE **tables, uint count)
  {
    return 0;                           /* Default is to do nothing */
  }
};

typedef struct st_savepoint SAVEPOINT;
extern ulong savepoint_alloc_size;
extern KEY_CREATE_INFO default_key_create_info;

/* Forward declaration for condition pushdown to storage engine */
typedef class Item COND;

typedef struct st_ha_check_opt
{
  st_ha_check_opt() {}                        /* Remove gcc warning */
  uint flags;       /* isam layer flags (e.g. for myisamchk) */
  uint sql_flags;   /* sql layer flags - for something myisamchk cannot do */
  time_t start_time;   /* When check/repair starts */
  KEY_CACHE *key_cache; /* new key cache when changing key cache */
  void init();
} HA_CHECK_OPT;


/********************************************************************************
 * MRR
 ********************************************************************************/

typedef void *range_seq_t;

typedef struct st_range_seq_if
{
  /*
    Get key information
 
    SYNOPSIS
      get_key_info()
        init_params  The seq_init_param parameter 
        length       OUT length of the keys in this range sequence
        map          OUT key_part_map of the keys in this range sequence

    DESCRIPTION
      This function is set only when using HA_MRR_FIXED_KEY mode. In that mode, 
      all ranges are single-point equality ranges that use the same set of key
      parts. This function allows the MRR implementation to get the length of
      a key, and which keyparts it uses.
  */
  void (*get_key_info)(void *init_params, uint *length, key_part_map *map);

  /*
    Initialize the traversal of range sequence
    
    SYNOPSIS
      init()
        init_params  The seq_init_param parameter 
        n_ranges     The number of ranges obtained 
        flags        A combination of HA_MRR_SINGLE_POINT, HA_MRR_FIXED_KEY

    RETURN
      An opaque value to be used as RANGE_SEQ_IF::next() parameter
  */
  range_seq_t (*init)(void *init_params, uint n_ranges, uint flags);


  /*
    Get the next range in the range sequence

    SYNOPSIS
      next()
        seq    The value returned by RANGE_SEQ_IF::init()
        range  OUT Information about the next range
    
    RETURN
      FALSE - Ok, the range structure filled with info about the next range
      TRUE  - No more ranges
  */
  bool (*next) (range_seq_t seq, KEY_MULTI_RANGE *range);

  /*
    Check whether range_info orders to skip the next record

    SYNOPSIS
      skip_record()
        seq         The value returned by RANGE_SEQ_IF::init()
        range_info  Information about the next range 
                    (Ignored if MRR_NO_ASSOCIATION is set)
        rowid       Rowid of the record to be checked (ignored if set to 0)
    
    RETURN
      1 - Record with this range_info and/or this rowid shall be filtered
          out from the stream of records returned by multi_range_read_next()
      0 - The record shall be left in the stream
  */ 
  bool (*skip_record) (range_seq_t seq, char *range_info, uchar *rowid);

  /*
    Check if the record combination matches the index condition
    SYNOPSIS
      skip_index_tuple()
        seq         The value returned by RANGE_SEQ_IF::init()
        range_info  Information about the next range 
    
    RETURN
      0 - The record combination satisfies the index condition
      1 - Otherwise
  */ 
  bool (*skip_index_tuple) (range_seq_t seq, char *range_info);
} RANGE_SEQ_IF;

typedef bool (*SKIP_INDEX_TUPLE_FUNC) (range_seq_t seq, char *range_info);

class COST_VECT
{ 
public:
  double io_count;     /* number of I/O                 */
  double avg_io_cost;  /* cost of an average I/O oper.  */
  double cpu_cost;     /* cost of operations in CPU     */
  double mem_cost;     /* cost of used memory           */ 
  double import_cost;  /* cost of remote operations     */
  
  enum { IO_COEFF=1 };
  enum { CPU_COEFF=1 };
  enum { MEM_COEFF=1 };
  enum { IMPORT_COEFF=1 };

  COST_VECT() {}                              // keep gcc happy

  double total_cost() 
  {
    return IO_COEFF*io_count*avg_io_cost + CPU_COEFF * cpu_cost +
           MEM_COEFF*mem_cost + IMPORT_COEFF*import_cost;
  }

  void zero()
  {
    avg_io_cost= 1.0;
    io_count= cpu_cost= mem_cost= import_cost= 0.0;
  }

  void multiply(double m)
  {
    io_count *= m;
    cpu_cost *= m;
    import_cost *= m;
    /* Don't multiply mem_cost */
  }

  void add(const COST_VECT* cost)
  {
    double io_count_sum= io_count + cost->io_count;
    add_io(cost->io_count, cost->avg_io_cost);
    io_count= io_count_sum;
    cpu_cost += cost->cpu_cost;
  }
  void add_io(double add_io_cnt, double add_avg_cost)
  {
    double io_count_sum= io_count + add_io_cnt;
    avg_io_cost= (io_count * avg_io_cost + 
                  add_io_cnt * add_avg_cost) / io_count_sum;
    io_count= io_count_sum;
  }

  /*
    To be used when we go from old single value-based cost calculations to
    the new COST_VECT-based.
  */
  void convert_from_cost(double cost)
  {
    zero();
    avg_io_cost= 1.0;
    io_count= cost;
  }
};

void get_sweep_read_cost(TABLE *table, ha_rows nrows, bool interrupted, 
                         COST_VECT *cost);

/*
  Indicates that all scanned ranges will be singlepoint (aka equality) ranges.
  The ranges may not use the full key but all of them will use the same number
  of key parts.
*/
#define HA_MRR_SINGLE_POINT 1
#define HA_MRR_FIXED_KEY  2

/* 
  Indicates that RANGE_SEQ_IF::next(&range) doesn't need to fill in the
  'range' parameter.
*/
#define HA_MRR_NO_ASSOCIATION 4

/* 
  The MRR user will provide ranges in key order, and MRR implementation
  must return rows in key order.
*/
#define HA_MRR_SORTED 8

/* MRR implementation doesn't have to retrieve full records */
#define HA_MRR_INDEX_ONLY 16

/* 
  The passed memory buffer is of maximum possible size, the caller can't
  assume larger buffer.
*/
#define HA_MRR_LIMITS 32


/*
  Flag set <=> default MRR implementation is used
  (The choice is made by **_info[_const]() function which may set this
   flag. SQL layer remembers the flag value and then passes it to
   multi_read_range_init().
*/
#define HA_MRR_USE_DEFAULT_IMPL 64

/*
  Used only as parameter to multi_range_read_info():
  Flag set <=> the caller guarantees that the bounds of the scanned ranges
  will not have NULL values.
*/
#define HA_MRR_NO_NULL_ENDPOINTS 128

/*
  The MRR user has materialized range keys somewhere in the user's buffer.
  This can be used for optimization of the procedure that sorts these keys
  since in this case key values don't have to be copied into the MRR buffer.

  In other words, it is guaranteed that after RANGE_SEQ_IF::next() call the 
  pointer in range->start_key.key will point to a key value that will remain 
  there until the end of the MRR scan.
*/
#define HA_MRR_MATERIALIZED_KEYS 256


/*
  This is a buffer area that the handler can use to store rows.
  'end_of_used_area' should be kept updated after calls to
  read-functions so that other parts of the code can use the
  remaining area (until next read calls is issued).
*/

typedef struct st_handler_buffer
{
  /* const? */uchar *buffer;         /* Buffer one can start using */
  /* const? */uchar *buffer_end;     /* End of buffer */
  uchar *end_of_used_area;     /* End of area that was used by handler */
} HANDLER_BUFFER;

typedef struct system_status_var SSV;

class ha_statistics
{
public:
  ulonglong data_file_length;		/* Length off data file */
  ulonglong max_data_file_length;	/* Length off data file */
  ulonglong index_file_length;
  ulonglong max_index_file_length;
  ulonglong delete_length;		/* Free bytes */
  ulonglong auto_increment_value;
  /*
    The number of records in the table. 
      0    - means the table has exactly 0 rows
    other  - if (table_flags() & HA_STATS_RECORDS_IS_EXACT)
               the value is the exact number of records in the table
             else
               it is an estimate
  */
  ha_rows records;
  ha_rows deleted;			/* Deleted records */
  ulong mean_rec_length;		/* physical reclength */
  time_t create_time;			/* When table was created */
  time_t check_time;
  time_t update_time;
  uint block_size;			/* index block size */

  /*
    number of buffer bytes that native mrr implementation needs,
  */
  uint mrr_length_per_rec; 

  ha_statistics():
    data_file_length(0), max_data_file_length(0),
    index_file_length(0), delete_length(0), auto_increment_value(0),
    records(0), deleted(0), mean_rec_length(0), create_time(0),
    check_time(0), update_time(0), block_size(0), mrr_length_per_rec(0)
  {}
};

uint calculate_key_len(TABLE *, uint, const uchar *, key_part_map);
/*
  bitmap with first N+1 bits set
  (keypart_map for a key prefix of [0..N] keyparts)
*/
#define make_keypart_map(N) (((key_part_map)2 << (N)) - 1)
/*
  bitmap with first N bits set
  (keypart_map for a key prefix of [0..N-1] keyparts)
*/
#define make_prev_keypart_map(N) (((key_part_map)1 << (N)) - 1)

/**
  The handler class is the interface for dynamically loadable
  storage engines. Do not add ifdefs and take care when adding or
  changing virtual functions to avoid vtable confusion
*/

class handler :public Sql_alloc
{
public:
  typedef ulonglong Table_flags;
protected:
  struct st_table_share *table_share;   /* The table definition */
  struct st_table *table;               /* The current open table */
  Table_flags cached_table_flags;       /* Set on init() and open() */

  ha_rows estimation_rows_to_insert;
public:
  handlerton *ht;                 /* storage engine of this handler */
  uchar *ref;				/* Pointer to current row */
  uchar *dup_ref;			/* Pointer to duplicate row */

  ha_statistics stats;

  /** MultiRangeRead-related members: */
  range_seq_t mrr_iter;    /* Interator to traverse the range sequence */
  RANGE_SEQ_IF mrr_funcs;  /* Range sequence traversal functions */
  HANDLER_BUFFER *multi_range_buffer; /* MRR buffer info */
  uint ranges_in_seq; /* Total number of ranges in the traversed sequence */
  /* TRUE <=> source MRR ranges and the output are ordered */
  bool mrr_is_output_sorted;

  /** TRUE <=> we're currently traversing a range in mrr_cur_range. */
  bool mrr_have_range;
  /** Current range (the one we're now returning rows from) */
  KEY_MULTI_RANGE mrr_cur_range;

  /** The following are for read_range() */
  key_range save_end_range, *end_range;
  KEY_PART_INFO *range_key_part;
  int key_compare_result_on_equal;
  bool eq_range;

  /* 
    TRUE <=> the engine guarantees that returned records are within the range
    being scanned.
  */
  bool in_range_check_pushed_down;

  uint errkey;				/* Last dup key */
  uint key_used_on_scan;
  uint active_index;
  /** Length of ref (1-8 or the clustered key length) */
  uint ref_length;
  FT_INFO *ft_handler;
  enum {NONE=0, INDEX, RND} inited;
  bool locked;
  bool implicit_emptied;                /* Can be !=0 only if HEAP */
  bool mark_trx_done;
  bool cloned;                          /* 1 if this was created with clone */
  const COND *pushed_cond;
  Item *pushed_idx_cond;
  uint pushed_idx_cond_keyno;  /* The index which the above condition is for */
  /**
    next_insert_id is the next value which should be inserted into the
    auto_increment column: in a inserting-multi-row statement (like INSERT
    SELECT), for the first row where the autoinc value is not specified by the
    statement, get_auto_increment() called and asked to generate a value,
    next_insert_id is set to the next value, then for all other rows
    next_insert_id is used (and increased each time) without calling
    get_auto_increment().
  */
  ulonglong next_insert_id;
  /**
    insert id for the current row (*autogenerated*; if not
    autogenerated, it's 0).
    At first successful insertion, this variable is stored into
    THD::first_successful_insert_id_in_cur_stmt.
  */
  ulonglong insert_id_for_cur_row;
  /**
    Interval returned by get_auto_increment() and being consumed by the
    inserter.
  */
  /* Statistics  variables */
  ulonglong rows_read;
  ulonglong rows_changed;
  /* One bigger than needed to avoid to test if key == MAX_KEY */
  ulonglong index_rows_read[MAX_KEY+1];

  Discrete_interval auto_inc_interval_for_cur_row;
  /**
     Number of reserved auto-increment intervals. Serves as a heuristic
     when we have no estimation of how many records the statement will insert:
     the more intervals we have reserved, the bigger the next one. Reset in
     handler::ha_release_auto_increment().
  */
  uint auto_inc_intervals_count;

  handler(handlerton *ht_arg, TABLE_SHARE *share_arg)
    :table_share(share_arg), table(0),
    estimation_rows_to_insert(0), ht(ht_arg),
    ref(0), in_range_check_pushed_down(FALSE),
    key_used_on_scan(MAX_KEY), active_index(MAX_KEY),
    ref_length(sizeof(my_off_t)),
    ft_handler(0), inited(NONE),
    locked(FALSE), implicit_emptied(FALSE), mark_trx_done(FALSE), cloned(0),
    pushed_cond(0), pushed_idx_cond(NULL),
    pushed_idx_cond_keyno(MAX_KEY),
    next_insert_id(0), insert_id_for_cur_row(0),
    auto_inc_intervals_count(0)
    {
      reset_statistics();
    }

  virtual ~handler(void)
  {
    DBUG_ASSERT(locked == FALSE);
    /* TODO: DBUG_ASSERT(inited == NONE); */
  }
  virtual handler *clone(MEM_ROOT *mem_root);
  /** This is called after create to allow us to set up cached variables */
  void init()
  {
    cached_table_flags= table_flags();
  }
  /* ha_ methods: pubilc wrappers for private virtual API */

  int ha_open(TABLE *table, const char *name, int mode, int test_if_locked);
  int ha_index_init(uint idx, bool sorted)
  {
    int result;
    DBUG_ENTER("ha_index_init");
    DBUG_ASSERT(inited==NONE);
    if (!(result= index_init(idx, sorted)))
<<<<<<< HEAD
      inited=INDEX;
    end_range= NULL;
=======
    {
      inited=       INDEX;
      active_index= idx;
    }
>>>>>>> 4c576fd4
    DBUG_RETURN(result);
  }
  int ha_index_end()
  {
    DBUG_ENTER("ha_index_end");
    DBUG_ASSERT(inited==INDEX);
<<<<<<< HEAD
    inited=NONE;
    end_range= NULL;
=======
    inited=       NONE;
    active_index= MAX_KEY;
>>>>>>> 4c576fd4
    DBUG_RETURN(index_end());
  }
  /* This is called after index_init() if we need to do a index scan */
  virtual int prepare_index_scan() { return 0; }
  int ha_rnd_init(bool scan) __attribute__ ((warn_unused_result))
  {
    int result;
    DBUG_ENTER("ha_rnd_init");
    DBUG_ASSERT(inited==NONE || (inited==RND && scan));
    inited= (result= rnd_init(scan)) ? NONE: RND;
    DBUG_RETURN(result);
  }
  int ha_rnd_end()
  {
    DBUG_ENTER("ha_rnd_end");
    DBUG_ASSERT(inited==RND);
    inited=NONE;
    DBUG_RETURN(rnd_end());
  }
  int ha_rnd_init_with_error(bool scan) __attribute__ ((warn_unused_result));
  int ha_reset();
  /* Tell handler (not storage engine) this is start of a new statement */
  void ha_start_of_new_statement()
  {
    ft_handler= 0;
    mark_trx_done= FALSE;
  }

  /* this is necessary in many places, e.g. in HANDLER command */
  int ha_index_or_rnd_end()
  {
    return inited == INDEX ? ha_index_end() : inited == RND ? ha_rnd_end() : 0;
  }
  /**
    The cached_table_flags is set at ha_open and ha_external_lock
  */
  Table_flags ha_table_flags() const { return cached_table_flags; }
  /**
    These functions represent the public interface to *users* of the
    handler class, hence they are *not* virtual. For the inheritance
    interface, see the (private) functions write_row(), update_row(),
    and delete_row() below.
  */
  int ha_external_lock(THD *thd, int lock_type);
  int ha_write_row(uchar * buf);
  int ha_update_row(const uchar * old_data, uchar * new_data);
  int ha_delete_row(const uchar * buf);
  void ha_release_auto_increment();

  int check_collation_compatibility();
  int ha_check_for_upgrade(HA_CHECK_OPT *check_opt);
  /** to be actually called to get 'check()' functionality*/
  int ha_check(THD *thd, HA_CHECK_OPT *check_opt);
  int ha_repair(THD* thd, HA_CHECK_OPT* check_opt);
  void ha_start_bulk_insert(ha_rows rows)
  {
    estimation_rows_to_insert= rows;
    start_bulk_insert(rows);
  }
  int ha_end_bulk_insert()
  {
    estimation_rows_to_insert= 0;
    return end_bulk_insert();
  }
  int ha_bulk_update_row(const uchar *old_data, uchar *new_data,
                         uint *dup_key_found);
  int ha_delete_all_rows();
  int ha_reset_auto_increment(ulonglong value);
  int ha_backup(THD* thd, HA_CHECK_OPT* check_opt);
  int ha_restore(THD* thd, HA_CHECK_OPT* check_opt);
  int ha_optimize(THD* thd, HA_CHECK_OPT* check_opt);
  int ha_analyze(THD* thd, HA_CHECK_OPT* check_opt);
  bool ha_check_and_repair(THD *thd);
  int ha_disable_indexes(uint mode);
  int ha_enable_indexes(uint mode);
  int ha_discard_or_import_tablespace(my_bool discard);
  void ha_prepare_for_alter();
  int ha_rename_table(const char *from, const char *to);
  int ha_delete_table(const char *name);
  void ha_drop_table(const char *name);

  int ha_create(const char *name, TABLE *form, HA_CREATE_INFO *info);

  int ha_create_handler_files(const char *name, const char *old_name,
                              int action_flag, HA_CREATE_INFO *info);

  int ha_change_partitions(HA_CREATE_INFO *create_info,
                           const char *path,
                           ulonglong * const copied,
                           ulonglong * const deleted,
                           const uchar *pack_frm_data,
                           size_t pack_frm_len);
  int ha_drop_partitions(const char *path);
  int ha_rename_partitions(const char *path);

  void adjust_next_insert_id_after_explicit_value(ulonglong nr);
  int update_auto_increment();
  void print_keydup_error(uint key_nr, const char *msg);
  virtual void print_error(int error, myf errflag);
  virtual bool get_error_message(int error, String *buf);
  uint get_dup_key(int error);
  void reset_statistics()
  {
    rows_read= rows_changed= 0;
    bzero(index_rows_read, sizeof(index_rows_read));
  }
  virtual void change_table_ptr(TABLE *table_arg, TABLE_SHARE *share)
  {
    table= table_arg;
    table_share= share;
    reset_statistics();
  }
  virtual double scan_time()
  { return ulonglong2double(stats.data_file_length) / IO_SIZE + 2; }
  virtual double read_time(uint index, uint ranges, ha_rows rows)
  { return rows2double(ranges+rows); }

  /**
    Calculate cost of 'keyread' scan for given index and number of records.

     @param index    index to read
     @param ranges   #of ranges to read
     @param rows     #of records to read
  */
  virtual double keyread_time(uint index, uint ranges, ha_rows rows);

  virtual const key_map *keys_to_use_for_scanning() { return &key_map_empty; }
  bool has_transactions()
  { return (ha_table_flags() & HA_NO_TRANSACTIONS) == 0; }
  virtual uint extra_rec_buf_length() const { return 0; }

  /**
    This method is used to analyse the error to see whether the error
    is ignorable or not, certain handlers can have more error that are
    ignorable than others. E.g. the partition handler can get inserts
    into a range where there is no partition and this is an ignorable
    error.
    HA_ERR_FOUND_DUP_UNIQUE is a special case in MyISAM that means the
    same thing as HA_ERR_FOUND_DUP_KEY but can in some cases lead to
    a slightly different error message.
  */
  virtual bool is_fatal_error(int error, uint flags)
  {
    if (!error ||
        ((flags & HA_CHECK_DUP_KEY) &&
         (error == HA_ERR_FOUND_DUPP_KEY ||
          error == HA_ERR_FOUND_DUPP_UNIQUE)))
      return FALSE;
    return TRUE;
  }

  /**
    Number of rows in table. It will only be called if
    (table_flags() & (HA_HAS_RECORDS | HA_STATS_RECORDS_IS_EXACT)) != 0
  */
  virtual ha_rows records() { return stats.records; }
  /**
    Return upper bound of current number of records in the table
    (max. of how many records one will retrieve when doing a full table scan)
    If upper bound is not known, HA_POS_ERROR should be returned as a max
    possible upper bound.
  */
  virtual ha_rows estimate_rows_upper_bound()
  { return stats.records+EXTRA_RECORDS; }

  /**
    Get the row type from the storage engine.  If this method returns
    ROW_TYPE_NOT_USED, the information in HA_CREATE_INFO should be used.
  */
  virtual enum row_type get_row_type() const { return ROW_TYPE_NOT_USED; }

  virtual const char *index_type(uint key_number) { DBUG_ASSERT(0); return "";}


  /**
    Signal that the table->read_set and table->write_set table maps changed
    The handler is allowed to set additional bits in the above map in this
    call. Normally the handler should ignore all calls until we have done
    a ha_rnd_init() or ha_index_init(), write_row(), update_row or delete_row()
    as there may be several calls to this routine.
  */
  virtual void column_bitmaps_signal();
  /*
    We have to check for inited as some engines, like innodb, sets
    active_index during table scan.
  */
  uint get_index(void) const
  { return inited == INDEX ? active_index : MAX_KEY; }
  virtual int close(void)=0;

  /**
    @retval  0   Bulk update used by handler
    @retval  1   Bulk update not used, normal operation used
  */
  virtual bool start_bulk_update() { return 1; }
  /**
    @retval  0   Bulk delete used by handler
    @retval  1   Bulk delete not used, normal operation used
  */
  virtual bool start_bulk_delete() { return 1; }
  /**
    After this call all outstanding updates must be performed. The number
    of duplicate key errors are reported in the duplicate key parameter.
    It is allowed to continue to the batched update after this call, the
    handler has to wait until end_bulk_update with changing state.

    @param    dup_key_found       Number of duplicate keys found

    @retval  0           Success
    @retval  >0          Error code
  */
  virtual int exec_bulk_update(uint *dup_key_found)
  {
    DBUG_ASSERT(FALSE);
    return HA_ERR_WRONG_COMMAND;
  }
  /**
    Perform any needed clean-up, no outstanding updates are there at the
    moment.
  */
  virtual void end_bulk_update() { return; }
  /**
    Execute all outstanding deletes and close down the bulk delete.

    @retval 0             Success
    @retval >0            Error code
  */
  virtual int end_bulk_delete()
  {
    DBUG_ASSERT(FALSE);
    return HA_ERR_WRONG_COMMAND;
  }
  /**
     @brief
     Positions an index cursor to the index specified in the
     handle. Fetches the row if available. If the key value is null,
     begin at the first key of the index.
  */
protected:
  virtual int index_read_map(uchar * buf, const uchar * key,
                             key_part_map keypart_map,
                             enum ha_rkey_function find_flag)
  {
    uint key_len= calculate_key_len(table, active_index, key, keypart_map);
    return index_read(buf, key, key_len, find_flag);
  }
  /**
     @brief
     Positions an index cursor to the index specified in the
     handle. Fetches the row if available. If the key value is null,
     begin at the first key of the index.
  */
  virtual int index_read_idx_map(uchar * buf, uint index, const uchar * key,
                                 key_part_map keypart_map,
                                 enum ha_rkey_function find_flag);
  virtual int index_next(uchar * buf)
   { return  HA_ERR_WRONG_COMMAND; }
  virtual int index_prev(uchar * buf)
   { return  HA_ERR_WRONG_COMMAND; }
  virtual int index_first(uchar * buf)
   { return  HA_ERR_WRONG_COMMAND; }
  virtual int index_last(uchar * buf)
   { return  HA_ERR_WRONG_COMMAND; }
  virtual int index_next_same(uchar *buf, const uchar *key, uint keylen);
  inline void update_index_statistics()
  {
    index_rows_read[active_index]++;
    rows_read++;
  }
public:

  /* Similar functions like the above, but does statistics counting */
  inline int ha_index_read_map(uchar * buf, const uchar * key,
                               key_part_map keypart_map,
                               enum ha_rkey_function find_flag);
  inline int ha_index_read_idx_map(uchar * buf, uint index, const uchar * key,
                                   key_part_map keypart_map,
                                   enum ha_rkey_function find_flag);
  inline int ha_index_next(uchar * buf);
  inline int ha_index_prev(uchar * buf);
  inline int ha_index_first(uchar * buf);
  inline int ha_index_last(uchar * buf);
  inline int ha_index_next_same(uchar *buf, const uchar *key, uint keylen);
  /*
    TODO: should we make for those functions non-virtual ha_func_name wrappers,
    too?
  */
  virtual ha_rows multi_range_read_info_const(uint keyno, RANGE_SEQ_IF *seq,
                                              void *seq_init_param, 
                                              uint n_ranges, uint *bufsz,
                                              uint *flags, COST_VECT *cost);
  virtual ha_rows multi_range_read_info(uint keyno, uint n_ranges, uint keys,
                                        uint key_parts, uint *bufsz, 
                                        uint *flags, COST_VECT *cost);
  virtual int multi_range_read_init(RANGE_SEQ_IF *seq, void *seq_init_param,
                                    uint n_ranges, uint mode, 
                                    HANDLER_BUFFER *buf);
  virtual int multi_range_read_next(char **range_info);
  virtual int read_range_first(const key_range *start_key,
                               const key_range *end_key,
                               bool eq_range, bool sorted);
  virtual int read_range_next();
  int compare_key(key_range *range);
  int compare_key2(key_range *range);
  virtual int ft_init() { return HA_ERR_WRONG_COMMAND; }
  void ft_end() { ft_handler=NULL; }
  virtual FT_INFO *ft_init_ext(uint flags, uint inx,String *key)
    { return NULL; }
private:
  virtual int ft_read(uchar *buf) { return HA_ERR_WRONG_COMMAND; }
  virtual int rnd_next(uchar *buf)=0;
  virtual int rnd_pos(uchar * buf, uchar *pos)=0;
  /**
    This function only works for handlers having
    HA_PRIMARY_KEY_REQUIRED_FOR_POSITION set.
    It will return the row with the PK given in the record argument.
  */
  virtual int rnd_pos_by_record(uchar *record)
  {
    position(record);
    return rnd_pos(record, ref);
  }
  virtual int read_first_row(uchar *buf, uint primary_key);
public:

  /* Same as above, but with statistics */
  inline int ha_ft_read(uchar *buf);
  inline int ha_rnd_next(uchar *buf);
  inline int ha_rnd_pos(uchar *buf, uchar *pos);
  inline int ha_rnd_pos_by_record(uchar *buf);
  inline int ha_read_first_row(uchar *buf, uint primary_key);

  /**
    The following 3 function is only needed for tables that may be
    internal temporary tables during joins.
  */
  virtual int remember_rnd_pos()
    { return HA_ERR_WRONG_COMMAND; }
  virtual int restart_rnd_next(uchar *buf)
    { return HA_ERR_WRONG_COMMAND; }
  virtual int rnd_same(uchar *buf, uint inx)
    { return HA_ERR_WRONG_COMMAND; }

  virtual ha_rows records_in_range(uint inx, key_range *min_key,
                                   key_range *max_key)
    { return (ha_rows) 10; }
  /*
    If HA_PRIMARY_KEY_REQUIRED_FOR_POSITION is set, then it sets ref
    (reference to the row, aka position, with the primary key given in
    the record).
    Otherwise it set ref to the current row.
  */
  virtual void position(const uchar *record)=0;
  virtual int info(uint)=0; // see my_base.h for full description
  virtual void get_dynamic_partition_info(PARTITION_INFO *stat_info,
                                          uint part_id);
  virtual int extra(enum ha_extra_function operation)
  { return 0; }
  virtual int extra_opt(enum ha_extra_function operation, ulong cache_size)
  { return extra(operation); }

  /**
    In an UPDATE or DELETE, if the row under the cursor was locked by another
    transaction, and the engine used an optimistic read of the last
    committed row value under the cursor, then the engine returns 1 from this
    function. MySQL must NOT try to update this optimistic value. If the
    optimistic value does not match the WHERE condition, MySQL can decide to
    skip over this row. Currently only works for InnoDB. This can be used to
    avoid unnecessary lock waits.

    If this method returns nonzero, it will also signal the storage
    engine that the next read will be a locking re-read of the row.
  */
  virtual bool was_semi_consistent_read() { return 0; }
  /**
    Tell the engine whether it should avoid unnecessary lock waits.
    If yes, in an UPDATE or DELETE, if the row under the cursor was locked
    by another transaction, the engine may try an optimistic read of
    the last committed row value under the cursor.
  */
  virtual void try_semi_consistent_read(bool) {}
  virtual void unlock_row() {}
  virtual int start_stmt(THD *thd, thr_lock_type lock_type) {return 0;}
  virtual void get_auto_increment(ulonglong offset, ulonglong increment,
                                  ulonglong nb_desired_values,
                                  ulonglong *first_value,
                                  ulonglong *nb_reserved_values);
  void set_next_insert_id(ulonglong id)
  {
    DBUG_PRINT("info",("auto_increment: next value %lu", (ulong)id));
    next_insert_id= id;
  }
  void restore_auto_increment(ulonglong prev_insert_id)
  {
    /*
      Insertion of a row failed, re-use the lastly generated auto_increment
      id, for the next row. This is achieved by resetting next_insert_id to
      what it was before the failed insertion (that old value is provided by
      the caller). If that value was 0, it was the first row of the INSERT;
      then if insert_id_for_cur_row contains 0 it means no id was generated
      for this first row, so no id was generated since the INSERT started, so
      we should set next_insert_id to 0; if insert_id_for_cur_row is not 0, it
      is the generated id of the first and failed row, so we use it.
    */
    next_insert_id= (prev_insert_id > 0) ? prev_insert_id :
      insert_id_for_cur_row;
  }

  virtual void update_create_info(HA_CREATE_INFO *create_info) {}
  int check_old_types();
  virtual int assign_to_keycache(THD* thd, HA_CHECK_OPT* check_opt)
  { return HA_ADMIN_NOT_IMPLEMENTED; }
  virtual int preload_keys(THD* thd, HA_CHECK_OPT* check_opt)
  { return HA_ADMIN_NOT_IMPLEMENTED; }
  /* end of the list of admin commands */

  virtual int dump(THD* thd, int fd = -1) { return HA_ERR_WRONG_COMMAND; }
  virtual int indexes_are_disabled(void) {return 0;}
  virtual int net_read_dump(NET* net) { return HA_ERR_WRONG_COMMAND; }
  virtual char *update_table_comment(const char * comment)
  { return (char*) comment;}
  virtual void append_create_info(String *packet) {}
  /**
    If index == MAX_KEY then a check for table is made and if index <
    MAX_KEY then a check is made if the table has foreign keys and if
    a foreign key uses this index (and thus the index cannot be dropped).

    @param  index            Index to check if foreign key uses it

    @retval   TRUE            Foreign key defined on table or index
    @retval   FALSE           No foreign key defined
  */
  virtual bool is_fk_defined_on_table_or_index(uint index)
  { return FALSE; }
  virtual char* get_foreign_key_create_info()
  { return(NULL);}  /* gets foreign key create string from InnoDB */
  virtual char* get_tablespace_name(THD *thd, char *name, uint name_len)
  { return(NULL);}  /* gets tablespace name from handler */
  /** used in ALTER TABLE; 1 if changing storage engine is allowed */
  virtual bool can_switch_engines() { return 1; }
  virtual int can_continue_handler_scan() { return 0; }
  /** used in REPLACE; is > 0 if table is referred by a FOREIGN KEY */
  virtual int get_foreign_key_list(THD *thd, List<FOREIGN_KEY_INFO> *f_key_list)
  { return 0; }
  virtual uint referenced_by_foreign_key() { return 0;}
  virtual void init_table_handle_for_HANDLER()
  { return; }       /* prepare InnoDB for HANDLER */
  virtual void free_foreign_key_create_info(char* str) {}
  /** The following can be called without an open handler */
  virtual const char *table_type() const =0;
  /**
    If frm_error() is called then we will use this to find out what file
    extentions exist for the storage engine. This is also used by the default
    rename_table and delete_table method in handler.cc.

    For engines that have two file name extentions (separate meta/index file
    and data file), the order of elements is relevant. First element of engine
    file name extentions array should be meta/index file extention. Second
    element - data file extention. This order is assumed by
    prepare_for_repair() when REPAIR TABLE ... USE_FRM is issued.
  */
  virtual const char **bas_ext() const =0;

  virtual int get_default_no_partitions(HA_CREATE_INFO *create_info)
  { return 1;}
  virtual void set_auto_partitions(partition_info *part_info) { return; }
  virtual bool get_no_parts(const char *name,
                            uint *no_parts)
  {
    *no_parts= 0;
    return 0;
  }
  virtual void set_part_info(partition_info *part_info) {return;}

  virtual ulong index_flags(uint idx, uint part, bool all_parts) const =0;

  virtual int add_index(TABLE *table_arg, KEY *key_info, uint num_of_keys)
  { return (HA_ERR_WRONG_COMMAND); }
  virtual int prepare_drop_index(TABLE *table_arg, uint *key_num,
                                 uint num_of_keys)
  { return (HA_ERR_WRONG_COMMAND); }
  virtual int final_drop_index(TABLE *table_arg)
  { return (HA_ERR_WRONG_COMMAND); }

  uint max_record_length() const
  { return min(HA_MAX_REC_LENGTH, max_supported_record_length()); }
  uint max_keys() const
  { return min(MAX_KEY, max_supported_keys()); }
  uint max_key_parts() const
  { return min(MAX_REF_PARTS, max_supported_key_parts()); }
  uint max_key_length() const
  { return min(MAX_KEY_LENGTH, max_supported_key_length()); }
  uint max_key_part_length() const
  { return min(MAX_KEY_LENGTH, max_supported_key_part_length()); }

  virtual uint max_supported_record_length() const { return HA_MAX_REC_LENGTH; }
  virtual uint max_supported_keys() const { return 0; }
  virtual uint max_supported_key_parts() const { return MAX_REF_PARTS; }
  virtual uint max_supported_key_length() const { return MAX_KEY_LENGTH; }
  virtual uint max_supported_key_part_length() const { return 255; }
  virtual uint min_record_length(uint options) const { return 1; }

  virtual bool low_byte_first() const { return 1; }
  virtual uint checksum() const { return 0; }
  virtual bool is_crashed() const  { return 0; }
  virtual bool auto_repair() const { return 0; }

  void update_global_table_stats();
  void update_global_index_stats();

#define CHF_CREATE_FLAG 0
#define CHF_DELETE_FLAG 1
#define CHF_RENAME_FLAG 2
#define CHF_INDEX_FLAG  3

  /**
    @note lock_count() can return > 1 if the table is MERGE or partitioned.
  */
  virtual uint lock_count(void) const { return 1; }
  /**
    Is not invoked for non-transactional temporary tables.

    @note store_lock() can return more than one lock if the table is MERGE
    or partitioned.

    @note that one can NOT rely on table->in_use in store_lock().  It may
    refer to a different thread if called from mysql_lock_abort_for_thread().

    @note If the table is MERGE, store_lock() can return less locks
    than lock_count() claimed. This can happen when the MERGE children
    are not attached when this is called from another thread.
  */
  virtual THR_LOCK_DATA **store_lock(THD *thd,
				     THR_LOCK_DATA **to,
				     enum thr_lock_type lock_type)=0;

  /** Type of table for caching query */
  virtual uint8 table_cache_type() { return HA_CACHE_TBL_NONTRANSACT; }


  /**
    @brief Register a named table with a call back function to the query cache.

    @param thd The thread handle
    @param table_key A pointer to the table name in the table cache
    @param key_length The length of the table name
    @param[out] engine_callback The pointer to the storage engine call back
      function
    @param[out] engine_data Storage engine specific data which could be
      anything

    This method offers the storage engine, the possibility to store a reference
    to a table name which is going to be used with query cache. 
    The method is called each time a statement is written to the cache and can
    be used to verify if a specific statement is cachable. It also offers
    the possibility to register a generic (but static) call back function which
    is called each time a statement is matched against the query cache.

    @note If engine_data supplied with this function is different from
      engine_data supplied with the callback function, and the callback returns
      FALSE, a table invalidation on the current table will occur.

    @return Upon success the engine_callback will point to the storage engine
      call back function, if any, and engine_data will point to any storage
      engine data used in the specific implementation.
      @retval TRUE Success
      @retval FALSE The specified table or current statement should not be
        cached
  */

  virtual my_bool register_query_cache_table(THD *thd, char *table_key,
                                             uint key_length,
                                             qc_engine_callback
                                             *engine_callback,
                                             ulonglong *engine_data)
  {
    *engine_callback= 0;
    return TRUE;
  }


 /*
   @retval TRUE   Primary key (if there is one) is clustered
                  key covering all fields
   @retval FALSE  otherwise
 */
 virtual bool primary_key_is_clustered() { return FALSE; }
 virtual int cmp_ref(const uchar *ref1, const uchar *ref2)
 {
   return memcmp(ref1, ref2, ref_length);
 }

 /*
   Condition pushdown to storage engines
 */

 /**
   Push condition down to the table handler.

   @param  cond   Condition to be pushed. The condition tree must not be
                  modified by the by the caller.

   @return
     The 'remainder' condition that caller must use to filter out records.
     NULL means the handler will not return rows that do not match the
     passed condition.

   @note
   The pushed conditions form a stack (from which one can remove the
   last pushed condition using cond_pop).
   The table handler filters out rows using (pushed_cond1 AND pushed_cond2 
   AND ... AND pushed_condN)
   or less restrictive condition, depending on handler's capabilities.

   handler->ha_reset() call empties the condition stack.
   Calls to rnd_init/rnd_end, index_init/index_end etc do not affect the
   condition stack.
 */ 
 virtual const COND *cond_push(const COND *cond) { return cond; };
 /**
   Pop the top condition from the condition stack of the handler instance.

   Pops the top if condition stack, if stack is not empty.
 */
 virtual void cond_pop() { return; };
 virtual Item *idx_cond_push(uint keyno, Item* idx_cond) { return idx_cond; }
 virtual bool check_if_incompatible_data(HA_CREATE_INFO *create_info,
					 uint table_changes)
 { return COMPATIBLE_DATA_NO; }

  /**
    use_hidden_primary_key() is called in case of an update/delete when
    (table_flags() and HA_PRIMARY_KEY_REQUIRED_FOR_DELETE) is defined
    but we don't have a primary key
  */
  virtual void use_hidden_primary_key();
  virtual uint alter_table_flags(uint flags)
  {
    if (ht->alter_table_flags)
      return ht->alter_table_flags(flags);
    return 0;
  }

  LEX_STRING *engine_name() { return hton_name(ht); }

  /*
    @brief
    Check whether the engine supports virtual columns
    
    @retval
      FALSE   if the engine does not support virtual columns    
    @retval
      TRUE    if the engine supports virtual columns
  */
  virtual bool check_if_supported_virtual_columns(void) { return FALSE;}
  
  TABLE* get_table() { return table; }
protected:
  /* deprecated, don't use in new engines */
  inline void ha_statistic_increment(ulong SSV::*offset) const { }

  /* Service methods for use by storage engines. */
  void **ha_data(THD *) const;
  THD *ha_thd(void) const;

  /**
    Default rename_table() and delete_table() rename/delete files with a
    given name and extensions from bas_ext().

    These methods can be overridden, but their default implementation
    provide useful functionality.
  */
  virtual int rename_table(const char *from, const char *to);
  /**
    Delete a table in the engine. Called for base as well as temporary
    tables.
  */
  virtual int delete_table(const char *name);

private:
  /* Private helpers */
  void mark_trx_read_write_part2();
  inline void mark_trx_read_write()
  {
    if (!mark_trx_done)
      mark_trx_read_write_part2();
  }
  inline void increment_statistics(ulong SSV::*offset) const;
  inline void decrement_statistics(ulong SSV::*offset) const;

  /*
    Low-level primitives for storage engines.  These should be
    overridden by the storage engine class. To call these methods, use
    the corresponding 'ha_*' method above.
  */

  virtual int open(const char *name, int mode, uint test_if_locked)=0;
  virtual int index_init(uint idx, bool sorted) { return 0; }
  virtual int index_end() { return 0; }
  /**
    rnd_init() can be called two times without rnd_end() in between
    (it only makes sense if scan=1).
    then the second call should prepare for the new table scan (e.g
    if rnd_init allocates the cursor, second call should position it
    to the start of the table, no need to deallocate and allocate it again
  */
  virtual int rnd_init(bool scan)= 0;
  virtual int rnd_end() { return 0; }
  virtual int write_row(uchar *buf __attribute__((unused)))
  {
    return HA_ERR_WRONG_COMMAND;
  }

  virtual int update_row(const uchar *old_data __attribute__((unused)),
                         uchar *new_data __attribute__((unused)))
  {
    return HA_ERR_WRONG_COMMAND;
  }

  virtual int delete_row(const uchar *buf __attribute__((unused)))
  {
    return HA_ERR_WRONG_COMMAND;
  }
  /**
    Reset state of file to after 'open'.
    This function is called after every statement for all tables used
    by that statement.
  */
  virtual int reset() { return 0; }
  virtual Table_flags table_flags(void) const= 0;
  /**
    Is not invoked for non-transactional temporary tables.

    Tells the storage engine that we intend to read or write data
    from the table. This call is prefixed with a call to handler::store_lock()
    and is invoked only for those handler instances that stored the lock.

    Calls to rnd_init/index_init are prefixed with this call. When table
    IO is complete, we call external_lock(F_UNLCK).
    A storage engine writer should expect that each call to
    ::external_lock(F_[RD|WR]LOCK is followed by a call to
    ::external_lock(F_UNLCK). If it is not, it is a bug in MySQL.

    The name and signature originate from the first implementation
    in MyISAM, which would call fcntl to set/clear an advisory
    lock on the data file in this method.

    @param   lock_type    F_RDLCK, F_WRLCK, F_UNLCK

    @return  non-0 in case of failure, 0 in case of success.
    When lock_type is F_UNLCK, the return value is ignored.
  */
  virtual int external_lock(THD *thd __attribute__((unused)),
                            int lock_type __attribute__((unused)))
  {
    return 0;
  }
  virtual void release_auto_increment() { return; };
  /** admin commands - called from mysql_admin_table */
  virtual int check_for_upgrade(HA_CHECK_OPT *check_opt)
  { return 0; }
  virtual int check(THD* thd, HA_CHECK_OPT* check_opt)
  { return HA_ADMIN_NOT_IMPLEMENTED; }

  /**
     In this method check_opt can be modified
     to specify CHECK option to use to call check()
     upon the table.
  */
  virtual int repair(THD* thd, HA_CHECK_OPT* check_opt)
  { return HA_ADMIN_NOT_IMPLEMENTED; }
  virtual void start_bulk_insert(ha_rows rows) {}
  virtual int end_bulk_insert() { return 0; }
  virtual int index_read(uchar * buf, const uchar * key, uint key_len,
                         enum ha_rkey_function find_flag)
   { return  HA_ERR_WRONG_COMMAND; }
  /**
    This method is similar to update_row, however the handler doesn't need
    to execute the updates at this point in time. The handler can be certain
    that another call to bulk_update_row will occur OR a call to
    exec_bulk_update before the set of updates in this query is concluded.

    @param    old_data       Old record
    @param    new_data       New record
    @param    dup_key_found  Number of duplicate keys found

    @retval  0   Bulk delete used by handler
    @retval  1   Bulk delete not used, normal operation used
  */
  virtual int bulk_update_row(const uchar *old_data, uchar *new_data,
                              uint *dup_key_found)
  {
    DBUG_ASSERT(FALSE);
    return HA_ERR_WRONG_COMMAND;
  }
  /**
    This is called to delete all rows in a table
    If the handler don't support this, then this function will
    return HA_ERR_WRONG_COMMAND and MySQL will delete the rows one
    by one. It should reset auto_increment if
    thd->lex->sql_command == SQLCOM_TRUNCATE.
  */
  virtual int delete_all_rows()
  { return (my_errno=HA_ERR_WRONG_COMMAND); }
  /**
    Reset the auto-increment counter to the given value, i.e. the next row
    inserted will get the given value. This is called e.g. after TRUNCATE
    is emulated by doing a 'DELETE FROM t'. HA_ERR_WRONG_COMMAND is
    returned by storage engines that don't support this operation.
  */
  virtual int reset_auto_increment(ulonglong value)
  { return HA_ERR_WRONG_COMMAND; }
  virtual int backup(THD* thd, HA_CHECK_OPT* check_opt)
  { return HA_ADMIN_NOT_IMPLEMENTED; }
  /**
    Restore assumes .frm file must exist, and that generate_table() has been
    called; It will just copy the data file and run repair.
  */
  virtual int restore(THD* thd, HA_CHECK_OPT* check_opt)
  { return HA_ADMIN_NOT_IMPLEMENTED; }
  virtual int optimize(THD* thd, HA_CHECK_OPT* check_opt)
  { return HA_ADMIN_NOT_IMPLEMENTED; }
  virtual int analyze(THD* thd, HA_CHECK_OPT* check_opt)
  { return HA_ADMIN_NOT_IMPLEMENTED; }
  virtual bool check_and_repair(THD *thd) { return TRUE; }
  virtual int disable_indexes(uint mode) { return HA_ERR_WRONG_COMMAND; }
  virtual int enable_indexes(uint mode) { return HA_ERR_WRONG_COMMAND; }
  virtual int discard_or_import_tablespace(my_bool discard)
  { return (my_errno=HA_ERR_WRONG_COMMAND); }
  virtual void prepare_for_alter() { return; }
  virtual void drop_table(const char *name);
  virtual int create(const char *name, TABLE *form, HA_CREATE_INFO *info)=0;

  virtual int create_handler_files(const char *name, const char *old_name,
                                   int action_flag, HA_CREATE_INFO *info)
  { return FALSE; }

  virtual int change_partitions(HA_CREATE_INFO *create_info,
                                const char *path,
                                ulonglong * const copied,
                                ulonglong * const deleted,
                                const uchar *pack_frm_data,
                                size_t pack_frm_len)
  { return HA_ERR_WRONG_COMMAND; }
  virtual int drop_partitions(const char *path)
  { return HA_ERR_WRONG_COMMAND; }
  virtual int rename_partitions(const char *path)
  { return HA_ERR_WRONG_COMMAND; }
  friend class ha_partition;
public:
  /* XXX to be removed, see ha_partition::partition_ht() */
  virtual handlerton *partition_ht() const
  { return ht; }
};

#include "multi_range_read.h"

bool key_uses_partial_cols(TABLE *table, uint keyno);

	/* Some extern variables used with handlers */

extern const char *ha_row_type[];
extern MYSQL_PLUGIN_IMPORT const char *tx_isolation_names[];
extern MYSQL_PLUGIN_IMPORT const char *binlog_format_names[];
extern TYPELIB tx_isolation_typelib;
extern TYPELIB myisam_stats_method_typelib;
extern ulong total_ha, total_ha_2pc;

       /* Wrapper functions */
#define ha_commit(thd) (ha_commit_trans((thd), TRUE))
#define ha_rollback(thd) (ha_rollback_trans((thd), TRUE))

/* lookups */
handlerton *ha_default_handlerton(THD *thd);
plugin_ref ha_resolve_by_name(THD *thd, const LEX_STRING *name);
plugin_ref ha_lock_engine(THD *thd, const handlerton *hton);
handlerton *ha_resolve_by_legacy_type(THD *thd, enum legacy_db_type db_type);
handler *get_new_handler(TABLE_SHARE *share, MEM_ROOT *alloc,
                         handlerton *db_type);
handlerton *ha_checktype(THD *thd, enum legacy_db_type database_type,
                          bool no_substitute, bool report_error);


static inline enum legacy_db_type ha_legacy_type(const handlerton *db_type)
{
  return (db_type == NULL) ? DB_TYPE_UNKNOWN : db_type->db_type;
}

static inline const char *ha_resolve_storage_engine_name(const handlerton *db_type)
{
  return db_type == NULL ? "UNKNOWN" : hton_name(db_type)->str;
}

static inline bool ha_check_storage_engine_flag(const handlerton *db_type, uint32 flag)
{
  return db_type == NULL ? FALSE : test(db_type->flags & flag);
}

static inline bool ha_storage_engine_is_enabled(const handlerton *db_type)
{
  return (db_type && db_type->create) ?
         (db_type->state == SHOW_OPTION_YES) : FALSE;
}

/* basic stuff */
int ha_init_errors(void);
int ha_init(void);
int ha_end(void);
int ha_initialize_handlerton(st_plugin_int *plugin);
int ha_finalize_handlerton(st_plugin_int *plugin);

TYPELIB *ha_known_exts(void);
int ha_panic(enum ha_panic_function flag);
void ha_close_connection(THD* thd);
bool ha_flush_logs(handlerton *db_type);
void ha_drop_database(char* path);
int ha_create_table(THD *thd, const char *path,
                    const char *db, const char *table_name,
                    HA_CREATE_INFO *create_info,
		    bool update_create_info);
int ha_delete_table(THD *thd, handlerton *db_type, const char *path,
                    const char *db, const char *alias, bool generate_warning);

/* statistics and info */
bool ha_show_status(THD *thd, handlerton *db_type, enum ha_stat_type stat);

/* discovery */
int ha_create_table_from_engine(THD* thd, const char *db, const char *name);
int ha_discover(THD* thd, const char* dbname, const char* name,
                uchar** frmblob, size_t* frmlen);
int ha_find_files(THD *thd,const char *db,const char *path,
                  const char *wild, bool dir, List<LEX_STRING>* files);
int ha_table_exists_in_engine(THD* thd, const char* db, const char* name);

/* key cache */
extern "C" int ha_init_key_cache(const char *name, KEY_CACHE *key_cache);
int ha_resize_key_cache(KEY_CACHE *key_cache);
int ha_change_key_cache_param(KEY_CACHE *key_cache);
int ha_repartition_key_cache(KEY_CACHE *key_cache);
int ha_change_key_cache(KEY_CACHE *old_key_cache, KEY_CACHE *new_key_cache);
int ha_end_key_cache(KEY_CACHE *key_cache);

/* report to InnoDB that control passes to the client */
int ha_release_temporary_latches(THD *thd);

/* transactions: interface to handlerton functions */
int ha_start_consistent_snapshot(THD *thd);
int ha_commit_or_rollback_by_xid(XID *xid, bool commit);
int ha_commit_one_phase(THD *thd, bool all);
int ha_rollback_trans(THD *thd, bool all);
int ha_prepare(THD *thd);
int ha_recover(HASH *commit_list);

/* transactions: these functions never call handlerton functions directly */
int ha_commit_trans(THD *thd, bool all);
int ha_autocommit_or_rollback(THD *thd, int error);
int ha_enable_transaction(THD *thd, bool on);

/* savepoints */
int ha_rollback_to_savepoint(THD *thd, SAVEPOINT *sv);
int ha_savepoint(THD *thd, SAVEPOINT *sv);
int ha_release_savepoint(THD *thd, SAVEPOINT *sv);

/* these are called by storage engines */
void trans_register_ha(THD *thd, bool all, handlerton *ht);

/*
  Storage engine has to assume the transaction will end up with 2pc if
   - there is more than one 2pc-capable storage engine available
   - in the current transaction 2pc was not disabled yet
*/
#define trans_need_2pc(thd, all)                   ((total_ha_2pc > 1) && \
        !((all ? &thd->transaction.all : &thd->transaction.stmt)->no_2pc))

#ifdef HAVE_NDB_BINLOG
int ha_reset_logs(THD *thd);
int ha_binlog_index_purge_file(THD *thd, const char *file);
void ha_reset_slave(THD *thd);
void ha_binlog_log_query(THD *thd, handlerton *db_type,
                         enum_binlog_command binlog_command,
                         const char *query, uint query_length,
                         const char *db, const char *table_name);
void ha_binlog_wait(THD *thd);
int ha_binlog_end(THD *thd);
#else
#define ha_reset_logs(a) do {} while (0)
#define ha_binlog_index_purge_file(a,b) do {} while (0)
#define ha_reset_slave(a) do {} while (0)
#define ha_binlog_log_query(a,b,c,d,e,f,g) do {} while (0)
#define ha_binlog_wait(a) do {} while (0)
#define ha_binlog_end(a)  do {} while (0)
#endif

#endif<|MERGE_RESOLUTION|>--- conflicted
+++ resolved
@@ -1559,28 +1559,20 @@
     DBUG_ENTER("ha_index_init");
     DBUG_ASSERT(inited==NONE);
     if (!(result= index_init(idx, sorted)))
-<<<<<<< HEAD
-      inited=INDEX;
-    end_range= NULL;
-=======
     {
       inited=       INDEX;
       active_index= idx;
+      end_range= NULL;
     }
->>>>>>> 4c576fd4
     DBUG_RETURN(result);
   }
   int ha_index_end()
   {
     DBUG_ENTER("ha_index_end");
     DBUG_ASSERT(inited==INDEX);
-<<<<<<< HEAD
-    inited=NONE;
-    end_range= NULL;
-=======
     inited=       NONE;
     active_index= MAX_KEY;
->>>>>>> 4c576fd4
+    end_range=    NULL;
     DBUG_RETURN(index_end());
   }
   /* This is called after index_init() if we need to do a index scan */
