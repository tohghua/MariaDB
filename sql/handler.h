--- conflicted
+++ resolved
@@ -917,7 +917,6 @@
     ft_handler(0), inited(NONE), implicit_emptied(0),
     pushed_cond(NULL)
     {}
-<<<<<<< HEAD
   virtual ~handler(void)
   {
     /* TODO: DBUG_ASSERT(inited == NONE); */
@@ -955,11 +954,7 @@
     return TRUE;
   }
   int ha_open(TABLE *table, const char *name, int mode, int test_if_locked);
-=======
-  virtual ~handler(void) { /* TODO: DBUG_ASSERT(inited == NONE); */ }
-  int ha_open(const char *name, int mode, int test_if_locked);
   void adjust_next_insert_id_after_explicit_value(ulonglong nr);
->>>>>>> 9ba38382
   bool update_auto_increment();
   void print_keydup_error(uint key_nr, const char *msg);
   virtual void print_error(int error, myf errflag);
