/*
   Copyright (c) 2000, 2019, Oracle and/or its affiliates.
   Copyright (c) 2010, 2022, MariaDB

   This program is free software; you can redistribute it and/or modify
   it under the terms of the GNU General Public License as published by
   the Free Software Foundation; version 2 of the License.

   This program is distributed in the hope that it will be useful,
   but WITHOUT ANY WARRANTY; without even the implied warranty of
   MERCHANTABILITY or FITNESS FOR A PARTICULAR PURPOSE.  See the
   GNU General Public License for more details.

   You should have received a copy of the GNU General Public License
   along with this program; if not, write to the Free Software
   Foundation, Inc., 51 Franklin St, Fifth Floor, Boston, MA 02110-1335  USA
*/

/* drop and alter of tables */

#include "mariadb.h"
#include "sql_priv.h"
#include "unireg.h"
#include "debug_sync.h"
#include "sql_table.h"
#include "sql_parse.h"                        // test_if_data_home_dir
#include "sql_cache.h"                          // query_cache_*
#include "sql_base.h"   // lock_table_names
#include "lock.h"       // mysql_unlock_tables
#include "strfunc.h"    // find_type2, find_set
#include "sql_truncate.h"                       // regenerate_locked_table
#include "ha_partition.h"                       // PAR_EXT
                                                // mem_alloc_error,
                                                // partition_info
                                                // NOT_A_PARTITION_ID
#include "sql_db.h"                             // load_db_opt_by_name
#include "records.h"             // init_read_record, end_read_record
#include "filesort.h"            // filesort_free_buffers
#include "sql_select.h"                // setup_order
#include "sql_handler.h"               // mysql_ha_rm_tables
#include "discover.h"                  // readfrm
#include "my_pthread.h"                // pthread_mutex_t
#include "log_event.h"                 // Query_log_event
#include "sql_statistics.h"
#include <hash.h>
#include <myisam.h>
#include <my_dir.h>
#include "create_options.h"
#include "sp_head.h"
#include "sp.h"
#include "sql_trigger.h"
#include "sql_parse.h"
#include "sql_show.h"
#include "transaction.h"
#include "sql_audit.h"
#include "sql_sequence.h"
#include "tztime.h"
#include "sql_insert.h"                        // binlog_drop_table
#include <algorithm>
#ifdef WITH_WSREP
#include "wsrep_mysqld.h"

/** RAII class for temporarily enabling wsrep_ctas in the connection. */
class Enable_wsrep_ctas_guard
{
 public:
  /**
    @param thd  - pointer to the context of connection in which
                  wsrep_ctas mode needs to be enabled.
    @param ctas - true if this is CREATE TABLE AS SELECT and
                  wsrep_on
  */
  explicit Enable_wsrep_ctas_guard(THD *thd, const bool ctas)
    : m_thd(thd)
  {
    if (ctas)
      thd->wsrep_ctas= true;
  }

  ~Enable_wsrep_ctas_guard()
  {
    m_thd->wsrep_ctas= false;
  }
 private:
  THD* m_thd;
};

#endif /* WITH_WSREP */
#include "sql_debug.h"

#ifdef __WIN__
#include <io.h>
#endif

const char *primary_key_name="PRIMARY";

static int check_if_keyname_exists(const char *name,KEY *start, KEY *end);
static char *make_unique_key_name(THD *, const char *, KEY *, KEY *);
static bool make_unique_constraint_name(THD *, LEX_CSTRING *, const char *,
                                        List<Virtual_column_info> *, uint *);
static const char *make_unique_invisible_field_name(THD *, const char *,
                                                    List<Create_field> *);
static int copy_data_between_tables(THD *, TABLE *,TABLE *, bool, uint,
                                    ORDER *, ha_rows *, ha_rows *,
                                    Alter_info *, Alter_table_ctx *);
static int append_system_key_parts(THD *, HA_CREATE_INFO *, Key *);
static int mysql_prepare_create_table(THD *, HA_CREATE_INFO *, Alter_info *,
                                      uint *, handler *, KEY **, uint *, int);
static uint blob_length_by_type(enum_field_types type);
static bool fix_constraints_names(THD *, List<Virtual_column_info> *,
                                  const HA_CREATE_INFO *);

/**
  @brief Helper function for explain_filename
  @param thd          Thread handle
  @param to_p         Explained name in system_charset_info
  @param end_p        End of the to_p buffer
  @param name         Name to be converted
  @param name_len     Length of the name, in bytes
*/
static char* add_identifier(THD* thd, char *to_p, const char * end_p,
                            const char* name, size_t name_len)
{
  uint res;
  uint errors;
  const char *conv_name, *conv_name_end;
  char tmp_name[FN_REFLEN];
  char conv_string[FN_REFLEN];
  int quote;

  DBUG_ENTER("add_identifier");
  if (!name[name_len])
    conv_name= name;
  else
  {
    strnmov(tmp_name, name, name_len);
    tmp_name[name_len]= 0;
    conv_name= tmp_name;
  }
  res= strconvert(&my_charset_filename, conv_name, name_len,
                  system_charset_info,
                  conv_string, FN_REFLEN, &errors);
  if (unlikely(!res || errors))
  {
    DBUG_PRINT("error", ("strconvert of '%s' failed with %u (errors: %u)", conv_name, res, errors));
    conv_name= name;
    conv_name_end= name + name_len;
  }
  else
  {
    DBUG_PRINT("info", ("conv '%s' -> '%s'", conv_name, conv_string));
    conv_name= conv_string;
    conv_name_end= conv_string + res;
  }

  quote= (likely(thd) ?
          get_quote_char_for_identifier(thd, conv_name, res - 1) :
          '`');

  if (quote != EOF && (end_p - to_p > 2))
  {
    *(to_p++)= (char) quote;
    while (*conv_name && (end_p - to_p - 1) > 0)
    {
      int length= system_charset_info->charlen(conv_name, conv_name_end);
      if (length <= 0)
        length= 1;
      if (length == 1 && *conv_name == (char) quote)
      { 
        if ((end_p - to_p) < 3)
          break;
        *(to_p++)= (char) quote;
        *(to_p++)= *(conv_name++);
      }
      else if (((long) length) < (end_p - to_p))
      {
        to_p= strnmov(to_p, conv_name, length);
        conv_name+= length;
      }
      else
        break;                               /* string already filled */
    }
    if (end_p > to_p) {
      *(to_p++)= (char) quote;
      if (end_p > to_p)
	*to_p= 0; /* terminate by NUL, but do not include it in the count */
    }
  }
  else
    to_p= strnmov(to_p, conv_name, end_p - to_p);
  DBUG_RETURN(to_p);
}


/**
  @brief Explain a path name by split it to database, table etc.
  
  @details Break down the path name to its logic parts
  (database, table, partition, subpartition).
  filename_to_tablename cannot be used on partitions, due to the #P# part.
  There can be up to 6 '#', #P# for partition, #SP# for subpartition
  and #TMP# or #REN# for temporary or renamed partitions.
  This should be used when something should be presented to a user in a
  diagnostic, error etc. when it would be useful to know what a particular
  file [and directory] means. Such as SHOW ENGINE STATUS, error messages etc.

  Examples:

    t1#P#p1                 table t1 partition p1
    t1#P#p1#SP#sp1          table t1 partition p1 subpartition sp1
    t1#P#p1#SP#sp1#TMP#     table t1 partition p1 subpartition sp1 temporary
    t1#P#p1#SP#sp1#REN#     table t1 partition p1 subpartition sp1 renamed

   @param      thd          Thread handle
   @param      from         Path name in my_charset_filename
                            Null terminated in my_charset_filename, normalized
                            to use '/' as directory separation character.
   @param      to           Explained name in system_charset_info
   @param      to_length    Size of to buffer
   @param      explain_mode Requested output format.
                            EXPLAIN_ALL_VERBOSE ->
                            [Database `db`, ]Table `tbl`[,[ Temporary| Renamed]
                            Partition `p` [, Subpartition `sp`]]
                            EXPLAIN_PARTITIONS_VERBOSE -> `db`.`tbl`
                            [[ Temporary| Renamed] Partition `p`
                            [, Subpartition `sp`]]
                            EXPLAIN_PARTITIONS_AS_COMMENT -> `db`.`tbl` |*
                            [,[ Temporary| Renamed] Partition `p`
                            [, Subpartition `sp`]] *|
                            (| is really a /, and it is all in one line)

   @retval     Length of returned string
*/

uint explain_filename(THD* thd,
		      const char *from,
                      char *to,
                      uint to_length,
                      enum_explain_filename_mode explain_mode)
{
  char *to_p= to;
  char *end_p= to_p + to_length;
  const char *db_name= NULL;
  size_t  db_name_len= 0;
  const char *table_name;
  size_t  table_name_len= 0;
  const char *part_name= NULL;
  size_t  part_name_len= 0;
  const char *subpart_name= NULL;
  size_t  subpart_name_len= 0;
  uint part_type= NORMAL_PART_NAME;

  const char *tmp_p;
  DBUG_ENTER("explain_filename");
  DBUG_PRINT("enter", ("from '%s'", from));
  tmp_p= from;
  table_name= from;
  /*
    If '/' then take last directory part as database.
    '/' is the directory separator, not FN_LIB_CHAR
  */
  while ((tmp_p= strchr(tmp_p, '/')))
  {
    db_name= table_name;
    /* calculate the length */
    db_name_len= (int)(tmp_p - db_name);
    tmp_p++;
    table_name= tmp_p;
  }
  tmp_p= table_name;
  /* Look if there are partition tokens in the table name. */
  while ((tmp_p= strchr(tmp_p, '#')))
  {
    tmp_p++;
    switch (tmp_p[0]) {
    case 'P':
    case 'p':
      if (tmp_p[1] == '#')
      {
        part_name= tmp_p + 2;
        tmp_p+= 2;
      }
      break;
    case 'S':
    case 's':
      if ((tmp_p[1] == 'P' || tmp_p[1] == 'p') && tmp_p[2] == '#')
      {
        part_name_len= (int)(tmp_p - part_name - 1);
        subpart_name= tmp_p + 3;
	tmp_p+= 3;
      }
      break;
    case 'T':
    case 't':
      if ((tmp_p[1] == 'M' || tmp_p[1] == 'm') &&
          (tmp_p[2] == 'P' || tmp_p[2] == 'p') &&
          tmp_p[3] == '#' && !tmp_p[4])
      {
        part_type= TEMP_PART_NAME;
        tmp_p+= 4;
      }
      break;
    case 'R':
    case 'r':
      if ((tmp_p[1] == 'E' || tmp_p[1] == 'e') &&
          (tmp_p[2] == 'N' || tmp_p[2] == 'n') &&
          tmp_p[3] == '#' && !tmp_p[4])
      {
        part_type= RENAMED_PART_NAME;
        tmp_p+= 4;
      }
      break;
    default:
      /* Not partition name part. */
      ;
    }
  }
  if (part_name)
  {
    table_name_len= (int)(part_name - table_name - 3);
    if (subpart_name)
      subpart_name_len= strlen(subpart_name);
    else
      part_name_len= strlen(part_name);
    if (part_type != NORMAL_PART_NAME)
    {
      if (subpart_name)
        subpart_name_len-= 5;
      else
        part_name_len-= 5;
    }
  }
  else
    table_name_len= strlen(table_name);
  if (db_name)
  {
    if (explain_mode == EXPLAIN_ALL_VERBOSE)
    {
      to_p= strnmov(to_p, ER_THD_OR_DEFAULT(thd, ER_DATABASE_NAME),
                                            end_p - to_p);
      *(to_p++)= ' ';
      to_p= add_identifier(thd, to_p, end_p, db_name, db_name_len);
      to_p= strnmov(to_p, ", ", end_p - to_p);
    }
    else
    {
      to_p= add_identifier(thd, to_p, end_p, db_name, db_name_len);
      to_p= strnmov(to_p, ".", end_p - to_p);
    }
  }
  if (explain_mode == EXPLAIN_ALL_VERBOSE)
  {
    to_p= strnmov(to_p, ER_THD_OR_DEFAULT(thd, ER_TABLE_NAME), end_p - to_p);
    *(to_p++)= ' ';
    to_p= add_identifier(thd, to_p, end_p, table_name, table_name_len);
  }
  else
    to_p= add_identifier(thd, to_p, end_p, table_name, table_name_len);
  if (part_name)
  {
    if (explain_mode == EXPLAIN_PARTITIONS_AS_COMMENT)
      to_p= strnmov(to_p, " /* ", end_p - to_p);
    else if (explain_mode == EXPLAIN_PARTITIONS_VERBOSE)
      to_p= strnmov(to_p, " ", end_p - to_p);
    else
      to_p= strnmov(to_p, ", ", end_p - to_p);
    if (part_type != NORMAL_PART_NAME)
    {
      if (part_type == TEMP_PART_NAME)
        to_p= strnmov(to_p, ER_THD_OR_DEFAULT(thd, ER_TEMPORARY_NAME),
                      end_p - to_p);
      else
        to_p= strnmov(to_p, ER_THD_OR_DEFAULT(thd, ER_RENAMED_NAME),
                      end_p - to_p);
      to_p= strnmov(to_p, " ", end_p - to_p);
    }
    to_p= strnmov(to_p, ER_THD_OR_DEFAULT(thd, ER_PARTITION_NAME),
                  end_p - to_p);
    *(to_p++)= ' ';
    to_p= add_identifier(thd, to_p, end_p, part_name, part_name_len);
    if (subpart_name)
    {
      to_p= strnmov(to_p, ", ", end_p - to_p);
      to_p= strnmov(to_p, ER_THD_OR_DEFAULT(thd, ER_SUBPARTITION_NAME),
                    end_p - to_p);
      *(to_p++)= ' ';
      to_p= add_identifier(thd, to_p, end_p, subpart_name, subpart_name_len);
    }
    if (explain_mode == EXPLAIN_PARTITIONS_AS_COMMENT)
      to_p= strnmov(to_p, " */", end_p - to_p);
  }
  DBUG_PRINT("exit", ("to '%s'", to));
  DBUG_RETURN((uint)(to_p - to));
}


/*
  Translate a file name to a table name (WL #1324).

  SYNOPSIS
    filename_to_tablename()
      from                      The file name in my_charset_filename.
      to                OUT     The table name in system_charset_info.
      to_length                 The size of the table name buffer.

  RETURN
    Table name length.
*/

uint filename_to_tablename(const char *from, char *to, size_t to_length, 
                           bool stay_quiet)
{
  uint errors;
  size_t res;
  DBUG_ENTER("filename_to_tablename");
  DBUG_PRINT("enter", ("from '%s'", from));

  res= strconvert(&my_charset_filename, from, FN_REFLEN,
                  system_charset_info,  to, to_length, &errors);
  if (unlikely(errors)) // Old 5.0 name
  {
    res= strxnmov(to, to_length, MYSQL50_TABLE_NAME_PREFIX, from, NullS) - to;
    if (!stay_quiet)
      sql_print_error("Invalid (old?) table or database name '%s'", from);
  }

  DBUG_PRINT("exit", ("to '%s'", to));
  DBUG_RETURN((uint)res);
}


/**
  Check if given string begins with "#mysql50#" prefix
  
  @param   name          string to check cut 
  
  @retval
    FALSE  no prefix found
  @retval
    TRUE   prefix found
*/

bool check_mysql50_prefix(const char *name)
{
  return (name[0] == '#' && 
         !strncmp(name, MYSQL50_TABLE_NAME_PREFIX,
                  MYSQL50_TABLE_NAME_PREFIX_LENGTH));
}


/**
  Check if given string begins with "#mysql50#" prefix, cut it if so.
  
  @param   from          string to check and cut 
  @param   to[out]       buffer for result string
  @param   to_length     its size
  
  @retval
    0      no prefix found
  @retval
    non-0  result string length
*/

uint check_n_cut_mysql50_prefix(const char *from, char *to, size_t to_length)
{
  if (check_mysql50_prefix(from))
    return (uint) (strmake(to, from + MYSQL50_TABLE_NAME_PREFIX_LENGTH,
                           to_length - 1) - to);
  return 0;
}


static bool check_if_frm_exists(char *path, const char *db, const char *table)
{
  fn_format(path, table, db, reg_ext, MYF(0));
  return !access(path, F_OK);
}


/*
  Translate a table name to a file name (WL #1324).

  SYNOPSIS
    tablename_to_filename()
      from                      The table name in system_charset_info.
      to                OUT     The file name in my_charset_filename.
      to_length                 The size of the file name buffer.

  RETURN
    File name length.
*/

uint tablename_to_filename(const char *from, char *to, size_t to_length)
{
  uint errors, length;
  DBUG_ENTER("tablename_to_filename");
  DBUG_PRINT("enter", ("from '%s'", from));

  if ((length= check_n_cut_mysql50_prefix(from, to, to_length)))
  {
    /*
      Check if the name supplied is a valid mysql 5.0 name and 
      make the name a zero length string if it's not.
      Note that just returning zero length is not enough : 
      a lot of places don't check the return value and expect 
      a zero terminated string.
    */  
    if (check_table_name(to, length, TRUE))
    {
      to[0]= 0;
      length= 0;
    }
    DBUG_RETURN(length);
  }
  length= strconvert(system_charset_info, from, FN_REFLEN,
                     &my_charset_filename, to, to_length, &errors);
  if (check_if_legal_tablename(to) &&
      length + 4 < to_length)
  {
    memcpy(to + length, "@@@", 4);
    length+= 3;
  }
  DBUG_PRINT("exit", ("to '%s'", to));
  DBUG_RETURN(length);
}


/*
  Creates path to a file: mysql_data_dir/db/table.ext

  SYNOPSIS
   build_table_filename()
     buff                       Where to write result in my_charset_filename.
                                This may be the same as table_name.
     bufflen                    buff size
     db                         Database name in system_charset_info.
     table_name                 Table name in system_charset_info.
     ext                        File extension.
     flags                      FN_FROM_IS_TMP or FN_TO_IS_TMP or FN_IS_TMP
                                table_name is temporary, do not change.

  NOTES

    Uses database and table name, and extension to create
    a file name in mysql_data_dir. Database and table
    names are converted from system_charset_info into "fscs".
    Unless flags indicate a temporary table name.
    'db' is always converted.
    'ext' is not converted.

    The conversion suppression is required for ALTER TABLE. This
    statement creates intermediate tables. These are regular
    (non-temporary) tables with a temporary name. Their path names must
    be derivable from the table name. So we cannot use
    build_tmptable_filename() for them.

  RETURN
    path length
*/

uint build_table_filename(char *buff, size_t bufflen, const char *db,
                          const char *table_name, const char *ext, uint flags)
{
  char dbbuff[FN_REFLEN];
  char tbbuff[FN_REFLEN];
  DBUG_ENTER("build_table_filename");
  DBUG_PRINT("enter", ("db: '%s'  table_name: '%s'  ext: '%s'  flags: %x",
                       db, table_name, ext, flags));

  (void) tablename_to_filename(db, dbbuff, sizeof(dbbuff));

  /* Check if this is a temporary table name. Allow it if a corresponding .frm file exists */
  if (is_prefix(table_name, tmp_file_prefix) && strlen(table_name) < NAME_CHAR_LEN &&
      check_if_frm_exists(tbbuff, dbbuff, table_name))
    flags|= FN_IS_TMP;

  if (flags & FN_IS_TMP) // FN_FROM_IS_TMP | FN_TO_IS_TMP
    strmake(tbbuff, table_name, sizeof(tbbuff)-1);
  else
    (void) tablename_to_filename(table_name, tbbuff, sizeof(tbbuff));

  char *end = buff + bufflen;
  /* Don't add FN_ROOTDIR if mysql_data_home already includes it */
  char *pos = strnmov(buff, mysql_data_home, bufflen);
  size_t rootdir_len= strlen(FN_ROOTDIR);
  if (pos - rootdir_len >= buff &&
      memcmp(pos - rootdir_len, FN_ROOTDIR, rootdir_len) != 0)
    pos= strnmov(pos, FN_ROOTDIR, end - pos);
  pos= strxnmov(pos, end - pos, dbbuff, FN_ROOTDIR, NullS);
#ifdef USE_SYMDIR
  if (!(flags & SKIP_SYMDIR_ACCESS))
  {
    unpack_dirname(buff, buff);
    pos= strend(buff);
  }
#endif
  pos= strxnmov(pos, end - pos, tbbuff, ext, NullS);

  DBUG_PRINT("exit", ("buff: '%s'", buff));
  DBUG_RETURN((uint)(pos - buff));
}


/**
  Create path to a temporary table mysql_tmpdir/#sql-temptable-1234-12-1
  (i.e. to its .FRM file but without an extension).

  @param thd      The thread handle.
  @param buff     Where to write result in my_charset_filename.
  @param bufflen  buff size

  @note
    Uses current_pid, thread_id, and tmp_table counter to create
    a file name in mysql_tmpdir.

  @return Path length.
*/

uint build_tmptable_filename(THD* thd, char *buff, size_t bufflen)
{
  DBUG_ENTER("build_tmptable_filename");

  char *p= strnmov(buff, mysql_tmpdir, bufflen);
  my_snprintf(p, bufflen - (p - buff), "/%s-temptable-%lx-%llx-%x",
              tmp_file_prefix, current_pid,
              thd->thread_id, thd->tmp_table++);

  if (lower_case_table_names)
  {
    /* Convert all except tmpdir to lower case */
    my_casedn_str(files_charset_info, p);
  }

  size_t length= unpack_filename(buff, buff);
  DBUG_PRINT("exit", ("buff: '%s'", buff));
  DBUG_RETURN((uint)length);
}

/*
--------------------------------------------------------------------------

   MODULE: DDL log
   -----------------

   This module is used to ensure that we can recover from crashes that occur
   in the middle of a meta-data operation in MySQL. E.g. DROP TABLE t1, t2;
   We need to ensure that both t1 and t2 are dropped and not only t1 and
   also that each table drop is entirely done and not "half-baked".

   To support this we create log entries for each meta-data statement in the
   ddl log while we are executing. These entries are dropped when the
   operation is completed.

   At recovery those entries that were not completed will be executed.

   There is only one ddl log in the system and it is protected by a mutex
   and there is a global struct that contains information about its current
   state.

   History:
   First version written in 2006 by Mikael Ronstrom
--------------------------------------------------------------------------
*/

struct st_global_ddl_log
{
  /*
    We need to adjust buffer size to be able to handle downgrades/upgrades
    where IO_SIZE has changed. We'll set the buffer size such that we can
    handle that the buffer size was upto 4 times bigger in the version
    that wrote the DDL log.
  */
  char file_entry_buf[4*IO_SIZE];
  char file_name_str[FN_REFLEN];
  char *file_name;
  DDL_LOG_MEMORY_ENTRY *first_free;
  DDL_LOG_MEMORY_ENTRY *first_used;
  uint num_entries;
  File file_id;
  uint name_len;
  uint io_size;
  bool inited;
  bool do_release;
  bool recovery_phase;
  st_global_ddl_log() : inited(false), do_release(false) {}
};

st_global_ddl_log global_ddl_log;

mysql_mutex_t LOCK_gdl;

#define DDL_LOG_ENTRY_TYPE_POS 0
#define DDL_LOG_ACTION_TYPE_POS 1
#define DDL_LOG_PHASE_POS 2
#define DDL_LOG_NEXT_ENTRY_POS 4
#define DDL_LOG_NAME_POS 8

#define DDL_LOG_NUM_ENTRY_POS 0
#define DDL_LOG_NAME_LEN_POS 4
#define DDL_LOG_IO_SIZE_POS 8

/**
  Read one entry from ddl log file.

  @param entry_no                     Entry number to read

  @return Operation status
    @retval true   Error
    @retval false  Success
*/

static bool read_ddl_log_file_entry(uint entry_no)
{
  bool error= FALSE;
  File file_id= global_ddl_log.file_id;
  uchar *file_entry_buf= (uchar*)global_ddl_log.file_entry_buf;
  size_t io_size= global_ddl_log.io_size;
  DBUG_ENTER("read_ddl_log_file_entry");

  mysql_mutex_assert_owner(&LOCK_gdl);
  if (mysql_file_pread(file_id, file_entry_buf, io_size, io_size * entry_no,
                       MYF(MY_WME)) != io_size)
    error= TRUE;
  DBUG_RETURN(error);
}


/**
  Write one entry to ddl log file.

  @param entry_no                     Entry number to write

  @return Operation status
    @retval true   Error
    @retval false  Success
*/

static bool write_ddl_log_file_entry(uint entry_no)
{
  bool error= FALSE;
  File file_id= global_ddl_log.file_id;
  uchar *file_entry_buf= (uchar*)global_ddl_log.file_entry_buf;
  DBUG_ENTER("write_ddl_log_file_entry");

  mysql_mutex_assert_owner(&LOCK_gdl);
  if (mysql_file_pwrite(file_id, file_entry_buf,
                        IO_SIZE, IO_SIZE * entry_no, MYF(MY_WME)) != IO_SIZE)
    error= TRUE;
  DBUG_RETURN(error);
}


/**
  Sync the ddl log file.

  @return Operation status
    @retval FALSE  Success
    @retval TRUE   Error
*/


static bool sync_ddl_log_file()
{
  DBUG_ENTER("sync_ddl_log_file");
  DBUG_RETURN(mysql_file_sync(global_ddl_log.file_id, MYF(MY_WME)));
}


/**
  Write ddl log header.

  @return Operation status
    @retval TRUE                      Error
    @retval FALSE                     Success
*/

static bool write_ddl_log_header()
{
  uint16 const_var;
  DBUG_ENTER("write_ddl_log_header");

  int4store(&global_ddl_log.file_entry_buf[DDL_LOG_NUM_ENTRY_POS],
            global_ddl_log.num_entries);
  const_var= FN_REFLEN;
  int4store(&global_ddl_log.file_entry_buf[DDL_LOG_NAME_LEN_POS],
            (ulong) const_var);
  const_var= IO_SIZE;
  int4store(&global_ddl_log.file_entry_buf[DDL_LOG_IO_SIZE_POS],
            (ulong) const_var);
  if (write_ddl_log_file_entry(0UL))
  {
    sql_print_error("Error writing ddl log header");
    DBUG_RETURN(TRUE);
  }
  DBUG_RETURN(sync_ddl_log_file());
}


/**
  Create ddl log file name.
  @param file_name                   Filename setup
*/

static inline void create_ddl_log_file_name(char *file_name)
{
  strxmov(file_name, mysql_data_home, "/", "ddl_log.log", NullS);
}


/**
  Read header of ddl log file.

  When we read the ddl log header we get information about maximum sizes
  of names in the ddl log and we also get information about the number
  of entries in the ddl log.

  @return Last entry in ddl log (0 if no entries)
*/

static uint read_ddl_log_header()
{
  uchar *file_entry_buf= (uchar*)global_ddl_log.file_entry_buf;
  char file_name[FN_REFLEN];
  uint entry_no;
  bool successful_open= FALSE;
  DBUG_ENTER("read_ddl_log_header");

  mysql_mutex_init(key_LOCK_gdl, &LOCK_gdl, MY_MUTEX_INIT_SLOW);
  mysql_mutex_lock(&LOCK_gdl);
  create_ddl_log_file_name(file_name);
  if ((global_ddl_log.file_id= mysql_file_open(key_file_global_ddl_log,
                                               file_name,
                                               O_RDWR | O_BINARY, MYF(0))) >= 0)
  {
    if (read_ddl_log_file_entry(0UL))
    {
      /* Write message into error log */
      sql_print_error("Failed to read ddl log file in recovery");
    }
    else
      successful_open= TRUE;
  }
  if (successful_open)
  {
    entry_no= uint4korr(&file_entry_buf[DDL_LOG_NUM_ENTRY_POS]);
    global_ddl_log.name_len= uint4korr(&file_entry_buf[DDL_LOG_NAME_LEN_POS]);
    global_ddl_log.io_size= uint4korr(&file_entry_buf[DDL_LOG_IO_SIZE_POS]);
    DBUG_ASSERT(global_ddl_log.io_size <=
                sizeof(global_ddl_log.file_entry_buf));
  }
  else
  {
    entry_no= 0;
  }
  global_ddl_log.first_free= NULL;
  global_ddl_log.first_used= NULL;
  global_ddl_log.num_entries= 0;
  global_ddl_log.do_release= true;
  mysql_mutex_unlock(&LOCK_gdl);
  DBUG_RETURN(entry_no);
}


/**
  Convert from ddl_log_entry struct to file_entry_buf binary blob.

  @param ddl_log_entry   filled in ddl_log_entry struct.
*/

static void set_global_from_ddl_log_entry(const DDL_LOG_ENTRY *ddl_log_entry)
{
  mysql_mutex_assert_owner(&LOCK_gdl);
  global_ddl_log.file_entry_buf[DDL_LOG_ENTRY_TYPE_POS]=
                                    (char)DDL_LOG_ENTRY_CODE;
  global_ddl_log.file_entry_buf[DDL_LOG_ACTION_TYPE_POS]=
                                    (char)ddl_log_entry->action_type;
  global_ddl_log.file_entry_buf[DDL_LOG_PHASE_POS]= 0;
  int4store(&global_ddl_log.file_entry_buf[DDL_LOG_NEXT_ENTRY_POS],
            ddl_log_entry->next_entry);
  DBUG_ASSERT(strlen(ddl_log_entry->name) < FN_REFLEN);
  strmake(&global_ddl_log.file_entry_buf[DDL_LOG_NAME_POS],
          ddl_log_entry->name, FN_REFLEN - 1);
  if (ddl_log_entry->action_type == DDL_LOG_RENAME_ACTION ||
      ddl_log_entry->action_type == DDL_LOG_REPLACE_ACTION ||
      ddl_log_entry->action_type == DDL_LOG_EXCHANGE_ACTION)
  {
    DBUG_ASSERT(strlen(ddl_log_entry->from_name) < FN_REFLEN);
    strmake(&global_ddl_log.file_entry_buf[DDL_LOG_NAME_POS + FN_REFLEN],
          ddl_log_entry->from_name, FN_REFLEN - 1);
  }
  else
    global_ddl_log.file_entry_buf[DDL_LOG_NAME_POS + FN_REFLEN]= 0;
  DBUG_ASSERT(strlen(ddl_log_entry->handler_name) < FN_REFLEN);
  strmake(&global_ddl_log.file_entry_buf[DDL_LOG_NAME_POS + (2*FN_REFLEN)],
          ddl_log_entry->handler_name, FN_REFLEN - 1);
  if (ddl_log_entry->action_type == DDL_LOG_EXCHANGE_ACTION)
  {
    DBUG_ASSERT(strlen(ddl_log_entry->tmp_name) < FN_REFLEN);
    strmake(&global_ddl_log.file_entry_buf[DDL_LOG_NAME_POS + (3*FN_REFLEN)],
          ddl_log_entry->tmp_name, FN_REFLEN - 1);
  }
  else
    global_ddl_log.file_entry_buf[DDL_LOG_NAME_POS + (3*FN_REFLEN)]= 0;
}


/**
  Convert from file_entry_buf binary blob to ddl_log_entry struct.

  @param[out] ddl_log_entry   struct to fill in.

  @note Strings (names) are pointing to the global_ddl_log structure,
  so LOCK_gdl needs to be hold until they are read or copied.
*/

static void set_ddl_log_entry_from_global(DDL_LOG_ENTRY *ddl_log_entry,
                                          const uint read_entry)
{
  char *file_entry_buf= (char*) global_ddl_log.file_entry_buf;
  uint inx;
  uchar single_char;

  mysql_mutex_assert_owner(&LOCK_gdl);
  ddl_log_entry->entry_pos= read_entry;
  single_char= file_entry_buf[DDL_LOG_ENTRY_TYPE_POS];
  ddl_log_entry->entry_type= (enum ddl_log_entry_code)single_char;
  single_char= file_entry_buf[DDL_LOG_ACTION_TYPE_POS];
  ddl_log_entry->action_type= (enum ddl_log_action_code)single_char;
  ddl_log_entry->phase= file_entry_buf[DDL_LOG_PHASE_POS];
  ddl_log_entry->next_entry= uint4korr(&file_entry_buf[DDL_LOG_NEXT_ENTRY_POS]);
  ddl_log_entry->name= &file_entry_buf[DDL_LOG_NAME_POS];
  inx= DDL_LOG_NAME_POS + global_ddl_log.name_len;
  ddl_log_entry->from_name= &file_entry_buf[inx];
  inx+= global_ddl_log.name_len;
  ddl_log_entry->handler_name= &file_entry_buf[inx];
  if (ddl_log_entry->action_type == DDL_LOG_EXCHANGE_ACTION)
  {
    inx+= global_ddl_log.name_len;
    ddl_log_entry->tmp_name= &file_entry_buf[inx];
  }
  else
    ddl_log_entry->tmp_name= NULL;
}


/**
  Read a ddl log entry.

  Read a specified entry in the ddl log.

  @param read_entry               Number of entry to read
  @param[out] entry_info          Information from entry

  @return Operation status
    @retval TRUE                     Error
    @retval FALSE                    Success
*/

static bool read_ddl_log_entry(uint read_entry, DDL_LOG_ENTRY *ddl_log_entry)
{
  DBUG_ENTER("read_ddl_log_entry");

  if (read_ddl_log_file_entry(read_entry))
  {
    DBUG_RETURN(TRUE);
  }
  set_ddl_log_entry_from_global(ddl_log_entry, read_entry);
  DBUG_RETURN(FALSE);
}


/**
  Initialise ddl log.

  Write the header of the ddl log file and length of names. Also set
  number of entries to zero.

  @return Operation status
    @retval TRUE                     Error
    @retval FALSE                    Success
*/

static bool init_ddl_log()
{
  char file_name[FN_REFLEN];
  DBUG_ENTER("init_ddl_log");

  if (global_ddl_log.inited)
    goto end;

  global_ddl_log.io_size= IO_SIZE;
  global_ddl_log.name_len= FN_REFLEN;
  create_ddl_log_file_name(file_name);
  if ((global_ddl_log.file_id= mysql_file_create(key_file_global_ddl_log,
                                                 file_name, CREATE_MODE,
                                                 O_RDWR | O_TRUNC | O_BINARY,
                                                 MYF(MY_WME))) < 0)
  {
    /* Couldn't create ddl log file, this is serious error */
    sql_print_error("Failed to open ddl log file");
    DBUG_RETURN(TRUE);
  }
  global_ddl_log.inited= TRUE;
  if (write_ddl_log_header())
  {
    (void) mysql_file_close(global_ddl_log.file_id, MYF(MY_WME));
    global_ddl_log.inited= FALSE;
    DBUG_RETURN(TRUE);
  }

end:
  DBUG_RETURN(FALSE);
}


/**
  Sync ddl log file.

  @return Operation status
    @retval TRUE        Error
    @retval FALSE       Success
*/

static bool sync_ddl_log_no_lock()
{
  DBUG_ENTER("sync_ddl_log_no_lock");

  mysql_mutex_assert_owner(&LOCK_gdl);
  if ((!global_ddl_log.recovery_phase) &&
      init_ddl_log())
  {
    DBUG_RETURN(TRUE);
  }
  DBUG_RETURN(sync_ddl_log_file());
}


/**
  @brief Deactivate an individual entry.

  @details For complex rename operations we need to deactivate individual
  entries.

  During replace operations where we start with an existing table called
  t1 and a replacement table called t1#temp or something else and where
  we want to delete t1 and rename t1#temp to t1 this is not possible to
  do in a safe manner unless the ddl log is informed of the phases in
  the change.

  Delete actions are 1-phase actions that can be ignored immediately after
  being executed.
  Rename actions from x to y is also a 1-phase action since there is no
  interaction with any other handlers named x and y.
  Replace action where drop y and x -> y happens needs to be a two-phase
  action. Thus the first phase will drop y and the second phase will
  rename x -> y.

  @param entry_no     Entry position of record to change

  @return Operation status
    @retval TRUE      Error
    @retval FALSE     Success
*/

static bool deactivate_ddl_log_entry_no_lock(uint entry_no)
{
  uchar *file_entry_buf= (uchar*)global_ddl_log.file_entry_buf;
  DBUG_ENTER("deactivate_ddl_log_entry_no_lock");

  mysql_mutex_assert_owner(&LOCK_gdl);
  if (!read_ddl_log_file_entry(entry_no))
  {
    if (file_entry_buf[DDL_LOG_ENTRY_TYPE_POS] == DDL_LOG_ENTRY_CODE)
    {
      /*
        Log entry, if complete mark it done (IGNORE).
        Otherwise increase the phase by one.
      */
      if (file_entry_buf[DDL_LOG_ACTION_TYPE_POS] == DDL_LOG_DELETE_ACTION ||
          file_entry_buf[DDL_LOG_ACTION_TYPE_POS] == DDL_LOG_RENAME_ACTION ||
          (file_entry_buf[DDL_LOG_ACTION_TYPE_POS] == DDL_LOG_REPLACE_ACTION &&
           file_entry_buf[DDL_LOG_PHASE_POS] == 1) ||
          (file_entry_buf[DDL_LOG_ACTION_TYPE_POS] == DDL_LOG_EXCHANGE_ACTION &&
           file_entry_buf[DDL_LOG_PHASE_POS] >= EXCH_PHASE_TEMP_TO_FROM))
        file_entry_buf[DDL_LOG_ENTRY_TYPE_POS]= DDL_IGNORE_LOG_ENTRY_CODE;
      else if (file_entry_buf[DDL_LOG_ACTION_TYPE_POS] == DDL_LOG_REPLACE_ACTION)
      {
        DBUG_ASSERT(file_entry_buf[DDL_LOG_PHASE_POS] == 0);
        file_entry_buf[DDL_LOG_PHASE_POS]= 1;
      }
      else if (file_entry_buf[DDL_LOG_ACTION_TYPE_POS] == DDL_LOG_EXCHANGE_ACTION)
      {
        DBUG_ASSERT(file_entry_buf[DDL_LOG_PHASE_POS] <=
                                                 EXCH_PHASE_FROM_TO_NAME);
        file_entry_buf[DDL_LOG_PHASE_POS]++;
      }
      else
      {
        DBUG_ASSERT(0);
      }
      if (write_ddl_log_file_entry(entry_no))
      {
        sql_print_error("Error in deactivating log entry. Position = %u",
                        entry_no);
        DBUG_RETURN(TRUE);
      }
    }
  }
  else
  {
    sql_print_error("Failed in reading entry before deactivating it");
    DBUG_RETURN(TRUE);
  }
  DBUG_RETURN(FALSE);
}


/**
  Execute one action in a ddl log entry

  @param ddl_log_entry              Information in action entry to execute

  @return Operation status
    @retval TRUE                       Error
    @retval FALSE                      Success
*/

static int execute_ddl_log_action(THD *thd, DDL_LOG_ENTRY *ddl_log_entry)
{
  bool frm_action= FALSE;
  LEX_CSTRING handler_name;
  handler *file= NULL;
  MEM_ROOT mem_root;
  int error= 1;
  char to_path[FN_REFLEN];
  char from_path[FN_REFLEN];
  handlerton *hton;
  DBUG_ENTER("execute_ddl_log_action");

  mysql_mutex_assert_owner(&LOCK_gdl);
  if (ddl_log_entry->entry_type == DDL_IGNORE_LOG_ENTRY_CODE)
  {
    DBUG_RETURN(FALSE);
  }
  DBUG_PRINT("ddl_log",
             ("execute type %c next %u name '%s' from_name '%s' handler '%s'"
              " tmp_name '%s'",
             ddl_log_entry->action_type,
             ddl_log_entry->next_entry,
             ddl_log_entry->name,
             ddl_log_entry->from_name,
             ddl_log_entry->handler_name,
             ddl_log_entry->tmp_name));
  handler_name.str= (char*)ddl_log_entry->handler_name;
  handler_name.length= strlen(ddl_log_entry->handler_name);
  init_sql_alloc(key_memory_gdl, &mem_root, TABLE_ALLOC_BLOCK_SIZE, 0,
                 MYF(MY_THREAD_SPECIFIC));
  if (!strcmp(ddl_log_entry->handler_name, reg_ext))
    frm_action= TRUE;
  else
  {
    plugin_ref plugin= ha_resolve_by_name(thd, &handler_name, false);
    if (!plugin)
    {
      my_error(ER_UNKNOWN_STORAGE_ENGINE, MYF(0), ddl_log_entry->handler_name);
      goto error;
    }
    hton= plugin_data(plugin, handlerton*);
    file= get_new_handler((TABLE_SHARE*)0, &mem_root, hton);
    if (unlikely(!file))
      goto error;
  }
  switch (ddl_log_entry->action_type)
  {
    case DDL_LOG_REPLACE_ACTION:
    case DDL_LOG_DELETE_ACTION:
    {
      if (ddl_log_entry->phase == 0)
      {
        if (frm_action)
        {
          strxmov(to_path, ddl_log_entry->name, reg_ext, NullS);
          if (unlikely((error= mysql_file_delete(key_file_frm, to_path,
                                                 MYF(MY_WME |
                                                     MY_IGNORE_ENOENT)))))
            break;
#ifdef WITH_PARTITION_STORAGE_ENGINE
          strxmov(to_path, ddl_log_entry->name, PAR_EXT, NullS);
          (void) mysql_file_delete(key_file_partition_ddl_log, to_path,
                                   MYF(0));
#endif
        }
        else
        {
          if (unlikely((error= hton->drop_table(hton, ddl_log_entry->name))))
          {
            if (!non_existing_table_error(error))
              break;
          }
        }
        if ((deactivate_ddl_log_entry_no_lock(ddl_log_entry->entry_pos)))
          break;
        (void) sync_ddl_log_no_lock();
        error= 0;
        if (ddl_log_entry->action_type == DDL_LOG_DELETE_ACTION)
          break;
      }
      DBUG_ASSERT(ddl_log_entry->action_type == DDL_LOG_REPLACE_ACTION);
      /*
        Fall through and perform the rename action of the replace
        action. We have already indicated the success of the delete
        action in the log entry by stepping up the phase.
      */
    }
    /* fall through */
    case DDL_LOG_RENAME_ACTION:
    {
      error= TRUE;
      if (frm_action)
      {
        strxmov(to_path, ddl_log_entry->name, reg_ext, NullS);
        strxmov(from_path, ddl_log_entry->from_name, reg_ext, NullS);
        if (mysql_file_rename(key_file_frm, from_path, to_path, MYF(MY_WME)))
          break;
#ifdef WITH_PARTITION_STORAGE_ENGINE
        strxmov(to_path, ddl_log_entry->name, PAR_EXT, NullS);
        strxmov(from_path, ddl_log_entry->from_name, PAR_EXT, NullS);
        (void) mysql_file_rename(key_file_partition_ddl_log, from_path, to_path, MYF(MY_WME));
#endif
      }
      else
      {
        if (file->ha_rename_table(ddl_log_entry->from_name,
                                  ddl_log_entry->name))
          break;
      }
      if ((deactivate_ddl_log_entry_no_lock(ddl_log_entry->entry_pos)))
        break;
      (void) sync_ddl_log_no_lock();
      error= FALSE;
      break;
    }
    case DDL_LOG_EXCHANGE_ACTION:
    {
      /* We hold LOCK_gdl, so we can alter global_ddl_log.file_entry_buf */
      char *file_entry_buf= (char*)&global_ddl_log.file_entry_buf;
      /* not yet implemented for frm */
      DBUG_ASSERT(!frm_action);
      /*
        Using a case-switch here to revert all currently done phases,
        since it will fall through until the first phase is undone.
      */
      switch (ddl_log_entry->phase) {
        case EXCH_PHASE_TEMP_TO_FROM:
          /* tmp_name -> from_name possibly done */
          (void) file->ha_rename_table(ddl_log_entry->from_name,
                                       ddl_log_entry->tmp_name);
          /* decrease the phase and sync */
          file_entry_buf[DDL_LOG_PHASE_POS]--;
          if (write_ddl_log_file_entry(ddl_log_entry->entry_pos))
            break;
          if (sync_ddl_log_no_lock())
            break;
          /* fall through */
        case EXCH_PHASE_FROM_TO_NAME:
          /* from_name -> name possibly done */
          (void) file->ha_rename_table(ddl_log_entry->name,
                                       ddl_log_entry->from_name);
          /* decrease the phase and sync */
          file_entry_buf[DDL_LOG_PHASE_POS]--;
          if (write_ddl_log_file_entry(ddl_log_entry->entry_pos))
            break;
          if (sync_ddl_log_no_lock())
            break;
          /* fall through */
        case EXCH_PHASE_NAME_TO_TEMP:
          /* name -> tmp_name possibly done */
          (void) file->ha_rename_table(ddl_log_entry->tmp_name,
                                       ddl_log_entry->name);
          /* disable the entry and sync */
          file_entry_buf[DDL_LOG_ENTRY_TYPE_POS]= DDL_IGNORE_LOG_ENTRY_CODE;
          if (write_ddl_log_file_entry(ddl_log_entry->entry_pos))
            break;
          if (sync_ddl_log_no_lock())
            break;
          error= FALSE;
          break;
        default:
          DBUG_ASSERT(0);
          break;
      }

      break;
    }
    default:
      DBUG_ASSERT(0);
      break;
  }
  delete file;
error:
  free_root(&mem_root, MYF(0)); 
  DBUG_RETURN(error);
}


/**
  Get a free entry in the ddl log

  @param[out] active_entry     A ddl log memory entry returned

  @return Operation status
    @retval TRUE               Error
    @retval FALSE              Success
*/

static bool get_free_ddl_log_entry(DDL_LOG_MEMORY_ENTRY **active_entry,
                                   bool *write_header)
{
  DDL_LOG_MEMORY_ENTRY *used_entry;
  DDL_LOG_MEMORY_ENTRY *first_used= global_ddl_log.first_used;
  DBUG_ENTER("get_free_ddl_log_entry");

  if (global_ddl_log.first_free == NULL)
  {
    if (!(used_entry= (DDL_LOG_MEMORY_ENTRY*)my_malloc(key_memory_DDL_LOG_MEMORY_ENTRY,
                              sizeof(DDL_LOG_MEMORY_ENTRY), MYF(MY_WME))))
    {
      sql_print_error("Failed to allocate memory for ddl log free list");
      DBUG_RETURN(TRUE);
    }
    global_ddl_log.num_entries++;
    used_entry->entry_pos= global_ddl_log.num_entries;
    *write_header= TRUE;
  }
  else
  {
    used_entry= global_ddl_log.first_free;
    global_ddl_log.first_free= used_entry->next_log_entry;
    *write_header= FALSE;
  }
  /*
    Move from free list to used list
  */
  used_entry->next_log_entry= first_used;
  used_entry->prev_log_entry= NULL;
  used_entry->next_active_log_entry= NULL;
  global_ddl_log.first_used= used_entry;
  if (first_used)
    first_used->prev_log_entry= used_entry;

  *active_entry= used_entry;
  DBUG_RETURN(FALSE);
}


/**
  Execute one entry in the ddl log.
  
  Executing an entry means executing a linked list of actions.

  @param first_entry           Reference to first action in entry

  @return Operation status
    @retval TRUE               Error
    @retval FALSE              Success
*/

static bool execute_ddl_log_entry_no_lock(THD *thd, uint first_entry)
{
  DDL_LOG_ENTRY ddl_log_entry;
  uint read_entry= first_entry;
  DBUG_ENTER("execute_ddl_log_entry_no_lock");

  mysql_mutex_assert_owner(&LOCK_gdl);
  do
  {
    if (read_ddl_log_entry(read_entry, &ddl_log_entry))
    {
      /* Write to error log and continue with next log entry */
      sql_print_error("Failed to read entry = %u from ddl log",
                      read_entry);
      break;
    }
    DBUG_ASSERT(ddl_log_entry.entry_type == DDL_LOG_ENTRY_CODE ||
                ddl_log_entry.entry_type == DDL_IGNORE_LOG_ENTRY_CODE);

    if (execute_ddl_log_action(thd, &ddl_log_entry))
    {
      /* Write to error log and continue with next log entry */
      sql_print_error("Failed to execute action for entry = %u from ddl log",
                      read_entry);
      break;
    }
    read_entry= ddl_log_entry.next_entry;
  } while (read_entry);
  DBUG_RETURN(FALSE);
}


/*
  External interface methods for the DDL log Module
  ---------------------------------------------------
*/

/**
  Write a ddl log entry.

  A careful write of the ddl log is performed to ensure that we can
  handle crashes occurring during CREATE and ALTER TABLE processing.

  @param ddl_log_entry         Information about log entry
  @param[out] entry_written    Entry information written into   

  @return Operation status
    @retval TRUE               Error
    @retval FALSE              Success
*/

bool write_ddl_log_entry(DDL_LOG_ENTRY *ddl_log_entry,
                         DDL_LOG_MEMORY_ENTRY **active_entry)
{
  bool error, write_header;
  DBUG_ENTER("write_ddl_log_entry");

  mysql_mutex_assert_owner(&LOCK_gdl);
  if (init_ddl_log())
  {
    DBUG_RETURN(TRUE);
  }
  set_global_from_ddl_log_entry(ddl_log_entry);
  if (get_free_ddl_log_entry(active_entry, &write_header))
  {
    DBUG_RETURN(TRUE);
  }
  error= FALSE;
  DBUG_PRINT("ddl_log",
             ("write type %c next %u name '%s' from_name '%s' handler '%s'"
              " tmp_name '%s'",
             (char) global_ddl_log.file_entry_buf[DDL_LOG_ACTION_TYPE_POS],
             ddl_log_entry->next_entry,
             (char*) &global_ddl_log.file_entry_buf[DDL_LOG_NAME_POS],
             (char*) &global_ddl_log.file_entry_buf[DDL_LOG_NAME_POS
                                                    + FN_REFLEN],
             (char*) &global_ddl_log.file_entry_buf[DDL_LOG_NAME_POS
                                                    + (2*FN_REFLEN)],
             (char*) &global_ddl_log.file_entry_buf[DDL_LOG_NAME_POS
                                                    + (3*FN_REFLEN)]));
  if (unlikely(write_ddl_log_file_entry((*active_entry)->entry_pos)))
  {
    error= TRUE;
    sql_print_error("Failed to write entry_no = %u",
                    (*active_entry)->entry_pos);
  }
  if (write_header && likely(!error))
  {
    (void) sync_ddl_log_no_lock();
    if (write_ddl_log_header())
      error= TRUE;
  }
  if (unlikely(error))
    release_ddl_log_memory_entry(*active_entry);
  DBUG_RETURN(error);
}


/**
  @brief Write final entry in the ddl log.

  @details This is the last write in the ddl log. The previous log entries
  have already been written but not yet synched to disk.
  We write a couple of log entries that describes action to perform.
  This entries are set-up in a linked list, however only when a first
  execute entry is put as the first entry these will be executed.
  This routine writes this first.

  @param first_entry               First entry in linked list of entries
                                   to execute, if 0 = NULL it means that
                                   the entry is removed and the entries
                                   are put into the free list.
  @param complete                  Flag indicating we are simply writing
                                   info about that entry has been completed
  @param[in,out] active_entry      Entry to execute, 0 = NULL if the entry
                                   is written first time and needs to be
                                   returned. In this case the entry written
                                   is returned in this parameter

  @return Operation status
    @retval TRUE                   Error
    @retval FALSE                  Success
*/ 

bool write_execute_ddl_log_entry(uint first_entry,
                                 bool complete,
                                 DDL_LOG_MEMORY_ENTRY **active_entry)
{
  bool write_header= FALSE;
  char *file_entry_buf= (char*)global_ddl_log.file_entry_buf;
  DBUG_ENTER("write_execute_ddl_log_entry");

  mysql_mutex_assert_owner(&LOCK_gdl);
  if (init_ddl_log())
  {
    DBUG_RETURN(TRUE);
  }
  if (!complete)
  {
    /*
      We haven't synched the log entries yet, we synch them now before
      writing the execute entry. If complete is true we haven't written
      any log entries before, we are only here to write the execute
      entry to indicate it is done.
    */
    (void) sync_ddl_log_no_lock();
    file_entry_buf[DDL_LOG_ENTRY_TYPE_POS]= (char)DDL_LOG_EXECUTE_CODE;
  }
  else
    file_entry_buf[DDL_LOG_ENTRY_TYPE_POS]= (char)DDL_IGNORE_LOG_ENTRY_CODE;
  file_entry_buf[DDL_LOG_ACTION_TYPE_POS]= 0; /* Ignored for execute entries */
  file_entry_buf[DDL_LOG_PHASE_POS]= 0;
  int4store(&file_entry_buf[DDL_LOG_NEXT_ENTRY_POS], first_entry);
  file_entry_buf[DDL_LOG_NAME_POS]= 0;
  file_entry_buf[DDL_LOG_NAME_POS + FN_REFLEN]= 0;
  file_entry_buf[DDL_LOG_NAME_POS + 2*FN_REFLEN]= 0;
  if (!(*active_entry))
  {
    if (get_free_ddl_log_entry(active_entry, &write_header))
    {
      DBUG_RETURN(TRUE);
    }
    write_header= TRUE;
  }
  if (write_ddl_log_file_entry((*active_entry)->entry_pos))
  {
    sql_print_error("Error writing execute entry in ddl log");
    release_ddl_log_memory_entry(*active_entry);
    DBUG_RETURN(TRUE);
  }
  (void) sync_ddl_log_no_lock();
  if (write_header)
  {
    if (write_ddl_log_header())
    {
      release_ddl_log_memory_entry(*active_entry);
      DBUG_RETURN(TRUE);
    }
  }
  DBUG_RETURN(FALSE);
}


/**
  Deactivate an individual entry.

  @details see deactivate_ddl_log_entry_no_lock.

  @param entry_no     Entry position of record to change

  @return Operation status
    @retval TRUE      Error
    @retval FALSE     Success
*/

bool deactivate_ddl_log_entry(uint entry_no)
{
  bool error;
  DBUG_ENTER("deactivate_ddl_log_entry");

  mysql_mutex_lock(&LOCK_gdl);
  error= deactivate_ddl_log_entry_no_lock(entry_no);
  mysql_mutex_unlock(&LOCK_gdl);
  DBUG_RETURN(error);
}


/**
  Sync ddl log file.

  @return Operation status
    @retval TRUE        Error
    @retval FALSE       Success
*/

bool sync_ddl_log()
{
  bool error;
  DBUG_ENTER("sync_ddl_log");

  mysql_mutex_lock(&LOCK_gdl);
  error= sync_ddl_log_no_lock();
  mysql_mutex_unlock(&LOCK_gdl);

  DBUG_RETURN(error);
}


/**
  Release a log memory entry.
  @param log_memory_entry                Log memory entry to release
*/

void release_ddl_log_memory_entry(DDL_LOG_MEMORY_ENTRY *log_entry)
{
  DDL_LOG_MEMORY_ENTRY *first_free= global_ddl_log.first_free;
  DDL_LOG_MEMORY_ENTRY *next_log_entry= log_entry->next_log_entry;
  DDL_LOG_MEMORY_ENTRY *prev_log_entry= log_entry->prev_log_entry;
  DBUG_ENTER("release_ddl_log_memory_entry");

  mysql_mutex_assert_owner(&LOCK_gdl);
  global_ddl_log.first_free= log_entry;
  log_entry->next_log_entry= first_free;

  if (prev_log_entry)
    prev_log_entry->next_log_entry= next_log_entry;
  else
    global_ddl_log.first_used= next_log_entry;
  if (next_log_entry)
    next_log_entry->prev_log_entry= prev_log_entry;
  DBUG_VOID_RETURN;
}


/**
  Execute one entry in the ddl log.
  
  Executing an entry means executing a linked list of actions.

  @param first_entry           Reference to first action in entry

  @return Operation status
    @retval TRUE               Error
    @retval FALSE              Success
*/

bool execute_ddl_log_entry(THD *thd, uint first_entry)
{
  bool error;
  DBUG_ENTER("execute_ddl_log_entry");

  mysql_mutex_lock(&LOCK_gdl);
  error= execute_ddl_log_entry_no_lock(thd, first_entry);
  mysql_mutex_unlock(&LOCK_gdl);
  DBUG_RETURN(error);
}


/**
  Close the ddl log.
*/

static void close_ddl_log()
{
  DBUG_ENTER("close_ddl_log");
  if (global_ddl_log.file_id >= 0)
  {
    (void) mysql_file_close(global_ddl_log.file_id, MYF(MY_WME));
    global_ddl_log.file_id= (File) -1;
  }
  DBUG_VOID_RETURN;
}


/**
  Execute the ddl log at recovery of MySQL Server.
*/

void execute_ddl_log_recovery()
{
  uint num_entries, i;
  THD *thd;
  DDL_LOG_ENTRY ddl_log_entry;
  char file_name[FN_REFLEN];
  static char recover_query_string[]= "INTERNAL DDL LOG RECOVER IN PROGRESS";
  DBUG_ENTER("execute_ddl_log_recovery");

  /*
    Initialise global_ddl_log struct
  */
  bzero(global_ddl_log.file_entry_buf, sizeof(global_ddl_log.file_entry_buf));
  global_ddl_log.inited= FALSE;
  global_ddl_log.recovery_phase= TRUE;
  global_ddl_log.io_size= IO_SIZE;
  global_ddl_log.file_id= (File) -1;

  /*
    To be able to run this from boot, we allocate a temporary THD
  */
  if (!(thd=new THD(0)))
    DBUG_VOID_RETURN;
  thd->thread_stack= (char*) &thd;
  thd->store_globals();

  thd->set_query(recover_query_string, strlen(recover_query_string));

  /* this also initialize LOCK_gdl */
  num_entries= read_ddl_log_header();
  mysql_mutex_lock(&LOCK_gdl);
  for (i= 1; i < num_entries + 1; i++)
  {
    if (read_ddl_log_entry(i, &ddl_log_entry))
    {
      sql_print_error("Failed to read entry no = %u from ddl log",
                       i);
      continue;
    }
    if (ddl_log_entry.entry_type == DDL_LOG_EXECUTE_CODE)
    {
      if (execute_ddl_log_entry_no_lock(thd, ddl_log_entry.next_entry))
      {
        /* Real unpleasant scenario but we continue anyways.  */
        continue;
      }
    }
  }
  close_ddl_log();
  create_ddl_log_file_name(file_name);
  (void) mysql_file_delete(key_file_global_ddl_log, file_name, MYF(0));
  global_ddl_log.recovery_phase= FALSE;
  mysql_mutex_unlock(&LOCK_gdl);
  thd->reset_query();
  delete thd;
  DBUG_VOID_RETURN;
}


/**
  Release all memory allocated to the ddl log.
*/

void release_ddl_log()
{
  DDL_LOG_MEMORY_ENTRY *free_list;
  DDL_LOG_MEMORY_ENTRY *used_list;
  DBUG_ENTER("release_ddl_log");

  if (!global_ddl_log.do_release)
    DBUG_VOID_RETURN;

  mysql_mutex_lock(&LOCK_gdl);
  free_list= global_ddl_log.first_free;
  used_list= global_ddl_log.first_used;
  while (used_list)
  {
    DDL_LOG_MEMORY_ENTRY *tmp= used_list->next_log_entry;
    my_free(used_list);
    used_list= tmp;
  }
  while (free_list)
  {
    DDL_LOG_MEMORY_ENTRY *tmp= free_list->next_log_entry;
    my_free(free_list);
    free_list= tmp;
  }
  close_ddl_log();
  global_ddl_log.inited= 0;
  mysql_mutex_unlock(&LOCK_gdl);
  mysql_mutex_destroy(&LOCK_gdl);
  global_ddl_log.do_release= false;
  DBUG_VOID_RETURN;
}


/*
---------------------------------------------------------------------------

  END MODULE DDL log
  --------------------

---------------------------------------------------------------------------
*/


/**
   @brief construct a temporary shadow file name.

   @details Make a shadow file name used by ALTER TABLE to construct the
   modified table (with keeping the original). The modified table is then
   moved back as original table. The name must start with the temp file
   prefix so it gets filtered out by table files listing routines. 
    
   @param[out] buff      buffer to receive the constructed name
   @param      bufflen   size of buff
   @param      lpt       alter table data structure

   @retval     path length
*/

uint build_table_shadow_filename(char *buff, size_t bufflen, 
                                 ALTER_PARTITION_PARAM_TYPE *lpt)
{
  char tmp_name[FN_REFLEN];
  my_snprintf(tmp_name, sizeof (tmp_name), "%s-shadow-%lx-%s", tmp_file_prefix,
              (ulong) current_thd->thread_id, lpt->alter_info->table_name.str);
  return build_table_filename(buff, bufflen, lpt->alter_info->db.str, tmp_name,
                              "", FN_IS_TMP);
}


/*
  SYNOPSIS
    mysql_write_frm()
    lpt                    Struct carrying many parameters needed for this
                           method
    flags                  Flags as defined below
      WFRM_INITIAL_WRITE        If set we need to prepare table before
                                creating the frm file
      WFRM_INSTALL_SHADOW       If set we should install the new frm
      WFRM_KEEP_SHARE           If set we know that the share is to be
                                retained and thus we should ensure share
                                object is correct, if not set we don't
                                set the new partition syntax string since
                                we know the share object is destroyed.
      WFRM_PACK_FRM             If set we should pack the frm file and delete
                                the frm file

  RETURN VALUES
    TRUE                   Error
    FALSE                  Success

  DESCRIPTION
    A support method that creates a new frm file and in this process it
    regenerates the partition data. It works fine also for non-partitioned
    tables since it only handles partitioned data if it exists.
*/

bool mysql_write_frm(ALTER_PARTITION_PARAM_TYPE *lpt, uint flags)
{
  /*
    Prepare table to prepare for writing a new frm file where the
    partitions in add/drop state have temporarily changed their state
    We set tmp_table to avoid get errors on naming of primary key index.
  */
  int error= 0;
  char path[FN_REFLEN+1];
  char shadow_path[FN_REFLEN+1];
  char shadow_frm_name[FN_REFLEN+1];
  char frm_name[FN_REFLEN+1];
#ifdef WITH_PARTITION_STORAGE_ENGINE
  char *part_syntax_buf;
  uint syntax_len;
#endif
  DBUG_ENTER("mysql_write_frm");

  /*
    Build shadow frm file name
  */
  build_table_shadow_filename(shadow_path, sizeof(shadow_path) - 1, lpt);
  strxmov(shadow_frm_name, shadow_path, reg_ext, NullS);
  if (flags & WFRM_WRITE_SHADOW)
  {
    if (mysql_prepare_create_table(lpt->thd, lpt->create_info, lpt->alter_info,
                                   &lpt->db_options, lpt->table->file,
                                   &lpt->key_info_buffer, &lpt->key_count,
                                   C_ALTER_TABLE))
    {
      DBUG_RETURN(TRUE);
    }
#ifdef WITH_PARTITION_STORAGE_ENGINE
    {
      partition_info *part_info= lpt->table->part_info;
      if (part_info)
      {
        part_syntax_buf= generate_partition_syntax_for_frm(lpt->thd, part_info,
                               &syntax_len, lpt->create_info, lpt->alter_info);
        if (!part_syntax_buf)
          DBUG_RETURN(TRUE);
        part_info->part_info_string= part_syntax_buf;
        part_info->part_info_len= syntax_len;
      }
    }
#endif
    /* Write shadow frm file */
    lpt->create_info->table_options= lpt->db_options;
    LEX_CUSTRING frm= build_frm_image(lpt->thd, lpt->alter_info->table_name,
                                      lpt->create_info,
                                      lpt->alter_info->create_list,
                                      lpt->key_count, lpt->key_info_buffer,
                                      lpt->table->file);
    if (!frm.str)
    {
      error= 1;
      goto end;
    }

    int error= writefile(shadow_frm_name, lpt->alter_info->db.str,
                         lpt->alter_info->table_name.str,
                         lpt->create_info->tmp_table(), frm.str, frm.length);
    my_free(const_cast<uchar*>(frm.str));

    if (unlikely(error) ||
        unlikely(lpt->table->file->
                 ha_create_partitioning_metadata(shadow_path,
                                                 NULL, CHF_CREATE_FLAG)))
    {
      mysql_file_delete(key_file_frm, shadow_frm_name, MYF(0));
      error= 1;
      goto end;
    }
  }
  if (flags & WFRM_INSTALL_SHADOW)
  {
#ifdef WITH_PARTITION_STORAGE_ENGINE
    partition_info *part_info= lpt->part_info;
#endif
    /*
      Build frm file name
    */
    build_table_filename(path, sizeof(path) - 1, lpt->alter_info->db.str,
                         lpt->alter_info->table_name.str, "", 0);
    strxnmov(frm_name, sizeof(frm_name), path, reg_ext, NullS);
    /*
      When we are changing to use new frm file we need to ensure that we
      don't collide with another thread in process to open the frm file.
      We start by deleting the .frm file and possible .par file. Then we
      write to the DDL log that we have completed the delete phase by
      increasing the phase of the log entry. Next step is to rename the
      new .frm file and the new .par file to the real name. After
      completing this we write a new phase to the log entry that will
      deactivate it.
    */
    if (mysql_file_delete(key_file_frm, frm_name, MYF(MY_WME)) ||
#ifdef WITH_PARTITION_STORAGE_ENGINE
        lpt->table->file->ha_create_partitioning_metadata(path, shadow_path,
                                                          CHF_DELETE_FLAG) ||
        deactivate_ddl_log_entry(part_info->frm_log_entry->entry_pos) ||
        (sync_ddl_log(), FALSE) ||
        mysql_file_rename(key_file_frm,
                          shadow_frm_name, frm_name, MYF(MY_WME)) ||
        lpt->table->file->ha_create_partitioning_metadata(path, shadow_path,
                                                          CHF_RENAME_FLAG))
#else
        mysql_file_rename(key_file_frm,
                          shadow_frm_name, frm_name, MYF(MY_WME)))
#endif
    {
      error= 1;
      goto err;
    }
#ifdef WITH_PARTITION_STORAGE_ENGINE
    if (part_info && (flags & WFRM_KEEP_SHARE))
    {
      TABLE_SHARE *share= lpt->table->s;
      char *tmp_part_syntax_str;
      part_syntax_buf= generate_partition_syntax_for_frm(lpt->thd,
                   part_info, &syntax_len, lpt->create_info, lpt->alter_info);
      if (!part_syntax_buf)
      {
        error= 1;
        goto err;
      }
      if (share->partition_info_buffer_size < syntax_len + 1)
      {
        share->partition_info_buffer_size= syntax_len+1;
        if (!(tmp_part_syntax_str= (char*) strmake_root(&share->mem_root,
                                                        part_syntax_buf,
                                                        syntax_len)))
        {
          error= 1;
          goto err;
        }
        share->partition_info_str= tmp_part_syntax_str;
      }
      else
        memcpy((char*) share->partition_info_str, part_syntax_buf,
               syntax_len + 1);
      share->partition_info_str_len= part_info->part_info_len= syntax_len;
      part_info->part_info_string= part_syntax_buf;
    }
#endif

err:
#ifdef WITH_PARTITION_STORAGE_ENGINE
    deactivate_ddl_log_entry(part_info->frm_log_entry->entry_pos);
    part_info->frm_log_entry= NULL;
    (void) sync_ddl_log();
#endif
    ;
  }

end:
  DBUG_RETURN(error);
}


/*
  SYNOPSIS
    write_bin_log()
    thd                           Thread object
    clear_error                   is clear_error to be called
    query                         Query to log
    query_length                  Length of query
    is_trans                      if the event changes either
                                  a trans or non-trans engine.

  RETURN VALUES
    NONE

  DESCRIPTION
    Write the binlog if open, routine used in multiple places in this
    file
*/

int write_bin_log(THD *thd, bool clear_error,
                  char const *query, ulong query_length, bool is_trans)
{
  int error= 0;
  if (mysql_bin_log.is_open())
  {
    int errcode= 0;
    thd_proc_info(thd, "Writing to binlog");
    if (clear_error)
      thd->clear_error();
    else
      errcode= query_error_code(thd, TRUE);
    error= thd->binlog_query(THD::STMT_QUERY_TYPE,
                             query, query_length, is_trans, FALSE, FALSE,
                             errcode) > 0;
    thd_proc_info(thd, 0);
  }
  return error;
}


/*
  Write to binary log with optional adding "IF EXISTS"

  The query is taken from thd->query()
*/

int write_bin_log_with_if_exists(THD *thd, bool clear_error,
                                 bool is_trans, bool add_if_exists)
{
  int result;
  ulonglong save_option_bits= thd->variables.option_bits;
  if (add_if_exists)
    thd->variables.option_bits|= OPTION_IF_EXISTS;
  result= write_bin_log(thd, clear_error, thd->query(), thd->query_length(),
                        is_trans);
  thd->variables.option_bits= save_option_bits;
  return result;
}


/*
 delete (drop) tables.

  SYNOPSIS
   mysql_rm_table()
   thd			Thread handle
   tables		List of tables to delete
   if_exists		If 1, don't give error if one table doesn't exists
   drop_temporary       1 if DROP TEMPORARY
   drop_sequence        1 if DROP SEQUENCE
   dont_log_query       1 if no write to binary log and no send of ok

  NOTES
    Will delete all tables that can be deleted and give a compact error
    messages for tables that could not be deleted.
    If a table is in use, we will wait for all users to free the table
    before dropping it

    Wait if global_read_lock (FLUSH TABLES WITH READ LOCK) is set, but
    not if under LOCK TABLES.

  RETURN
    FALSE OK.  In this case ok packet is sent to user
    TRUE  Error

*/

bool mysql_rm_table(THD *thd,TABLE_LIST *tables, bool if_exists,
                    bool drop_temporary, bool drop_sequence,
                    bool dont_log_query)
{
  bool error;
  Drop_table_error_handler err_handler;
  TABLE_LIST *table;
  DBUG_ENTER("mysql_rm_table");

  /* Disable drop of enabled log tables, must be done before name locking */
  for (table= tables; table; table= table->next_local)
  {
    if (check_if_log_table(table, TRUE, "DROP"))
      DBUG_RETURN(true);
  }

  if (!drop_temporary)
  {
    if (!thd->locked_tables_mode)
    {
      if (drop_sequence)
      {
        /* We are trying to drop a sequence.
           Change all temporary tables that are not sequences to
           normal tables so that we can try to drop them instead.
           If we don't do this, we will get an error 'not a sequence'
           when trying to drop a sequence that is hidden by a temporary
           table.
        */
        for (table= tables; table; table= table->next_global)
        {
          if (table->open_type == OT_TEMPORARY_OR_BASE &&
            is_temporary_table(table) && !table->table->s->sequence)
          {
            thd->mark_tmp_table_as_free_for_reuse(table->table);
            table->table= NULL;
          }
        }
      }
      if (lock_table_names(thd, tables, NULL,
                           thd->variables.lock_wait_timeout, 0))
        DBUG_RETURN(true);
    }
    else
    {
      for (table= tables; table; table= table->next_local)
      {
        if (is_temporary_table(table))
        {
          /*
            A temporary table.

            Don't try to find a corresponding MDL lock or assign it
            to table->mdl_request.ticket. There can't be metadata
            locks for temporary tables: they are local to the session.

            Later in this function we release the MDL lock only if
            table->mdl_requeset.ticket is not NULL. Thus here we
            ensure that we won't release the metadata lock on the base
            table locked with LOCK TABLES as a side effect of temporary
            table drop.
          */
          DBUG_ASSERT(table->mdl_request.ticket == NULL);
        }
        else
        {
          /*
            Not a temporary table.

            Since 'tables' list can't contain duplicates (this is ensured
            by parser) it is safe to cache pointer to the TABLE instances
            in its elements.
          */
          table->table= find_table_for_mdl_upgrade(thd, table->db.str,
                                                   table->table_name.str, NULL);
          if (!table->table)
            DBUG_RETURN(true);
          table->mdl_request.ticket= table->table->mdl_ticket;
        }
      }
    }
    /* We remove statistics for table last, after we have the DDL lock */
    for (table= tables; table; table= table->next_local)
    {
      LEX_CSTRING db_name= table->db;
      LEX_CSTRING table_name= table->table_name;
      if (table->open_type == OT_BASE_ONLY ||
          !thd->find_temporary_table(table))
        (void) delete_statistics_for_table(thd, &db_name, &table_name);
    }
  }

  /* mark for close and remove all cached entries */
  thd->push_internal_handler(&err_handler);
  error= mysql_rm_table_no_locks(thd, tables, if_exists, drop_temporary,
                                 false, drop_sequence, dont_log_query,
                                 false);
  thd->pop_internal_handler();

  if (unlikely(error))
    DBUG_RETURN(TRUE);
  if (!dont_log_query)
    my_ok(thd);
  DBUG_RETURN(FALSE);
}


/**
  Find the comment in the query.
  That's auxiliary function to be used handling DROP TABLE [comment].

  @param  thd             Thread handler
  @param  comment_pos     How many characters to skip before the comment.
                          Can be either 9 for DROP TABLE or
                          17 for DROP TABLE IF EXISTS
  @param  comment_start   returns the beginning of the comment if found.

  @retval  0  no comment found
  @retval  >0 the lenght of the comment found

*/
static uint32 comment_length(THD *thd, uint32 comment_pos,
                             const char **comment_start)
{
  /* We use uchar * here to make array indexing portable */
  const uchar *query= (uchar*) thd->query();
  const uchar *query_end= (uchar*) query + thd->query_length();
  const uchar *const state_map= thd->charset()->state_map;

  for (; query < query_end; query++)
  {
    if (state_map[static_cast<uchar>(*query)] == MY_LEX_SKIP)
      continue;
    if (comment_pos-- == 0)
      break;
  }
  if (query > query_end - 3 /* comment can't be shorter than 4 */ ||
      state_map[static_cast<uchar>(*query)] != MY_LEX_LONG_COMMENT || query[1] != '*')
    return 0;
  
  *comment_start= (char*) query;
  
  for (query+= 3; query < query_end; query++)
  {
    if (query[-1] == '*' && query[0] == '/')
      return (uint32)((char*) query - *comment_start + 1);
  }
  return 0;
}

/**
  Execute the drop of a normal or temporary table.

  @param  thd             Thread handler
  @param  tables          Tables to drop
  @param  if_exists       If set, don't give an error if table doesn't exists.
                          In this case we give an warning of level 'NOTE'
  @param  drop_temporary  Only drop temporary tables
  @param  drop_view       Allow to delete VIEW .frm
  @param  dont_log_query  Don't write query to log files. This will also not
                          generate warnings if the handler files doesn't exists
  @param  dont_free_locks Don't do automatic UNLOCK TABLE if no more locked
                          tables

  @retval  0  ok
  @retval  1  Error
  @retval -1  Thread was killed

  @note This function assumes that metadata locks have already been taken.
        It is also assumed that the tables have been removed from TDC.

  @note This function assumes that temporary tables to be dropped have
        been pre-opened using corresponding table list elements.

  @todo When logging to the binary log, we should log
        tmp_tables and transactional tables as separate statements if we
        are in a transaction;  This is needed to get these tables into the
        cached binary log that is only written on COMMIT.
        The current code only writes DROP statements that only uses temporary
        tables to the cache binary log.  This should be ok on most cases, but
        not all.
*/

int mysql_rm_table_no_locks(THD *thd, TABLE_LIST *tables, bool if_exists,
                            bool drop_temporary, bool drop_view,
                            bool drop_sequence,
                            bool dont_log_query,
                            bool dont_free_locks)
{
  TABLE_LIST *table;
  char path[FN_REFLEN + 1];
  LEX_CSTRING alias= null_clex_str;
  StringBuffer<160> unknown_tables(system_charset_info);
  int error= 0;
  int non_temp_tables_count= 0;
  bool trans_tmp_table_deleted= 0, non_trans_tmp_table_deleted= 0;
  bool non_tmp_table_deleted= 0;
  bool is_drop_tmp_if_exists_added= 0;
  bool was_view= 0, log_if_exists= if_exists;
  const char *object_to_drop= (drop_sequence) ? "SEQUENCE" : "TABLE";
  String normal_tables;
  String built_trans_tmp_query, built_non_trans_tmp_query;
  DBUG_ENTER("mysql_rm_table_no_locks");

  unknown_tables.length(0);
  /*
    Prepares the drop statements that will be written into the binary
    log as follows:

    1 - If we are not processing a "DROP TEMPORARY" it prepares a
    "DROP".

    2 - A "DROP" may result in a "DROP TEMPORARY" but the opposite is
    not true.

    3 - If the current format is row, the IF EXISTS token needs to be
    appended because one does not know if CREATE TEMPORARY was previously
    written to the binary log.

    4 - Add the IF_EXISTS token if necessary, i.e. if_exists is TRUE.

    5 - For temporary tables, there is a need to differentiate tables
    in transactional and non-transactional storage engines. For that,
    reason, two types of drop statements are prepared.

    The need to different the type of tables when dropping a temporary
    table stems from the fact that such drop does not commit an ongoing
    transaction and changes to non-transactional tables must be written
    ahead of the transaction in some circumstances.

    6- Slave SQL thread ignores all replicate-* filter rules
    for temporary tables with 'IF EXISTS' clause. (See sql/sql_parse.cc:
    mysql_execute_command() for details). These commands will be binlogged
    as they are, even if the default database (from USE `db`) is not present
    on the Slave. This can cause point in time recovery failures later
    when user uses the slave's binlog to re-apply. Hence at the time of binary
    logging, these commands will be written with fully qualified table names
    and use `db` will be suppressed.
  */

  normal_tables.set_charset(thd->charset());
  if (!dont_log_query)
  {
    built_trans_tmp_query.set_charset(system_charset_info);
    built_trans_tmp_query.append("DROP TEMPORARY ");
    built_trans_tmp_query.append(object_to_drop);
    built_trans_tmp_query.append(' ');
    if (thd->is_current_stmt_binlog_format_row() || if_exists)
    {
      is_drop_tmp_if_exists_added= true;
      built_trans_tmp_query.append("IF EXISTS ");
    }
    built_non_trans_tmp_query.set_charset(system_charset_info);
    built_non_trans_tmp_query.copy(built_trans_tmp_query);
  }

  for (table= tables; table; table= table->next_local)
  {
    bool is_trans= 0, temporary_table_was_dropped= 0;
    bool table_creation_was_logged= 0;
    bool wrong_drop_sequence= 0;
    bool table_dropped= 0;
    const LEX_CSTRING db= table->db;
    const LEX_CSTRING table_name= table->table_name;
    handlerton *hton= 0;
    Table_type table_type;
    size_t path_length= 0;
    char *path_end= 0;
    error= 0;

    DBUG_PRINT("table", ("table_l: '%s'.'%s'  table: %p  s: %p",
                         db.str, table_name.str,  table->table,
                         table->table ?  table->table->s : NULL));

    /*
      If we are in locked tables mode and are dropping a temporary table,
      the ticket should be NULL to ensure that we don't release a lock
      on a base table later.
    */
    DBUG_ASSERT(!(thd->locked_tables_mode &&
                  table->open_type != OT_BASE_ONLY &&
                  thd->find_temporary_table(table) &&
                  table->mdl_request.ticket != NULL));

    if (drop_sequence && table->table &&
        table->table->s->table_type != TABLE_TYPE_SEQUENCE)
    {
      if (if_exists)
      {
        char buff[FN_REFLEN];
        String tbl_name(buff, sizeof(buff), system_charset_info);
        tbl_name.length(0);
        tbl_name.append(&db);
        tbl_name.append('.');
        tbl_name.append(&table->table_name);
        push_warning_printf(thd, Sql_condition::WARN_LEVEL_NOTE,
                            ER_NOT_SEQUENCE2, ER_THD(thd, ER_NOT_SEQUENCE2),
                            tbl_name.c_ptr_safe());

        /*
          Our job is done here. This statement was added to avoid executing
          unnecessary code farther below which in some strange corner cases
          caused the server to crash (see MDEV-17896).
        */
        continue;
      }
      /* "DROP SEQUENCE" but a sequence table was not found */
      unknown_tables.append(&db);
      unknown_tables.append('.');
      unknown_tables.append(&table_name);
      unknown_tables.append(',');
      error= ENOENT;
      continue;
    }

    /* First try to delete temporary tables and temporary sequences */
    if ((table->open_type != OT_BASE_ONLY && is_temporary_table(table)))
    {
      table_creation_was_logged= table->table->s->table_creation_was_logged;
      if (thd->drop_temporary_table(table->table, &is_trans, true))
        error= 1;
      else
      {
        table->table= 0;
        temporary_table_was_dropped= 1;
      }
    }

    if ((drop_temporary && if_exists) || temporary_table_was_dropped)
    {
      /*
        This handles the case of temporary tables. We have the following cases:

          - "DROP TEMPORARY" was executed and table was dropped
            temporary_table_was_dropped == 1
          - "DROP TEMPORARY IF EXISTS" was specified but no temporary table
            existed
            temporary_table_was_dropped == 0
      */
      if (!dont_log_query && table_creation_was_logged)
      {
        if (is_trans)
          trans_tmp_table_deleted= TRUE;
        else
          non_trans_tmp_table_deleted= TRUE;

        String *built_ptr_query=
          (is_trans ? &built_trans_tmp_query : &built_non_trans_tmp_query);
        /*
          Write the database name if it is not the current one or if
          thd->db is NULL or 'IF EXISTS' clause is present in 'DROP TEMPORARY'
          query.
        */
        if (thd->db.str == NULL || cmp(&db, &thd->db) ||
            is_drop_tmp_if_exists_added )
        {
          append_identifier(thd, built_ptr_query, &db);
          built_ptr_query->append(".");
        }
        append_identifier(thd, built_ptr_query, &table_name);
        built_ptr_query->append(",");
      }
      /*
        This means that a temporary table was droped and as such there
        is no need to proceed with the code that tries to drop a regular
        table.
      */
      if (temporary_table_was_dropped)
        continue;
    }
    else if (!drop_temporary)
    {
      non_temp_tables_count++;

      DBUG_ASSERT(thd->mdl_context.is_lock_owner(MDL_key::TABLE, db.str,
                                                 table_name.str, MDL_SHARED));

      alias= (lower_case_table_names == 2) ? table->alias : table_name;
      /* remove .frm file and engine files */
      path_length= build_table_filename(path, sizeof(path) - 1, db.str,
                                        alias.str, reg_ext, 0);
      path_end= path + path_length - reg_ext_length;
    }

    DEBUG_SYNC(thd, "rm_table_no_locks_before_delete_table");
    if (drop_temporary)
    {
      /* "DROP TEMPORARY" but a temporary table was not found */
      unknown_tables.append(&db);
      unknown_tables.append('.');
      unknown_tables.append(&table_name);
      unknown_tables.append(',');
      error= ENOENT;
      continue;
    }

    {
      char engine_buf[NAME_CHAR_LEN + 1];
      LEX_CSTRING engine= { engine_buf, 0 };

      table_type= dd_frm_type(thd, path, &engine);
      if (table_type == TABLE_TYPE_NORMAL || table_type == TABLE_TYPE_SEQUENCE)
      {
        plugin_ref p= plugin_lock_by_name(thd, &engine,
                                           MYSQL_STORAGE_ENGINE_PLUGIN);
        hton= p ? plugin_hton(p) : NULL;
      }
      // note that for TABLE_TYPE_VIEW and TABLE_TYPE_UNKNOWN hton == NULL
    }

    thd->replication_flags= 0;
    was_view= table_type == TABLE_TYPE_VIEW;
    if ((table_type == TABLE_TYPE_UNKNOWN) || (was_view && !drop_view) ||
        (table_type != TABLE_TYPE_SEQUENCE && drop_sequence))
    {
      /*
        One of the following cases happened:
          . "DROP" but table was not found
          . "DROP TABLE" statement, but it's a view.
          . "DROP SEQUENCE", but it's not a sequence
      */
      wrong_drop_sequence= drop_sequence && hton;
      error= table_type == TABLE_TYPE_UNKNOWN ? ENOENT : -1;
      tdc_remove_table(thd, db.str, table_name.str);
    }
    else
    {
#ifdef WITH_WSREP
      if (WSREP(thd) && hton && !wsrep_should_replicate_ddl(thd, hton->db_type))
      {
        error= 1;
        goto err;
      }
#endif

      if (thd->locked_tables_mode == LTM_LOCK_TABLES ||
          thd->locked_tables_mode == LTM_PRELOCKED_UNDER_LOCK_TABLES)
      {
        if (wait_while_table_is_used(thd, table->table, HA_EXTRA_NOT_USED))
        {
          error= -1;
          goto err;
        }
        close_all_tables_for_name(thd, table->table->s,
                                  HA_EXTRA_PREPARE_FOR_DROP, NULL);
        table->table= 0;
      }
      else
        tdc_remove_table(thd, db.str, table_name.str);

      /* Check that we have an exclusive lock on the table to be dropped. */
      DBUG_ASSERT(thd->mdl_context.is_lock_owner(MDL_key::TABLE, db.str,
                                                table_name.str, MDL_EXCLUSIVE));

      // Remove extension for delete
      *path_end= '\0';

      if (hton && hton->flags & HTON_TABLE_MAY_NOT_EXIST_ON_SLAVE)
        log_if_exists= 1;

      bool enoent_warning= !dont_log_query && !(hton && hton->discover_table);
      error= ha_delete_table(thd, hton, path, &db, &table_name, enoent_warning);

      if (!error)
        table_dropped= 1;
      else if (error < 0)
        error= 0;                            // Table didn't exists
      else if (error)
      {
        if (thd->is_killed())
        {
          error= -1;
          goto err;
        }
      }

      /*
        Delete the .frm file if we managed to delete the table from the
        engine or the table didn't exists in the engine
      */
      strmov(path_end, reg_ext);
      if ((likely(!error) || non_existing_table_error(error)) &&
          !access(path, F_OK))
      {
        int frm_delete_error= 0;
        /* Delete the table definition file */
        if (hton && (hton->discover_table || error))
        {
          /*
            Table type is using discovery and may not need a .frm file
            or the .frm file existed but no table in engine.
            Delete it silently if it exists
          */
          if (mysql_file_delete(key_file_frm, path,
                                MYF(MY_WME | MY_IGNORE_ENOENT)))
            frm_delete_error= my_errno;
        }
        else if (unlikely(mysql_file_delete(key_file_frm, path,
                                            !error ? MYF(MY_WME) :
                                            MYF(MY_WME | MY_IGNORE_ENOENT))))
        {
          frm_delete_error= my_errno;
          DBUG_ASSERT(frm_delete_error);
        }

        if (frm_delete_error)
        {
          /* Remember unexpected error from dropping the .frm file */
          error= frm_delete_error;
        }
        else
        {
          error= 0;                         // We succeeded to delete the frm
          table_dropped= 1;
        }
      }
    }

    /*
      If there was no .frm file and the table is not temporary,
      scan all engines try to drop the table from there.
      This is to ensure we don't have any partial table files left.
    */
    if (non_existing_table_error(error) && !wrong_drop_sequence)
    {
      int ferror= 0;
      DBUG_ASSERT(!was_view);

      /* Remove extension for delete */
      *path_end= '\0';
      ferror= ha_delete_table_force(thd, path, &db, &table_name);
      if (!ferror)
      {
        table_dropped= 1;
        error= 0;
      }
      if (ferror <= 0)
      {
        ferror= 0;                              // Ignore table not found

        /* Delete the frm file again (just in case it was rediscovered) */
        strmov(path_end, reg_ext);
        if (mysql_file_delete(key_file_frm, path, MYF(MY_WME|MY_IGNORE_ENOENT)))
          ferror= my_errno;
      }
      if (!error)
        error= ferror;
    }

    /*
      This may be set
       - by the storage engine in handler::delete_table()
       - when deleting a table without .frm file: delete_table_force() will
         check if the storage engine that had the table had
         HTON_TABLE_MAY_NOT_EXIST_ON_SLAVE flag
    */
    if (thd->replication_flags & OPTION_IF_EXISTS)
      log_if_exists= 1;

    if (likely(!error) || non_existing_table_error(error))
    {
      if (Table_triggers_list::drop_all_triggers(thd, &db, &table_name,
                                               MYF(MY_WME | MY_IGNORE_ENOENT)))
        error= error ? error : -1;
    }

    if (error)
    {
      StringBuffer<FN_REFLEN> tbl_name(system_charset_info);
      uint is_note= (if_exists && (was_view || wrong_drop_sequence) ?
                     ME_NOTE : 0);

      tbl_name.length(0);
      tbl_name.append(&db);
      tbl_name.append('.');
      tbl_name.append(&table_name);

      if (!non_existing_table_error(error) || is_note)
      {
        /*
          Error from engine already given. Here we only have to take
          care about errors for trying to drop view or sequence
        */
        if (was_view)
          my_error(ER_IT_IS_A_VIEW, MYF(is_note), tbl_name.c_ptr_safe());
        else if (wrong_drop_sequence)
          my_error(ER_NOT_SEQUENCE2, MYF(is_note), tbl_name.c_ptr_safe());
        if (is_note)
          error= ENOENT;
      }
      else
      {
        if (unknown_tables.append(tbl_name) || unknown_tables.append(','))
        {
          error= 1;
          goto err;
        }
      }
    }

    /*
      Don't give an error if we are using IF EXISTS for a table that
      didn't exists
    */
    if (if_exists && non_existing_table_error(error))
      error= 0;

    if (!error && table_dropped)
    {
      PSI_CALL_drop_table_share(temporary_table_was_dropped,
                                db.str, (uint)db.length,
                                table_name.str, (uint)table_name.length);
      mysql_audit_drop_table(thd, table);
    }

    if (!dont_log_query &&
        (!error || table_dropped || non_existing_table_error(error)))
    {
      non_tmp_table_deleted|= (if_exists || table_dropped);
      /*
         Don't write the database name if it is the current one (or if
         thd->db is NULL).
       */
      if (thd->db.str == NULL || cmp(&db, &thd->db) != 0)
      {
        append_identifier(thd, &normal_tables, &db);
        normal_tables.append(".");
      }

      append_identifier(thd, &normal_tables, &table_name);
      normal_tables.append(",");
    }
    DBUG_PRINT("table", ("table: %p  s: %p", table->table,
                         table->table ?  table->table->s :  NULL));
  }
  DEBUG_SYNC(thd, "rm_table_no_locks_before_binlog");
  thd->thread_specific_used= TRUE;
  error= 0;

err:
  if (unknown_tables.length() > 1)
  {
    uint is_note= if_exists ? ME_NOTE : 0;
    unknown_tables.chop();
    my_error((drop_sequence ? ER_UNKNOWN_SEQUENCES : ER_BAD_TABLE_ERROR),
             MYF(is_note), unknown_tables.c_ptr_safe());
  }
  error= thd->is_error();

  if (non_temp_tables_count)
    query_cache_invalidate3(thd, tables, 0);

  /*
    We are always logging drop of temporary tables.
    The reason is to handle the following case:
    - Use statement based replication
    - CREATE TEMPORARY TABLE foo (logged)
    - set row based replication
    - DROP TEMPORARY TABLE foo   (needs to be logged)
    This should be fixed so that we remember if creation of the
    temporary table was logged and only log it if the creation was
    logged.
  */

  if (non_trans_tmp_table_deleted ||
      trans_tmp_table_deleted || non_tmp_table_deleted)
  {
    if (non_trans_tmp_table_deleted || trans_tmp_table_deleted)
      thd->transaction->stmt.mark_dropped_temp_table();

    if (!dont_log_query && mysql_bin_log.is_open())
    {
      if (non_trans_tmp_table_deleted)
      {
          /* Chop of the last comma */
          built_non_trans_tmp_query.chop();
          built_non_trans_tmp_query.append(" /* generated by server */");
          error |= (thd->binlog_query(THD::STMT_QUERY_TYPE,
                                      built_non_trans_tmp_query.ptr(),
                                      built_non_trans_tmp_query.length(),
                                      FALSE, FALSE,
                                      is_drop_tmp_if_exists_added,
                                      0) > 0);
      }
      if (trans_tmp_table_deleted)
      {
          /* Chop of the last comma */
          built_trans_tmp_query.chop();
          built_trans_tmp_query.append(" /* generated by server */");
          error |= (thd->binlog_query(THD::STMT_QUERY_TYPE,
                                      built_trans_tmp_query.ptr(),
                                      built_trans_tmp_query.length(),
                                      TRUE, FALSE,
                                      is_drop_tmp_if_exists_added,
                                      0) > 0);
      }
      if (non_tmp_table_deleted)
      {
        String built_query;
        const char *comment_start;
        uint32 comment_len;

        built_query.set_charset(thd->charset());
        built_query.append("DROP ");
        built_query.append(object_to_drop);
        built_query.append(' ');
        if (log_if_exists)
          built_query.append("IF EXISTS ");

        /* Preserve comment in original query */
        if ((comment_len= comment_length(thd, if_exists ? 17:9,
                                         &comment_start)))
        {
          built_query.append(comment_start, comment_len);
          built_query.append(" ");
        }

        /* Chop of the last comma */
        normal_tables.chop();
        built_query.append(normal_tables.ptr(), normal_tables.length());
        built_query.append(" /* generated by server */");
        error |= (thd->binlog_query(THD::STMT_QUERY_TYPE,
                                    built_query.ptr(),
                                    built_query.length(),
                                    TRUE, FALSE, FALSE, 0) > 0);
      }
    }
  }

  if (!drop_temporary)
  {
    /*
      Under LOCK TABLES we should release meta-data locks on the tables
      which were dropped.

      Leave LOCK TABLES mode if we managed to drop all tables which were
      locked. Additional check for 'non_temp_tables_count' is to avoid
      leaving LOCK TABLES mode if we have dropped only temporary tables.
    */
    if (thd->locked_tables_mode)
    {
      if (thd->lock && thd->lock->table_count == 0 &&
          non_temp_tables_count > 0 && !dont_free_locks)
      {
        if (thd->locked_tables_list.unlock_locked_tables(thd))
          error= 1;
        goto end;
      }
      for (table= tables; table; table= table->next_local)
      {
        /* Drop locks for all successfully dropped tables. */
        if (table->table == NULL && table->mdl_request.ticket)
        {
          /*
            Under LOCK TABLES we may have several instances of table open
            and locked and therefore have to remove several metadata lock
            requests associated with them.
          */
          thd->mdl_context.release_all_locks_for_name(table->mdl_request.ticket);
        }
      }
    }
    /*
      Rely on the caller to implicitly commit the transaction
      and release metadata locks.
    */
  }

end:
  DBUG_RETURN(error || thd->is_error());
}


/**
  Log the drop of a table.

  @param thd	           Thread handler
  @param db_name           Database name
  @param table_name        Table name
  @param temporary_table   1 if table was a temporary table

  This code is only used in the case of failed CREATE OR REPLACE TABLE
  when the original table was dropped but we could not create the new one.
*/

bool log_drop_table(THD *thd, const LEX_CSTRING *db_name,
                    const LEX_CSTRING *table_name,
                    bool temporary_table)
{
  char buff[NAME_LEN*2 + 80];
  String query(buff, sizeof(buff), system_charset_info);
  bool error;
  DBUG_ENTER("log_drop_table");

  if (!mysql_bin_log.is_open())
    DBUG_RETURN(0);
  
  query.length(0);
  query.append(STRING_WITH_LEN("DROP "));
  if (temporary_table)
    query.append(STRING_WITH_LEN("TEMPORARY "));
  query.append(STRING_WITH_LEN("TABLE IF EXISTS "));
  append_identifier(thd, &query, db_name);
  query.append(".");
  append_identifier(thd, &query, table_name);
  query.append(STRING_WITH_LEN("/* Generated to handle "
                               "failed CREATE OR REPLACE */"));

  /*
    In case of temporary tables we don't have to log the database name
    in the binary log. We log this for non temporary tables, as the slave
    may use a filter to ignore queries for a specific database.
  */
  error= thd->binlog_query(THD::STMT_QUERY_TYPE,
                           query.ptr(), query.length(),
                           FALSE, FALSE, temporary_table, 0) > 0;
  DBUG_RETURN(error);
}


/**
  Quickly remove a table without bin logging

  @param thd         Thread context.
  @param base        The handlerton handle.
  @param db          The database name.
  @param table_name  The table name.
  @param flags       Flags for build_table_filename() as well as describing
                     if handler files / .FRM should be deleted as well.

  @return False in case of success, True otherwise.
*/

bool quick_rm_table(THD *thd, handlerton *base, const LEX_CSTRING *db,
                    const LEX_CSTRING *table_name, uint flags,
                    const char *table_path)
{
  char path[FN_REFLEN + 1];
  const size_t pathmax = sizeof(path) - 1 - reg_ext_length;
  int error= 0;
  DBUG_ENTER("quick_rm_table");

  size_t path_length= table_path ?
    (strxnmov(path, pathmax, table_path, NullS) - path) :
    build_table_filename(path, pathmax, db->str, table_name->str, "", flags);
  if ((flags & (NO_HA_TABLE | NO_PAR_TABLE)) == NO_HA_TABLE)
  {
    handler *file= get_new_handler((TABLE_SHARE*) 0, thd->mem_root, base);
    if (!file)
      DBUG_RETURN(true);
    (void) file->ha_create_partitioning_metadata(path, NULL, CHF_DELETE_FLAG);
    delete file;
  }
  if (!(flags & (FRM_ONLY|NO_HA_TABLE)))
    error|= ha_delete_table(thd, base, path, db, table_name, 0) > 0;

  if (!(flags & NO_FRM_RENAME))
  {
    memcpy(path + path_length, reg_ext, reg_ext_length + 1);
    if (mysql_file_delete(key_file_frm, path, MYF(0)))
      error= 1; /* purecov: inspected */
  }

  if (likely(error == 0))
  {
    PSI_CALL_drop_table_share(flags & FN_IS_TMP, db->str, (uint)db->length,
                              table_name->str, (uint)table_name->length);
  }

  DBUG_RETURN(error);
}


/*
  Sort keys in the following order:
  - PRIMARY KEY
  - UNIQUE keys where all column are NOT NULL
  - UNIQUE keys that don't contain partial segments
  - Other UNIQUE keys
  - LONG UNIQUE keys
  - Normal keys
  - Fulltext keys

  This will make checking for duplicated keys faster and ensure that
  PRIMARY keys are prioritized.
*/

static int sort_keys(KEY *a, KEY *b)
{
  ulong a_flags= a->flags, b_flags= b->flags;
  
  /*
    Do not reorder LONG_HASH indexes, because they must match the order
    of their LONG_UNIQUE_HASH_FIELD's.
  */
  if (a->algorithm == HA_KEY_ALG_LONG_HASH &&
      b->algorithm == HA_KEY_ALG_LONG_HASH)
    return a->usable_key_parts - b->usable_key_parts;

  if (a_flags & HA_NOSAME)
  {
    if (!(b_flags & HA_NOSAME))
      return -1;
    /*
      Long Unique keys should always be last unique key.
      Before this patch they used to change order wrt to partial keys (MDEV-19049)
    */
    if (a->algorithm == HA_KEY_ALG_LONG_HASH)
      return 1;
    if (b->algorithm == HA_KEY_ALG_LONG_HASH)
      return -1;
    if ((a_flags ^ b_flags) & HA_NULL_PART_KEY)
    {
      /* Sort NOT NULL keys before other keys */
      return (a_flags & HA_NULL_PART_KEY) ? 1 : -1;
    }
    if (a->name.str == primary_key_name)
      return -1;
    if (b->name.str == primary_key_name)
      return 1;
    /* Sort keys don't containing partial segments before others */
    if ((a_flags ^ b_flags) & HA_KEY_HAS_PART_KEY_SEG)
      return (a_flags & HA_KEY_HAS_PART_KEY_SEG) ? 1 : -1;
  }
  else if (b_flags & HA_NOSAME)
    return 1;					// Prefer b

  if ((a_flags ^ b_flags) & HA_FULLTEXT)
  {
    return (a_flags & HA_FULLTEXT) ? 1 : -1;
  }
  /*
    Prefer original key order.	usable_key_parts contains here
    the original key position.
  */
  return a->usable_key_parts - b->usable_key_parts;
}

/*
  Check TYPELIB (set or enum) for duplicates

  SYNOPSIS
    check_duplicates_in_interval()
    set_or_name   "SET" or "ENUM" string for warning message
    name	  name of the checked column
    typelib	  list of values for the column
    dup_val_count  returns count of duplicate elements

  DESCRIPTION
    This function prints an warning for each value in list
    which has some duplicates on its right

  RETURN VALUES
    0             ok
    1             Error
*/

bool check_duplicates_in_interval(const char *set_or_name,
                                  const char *name, const TYPELIB *typelib,
                                  CHARSET_INFO *cs, unsigned int *dup_val_count)
{
  TYPELIB tmp= *typelib;
  const char **cur_value= typelib->type_names;
  unsigned int *cur_length= typelib->type_lengths;
  *dup_val_count= 0;  
  
  for ( ; tmp.count > 1; cur_value++, cur_length++)
  {
    tmp.type_names++;
    tmp.type_lengths++;
    tmp.count--;
    if (find_type2(&tmp, (const char*)*cur_value, *cur_length, cs))
    {
      THD *thd= current_thd;
      ErrConvString err(*cur_value, *cur_length, cs);
      if (current_thd->is_strict_mode())
      {
        my_error(ER_DUPLICATED_VALUE_IN_TYPE, MYF(0),
                 name, err.ptr(), set_or_name);
        return 1;
      }
      push_warning_printf(thd,Sql_condition::WARN_LEVEL_NOTE,
                          ER_DUPLICATED_VALUE_IN_TYPE,
                          ER_THD(thd, ER_DUPLICATED_VALUE_IN_TYPE),
                          name, err.ptr(), set_or_name);
      (*dup_val_count)++;
    }
  }
  return 0;
}


bool Column_definition::
       prepare_charset_for_string(const Column_derived_attributes *dattr)
{
  if (!charset)
    charset= dattr->charset();
  return (flags & BINCMP_FLAG) && !(charset= find_bin_collation(charset));
}


bool Column_definition::prepare_stage2_blob(handler *file,
                                            ulonglong table_flags,
                                            uint field_flags)
{
  if (table_flags & HA_NO_BLOBS)
  {
    my_error(ER_TABLE_CANT_HANDLE_BLOB, MYF(0), file->table_type());
    return true;
  }
  pack_flag= field_flags |
             pack_length_to_packflag(pack_length - portable_sizeof_char_ptr);
  if (charset->state & MY_CS_BINSORT)
    pack_flag|= FIELDFLAG_BINARY;
  length= 8;                        // Unireg field length
  return false;
}


bool Column_definition::prepare_stage2_typelib(const char *type_name,
                                               uint field_flags,
                                               uint *dup_val_count)
{
  pack_flag= pack_length_to_packflag(pack_length) | field_flags;
  if (charset->state & MY_CS_BINSORT)
    pack_flag|= FIELDFLAG_BINARY;
  return check_duplicates_in_interval(type_name, field_name.str, interval,
                                      charset, dup_val_count);
}


uint Column_definition::pack_flag_numeric() const
{
  return (FIELDFLAG_NUMBER |
          (flags & UNSIGNED_FLAG ? 0 : FIELDFLAG_DECIMAL)  |
          (flags & ZEROFILL_FLAG ? FIELDFLAG_ZEROFILL : 0));
}


bool Column_definition::prepare_stage2_varchar(ulonglong table_flags)
{
  pack_flag= (charset->state & MY_CS_BINSORT) ? FIELDFLAG_BINARY : 0;
  return false;
}


/*
  Prepare a Column_definition instance for packing
  Members such as pack_flag are valid after this call.

  @param IN     handler      - storage engine handler,
                               or NULL if preparing for an SP variable
  @param IN     table_flags  - table flags

  @retval false  -  ok
  @retval true   -  error (not supported type, bad definition, etc)
*/

bool Column_definition::prepare_stage2(handler *file,
                                       ulonglong table_flags)
{
  DBUG_ENTER("Column_definition::prepare_stage2");

  /*
    This code came from mysql_prepare_create_table.
    Indent preserved to make patching easier
  */
  DBUG_ASSERT(charset);

  if (type_handler()->Column_definition_prepare_stage2(this, file, table_flags))
    DBUG_RETURN(true);

  if (!(flags & NOT_NULL_FLAG) ||
      (vcol_info))  /* Make virtual columns allow NULL values */
    pack_flag|= FIELDFLAG_MAYBE_NULL;
  if (flags & NO_DEFAULT_VALUE_FLAG)
    pack_flag|= FIELDFLAG_NO_DEFAULT;
  DBUG_RETURN(false);
}


/**
   Modifies the first column definition whose SQL type is TIMESTAMP
   by adding the features DEFAULT CURRENT_TIMESTAMP ON UPDATE CURRENT_TIMESTAMP.

   If the first TIMESTAMP column appears to be nullable, or to have an
   explicit default, or to be a virtual column, or to be part of table period,
   then no promotion is done.

   @param column_definitions The list of column definitions, in the physical
                             order in which they appear in the table.
*/

void promote_first_timestamp_column(List<Create_field> *column_definitions)
{
  bool first= true;
  for (Create_field &column_definition : *column_definitions)
  {
    if (column_definition.is_timestamp_type() ||    // TIMESTAMP
        column_definition.unireg_check == Field::TIMESTAMP_OLD_FIELD) // Legacy
    {
      if (!column_definition.explicitly_nullable)
        column_definition.flags|= NOT_NULL_FLAG;
      DBUG_PRINT("info", ("field-ptr:%p", column_definition.field));
      if (first &&
          (column_definition.flags & NOT_NULL_FLAG) != 0 && // NOT NULL,
          column_definition.default_value == NULL &&   // no constant default,
          column_definition.unireg_check == Field::NONE && // no function default
          column_definition.vcol_info == NULL &&
          column_definition.period == NULL &&
          !(column_definition.flags & VERS_SYSTEM_FIELD)) // column isn't generated
      {
        DBUG_PRINT("info", ("First TIMESTAMP column '%s' was promoted to "
                            "DEFAULT CURRENT_TIMESTAMP ON UPDATE "
                            "CURRENT_TIMESTAMP",
                            column_definition.field_name.str
                            ));
        column_definition.unireg_check= Field::TIMESTAMP_DNUN_FIELD;
      }
      first= false;
    }
  }
}

static bool key_cmp(const Key_part_spec &a, const Key_part_spec &b)
{
  return a.length == b.length &&
         !lex_string_cmp(system_charset_info, &a.field_name, &b.field_name);
}

/**
  Check if there is a duplicate key. Report a warning for every duplicate key.

  @param thd              Thread context.
  @param key              Key to be checked.
  @param key_info         Key meta-data info.
  @param key_list         List of existing keys.
*/
static void check_duplicate_key(THD *thd, const Key *key, const KEY *key_info,
                                const List<Key> *key_list)
{
  /*
    We only check for duplicate indexes if it is requested and the
    key is not auto-generated.

    Check is requested if the key was explicitly created or altered
    by the user (unless it's a foreign key).
  */
  if (key->old || key->type == Key::FOREIGN_KEY || key->generated)
    return;

  for (const Key &k : *key_list)
  {
    // Looking for a similar key...

    if (&k == key)
      break;

    if (k.generated ||
        (key->type != k.type) ||
        (key->key_create_info.algorithm != k.key_create_info.algorithm) ||
        (key->columns.elements != k.columns.elements))
    {
      // Keys are different.
      continue;
    }

    if (std::equal(key->columns.begin(), key->columns.end(), k.columns.begin(),
                   key_cmp))
    {
      push_warning_printf(thd, Sql_condition::WARN_LEVEL_NOTE, ER_DUP_INDEX,
                          ER_THD(thd, ER_DUP_INDEX), key_info->name.str);
      return;
    }
  }
}


bool Column_definition::prepare_stage1_typelib(THD *thd,
                                               MEM_ROOT *mem_root,
                                               handler *file,
                                               ulonglong table_flags)
{
  /*
    Pass the last parameter to prepare_interval_field() as follows:
    - If we are preparing for an SP variable (file is NULL), we pass "false",
      to force allocation and full copying of TYPELIB values on the given
      mem_root, even if no character set conversion is needed. This is needed
      because a life cycle of an SP variable is longer than the current query.

    - If we are preparing for a CREATE TABLE, (file != NULL), we pass "true".
      This will create the typelib in runtime memory - we will free the
      occupied memory at the same time when we free this
      sql_field -- at the end of execution.
      Pass "true" as the last argument to reuse "interval_list"
      values in "interval" in cases when no character conversion is needed,
      to avoid extra copying.
  */
  if (prepare_interval_field(mem_root, file != NULL))
    return true; // E.g. wrong values with commas: SET('a,b')
  create_length_to_internal_length_typelib();

  DBUG_ASSERT(file || !default_value); // SP variables have no default_value
  if (default_value && default_value->expr->basic_const_item())
  {
    if ((charset != default_value->expr->collation.collation &&
         prepare_stage1_convert_default(thd, mem_root, charset)) ||
         prepare_stage1_check_typelib_default())
      return true;
  }
  return false;
}


bool Column_definition::prepare_stage1_string(THD *thd,
                                              MEM_ROOT *mem_root,
                                              handler *file,
                                              ulonglong table_flags)
{
  create_length_to_internal_length_string();
  if (prepare_blob_field(thd))
    return true;
  DBUG_ASSERT(file || !default_value); // SP variables have no default_value
  /*
    Convert the default value from client character
    set into the column character set if necessary.
    We can only do this for constants as we have not yet run fix_fields.
    But not for blobs, as they will be stored as SQL expressions, not
    written down into the record image.
  */
  if (!(flags & BLOB_FLAG) && default_value &&
      default_value->expr->basic_const_item() &&
      charset != default_value->expr->collation.collation)
  {
    if (prepare_stage1_convert_default(thd, mem_root, charset))
      return true;
  }
  return false;
}


bool Column_definition::prepare_stage1_bit(THD *thd,
                                           MEM_ROOT *mem_root,
                                           handler *file,
                                           ulonglong table_flags)
{
  pack_flag= FIELDFLAG_NUMBER;
  if (!(table_flags & HA_CAN_BIT_FIELD))
    pack_flag|= FIELDFLAG_TREAT_BIT_AS_CHAR;
  create_length_to_internal_length_bit();
  return false;
}


bool Column_definition::prepare_stage1(THD *thd,
                                       MEM_ROOT *mem_root,
                                       handler *file,
                                       ulonglong table_flags,
                                       const Column_derived_attributes
                                             *derived_attr)
{
  return type_handler()->Column_definition_prepare_stage1(thd, mem_root,
                                                          this, file,
                                                          table_flags,
                                                          derived_attr);
}


bool Column_definition::prepare_stage1_convert_default(THD *thd,
                                                       MEM_ROOT *mem_root,
                                                       CHARSET_INFO *cs)
{
  DBUG_ASSERT(thd->mem_root == mem_root);
  Item *item;
  if (!(item= default_value->expr->safe_charset_converter(thd, cs)))
  {
    my_error(ER_INVALID_DEFAULT, MYF(0), field_name.str);
    return true; // Could not convert
  }
  /* Fix for prepare statement */
  thd->change_item_tree(&default_value->expr, item);
  return false;
}


bool Column_definition::prepare_stage1_check_typelib_default()
{
  StringBuffer<MAX_FIELD_WIDTH> str;
  String *def= default_value->expr->val_str(&str);
  bool not_found;
  if (def == NULL) /* SQL "NULL" maps to NULL */
  {
    not_found= flags & NOT_NULL_FLAG;
  }
  else
  {
    not_found= false;
    if (real_field_type() == MYSQL_TYPE_SET)
    {
      char *not_used;
      uint not_used2;
      find_set(interval, def->ptr(), def->length(),
               charset, &not_used, &not_used2, &not_found);
    }
    else /* MYSQL_TYPE_ENUM */
    {
      def->length(charset->lengthsp(def->ptr(), def->length()));
      not_found= !find_type2(interval, def->ptr(), def->length(), charset);
    }
  }
  if (not_found)
  {
    my_error(ER_INVALID_DEFAULT, MYF(0), field_name.str);
    return true;
  }
  return false;
}
/*
   This function adds a invisible field to field_list
   SYNOPSIS
    mysql_add_invisible_field()
      thd                      Thread Object
      field_list               list of all table fields
      field_name               name/prefix of invisible field
                               ( Prefix in the case when it is
                                *INVISIBLE_FULL*
                               and given name is duplicate)
      type_handler             field data type
      invisible
      default value
    RETURN VALUE
      Create_field pointer
*/
int mysql_add_invisible_field(THD *thd, List<Create_field> * field_list,
        const char *field_name, Type_handler *type_handler,
        field_visibility_t invisible, Item* default_value)
{
  Create_field *fld= new(thd->mem_root)Create_field();
  const char *new_name= NULL;
  /* Get unique field name if invisible == INVISIBLE_FULL */
  if (invisible == INVISIBLE_FULL)
  {
    if ((new_name= make_unique_invisible_field_name(thd, field_name,
                                                     field_list)))
    {
      fld->field_name.str= new_name;
      fld->field_name.length= strlen(new_name);
    }
    else
      return 1;  //Should not happen
  }
  else
  {
    fld->field_name.str= thd->strmake(field_name, strlen(field_name));
    fld->field_name.length= strlen(field_name);
  }
  fld->set_handler(type_handler);
  fld->invisible= invisible;
  if (default_value)
  {
    Virtual_column_info *v= new (thd->mem_root) Virtual_column_info();
    v->expr= default_value;
    v->utf8= 0;
    fld->default_value= v;
  }
  field_list->push_front(fld, thd->mem_root);
  return 0;
}

#define LONG_HASH_FIELD_NAME_LENGTH 30
static inline void make_long_hash_field_name(LEX_CSTRING *buf, uint num)
{
  buf->length= my_snprintf((char *)buf->str,
          LONG_HASH_FIELD_NAME_LENGTH, "DB_ROW_HASH_%u", num);
}

/**
  Add fully invisible hash field to table in case of long
  unique column
  @param  thd           Thread Context.
  @param  create_list   List of table fields.
  @param  key_info      current long unique key info
*/
static Create_field * add_hash_field(THD * thd, List<Create_field> *create_list,
                                      KEY *key_info)
{
  List_iterator<Create_field> it(*create_list);
  Create_field *dup_field, *cf= new (thd->mem_root) Create_field();
  cf->flags|= UNSIGNED_FLAG | LONG_UNIQUE_HASH_FIELD;
  cf->decimals= 0;
  cf->length= cf->char_length= cf->pack_length= HA_HASH_FIELD_LENGTH;
  cf->invisible= INVISIBLE_FULL;
  cf->pack_flag|= FIELDFLAG_MAYBE_NULL;
  cf->vcol_info= new (thd->mem_root) Virtual_column_info();
  cf->vcol_info->stored_in_db= false;
  uint num= 1;
  LEX_CSTRING field_name;
  field_name.str= (char *)thd->alloc(LONG_HASH_FIELD_NAME_LENGTH);
  make_long_hash_field_name(&field_name, num);
  /*
    Check for collisions
   */
  while ((dup_field= it++))
  {
    if (!my_strcasecmp(system_charset_info, field_name.str, dup_field->field_name.str))
    {
      num++;
      make_long_hash_field_name(&field_name, num);
      it.rewind();
    }
  }
  cf->field_name= field_name;
  cf->set_handler(&type_handler_slonglong);
  key_info->algorithm= HA_KEY_ALG_LONG_HASH;
  create_list->push_back(cf,thd->mem_root);
  return cf;
}

Key *
mysql_add_invisible_index(THD *thd, List<Key> *key_list,
        LEX_CSTRING* field_name, enum Key::Keytype type)
{
  Key *key= new (thd->mem_root) Key(type, &null_clex_str, HA_KEY_ALG_UNDEF,
                                    false, DDL_options(DDL_options::OPT_NONE));
  key->columns.push_back(new(thd->mem_root) Key_part_spec(field_name, 0, true),
          thd->mem_root);
  key_list->push_back(key, thd->mem_root);
  return key;
}


bool Type_handler_string::Key_part_spec_init_ft(Key_part_spec *part,
                                                const Column_definition &def)
                                                const
{
  /*
    Set length to 0. It's set to the real column width later for CHAR.
    It has to be the correct col width for CHAR, as its data are not
    prefixed with length (unlike blobs).
  */
  part->length= 0;
  return !Charset(def.charset).is_good_for_ft();
}


bool Type_handler_varchar::Key_part_spec_init_ft(Key_part_spec *part,
                                                 const Column_definition &def)
                                                 const
{
  part->length= 0;
  return !Charset(def.charset).is_good_for_ft();
}


bool
Type_handler_blob_common::Key_part_spec_init_ft(Key_part_spec *part,
                                                const Column_definition &def)
                                                const
{
  /*
    Set keyseg length to 1 for blobs.
    It's ignored in ft code: the data length is taken from the length prefix.
  */
  part->length= 1;
  return !Charset(def.charset).is_good_for_ft();
}


static bool
key_add_part_check_null(const handler *file, KEY *key_info,
                        const Column_definition *sql_field,
                        const Key_part_spec *column)
{
  if (!(sql_field->flags & NOT_NULL_FLAG))
  {
    key_info->flags|= HA_NULL_PART_KEY;
    if (!(file->ha_table_flags() & HA_NULL_IN_KEY))
    {
      my_error(ER_NULL_COLUMN_IN_INDEX, MYF(0), column->field_name.str);
      return true;
    }
  }
  return false;
}


/*
  Preparation for table creation

  SYNOPSIS
    mysql_prepare_create_table()
      thd                       Thread object.
      create_info               Create information (like MAX_ROWS).
      alter_info                List of columns and indexes to create
      db_options          INOUT Table options (like HA_OPTION_PACK_RECORD).
      file                      The handler for the new table.
      key_info_buffer     OUT   An array of KEY structs for the indexes.
      key_count           OUT   The number of elements in the array.
      create_table_mode         C_ORDINARY_CREATE, C_ALTER_TABLE,
                                C_CREATE_SELECT, C_ASSISTED_DISCOVERY

  DESCRIPTION
    Prepares the table and key structures for table creation.

  NOTES
    sets create_info->varchar if the table has a varchar

  RETURN VALUES
    FALSE    OK
    TRUE     error
*/

static int
mysql_prepare_create_table(THD *thd, HA_CREATE_INFO *create_info,
                           Alter_info *alter_info, uint *db_options,
                           handler *file, KEY **key_info_buffer,
                           uint *key_count, int create_table_mode)
{
  const char	*key_name;
  Create_field	*sql_field,*dup_field;
  uint		field,null_fields,max_key_length;
  ulong		record_offset= 0;
  KEY_PART_INFO *key_part_info;
  int		field_no,dup_no;
  int		select_field_pos,auto_increment=0;
  List_iterator_fast<Create_field> it(alter_info->create_list);
  List_iterator<Create_field> it2(alter_info->create_list);
  uint total_uneven_bit_length= 0;
  int select_field_count= C_CREATE_SELECT(create_table_mode);
  bool tmp_table= create_table_mode == C_ALTER_TABLE;
  const bool create_simple= thd->lex->create_simple();
  bool is_hash_field_needed= false;
  const Column_derived_attributes dattr(create_info->default_table_charset);
  const Column_bulk_alter_attributes
    battr(create_info->alter_table_convert_to_charset);
  const CHARSET_INFO *scs= system_charset_info;
  DBUG_ENTER("mysql_prepare_create_table");

  DBUG_EXECUTE_IF("test_pseudo_invisible",{
          mysql_add_invisible_field(thd, &alter_info->create_list,
                      "invisible", &type_handler_slong, INVISIBLE_SYSTEM,
                      new (thd->mem_root)Item_int(thd, 9));
          });
  DBUG_EXECUTE_IF("test_completely_invisible",{
          mysql_add_invisible_field(thd, &alter_info->create_list,
                      "invisible", &type_handler_slong, INVISIBLE_FULL,
                      new (thd->mem_root)Item_int(thd, 9));
          });
  DBUG_EXECUTE_IF("test_invisible_index",{
          LEX_CSTRING temp= { STRING_WITH_LEN("invisible") };
          mysql_add_invisible_index(thd, &alter_info->key_list, &temp,
                                    Key::MULTIPLE);
          });
  LEX_CSTRING* connstr = &create_info->connect_string;
  if (connstr->length > CONNECT_STRING_MAXLEN &&
      scs->charpos(connstr->str, connstr->str + connstr->length,
                   CONNECT_STRING_MAXLEN) < connstr->length)
  {
    my_error(ER_WRONG_STRING_LENGTH, MYF(0), connstr->str, "CONNECTION",
             CONNECT_STRING_MAXLEN);
    DBUG_RETURN(TRUE);
  }

  select_field_pos= alter_info->create_list.elements - select_field_count;
  null_fields= 0;
  create_info->varchar= 0;
  max_key_length= file->max_key_length();

  /* Handle creation of sequences */
  if (create_info->sequence)
  {
    if (!(file->ha_table_flags() & HA_CAN_TABLES_WITHOUT_ROLLBACK))
    {
      my_error(ER_ILLEGAL_HA_CREATE_OPTION, MYF(0), file->table_type(),
               "SEQUENCE");
      DBUG_RETURN(TRUE);
    }

    /* The user specified fields: check that structure is ok */
    if (check_sequence_fields(thd->lex, &alter_info->create_list,
                              alter_info->db, alter_info->table_name))
      DBUG_RETURN(TRUE);
  }

  for (field_no=0; (sql_field=it++) ; field_no++)
  {
    /* Virtual fields are always NULL */
    if (sql_field->vcol_info)
      sql_field->flags&= ~NOT_NULL_FLAG;

    /*
      Initialize length from its original value (number of characters),
      which was set in the parser. This is necessary if we're
      executing a prepared statement for the second time.
    */
    sql_field->length= sql_field->char_length;

    if (sql_field->bulk_alter(&dattr, &battr))
      DBUG_RETURN(true);

    if (sql_field->prepare_stage1(thd, thd->mem_root,
                                  file, file->ha_table_flags(),
                                  &dattr))
      DBUG_RETURN(true);

    DBUG_ASSERT(sql_field->charset);

    if (sql_field->real_field_type() == MYSQL_TYPE_BIT &&
        file->ha_table_flags() & HA_CAN_BIT_FIELD)
      total_uneven_bit_length+= sql_field->length & 7;

    if (!(sql_field->flags & NOT_NULL_FLAG))
      null_fields++;

    if (check_column_name(sql_field->field_name.str))
    {
      my_error(ER_WRONG_COLUMN_NAME, MYF(0), sql_field->field_name.str);
      DBUG_RETURN(TRUE);
    }

    /* Check if we have used the same field name before */
    for (dup_no=0; (dup_field=it2++) != sql_field; dup_no++)
    {
      if (lex_string_cmp(scs, &sql_field->field_name, &dup_field->field_name) == 0)
      {
	/*
	  If this was a CREATE ... SELECT statement, accept a field
	  redefinition if we are changing a field in the SELECT part
	*/
	if (field_no < select_field_pos || dup_no >= select_field_pos ||
            dup_field->invisible >= INVISIBLE_SYSTEM)
	{
	  my_error(ER_DUP_FIELDNAME, MYF(0), sql_field->field_name.str);
	  DBUG_RETURN(TRUE);
	}
	else
	{
	  /* Field redefined */

          /*
            If we are replacing a BIT field, revert the increment
            of total_uneven_bit_length that was done above.
          */
          if (sql_field->real_field_type() == MYSQL_TYPE_BIT &&
              file->ha_table_flags() & HA_CAN_BIT_FIELD)
            total_uneven_bit_length-= sql_field->length & 7;

          /* 
            We're making one field from two, the result field will have
            dup_field->flags as flags. If we've incremented null_fields
            because of sql_field->flags, decrement it back.
          */
          if (!(sql_field->flags & NOT_NULL_FLAG))
            null_fields--;

          if (sql_field->redefine_stage1(dup_field, file))
            DBUG_RETURN(true);

	  it2.remove();			// Remove first (create) definition
	  select_field_pos--;
	  break;
	}
      }
    }
    /* Don't pack rows in old tables if the user has requested this */
    if ((sql_field->flags & BLOB_FLAG) ||
	(sql_field->real_field_type() == MYSQL_TYPE_VARCHAR &&
         create_info->row_type != ROW_TYPE_FIXED))
      (*db_options)|= HA_OPTION_PACK_RECORD;
    it2.rewind();
  }

  /* record_offset will be increased with 'length-of-null-bits' later */
  record_offset= 0;
  null_fields+= total_uneven_bit_length;

  it.rewind();
  while ((sql_field=it++))
  {
    DBUG_ASSERT(sql_field->charset != 0);
    if (sql_field->prepare_stage2(file, file->ha_table_flags()))
      DBUG_RETURN(TRUE);
    if (sql_field->real_field_type() == MYSQL_TYPE_VARCHAR)
      create_info->varchar= TRUE;
    sql_field->offset= record_offset;
    if (MTYP_TYPENR(sql_field->unireg_check) == Field::NEXT_NUMBER)
      auto_increment++;
    if (parse_option_list(thd, create_info->db_type, &sql_field->option_struct,
                          &sql_field->option_list,
                          create_info->db_type->field_options, FALSE,
                          thd->mem_root))
      DBUG_RETURN(TRUE);
    /*
      For now skip fields that are not physically stored in the database
      (virtual fields) and update their offset later 
      (see the next loop).
    */
    if (sql_field->stored_in_db())
      record_offset+= sql_field->pack_length;
    if (sql_field->flags & VERS_SYSTEM_FIELD)
      continue;
  }
  /* Update virtual fields' offset and give error if
     All fields are invisible */
  bool is_all_invisible= true;
  it.rewind();
  while ((sql_field=it++))
  {
    if (!sql_field->stored_in_db())
    {
      sql_field->offset= record_offset;
      record_offset+= sql_field->pack_length;
    }
    if (sql_field->invisible == VISIBLE)
      is_all_invisible= false;
  }
  if (is_all_invisible)
  {
    my_error(ER_TABLE_MUST_HAVE_COLUMNS, MYF(0));
    DBUG_RETURN(TRUE);
  }
  if (auto_increment > 1)
  {
    my_message(ER_WRONG_AUTO_KEY, ER_THD(thd, ER_WRONG_AUTO_KEY), MYF(0));
    DBUG_RETURN(TRUE);
  }
  if (auto_increment &&
      (file->ha_table_flags() & HA_NO_AUTO_INCREMENT))
  {
    my_error(ER_TABLE_CANT_HANDLE_AUTO_INCREMENT, MYF(0), file->table_type());
    DBUG_RETURN(TRUE);
  }

  /*
   CREATE TABLE[with auto_increment column] SELECT is unsafe as the rows
   inserted in the created table depends on the order of the rows fetched
   from the select tables. This order may differ on master and slave. We
   therefore mark it as unsafe.
  */
  if (select_field_count > 0 && auto_increment)
    thd->lex->set_stmt_unsafe(LEX::BINLOG_STMT_UNSAFE_CREATE_SELECT_AUTOINC);

  /* Create keys */

  List_iterator<Key> key_iterator(alter_info->key_list);
  List_iterator<Key> key_iterator2(alter_info->key_list);
  uint key_parts=0;
  bool primary_key=0,unique_key=0;
  Key *key, *key2;
  uint tmp, key_number;
  /* special marker for keys to be ignored */
  static char ignore_key[1];

  /* Calculate number of key segements */
  *key_count= 0;

  while ((key=key_iterator++))
  {
    DBUG_PRINT("info", ("key name: '%s'  type: %d", key->name.str ? key->name.str :
                        "(none)" , key->type));
    if (key->type == Key::FOREIGN_KEY)
    {
      Foreign_key *fk_key= (Foreign_key*) key;
      if (fk_key->validate(alter_info->create_list))
        DBUG_RETURN(TRUE);
      if (fk_key->ref_columns.elements)
      {
        if (fk_key->ref_columns.elements != fk_key->columns.elements)
        {
          my_error(ER_WRONG_FK_DEF, MYF(0),
                  (fk_key->name.str ? fk_key->name.str :
                                      "foreign key without name"),
                  ER_THD(thd, ER_KEY_REF_DO_NOT_MATCH_TABLE_REF));
          DBUG_RETURN(TRUE);
        }
      }
      else
        fk_key->ref_columns.append(&fk_key->columns);
      continue;
    }
    (*key_count)++;
    tmp=file->max_key_parts();
    if (key->columns.elements > tmp)
    {
      my_error(ER_TOO_MANY_KEY_PARTS,MYF(0),tmp);
      DBUG_RETURN(TRUE);
    }
    if (check_ident_length(&key->name))
      DBUG_RETURN(TRUE);
    key_iterator2.rewind ();
    if (key->type != Key::FOREIGN_KEY)
    {
      while ((key2 = key_iterator2++) != key)
      {
	/*
          is_foreign_key_prefix(key, key2) returns true if key or key2, or
          both, is 'generated', and a generated key is a prefix of the other
          key. Then we do not need the generated shorter key.
        */
        if (key2->type != Key::FOREIGN_KEY && key2->name.str != ignore_key &&
            is_foreign_key_prefix(key, key2))
        {
          /* mark that the generated key should be ignored */
          if (!key2->generated ||
              (key->generated && key->columns.elements <
               key2->columns.elements))
            key->name.str= ignore_key;
          else
          {
            key2->name.str= ignore_key;
            key_parts-= key2->columns.elements;
            (*key_count)--;
          }
          break;
        }
      }
    }
    if (key->name.str != ignore_key)
      key_parts+=key->columns.elements;
    else
      (*key_count)--;
    if (key->name.str && !tmp_table && (key->type != Key::PRIMARY) &&
	!my_strcasecmp(scs, key->name.str, primary_key_name))
    {
      my_error(ER_WRONG_NAME_FOR_INDEX, MYF(0), key->name.str);
      DBUG_RETURN(TRUE);
    }
    if (key->type == Key::PRIMARY && key->name.str &&
        my_strcasecmp(scs, key->name.str, primary_key_name) != 0)
    {
      bool sav_abort_on_warning= thd->abort_on_warning;
      thd->abort_on_warning= FALSE; /* Don't make an error out of this. */
      push_warning_printf(thd, Sql_condition::WARN_LEVEL_WARN,
                          ER_WRONG_NAME_FOR_INDEX,
                          "Name '%-.100s' ignored for PRIMARY key.",
                          key->name.str);
      thd->abort_on_warning= sav_abort_on_warning;
    }
  }

  KEY *key_info= *key_info_buffer= (KEY*)thd->calloc(sizeof(KEY) * (*key_count));
  if (!*key_info_buffer)
    DBUG_RETURN(true);				// Out of memory

  key_iterator.rewind();
  while ((key=key_iterator++))
  {
    if (key->name.str == ignore_key || key->type == Key::FOREIGN_KEY)
      continue;
    /* Create the key->ame based on the first column (if not given) */
    if (key->type == Key::PRIMARY)
    {
      if (primary_key)
      {
        my_message(ER_MULTIPLE_PRI_KEY, ER_THD(thd, ER_MULTIPLE_PRI_KEY),
                   MYF(0));
        DBUG_RETURN(true);
      }
      key_name=primary_key_name;
      primary_key=1;
    }
    else if (!(key_name= key->name.str))
    {
      auto field_name= key->columns.elem(0)->field_name;
      it.rewind();
      while ((sql_field=it++) &&
             lex_string_cmp(scs, &field_name, &sql_field->field_name));
      if (sql_field)
        field_name= sql_field->field_name;
      key_name=make_unique_key_name(thd, field_name.str,
                                    *key_info_buffer, key_info);
    }
    if (check_if_keyname_exists(key_name, *key_info_buffer, key_info))
    {
      my_error(ER_DUP_KEYNAME, MYF(0), key_name);
      DBUG_RETURN(true);
    }

    key_info->name.str= (char*) key_name;
    key_info->name.length= strlen(key_name);
    key->name= key_info->name;

    int parts_added= append_system_key_parts(thd, create_info, key);
    if (parts_added < 0)
      DBUG_RETURN(true);
    key_parts += parts_added;
    key_info++;
  }
  tmp=file->max_keys();
  if (*key_count > tmp)
  {
    my_error(ER_TOO_MANY_KEYS,MYF(0),tmp);
    DBUG_RETURN(TRUE);
  }

  key_part_info=(KEY_PART_INFO*) thd->calloc(sizeof(KEY_PART_INFO)*key_parts);
  if (!key_part_info)
    DBUG_RETURN(true);				// Out of memory

  key_info= *key_info_buffer;
  key_iterator.rewind();
  key_number=0;
  for (; (key=key_iterator++) ; key_number++)
  {
    uint key_length=0;
    Create_field *auto_increment_key= 0;
    Key_part_spec *column;

    is_hash_field_needed= false;
    if (key->name.str == ignore_key)
    {
      /* ignore redundant keys */
      do
	key=key_iterator++;
      while (key && key->name.str == ignore_key);
      if (!key)
	break;
    }

    switch (key->type) {
    case Key::MULTIPLE:
	key_info->flags= 0;
	break;
    case Key::FULLTEXT:
	key_info->flags= HA_FULLTEXT;
	if ((key_info->parser_name= &key->key_create_info.parser_name)->str)
          key_info->flags|= HA_USES_PARSER;
        else
          key_info->parser_name= 0;
	break;
    case Key::SPATIAL:
#ifdef HAVE_SPATIAL
	key_info->flags= HA_SPATIAL;
	break;
#else
	my_error(ER_FEATURE_DISABLED, MYF(0),
                 sym_group_geom.name, sym_group_geom.needed_define);
	DBUG_RETURN(TRUE);
#endif
    case Key::FOREIGN_KEY:
      key_number--;				// Skip this key
      continue;
    default:
      key_info->flags = HA_NOSAME;
      break;
    }
    if (key->generated)
      key_info->flags|= HA_GENERATED_KEY;

    key_info->user_defined_key_parts=(uint8) key->columns.elements;
    key_info->key_part=key_part_info;
    key_info->usable_key_parts= key_number;
    key_info->algorithm= key->key_create_info.algorithm;
    key_info->option_list= key->option_list;
    if (parse_option_list(thd, create_info->db_type, &key_info->option_struct,
                          &key_info->option_list,
                          create_info->db_type->index_options, FALSE,
                          thd->mem_root))
      DBUG_RETURN(TRUE);

    if (key->type == Key::FULLTEXT)
    {
      if (!(file->ha_table_flags() & HA_CAN_FULLTEXT))
      {
	my_error(ER_TABLE_CANT_HANDLE_FT, MYF(0), file->table_type());
	DBUG_RETURN(TRUE);
      }
    }
    /*
       Make SPATIAL to be RTREE by default
       SPATIAL only on BLOB or at least BINARY, this
       actually should be replaced by special GEOM type
       in near future when new frm file is ready
       checking for proper key parts number:
    */

    /* TODO: Add proper checks if handler supports key_type and algorithm */
    if (key_info->flags & HA_SPATIAL)
    {
      if (!(file->ha_table_flags() & HA_CAN_RTREEKEYS))
      {
	my_error(ER_TABLE_CANT_HANDLE_SPKEYS, MYF(0), file->table_type());
        DBUG_RETURN(TRUE);
      }
      if (key_info->user_defined_key_parts != 1)
      {
	my_error(ER_WRONG_ARGUMENTS, MYF(0), "SPATIAL INDEX");
	DBUG_RETURN(TRUE);
      }
    }
    else if (key_info->algorithm == HA_KEY_ALG_RTREE)
    {
#ifdef HAVE_RTREE_KEYS
      if ((key_info->user_defined_key_parts & 1) == 1)
      {
	my_error(ER_WRONG_ARGUMENTS, MYF(0), "RTREE INDEX");
	DBUG_RETURN(TRUE);
      }
      /* TODO: To be deleted */
      my_error(ER_NOT_SUPPORTED_YET, MYF(0), "RTREE INDEX");
      DBUG_RETURN(TRUE);
#else
      my_error(ER_FEATURE_DISABLED, MYF(0),
               sym_group_rtree.name, sym_group_rtree.needed_define);
      DBUG_RETURN(TRUE);
#endif
    }

    /* Take block size from key part or table part */
    /*
      TODO: Add warning if block size changes. We can't do it here, as
      this may depend on the size of the key
    */
    key_info->block_size= (key->key_create_info.block_size ?
                           key->key_create_info.block_size :
                           create_info->key_block_size);

    /*
      Remember block_size for the future if the block size was given
      either for key or table and it was given for the key during
      create/alter table or we have an active key_block_size for the
      table.
      The idea is that table specific key_block_size > 0 will only affect
      new keys and old keys will remember their original value.
    */
    if (key_info->block_size &&
        ((key->key_create_info.flags & HA_USES_BLOCK_SIZE) ||
         create_info->key_block_size))
      key_info->flags|= HA_USES_BLOCK_SIZE;

    List_iterator<Key_part_spec> cols(key->columns), cols2(key->columns);
    CHARSET_INFO *ft_key_charset=0;  // for FULLTEXT
    for (uint column_nr=0 ; (column=cols++) ; column_nr++)
    {
      Key_part_spec *dup_column;

      it.rewind();
      field=0;
      while ((sql_field=it++) &&
	     lex_string_cmp(scs, &column->field_name, &sql_field->field_name))
	field++;
      /*
         Either field is not present or field visibility is > INVISIBLE_USER
      */
      if (!sql_field || (sql_field->invisible > INVISIBLE_USER &&
                         !column->generated))
      {
	my_error(ER_KEY_COLUMN_DOES_NOT_EXITS, MYF(0), column->field_name.str);
	DBUG_RETURN(TRUE);
      }
      if (sql_field->invisible > INVISIBLE_USER &&
          !(sql_field->flags & VERS_SYSTEM_FIELD) &&
          !key->invisible && DBUG_EVALUATE_IF("test_invisible_index", 0, 1))
      {
        my_error(ER_KEY_COLUMN_DOES_NOT_EXITS, MYF(0), column->field_name.str);
        DBUG_RETURN(TRUE);
      }
      while ((dup_column= cols2++) != column)
      {
        if (!lex_string_cmp(scs, &column->field_name, &dup_column->field_name))
	{
	  my_error(ER_DUP_FIELDNAME, MYF(0), column->field_name.str);
	  DBUG_RETURN(TRUE);
	}
      }

      if (sql_field->compression_method())
      {
        my_error(ER_COMPRESSED_COLUMN_USED_AS_KEY, MYF(0),
                 column->field_name.str);
        DBUG_RETURN(TRUE);
      }

      cols2.rewind();
      switch(key->type) {

      case Key::FULLTEXT:
        if (sql_field->type_handler()->Key_part_spec_init_ft(column,
	                                                     *sql_field) ||
            (ft_key_charset && sql_field->charset != ft_key_charset))
        {
          my_error(ER_BAD_FT_COLUMN, MYF(0), column->field_name.str);
          DBUG_RETURN(-1);
        }
        ft_key_charset= sql_field->charset;
        break;

      case Key::SPATIAL:
        if (sql_field->type_handler()->Key_part_spec_init_spatial(column,
                                                                  *sql_field) ||
            sql_field->check_vcol_for_key(thd))
          DBUG_RETURN(TRUE);
        if (!(sql_field->flags & NOT_NULL_FLAG))
        {
          my_message(ER_SPATIAL_CANT_HAVE_NULL,
                     ER_THD(thd, ER_SPATIAL_CANT_HAVE_NULL), MYF(0));
          DBUG_RETURN(TRUE);
        }
        break;

      case Key::PRIMARY:
        if (sql_field->vcol_info)
        {
          my_error(ER_PRIMARY_KEY_BASED_ON_GENERATED_COLUMN, MYF(0));
          DBUG_RETURN(TRUE);
        }
        if (sql_field->type_handler()->Key_part_spec_init_primary(column,
	                                                          *sql_field,
	                                                          file))
          DBUG_RETURN(TRUE);
        if (!(sql_field->flags & NOT_NULL_FLAG))
        {
          /* Implicitly set primary key fields to NOT NULL for ISO conf. */
          sql_field->flags|= NOT_NULL_FLAG;
          sql_field->pack_flag&= ~FIELDFLAG_MAYBE_NULL;
          null_fields--;
        }
        break;

      case Key::MULTIPLE:
        if (sql_field->type_handler()->Key_part_spec_init_multiple(column,
                                                                   *sql_field,
                                                                   file) ||
            sql_field->check_vcol_for_key(thd) ||
            key_add_part_check_null(file, key_info, sql_field, column))
          DBUG_RETURN(TRUE);
        break;

      case Key::FOREIGN_KEY:
        if (sql_field->type_handler()->Key_part_spec_init_foreign(column,
                                                                  *sql_field,
                                                                  file) ||
            sql_field->check_vcol_for_key(thd) ||
            key_add_part_check_null(file, key_info, sql_field, column))
          DBUG_RETURN(TRUE);
        break;

      case Key::UNIQUE:
        if (sql_field->type_handler()->Key_part_spec_init_unique(column,
                                                      *sql_field, file,
                                                      &is_hash_field_needed) ||
            sql_field->check_vcol_for_key(thd) ||
            key_add_part_check_null(file, key_info, sql_field, column))
          DBUG_RETURN(TRUE);
        break;
      }

      if (MTYP_TYPENR(sql_field->unireg_check) == Field::NEXT_NUMBER)
      {
        DBUG_ASSERT(key->type != Key::FULLTEXT);
        DBUG_ASSERT(key->type != Key::SPATIAL);
        if (column_nr == 0 || (file->ha_table_flags() & HA_AUTO_PART_KEY))
         auto_increment--;                        // Field is used
        auto_increment_key= sql_field;
      }

      key_part_info->fieldnr= field;
      key_part_info->offset=  (uint16) sql_field->offset;
      key_part_info->key_type=sql_field->pack_flag;
      uint key_part_length= sql_field->type_handler()->
                              calc_key_length(*sql_field);

      if (column->length)
      {
        if (f_is_blob(sql_field->pack_flag))
        {
          key_part_length= MY_MIN(column->length,
                                  blob_length_by_type(sql_field->real_field_type())
                                  * sql_field->charset->mbmaxlen);
          if (key_part_length > max_key_length ||
              key_part_length > file->max_key_part_length())
          {
            if (key->type == Key::MULTIPLE)
            {
              key_part_length= MY_MIN(max_key_length, file->max_key_part_length());
              /* not a critical problem */
              push_warning_printf(thd, Sql_condition::WARN_LEVEL_NOTE,
                                  ER_TOO_LONG_KEY, ER_THD(thd, ER_TOO_LONG_KEY),
                                  key_part_length);
              /* Align key length to multibyte char boundary */
              key_part_length-= key_part_length % sql_field->charset->mbmaxlen;
            }
          }
        }
        // Catch invalid use of partial keys 
        else if (!f_is_geom(sql_field->pack_flag) &&
                 // is the key partial? 
                 column->length != key_part_length &&
                 // is prefix length bigger than field length? 
                 (column->length > key_part_length ||
                  // can the field have a partial key? 
                  !sql_field->type_handler()->type_can_have_key_part() ||
                  // a packed field can't be used in a partial key
                  f_is_packed(sql_field->pack_flag) ||
                  // does the storage engine allow prefixed search?
                  ((file->ha_table_flags() & HA_NO_PREFIX_CHAR_KEYS) &&
                   // and is this a 'unique' key?
                   (key_info->flags & HA_NOSAME))))
        {
          my_message(ER_WRONG_SUB_KEY, ER_THD(thd, ER_WRONG_SUB_KEY), MYF(0));
          DBUG_RETURN(TRUE);
        }
        else if (!(file->ha_table_flags() & HA_NO_PREFIX_CHAR_KEYS))
          key_part_length= column->length;
      }
      else if (key_part_length == 0 && (sql_field->flags & NOT_NULL_FLAG) &&
              !is_hash_field_needed)
      {
	my_error(ER_WRONG_KEY_COLUMN, MYF(0), file->table_type(),
                 column->field_name.str);
	  DBUG_RETURN(TRUE);
      }
      if (key_part_length > file->max_key_part_length() &&
          key->type != Key::FULLTEXT)
      {
        if (key->type == Key::MULTIPLE)
        {
          key_part_length= file->max_key_part_length();
          /* not a critical problem */
          push_warning_printf(thd, Sql_condition::WARN_LEVEL_NOTE,
                              ER_TOO_LONG_KEY, ER_THD(thd, ER_TOO_LONG_KEY),
                              key_part_length);
          /* Align key length to multibyte char boundary */
          key_part_length-= key_part_length % sql_field->charset->mbmaxlen;
        }
        else
        {
          if (key->type != Key::UNIQUE)
          {
            key_part_length= MY_MIN(max_key_length, file->max_key_part_length());
            my_error(ER_TOO_LONG_KEY, MYF(0), key_part_length);
            DBUG_RETURN(TRUE);
          }
        }
      }

      if (key->type == Key::UNIQUE
          && key_part_length > MY_MIN(max_key_length,
                                      file->max_key_part_length()))
        is_hash_field_needed= true;

      /* We can not store key_part_length more then 2^16 - 1 in frm */
      if (is_hash_field_needed && column->length > UINT_MAX16)
      {
        my_error(ER_TOO_LONG_KEYPART, MYF(0),  UINT_MAX16);
        DBUG_RETURN(TRUE);
      }
      else
        key_part_info->length= (uint16) key_part_length;
      /* Use packed keys for long strings on the first column */
      if (!((*db_options) & HA_OPTION_NO_PACK_KEYS) &&
          !((create_info->table_options & HA_OPTION_NO_PACK_KEYS)) &&
          (key_part_length >= KEY_DEFAULT_PACK_LENGTH) &&
          !is_hash_field_needed)
      {
        key_info->flags|= sql_field->type_handler()->KEY_pack_flags(column_nr);
      }
      /* Check if the key segment is partial, set the key flag accordingly */
      if (key_part_length != sql_field->type_handler()->
                                          calc_key_length(*sql_field) &&
          key_part_length != sql_field->type_handler()->max_octet_length())
        key_info->flags|= HA_KEY_HAS_PART_KEY_SEG;

      key_length+= key_part_length;
      key_part_info++;
    }
    if (!key_info->name.str || check_column_name(key_info->name.str))
    {
      my_error(ER_WRONG_NAME_FOR_INDEX, MYF(0), key_info->name.str);
      DBUG_RETURN(TRUE);
    }
    if (key->type == Key::UNIQUE && !(key_info->flags & HA_NULL_PART_KEY))
      unique_key=1;
    key_info->key_length=(uint16) key_length;
    if (key_info->key_length > max_key_length && key->type == Key::UNIQUE)
      is_hash_field_needed= true;  // for case "a BLOB UNIQUE"
    if (key_length > max_key_length && key->type != Key::FULLTEXT &&
        !is_hash_field_needed)
    {
      my_error(ER_TOO_LONG_KEY, MYF(0), max_key_length);
      DBUG_RETURN(TRUE);
    }

    /* Check long unique keys */
    if (is_hash_field_needed)
    {
      if (auto_increment_key)
      {
        my_error(ER_NO_AUTOINCREMENT_WITH_UNIQUE, MYF(0),
                 sql_field->field_name.str,
                 key_info->name.str);
        DBUG_RETURN(TRUE);
      }
      if (key_info->algorithm != HA_KEY_ALG_UNDEF &&
          key_info->algorithm != HA_KEY_ALG_HASH )
      {
        my_error(ER_TOO_LONG_KEY, MYF(0), max_key_length);
        DBUG_RETURN(TRUE);
      }
    }
    if (is_hash_field_needed ||
        (key_info->algorithm == HA_KEY_ALG_HASH &&
         key->type != Key::PRIMARY &&
         key_info->flags & HA_NOSAME &&
         !(file->ha_table_flags() & HA_CAN_HASH_KEYS ) &&
         file->ha_table_flags() & HA_CAN_VIRTUAL_COLUMNS))
    {
      Create_field *hash_fld= add_hash_field(thd, &alter_info->create_list,
                                             key_info);
      if (!hash_fld)
        DBUG_RETURN(TRUE);
      hash_fld->offset= record_offset;
      hash_fld->charset= create_info->default_table_charset;
      record_offset+= hash_fld->pack_length;
      if (key_info->flags & HA_NULL_PART_KEY)
        null_fields++;
      else
      {
        hash_fld->flags|= NOT_NULL_FLAG;
        hash_fld->pack_flag&= ~FIELDFLAG_MAYBE_NULL;
      }
    }
    if (validate_comment_length(thd, &key->key_create_info.comment,
                                INDEX_COMMENT_MAXLEN,
                                ER_TOO_LONG_INDEX_COMMENT,
                                key_info->name.str))
       DBUG_RETURN(TRUE);

    key_info->comment.length= key->key_create_info.comment.length;
    if (key_info->comment.length > 0)
    {
      key_info->flags|= HA_USES_COMMENT;
      key_info->comment.str= key->key_create_info.comment.str;
    }

    // Check if a duplicate index is defined.
    check_duplicate_key(thd, key, key_info, &alter_info->key_list);

    key_info->without_overlaps= key->without_overlaps;
    if (key_info->without_overlaps)
    {
      if (key_info->algorithm == HA_KEY_ALG_HASH ||
          key_info->algorithm == HA_KEY_ALG_LONG_HASH)

      {
without_overlaps_err:
        my_error(ER_KEY_CANT_HAVE_WITHOUT_OVERLAPS, MYF(0), key_info->name.str);
        DBUG_RETURN(true);
      }
      key_iterator2.rewind();
      while ((key2 = key_iterator2++))
      {
        if (key2->type != Key::FOREIGN_KEY)
          continue;
        DBUG_ASSERT(key != key2);
        Foreign_key *fk= (Foreign_key*) key2;
        if (fk->update_opt != FK_OPTION_CASCADE)
          continue;
        for (Key_part_spec& kp: key->columns)
        {
          for (Key_part_spec& kp2: fk->columns)
          {
            if (!lex_string_cmp(scs, &kp.field_name, &kp2.field_name))
            {
              goto without_overlaps_err;
            }
          }
        }
      }
      create_info->period_info.unique_keys++;
    }

    key_info++;
  }

  if (!unique_key && !primary_key && !create_info->sequence &&
      (file->ha_table_flags() & HA_REQUIRE_PRIMARY_KEY))
  {
    my_message(ER_REQUIRES_PRIMARY_KEY, ER_THD(thd, ER_REQUIRES_PRIMARY_KEY),
               MYF(0));
    DBUG_RETURN(TRUE);
  }
  if (auto_increment > 0)
  {
    my_message(ER_WRONG_AUTO_KEY, ER_THD(thd, ER_WRONG_AUTO_KEY), MYF(0));
    DBUG_RETURN(TRUE);
  }
  /*
    We cannot do qsort of key info if MyISAM/Aria does inplace. These engines
    do not synchronise key info on inplace alter and that qsort is
    indeterministic (MDEV-25803).

    Yet we do not know whether we do inplace or not. That detection is done
    after this create_table_impl() and that cannot be changed because of chicken
    and egg problem (inplace processing requires key info made by
    create_table_impl()).

    MyISAM/Aria cannot add index inplace so we are safe to qsort key info in
    that case. And if we don't add index then we do not need qsort at all.
  */
  if (!(create_info->options & HA_SKIP_KEY_SORT))
  {
    /*
      Sort keys in optimized order.

      Note: PK must be always first key, otherwise init_from_binary_frm_image()
      can not understand it.
    */
    my_qsort((uchar*) *key_info_buffer, *key_count, sizeof(KEY),
             (qsort_cmp) sort_keys);
  }
  create_info->null_bits= null_fields;

  /* Check fields. */
  it.rewind();
  while ((sql_field=it++))
  {
    Field::utype type= (Field::utype) MTYP_TYPENR(sql_field->unireg_check);

    /*
      Set NO_DEFAULT_VALUE_FLAG if this field doesn't have a default value and
      it is NOT NULL, not an AUTO_INCREMENT field, not a TIMESTAMP and not
      updated trough a NOW() function.
    */
    if (!sql_field->default_value &&
        !sql_field->has_default_function() &&
        (sql_field->flags & NOT_NULL_FLAG) &&
        (!sql_field->is_timestamp_type() ||
         (thd->variables.option_bits & OPTION_EXPLICIT_DEF_TIMESTAMP))&&
        !sql_field->vers_sys_field())
    {
      sql_field->flags|= NO_DEFAULT_VALUE_FLAG;
      sql_field->pack_flag|= FIELDFLAG_NO_DEFAULT;
    }

    if (thd->variables.sql_mode & MODE_NO_ZERO_DATE &&
        !sql_field->default_value && !sql_field->vcol_info &&
        !sql_field->vers_sys_field() &&
        sql_field->is_timestamp_type() &&
        !(thd->variables.option_bits & OPTION_EXPLICIT_DEF_TIMESTAMP) &&
        (sql_field->flags & NOT_NULL_FLAG) &&
        (type == Field::NONE || type == Field::TIMESTAMP_UN_FIELD))
    {
      /*
        An error should be reported if:
          - NO_ZERO_DATE SQL mode is active;
          - there is no explicit DEFAULT clause (default column value);
          - this is a TIMESTAMP column;
          - the column is not NULL;
          - this is not the DEFAULT CURRENT_TIMESTAMP column.

        In other words, an error should be reported if
          - NO_ZERO_DATE SQL mode is active;
          - the column definition is equivalent to
            'column_name TIMESTAMP DEFAULT 0'.
      */

      my_error(ER_INVALID_DEFAULT, MYF(0), sql_field->field_name.str);
      DBUG_RETURN(TRUE);
    }
    if (sql_field->invisible == INVISIBLE_USER &&
        sql_field->flags & NOT_NULL_FLAG &&
        sql_field->flags & NO_DEFAULT_VALUE_FLAG)
    {
      my_error(ER_INVISIBLE_NOT_NULL_WITHOUT_DEFAULT, MYF(0),
                          sql_field->field_name.str);
      DBUG_RETURN(TRUE);
    }

    if (create_simple)
    {
      if (sql_field->vcol_info && sql_field->vcol_info->expr &&
          check_expression(sql_field->vcol_info, &sql_field->field_name,
                           sql_field->vcol_info->stored_in_db
                           ? VCOL_GENERATED_STORED : VCOL_GENERATED_VIRTUAL,
                           alter_info))
        DBUG_RETURN(TRUE);

      if (sql_field->default_value &&
          check_expression(sql_field->default_value, &sql_field->field_name,
                           VCOL_DEFAULT, alter_info))
        DBUG_RETURN(TRUE);

      if (sql_field->check_constraint &&
          check_expression(sql_field->check_constraint, &sql_field->field_name,
                           VCOL_CHECK_FIELD, alter_info))
        DBUG_RETURN(TRUE);
    }
  }

  /* Check table level constraints */
  create_info->check_constraint_list= &alter_info->check_constraint_list;
  {
    List_iterator_fast<Virtual_column_info> c_it(alter_info->check_constraint_list);
    while (Virtual_column_info *check= c_it++)
    {
      if (check->name.length && !check->automatic_name)
      {
        /* Check that there's no repeating table CHECK constraint names. */
        List_iterator_fast<Virtual_column_info>
          dup_it(alter_info->check_constraint_list);
        const Virtual_column_info *dup_check;
        while ((dup_check= dup_it++) && dup_check != check)
        {
          if (check->name.streq(dup_check->name))
          {
            my_error(ER_DUP_CONSTRAINT_NAME, MYF(0), "CHECK", check->name.str);
            DBUG_RETURN(TRUE);
          }
        }

        /* Check that there's no repeating key constraint names. */
        List_iterator_fast<Key> key_it(alter_info->key_list);
        while (const Key *key= key_it++)
        {
          if (key->type != Key::PRIMARY && key->type != Key::UNIQUE &&
              key->type != Key::FOREIGN_KEY)
            continue;

          if (check->name.length == key->name.length &&
              my_strcasecmp(scs, check->name.str, key->name.str) == 0)
          {
            my_error(ER_DUP_CONSTRAINT_NAME, MYF(0), "CHECK", check->name.str);
            DBUG_RETURN(TRUE);
          }
        }

        if (check_string_char_length(&check->name, 0, NAME_CHAR_LEN, scs, 1))
        {
          my_error(ER_TOO_LONG_IDENT, MYF(0), check->name.str);
          DBUG_RETURN(TRUE);
        }
      }
      if (check_expression(check, &check->name, VCOL_CHECK_TABLE, alter_info))
        DBUG_RETURN(TRUE);
    }
  }

  /* Give warnings for not supported table options */
  if (create_info->used_fields & HA_CREATE_USED_TRANSACTIONAL &&
      !file->has_transactional_option())
    push_warning_printf(thd, Sql_condition::WARN_LEVEL_WARN, ER_UNKNOWN_OPTION,
                        ER_THD(thd, ER_UNKNOWN_OPTION), "transactional");

  if (parse_option_list(thd, file->partition_ht(), &create_info->option_struct,
                          &create_info->option_list,
                          file->partition_ht()->table_options, FALSE,
                          thd->mem_root))
      DBUG_RETURN(TRUE);

  DBUG_EXECUTE_IF("key",
    Debug_key::print_keys(thd, "prep_create_table: ",
                          *key_info_buffer, *key_count);
  );

  DBUG_RETURN(FALSE);
}

/**
  check comment length of table, column, index and partition

  If comment length is more than the standard length
  truncate it and store the comment length upto the standard
  comment length size

  @param          thd             Thread handle
  @param[in,out]  comment         Comment
  @param          max_len         Maximum allowed comment length
  @param          err_code        Error message
  @param          name            Name of commented object

  @return Operation status
    @retval       true            Error found
    @retval       false           On Success
*/
bool validate_comment_length(THD *thd, LEX_CSTRING *comment, size_t max_len,
                             uint err_code, const char *name)
{
  DBUG_ENTER("validate_comment_length");
  if (comment->length == 0)
    DBUG_RETURN(false);

  size_t tmp_len=
      Well_formed_prefix(system_charset_info, *comment, max_len).length();
  if (tmp_len < comment->length)
  {
    if (comment->length <= max_len)
    {
      if (thd->is_strict_mode())
      {
         my_error(ER_INVALID_CHARACTER_STRING, MYF(0),
                  system_charset_info->csname, comment->str);
         DBUG_RETURN(true);
      }
      push_warning_printf(thd, Sql_condition::WARN_LEVEL_WARN,
                          ER_INVALID_CHARACTER_STRING,
                          ER_THD(thd, ER_INVALID_CHARACTER_STRING),
                          system_charset_info->csname, comment->str);
      comment->length= tmp_len;
      DBUG_RETURN(false);
    }
    if (thd->is_strict_mode())
    {
       my_error(err_code, MYF(0), name, static_cast<ulong>(max_len));
       DBUG_RETURN(true);
    }
    push_warning_printf(thd, Sql_condition::WARN_LEVEL_WARN, err_code,
                        ER_THD(thd, err_code), name,
                        static_cast<ulong>(max_len));
    comment->length= tmp_len;
  }
  DBUG_RETURN(false);
}


/*
  Set table default charset, if not set

  SYNOPSIS
    set_table_default_charset()
    create_info        Table create information

  DESCRIPTION
    If the table character set was not given explicitly,
    let's fetch the database default character set and
    apply it to the table.
*/

static void set_table_default_charset(THD *thd, HA_CREATE_INFO *create_info,
                                      const LEX_CSTRING &db)
{
  /*
    If the table character set was not given explicitly,
    let's fetch the database default character set and
    apply it to the table.
  */
  if (!create_info->default_table_charset)
  {
    Schema_specification_st db_info;

    load_db_opt_by_name(thd, db.str, &db_info);

    create_info->default_table_charset= db_info.default_table_charset;
  }
}


/*
  Extend long VARCHAR fields to blob & prepare field if it's a blob

  SYNOPSIS
    prepare_blob_field()

  RETURN
    0	ok
    1	Error (sql_field can't be converted to blob)
        In this case the error is given
*/

bool Column_definition::prepare_blob_field(THD *thd)
{
  DBUG_ENTER("Column_definition::prepare_blob_field");

  if (length > MAX_FIELD_VARCHARLENGTH && !(flags & BLOB_FLAG))
  {
    /* Convert long VARCHAR columns to TEXT or BLOB */
    char warn_buff[MYSQL_ERRMSG_SIZE];

    if (thd->is_strict_mode())
    {
      my_error(ER_TOO_BIG_FIELDLENGTH, MYF(0), field_name.str,
               static_cast<ulong>(MAX_FIELD_VARCHARLENGTH / charset->mbmaxlen));
      DBUG_RETURN(1);
    }
    set_handler(&type_handler_blob);
    flags|= BLOB_FLAG;
    my_snprintf(warn_buff, sizeof(warn_buff), ER_THD(thd, ER_AUTO_CONVERT),
                field_name.str,
                (charset == &my_charset_bin) ? "VARBINARY" : "VARCHAR",
                (charset == &my_charset_bin) ? "BLOB" : "TEXT");
    push_warning(thd, Sql_condition::WARN_LEVEL_NOTE, ER_AUTO_CONVERT,
                 warn_buff);
  }

  if ((flags & BLOB_FLAG) && length)
  {
    if (real_field_type() == FIELD_TYPE_BLOB ||
        real_field_type() == FIELD_TYPE_TINY_BLOB ||
        real_field_type() == FIELD_TYPE_MEDIUM_BLOB)
    {
      /* The user has given a length to the blob column */
      set_handler(Type_handler::blob_type_handler((uint) length));
      pack_length= type_handler()->calc_pack_length(0);
    }
    length= 0;
  }
  DBUG_RETURN(0);
}


/*
  Preparation of Create_field for SP function return values.
  Based on code used in the inner loop of mysql_prepare_create_table()
  above.

  SYNOPSIS
    sp_prepare_create_field()
    thd                 Thread object
    mem_root            Memory root to allocate components on (e.g. interval)

  DESCRIPTION
    Prepares the field structures for field creation.

*/

bool Column_definition::sp_prepare_create_field(THD *thd, MEM_ROOT *mem_root)
{
  DBUG_ASSERT(charset);
  const Column_derived_attributes dattr(&my_charset_bin);
  return prepare_stage1(thd, mem_root, NULL, HA_CAN_GEOMETRY, &dattr) ||
         prepare_stage2(NULL, HA_CAN_GEOMETRY);
}


/**
  Appends key parts generated by mariadb server.
  Adds row_end in UNIQUE keys for system versioning,
  and period fields for WITHOUT OVERLAPS.
  @param thd Thread data
  @param create_info Table create info
  @param key Parsed key
  @return a number of key parts added to key.
 */
static int append_system_key_parts(THD *thd, HA_CREATE_INFO *create_info,
                                    Key *key)
{
  const Lex_ident &row_start_field= create_info->vers_info.as_row.start;
  const Lex_ident &row_end_field= create_info->vers_info.as_row.end;
  DBUG_ASSERT(!create_info->versioned() || (row_start_field && row_end_field));

  int result = 0;
  if (create_info->versioned() && (key->type == Key::PRIMARY
                                   || key->type == Key::UNIQUE))
  {
    Key_part_spec *key_part=NULL;
    List_iterator<Key_part_spec> part_it(key->columns);
    while ((key_part=part_it++))
    {
      if (row_start_field.streq(key_part->field_name) ||
          row_end_field.streq(key_part->field_name))
        break;
    }
    if (!key_part)
    {
      key->columns.push_back(new (thd->mem_root)
                               Key_part_spec(&row_end_field, 0, true));
      result++;
    }

  }

  if (key->without_overlaps)
  {
    DBUG_ASSERT(key->type == Key::PRIMARY || key->type == Key::UNIQUE);
    if (!create_info->period_info.is_set()
        || !key->period.streq(create_info->period_info.name))
    {
      my_error(ER_PERIOD_NOT_FOUND, MYF(0), key->period.str);
      return -1;
    }

    const auto &period_start= create_info->period_info.period.start;
    const auto &period_end= create_info->period_info.period.end;
    List_iterator<Key_part_spec> part_it(key->columns);
    while (Key_part_spec *key_part= part_it++)
    {
      if (period_start.streq(key_part->field_name)
          || period_end.streq(key_part->field_name))
      {
        my_error(ER_KEY_CONTAINS_PERIOD_FIELDS, MYF(0), key->name.str,
                 key_part->field_name.str);
        return -1;
      }
    }
    const auto &period= create_info->period_info.period;
    key->columns.push_back(new (thd->mem_root)
                           Key_part_spec(&period.end, 0, true));
    key->columns.push_back(new (thd->mem_root)
                           Key_part_spec(&period.start, 0, true));
    result += 2;
  }

  return result;
}

handler *mysql_create_frm_image(THD *thd, HA_CREATE_INFO *create_info,
                                Alter_info *alter_info, int create_table_mode,
                                KEY **key_info, uint *key_count,
                                LEX_CUSTRING *frm)
{
  uint		db_options;
  handler       *file;
  DBUG_ENTER("mysql_create_frm_image");

  if (!alter_info->create_list.elements)
  {
    my_error(ER_TABLE_MUST_HAVE_COLUMNS, MYF(0));
    DBUG_RETURN(NULL);
  }

  set_table_default_charset(thd, create_info, alter_info->db);

  db_options= create_info->table_options_with_row_type();

  if (unlikely(!(file= get_new_handler((TABLE_SHARE*) 0, thd->mem_root,
                                       create_info->db_type))))
    DBUG_RETURN(NULL);

#ifdef WITH_PARTITION_STORAGE_ENGINE
  partition_info *part_info= thd->work_part_info;

  if (!part_info && create_info->db_type->partition_flags &&
      (create_info->db_type->partition_flags() & HA_USE_AUTO_PARTITION))
  {
    /*
      Table is not defined as a partitioned table but the engine handles
      all tables as partitioned. The handler will set up the partition info
      object with the default settings.
    */
    thd->work_part_info= part_info= new partition_info();
    if (unlikely(!part_info))
      goto err;

    file->set_auto_partitions(part_info);
    part_info->default_engine_type= create_info->db_type;
    part_info->is_auto_partitioned= TRUE;
  }
  if (part_info)
  {
    /*
      The table has been specified as a partitioned table.
      If this is part of an ALTER TABLE the handler will be the partition
      handler but we need to specify the default handler to use for
      partitions also in the call to check_partition_info. We transport
      this information in the default_db_type variable, it is either
      DB_TYPE_DEFAULT or the engine set in the ALTER TABLE command.
    */
    handlerton *part_engine_type= create_info->db_type;
    char *part_syntax_buf;
    uint syntax_len;
    handlerton *engine_type;
    List_iterator<partition_element> part_it(part_info->partitions);
    partition_element *part_elem;

    while ((part_elem= part_it++))
    {
      if (part_elem->part_comment)
      {
        LEX_CSTRING comment= { part_elem->part_comment,
                               strlen(part_elem->part_comment)
        };
        if (validate_comment_length(thd, &comment,
                                     TABLE_PARTITION_COMMENT_MAXLEN,
                                     ER_TOO_LONG_TABLE_PARTITION_COMMENT,
                                     part_elem->partition_name))
          DBUG_RETURN(NULL);
        /* cut comment length. Safe to do in all cases */
        ((char*)part_elem->part_comment)[comment.length]= '\0';
      }
      if (part_elem->subpartitions.elements)
      {
        List_iterator<partition_element> sub_it(part_elem->subpartitions);
        partition_element *subpart_elem;
        while ((subpart_elem= sub_it++))
        {
          if (subpart_elem->part_comment)
          {
            LEX_CSTRING comment= {
              subpart_elem->part_comment, strlen(subpart_elem->part_comment)
            };
            if (validate_comment_length(thd, &comment,
                                         TABLE_PARTITION_COMMENT_MAXLEN,
                                         ER_TOO_LONG_TABLE_PARTITION_COMMENT,
                                         subpart_elem->partition_name))
              DBUG_RETURN(NULL);
            /* cut comment length. Safe to do in all cases */
            ((char*)subpart_elem->part_comment)[comment.length]= '\0';
          }
        }
      }
    } 

    if (create_info->tmp_table())
    {
      my_error(ER_FEATURE_NOT_SUPPORTED_WITH_PARTITIONING, MYF(0), "CREATE TEMPORARY TABLE");
      goto err;
    }
    if ((part_engine_type == partition_hton) &&
        part_info->default_engine_type)
    {
      /*
        This only happens at ALTER TABLE.
        default_engine_type was assigned from the engine set in the ALTER
        TABLE command.
      */
      ;
    }
    else
    {
      if (create_info->used_fields & HA_CREATE_USED_ENGINE)
      {
        part_info->default_engine_type= create_info->db_type;
      }
      else
      {
        if (part_info->default_engine_type == NULL)
        {
          part_info->default_engine_type= ha_default_handlerton(thd);
        }
      }
    }
    DBUG_PRINT("info", ("db_type = %s create_info->db_type = %s",
             ha_resolve_storage_engine_name(part_info->default_engine_type),
             ha_resolve_storage_engine_name(create_info->db_type)));
    if (part_info->check_partition_info(thd, &engine_type, file,
                                        create_info, FALSE))
      goto err;
    part_info->default_engine_type= engine_type;

    if (part_info->vers_info && !create_info->versioned())
    {
      my_error(ER_VERS_NOT_VERSIONED, MYF(0), alter_info->table_name.str);
      goto err;
    }

    /*
      We reverse the partitioning parser and generate a standard format
      for syntax stored in frm file.
    */
    part_syntax_buf= generate_partition_syntax_for_frm(thd, part_info,
                                      &syntax_len, create_info, alter_info);
    if (!part_syntax_buf)
      goto err;
    part_info->part_info_string= part_syntax_buf;
    part_info->part_info_len= syntax_len;
    if ((!(engine_type->partition_flags &&
           ((engine_type->partition_flags() & HA_CAN_PARTITION) ||
            (part_info->part_type == VERSIONING_PARTITION &&
            engine_type->partition_flags() & HA_ONLY_VERS_PARTITION))
          )) ||
        create_info->db_type == partition_hton)
    {
      /*
        The handler assigned to the table cannot handle partitioning.
        Assign the partition handler as the handler of the table.
      */
      DBUG_PRINT("info", ("db_type: %s",
                        ha_resolve_storage_engine_name(create_info->db_type)));
      delete file;
      create_info->db_type= partition_hton;
      if (!(file= get_ha_partition(part_info)))
        DBUG_RETURN(NULL);

      /*
        If we have default number of partitions or subpartitions we
        might require to set-up the part_info object such that it
        creates a proper .par file. The current part_info object is
        only used to create the frm-file and .par-file.
      */
      if (part_info->use_default_num_partitions &&
          part_info->num_parts &&
          (int)part_info->num_parts !=
          file->get_default_no_partitions(create_info))
      {
        uint i;
        List_iterator<partition_element> part_it(part_info->partitions);
        part_it++;
        DBUG_ASSERT(thd->lex->sql_command != SQLCOM_CREATE_TABLE);
        for (i= 1; i < part_info->partitions.elements; i++)
          (part_it++)->part_state= PART_TO_BE_DROPPED;
      }
      else if (part_info->is_sub_partitioned() &&
               part_info->use_default_num_subpartitions &&
               part_info->num_subparts &&
               (int)part_info->num_subparts !=
                 file->get_default_no_partitions(create_info))
      {
        DBUG_ASSERT(thd->lex->sql_command != SQLCOM_CREATE_TABLE);
        part_info->num_subparts= file->get_default_no_partitions(create_info);
      }
    }
    else if (create_info->db_type != engine_type)
    {
      /*
        We come here when we don't use a partitioned handler.
        Since we use a partitioned table it must be "native partitioned".
        We have switched engine from defaults, most likely only specified
        engines in partition clauses.
      */
      delete file;
      if (unlikely(!(file= get_new_handler((TABLE_SHARE*) 0, thd->mem_root,
                                           engine_type))))
        DBUG_RETURN(NULL);
    }
  }
  /*
    Unless table's storage engine supports partitioning natively
    don't allow foreign keys on partitioned tables (they won't
    work work even with InnoDB beneath of partitioning engine).
    If storage engine handles partitioning natively (like NDB)
    foreign keys support is possible, so we let the engine decide.
  */
  if (create_info->db_type == partition_hton)
  {
    List_iterator_fast<Key> key_iterator(alter_info->key_list);
    Key *key;
    while ((key= key_iterator++))
    {
      if (key->type == Key::FOREIGN_KEY)
      {
        my_error(ER_FEATURE_NOT_SUPPORTED_WITH_PARTITIONING, MYF(0), 
                 "FOREIGN KEY");
        goto err;
      }
    }
  }
#endif

  if (mysql_prepare_create_table(thd, create_info, alter_info, &db_options,
                                 file, key_info, key_count, create_table_mode))
    goto err;
  create_info->table_options=db_options;

  *frm= build_frm_image(thd, alter_info->table_name, create_info,
                        alter_info->create_list, *key_count, *key_info, file);

  if (frm->str)
    DBUG_RETURN(file);

err:
  delete file;
  DBUG_RETURN(NULL);
}


/**
  Create a table

  @param thd                 Thread object
  @param orig_db             Database for error messages
  @param orig_table_name     Table name for error messages
                             (it's different from table_name for ALTER TABLE)
  @param db                  Database
  @param table_name          Table name
  @param path                Path to table (i.e. to its .FRM file without
                             the extension).
  @param create_info         Create information (like MAX_ROWS)
  @param alter_info          Description of fields and keys for new table
  @param create_table_mode   C_ORDINARY_CREATE, C_ALTER_TABLE, C_ASSISTED_DISCOVERY
                             or any positive number (for C_CREATE_SELECT).
  @param[out] is_trans       Identifies the type of engine where the table
                             was created: either trans or non-trans.
  @param[out] key_info       Array of KEY objects describing keys in table
                             which was created.
  @param[out] key_count      Number of keys in table which was created.

  If one creates a temporary table, its is automatically opened and its
  TABLE_SHARE is added to THD::all_temp_tables list.

  Note that this function assumes that caller already have taken
  exclusive metadata lock on table being created or used some other
  way to ensure that concurrent operations won't intervene.
  mysql_create_table() is a wrapper that can be used for this.

  @retval 0 OK
  @retval 1 error
  @retval -1 table existed but IF NOT EXISTS was used
*/

static
int create_table_impl(THD *thd, const LEX_CSTRING &orig_db,
                      const LEX_CSTRING &orig_table_name,
                      const LEX_CSTRING &db, const LEX_CSTRING &table_name,
                      const char *path, const DDL_options_st options,
                      HA_CREATE_INFO *create_info, Alter_info *alter_info,
                      int create_table_mode, bool *is_trans, KEY **key_info,
                      uint *key_count, LEX_CUSTRING *frm)
{
  LEX_CSTRING	*alias;
  handler	*file= 0;
  int		error= 1;
  bool          frm_only= create_table_mode == C_ALTER_TABLE_FRM_ONLY;
  bool          internal_tmp_table= create_table_mode == C_ALTER_TABLE || frm_only;
  handlerton *exists_hton;
  DBUG_ENTER("mysql_create_table_no_lock");
  DBUG_PRINT("enter", ("db: '%s'  table: '%s'  tmp: %d  path: %s",
                       db.str, table_name.str, internal_tmp_table, path));

  if (fix_constraints_names(thd, &alter_info->check_constraint_list,
                            create_info))
    DBUG_RETURN(1);

  if (thd->variables.sql_mode & MODE_NO_DIR_IN_CREATE)
  {
    if (create_info->data_file_name)
      push_warning_printf(thd, Sql_condition::WARN_LEVEL_WARN,
                          WARN_OPTION_IGNORED,
                          ER_THD(thd, WARN_OPTION_IGNORED),
                          "DATA DIRECTORY");
    if (create_info->index_file_name)
      push_warning_printf(thd, Sql_condition::WARN_LEVEL_WARN,
                          WARN_OPTION_IGNORED,
                          ER_THD(thd, WARN_OPTION_IGNORED),
                          "INDEX DIRECTORY");
    create_info->data_file_name= create_info->index_file_name= 0;
  }
  else
  {
    if (unlikely(error_if_data_home_dir(create_info->data_file_name,
                                        "DATA DIRECTORY")) ||
        unlikely(error_if_data_home_dir(create_info->index_file_name,
                                        "INDEX DIRECTORY")) ||
        unlikely(check_partition_dirs(thd->lex->part_info)))
      goto err;
  }

  alias= const_cast<LEX_CSTRING*>(table_case_name(create_info, &table_name));

  /* Check if table exists */
  if (create_info->tmp_table())
  {
    /*
      If a table exists, it must have been pre-opened. Try looking for one
      in-use in THD::all_temp_tables list of TABLE_SHAREs.
    */
    TABLE *tmp_table= thd->find_temporary_table(db.str, table_name.str,
                                                THD::TMP_TABLE_ANY);

    if (tmp_table)
    {
      bool table_creation_was_logged= tmp_table->s->table_creation_was_logged;
      if (options.or_replace())
      {
        /*
          We are using CREATE OR REPLACE on an existing temporary table
          Remove the old table so that we can re-create it.
        */
        if (thd->drop_temporary_table(tmp_table, NULL, true))
          goto err;
      }
      else if (options.if_not_exists())
        goto warn;
      else
      {
        my_error(ER_TABLE_EXISTS_ERROR, MYF(0), alias->str);
        goto err;
      }
      /*
        We have to log this query, even if it failed later to ensure the
        drop is done.
      */
      if (table_creation_was_logged)
      {
        thd->variables.option_bits|= OPTION_KEEP_LOG;
        thd->log_current_statement= 1;
        create_info->table_was_deleted= 1;
      }
    }
  }
  else
  {
    if (ha_check_if_updates_are_ignored(thd, create_info->db_type, "CREATE"))
    {
      /*
        Don't create table. CREATE will still be logged in binary log
        This can happen for shared storage engines that supports
        ENGINE= in the create statement (Note that S3 doesn't support this.
      */
      error= 0;
      goto err;
    }

    if (!internal_tmp_table && ha_table_exists(thd, &db, &table_name,
                                               &exists_hton))
    {
      if (ha_check_if_updates_are_ignored(thd, exists_hton, "CREATE"))
      {
        /* Don't create table. CREATE will still be logged in binary log */
        error= 0;
        goto err;
      }

      if (options.or_replace())
      {
        (void) delete_statistics_for_table(thd, &db, &table_name);

        TABLE_LIST table_list;
        table_list.init_one_table(&db, &table_name, 0, TL_WRITE_ALLOW_WRITE);
        table_list.table= create_info->table;

        if (check_if_log_table(&table_list, TRUE, "CREATE OR REPLACE"))
          goto err;
        
        /*
          Rollback the empty transaction started in mysql_create_table()
          call to open_and_lock_tables() when we are using LOCK TABLES.
        */
        {
          uint save_unsafe_rollback_flags=
            thd->transaction->stmt.m_unsafe_rollback_flags;
          (void) trans_rollback_stmt(thd);
          thd->transaction->stmt.m_unsafe_rollback_flags=
            save_unsafe_rollback_flags;
        }
        /* Remove normal table without logging. Keep tables locked */
        if (mysql_rm_table_no_locks(thd, &table_list, 0, 0, 0, 0, 1, 1))
          goto err;

        /*
          We have to log this query, even if it failed later to ensure the
          drop is done.
        */
        thd->variables.option_bits|= OPTION_KEEP_LOG;
        thd->log_current_statement= 1;
        create_info->table_was_deleted= 1;
        DBUG_EXECUTE_IF("send_kill_after_delete",
                        thd->set_killed(KILL_QUERY); );

        /*
          Restart statement transactions for the case of CREATE ... SELECT.
        */
        if (thd->lex->first_select_lex()->item_list.elements &&
            restart_trans_for_tables(thd, thd->lex->query_tables))
          goto err;
      }
      else if (options.if_not_exists())
      {
        /*
          We never come here as part of normal create table as table existance
          is  checked in open_and_lock_tables(). We may come here as part of
          ALTER TABLE when converting a table for a distributed engine to a
          a local one.
        */

        /* Log CREATE IF NOT EXISTS on slave for distributed engines */
        if (thd->slave_thread && (exists_hton && exists_hton->flags &
                                  HTON_IGNORE_UPDATES))
          thd->log_current_statement= 1;
        goto warn;
      }
      else
      {
        my_error(ER_TABLE_EXISTS_ERROR, MYF(0), table_name.str);
        goto err;
      }
    }
  }

  THD_STAGE_INFO(thd, stage_creating_table);

  if (check_engine(thd, orig_db.str, orig_table_name.str, create_info))
    goto err;

  if (create_table_mode == C_ASSISTED_DISCOVERY)
  {
    /* check that it's used correctly */
    DBUG_ASSERT(alter_info->create_list.elements == 0);
    DBUG_ASSERT(alter_info->key_list.elements == 0);

    TABLE_SHARE share;
    handlerton *hton= create_info->db_type;
    int ha_err;
    Field *no_fields= 0;

    if (!hton->discover_table_structure)
    {
      my_error(ER_TABLE_MUST_HAVE_COLUMNS, MYF(0));
      goto err;
    }

    init_tmp_table_share(thd, &share, db.str, 0, table_name.str, path);

    /* prepare everything for discovery */
    share.field= &no_fields;
    share.db_plugin= ha_lock_engine(thd, hton);
    share.option_list= create_info->option_list;
    share.connect_string= create_info->connect_string;

    if (parse_engine_table_options(thd, hton, &share))
      goto err;

    ha_err= hton->discover_table_structure(hton, thd, &share, create_info);

    /*
      if discovery failed, the plugin will be auto-unlocked, as it
      was locked on the THD, see above.
      if discovery succeeded, the plugin was replaced by a globally
      locked plugin, that will be unlocked by free_table_share()
    */
    if (ha_err)
      share.db_plugin= 0; // will be auto-freed, locked above on the THD

    free_table_share(&share);

    if (ha_err)
    {
      my_error(ER_GET_ERRNO, MYF(0), ha_err, hton_name(hton)->str);
      goto err;
    }
  }
  else
  {
    alter_info->db= orig_db;
    alter_info->table_name= orig_table_name;
    file= mysql_create_frm_image(thd, create_info, alter_info,
                                 create_table_mode, key_info, key_count, frm);
    /*
    TODO: remove this check of thd->is_error() (now it intercept
    errors in some val_*() methoids and bring some single place to
    such error interception).
    */
    if (!file || thd->is_error())
      goto err;

    if (thd->variables.keep_files_on_create)
      create_info->options|= HA_CREATE_KEEP_FILES;

    if (file->ha_create_partitioning_metadata(path, NULL, CHF_CREATE_FLAG))
      goto err;

    if (!frm_only)
    {
      if (ha_create_table(thd, path, db.str, table_name.str, create_info, frm))
      {
        file->ha_create_partitioning_metadata(path, NULL, CHF_DELETE_FLAG);
        deletefrm(path);
        goto err;
      }
    }
  }

  create_info->table= 0;
  if (!frm_only && create_info->tmp_table())
  {
    TABLE *table= thd->create_and_open_tmp_table(frm, path, db.str,
                                                 table_name.str,
                                                 false);

    if (!table)
    {
      (void) thd->rm_temporary_table(create_info->db_type, path);
      goto err;
    }

    if (is_trans != NULL)
      *is_trans= table->file->has_transactions();

    thd->thread_specific_used= TRUE;
    create_info->table= table;                  // Store pointer to table
  }

  error= 0;
err:
  THD_STAGE_INFO(thd, stage_after_create);
  delete file;
  DBUG_PRINT("exit", ("return: %d", error));
  DBUG_RETURN(error);

warn:
  error= -1;
  push_warning_printf(thd, Sql_condition::WARN_LEVEL_NOTE,
                      ER_TABLE_EXISTS_ERROR,
                      ER_THD(thd, ER_TABLE_EXISTS_ERROR),
                      alias->str);
  goto err;
}

/**
  Simple wrapper around create_table_impl() to be used
  in various version of CREATE TABLE statement.

  @result
    1 unspefied error
    2 error; Don't log create statement
    0 ok
    -1 Table was used with IF NOT EXISTS and table existed (warning, not error)
*/

int mysql_create_table_no_lock(THD *thd, Table_specification_st *create_info,
                               Alter_info *alter_info, bool *is_trans,
                               int create_table_mode, TABLE_LIST *table_list)
{
  KEY *not_used_1;
  uint not_used_2;
  int res;
  char path[FN_REFLEN + 1];
  const LEX_CSTRING *db= &table_list->db;
  const LEX_CSTRING *table_name= &table_list->table_name;
  LEX_CUSTRING frm= {0,0};

  if (create_info->tmp_table())
    build_tmptable_filename(thd, path, sizeof(path));
  else
  {
    int length;
    const LEX_CSTRING *alias= table_case_name(create_info, table_name);
    length= build_table_filename(path, sizeof(path) - 1, db->str, alias->str, "", 0);
    // Check if we hit FN_REFLEN bytes along with file extension.
    if (length+reg_ext_length > FN_REFLEN)
    {
      my_error(ER_IDENT_CAUSES_TOO_LONG_PATH, MYF(0), (int) sizeof(path)-1,
               path);
      return true;
    }
  }

  res= create_table_impl(thd, *db, *table_name, *db, *table_name, path,
                         *create_info, create_info,
                         alter_info, create_table_mode,
                         is_trans, &not_used_1, &not_used_2, &frm);
  my_free(const_cast<uchar*>(frm.str));

  if (!res && create_info->sequence)
  {
    /* Set create_info.table if temporary table */
    if (create_info->tmp_table())
      table_list->table= create_info->table;
    else
      table_list->table= 0;
    res= sequence_insert(thd, thd->lex, table_list);
    if (res)
    {
      DBUG_ASSERT(thd->is_error());
      /*
        Drop the new table, we were not completely done.

        Temporarily modify table_list to avoid dropping source sequence
        in CREATE TABLE LIKE <SEQUENCE>.
      */
      TABLE_LIST *tail= table_list->next_local;
      table_list->next_local= NULL;
      if (!mysql_rm_table_no_locks(thd, table_list, 1,
                                   create_info->tmp_table(),
                                   false, true /* Sequence*/,
                                   true /* Don't log_query */,
                                   true /* Don't free locks */ ))
      {
        /*
          From the user point of view, the table creation failed
          We return 2 to indicate that this statement doesn't have
          to be logged.
        */
        res= 2;
      }
      table_list->next_local= tail;
    }
  }

  return res;
}

#ifdef WITH_WSREP
/** Additional sequence checks for Galera cluster.

@param thd         thread handle
@param seq         sequence definition
@param used_engine create used ENGINE=
@retval false success
@retval true  failure
*/
bool wsrep_check_sequence(THD* thd,
                          const sequence_definition *seq,
                          const bool used_engine)
{
    enum legacy_db_type db_type;

    DBUG_ASSERT(WSREP(thd));

    if (used_engine)
    {
      db_type= thd->lex->create_info.db_type->db_type;
    }
    else
    {
      const handlerton *hton= ha_default_handlerton(thd);
      db_type= hton->db_type;
    }

    // In Galera cluster we support only InnoDB sequences
    if (db_type != DB_TYPE_INNODB)
    {
      my_error(ER_NOT_SUPPORTED_YET, MYF(0),
               "non-InnoDB sequences in Galera cluster");
      return(true);
    }

    // In Galera cluster it is best to use INCREMENT BY 0 with CACHE
    // or NOCACHE
    if (seq &&
	seq->increment &&
        seq->cache)
    {
      my_error(ER_NOT_SUPPORTED_YET, MYF(0),
               "CACHE without INCREMENT BY 0 in Galera cluster");
      return(true);
    }

    return (false);
}

/** Additional CREATE TABLE/SEQUENCE checks for Galera cluster.

@param thd         thread handle
@param wsrep_ctas  CREATE TABLE AS SELECT ?
@param used_engine CREATE TABLE ... ENGINE = ?
@param create_info Create information

@retval false      Galera cluster does support used clause
@retval true       Galera cluster does not support used clause
*/
static
bool wsrep_check_support(THD* thd,
                         const bool wsrep_ctas,
                         const bool used_engine,
                         const HA_CREATE_INFO* create_info)
{
  /* CREATE TABLE ... AS SELECT */
  if (wsrep_ctas &&
      thd->variables.wsrep_trx_fragment_size > 0)
  {
    my_message(ER_NOT_ALLOWED_COMMAND,
               "CREATE TABLE AS SELECT is not supported with streaming replication",
               MYF(0));
    return true;
  }
  /* CREATE TABLE .. WITH SYSTEM VERSIONING AS SELECT
     is not supported in Galera cluster.
  */
  if (wsrep_ctas &&
      create_info->versioned())
  {
    my_error(ER_NOT_SUPPORTED_YET, MYF(0),
             "SYSTEM VERSIONING AS SELECT in Galera cluster");
    return true;
  }
  /*
    CREATE TABLE ... ENGINE=SEQUENCE is not supported in
    Galera cluster.
    CREATE SEQUENCE ... ENGINE=xxx Galera cluster supports
    only InnoDB-sequences.
  */
  if (((used_engine && create_info->db_type &&
       (create_info->db_type->db_type == DB_TYPE_SEQUENCE ||
        create_info->db_type->db_type >= DB_TYPE_FIRST_DYNAMIC)) ||
       thd->lex->sql_command == SQLCOM_CREATE_SEQUENCE) &&
      wsrep_check_sequence(thd, create_info->seq_create_info, used_engine))
    return true;

  return false;
}
#endif /* WITH_WSREP */

/**
  Implementation of SQLCOM_CREATE_TABLE.

  Take the metadata locks (including a shared lock on the affected
  schema) and create the table. Is written to be called from
  mysql_execute_command(), to which it delegates the common parts
  with other commands (i.e. implicit commit before and after,
  close of thread tables.
*/

bool mysql_create_table(THD *thd, TABLE_LIST *create_table,
                        Table_specification_st *create_info,
                        Alter_info *alter_info)
{
  bool is_trans= FALSE;
  bool result;
  int create_table_mode;
  TABLE_LIST *pos_in_locked_tables= 0;
  MDL_ticket *mdl_ticket= 0;
  DBUG_ENTER("mysql_create_table");

  DBUG_ASSERT(create_table == thd->lex->query_tables);

  /* Copy temporarily the statement flags to thd for lock_table_names() */
  uint save_thd_create_info_options= thd->lex->create_info.options;
  thd->lex->create_info.options|= create_info->options;

  /* Open or obtain an exclusive metadata lock on table being created  */
  create_table->db_type= 0;
  result= open_and_lock_tables(thd, *create_info, create_table, FALSE, 0);

  thd->lex->create_info.options= save_thd_create_info_options;

  if (result)
  {
    if (thd->slave_thread &&
        !thd->is_error() && create_table->db_type &&
        (create_table->db_type->flags & HTON_IGNORE_UPDATES))
    {
      /* Table existed in distributed engine. Log query to binary log */
      result= 0;
      goto err;
    }
    /* is_error() may be 0 if table existed and we generated a warning */
    DBUG_RETURN(thd->is_error());
  }
  /* The following is needed only in case of lock tables */
  if ((create_info->table= create_table->table))
  {
    pos_in_locked_tables= create_info->table->pos_in_locked_tables;
    mdl_ticket= create_table->table->mdl_ticket;
  }
  
  /* Got lock. */
  DEBUG_SYNC(thd, "locked_table_name");

  if (alter_info->create_list.elements || alter_info->key_list.elements)
    create_table_mode= C_ORDINARY_CREATE;
  else
    create_table_mode= C_ASSISTED_DISCOVERY;

  if (!(thd->variables.option_bits & OPTION_EXPLICIT_DEF_TIMESTAMP))
    promote_first_timestamp_column(&alter_info->create_list);

  /* We can abort create table for any table type */
  thd->abort_on_warning= thd->is_strict_mode();

  if (mysql_create_table_no_lock(thd, create_info, alter_info, &is_trans,
                                 create_table_mode, create_table) > 0)
  {
    result= 1;
    goto err;
  }

  /*
    Check if we are doing CREATE OR REPLACE TABLE under LOCK TABLES
    on a non temporary table
  */
  if (thd->locked_tables_mode && pos_in_locked_tables &&
      create_info->or_replace())
  {
    DBUG_ASSERT(thd->variables.option_bits & OPTION_TABLE_LOCK);
    /*
      Add back the deleted table and re-created table as a locked table
      This should always work as we have a meta lock on the table.
     */
    thd->locked_tables_list.add_back_last_deleted_lock(pos_in_locked_tables);
    if (thd->locked_tables_list.reopen_tables(thd, false))
    {
      thd->locked_tables_list.unlink_all_closed_tables(thd, NULL, 0);
      result= 1;
      goto err;
    }
    else
    {
      TABLE *table= pos_in_locked_tables->table;
      table->mdl_ticket->downgrade_lock(MDL_SHARED_NO_READ_WRITE);
    }
  }

err:
  thd->abort_on_warning= 0;

  /* In RBR or readonly server we don't need to log CREATE TEMPORARY TABLE */
  if (!result && create_info->tmp_table() &&
      (thd->is_current_stmt_binlog_format_row() || (opt_readonly && !thd->slave_thread)))
  {
    /* Note that table->s->table_creation_was_logged is not set! */
    DBUG_RETURN(result);
  }

  if (create_info->tmp_table())
    thd->transaction->stmt.mark_created_temp_table();

  /* Write log if no error or if we already deleted a table */
  if (likely(!result) || thd->log_current_statement)
  {
    if (unlikely(result) && create_info->table_was_deleted &&
        pos_in_locked_tables)
    {
      /*
        Possible locked table was dropped. We should remove meta data locks
        associated with it and do UNLOCK_TABLES if no more locked tables.
      */
      (void) thd->locked_tables_list.unlock_locked_table(thd, mdl_ticket);
    }
    else if (likely(!result) && create_info->table)
    {
      /*
        Remember that table creation was logged so that we know if
        we should log a delete of it.
        If create_info->table was not set, it's a normal table and
        table_creation_was_logged will be set when the share is created.
      */
      create_info->table->s->table_creation_was_logged= 1;
    }
    if (unlikely(write_bin_log(thd, result ? FALSE : TRUE, thd->query(),
                               thd->query_length(), is_trans)))
      result= 1;
  }
  DBUG_RETURN(result);
}


/*
** Give the key name after the first field with an optional '_#' after
   @returns
    0        if keyname does not exists
    [1..)    index + 1 of duplicate key name
**/

static int
check_if_keyname_exists(const char *name, KEY *start, KEY *end)
{
  uint i= 1;
  for (KEY *key=start; key != end ; key++, i++)
    if (!my_strcasecmp(system_charset_info, name, key->name.str))
      return i;
  return 0;
}

/**
 Returns 1 if field name exists otherwise 0
*/
static bool
check_if_field_name_exists(const char *name, List<Create_field> * fields)
{
  Create_field *fld;
  List_iterator<Create_field>it(*fields);
  while ((fld = it++))
  {
    if (!my_strcasecmp(system_charset_info, fld->field_name.str, name))
      return 1;
  }
  return 0;
}

static char *
make_unique_key_name(THD *thd, const char *field_name,KEY *start,KEY *end)
{
  char buff[MAX_FIELD_NAME],*buff_end;

  if (!check_if_keyname_exists(field_name,start,end) &&
      my_strcasecmp(system_charset_info,field_name,primary_key_name))
    return (char*) field_name;			// Use fieldname
  buff_end=strmake(buff,field_name, sizeof(buff)-4);

  /*
    Only 3 chars + '\0' left, so need to limit to 2 digit
    This is ok as we can't have more than 100 keys anyway
  */
  for (uint i=2 ; i< 100; i++)
  {
    *buff_end= '_';
    int10_to_str(i, buff_end+1, 10);
    if (!check_if_keyname_exists(buff,start,end))
      return thd->strdup(buff);
  }
  return (char*) "not_specified";		// Should never happen
}

/**
   Make an unique name for constraints without a name
*/

static bool make_unique_constraint_name(THD *thd, LEX_CSTRING *name,
                                        const char *own_name_base,
                                        List<Virtual_column_info> *vcol,
                                        uint *nr)
{
  char buff[MAX_FIELD_NAME], *end;
  List_iterator_fast<Virtual_column_info> it(*vcol);
  end=strmov(buff, own_name_base ? own_name_base : "CONSTRAINT_");
  for (int round= 0;; round++)
  {
    Virtual_column_info *check;
    char *real_end= end;
    if (round == 1 && own_name_base)
        *end++= '_';
    // if own_base_name provided, try it first
    if (round != 0 || !own_name_base)
      real_end= int10_to_str((*nr)++, end, 10);
    it.rewind();
    while ((check= it++))
    {
      if (check->name.str &&
          !my_strcasecmp(system_charset_info, buff, check->name.str))
        break;
    }
    if (!check)                                 // Found unique name
    {
      name->length= (size_t) (real_end - buff);
      name->str= strmake_root(thd->stmt_arena->mem_root, buff, name->length);
      return (name->str == NULL);
    }
  }
  return FALSE;
}

/**
  INVISIBLE_FULL are internally created. They are completely invisible
  to Alter command (Opposite of SYSTEM_INVISIBLE which throws an
  error when same name column is added by Alter). So in the case of when
  user added a same column name as of INVISIBLE_FULL , we change
  INVISIBLE_FULL column name.
*/
static const
char * make_unique_invisible_field_name(THD *thd, const char *field_name,
                        List<Create_field> *fields)
{
  if (!check_if_field_name_exists(field_name, fields))
    return field_name;
  char buff[MAX_FIELD_NAME], *buff_end;
  buff_end= strmake_buf(buff, field_name);
  if (buff_end - buff < 5)
    return NULL; // Should not happen

  for (uint i=1 ; i < 10000; i++)
  {
    char *real_end= int10_to_str(i, buff_end, 10);
    if (check_if_field_name_exists(buff, fields))
      continue;
    return (const char *)thd->strmake(buff, real_end - buff);
  }
  return NULL; //Should not happen
}

/****************************************************************************
** Alter a table definition
****************************************************************************/

bool operator!=(const MYSQL_TIME &lhs, const MYSQL_TIME &rhs)
{
  return lhs.year != rhs.year || lhs.month != rhs.month || lhs.day != rhs.day ||
         lhs.hour != rhs.hour || lhs.minute != rhs.minute ||
         lhs.second_part != rhs.second_part || lhs.neg != rhs.neg ||
         lhs.time_type != rhs.time_type;
}

/**
  Rename a table.

  @param base      The handlerton handle.
  @param old_db    The old database name.
  @param old_name  The old table name.
  @param new_db    The new database name.
  @param new_name  The new table name.
  @param flags     flags
                   FN_FROM_IS_TMP old_name is temporary.
                   FN_TO_IS_TMP   new_name is temporary.
                   NO_FRM_RENAME  Don't rename the FRM file
                                  but only the table in the storage engine.
                   NO_HA_TABLE    Don't rename table in engine.
                   NO_FK_CHECKS   Don't check FK constraints during rename.

  @return false    OK
  @return true     Error
*/

bool
mysql_rename_table(handlerton *base, const LEX_CSTRING *old_db,
                   const LEX_CSTRING *old_name, const LEX_CSTRING *new_db,
                   const LEX_CSTRING *new_name, uint flags)
{
  THD *thd= current_thd;
  char from[FN_REFLEN + 1], to[FN_REFLEN + 1],
    lc_from[FN_REFLEN + 1], lc_to[FN_REFLEN + 1];
  char *from_base= from, *to_base= to;
  char tmp_name[SAFE_NAME_LEN+1], tmp_db_name[SAFE_NAME_LEN+1];
  handler *file;
  int error=0;
  ulonglong save_bits= thd->variables.option_bits;
  int length;
  DBUG_ENTER("mysql_rename_table");
  DBUG_ASSERT(base);
  DBUG_PRINT("enter", ("old: '%s'.'%s'  new: '%s'.'%s'",
                       old_db->str, old_name->str, new_db->str,
                       new_name->str));

  // Temporarily disable foreign key checks
  if (flags & NO_FK_CHECKS) 
    thd->variables.option_bits|= OPTION_NO_FOREIGN_KEY_CHECKS;

  file= get_new_handler((TABLE_SHARE*) 0, thd->mem_root, base);

  build_table_filename(from, sizeof(from) - 1, old_db->str, old_name->str, "",
                       flags & FN_FROM_IS_TMP);
  length= build_table_filename(to, sizeof(to) - 1, new_db->str,
                               new_name->str, "", flags & FN_TO_IS_TMP);
  // Check if we hit FN_REFLEN bytes along with file extension.
  if (length+reg_ext_length > FN_REFLEN)
  {
    my_error(ER_IDENT_CAUSES_TOO_LONG_PATH, MYF(0), (int) sizeof(to)-1, to);
    DBUG_RETURN(TRUE);
  }

  /*
    If lower_case_table_names == 2 (case-preserving but case-insensitive
    file system) and the storage is not HA_FILE_BASED, we need to provide
    a lowercase file name, but we leave the .frm in mixed case.
   */
  if (lower_case_table_names == 2 && file &&
      !(file->ha_table_flags() & HA_FILE_BASED))
  {
    strmov(tmp_name, old_name->str);
    my_casedn_str(files_charset_info, tmp_name);
    strmov(tmp_db_name, old_db->str);
    my_casedn_str(files_charset_info, tmp_db_name);

    build_table_filename(lc_from, sizeof(lc_from) - 1, tmp_db_name, tmp_name,
                         "", flags & FN_FROM_IS_TMP);
    from_base= lc_from;

    strmov(tmp_name, new_name->str);
    my_casedn_str(files_charset_info, tmp_name);
    strmov(tmp_db_name, new_db->str);
    my_casedn_str(files_charset_info, tmp_db_name);

    build_table_filename(lc_to, sizeof(lc_to) - 1, tmp_db_name, tmp_name, "",
                         flags & FN_TO_IS_TMP);
    to_base= lc_to;
  }

  if (flags & NO_HA_TABLE)
  {
    if (rename_file_ext(from,to,reg_ext))
      error= my_errno;
    if (!(flags & NO_PAR_TABLE))
      (void) file->ha_create_partitioning_metadata(to, from, CHF_RENAME_FLAG);
  }
  else if (!file || likely(!(error=file->ha_rename_table(from_base, to_base))))
  {
    if (!(flags & NO_FRM_RENAME) && unlikely(rename_file_ext(from,to,reg_ext)))
    {
      error=my_errno;
      if (file)
      {
        if (error == ENOENT)
          error= 0; // this is ok if file->ha_rename_table() succeeded
        else
          file->ha_rename_table(to_base, from_base); // Restore old file name
      }
    }
  }
  delete file;

  if (error == HA_ERR_WRONG_COMMAND)
    my_error(ER_NOT_SUPPORTED_YET, MYF(0), "ALTER TABLE");
  else if (error ==  ENOTDIR)
    my_error(ER_BAD_DB_ERROR, MYF(0), new_db->str);
  else if (error)
    my_error(ER_ERROR_ON_RENAME, MYF(0), from, to, error);
  else if (!(flags & FN_IS_TMP))
    mysql_audit_rename_table(thd, old_db, old_name, new_db, new_name);

  /*
    Remove the old table share from the pfs table share array. The new table
    share will be created when the renamed table is first accessed.
   */
  if (likely(error == 0))
  {
    PSI_CALL_drop_table_share(flags & FN_FROM_IS_TMP,
                              old_db->str, (uint)old_db->length,
                              old_name->str, (uint)old_name->length);
  }

  // Restore options bits to the original value
  thd->variables.option_bits= save_bits;

  DBUG_RETURN(error != 0);
}


/*
  Create a table identical to the specified table

  SYNOPSIS
    mysql_create_like_table()
    thd		Thread object
    table       Table list element for target table
    src_table   Table list element for source table
    create_info Create info

  RETURN VALUES
    FALSE OK
    TRUE  error
*/

bool mysql_create_like_table(THD* thd, TABLE_LIST* table,
                             TABLE_LIST* src_table,
                             Table_specification_st *create_info)
{
  Table_specification_st local_create_info;
  TABLE_LIST *pos_in_locked_tables= 0;
  Alter_info local_alter_info;
  Alter_table_ctx local_alter_ctx; // Not used
  int res= 1;
  bool is_trans= FALSE;
  bool do_logging= FALSE;
  bool force_generated_create= false;
  uint not_used;
  int create_res;
  DBUG_ENTER("mysql_create_like_table");

#ifdef WITH_WSREP
  if (WSREP(thd) && !thd->wsrep_applier &&
      wsrep_create_like_table(thd, table, src_table, create_info))
  {
    DBUG_RETURN(res);
  }
#endif

  /*
    We the open source table to get its description in HA_CREATE_INFO
    and Alter_info objects. This also acquires a shared metadata lock
    on this table which ensures that no concurrent DDL operation will
    mess with it.
    Also in case when we create non-temporary table open_tables()
    call obtains an exclusive metadata lock on target table ensuring
    that we can safely perform table creation.
    Thus by holding both these locks we ensure that our statement is
    properly isolated from all concurrent operations which matter.
  */

  res= open_tables(thd, *create_info, &thd->lex->query_tables, &not_used, 0);

  if (res)
  {
    /* is_error() may be 0 if table existed and we generated a warning */
    res= thd->is_error();
    goto err;
  }
  /* Ensure we don't try to create something from which we select from */
  if (create_info->or_replace() && !create_info->tmp_table())
  {
    TABLE_LIST *duplicate;
    if ((duplicate= unique_table(thd, table, src_table, 0)))
    {
      update_non_unique_table_error(src_table, "CREATE", duplicate);
      res= 1;
      goto err;
    }
  }

  src_table->table->use_all_columns();

  DEBUG_SYNC(thd, "create_table_like_after_open");

  /*
    Fill Table_specification_st and Alter_info with the source table description.
    Set OR REPLACE and IF NOT EXISTS option as in the CREATE TABLE LIKE
    statement.
  */
  local_create_info.init(create_info->create_like_options());
  local_create_info.db_type= src_table->table->s->db_type();
  local_create_info.row_type= src_table->table->s->row_type;
  local_create_info.alter_info= &local_alter_info;
  if (mysql_prepare_alter_table(thd, src_table->table, &local_create_info,
                                &local_alter_info, &local_alter_ctx))
    goto err;
#ifdef WITH_PARTITION_STORAGE_ENGINE
  /* Partition info is not handled by mysql_prepare_alter_table() call. */
  if (src_table->table->part_info)
  {
    /*
      The CREATE TABLE LIKE should not inherit the DATA DIRECTORY
      and INDEX DIRECTORY from the base table.
      So that TRUE argument for the get_clone.
    */
    thd->work_part_info= src_table->table->part_info->get_clone(thd, TRUE);
  }
#endif /*WITH_PARTITION_STORAGE_ENGINE*/

  /*
    Adjust description of source table before using it for creation of
    target table.

    Similarly to SHOW CREATE TABLE we ignore MAX_ROWS attribute of
    temporary table which represents I_S table.
  */
  if (src_table->schema_table)
    local_create_info.max_rows= 0;
  /* Replace type of source table with one specified in the statement. */
  local_create_info.options&= ~HA_LEX_CREATE_TMP_TABLE;
  local_create_info.options|= create_info->options;
  /* Reset auto-increment counter for the new table. */
  local_create_info.auto_increment_value= 0;
  /*
    Do not inherit values of DATA and INDEX DIRECTORY options from
    the original table. This is documented behavior.
  */
  local_create_info.data_file_name= local_create_info.index_file_name= NULL;

  if (src_table->table->versioned() &&
      local_create_info.vers_info.fix_create_like(local_alter_info, local_create_info,
                                                  *src_table, *table))
  {
    goto err;
  }

  /* The following is needed only in case of lock tables */
  if ((local_create_info.table= thd->lex->query_tables->table))
    pos_in_locked_tables= local_create_info.table->pos_in_locked_tables;    

  res= ((create_res=
         mysql_create_table_no_lock(thd, &local_create_info, &local_alter_info,
                                    &is_trans, C_ORDINARY_CREATE, table)) > 0);
  /* Remember to log if we deleted something */
  do_logging= thd->log_current_statement;
  if (res)
    goto err;

  /*
    Check if we are doing CREATE OR REPLACE TABLE under LOCK TABLES
    on a non temporary table
  */
  if (thd->locked_tables_mode && pos_in_locked_tables &&
      create_info->or_replace())
  {
    /*
      Add back the deleted table and re-created table as a locked table
      This should always work as we have a meta lock on the table.
     */
    thd->locked_tables_list.add_back_last_deleted_lock(pos_in_locked_tables);
    if (thd->locked_tables_list.reopen_tables(thd, false))
    {
      thd->locked_tables_list.unlink_all_closed_tables(thd, NULL, 0);
      res= 1;                                   // We got an error
    }
    else
    {
      /*
        Get pointer to the newly opened table. We need this to ensure we
        don't reopen the table when doing statment logging below.
      */
      table->table= pos_in_locked_tables->table;
      table->table->mdl_ticket->downgrade_lock(MDL_SHARED_NO_READ_WRITE);
    }
  }
  else
  {
    /*
      Ensure that we have an exclusive lock on target table if we are creating
      non-temporary table.
      If we're creating non-temporary table, then either
     - there is an exclusive lock on the table
     or
     - there was CREATE IF EXIST, and the table was not created
      (it existed), and was previously locked
    */
    DBUG_ASSERT((create_info->tmp_table()) ||
                thd->mdl_context.is_lock_owner(MDL_key::TABLE, table->db.str,
                                               table->table_name.str,
                                               MDL_EXCLUSIVE) ||
                (thd->locked_tables_mode && pos_in_locked_tables &&
                 create_info->if_not_exists()));
  }

  DEBUG_SYNC(thd, "create_table_like_before_binlog");

  /*
    We have to write the query before we unlock the tables.
  */
  if (thd->is_current_stmt_binlog_disabled())
    goto err;

#ifdef ENABLE_WHEN_S3_CAN_CREATE_TABLES
  /*
    If we do a create based on a shared table, log the full create of the
    resulting table. This is needed as a shared table may look different
    when the slave executes the command.
  */
  force_generated_create=
    (((src_table->table->file->partition_ht()->flags &
       HTON_TABLE_MAY_NOT_EXIST_ON_SLAVE) &&
      src_table->table->s->db_type() != local_create_info.db_type));
#endif

  if (thd->is_current_stmt_binlog_format_row() || force_generated_create)
  {
    /*
       Since temporary tables are not replicated under row-based
       replication, CREATE TABLE ... LIKE ... needs special
       treatement.  We have some cases to consider, according to the
       following decision table:

           ==== ========= ========= ==============================
           Case    Target    Source Write to binary log
           ==== ========= ========= ==============================
           1       normal    normal Original statement
           2       normal temporary Generated statement if the table
                                    was created.
           3    temporary    normal Nothing
           4    temporary temporary Nothing
           5       any       shared Generated statement if the table
                                    was created if engine changed
           ==== ========= ========= ==============================
    */
    if (!(create_info->tmp_table()) || force_generated_create)
    {
      // Case 2 & 5
      if (src_table->table->s->tmp_table || force_generated_create)
      {
        char buf[2048];
        String query(buf, sizeof(buf), system_charset_info);
        query.length(0);  // Have to zero it since constructor doesn't
        Open_table_context ot_ctx(thd, MYSQL_OPEN_REOPEN |
                                  MYSQL_OPEN_IGNORE_KILLED);
        bool new_table= FALSE; // Whether newly created table is open.

        if (create_res != 0)
        {
          /*
            Table or view with same name already existed and we where using
            IF EXISTS. Continue without logging anything.
          */
          do_logging= 0;
          goto err;
        }
        if (!table->table)
        {
          TABLE_LIST::enum_open_strategy save_open_strategy;
          int open_res;
          /* Force the newly created table to be opened */
          save_open_strategy= table->open_strategy;
          table->open_strategy= TABLE_LIST::OPEN_NORMAL;

          /*
            In order for show_create_table() to work we need to open
            destination table if it is not already open (i.e. if it
            has not existed before). We don't need acquire metadata
            lock in order to do this as we already hold exclusive
            lock on this table. The table will be closed by
            close_thread_table() at the end of this branch.
          */
          open_res= open_table(thd, table, &ot_ctx);
          /* Restore */
          table->open_strategy= save_open_strategy;
          if (open_res)
          {
            res= 1;
            goto err;
          }
          new_table= TRUE;
        }
        /*
          We have to re-test if the table was a view as the view may not
          have been opened until just above.
        */
        if (!table->view)
        {
          /*
            After opening a MERGE table add the children to the query list of
            tables, so that children tables info can be used on "CREATE TABLE"
            statement generation by the binary log.
            Note that placeholders don't have the handler open.
          */
          if (table->table->file->extra(HA_EXTRA_ADD_CHILDREN_LIST))
            goto err;

          /*
            As the reference table is temporary and may not exist on slave, we
            must force the ENGINE to be present into CREATE TABLE.
          */
          create_info->used_fields|= HA_CREATE_USED_ENGINE;

          int result __attribute__((unused))=
            show_create_table(thd, table, &query, create_info, WITH_DB_NAME);

          DBUG_ASSERT(result == 0); // show_create_table() always return 0
          do_logging= FALSE;
          if (write_bin_log(thd, TRUE, query.ptr(), query.length()))
          {
            res= 1;
            do_logging= 0;
            goto err;
          }

          if (new_table)
          {
            DBUG_ASSERT(thd->open_tables == table->table);
            /*
              When opening the table, we ignored the locked tables
              (MYSQL_OPEN_GET_NEW_TABLE). Now we can close the table
              without risking to close some locked table.
            */
            close_thread_table(thd, &thd->open_tables);
          }
        }
      }
      else                                      // Case 1
        do_logging= TRUE;
    }
    /*
      Case 3 and 4 does nothing under RBR
    */
  }
  else
  {
    DBUG_PRINT("info",
               ("res: %d  tmp_table: %d  create_info->table: %p",
                res, create_info->tmp_table(), local_create_info.table));
    if (create_info->tmp_table())
    {
      thd->transaction->stmt.mark_created_temp_table();
      if (!res && local_create_info.table)
      {
        /*
          Remember that tmp table creation was logged so that we know if
          we should log a delete of it.
        */
        local_create_info.table->s->table_creation_was_logged= 1;
      }
    }
    do_logging= TRUE;
  }

err:
  if (do_logging)
  {
    if (res && create_info->table_was_deleted)
    {
      /*
        Table was not deleted. Original table was deleted.
        We have to log it.
      */
      log_drop_table(thd, &table->db, &table->table_name, create_info->tmp_table());
    }
    else if (res != 2)                         // Table was not dropped
    {
      if (write_bin_log(thd, res ? FALSE : TRUE, thd->query(),
                        thd->query_length(), is_trans))
      res= 1;
    }
  }

  DBUG_RETURN(res != 0);
}


/* table_list should contain just one table */
int mysql_discard_or_import_tablespace(THD *thd,
                                       TABLE_LIST *table_list,
                                       bool discard)
{
  Alter_table_prelocking_strategy alter_prelocking_strategy;
  int error;
  DBUG_ENTER("mysql_discard_or_import_tablespace");

  mysql_audit_alter_table(thd, table_list);

  /*
    Note that DISCARD/IMPORT TABLESPACE always is the only operation in an
    ALTER TABLE
  */

  THD_STAGE_INFO(thd, stage_discard_or_import_tablespace);

 /*
   We set this flag so that ha_innobase::open and ::external_lock() do
   not complain when we lock the table
 */
  thd->tablespace_op= TRUE;
  /*
    Adjust values of table-level and metadata which was set in parser
    for the case general ALTER TABLE.
  */
  table_list->mdl_request.set_type(MDL_EXCLUSIVE);
  table_list->lock_type= TL_WRITE;
  /* Do not open views. */
  table_list->required_type= TABLE_TYPE_NORMAL;

  if (open_and_lock_tables(thd, table_list, FALSE, 0,
                           &alter_prelocking_strategy))
  {
    thd->tablespace_op=FALSE;
    DBUG_RETURN(-1);
  }

  error= table_list->table->file->ha_discard_or_import_tablespace(discard);

  THD_STAGE_INFO(thd, stage_end);

  if (unlikely(error))
    goto err;

  if (discard)
    table_list->table->s->tdc->flush(thd, true);

  /*
    The 0 in the call below means 'not in a transaction', which means
    immediate invalidation; that is probably what we wish here
  */
  query_cache_invalidate3(thd, table_list, 0);

  /* The ALTER TABLE is always in its own transaction */
  error= trans_commit_stmt(thd);
  if (unlikely(trans_commit_implicit(thd)))
    error=1;
  if (likely(!error))
    error= write_bin_log(thd, FALSE, thd->query(), thd->query_length());

err:
  thd->tablespace_op=FALSE;

  if (likely(error == 0))
  {
    my_ok(thd);
    DBUG_RETURN(0);
  }

  table_list->table->file->print_error(error, MYF(0));

  DBUG_RETURN(-1);
}


/**
  Check if key is a candidate key, i.e. a unique index with no index
  fields partial or nullable.
*/

static bool is_candidate_key(KEY *key)
{
  KEY_PART_INFO *key_part;
  KEY_PART_INFO *key_part_end= key->key_part + key->user_defined_key_parts;

  if (!(key->flags & HA_NOSAME) || (key->flags & HA_NULL_PART_KEY) ||
      (key->flags & HA_KEY_HAS_PART_KEY_SEG))
    return false;

  for (key_part= key->key_part; key_part < key_part_end; key_part++)
  {
    if (key_part->key_part_flag & HA_PART_KEY_SEG)
      return false;
  }
  return true;
}


/*
   Preparation for table creation

   SYNOPSIS
     handle_if_exists_option()
       thd                       Thread object.
       table                     The altered table.
       alter_info                List of columns and indexes to create
       period_info               Application-time period info

   DESCRIPTION
     Looks for the IF [NOT] EXISTS options, checks the states and remove items
     from the list if existing found.

   RETURN VALUES
     TRUE error
     FALSE OK
*/

static bool
handle_if_exists_options(THD *thd, TABLE *table, Alter_info *alter_info,
                         Table_period_info *period_info)
{
  Field **f_ptr;
  DBUG_ENTER("handle_if_exists_option");

  /* Handle ADD COLUMN IF NOT EXISTS. */
  {
    List_iterator<Create_field> it(alter_info->create_list);
    Create_field *sql_field;

    while ((sql_field=it++))
    {
      if (!sql_field->create_if_not_exists || sql_field->change.str)
        continue;
      /*
         If there is a field with the same name in the table already,
         remove the sql_field from the list.
      */
      for (f_ptr=table->field; *f_ptr; f_ptr++)
      {
        if (lex_string_cmp(system_charset_info,
                           &sql_field->field_name,
                           &(*f_ptr)->field_name) == 0)
          goto drop_create_field;
      }
      {
        /*
          If in the ADD list there is a field with the same name,
          remove the sql_field from the list.
        */
        List_iterator<Create_field> chk_it(alter_info->create_list);
        Create_field *chk_field;
        while ((chk_field= chk_it++) && chk_field != sql_field)
        {
          if (lex_string_cmp(system_charset_info,
                             &sql_field->field_name,
                             &chk_field->field_name) == 0)
            goto drop_create_field;
        }
      }
      continue;
drop_create_field:
      push_warning_printf(thd, Sql_condition::WARN_LEVEL_NOTE,
                          ER_DUP_FIELDNAME, ER_THD(thd, ER_DUP_FIELDNAME),
                          sql_field->field_name.str);
      it.remove();
      if (alter_info->create_list.is_empty())
      {
        alter_info->flags&= ~ALTER_PARSER_ADD_COLUMN;
        if (alter_info->key_list.is_empty())
          alter_info->flags&= ~(ALTER_ADD_INDEX | ALTER_ADD_FOREIGN_KEY);
      }
    }
  }

  /* Handle MODIFY COLUMN IF EXISTS. */
  {
    List_iterator<Create_field> it(alter_info->create_list);
    Create_field *sql_field;

    while ((sql_field=it++))
    {
      if (!sql_field->create_if_not_exists || !sql_field->change.str)
        continue;
      /*
         If there is NO field with the same name in the table already,
         remove the sql_field from the list.
      */
      for (f_ptr=table->field; *f_ptr; f_ptr++)
      {
        if (lex_string_cmp(system_charset_info,
                           &sql_field->change,
                           &(*f_ptr)->field_name) == 0)
        {
          break;
        }
      }
      if (unlikely(*f_ptr == NULL))
      {
        push_warning_printf(thd, Sql_condition::WARN_LEVEL_NOTE,
                            ER_BAD_FIELD_ERROR,
                            ER_THD(thd, ER_BAD_FIELD_ERROR),
                            sql_field->change.str, table->s->table_name.str);
        it.remove();
        if (alter_info->create_list.is_empty())
        {
          alter_info->flags&= ~(ALTER_PARSER_ADD_COLUMN | ALTER_CHANGE_COLUMN);
          if (alter_info->key_list.is_empty())
            alter_info->flags&= ~ALTER_ADD_INDEX;
        }
      }
    }
  }

  /* Handle ALTER/RENAME COLUMN IF EXISTS. */
  {
    List_iterator<Alter_column> it(alter_info->alter_list);
    Alter_column *acol;

    while ((acol=it++))
    {
      if (!acol->alter_if_exists)
        continue;
      /*
         If there is NO field with the same name in the table already,
         remove the acol from the list.
      */
      for (f_ptr=table->field; *f_ptr; f_ptr++)
      {
        if (my_strcasecmp(system_charset_info,
                           acol->name.str, (*f_ptr)->field_name.str) == 0)
          break;
      }
      if (unlikely(*f_ptr == NULL))
      {
        push_warning_printf(thd, Sql_condition::WARN_LEVEL_NOTE,
                            ER_BAD_FIELD_ERROR,
                            ER_THD(thd, ER_BAD_FIELD_ERROR),
                            acol->name.str, table->s->table_name.str);
        it.remove();
        if (alter_info->alter_list.is_empty())
        {
          alter_info->flags&= ~(ALTER_CHANGE_COLUMN_DEFAULT);
        }
      }
    }
  }

  /* Handle DROP COLUMN/KEY IF EXISTS. */
  {
    List_iterator<Alter_drop> drop_it(alter_info->drop_list);
    Alter_drop *drop;
    bool remove_drop;
    ulonglong left_flags= 0;
    while ((drop= drop_it++))
    {
      ulonglong cur_flag= 0;
      switch (drop->type) {
      case Alter_drop::COLUMN:
        cur_flag= ALTER_PARSER_DROP_COLUMN;
        break;
      case Alter_drop::FOREIGN_KEY:
        cur_flag= ALTER_DROP_FOREIGN_KEY;
        break;
      case Alter_drop::KEY:
        cur_flag= ALTER_DROP_INDEX;
        break;
      default:
        break;
      }
      if (!drop->drop_if_exists)
      {
        left_flags|= cur_flag;
        continue;
      }
      remove_drop= TRUE;
      if (drop->type == Alter_drop::COLUMN)
      {
        /*
           If there is NO field with that name in the table,
           remove the 'drop' from the list.
        */
        for (f_ptr=table->field; *f_ptr; f_ptr++)
        {
          if (my_strcasecmp(system_charset_info,
                            drop->name, (*f_ptr)->field_name.str) == 0)
          {
            remove_drop= FALSE;
            break;
          }
        }
      }
      else if (drop->type == Alter_drop::CHECK_CONSTRAINT)
      {
        for (uint i=table->s->field_check_constraints;
             i < table->s->table_check_constraints;
             i++)
        {
          if (my_strcasecmp(system_charset_info, drop->name,
                            table->check_constraints[i]->name.str) == 0)
          {
            remove_drop= FALSE;
            break;
          }
        }
      }
      else if (drop->type == Alter_drop::PERIOD)
      {
        if (table->s->period.name.streq(drop->name))
          remove_drop= FALSE;
      }
      else /* Alter_drop::KEY and Alter_drop::FOREIGN_KEY */
      {
        uint n_key;
        if (drop->type != Alter_drop::FOREIGN_KEY)
        {
          for (n_key=0; n_key < table->s->keys; n_key++)
          {
            if (my_strcasecmp(system_charset_info,
                              drop->name,
                              table->key_info[n_key].name.str) == 0)
            {
              remove_drop= FALSE;
              break;
            }
          }
        }
        else
        {
          List <FOREIGN_KEY_INFO> fk_child_key_list;
          FOREIGN_KEY_INFO *f_key;
          table->file->get_foreign_key_list(thd, &fk_child_key_list);
          List_iterator<FOREIGN_KEY_INFO> fk_key_it(fk_child_key_list);
          while ((f_key= fk_key_it++))
          {
            if (my_strcasecmp(system_charset_info, f_key->foreign_id->str,
                  drop->name) == 0)
            {
              remove_drop= FALSE;
              break;
            }
          }
        }
      }

      if (!remove_drop)
      {
        /*
          Check if the name appears twice in the DROP list.
        */
        List_iterator<Alter_drop> chk_it(alter_info->drop_list);
        Alter_drop *chk_drop;
        while ((chk_drop= chk_it++) && chk_drop != drop)
        {
          if (drop->type == chk_drop->type &&
              my_strcasecmp(system_charset_info,
                            drop->name, chk_drop->name) == 0)
          {
            remove_drop= TRUE;
            break;
          }
        }
      }

      if (remove_drop)
      {
        push_warning_printf(thd, Sql_condition::WARN_LEVEL_NOTE,
                            ER_CANT_DROP_FIELD_OR_KEY,
                            ER_THD(thd, ER_CANT_DROP_FIELD_OR_KEY),
                            drop->type_name(), drop->name);
        drop_it.remove();
      }
      else
        left_flags|= cur_flag;
    }
    /* Reset state to what's left in drop list */
    alter_info->flags&= ~(ALTER_PARSER_DROP_COLUMN |
                          ALTER_DROP_INDEX |
                          ALTER_DROP_FOREIGN_KEY);
    alter_info->flags|= left_flags;
  }

  /* Handle RENAME KEY IF EXISTS. */
  {
    List_iterator<Alter_rename_key> rename_key_it(alter_info->alter_rename_key_list);
    Alter_rename_key *rename_key;
    while ((rename_key= rename_key_it++))
    {
      if (!rename_key->alter_if_exists)
        continue;
      bool exists= false;
      for (uint n_key= 0; n_key < table->s->keys; n_key++)
      {
        if (my_strcasecmp(system_charset_info,
                          rename_key->old_name.str,
                          table->key_info[n_key].name.str) == 0)
        {
          exists= true;
          break;
        }
      }
      if (exists)
        continue;
      push_warning_printf(thd, Sql_condition::WARN_LEVEL_NOTE,
                          ER_KEY_DOES_NOT_EXISTS,
                          ER_THD(thd, ER_KEY_DOES_NOT_EXISTS),
                          rename_key->old_name.str, table->s->table_name.str);
      rename_key_it.remove();
    }
  }

  /* ALTER TABLE ADD KEY IF NOT EXISTS */
  /* ALTER TABLE ADD FOREIGN KEY IF NOT EXISTS */
  {
    Key *key;
    List_iterator<Key> key_it(alter_info->key_list);
    uint n_key;
    const char *keyname= NULL;
    while ((key=key_it++))
    {
      if (!key->if_not_exists() && !key->or_replace())
        continue;

      /* Check if the table already has a PRIMARY KEY */
      bool dup_primary_key=
            key->type == Key::PRIMARY &&
            table->s->primary_key != MAX_KEY &&
            (keyname= table->s->key_info[table->s->primary_key].name.str) &&
            my_strcasecmp(system_charset_info, keyname, primary_key_name) == 0;
      if (dup_primary_key)
        goto remove_key;

      /* If the name of the key is not specified,     */
      /* let us check the name of the first key part. */
      if ((keyname= key->name.str) == NULL)
      {
        if (key->type == Key::PRIMARY)
          keyname= primary_key_name;
        else
        {
          List_iterator<Key_part_spec> part_it(key->columns);
          Key_part_spec *kp;
          if ((kp= part_it++))
            keyname= kp->field_name.str;
          if (keyname == NULL)
            continue;
        }
      }
      if (key->type != Key::FOREIGN_KEY)
      {
        for (n_key=0; n_key < table->s->keys; n_key++)
        {
          if (my_strcasecmp(system_charset_info,
                keyname, table->key_info[n_key].name.str) == 0)
          {
            goto remove_key;
          }
        }
      }
      else
      {
        List <FOREIGN_KEY_INFO> fk_child_key_list;
        FOREIGN_KEY_INFO *f_key;
        table->file->get_foreign_key_list(thd, &fk_child_key_list);
        List_iterator<FOREIGN_KEY_INFO> fk_key_it(fk_child_key_list);
        while ((f_key= fk_key_it++))
        {
          if (my_strcasecmp(system_charset_info, f_key->foreign_id->str,
                keyname) == 0)
            goto remove_key;
        }
      }

      {
        Key *chk_key;
        List_iterator<Key> chk_it(alter_info->key_list);
        const char *chkname;
        while ((chk_key=chk_it++) && chk_key != key)
        {
          if ((chkname= chk_key->name.str) == NULL)
          {
            List_iterator<Key_part_spec> part_it(chk_key->columns);
            Key_part_spec *kp;
            if ((kp= part_it++))
              chkname= kp->field_name.str;
            if (chkname == NULL)
              continue;
          }
          if (key->type == chk_key->type &&
              my_strcasecmp(system_charset_info, keyname, chkname) == 0)
            goto remove_key;
        }
      }
      continue;

remove_key:
      if (key->if_not_exists())
      {
        push_warning_printf(thd, Sql_condition::WARN_LEVEL_NOTE,
                            ER_DUP_KEYNAME, ER_THD(thd, dup_primary_key
                            ? ER_MULTIPLE_PRI_KEY : ER_DUP_KEYNAME), keyname);
        key_it.remove();
        if (key->type == Key::FOREIGN_KEY)
        {
          /* ADD FOREIGN KEY appends two items. */
          key_it.remove();
        }
        if (alter_info->key_list.is_empty())
          alter_info->flags&= ~(ALTER_ADD_INDEX | ALTER_ADD_FOREIGN_KEY);
      }
      else
      {
        DBUG_ASSERT(key->or_replace());
        Alter_drop::drop_type type= (key->type == Key::FOREIGN_KEY) ?
          Alter_drop::FOREIGN_KEY : Alter_drop::KEY;
        Alter_drop *ad= new (thd->mem_root) Alter_drop(type, key->name.str, FALSE);
        if (ad != NULL)
        {
          // Adding the index into the drop list for replacing
          alter_info->flags |= ALTER_DROP_INDEX;
          alter_info->drop_list.push_back(ad, thd->mem_root);
        }
      }
    }
  }

#ifdef WITH_PARTITION_STORAGE_ENGINE
  partition_info *tab_part_info= table->part_info;
  thd->work_part_info= thd->lex->part_info;
  if (tab_part_info)
  {
    /* ALTER TABLE ADD PARTITION IF NOT EXISTS */
    if ((alter_info->partition_flags & ALTER_PARTITION_ADD) &&
        thd->lex->create_info.if_not_exists())
    {
      partition_info *alt_part_info= thd->lex->part_info;
      if (alt_part_info)
      {
        List_iterator<partition_element> new_part_it(alt_part_info->partitions);
        partition_element *pe;
        while ((pe= new_part_it++))
        {
          if (!tab_part_info->has_unique_name(pe))
          {
            push_warning_printf(thd, Sql_condition::WARN_LEVEL_NOTE,
                                ER_SAME_NAME_PARTITION,
                                ER_THD(thd, ER_SAME_NAME_PARTITION),
                                pe->partition_name);
            alter_info->partition_flags&= ~ALTER_PARTITION_ADD;
            thd->work_part_info= NULL;
            break;
          }
        }
      }
    }
    /* ALTER TABLE DROP PARTITION IF EXISTS */
    if ((alter_info->partition_flags & ALTER_PARTITION_DROP) &&
        thd->lex->if_exists())
    {
      List_iterator<const char> names_it(alter_info->partition_names);
      const char *name;

      while ((name= names_it++))
      {
        List_iterator<partition_element> part_it(tab_part_info->partitions);
        partition_element *part_elem;
        while ((part_elem= part_it++))
        {
          if (my_strcasecmp(system_charset_info,
                              part_elem->partition_name, name) == 0)
            break;
        }
        if (!part_elem)
        {
          push_warning_printf(thd, Sql_condition::WARN_LEVEL_NOTE,
                              ER_DROP_PARTITION_NON_EXISTENT,
                              ER_THD(thd, ER_DROP_PARTITION_NON_EXISTENT),
                              "DROP");
          names_it.remove();
        }
      }
      if (alter_info->partition_names.elements == 0)
        alter_info->partition_flags&= ~ALTER_PARTITION_DROP;
    }
  }
#endif /*WITH_PARTITION_STORAGE_ENGINE*/

  /* ADD CONSTRAINT IF NOT EXISTS. */
  {
    List_iterator<Virtual_column_info> it(alter_info->check_constraint_list);
    Virtual_column_info *check;
    TABLE_SHARE *share= table->s;
    uint c;

    while ((check=it++))
    {
      if (!check->if_not_exists && check->name.length)
        continue;
      for (c= share->field_check_constraints;
           c < share->table_check_constraints ; c++)
      {
        Virtual_column_info *dup= table->check_constraints[c];
        if (dup->name.length == check->name.length &&
            lex_string_cmp(system_charset_info,
                           &check->name, &dup->name) == 0)
        {
          push_warning_printf(thd, Sql_condition::WARN_LEVEL_NOTE,
            ER_DUP_CONSTRAINT_NAME, ER_THD(thd, ER_DUP_CONSTRAINT_NAME),
            "CHECK", check->name.str);
          it.remove();
          if (alter_info->check_constraint_list.elements == 0)
            alter_info->flags&= ~ALTER_ADD_CHECK_CONSTRAINT;

          break;
        }
      }
    }
  }

  /* ADD PERIOD */

  if (period_info->create_if_not_exists && table->s->period.name
      && table->s->period.name.streq(period_info->name))
  {
    DBUG_ASSERT(period_info->is_set());
    push_warning_printf(thd, Sql_condition::WARN_LEVEL_NOTE,
                        ER_DUP_FIELDNAME, ER_THD(thd, ER_DUP_FIELDNAME),
                        period_info->name.str, table->s->table_name.str);

    List_iterator<Virtual_column_info> vit(alter_info->check_constraint_list);
    while (vit++ != period_info->constr)
    {
      // do nothing
    }
    vit.remove();

    *period_info= {};
  }

  DBUG_RETURN(false);
}


static bool fix_constraints_names(THD *thd, List<Virtual_column_info>
                                  *check_constraint_list,
                                  const HA_CREATE_INFO *create_info)
{
  List_iterator<Virtual_column_info> it((*check_constraint_list));
  Virtual_column_info *check;
  uint nr= 1;
  DBUG_ENTER("fix_constraints_names");
  if (!check_constraint_list)
    DBUG_RETURN(FALSE);
  // Prevent accessing freed memory during generating unique names
  while ((check=it++))
  {
    if (check->automatic_name)
    {
      check->name.str= NULL;
      check->name.length= 0;
    }
  }
  it.rewind();
  // Generate unique names if needed
  while ((check=it++))
  {
    if (!check->name.length)
    {
      check->automatic_name= TRUE;

      const char *own_name_base= create_info->period_info.constr == check
        ? create_info->period_info.name.str : NULL;

      if (make_unique_constraint_name(thd, &check->name,
                                      own_name_base,
                                      check_constraint_list,
                                      &nr))
        DBUG_RETURN(TRUE);
    }
  }
  DBUG_RETURN(FALSE);
}


static int compare_uint(const uint *s, const uint *t)
{
  return (*s < *t) ? -1 : ((*s > *t) ? 1 : 0);
}

static Compare_keys merge(Compare_keys current, Compare_keys add) {
  if (current == Compare_keys::Equal)
    return add;

  if (add == Compare_keys::Equal)
    return current;

  if (current == add)
    return current;

  if (current == Compare_keys::EqualButComment) {
    return Compare_keys::NotEqual;
  }

  if (current == Compare_keys::EqualButKeyPartLength) {
    if (add == Compare_keys::EqualButComment)
      return Compare_keys::NotEqual;
    DBUG_ASSERT(add == Compare_keys::NotEqual);
    return Compare_keys::NotEqual;
  }

  DBUG_ASSERT(current == Compare_keys::NotEqual);
  return current;
}

Compare_keys compare_keys_but_name(const KEY *table_key, const KEY *new_key,
                                   Alter_info *alter_info, const TABLE *table,
                                   const KEY *const new_pk,
                                   const KEY *const old_pk)
{
  if (table_key->algorithm != new_key->algorithm)
    return Compare_keys::NotEqual;

  if ((table_key->flags & HA_KEYFLAG_MASK) !=
      (new_key->flags & HA_KEYFLAG_MASK))
    return Compare_keys::NotEqual;

  if (table_key->user_defined_key_parts != new_key->user_defined_key_parts)
    return Compare_keys::NotEqual;

  if (table_key->block_size != new_key->block_size)
    return Compare_keys::NotEqual;

  /*
  Rebuild the index if following condition get satisfied:

  (i) Old table doesn't have primary key, new table has it and vice-versa
  (ii) Primary key changed to another existing index
  */
  if ((new_key == new_pk) != (table_key == old_pk))
    return Compare_keys::NotEqual;

  if (engine_options_differ(table_key->option_struct, new_key->option_struct,
                            table->file->ht->index_options))
    return Compare_keys::NotEqual;

  Compare_keys result= Compare_keys::Equal;

  for (const KEY_PART_INFO *
           key_part= table_key->key_part,
          *new_part= new_key->key_part,
          *end= table_key->key_part + table_key->user_defined_key_parts;
       key_part < end; key_part++, new_part++)
  {
    /*
      For prefix keys KEY_PART_INFO::field points to cloned Field
      object with adjusted length. So below we have to check field
      indexes instead of simply comparing pointers to Field objects.
    */
    const Create_field &new_field=
        *alter_info->create_list.elem(new_part->fieldnr);

    if (!new_field.field ||
        new_field.field->field_index != key_part->fieldnr - 1)
    {
      return Compare_keys::NotEqual;
    }

    auto compare= table->file->compare_key_parts(
        *table->field[key_part->fieldnr - 1], new_field, *key_part, *new_part);
    result= merge(result, compare);
  }

  /* Check that key comment is not changed. */
  if (cmp(table_key->comment, new_key->comment) != 0)
    result= merge(result, Compare_keys::EqualButComment);

  return result;
}

/**
   Compare original and new versions of a table and fill Alter_inplace_info
   describing differences between those versions.

   @param          thd                Thread
   @param          table              The original table.
   @param          varchar            Indicates that new definition has new
                                      VARCHAR column.
   @param[in/out]  ha_alter_info      Data structure which already contains
                                      basic information about create options,
                                      field and keys for the new version of
                                      table and which should be completed with
                                      more detailed information needed for
                                      in-place ALTER.

   First argument 'table' contains information of the original
   table, which includes all corresponding parts that the new
   table has in arguments create_list, key_list and create_info.

   Compare the changes between the original and new table definitions.
   The result of this comparison is then passed to SE which determines
   whether it can carry out these changes in-place.

   Mark any changes detected in the ha_alter_flags.
   We generally try to specify handler flags only if there are real
   changes. But in cases when it is cumbersome to determine if some
   attribute has really changed we might choose to set flag
   pessimistically, for example, relying on parser output only.

   If there are no data changes, but index changes, 'index_drop_buffer'
   and/or 'index_add_buffer' are populated with offsets into
   table->key_info or key_info_buffer respectively for the indexes
   that need to be dropped and/or (re-)created.

   Note that this function assumes that it is OK to change Alter_info
   and HA_CREATE_INFO which it gets. It is caller who is responsible
   for creating copies for this structures if he needs them unchanged.

   @retval true  error
   @retval false success
*/

static bool fill_alter_inplace_info(THD *thd, TABLE *table, bool varchar,
                                    Alter_inplace_info *ha_alter_info)
{
  Field **f_ptr, *field;
  List_iterator_fast<Create_field> new_field_it;
  Create_field *new_field;
  Alter_info *alter_info= ha_alter_info->alter_info;
  DBUG_ENTER("fill_alter_inplace_info");
  DBUG_PRINT("info", ("alter_info->flags: %llu", alter_info->flags));

  /* Allocate result buffers. */
  DBUG_ASSERT(ha_alter_info->rename_keys.mem_root() == thd->mem_root);
  if (! (ha_alter_info->index_drop_buffer=
          (KEY**) thd->alloc(sizeof(KEY*) * table->s->keys)) ||
      ! (ha_alter_info->index_add_buffer=
          (uint*) thd->alloc(sizeof(uint) *
                            alter_info->key_list.elements)) ||
      ha_alter_info->rename_keys.reserve(ha_alter_info->index_add_count))
    DBUG_RETURN(true);

  /*
    Copy parser flags, but remove some flags that handlers doesn't
    need to care about (old engines may not ignore these parser flags).
    ALTER_RENAME_COLUMN is replaced by ALTER_COLUMN_NAME.
    ALTER_CHANGE_COLUMN_DEFAULT is replaced by ALTER_CHANGE_COLUMN
    ALTER_PARSE_ADD_COLUMN, ALTER_PARSE_DROP_COLUMN, ALTER_ADD_INDEX and
    ALTER_DROP_INDEX are replaced with versions that have higher granuality.
  */

  alter_table_operations flags_to_remove=
      ALTER_ADD_INDEX | ALTER_DROP_INDEX | ALTER_PARSER_ADD_COLUMN |
      ALTER_PARSER_DROP_COLUMN | ALTER_COLUMN_ORDER | ALTER_RENAME_COLUMN |
      ALTER_CHANGE_COLUMN;

  if (!table->file->native_versioned())
    flags_to_remove|= ALTER_COLUMN_UNVERSIONED;

  ha_alter_info->handler_flags|= (alter_info->flags & ~flags_to_remove);
  /*
    Comparing new and old default values of column is cumbersome.
    So instead of using such a comparison for detecting if default
    has really changed we rely on flags set by parser to get an
    approximate value for storage engine flag.
  */
  if (alter_info->flags & ALTER_CHANGE_COLUMN)
    ha_alter_info->handler_flags|= ALTER_COLUMN_DEFAULT;

  /*
    If we altering table with old VARCHAR fields we will be automatically
    upgrading VARCHAR column types.
  */
  if (table->s->frm_version < FRM_VER_TRUE_VARCHAR && varchar)
    ha_alter_info->handler_flags|=  ALTER_STORED_COLUMN_TYPE;

  DBUG_PRINT("info", ("handler_flags: %llu", ha_alter_info->handler_flags));

  /*
    Go through fields in old version of table and detect changes to them.
    We don't want to rely solely on Alter_info flags for this since:
    a) new definition of column can be fully identical to the old one
       despite the fact that this column is mentioned in MODIFY clause.
    b) even if new column type differs from its old column from metadata
       point of view, it might be identical from storage engine point
       of view (e.g. when ENUM('a','b') is changed to ENUM('a','b',c')).
    c) flags passed to storage engine contain more detailed information
       about nature of changes than those provided from parser.
  */
  bool maybe_alter_vcol= false;
  uint field_stored_index= 0;
  for (f_ptr= table->field; (field= *f_ptr); f_ptr++,
                               field_stored_index+= field->stored_in_db())
  {
    /* Clear marker for renamed or dropped field
    which we are going to set later. */
    field->flags&= ~(FIELD_IS_RENAMED | FIELD_IS_DROPPED);

    /* Use transformed info to evaluate flags for storage engine. */
    uint new_field_index= 0, new_field_stored_index= 0;
    new_field_it.init(alter_info->create_list);
    while ((new_field= new_field_it++))
    {
      if (new_field->field == field)
        break;
      new_field_index++;
      new_field_stored_index+= new_field->stored_in_db();
    }

    if (new_field)
    {
      /* Field is not dropped. Evaluate changes bitmap for it. */

      /*
        Check if type of column has changed.
      */
      bool is_equal= field->is_equal(*new_field);
      if (!is_equal)
      {
        if (field->table->file->can_convert_nocopy(*field, *new_field))
        {
          /*
            New column type differs from the old one, but storage engine can
            change it by itself.
            (for example, VARCHAR(300) is changed to VARCHAR(400)).
          */
          ha_alter_info->handler_flags|= ALTER_COLUMN_TYPE_CHANGE_BY_ENGINE;
        }
        else
        {
          /* New column type is incompatible with old one. */
          ha_alter_info->handler_flags|= field->stored_in_db()
                                             ? ALTER_STORED_COLUMN_TYPE
                                             : ALTER_VIRTUAL_COLUMN_TYPE;

          if (table->s->tmp_table == NO_TMP_TABLE)
          {
            delete_statistics_for_column(thd, table, field);
            KEY *key_info= table->key_info;
            for (uint i= 0; i < table->s->keys; i++, key_info++)
            {
              if (!field->part_of_key.is_set(i))
                continue;

              uint key_parts= table->actual_n_key_parts(key_info);
              for (uint j= 0; j < key_parts; j++)
              {
                if (key_info->key_part[j].fieldnr - 1 == field->field_index)
                {
                  delete_statistics_for_index(
                      thd, table, key_info,
                      j >= key_info->user_defined_key_parts);
                  break;
                }
              }
            }
          }
        }
      }

      if (field->vcol_info || new_field->vcol_info)
      {
        /* base <-> virtual or stored <-> virtual */
        if (field->stored_in_db() != new_field->stored_in_db())
          ha_alter_info->handler_flags|= ( ALTER_STORED_COLUMN_TYPE |
                                           ALTER_VIRTUAL_COLUMN_TYPE);
        if (field->vcol_info && new_field->vcol_info)
        {
          bool value_changes= !is_equal;
          alter_table_operations alter_expr;
          if (field->stored_in_db())
            alter_expr= ALTER_STORED_GCOL_EXPR;
          else
            alter_expr= ALTER_VIRTUAL_GCOL_EXPR;
          if (!field->vcol_info->is_equal(new_field->vcol_info))
          {
            ha_alter_info->handler_flags|= alter_expr;
            value_changes= true;
          }

          if ((ha_alter_info->handler_flags & ALTER_COLUMN_DEFAULT)
              && !(ha_alter_info->handler_flags & alter_expr))
          { /*
              a DEFAULT value of a some column was changed.  see if this vcol
              uses DEFAULT() function. The check is kind of expensive, so don't
              do it if ALTER_COLUMN_VCOL is already set.
            */
            if (field->vcol_info->expr->walk(
                                 &Item::check_func_default_processor, 0, 0))
            {
              ha_alter_info->handler_flags|= alter_expr;
              value_changes= true;
            }
          }

          if (field->vcol_info->is_in_partitioning_expr() ||
              field->flags & PART_KEY_FLAG || field->stored_in_db())
          {
            if (value_changes)
              ha_alter_info->handler_flags|= ALTER_COLUMN_VCOL;
            else
              maybe_alter_vcol= true;
          }
        }
        else /* base <-> stored */
          ha_alter_info->handler_flags|= ALTER_STORED_COLUMN_TYPE;
      }

      /* Check if field was renamed (case-sensitive for detecting case change) */
      if (cmp(&field->field_name, &new_field->field_name))
      {
        field->flags|= FIELD_IS_RENAMED;
        ha_alter_info->handler_flags|= ALTER_COLUMN_NAME;
        rename_column_in_stat_tables(thd, table, field,
                                     new_field->field_name.str);
      }

      /* Check that NULL behavior is same for old and new fields */
      if ((new_field->flags & NOT_NULL_FLAG) !=
          (uint) (field->flags & NOT_NULL_FLAG))
      {
        if (new_field->flags & NOT_NULL_FLAG)
          ha_alter_info->handler_flags|= ALTER_COLUMN_NOT_NULLABLE;
        else
          ha_alter_info->handler_flags|= ALTER_COLUMN_NULLABLE;
      }

      /*
        We do not detect changes to default values in this loop.
        See comment above for more details.
      */

      /*
        Detect changes in column order.
      */
      if (field->stored_in_db())
      {
        if (field_stored_index != new_field_stored_index)
          ha_alter_info->handler_flags|= ALTER_STORED_COLUMN_ORDER;
      }
      else
      {
        if (field->field_index != new_field_index)
          ha_alter_info->handler_flags|= ALTER_VIRTUAL_COLUMN_ORDER;
      }

      /* Detect changes in storage type of column */
      if (new_field->field_storage_type() != field->field_storage_type())
        ha_alter_info->handler_flags|= ALTER_COLUMN_STORAGE_TYPE;

      /* Detect changes in column format of column */
      if (new_field->column_format() != field->column_format())
        ha_alter_info->handler_flags|= ALTER_COLUMN_COLUMN_FORMAT;

      if (engine_options_differ(field->option_struct, new_field->option_struct,
                                table->file->ht->field_options))
      {
        ha_alter_info->handler_flags|= ALTER_COLUMN_OPTION;
        ha_alter_info->create_info->fields_option_struct[f_ptr - table->field]=
          new_field->option_struct;
      }
    }
    else
    {
      // Field is not present in new version of table and therefore was dropped.
      field->flags|= FIELD_IS_DROPPED;
      if (field->stored_in_db())
        ha_alter_info->handler_flags|= ALTER_DROP_STORED_COLUMN;
      else
        ha_alter_info->handler_flags|= ALTER_DROP_VIRTUAL_COLUMN;
    }
  }

  if (maybe_alter_vcol)
  {
    /*
      What if one of the normal columns was altered and it was part of the some
      virtual column expression?  Currently we don't detect this correctly
      (FIXME), so let's just say that a vcol *might* be affected if any other
      column was altered.
    */
    if (ha_alter_info->handler_flags & (ALTER_STORED_COLUMN_TYPE |
                                        ALTER_VIRTUAL_COLUMN_TYPE |
                                        ALTER_COLUMN_NOT_NULLABLE |
                                        ALTER_COLUMN_OPTION))
      ha_alter_info->handler_flags|= ALTER_COLUMN_VCOL;
  }

  new_field_it.init(alter_info->create_list);
  while ((new_field= new_field_it++))
  {
    if (! new_field->field)
    {
      // Field is not present in old version of table and therefore was added.
      if (new_field->vcol_info)
      {
        if (new_field->stored_in_db())
          ha_alter_info->handler_flags|= ALTER_ADD_STORED_GENERATED_COLUMN;
        else
          ha_alter_info->handler_flags|= ALTER_ADD_VIRTUAL_COLUMN;
      }
      else
        ha_alter_info->handler_flags|= ALTER_ADD_STORED_BASE_COLUMN;
    }
  }

  /*
    Go through keys and check if the original ones are compatible
    with new table.
  */
  KEY *table_key;
  KEY *table_key_end= table->key_info + table->s->keys;
  KEY *new_key;
  KEY *new_key_end=
    ha_alter_info->key_info_buffer + ha_alter_info->key_count;
  /*
    Primary key index for the new table
  */
  const KEY* const new_pk= (ha_alter_info->key_count > 0 &&
                            (!my_strcasecmp(system_charset_info,
                                ha_alter_info->key_info_buffer->name.str,
                                primary_key_name) ||
                            is_candidate_key(ha_alter_info->key_info_buffer))) ?
                           ha_alter_info->key_info_buffer : NULL;
  const KEY *const old_pk= table->s->primary_key == MAX_KEY ? NULL :
                           table->key_info + table->s->primary_key;

  DBUG_PRINT("info", ("index count old: %d  new: %d",
                      table->s->keys, ha_alter_info->key_count));

  /*
    Step through all keys of the old table and search matching new keys.
  */
  ha_alter_info->index_drop_count= 0;
  ha_alter_info->index_add_count= 0;
  for (table_key= table->key_info; table_key < table_key_end; table_key++)
  {
    /* Search a new key with the same name. */
    for (new_key= ha_alter_info->key_info_buffer;
         new_key < new_key_end;
         new_key++)
    {
      if (!lex_string_cmp(system_charset_info, &table_key->name,
                          &new_key->name))
        break;
    }
    if (new_key >= new_key_end)
    {
      /* Key not found. Add the key to the drop buffer. */
      ha_alter_info->index_drop_buffer
        [ha_alter_info->index_drop_count++]=
        table_key;
      DBUG_PRINT("info", ("index dropped: '%s'", table_key->name.str));
      continue;
    }

    switch (compare_keys_but_name(table_key, new_key, alter_info, table, new_pk,
                                  old_pk))
    {
    case Compare_keys::Equal:
      continue;
    case Compare_keys::EqualButKeyPartLength:
      ha_alter_info->handler_flags|= ALTER_COLUMN_INDEX_LENGTH;
      continue;
    case Compare_keys::EqualButComment:
      ha_alter_info->handler_flags|= ALTER_CHANGE_INDEX_COMMENT;
      continue;
    case Compare_keys::NotEqual:
      break;
    }

    /* Key modified. Add the key / key offset to both buffers. */
    ha_alter_info->index_drop_buffer
      [ha_alter_info->index_drop_count++]=
      table_key;
    ha_alter_info->index_add_buffer
      [ha_alter_info->index_add_count++]=
      (uint)(new_key - ha_alter_info->key_info_buffer);
    /* Mark all old fields which are used in newly created index. */
    DBUG_PRINT("info", ("index changed: '%s'", table_key->name.str));
  }
  /*end of for (; table_key < table_key_end;) */

  /*
    Step through all keys of the new table and find matching old keys.
  */
  for (new_key= ha_alter_info->key_info_buffer;
       new_key < new_key_end;
       new_key++)
  {
    /* Search an old key with the same name. */
    for (table_key= table->key_info; table_key < table_key_end; table_key++)
    {
      if (!lex_string_cmp(system_charset_info, &table_key->name,
                          &new_key->name))
        break;
    }
    if (table_key >= table_key_end)
    {
      /* Key not found. Add the offset of the key to the add buffer. */
      ha_alter_info->index_add_buffer
        [ha_alter_info->index_add_count++]=
        (uint)(new_key - ha_alter_info->key_info_buffer);
      DBUG_PRINT("info", ("index added: '%s'", new_key->name.str));
    }
    else
      ha_alter_info->create_info->indexes_option_struct[table_key - table->key_info]=
        new_key->option_struct;
  }

  for (uint i= 0; i < ha_alter_info->index_add_count; i++)
  {
    uint *add_buffer= ha_alter_info->index_add_buffer;
    const KEY *new_key= ha_alter_info->key_info_buffer + add_buffer[i];

    for (uint j= 0; j < ha_alter_info->index_drop_count; j++)
    {
      KEY **drop_buffer= ha_alter_info->index_drop_buffer;
      const KEY *old_key= drop_buffer[j];

      if (compare_keys_but_name(old_key, new_key, alter_info, table, new_pk,
                                old_pk) != Compare_keys::Equal)
      {
        continue;
      }

      DBUG_ASSERT(
          lex_string_cmp(system_charset_info, &old_key->name, &new_key->name));

      ha_alter_info->handler_flags|= ALTER_RENAME_INDEX;
      ha_alter_info->rename_keys.push_back(
          Alter_inplace_info::Rename_key_pair(old_key, new_key));

      --ha_alter_info->index_add_count;
      --ha_alter_info->index_drop_count;
      memmove(add_buffer + i, add_buffer + i + 1,
              sizeof(add_buffer[0]) * (ha_alter_info->index_add_count - i));
      memmove(drop_buffer + j, drop_buffer + j + 1,
              sizeof(drop_buffer[0]) * (ha_alter_info->index_drop_count - j));
      --i; // this index once again
      break;
    }
  }

  /*
    Sort index_add_buffer according to how key_info_buffer is sorted.
    I.e. with primary keys first - see sort_keys().
  */
  my_qsort(ha_alter_info->index_add_buffer,
           ha_alter_info->index_add_count,
           sizeof(uint), (qsort_cmp) compare_uint);

  /* Now let us calculate flags for storage engine API. */

  /* Figure out what kind of indexes we are dropping. */
  KEY **dropped_key;
  KEY **dropped_key_end= ha_alter_info->index_drop_buffer +
                         ha_alter_info->index_drop_count;

  for (dropped_key= ha_alter_info->index_drop_buffer;
       dropped_key < dropped_key_end; dropped_key++)
  {
    table_key= *dropped_key;

    if (table_key->flags & HA_NOSAME)
    {
      if (table_key == old_pk)
        ha_alter_info->handler_flags|= ALTER_DROP_PK_INDEX;
      else
        ha_alter_info->handler_flags|= ALTER_DROP_UNIQUE_INDEX;
    }
    else
      ha_alter_info->handler_flags|= ALTER_DROP_NON_UNIQUE_NON_PRIM_INDEX;
  }

  /* Now figure out what kind of indexes we are adding. */
  for (uint add_key_idx= 0; add_key_idx < ha_alter_info->index_add_count; add_key_idx++)
  {
    new_key= ha_alter_info->key_info_buffer + ha_alter_info->index_add_buffer[add_key_idx];

    if (new_key->flags & HA_NOSAME)
    {
      if (new_key == new_pk)
        ha_alter_info->handler_flags|= ALTER_ADD_PK_INDEX;
      else
        ha_alter_info->handler_flags|= ALTER_ADD_UNIQUE_INDEX;
    }
    else
      ha_alter_info->handler_flags|= ALTER_ADD_NON_UNIQUE_NON_PRIM_INDEX;
  }

  DBUG_PRINT("exit", ("handler_flags: %llu", ha_alter_info->handler_flags));
  DBUG_RETURN(false);
}


/**
  Mark fields participating in newly added indexes in TABLE object which
  corresponds to new version of altered table.

  @param ha_alter_info  Alter_inplace_info describing in-place ALTER.
  @param altered_table  TABLE object for new version of TABLE in which
                        fields should be marked.
*/

static void update_altered_table(const Alter_inplace_info &ha_alter_info,
                                 TABLE *altered_table)
{
  uint field_idx, add_key_idx;
  KEY *key;
  KEY_PART_INFO *end, *key_part;

  /*
    Clear marker for all fields, as we are going to set it only
    for fields which participate in new indexes.
  */
  for (field_idx= 0; field_idx < altered_table->s->fields; ++field_idx)
    altered_table->field[field_idx]->flags&= ~FIELD_IN_ADD_INDEX;

  /*
    Go through array of newly added indexes and mark fields
    participating in them.
  */
  for (add_key_idx= 0; add_key_idx < ha_alter_info.index_add_count;
       add_key_idx++)
  {
    key= ha_alter_info.key_info_buffer +
         ha_alter_info.index_add_buffer[add_key_idx];

    end= key->key_part + key->user_defined_key_parts;
    for (key_part= key->key_part; key_part < end; key_part++)
      altered_table->field[key_part->fieldnr]->flags|= FIELD_IN_ADD_INDEX;
  }
}


/**
  Compare two tables to see if their metadata are compatible.
  One table specified by a TABLE instance, the other using Alter_info
  and HA_CREATE_INFO.

  @param[in]  table          The first table.
  @param[in]  alter_info     Alter options, fields and keys for the
                             second table.
  @param[in]  create_info    Create options for the second table.
  @param[out] metadata_equal Result of comparison.

  @retval true   error
  @retval false  success
*/

bool mysql_compare_tables(TABLE *table, Alter_info *alter_info,
                          HA_CREATE_INFO *create_info, bool *metadata_equal)
{
  DBUG_ENTER("mysql_compare_tables");

  uint changes= IS_EQUAL_NO;
  uint key_count;
  List_iterator_fast<Create_field> tmp_new_field_it;
  THD *thd= table->in_use;
  *metadata_equal= false;

  /*
    Create a copy of alter_info.
    To compare definitions, we need to "prepare" the definition - transform it
    from parser output to a format that describes the table layout (all column
    defaults are initialized, duplicate columns are removed). This is done by
    mysql_prepare_create_table.  Unfortunately, mysql_prepare_create_table
    performs its transformations "in-place", that is, modifies the argument.
    Since we would like to keep mysql_compare_tables() idempotent (not altering
    any of the arguments) we create a copy of alter_info here and pass it to
    mysql_prepare_create_table, then use the result to compare the tables, and
    then destroy the copy.
  */
  Alter_info tmp_alter_info(*alter_info, thd->mem_root);
  uint db_options= 0; /* not used */
  KEY *key_info_buffer= NULL;

  tmp_alter_info.db= table->s->db;
  tmp_alter_info.table_name= table->s->table_name;

  /* Create the prepared information. */
  int create_table_mode= table->s->tmp_table == NO_TMP_TABLE ?
                           C_ORDINARY_CREATE : C_ALTER_TABLE;
  if (mysql_prepare_create_table(thd, create_info, &tmp_alter_info,
                                 &db_options, table->file, &key_info_buffer,
                                 &key_count, create_table_mode))
    DBUG_RETURN(1);

  /* Some very basic checks. */
  if (table->s->fields != alter_info->create_list.elements ||
      table->s->db_type() != create_info->db_type ||
      table->s->tmp_table ||
      (table->s->row_type != create_info->row_type))
    DBUG_RETURN(false);

  /* Go through fields and check if they are compatible. */
  tmp_new_field_it.init(tmp_alter_info.create_list);
  for (Field **f_ptr= table->field; *f_ptr; f_ptr++)
  {
    Field *field= *f_ptr;
    Create_field *tmp_new_field= tmp_new_field_it++;

    /* Check that NULL behavior is the same. */
    if ((tmp_new_field->flags & NOT_NULL_FLAG) !=
	(uint) (field->flags & NOT_NULL_FLAG))
      DBUG_RETURN(false);

    if (field->vcol_info)
    {
      if (!tmp_new_field->field->vcol_info)
        DBUG_RETURN(false);
      if (!field->vcol_info->is_equal(tmp_new_field->field->vcol_info))
        DBUG_RETURN(false);
    }

    /*
      mysql_prepare_alter_table() clears HA_OPTION_PACK_RECORD bit when
      preparing description of existing table. In ALTER TABLE it is later
      updated to correct value by create_table_impl() call.
      So to get correct value of this bit in this function we have to
      mimic behavior of create_table_impl().
    */
    if (create_info->row_type == ROW_TYPE_DYNAMIC ||
        create_info->row_type == ROW_TYPE_PAGE ||
	(tmp_new_field->flags & BLOB_FLAG) ||
	(tmp_new_field->real_field_type() == MYSQL_TYPE_VARCHAR &&
	create_info->row_type != ROW_TYPE_FIXED))
      create_info->table_options|= HA_OPTION_PACK_RECORD;

    /* Check if field was renamed */
    if (lex_string_cmp(system_charset_info,
                       &field->field_name,
                       &tmp_new_field->field_name))
      DBUG_RETURN(false);

    /* Evaluate changes bitmap and send to check_if_incompatible_data() */
    uint field_changes= field->is_equal(*tmp_new_field);
    if (field_changes != IS_EQUAL_YES)
      DBUG_RETURN(false);

    changes|= field_changes;
  }

  /* Check if changes are compatible with current handler. */
  if (table->file->check_if_incompatible_data(create_info, changes))
    DBUG_RETURN(false);

  /* Go through keys and check if they are compatible. */
  KEY *table_key;
  KEY *table_key_end= table->key_info + table->s->keys;
  KEY *new_key;
  KEY *new_key_end= key_info_buffer + key_count;

  /* Step through all keys of the first table and search matching keys. */
  for (table_key= table->key_info; table_key < table_key_end; table_key++)
  {
    /* Search a key with the same name. */
    for (new_key= key_info_buffer; new_key < new_key_end; new_key++)
    {
      if (!lex_string_cmp(system_charset_info, &table_key->name,
                          &new_key->name))
        break;
    }
    if (new_key >= new_key_end)
      DBUG_RETURN(false);

    /* Check that the key types are compatible. */
    if ((table_key->algorithm != new_key->algorithm) ||
	((table_key->flags & HA_KEYFLAG_MASK) !=
         (new_key->flags & HA_KEYFLAG_MASK)) ||
        (table_key->user_defined_key_parts !=
         new_key->user_defined_key_parts))
      DBUG_RETURN(false);

    /* Check that the key parts remain compatible. */
    KEY_PART_INFO *table_part;
    KEY_PART_INFO *table_part_end= table_key->key_part + table_key->user_defined_key_parts;
    KEY_PART_INFO *new_part;
    for (table_part= table_key->key_part, new_part= new_key->key_part;
         table_part < table_part_end;
         table_part++, new_part++)
    {
      /*
	Key definition is different if we are using a different field or
	if the used key part length is different. We know that the fields
        are equal. Comparing field numbers is sufficient.
      */
      if ((table_part->length != new_part->length) ||
          (table_part->fieldnr - 1 != new_part->fieldnr))
        DBUG_RETURN(false);
    }
  }

  /* Step through all keys of the second table and find matching keys. */
  for (new_key= key_info_buffer; new_key < new_key_end; new_key++)
  {
    /* Search a key with the same name. */
    for (table_key= table->key_info; table_key < table_key_end; table_key++)
    {
      if (!lex_string_cmp(system_charset_info, &table_key->name,
                          &new_key->name))
        break;
    }
    if (table_key >= table_key_end)
      DBUG_RETURN(false);
  }

  *metadata_equal= true; // Tables are compatible
  DBUG_RETURN(false);
}


/*
  Manages enabling/disabling of indexes for ALTER TABLE

  SYNOPSIS
    alter_table_manage_keys()
      table                  Target table
      indexes_were_disabled  Whether the indexes of the from table
                             were disabled
      keys_onoff             ENABLE | DISABLE | LEAVE_AS_IS

  RETURN VALUES
    FALSE  OK
    TRUE   Error
*/

static
bool alter_table_manage_keys(TABLE *table, int indexes_were_disabled,
                             Alter_info::enum_enable_or_disable keys_onoff)
{
  int error= 0;
  DBUG_ENTER("alter_table_manage_keys");
  DBUG_PRINT("enter", ("table=%p were_disabled=%d on_off=%d",
             table, indexes_were_disabled, keys_onoff));

  switch (keys_onoff) {
  case Alter_info::ENABLE:
    DEBUG_SYNC(table->in_use, "alter_table_enable_indexes");
    error= table->file->ha_enable_indexes(HA_KEY_SWITCH_NONUNIQ_SAVE);
    break;
  case Alter_info::LEAVE_AS_IS:
    if (!indexes_were_disabled)
      break;
    /* fall through */
  case Alter_info::DISABLE:
    error= table->file->ha_disable_indexes(HA_KEY_SWITCH_NONUNIQ_SAVE);
  }

  if (unlikely(error))
  {
    if (error == HA_ERR_WRONG_COMMAND)
    {
      THD *thd= table->in_use;
      push_warning_printf(thd, Sql_condition::WARN_LEVEL_NOTE,
                          ER_ILLEGAL_HA, ER_THD(thd, ER_ILLEGAL_HA),
                          table->file->table_type(),
                          table->s->db.str, table->s->table_name.str);
      error= 0;
    }
    else
      table->file->print_error(error, MYF(0));
  }
  DBUG_RETURN(error);
}


/**
  Check if the pending ALTER TABLE operations support the in-place
  algorithm based on restrictions in the SQL layer or given the
  nature of the operations themselves. If in-place isn't supported,
  it won't be necessary to check with the storage engine.

  @param table        The original TABLE.
  @param create_info  Information from the parsing phase about new
                      table properties.
  @param alter_info   Data related to detected changes.

  @return false       In-place is possible, check with storage engine.
  @return true        Incompatible operations, must use table copy.
*/

static bool is_inplace_alter_impossible(TABLE *table,
                                        HA_CREATE_INFO *create_info,
                                        const Alter_info *alter_info)
{
  DBUG_ENTER("is_inplace_alter_impossible");

  /* At the moment we can't handle altering temporary tables without a copy. */
  if (table->s->tmp_table)
    DBUG_RETURN(true);

  /*
    For the ALTER TABLE tbl_name ORDER BY ... we always use copy
    algorithm. In theory, this operation can be done in-place by some
    engine, but since a) no current engine does this and b) our current
    API lacks infrastructure for passing information about table ordering
    to storage engine we simply always do copy now.

    ENABLE/DISABLE KEYS is a MyISAM/Heap specific operation that is
    not supported for in-place in combination with other operations.
    Alone, it will be done by simple_rename_or_index_change().
  */
  if (alter_info->flags & (ALTER_ORDER | ALTER_KEYS_ONOFF))
    DBUG_RETURN(true);

  /*
    If the table engine is changed explicitly (using ENGINE clause)
    or implicitly (e.g. when non-partitioned table becomes
    partitioned) a regular alter table (copy) needs to be
    performed.
  */
  if (create_info->db_type != table->s->db_type())
    DBUG_RETURN(true);

  /*
    There was a bug prior to mysql-4.0.25. Number of null fields was
    calculated incorrectly. As a result frm and data files gets out of
    sync after fast alter table. There is no way to determine by which
    mysql version (in 4.0 and 4.1 branches) table was created, thus we
    disable fast alter table for all tables created by mysql versions
    prior to 5.0 branch.
    See BUG#6236.
  */
  if (!table->s->mysql_version)
    DBUG_RETURN(true);

  /*
    If we are using a MySQL 5.7 table with virtual fields, ALTER TABLE must
    recreate the table as we need to rewrite generated fields
  */
  if (table->s->mysql_version > 50700 && table->s->mysql_version < 100000 &&
      table->s->virtual_fields)
    DBUG_RETURN(TRUE);

  DBUG_RETURN(false);
}


/**
  Perform in-place alter table.

  @param thd                Thread handle.
  @param table_list         TABLE_LIST for the table to change.
  @param table              The original TABLE.
  @param altered_table      TABLE object for new version of the table.
  @param ha_alter_info      Structure describing ALTER TABLE to be carried
                            out and serving as a storage place for data
                            used during different phases.
  @param target_mdl_request Metadata request/lock on the target table name.
  @param alter_ctx          ALTER TABLE runtime context.

  @retval   true              Error
  @retval   false             Success

  @note
    If mysql_alter_table does not need to copy the table, it is
    either an alter table where the storage engine does not
    need to know about the change, only the frm will change,
    or the storage engine supports performing the alter table
    operation directly, in-place without mysql having to copy
    the table.

  @note This function frees the TABLE object associated with the new version of
        the table and removes the .FRM file for it in case of both success and
        failure.
*/

static bool mysql_inplace_alter_table(THD *thd,
                                      TABLE_LIST *table_list,
                                      TABLE *table,
                                      TABLE *altered_table,
                                      Alter_inplace_info *ha_alter_info,
                                      MDL_request *target_mdl_request,
                                      Alter_table_ctx *alter_ctx)
{
  Open_table_context ot_ctx(thd, MYSQL_OPEN_REOPEN | MYSQL_OPEN_IGNORE_KILLED);
  handlerton *db_type= table->s->db_type();
  Alter_info *alter_info= ha_alter_info->alter_info;
  bool reopen_tables= false;
  bool res;

  const enum_alter_inplace_result inplace_supported=
    ha_alter_info->inplace_supported;

  DBUG_ENTER("mysql_inplace_alter_table");

  /* Downgrade DDL lock while we are waiting for exclusive lock below */
  backup_set_alter_copy_lock(thd, table);

  /*
    Upgrade to EXCLUSIVE lock if:
    - This is requested by the storage engine
    - Or the storage engine needs exclusive lock for just the prepare
      phase
    - Or requested by the user

    Note that we handle situation when storage engine needs exclusive
    lock for prepare phase under LOCK TABLES in the same way as when
    exclusive lock is required for duration of the whole statement.
  */
  if (inplace_supported == HA_ALTER_INPLACE_EXCLUSIVE_LOCK ||
      ((inplace_supported == HA_ALTER_INPLACE_COPY_NO_LOCK ||
        inplace_supported == HA_ALTER_INPLACE_COPY_LOCK ||
        inplace_supported == HA_ALTER_INPLACE_NOCOPY_NO_LOCK ||
        inplace_supported == HA_ALTER_INPLACE_NOCOPY_LOCK ||
        inplace_supported == HA_ALTER_INPLACE_INSTANT) &&
       (thd->locked_tables_mode == LTM_LOCK_TABLES ||
        thd->locked_tables_mode == LTM_PRELOCKED_UNDER_LOCK_TABLES)) ||
      alter_info->requested_lock == Alter_info::ALTER_TABLE_LOCK_EXCLUSIVE)
  {
    if (wait_while_table_is_used(thd, table, HA_EXTRA_FORCE_REOPEN))
      goto cleanup;
    /*
      Get rid of all TABLE instances belonging to this thread
      except one to be used for in-place ALTER TABLE.

      This is mostly needed to satisfy InnoDB assumptions/asserts.
    */
    close_all_tables_for_name(thd, table->s,
                              alter_ctx->is_table_renamed() ?
                              HA_EXTRA_PREPARE_FOR_RENAME :
			      HA_EXTRA_NOT_USED,
                              table);
    /*
      If we are under LOCK TABLES we will need to reopen tables which we
      just have closed in case of error.
    */
    reopen_tables= true;
  }
  else if (inplace_supported == HA_ALTER_INPLACE_COPY_LOCK ||
           inplace_supported == HA_ALTER_INPLACE_COPY_NO_LOCK ||
           inplace_supported == HA_ALTER_INPLACE_NOCOPY_LOCK ||
           inplace_supported == HA_ALTER_INPLACE_NOCOPY_NO_LOCK ||
           inplace_supported == HA_ALTER_INPLACE_INSTANT)
  {
    /*
      Storage engine has requested exclusive lock only for prepare phase
      and we are not under LOCK TABLES.
      Don't mark TABLE_SHARE as old in this case, as this won't allow opening
      of table by other threads during main phase of in-place ALTER TABLE.
    */
    if (thd->mdl_context.upgrade_shared_lock(table->mdl_ticket, MDL_EXCLUSIVE,
                                             thd->variables.lock_wait_timeout))
      goto cleanup;

    table->s->tdc->flush(thd, false);
  }

  /*
    Upgrade to SHARED_NO_WRITE lock if:
    - The storage engine needs writes blocked for the whole duration
    - Or this is requested by the user
    Note that under LOCK TABLES, we will already have SHARED_NO_READ_WRITE.
  */
  if ((inplace_supported == HA_ALTER_INPLACE_SHARED_LOCK ||
       alter_info->requested_lock == Alter_info::ALTER_TABLE_LOCK_SHARED) &&
      thd->mdl_context.upgrade_shared_lock(table->mdl_ticket,
                                           MDL_SHARED_NO_WRITE,
                                           thd->variables.lock_wait_timeout))
    goto cleanup;

  // It's now safe to take the table level lock.
  if (lock_tables(thd, table_list, alter_ctx->tables_opened, 0))
    goto cleanup;

  DEBUG_SYNC(thd, "alter_table_inplace_after_lock_upgrade");
  THD_STAGE_INFO(thd, stage_alter_inplace_prepare);

  switch (inplace_supported) {
  case HA_ALTER_ERROR:
  case HA_ALTER_INPLACE_NOT_SUPPORTED:
    DBUG_ASSERT(0);
    // fall through
  case HA_ALTER_INPLACE_NO_LOCK:
  case HA_ALTER_INPLACE_INSTANT:
  case HA_ALTER_INPLACE_COPY_NO_LOCK:
  case HA_ALTER_INPLACE_NOCOPY_NO_LOCK:
    switch (alter_info->requested_lock) {
    case Alter_info::ALTER_TABLE_LOCK_DEFAULT:
    case Alter_info::ALTER_TABLE_LOCK_NONE:
      ha_alter_info->online= true;
      break;
    case Alter_info::ALTER_TABLE_LOCK_SHARED:
    case Alter_info::ALTER_TABLE_LOCK_EXCLUSIVE:
      break;
    }
    break;
  case HA_ALTER_INPLACE_EXCLUSIVE_LOCK:
  case HA_ALTER_INPLACE_SHARED_LOCK:
  case HA_ALTER_INPLACE_COPY_LOCK:
  case HA_ALTER_INPLACE_NOCOPY_LOCK:
    break;
  }

  if (table->file->ha_prepare_inplace_alter_table(altered_table,
                                                  ha_alter_info))
    goto rollback;

  /*
    Downgrade the lock if storage engine has told us that exclusive lock was
    necessary only for prepare phase (unless we are not under LOCK TABLES) and
    user has not explicitly requested exclusive lock.
  */
  if (!ha_alter_info->mdl_exclusive_after_prepare &&
      (inplace_supported == HA_ALTER_INPLACE_COPY_NO_LOCK ||
       inplace_supported == HA_ALTER_INPLACE_COPY_LOCK ||
       inplace_supported == HA_ALTER_INPLACE_NOCOPY_LOCK ||
       inplace_supported == HA_ALTER_INPLACE_NOCOPY_NO_LOCK) &&
      !(thd->locked_tables_mode == LTM_LOCK_TABLES ||
        thd->locked_tables_mode == LTM_PRELOCKED_UNDER_LOCK_TABLES) &&
      (alter_info->requested_lock != Alter_info::ALTER_TABLE_LOCK_EXCLUSIVE))
  {
    /* If storage engine or user requested shared lock downgrade to SNW. */
    if (inplace_supported == HA_ALTER_INPLACE_COPY_LOCK ||
        inplace_supported == HA_ALTER_INPLACE_NOCOPY_LOCK ||
        alter_info->requested_lock == Alter_info::ALTER_TABLE_LOCK_SHARED)
      table->mdl_ticket->downgrade_lock(MDL_SHARED_NO_WRITE);
    else
    {
      DBUG_ASSERT(inplace_supported == HA_ALTER_INPLACE_COPY_NO_LOCK ||
                  inplace_supported == HA_ALTER_INPLACE_NOCOPY_NO_LOCK);
      table->mdl_ticket->downgrade_lock(MDL_SHARED_UPGRADABLE);
    }
  }

  DEBUG_SYNC(thd, "alter_table_inplace_after_lock_downgrade");
  THD_STAGE_INFO(thd, stage_alter_inplace);

  /* We can abort alter table for any table type */
  thd->abort_on_warning= !ha_alter_info->ignore && thd->is_strict_mode();
  res= table->file->ha_inplace_alter_table(altered_table, ha_alter_info);
  thd->abort_on_warning= false;
  if (res)
    goto rollback;

  DEBUG_SYNC(thd, "alter_table_inplace_before_lock_upgrade");
  // Upgrade to EXCLUSIVE before commit.
  if (wait_while_table_is_used(thd, table, HA_EXTRA_PREPARE_FOR_RENAME))
    goto rollback;

  /* Set MDL_BACKUP_DDL */
  if (backup_reset_alter_copy_lock(thd))
    goto rollback;

  /*
    If we are killed after this point, we should ignore and continue.
    We have mostly completed the operation at this point, there should
    be no long waits left.
  */

  DBUG_EXECUTE_IF("alter_table_rollback_new_index", {
      table->file->ha_commit_inplace_alter_table(altered_table,
                                                 ha_alter_info,
                                                 false);
      my_error(ER_UNKNOWN_ERROR, MYF(0));
      goto cleanup;
    });

  DEBUG_SYNC(thd, "alter_table_inplace_before_commit");
  THD_STAGE_INFO(thd, stage_alter_inplace_commit);

  {
    TR_table trt(thd, true);
    if (trt != *table_list && table->file->ht->prepare_commit_versioned)
    {
      ulonglong trx_start_id= 0;
      ulonglong trx_end_id= table->file->ht->prepare_commit_versioned(thd, &trx_start_id);
      if (trx_end_id)
      {
        if (!TR_table::use_transaction_registry)
        {
          my_error(ER_VERS_TRT_IS_DISABLED, MYF(0));
          goto rollback;
        }
        if (trt.update(trx_start_id, trx_end_id))
        {
          goto rollback;
        }
      }
    }

    if (table->file->ha_commit_inplace_alter_table(altered_table,
                                                  ha_alter_info,
                                                  true))
    {
      goto rollback;
    }
    DEBUG_SYNC(thd, "alter_table_inplace_after_commit");
  }

  /* Notify the engine that the table definition has changed */

  if (table->file->partition_ht()->notify_tabledef_changed)
  {
    char db_buff[FN_REFLEN], table_buff[FN_REFLEN];
    handlerton *hton= table->file->ht;
    LEX_CSTRING tmp_db, tmp_table;

    tmp_db.str=       db_buff;
    tmp_table.str=    table_buff;
    tmp_db.length=    tablename_to_filename(table_list->db.str,
                                         db_buff, sizeof(db_buff));
    tmp_table.length= tablename_to_filename(table_list->table_name.str,
                                            table_buff, sizeof(table_buff));
    if ((hton->notify_tabledef_changed)(hton, &tmp_db, &tmp_table,
                                        table->s->frm_image,
                                        &table->s->tabledef_version,
                                        table->file))
    {
      my_error(HA_ERR_INCOMPATIBLE_DEFINITION, MYF(0));
      DBUG_RETURN(true);
    }
  }

  close_all_tables_for_name(thd, table->s,
                            alter_ctx->is_table_renamed() ?
                            HA_EXTRA_PREPARE_FOR_RENAME :
                            HA_EXTRA_NOT_USED,
                            NULL);
  table_list->table= table= NULL;

  /*
    Replace the old .FRM with the new .FRM, but keep the old name for now.
    Rename to the new name (if needed) will be handled separately below.

    TODO: remove this check of thd->is_error() (now it intercept
    errors in some val_*() methods and bring some single place to
    such error interception).
  */
  if (mysql_rename_table(db_type, &alter_ctx->new_db, &alter_ctx->tmp_name,
                         &alter_ctx->db, &alter_ctx->alias,
                         FN_FROM_IS_TMP | NO_HA_TABLE) ||
                         thd->is_error())
  {
    // Since changes were done in-place, we can't revert them.
    DBUG_RETURN(true);
  }

  // Rename altered table if requested.
  if (alter_ctx->is_table_renamed())
  {
    DBUG_ASSERT(!tdc_share_is_cached(thd, alter_ctx->db.str,
                                     alter_ctx->table_name.str));
    if (mysql_rename_table(db_type, &alter_ctx->db, &alter_ctx->table_name,
                           &alter_ctx->new_db, &alter_ctx->new_alias, 0))
    {
      /*
        If the rename fails we will still have a working table
        with the old name, but with other changes applied.
      */
      DBUG_RETURN(true);
    }
    if (Table_triggers_list::change_table_name(thd,
                                               &alter_ctx->db,
                                               &alter_ctx->alias,
                                               &alter_ctx->table_name,
                                               &alter_ctx->new_db,
                                               &alter_ctx->new_alias))
    {
      /*
        If the rename of trigger files fails, try to rename the table
        back so we at least have matching table and trigger files.
      */
      (void) mysql_rename_table(db_type,
                                &alter_ctx->new_db, &alter_ctx->new_alias,
                                &alter_ctx->db, &alter_ctx->alias, NO_FK_CHECKS);
      DBUG_RETURN(true);
    }
    rename_table_in_stat_tables(thd, &alter_ctx->db, &alter_ctx->alias,
                                &alter_ctx->new_db, &alter_ctx->new_alias);
  }

  DBUG_RETURN(false);

 rollback:
  table->file->ha_commit_inplace_alter_table(altered_table,
                                             ha_alter_info,
                                             false);
 cleanup:
  if (reopen_tables)
  {
    /* Close the only table instance which is still around. */
    close_all_tables_for_name(thd, table->s,
                              alter_ctx->is_table_renamed() ?
                              HA_EXTRA_PREPARE_FOR_RENAME :
                              HA_EXTRA_NOT_USED,
                              NULL);
    if (thd->locked_tables_list.reopen_tables(thd, false))
      thd->locked_tables_list.unlink_all_closed_tables(thd, NULL, 0);
    /* QQ; do something about metadata locks ? */
  }
  DBUG_RETURN(true);
}

/**
  maximum possible length for certain blob types.

  @param[in]      type        Blob type (e.g. MYSQL_TYPE_TINY_BLOB)

  @return
    length
*/

static uint
blob_length_by_type(enum_field_types type)
{
  switch (type)
  {
  case MYSQL_TYPE_TINY_BLOB:
    return 255;
  case MYSQL_TYPE_BLOB:
    return 65535;
  case MYSQL_TYPE_MEDIUM_BLOB:
    return 16777215;
  case MYSQL_TYPE_LONG_BLOB:
    return (uint) UINT_MAX32;
  default:
    DBUG_ASSERT(0); // we should never go here
    return 0;
  }
}


static inline
void append_drop_column(THD *thd, String *str, Field *field)
{
  if (str->length())
    str->append(STRING_WITH_LEN(", "));
  str->append(STRING_WITH_LEN("DROP COLUMN "));
  append_identifier(thd, str, &field->field_name);
}


static inline
void rename_field_in_list(Create_field *field, List<const char> *field_list)
{
  DBUG_ASSERT(field->change.str);
  List_iterator<const char> it(*field_list);
  while (const char *name= it++)
  {
    if (my_strcasecmp(system_charset_info, name, field->change.str))
      continue;
    it.replace(field->field_name.str);
  }
}


/**
  Prepare column and key definitions for CREATE TABLE in ALTER TABLE.

  This function transforms parse output of ALTER TABLE - lists of
  columns and keys to add, drop or modify into, essentially,
  CREATE TABLE definition - a list of columns and keys of the new
  table. While doing so, it also performs some (bug not all)
  semantic checks.

  This function is invoked when we know that we're going to
  perform ALTER TABLE via a temporary table -- i.e. in-place ALTER TABLE
  is not possible, perhaps because the ALTER statement contains
  instructions that require change in table data, not only in
  table definition or indexes.

  @param[in,out]  thd         thread handle. Used as a memory pool
                              and source of environment information.
  @param[in]      table       the source table, open and locked
                              Used as an interface to the storage engine
                              to acquire additional information about
                              the original table.
  @param[in,out]  create_info A blob with CREATE/ALTER TABLE
                              parameters
  @param[in,out]  alter_info  Another blob with ALTER/CREATE parameters.
                              Originally create_info was used only in
                              CREATE TABLE and alter_info only in ALTER TABLE.
                              But since ALTER might end-up doing CREATE,
                              this distinction is gone and we just carry
                              around two structures.
  @param[in,out]  alter_ctx   Runtime context for ALTER TABLE.

  @return
    Fills various create_info members based on information retrieved
    from the storage engine.
    Sets create_info->varchar if the table has a VARCHAR column.
    Prepares alter_info->create_list and alter_info->key_list with
    columns and keys of the new table.

  @retval TRUE   error, out of memory or a semantical error in ALTER
                 TABLE instructions
  @retval FALSE  success
*/

bool
mysql_prepare_alter_table(THD *thd, TABLE *table,
                          HA_CREATE_INFO *create_info,
                          Alter_info *alter_info,
                          Alter_table_ctx *alter_ctx)
{
  /* New column definitions are added here */
  List<Create_field> new_create_list;
  /* System-invisible fields must be added last */
  List<Create_field> new_create_tail;
  /* New key definitions are added here */
  List<Key> new_key_list;
  List<FOREIGN_KEY_INFO> fk_list;
  List<Alter_rename_key> rename_key_list(alter_info->alter_rename_key_list);
  List_iterator<Alter_drop> drop_it(alter_info->drop_list);
  List_iterator<Create_field> def_it(alter_info->create_list);
  List_iterator<Alter_column> alter_it(alter_info->alter_list);
  List_iterator<Key> key_it(alter_info->key_list);
  List_iterator<Create_field> find_it(new_create_list);
  List_iterator<Create_field> field_it(new_create_list);
  List<Key_part_spec> key_parts;
  List<Virtual_column_info> new_constraint_list;
  uint db_create_options= (table->s->db_create_options
                           & ~(HA_OPTION_PACK_RECORD));
  Item::func_processor_rename column_rename_param;
  uint used_fields, dropped_sys_vers_fields= 0;
  KEY *key_info=table->key_info;
  bool rc= TRUE;
  bool vers_system_invisible= false;
  Create_field *def;
  Field **f_ptr,*field;
  MY_BITMAP *dropped_fields= NULL; // if it's NULL - no dropped fields
  bool drop_period= false;
  LEX_CSTRING period_start_name= {nullptr, 0};
  LEX_CSTRING period_end_name= {nullptr, 0};
  DBUG_ENTER("mysql_prepare_alter_table");

  if (table->s->period.name)
  {
    period_start_name= table->s->period_start_field()->field_name;
    period_end_name= table->s->period_end_field()->field_name;
  }

  /*
    Merge incompatible changes flag in case of upgrade of a table from an
    old MariaDB or MySQL version.  This ensures that we don't try to do an
    online alter table if field packing or character set changes are required.
  */
  create_info->used_fields|= table->s->incompatible_version;
  used_fields= create_info->used_fields;

  create_info->varchar= FALSE;
  /* Let new create options override the old ones */
  if (!(used_fields & HA_CREATE_USED_MIN_ROWS))
    create_info->min_rows= table->s->min_rows;
  if (!(used_fields & HA_CREATE_USED_MAX_ROWS))
    create_info->max_rows= table->s->max_rows;
  if (!(used_fields & HA_CREATE_USED_AVG_ROW_LENGTH))
    create_info->avg_row_length= table->s->avg_row_length;
  if (!(used_fields & HA_CREATE_USED_DEFAULT_CHARSET))
    create_info->default_table_charset= table->s->table_charset;
  if (!(used_fields & HA_CREATE_USED_AUTO) && table->found_next_number_field)
  {
    /* Table has an autoincrement, copy value to new table */
    table->file->info(HA_STATUS_AUTO);
    create_info->auto_increment_value= table->file->stats.auto_increment_value;
  }

  if (!(used_fields & HA_CREATE_USED_KEY_BLOCK_SIZE))
    create_info->key_block_size= table->s->key_block_size;

  if (!(used_fields & HA_CREATE_USED_STATS_SAMPLE_PAGES))
    create_info->stats_sample_pages= table->s->stats_sample_pages;

  if (!(used_fields & HA_CREATE_USED_STATS_AUTO_RECALC))
    create_info->stats_auto_recalc= table->s->stats_auto_recalc;

  if (!(used_fields & HA_CREATE_USED_TRANSACTIONAL))
    create_info->transactional= table->s->transactional;

  if (!(used_fields & HA_CREATE_USED_CONNECTION))
    create_info->connect_string= table->s->connect_string;

  if (!(used_fields & HA_CREATE_USED_SEQUENCE))
    create_info->sequence= table->s->table_type == TABLE_TYPE_SEQUENCE;

  column_rename_param.db_name=       table->s->db;
  column_rename_param.table_name=    table->s->table_name;
  if (column_rename_param.fields.copy(&alter_info->create_list, thd->mem_root))
    DBUG_RETURN(1);                             // OOM

  restore_record(table, s->default_values);     // Empty record for DEFAULT

  if ((create_info->fields_option_struct= (ha_field_option_struct**)
         thd->calloc(sizeof(void*) * table->s->fields)) == NULL ||
      (create_info->indexes_option_struct= (ha_index_option_struct**)
         thd->calloc(sizeof(void*) * table->s->keys)) == NULL)
    DBUG_RETURN(1);

  create_info->option_list= merge_engine_table_options(table->s->option_list,
                                        create_info->option_list, thd->mem_root);

  table->file->get_foreign_key_list(thd, &fk_list);

  /*
    First collect all fields from table which isn't in drop_list
  */
  bitmap_clear_all(&table->tmp_set);
  for (f_ptr=table->field ; (field= *f_ptr) ; f_ptr++)
  {
    if (field->invisible == INVISIBLE_FULL)
        continue;
    Alter_drop *drop;
    if (field->type() == MYSQL_TYPE_VARCHAR)
      create_info->varchar= TRUE;
    /* Check if field should be dropped */
    drop_it.rewind();
    while ((drop=drop_it++))
    {
      if (drop->type == Alter_drop::COLUMN &&
          !my_strcasecmp(system_charset_info,field->field_name.str, drop->name))
        break;
    }
    /*
      DROP COLULMN xxx
      1. it does not see INVISIBLE_SYSTEM columns
      2. otherwise, normally a column is dropped
      3. unless it's a system versioning column (but see below).
    */
    if (drop && field->invisible < INVISIBLE_SYSTEM &&
        !(field->flags & VERS_SYSTEM_FIELD &&
          !(alter_info->flags & ALTER_DROP_SYSTEM_VERSIONING)))
    {
      /* Reset auto_increment value if it was dropped */
      if (MTYP_TYPENR(field->unireg_check) == Field::NEXT_NUMBER &&
          !(used_fields & HA_CREATE_USED_AUTO))
      {
        create_info->auto_increment_value=0;
        create_info->used_fields|=HA_CREATE_USED_AUTO;
      }
      if (table->s->tmp_table == NO_TMP_TABLE)
        (void) delete_statistics_for_column(thd, table, field);
      dropped_sys_vers_fields|= field->flags;
      drop_it.remove();
      dropped_fields= &table->tmp_set;
      bitmap_set_bit(dropped_fields, field->field_index);
      continue;
    }
    if (field->invisible == INVISIBLE_SYSTEM &&
        field->flags & VERS_SYSTEM_FIELD)
    {
      vers_system_invisible= true;
    }
    /* invisible versioning column is dropped automatically on DROP SYSTEM VERSIONING */
    if (!drop && field->invisible >= INVISIBLE_SYSTEM &&
        field->flags & VERS_SYSTEM_FIELD &&
        alter_info->flags & ALTER_DROP_SYSTEM_VERSIONING)
    {
      if (table->s->tmp_table == NO_TMP_TABLE)
        (void) delete_statistics_for_column(thd, table, field);
      continue;
    }

    /* Check if field is changed */
    def_it.rewind();
    while ((def=def_it++))
    {
      if (def->change.str &&
	  !lex_string_cmp(system_charset_info, &field->field_name,
                          &def->change))
	break;
    }
    if (def && field->invisible < INVISIBLE_SYSTEM)
    {						// Field is changed
      def->field=field;
      /*
        Add column being updated to the list of new columns.
        Note that columns with AFTER clauses are added to the end
        of the list for now. Their positions will be corrected later.
      */
      new_create_list.push_back(def, thd->mem_root);
      if (field->stored_in_db() != def->stored_in_db())
      {
        my_error(ER_UNSUPPORTED_ACTION_ON_GENERATED_COLUMN, MYF(0));
        goto err;
      }
      if (!def->after.str)
      {
        /*
          If this ALTER TABLE doesn't have an AFTER clause for the modified
          column then remove this column from the list of columns to be
          processed. So later we can iterate over the columns remaining
          in this list and process modified columns with AFTER clause or
          add new columns.
        */
	def_it.remove();
      }
    }
    else if (alter_info->flags & ALTER_DROP_SYSTEM_VERSIONING &&
             field->flags & VERS_SYSTEM_FIELD &&
             field->invisible < INVISIBLE_SYSTEM)
    {
      StringBuffer<NAME_LEN*3> tmp;
      append_drop_column(thd, &tmp, field);
      my_error(ER_MISSING, MYF(0), table->s->table_name.str, tmp.c_ptr());
      goto err;
    }
    else if (drop && field->invisible < INVISIBLE_SYSTEM &&
             field->flags & VERS_SYSTEM_FIELD &&
             !(alter_info->flags & ALTER_DROP_SYSTEM_VERSIONING))
    {
      /* "dropping" a versioning field only hides it from the user */
      def= new (thd->mem_root) Create_field(thd, field, field);
      def->invisible= INVISIBLE_SYSTEM;
      alter_info->flags|= ALTER_CHANGE_COLUMN;
      if (field->flags & VERS_ROW_START)
        create_info->vers_info.period.start=
          create_info->vers_info.as_row.start=
          def->field_name= Vers_parse_info::default_start;

      else
        create_info->vers_info.period.end=
          create_info->vers_info.as_row.end=
          def->field_name= Vers_parse_info::default_end;
      new_create_list.push_back(def, thd->mem_root);
      dropped_sys_vers_fields|= field->flags;
      drop_it.remove();
    }
    else if (field->invisible < INVISIBLE_SYSTEM)
    {
      /*
        This field was not dropped and not changed, add it to the list
        for the new table.
      */
      def= new (thd->mem_root) Create_field(thd, field, field);
      new_create_list.push_back(def, thd->mem_root);
      alter_it.rewind();			// Change default if ALTER
      Alter_column *alter;
      while ((alter=alter_it++))
      {
	if (!my_strcasecmp(system_charset_info,field->field_name.str,
                           alter->name.str))
	  break;
      }
      if (alter && field->invisible < INVISIBLE_SYSTEM)
      {
        if (alter->is_rename())
        {
          def->change= alter->name;
          def->field_name= alter->new_name;
          column_rename_param.fields.push_back(def);
          if (field->flags & VERS_ROW_START)
          {
            create_info->vers_info.as_row.start= alter->new_name;
            create_info->vers_info.period.start= alter->new_name;
          }
          else if (field->flags & VERS_ROW_END)
          {
            create_info->vers_info.as_row.end= alter->new_name;
            create_info->vers_info.period.end= alter->new_name;
          }
          if (table->s->period.name)
          {
            if (field == table->period_start_field())
              period_start_name= alter->new_name;
            else if (field == table->period_end_field())
              period_end_name= alter->new_name;
          }
        }
        else
        {
          if ((def->default_value= alter->default_value))
            def->flags&= ~NO_DEFAULT_VALUE_FLAG;
          else
            def->flags|= NO_DEFAULT_VALUE_FLAG;
        }
	alter_it.remove();
      }
    }
    else
    {
      DBUG_ASSERT(field->invisible == INVISIBLE_SYSTEM);
      def= new (thd->mem_root) Create_field(thd, field, field);
      new_create_tail.push_back(def, thd->mem_root);
    }
  }

  /*
    If we are doing a rename of a column, update all references in virtual
    column expressions, constraints and defaults to use the new column name
  */
  if (alter_info->flags & ALTER_RENAME_COLUMN)
  {
    alter_it.rewind();
    Alter_column *alter;
    while ((alter=alter_it++))
    {
      if (alter->is_rename())
      {
        my_error(ER_BAD_FIELD_ERROR, MYF(0), alter->name.str,
                 table->s->table_name.str);
        goto err;
      }
    }
    for (f_ptr=table->field ; (field= *f_ptr) ; f_ptr++)
    {
      if (field->vcol_info)
        field->vcol_info->expr->walk(&Item::rename_fields_processor, 1,
                                    &column_rename_param);
      if (field->check_constraint)
        field->check_constraint->expr->walk(&Item::rename_fields_processor, 1,
                                            &column_rename_param);
      if (field->default_value)
        field->default_value->expr->walk(&Item::rename_fields_processor, 1,
                                        &column_rename_param);
    }
#ifdef WITH_PARTITION_STORAGE_ENGINE
    if (thd->work_part_info)
    {
      partition_info *part_info= thd->work_part_info;
      List_iterator<Create_field> def_it(column_rename_param.fields);
      const bool part_field_list= !part_info->part_field_list.is_empty();
      const bool subpart_field_list= !part_info->subpart_field_list.is_empty();
      if (part_info->part_expr)
        part_info->part_expr->walk(&Item::rename_fields_processor, 1,
                                  &column_rename_param);
      if (part_info->subpart_expr)
        part_info->subpart_expr->walk(&Item::rename_fields_processor, 1,
                                      &column_rename_param);
      if (part_field_list || subpart_field_list)
      {
        while (Create_field *def= def_it++)
        {
          if (def->change.str)
          {
            if (part_field_list)
              rename_field_in_list(def, &part_info->part_field_list);
            if (subpart_field_list)
              rename_field_in_list(def, &part_info->subpart_field_list);
          } /* if (def->change.str) */
        } /* while (def) */
      } /* if (part_field_list || subpart_field_list) */
      // Force reopen because new column name is on thd->mem_root
      table->mark_table_for_reopen();
    } /* if (part_info) */
#endif
    // Force reopen because new column name is on thd->mem_root
    table->mark_table_for_reopen();
  }

  dropped_sys_vers_fields &= VERS_SYSTEM_FIELD;
  if ((dropped_sys_vers_fields ||
       alter_info->flags & ALTER_DROP_PERIOD) &&
      dropped_sys_vers_fields != VERS_SYSTEM_FIELD &&
      !vers_system_invisible)
  {
    StringBuffer<NAME_LEN*3> tmp;
    if (!(dropped_sys_vers_fields & VERS_ROW_START))
      append_drop_column(thd, &tmp, table->vers_start_field());
    if (!(dropped_sys_vers_fields & VERS_ROW_END))
      append_drop_column(thd, &tmp, table->vers_end_field());
    my_error(ER_MISSING, MYF(0), table->s->table_name.str, tmp.c_ptr());
    goto err;
  }
  else if (alter_info->flags & ALTER_DROP_PERIOD && vers_system_invisible)
  {
    my_error(ER_CANT_DROP_FIELD_OR_KEY, MYF(0), "PERIOD FOR SYSTEM_TIME on", table->s->table_name.str);
    goto err;
  }
  alter_info->flags &= ~(ALTER_DROP_PERIOD | ALTER_ADD_PERIOD);
  def_it.rewind();
  while ((def=def_it++))			// Add new columns
  {
    Create_field *find;
    if (def->change.str && ! def->field)
    {
      /*
        Check if there is modify for newly added field.
      */
      find_it.rewind();
      while((find=find_it++))
      {
        if (!my_strcasecmp(system_charset_info,find->field_name.str,
                           def->field_name.str))
          break;
      }

      if (likely(find && !find->field))
	find_it.remove();
      else
      {
        my_error(ER_BAD_FIELD_ERROR, MYF(0), def->change.str,
                 table->s->table_name.str);
        goto err;
      }
    }
    /*
      Check that the DATE/DATETIME not null field we are going to add is
      either has a default value or the '0000-00-00' is allowed by the
      set sql mode.
      If the '0000-00-00' value isn't allowed then raise the error_if_not_empty
      flag to allow ALTER TABLE only if the table to be altered is empty.
    */
    if (!alter_ctx->implicit_default_value_error_field && !def->field &&
        !(~def->flags & (NO_DEFAULT_VALUE_FLAG | NOT_NULL_FLAG)) &&
        def->type_handler()->validate_implicit_default_value(thd, *def))
    {
        alter_ctx->implicit_default_value_error_field= def;
        alter_ctx->error_if_not_empty= TRUE;
    }
    if (!def->after.str)
      new_create_list.push_back(def, thd->mem_root);
    else
    {
      if (def->change.str)
      {
        find_it.rewind();
        /*
          For columns being modified with AFTER clause we should first remove
          these columns from the list and then add them back at their correct
          positions.
        */
        while ((find=find_it++))
        {
          /*
            Create_fields representing changed columns are added directly
            from Alter_info::create_list to new_create_list. We can therefore
            safely use pointer equality rather than name matching here.
            This prevents removing the wrong column in case of column rename.
          */
          if (find == def)
          {
            find_it.remove();
            break;
          }
        }
      }
      if (def->after.str == first_keyword)
        new_create_list.push_front(def, thd->mem_root);
      else
      {
        find_it.rewind();
        while ((find=find_it++))
        {
          if (!lex_string_cmp(system_charset_info, &def->after,
                              &find->field_name))
            break;
        }
        if (unlikely(!find))
        {
          my_error(ER_BAD_FIELD_ERROR, MYF(0), def->after.str,
                   table->s->table_name.str);
          goto err;
        }
        find_it.after(def);			// Put column after this
      }
    }
    /*
      Check if there is alter for newly added field.
    */
    alter_it.rewind();
    Alter_column *alter;
    while ((alter=alter_it++))
    {
      if (!my_strcasecmp(system_charset_info,def->field_name.str,
                         alter->name.str))
        break;
    }
    if (alter)
    {
      if ((def->default_value= alter->default_value)) // Use new default
        def->flags&= ~NO_DEFAULT_VALUE_FLAG;
      else
        def->flags|= NO_DEFAULT_VALUE_FLAG;
      alter_it.remove();
    }
  }

  new_create_list.append(&new_create_tail);

  if (unlikely(alter_info->alter_list.elements))
  {
    my_error(ER_BAD_FIELD_ERROR, MYF(0),
             alter_info->alter_list.head()->name.str, table->s->table_name.str);
    goto err;
  }
  if (unlikely(!new_create_list.elements))
  {
    my_message(ER_CANT_REMOVE_ALL_FIELDS,
               ER_THD(thd, ER_CANT_REMOVE_ALL_FIELDS),
               MYF(0));
    goto err;
  }

  /*
    Collect all keys which isn't in drop list. Add only those
    for which some fields exists.
  */
  for (uint i=0 ; i < table->s->keys ; i++,key_info++)
  {
    bool long_hash_key= false;
    if (key_info->flags & HA_INVISIBLE_KEY)
      continue;
    const char *key_name= key_info->name.str;
    const bool primary_key= table->s->primary_key == i;
    const bool explicit_pk= primary_key &&
                            !my_strcasecmp(system_charset_info, key_name,
                                           primary_key_name);
    const bool implicit_pk= primary_key && !explicit_pk;

    Alter_drop *drop;
    drop_it.rewind();
    while ((drop=drop_it++))
    {
      if (drop->type == Alter_drop::KEY &&
	  !my_strcasecmp(system_charset_info,key_name, drop->name))
	break;
    }
    if (drop)
    {
      if (table->s->tmp_table == NO_TMP_TABLE)
      {
        (void) delete_statistics_for_index(thd, table, key_info, FALSE);
        if (primary_key)
	{
          KEY *tab_key_info= table->key_info;
	  for (uint j=0; j < table->s->keys; j++, tab_key_info++)
	  {
            if (tab_key_info->user_defined_key_parts !=
                tab_key_info->ext_key_parts)
	      (void) delete_statistics_for_index(thd, table, tab_key_info,
                                                 TRUE);
	  }
	}
      }  
      drop_it.remove();
      continue;
    }

    /* If this index is to stay in the table check if it has to be renamed. */
    List_iterator<Alter_rename_key> rename_key_it(rename_key_list);
    Alter_rename_key *rename_key;

    while ((rename_key= rename_key_it++))
    {
      if (!my_strcasecmp(system_charset_info, key_name, rename_key->old_name.str))
      {
        if (!my_strcasecmp(system_charset_info, key_name, primary_key_name))
        {
          my_error(ER_WRONG_NAME_FOR_INDEX, MYF(0), rename_key->old_name.str);
          goto err;
        }
        else if (!my_strcasecmp(system_charset_info, rename_key->new_name.str,
                                primary_key_name))
        {
          my_error(ER_WRONG_NAME_FOR_INDEX, MYF(0), rename_key->new_name.str);
          goto err;
        }

        key_name= rename_key->new_name.str;
        rename_key_it.remove();
        /*
          If the user has explicitly renamed the key, we should no longer
          treat it as generated. Otherwise this key might be automatically
          dropped by mysql_prepare_create_table() and this will confuse
          code in fill_alter_inplace_info().
        */
        key_info->flags&= ~HA_GENERATED_KEY;
        break;
      }
    }

    if (key_info->algorithm == HA_KEY_ALG_LONG_HASH)
    {
      setup_keyinfo_hash(key_info);
      long_hash_key= true;
    }
    const char *dropped_key_part= NULL;
    bool user_keyparts= false; // some user-defined keyparts left
    KEY_PART_INFO *key_part= key_info->key_part;
    key_parts.empty();
    uint key_parts_nr= key_info->user_defined_key_parts;
    if (key_info->without_overlaps)
      key_parts_nr-= 2;

    bool delete_index_stat= FALSE;
    for (uint j=0 ; j < key_parts_nr ; j++,key_part++)
    {
      Field *kfield= key_part->field;
      if (!kfield)
	continue;				// Wrong field (from UNIREG)
      const char *key_part_name=kfield->field_name.str;
      Create_field *cfield;
      uint key_part_length;

      field_it.rewind();
      while ((cfield=field_it++))
      {
	if (cfield->change.str)
	{
	  if (!my_strcasecmp(system_charset_info, key_part_name,
			     cfield->change.str))
	    break;
	}
	else if (!my_strcasecmp(system_charset_info,
				key_part_name, cfield->field_name.str))
	  break;
      }
      if (!cfield)
      {
        if (primary_key)
          alter_ctx->modified_primary_key= true;
        delete_index_stat= TRUE;
        if (!(kfield->flags & VERS_SYSTEM_FIELD))
          dropped_key_part= key_part_name;
	continue;				// Field is removed
      }

      DBUG_ASSERT(!primary_key || kfield->flags & NOT_NULL_FLAG);
      if (implicit_pk && !alter_ctx->modified_primary_key &&
          !(cfield->flags & NOT_NULL_FLAG))
        alter_ctx->modified_primary_key= true;

      key_part_length= key_part->length;
      if (cfield->field)			// Not new field
      {
        /*
          If the field can't have only a part used in a key according to its
          new type, or should not be used partially according to its
          previous type, or the field length is less than the key part
          length, unset the key part length.

          We also unset the key part length if it is the same as the
          old field's length, so the whole new field will be used.

          BLOBs may have cfield->length == 0, which is why we test it before
          checking whether cfield->length < key_part_length (in chars).
          
          In case of TEXTs we check the data type maximum length *in bytes*
          to key part length measured *in characters* (i.e. key_part_length
          devided to mbmaxlen). This is because it's OK to have:
          CREATE TABLE t1 (a tinytext, key(a(254)) character set utf8);
          In case of this example:
          - data type maximum length is 255.
          - key_part_length is 1016 (=254*4, where 4 is mbmaxlen)
         */
        if (!cfield->field->type_handler()->type_can_have_key_part() ||
            !cfield->type_handler()->type_can_have_key_part() ||
            /* spatial keys can't have sub-key length */
            (key_info->flags & HA_SPATIAL) ||
            (cfield->field->field_length == key_part_length &&
             !f_is_blob(key_part->key_type)) ||
            (cfield->length &&
             (((cfield->real_field_type() >= MYSQL_TYPE_TINY_BLOB &&
                cfield->real_field_type() <= MYSQL_TYPE_BLOB) ?
                blob_length_by_type(cfield->real_field_type()) :
                cfield->length) <
	     key_part_length / kfield->charset()->mbmaxlen)))
	  key_part_length= 0;			// Use whole field
      }
      key_part_length /= kfield->charset()->mbmaxlen;
      key_parts.push_back(new (thd->mem_root) Key_part_spec(&cfield->field_name,
                                                            key_part_length, true),
                          thd->mem_root);
      if (!(cfield->invisible == INVISIBLE_SYSTEM && cfield->vers_sys_field()))
        user_keyparts= true;
    }
    if (table->s->tmp_table == NO_TMP_TABLE)
    {
      if (delete_index_stat) 
        (void) delete_statistics_for_index(thd, table, key_info, FALSE);
      else if (alter_ctx->modified_primary_key &&
               key_info->user_defined_key_parts != key_info->ext_key_parts)
        (void) delete_statistics_for_index(thd, table, key_info, TRUE);
    }

    if (!user_keyparts && key_parts.elements)
    {
      /*
        If we dropped all user key-parts we also drop implicit system fields.
      */
      key_parts.empty();
    }

    if (key_parts.elements)
    {
      KEY_CREATE_INFO key_create_info;
      Key *key;
      enum Key::Keytype key_type;
      LEX_CSTRING tmp_name;
      bzero((char*) &key_create_info, sizeof(key_create_info));
      if (key_info->algorithm == HA_KEY_ALG_LONG_HASH)
        key_info->algorithm= HA_KEY_ALG_UNDEF;
      key_create_info.algorithm= key_info->algorithm;
      /*
        We copy block size directly as some engines, like Area, sets this
        automatically
      */
      key_create_info.block_size= key_info->block_size;
      key_create_info.flags=      key_info->flags;  // HA_USE_BLOCK_SIZE
      if (key_info->flags & HA_USES_PARSER)
        key_create_info.parser_name= *plugin_name(key_info->parser);
      if (key_info->flags & HA_USES_COMMENT)
        key_create_info.comment= key_info->comment;

      if (key_info->flags & HA_SPATIAL)
        key_type= Key::SPATIAL;
      else if (key_info->flags & HA_NOSAME)
      {
        if (explicit_pk)
          key_type= Key::PRIMARY;
        else
          key_type= Key::UNIQUE;
        if (dropped_key_part)
        {
          my_error(ER_KEY_COLUMN_DOES_NOT_EXITS, MYF(0), dropped_key_part);
          if (long_hash_key)
          {
            key_info->algorithm= HA_KEY_ALG_LONG_HASH;
            re_setup_keyinfo_hash(key_info);
          }
          goto err;
        }
      }
      else if (key_info->flags & HA_FULLTEXT)
        key_type= Key::FULLTEXT;
      else
        key_type= Key::MULTIPLE;

      tmp_name.str= key_name;
      tmp_name.length= strlen(key_name);
      /* We dont need LONG_UNIQUE_HASH_FIELD flag because it will be autogenerated */
      key= new (thd->mem_root) Key(key_type, &tmp_name, &key_create_info,
                   key_info->flags & HA_GENERATED_KEY,
                   &key_parts, key_info->option_list, DDL_options());
      key->without_overlaps= key_info->without_overlaps;
      key->period= table->s->period.name;
      key->old= true;
      new_key_list.push_back(key, thd->mem_root);
    }
    if (long_hash_key)
    {
      key_info->algorithm= HA_KEY_ALG_LONG_HASH;
      re_setup_keyinfo_hash(key_info);
    }
  }
  {
    // add existing foreign keys
    for (auto &fk : fk_list)
    {
      Alter_drop *drop;
      for(drop_it.rewind(); (drop=drop_it++); )
        if (drop->type == Alter_drop::FOREIGN_KEY &&
            !my_strcasecmp(system_charset_info, fk.foreign_id->str, drop->name))
          break;
      if (drop)
        continue;
      List<Key_part_spec> cols, ref_cols;
      for (LEX_CSTRING &c : fk.foreign_fields)
        cols.push_back(new (thd->mem_root) Key_part_spec(&c, 0));
      for (LEX_CSTRING &c : fk.referenced_fields)
        ref_cols.push_back(new (thd->mem_root) Key_part_spec(&c, 0));
      auto key= new (thd->mem_root)
        Foreign_key(fk.foreign_id, &cols, fk.foreign_id, fk.referenced_db,
          fk.referenced_table, &ref_cols, fk.delete_method, fk.update_method,
          Foreign_key::FK_MATCH_UNDEF, DDL_options());
      key->old= true;
      new_key_list.push_back(key, thd->mem_root);
    }
  }
  {
    Key *key;
    while ((key=key_it++))			// Add new keys
    {
      if (key->type == Key::FOREIGN_KEY &&
          ((Foreign_key *)key)->validate(new_create_list))
        goto err;
      new_key_list.push_back(key, thd->mem_root);
      if (key->name.str &&
	  !my_strcasecmp(system_charset_info, key->name.str, primary_key_name))
      {
	my_error(ER_WRONG_NAME_FOR_INDEX, MYF(0), key->name.str);
        goto err;
      }
    }
  }

  if (table->s->period.name)
  {
    drop_it.rewind();
    Alter_drop *drop;
    for (bool found= false; !found && (drop= drop_it++); )
    {
      found= drop->type == Alter_drop::PERIOD &&
             table->s->period.name.streq(drop->name);
    }

    if (drop)
    {
      drop_period= true;
      drop_it.remove();
    }
    else if (create_info->period_info.is_set() && table->s->period.name)
    {
      my_error(ER_MORE_THAN_ONE_PERIOD, MYF(0));
      goto err;
    }
    else
    {
      create_info->period_info.set_period(period_start_name, period_end_name);
      create_info->period_info.name= table->s->period.name;
    }
  }

  /* Add all table level constraints which are not in the drop list */
  if (table->s->table_check_constraints)
  {
    TABLE_SHARE *share= table->s;

    for (uint i= share->field_check_constraints;
         i < share->table_check_constraints ; i++)
    {
      Virtual_column_info *check= table->check_constraints[i];
      Alter_drop *drop;
      bool keep= true;
      drop_it.rewind();
      while ((drop=drop_it++))
      {
        if (drop->type == Alter_drop::CHECK_CONSTRAINT &&
            !my_strcasecmp(system_charset_info, check->name.str, drop->name))
        {
          drop_it.remove();
          keep= false;
          break;
        }
      }

      if (share->period.constr_name.streq(check->name.str))
      {
        if (!drop_period && !keep)
        {
          my_error(ER_PERIOD_CONSTRAINT_DROP, MYF(0), check->name.str,
                   share->period.name.str);
          goto err;
        }
        keep= keep && !drop_period;

        DBUG_ASSERT(create_info->period_info.constr == NULL || drop_period);

        if (keep)
        {
          Item *expr_copy= check->expr->get_copy(thd);
          check= new Virtual_column_info();
          check->name= share->period.constr_name;
          check->automatic_name= true;
          check->expr= expr_copy;
          create_info->period_info.constr= check;
        }
      }
      /* see if the constraint depends on *only* on dropped fields */
      if (keep && dropped_fields)
      {
        table->default_column_bitmaps();
        bitmap_clear_all(table->read_set);
        check->expr->walk(&Item::register_field_in_read_map, 1, 0);
        if (bitmap_is_subset(table->read_set, dropped_fields))
          keep= false;
        else if (bitmap_is_overlapping(dropped_fields, table->read_set))
        {
          bitmap_intersect(table->read_set, dropped_fields);
          uint field_nr= bitmap_get_first_set(table->read_set);
          my_error(ER_BAD_FIELD_ERROR, MYF(0),
                   table->field[field_nr]->field_name.str, "CHECK");
          goto err;
        }
      }
      if (keep)
      {
        if (alter_info->flags & ALTER_RENAME_COLUMN)
        {
          check->expr->walk(&Item::rename_fields_processor, 1,
                            &column_rename_param);
          // Force reopen because new column name is on thd->mem_root
          table->mark_table_for_reopen();
        }
        new_constraint_list.push_back(check, thd->mem_root);
      }
    }
  }

  if (!alter_info->check_constraint_list.is_empty())
  {
    /* Check the table FOREIGN KEYs for name duplications. */
    FOREIGN_KEY_INFO *f_key;
    List_iterator<FOREIGN_KEY_INFO> fk_key_it(fk_list);
    while ((f_key= fk_key_it++))
    {
      List_iterator_fast<Virtual_column_info>
        c_it(alter_info->check_constraint_list);
      Virtual_column_info *check;
      while ((check= c_it++))
      {
        if (!check->name.length || check->automatic_name)
          continue;

        if (check->name.length == f_key->foreign_id->length &&
            my_strcasecmp(system_charset_info, f_key->foreign_id->str,
                          check->name.str) == 0)
        {
          my_error(ER_DUP_CONSTRAINT_NAME, MYF(0), "CHECK", check->name.str);
          goto err;
        }
      }
    }
  }

  /* Add new constraints */
  new_constraint_list.append(&alter_info->check_constraint_list);

  if (alter_info->drop_list.elements)
  {
    Alter_drop *drop;
    drop_it.rewind();
    while ((drop=drop_it++)) {
      switch (drop->type) {
      case Alter_drop::KEY:
      case Alter_drop::COLUMN:
      case Alter_drop::CHECK_CONSTRAINT:
      case Alter_drop::PERIOD:
        my_error(ER_CANT_DROP_FIELD_OR_KEY, MYF(0), drop->type_name(),
                 alter_info->drop_list.head()->name);
        goto err;
      case Alter_drop::FOREIGN_KEY:
        // Leave the DROP FOREIGN KEY names in the alter_info->drop_list.
        /* If this is DROP FOREIGN KEY without IF EXIST,
        we can now check does it exists and if not report a error. */
        if (!drop->drop_if_exists)
        {
          List <FOREIGN_KEY_INFO> fk_child_key_list;
          table->file->get_foreign_key_list(thd, &fk_child_key_list);
          if (fk_child_key_list.is_empty())
          {
	fk_not_found:
            my_error(ER_CANT_DROP_FIELD_OR_KEY, MYF(0), drop->type_name(),
                     drop->name);
            goto err;
          }
          List_iterator<FOREIGN_KEY_INFO> fk_key_it(fk_child_key_list);
          while (FOREIGN_KEY_INFO *f_key= fk_key_it++)
          {
            if (my_strcasecmp(system_charset_info, f_key->foreign_id->str,
                              drop->name) == 0)
              goto fk_found;
          }
          goto fk_not_found;
        fk_found:
          break;
        }
        break;
      }
    }
  }

  if (rename_key_list.elements)
  {
    my_error(ER_KEY_DOES_NOT_EXISTS, MYF(0), rename_key_list.head()->old_name.str,
             table->s->table_name.str);
    goto err;
  }

  if (!create_info->comment.str)
  {
    create_info->comment.str= table->s->comment.str;
    create_info->comment.length= table->s->comment.length;
  }

  table->file->update_create_info(create_info);
  if ((create_info->table_options &
       (HA_OPTION_PACK_KEYS | HA_OPTION_NO_PACK_KEYS)) ||
      (used_fields & HA_CREATE_USED_PACK_KEYS))
    db_create_options&= ~(HA_OPTION_PACK_KEYS | HA_OPTION_NO_PACK_KEYS);
  if ((create_info->table_options &
       (HA_OPTION_STATS_PERSISTENT | HA_OPTION_NO_STATS_PERSISTENT)) ||
      (used_fields & HA_CREATE_USED_STATS_PERSISTENT))
    db_create_options&= ~(HA_OPTION_STATS_PERSISTENT | HA_OPTION_NO_STATS_PERSISTENT);

  if (create_info->table_options &
      (HA_OPTION_CHECKSUM | HA_OPTION_NO_CHECKSUM))
    db_create_options&= ~(HA_OPTION_CHECKSUM | HA_OPTION_NO_CHECKSUM);
  if (create_info->table_options &
      (HA_OPTION_DELAY_KEY_WRITE | HA_OPTION_NO_DELAY_KEY_WRITE))
    db_create_options&= ~(HA_OPTION_DELAY_KEY_WRITE |
			  HA_OPTION_NO_DELAY_KEY_WRITE);
  create_info->table_options|= db_create_options;

  if (table->s->tmp_table)
    create_info->options|=HA_LEX_CREATE_TMP_TABLE;

  rc= FALSE;
  alter_info->create_list.swap(new_create_list);
  alter_info->key_list.swap(new_key_list);
  alter_info->check_constraint_list.swap(new_constraint_list);
err:
  DBUG_RETURN(rc);
}


/**
  Get Create_field object for newly created table by its name
  in the old version of table.

  @param alter_info  Alter_info describing newly created table.
  @param old_name    Name of field in old table.

  @returns Pointer to Create_field object, NULL - if field is
           not present in new version of table.
*/

static Create_field *get_field_by_old_name(Alter_info *alter_info,
                                           const char *old_name)
{
  List_iterator_fast<Create_field> new_field_it(alter_info->create_list);
  Create_field *new_field;

  while ((new_field= new_field_it++))
  {
    if (new_field->field &&
        (my_strcasecmp(system_charset_info,
                       new_field->field->field_name.str,
                       old_name) == 0))
      break;
  }
  return new_field;
}


/** Type of change to foreign key column, */

enum fk_column_change_type
{
  FK_COLUMN_NO_CHANGE, FK_COLUMN_DATA_CHANGE,
  FK_COLUMN_RENAMED, FK_COLUMN_DROPPED
};

/**
  Check that ALTER TABLE's changes on columns of a foreign key are allowed.

  @param[in]   thd              Thread context.
  @param[in]   alter_info       Alter_info describing changes to be done
                                by ALTER TABLE.
  @param[in]   fk_columns       List of columns of the foreign key to check.
  @param[out]  bad_column_name  Name of field on which ALTER TABLE tries to
                                do prohibited operation.

  @note This function takes into account value of @@foreign_key_checks
        setting.

  @retval FK_COLUMN_NO_CHANGE    No significant changes are to be done on
                                 foreign key columns.
  @retval FK_COLUMN_DATA_CHANGE  ALTER TABLE might result in value
                                 change in foreign key column.
  @retval FK_COLUMN_RENAMED      Foreign key column is renamed.
  @retval FK_COLUMN_DROPPED      Foreign key column is dropped.
*/

static enum fk_column_change_type
fk_check_column_changes(THD *thd, Alter_info *alter_info,
                        List<LEX_CSTRING> &fk_columns,
                        const char **bad_column_name)
{
  List_iterator_fast<LEX_CSTRING> column_it(fk_columns);
  LEX_CSTRING *column;

  *bad_column_name= NULL;

  while ((column= column_it++))
  {
    Create_field *new_field= get_field_by_old_name(alter_info, column->str);

    if (new_field)
    {
      Field *old_field= new_field->field;

      if (lex_string_cmp(system_charset_info, &old_field->field_name,
                         &new_field->field_name))
      {
        /*
          Copy algorithm doesn't support proper renaming of columns in
          the foreign key yet. At the moment we lack API which will tell
          SE that foreign keys should be updated to use new name of column
          like it happens in case of in-place algorithm.
        */
        *bad_column_name= column->str;
        return FK_COLUMN_RENAMED;
      }

      /*
        Field_{num|decimal}::is_equal evaluates to IS_EQUAL_NO where
        the new_field adds an AUTO_INCREMENT flag on a column due to a
	limitation in MyISAM/ARIA. For the purposes of FK determination
        it doesn't matter if AUTO_INCREMENT is there or not.
      */
      const uint flags= new_field->flags;
      new_field->flags&= ~AUTO_INCREMENT_FLAG;
      const bool equal_result= old_field->is_equal(*new_field);
      new_field->flags= flags;

      if ((equal_result == IS_EQUAL_NO) ||
          ((new_field->flags & NOT_NULL_FLAG) &&
           !(old_field->flags & NOT_NULL_FLAG)))
      {
        /*
          Column in a FK has changed significantly and it
          may break referential intergrity.
        */
        *bad_column_name= column->str;
        return FK_COLUMN_DATA_CHANGE;
      }
    }
    else
    {
      /*
        Column in FK was dropped. Most likely this will break
        integrity constraints of InnoDB data-dictionary (and thus
        InnoDB will emit an error), so we prohibit this right away
        even if foreign_key_checks are off.
        This also includes a rare case when another field replaces
        field being dropped since it is easy to break referential
        integrity in this case.
      */
      *bad_column_name= column->str;
      return FK_COLUMN_DROPPED;
    }
  }

  return FK_COLUMN_NO_CHANGE;
}


/**
  Check if ALTER TABLE we are about to execute using COPY algorithm
  is not supported as it might break referential integrity.

  @note If foreign_key_checks is disabled (=0), we allow to break
        referential integrity. But we still disallow some operations
        like dropping or renaming columns in foreign key since they
        are likely to break consistency of InnoDB data-dictionary
        and thus will end-up in error anyway.

  @param[in]  thd          Thread context.
  @param[in]  table        Table to be altered.
  @param[in]  alter_info   Lists of fields, keys to be changed, added
                           or dropped.
  @param[out] alter_ctx    ALTER TABLE runtime context.
                           Alter_table_ctx::fk_error_if_delete flag
                           is set if deletion during alter can break
                           foreign key integrity.

  @retval false  Success.
  @retval true   Error, ALTER - tries to do change which is not compatible
                 with foreign key definitions on the table.
*/

static bool fk_prepare_copy_alter_table(THD *thd, TABLE *table,
                                        Alter_info *alter_info,
                                        Alter_table_ctx *alter_ctx)
{
  List <FOREIGN_KEY_INFO> fk_parent_key_list;
  List <FOREIGN_KEY_INFO> fk_child_key_list;
  FOREIGN_KEY_INFO *f_key;

  DBUG_ENTER("fk_prepare_copy_alter_table");

  table->file->get_parent_foreign_key_list(thd, &fk_parent_key_list);

  /* OOM when building list. */
  if (unlikely(thd->is_error()))
    DBUG_RETURN(true);

  /*
    Remove from the list all foreign keys in which table participates as
    parent which are to be dropped by this ALTER TABLE. This is possible
    when a foreign key has the same table as child and parent.
  */
  List_iterator<FOREIGN_KEY_INFO> fk_parent_key_it(fk_parent_key_list);

  while ((f_key= fk_parent_key_it++))
  {
    Alter_drop *drop;
    List_iterator_fast<Alter_drop> drop_it(alter_info->drop_list);

    while ((drop= drop_it++))
    {
      /*
        InnoDB treats foreign key names in case-insensitive fashion.
        So we do it here too. For database and table name type of
        comparison used depends on lower-case-table-names setting.
        For l_c_t_n = 0 we use case-sensitive comparison, for
        l_c_t_n > 0 modes case-insensitive comparison is used.
      */
      if ((drop->type == Alter_drop::FOREIGN_KEY) &&
          (my_strcasecmp(system_charset_info, f_key->foreign_id->str,
                         drop->name) == 0) &&
          (lex_string_cmp(table_alias_charset, f_key->foreign_db,
                          &table->s->db) == 0) &&
          (lex_string_cmp(table_alias_charset, f_key->foreign_table,
                          &table->s->table_name) == 0))
        fk_parent_key_it.remove();
    }
  }

  /*
    If there are FKs in which this table is parent which were not
    dropped we need to prevent ALTER deleting rows from the table,
    as it might break referential integrity. OTOH it is OK to do
    so if foreign_key_checks are disabled.
  */
  if (!fk_parent_key_list.is_empty() &&
      !(thd->variables.option_bits & OPTION_NO_FOREIGN_KEY_CHECKS))
    alter_ctx->set_fk_error_if_delete_row(fk_parent_key_list.head());

  fk_parent_key_it.rewind();
  while ((f_key= fk_parent_key_it++))
  {
    enum fk_column_change_type changes;
    const char *bad_column_name;

    changes= fk_check_column_changes(thd, alter_info,
                                     f_key->referenced_fields,
                                     &bad_column_name);

    switch(changes)
    {
    case FK_COLUMN_NO_CHANGE:
      /* No significant changes. We can proceed with ALTER! */
      break;
    case FK_COLUMN_DATA_CHANGE:
    {
      char buff[NAME_LEN*2+2];
      strxnmov(buff, sizeof(buff)-1, f_key->foreign_db->str, ".",
               f_key->foreign_table->str, NullS);
      my_error(ER_FK_COLUMN_CANNOT_CHANGE_CHILD, MYF(0), bad_column_name,
               f_key->foreign_id->str, buff);
      DBUG_RETURN(true);
    }
    case FK_COLUMN_RENAMED:
      my_error(ER_ALTER_OPERATION_NOT_SUPPORTED_REASON, MYF(0),
               "ALGORITHM=COPY",
               ER_THD(thd, ER_ALTER_OPERATION_NOT_SUPPORTED_REASON_FK_RENAME),
               "ALGORITHM=INPLACE");
      DBUG_RETURN(true);
    case FK_COLUMN_DROPPED:
    {
      StringBuffer<NAME_LEN*2+2> buff(system_charset_info);
      LEX_CSTRING *db= f_key->foreign_db, *tbl= f_key->foreign_table;

      append_identifier(thd, &buff, db);
      buff.append('.');
      append_identifier(thd, &buff, tbl);
      my_error(ER_FK_COLUMN_CANNOT_DROP_CHILD, MYF(0), bad_column_name,
               f_key->foreign_id->str, buff.c_ptr());
      DBUG_RETURN(true);
    }
    default:
      DBUG_ASSERT(0);
    }
  }

  table->file->get_foreign_key_list(thd, &fk_child_key_list);

  /* OOM when building list. */
  if (unlikely(thd->is_error()))
    DBUG_RETURN(true);

  /*
    Remove from the list all foreign keys which are to be dropped
    by this ALTER TABLE.
  */
  List_iterator<FOREIGN_KEY_INFO> fk_key_it(fk_child_key_list);

  while ((f_key= fk_key_it++))
  {
    Alter_drop *drop;
    List_iterator_fast<Alter_drop> drop_it(alter_info->drop_list);

    while ((drop= drop_it++))
    {
      /* Names of foreign keys in InnoDB are case-insensitive. */
      if ((drop->type == Alter_drop::FOREIGN_KEY) &&
          (my_strcasecmp(system_charset_info, f_key->foreign_id->str,
                         drop->name) == 0))
        fk_key_it.remove();
    }
  }

  fk_key_it.rewind();
  while ((f_key= fk_key_it++))
  {
    enum fk_column_change_type changes;
    const char *bad_column_name;

    changes= fk_check_column_changes(thd, alter_info,
                                     f_key->foreign_fields,
                                     &bad_column_name);

    switch(changes)
    {
    case FK_COLUMN_NO_CHANGE:
      /* No significant changes. We can proceed with ALTER! */
      break;
    case FK_COLUMN_DATA_CHANGE:
      my_error(ER_FK_COLUMN_CANNOT_CHANGE, MYF(0), bad_column_name,
               f_key->foreign_id->str);
      DBUG_RETURN(true);
    case FK_COLUMN_RENAMED:
      my_error(ER_ALTER_OPERATION_NOT_SUPPORTED_REASON, MYF(0),
               "ALGORITHM=COPY",
               ER_THD(thd, ER_ALTER_OPERATION_NOT_SUPPORTED_REASON_FK_RENAME),
               "ALGORITHM=INPLACE");
      DBUG_RETURN(true);
    case FK_COLUMN_DROPPED:
      my_error(ER_FK_COLUMN_CANNOT_DROP, MYF(0), bad_column_name,
               f_key->foreign_id->str);
      DBUG_RETURN(true);
    default:
      DBUG_ASSERT(0);
    }
  }

  /*
    Normally, an attempt to modify an FK parent table will cause
    FK children to be prelocked, so the table-being-altered cannot
    be modified by a cascade FK action, because ALTER holds a lock
    and prelocking will wait.

    But if a new FK is being added by this very ALTER, then the target
    table is not locked yet (it's a temporary table). So, we have to
    lock FK parents explicitly.
  */
  if (alter_info->flags & ALTER_ADD_FOREIGN_KEY)
  {
    List_iterator<Key> fk_list_it(alter_info->key_list);

    while (Key *key= fk_list_it++)
    {
      if (key->type != Key::FOREIGN_KEY || key->old)
        continue;

      Foreign_key *fk= static_cast<Foreign_key*>(key);
      char dbuf[NAME_LEN];
      char tbuf[NAME_LEN];
      const char *ref_db= (fk->ref_db.str ?
                           fk->ref_db.str :
                           alter_ctx->new_db.str);
      const char *ref_table= fk->ref_table.str;
      MDL_request mdl_request;

      if (lower_case_table_names)
      {
        strmake_buf(dbuf, ref_db);
        my_casedn_str(system_charset_info, dbuf);
        strmake_buf(tbuf, ref_table);
        my_casedn_str(system_charset_info, tbuf);
        ref_db= dbuf;
        ref_table= tbuf;
      }

      MDL_REQUEST_INIT(&mdl_request, MDL_key::TABLE, ref_db, ref_table,
                       MDL_SHARED_NO_WRITE, MDL_TRANSACTION);
      if (thd->mdl_context.acquire_lock(&mdl_request,
                                        thd->variables.lock_wait_timeout))
        DBUG_RETURN(true);
    }
  }

  DBUG_RETURN(false);
}

/**
  Rename temporary table and/or turn indexes on/off without touching .FRM.
  Its a variant of simple_rename_or_index_change() to be used exclusively
  for temporary tables.

  @param thd            Thread handler
  @param table_list     TABLE_LIST for the table to change
  @param keys_onoff     ENABLE or DISABLE KEYS?
  @param alter_ctx      ALTER TABLE runtime context.

  @return Operation status
    @retval false           Success
    @retval true            Failure
*/
static bool
simple_tmp_rename_or_index_change(THD *thd, TABLE_LIST *table_list,
                                  Alter_info::enum_enable_or_disable keys_onoff,
                                  Alter_table_ctx *alter_ctx)
{
  DBUG_ENTER("simple_tmp_rename_or_index_change");

  TABLE *table= table_list->table;
  bool error= false;

  DBUG_ASSERT(table->s->tmp_table);

  if (keys_onoff != Alter_info::LEAVE_AS_IS)
  {
    THD_STAGE_INFO(thd, stage_manage_keys);
    error= alter_table_manage_keys(table, table->file->indexes_are_disabled(),
                                   keys_onoff);
  }

  if (likely(!error) && alter_ctx->is_table_renamed())
  {
    THD_STAGE_INFO(thd, stage_rename);

    /*
      If THD::rename_temporary_table() fails, there is no need to rename it
      back to the original name (unlike the case for non-temporary tables),
      as it was an allocation error and the table was not renamed.
    */
    error= thd->rename_temporary_table(table, &alter_ctx->new_db,
                                       &alter_ctx->new_alias);
  }

  if (likely(!error))
  {
    /*
      We do not replicate alter table statement on temporary tables under
      ROW-based replication.
    */
    if (!thd->is_current_stmt_binlog_format_row())
    {
      error= write_bin_log(thd, true, thd->query(), thd->query_length()) != 0;
    }
    if (likely(!error))
      my_ok(thd);
  }

  DBUG_RETURN(error);
}


/**
  Rename table and/or turn indexes on/off without touching .FRM

  @param thd            Thread handler
  @param table_list     TABLE_LIST for the table to change
  @param keys_onoff     ENABLE or DISABLE KEYS?
  @param alter_ctx      ALTER TABLE runtime context.

  @return Operation status
    @retval false           Success
    @retval true            Failure
*/

static bool
simple_rename_or_index_change(THD *thd, TABLE_LIST *table_list,
                              Alter_info::enum_enable_or_disable keys_onoff,
                              Alter_table_ctx *alter_ctx)
{
  TABLE *table= table_list->table;
  MDL_ticket *mdl_ticket= table->mdl_ticket;
  int error= 0;
  enum ha_extra_function extra_func= thd->locked_tables_mode
                                       ? HA_EXTRA_NOT_USED
                                       : HA_EXTRA_FORCE_REOPEN;
  DBUG_ENTER("simple_rename_or_index_change");

  if (keys_onoff != Alter_info::LEAVE_AS_IS)
  {
    if (wait_while_table_is_used(thd, table, extra_func))
      DBUG_RETURN(true);

    // It's now safe to take the table level lock.
    if (lock_tables(thd, table_list, alter_ctx->tables_opened, 0))
      DBUG_RETURN(true);

    THD_STAGE_INFO(thd, stage_manage_keys);
    error= alter_table_manage_keys(table,
                                   table->file->indexes_are_disabled(),
                                   keys_onoff);
  }

  if (likely(!error) && alter_ctx->is_table_renamed())
  {
    THD_STAGE_INFO(thd, stage_rename);
    handlerton *old_db_type= table->s->db_type();
    /*
      Then do a 'simple' rename of the table. First we need to close all
      instances of 'source' table.
      Note that if wait_while_table_is_used() returns error here (i.e. if
      this thread was killed) then it must be that previous step of
      simple rename did nothing and therefore we can safely return
      without additional clean-up.
    */
    if (wait_while_table_is_used(thd, table, extra_func))
      DBUG_RETURN(true);
    close_all_tables_for_name(thd, table->s, HA_EXTRA_PREPARE_FOR_RENAME,
                              NULL);

    if (mysql_rename_table(old_db_type, &alter_ctx->db, &alter_ctx->table_name,
                           &alter_ctx->new_db, &alter_ctx->new_alias, 0))
      error= -1;
    else if (Table_triggers_list::change_table_name(thd,
                                                 &alter_ctx->db,
                                                 &alter_ctx->alias,
                                                 &alter_ctx->table_name,
                                                 &alter_ctx->new_db,
                                                 &alter_ctx->new_alias))
    {
      (void) mysql_rename_table(old_db_type,
                                &alter_ctx->new_db, &alter_ctx->new_alias,
                                &alter_ctx->db, &alter_ctx->table_name,
                                NO_FK_CHECKS);
      error= -1;
    }
    /* Update stat tables last. This is to be able to handle rename of a stat table */
    if (error == 0)
      (void) rename_table_in_stat_tables(thd, &alter_ctx->db,
                                         &alter_ctx->table_name,
                                         &alter_ctx->new_db,
                                         &alter_ctx->new_alias);
  }

  if (likely(!error))
  {
    error= write_bin_log(thd, TRUE, thd->query(), thd->query_length());

    if (likely(!error))
      my_ok(thd);
  }
  table_list->table= NULL;                    // For query cache
  query_cache_invalidate3(thd, table_list, 0);

  if ((thd->locked_tables_mode == LTM_LOCK_TABLES ||
       thd->locked_tables_mode == LTM_PRELOCKED_UNDER_LOCK_TABLES))
  {
    /*
      Under LOCK TABLES we should adjust meta-data locks before finishing
      statement. Otherwise we can rely on them being released
      along with the implicit commit.
    */
    if (alter_ctx->is_table_renamed())
      thd->mdl_context.release_all_locks_for_name(mdl_ticket);
    else
      mdl_ticket->downgrade_lock(MDL_SHARED_NO_READ_WRITE);
  }
  DBUG_RETURN(error != 0);
}


static void cleanup_table_after_inplace_alter_keep_files(TABLE *table)
{
  TABLE_SHARE *share= table->s;
  closefrm(table);
  free_table_share(share);
}


static void cleanup_table_after_inplace_alter(TABLE *table)
{
  table->file->ha_create_partitioning_metadata(table->s->normalized_path.str, 0,
                                               CHF_DELETE_FLAG);
  deletefrm(table->s->normalized_path.str);
  cleanup_table_after_inplace_alter_keep_files(table);
}


static int create_table_for_inplace_alter(THD *thd,
                                          const Alter_table_ctx &alter_ctx,
                                          LEX_CUSTRING *frm,
                                          TABLE_SHARE *share,
                                          TABLE *table)
{
  init_tmp_table_share(thd, share, alter_ctx.new_db.str, 0,
                       alter_ctx.new_name.str, alter_ctx.get_tmp_path());
  if (share->init_from_binary_frm_image(thd, true, frm->str, frm->length) ||
      open_table_from_share(thd, share, &alter_ctx.new_name, 0,
                            EXTRA_RECORD, thd->open_options,
                            table, false))
  {
    free_table_share(share);
    deletefrm(alter_ctx.get_tmp_path());
    return 1;
  }
  if (table->internal_tables && open_and_lock_internal_tables(table, false))
  {
    cleanup_table_after_inplace_alter(table);
    return 1;
  }
  return 0;
}


/*
  log query if slave thread and send my_ok()

  Help function for mysql_alter_table()
*/

static bool log_and_ok(THD *thd)
{
  if (thd->slave_thread &&
      write_bin_log(thd, true, thd->query(), thd->query_length()))
    return(true);
  my_ok(thd);
  return(0);
}


/**
  Alter table

  @param thd              Thread handle
  @param new_db           If there is a RENAME clause
  @param new_name         If there is a RENAME clause
  @param create_info      Information from the parsing phase about new
                          table properties.
  @param table_list       The table to change.
  @param alter_info       Lists of fields, keys to be changed, added
                          or dropped.
  @param order_num        How many ORDER BY fields has been specified.
  @param order            List of fields to ORDER BY.
  @param ignore           Whether we have ALTER IGNORE TABLE

  @retval   true          Error
  @retval   false         Success

  This is a veery long function and is everything but the kitchen sink :)
  It is used to alter a table and not only by ALTER TABLE but also
  CREATE|DROP INDEX are mapped on this function.

  When the ALTER TABLE statement just does a RENAME or ENABLE|DISABLE KEYS,
  or both, then this function short cuts its operation by renaming
  the table and/or enabling/disabling the keys. In this case, the FRM is
  not changed, directly by mysql_alter_table. However, if there is a
  RENAME + change of a field, or an index, the short cut is not used.
  See how `create_list` is used to generate the new FRM regarding the
  structure of the fields. The same is done for the indices of the table.

  Altering a table can be done in two ways. The table can be modified
  directly using an in-place algorithm, or the changes can be done using
  an intermediate temporary table (copy). In-place is the preferred
  algorithm as it avoids copying table data. The storage engine
  selects which algorithm to use in check_if_supported_inplace_alter()
  based on information about the table changes from fill_alter_inplace_info().
*/

bool mysql_alter_table(THD *thd, const LEX_CSTRING *new_db,
                       const LEX_CSTRING *new_name,
                       HA_CREATE_INFO *create_info,
                       TABLE_LIST *table_list,
                       Recreate_info *recreate_info,
                       Alter_info *alter_info,
                       uint order_num, ORDER *order, bool ignore,
                       bool if_exists)
{
  bool engine_changed, error;
  bool no_ha_table= true;  /* We have not created table in storage engine yet */
  TABLE *table, *new_table= nullptr;
#ifdef WITH_PARTITION_STORAGE_ENGINE
  bool partition_changed= false;
  bool fast_alter_partition= false;
#endif
  /*
    Create .FRM for new version of table with a temporary name.
    We don't log the statement, it will be logged later.

    Keep information about keys in newly created table as it
    will be used later to construct Alter_inplace_info object
    and by fill_alter_inplace_info() call.
  */
  KEY *key_info;
  uint key_count;
  /*
    Remember if the new definition has new VARCHAR column;
    create_info->varchar will be reset in create_table_impl()/
    mysql_prepare_create_table().
  */
  bool varchar= create_info->varchar, table_creation_was_logged= 0;
  bool binlog_as_create_select= 0, log_if_exists= 0;
  uint tables_opened;
  handlerton *new_db_type= create_info->db_type, *old_db_type;
  ha_rows copied=0, deleted=0;
  LEX_CUSTRING frm= {0,0};
  char index_file[FN_REFLEN], data_file[FN_REFLEN];
  MDL_request target_mdl_request;
  MDL_ticket *mdl_ticket= 0;
  Alter_table_prelocking_strategy alter_prelocking_strategy;
  DBUG_ENTER("mysql_alter_table");

  /*
    Check if we attempt to alter mysql.slow_log or
    mysql.general_log table and return an error if
    it is the case.
    TODO: this design is obsolete and will be removed.
  */
  int table_kind= check_if_log_table(table_list, FALSE, NullS);
  const bool used_engine= create_info->used_fields & HA_CREATE_USED_ENGINE;

  if (table_kind)
  {
    /* Disable alter of enabled log tables */
    if (logger.is_log_table_enabled(table_kind))
    {
      my_error(ER_BAD_LOG_STATEMENT, MYF(0), "ALTER");
      DBUG_RETURN(true);
    }

    /* Disable alter of log tables to unsupported engine */
    if ((used_engine) &&
        (!create_info->db_type || /* unknown engine */
         !(create_info->db_type->flags & HTON_SUPPORT_LOG_TABLES)))
    {
    unsupported:
      my_error(ER_UNSUPORTED_LOG_ENGINE, MYF(0),
               hton_name(create_info->db_type)->str);
      DBUG_RETURN(true);
    }

    if (create_info->db_type == maria_hton &&
        create_info->transactional != HA_CHOICE_NO)
      goto unsupported;

#ifdef WITH_PARTITION_STORAGE_ENGINE
    if (alter_info->partition_flags & ALTER_PARTITION_INFO)
    {
      my_error(ER_WRONG_USAGE, MYF(0), "PARTITION", "log table");
      DBUG_RETURN(true);
    }
#endif
  }

  THD_STAGE_INFO(thd, stage_init_update);

  /* Check if the new table type is a shared table */
  if (ha_check_if_updates_are_ignored(thd, create_info->db_type, "ALTER"))
  {
    /*
      Remove old local .frm file if it exists. We should use the new
      shared one in the future. The drop is not logged, the ALTER table is
      logged.
    */
    table_list->mdl_request.type= MDL_EXCLUSIVE;
    /* This will only drop the .frm file and local tables, not shared ones */
    error= mysql_rm_table(thd, table_list, 1, 0, 0, 1);
    DBUG_RETURN(log_and_ok(thd));
  }

  /*
    Code below can handle only base tables so ensure that we won't open a view.
    Note that RENAME TABLE the only ALTER clause which is supported for views
    has been already processed.
  */
  table_list->required_type= TABLE_TYPE_NORMAL;

  DEBUG_SYNC(thd, "alter_table_before_open_tables");

  thd->open_options|= HA_OPEN_FOR_ALTER;
  thd->mdl_backup_ticket= 0;
  error= open_tables(thd, &table_list, &tables_opened, 0,
                     &alter_prelocking_strategy);
  thd->open_options&= ~HA_OPEN_FOR_ALTER;

  if (unlikely(error))
  {
    if (if_exists)
    {
      int tmp_errno= thd->get_stmt_da()->sql_errno();
      if (tmp_errno == ER_NO_SUCH_TABLE)
      {
        /*
          ALTER TABLE IF EXISTS was used on not existing table
          We have to log the query on a slave as the table may be a shared one
          from the master and we need to ensure that the next slave can see
          the statement as this slave may not have the table shared
        */
        thd->clear_error();
        DBUG_RETURN(log_and_ok(thd));
      }
    }
    DBUG_RETURN(true);
  }

  table= table_list->table;

#ifdef WITH_WSREP
  /*
    If this ALTER TABLE is actually SEQUENCE we need to check
    if we can support implementing storage engine.
  */
  if (WSREP(thd) && table && table->s->sequence &&
      wsrep_check_sequence(thd, thd->lex->create_info.seq_create_info, used_engine))
    DBUG_RETURN(TRUE);

  if (WSREP(thd) &&
      (thd->lex->sql_command == SQLCOM_ALTER_TABLE ||
       thd->lex->sql_command == SQLCOM_CREATE_INDEX ||
       thd->lex->sql_command == SQLCOM_DROP_INDEX) &&
      !wsrep_should_replicate_ddl(thd, table_list->table->s->db_type()->db_type))
    DBUG_RETURN(true);
#endif /* WITH_WSREP */

  DEBUG_SYNC(thd, "alter_table_after_open_tables");

  if (table->versioned())
  {
    if (handlerton *hton1= create_info->db_type)
    {
      handlerton *hton2= table->file->partition_ht();
      if (hton1 != hton2 &&
          (ha_check_storage_engine_flag(hton1, HTON_NATIVE_SYS_VERSIONING) ||
           ha_check_storage_engine_flag(hton2, HTON_NATIVE_SYS_VERSIONING)))
      {
        my_error(ER_VERS_ALTER_ENGINE_PROHIBITED, MYF(0), table_list->db.str,
                 table_list->table_name.str);
        DBUG_RETURN(true);
      }
    }
    if (alter_info->vers_prohibited(thd))
    {
      my_error(ER_VERS_ALTER_NOT_ALLOWED, MYF(0),
               table_list->db.str, table_list->table_name.str);
      DBUG_RETURN(true);
    }
  }

  DEBUG_SYNC(thd, "alter_opened_table");

#if defined WITH_WSREP && defined ENABLED_DEBUG_SYNC
  DBUG_EXECUTE_IF("sync.alter_opened_table",
                  {
                    const char act[]=
                      "now "
                      "wait_for signal.alter_opened_table";
                    DBUG_ASSERT(!debug_sync_set_action(thd,
                                                       STRING_WITH_LEN(act)));
                  };);
#endif // WITH_WSREP

  Alter_table_ctx alter_ctx(thd, table_list, tables_opened, new_db, new_name);
  mdl_ticket= table->mdl_ticket;

  /*
    We have to do a check also after table is opened as there could be no
    ENGINE= on the command line or the table could a partitioned S3 table.
  */
  if (table->file->check_if_updates_are_ignored("ALTER"))
  {
    /*
      Table is a shared table. Remove the .frm file. Discovery will create
      a new one if needed.
    */
    table->s->tdc->flushed= 1;         // Force close of all instances
    if (thd->mdl_context.upgrade_shared_lock(mdl_ticket,
                                             MDL_EXCLUSIVE,
                                             thd->variables.lock_wait_timeout))
      DBUG_RETURN(1);
    quick_rm_table(thd, table->file->ht, &table_list->db,
                   &table_list->table_name,
                   NO_HA_TABLE, 0);
    goto end_inplace;
  }
  if (!if_exists &&
      (table->file->partition_ht()->flags &
       HTON_TABLE_MAY_NOT_EXIST_ON_SLAVE))
  {
    /*
      Table is a shared table that may not exist on the slave.
      We add 'if_exists' to the query if it was not used
    */
    log_if_exists= 1;
  }
  table_creation_was_logged= table->s->table_creation_was_logged;

  table->use_all_columns();

  /*
    Prohibit changing of the UNION list of a non-temporary MERGE table
    under LOCK tables. It would be quite difficult to reuse a shrinked
    set of tables from the old table or to open a new TABLE object for
    an extended list and verify that they belong to locked tables.
  */
  if ((thd->locked_tables_mode == LTM_LOCK_TABLES ||
       thd->locked_tables_mode == LTM_PRELOCKED_UNDER_LOCK_TABLES) &&
      (create_info->used_fields & HA_CREATE_USED_UNION) &&
      (table->s->tmp_table == NO_TMP_TABLE))
  {
    my_error(ER_LOCK_OR_ACTIVE_TRANSACTION, MYF(0));
    DBUG_RETURN(true);
  }

  /* Check that we are not trying to rename to an existing table */
  if (alter_ctx.is_table_renamed())
  {
    if (table->s->tmp_table != NO_TMP_TABLE)
    {
      /*
        Check whether a temporary table exists with same requested new name.
        If such table exists, there must be a corresponding TABLE_SHARE in
        THD::all_temp_tables list.
      */
      if (thd->find_tmp_table_share(alter_ctx.new_db.str,
                                    alter_ctx.new_name.str))
      {
        my_error(ER_TABLE_EXISTS_ERROR, MYF(0), alter_ctx.new_alias.str);
        DBUG_RETURN(true);
      }
    }
    else
    {
      MDL_request_list mdl_requests;
      MDL_request target_db_mdl_request;

      MDL_REQUEST_INIT(&target_mdl_request, MDL_key::TABLE,
                       alter_ctx.new_db.str, alter_ctx.new_name.str,
                       MDL_EXCLUSIVE, MDL_TRANSACTION);
      mdl_requests.push_front(&target_mdl_request);

      /*
        If we are moving the table to a different database, we also
        need IX lock on the database name so that the target database
        is protected by MDL while the table is moved.
      */
      if (alter_ctx.is_database_changed())
      {
        MDL_REQUEST_INIT(&target_db_mdl_request, MDL_key::SCHEMA,
                         alter_ctx.new_db.str, "", MDL_INTENTION_EXCLUSIVE,
                         MDL_TRANSACTION);
        mdl_requests.push_front(&target_db_mdl_request);
      }

      /*
        Protection against global read lock must have been acquired when table
        to be altered was being opened.
      */
      DBUG_ASSERT(thd->mdl_context.is_lock_owner(MDL_key::BACKUP,
                                                 "", "",
                                                 MDL_BACKUP_DDL));

      if (thd->mdl_context.acquire_locks(&mdl_requests,
                                         thd->variables.lock_wait_timeout))
        DBUG_RETURN(true);

      DEBUG_SYNC(thd, "locked_table_name");
      /*
        Table maybe does not exist, but we got an exclusive lock
        on the name, now we can safely try to find out for sure.
      */
      if (ha_table_exists(thd, &alter_ctx.new_db, &alter_ctx.new_name))
      {
        /* Table will be closed in do_command() */
        my_error(ER_TABLE_EXISTS_ERROR, MYF(0), alter_ctx.new_alias.str);
        DBUG_RETURN(true);
      }
    }
  }

  if (!create_info->db_type)
  {
#ifdef WITH_PARTITION_STORAGE_ENGINE
    if (table->part_info &&
        create_info->used_fields & HA_CREATE_USED_ENGINE)
    {
      /*
        This case happens when the user specified
        ENGINE = x where x is a non-existing storage engine
        We set create_info->db_type to default_engine_type
        to ensure we don't change underlying engine type
        due to a erroneously given engine name.
      */
      create_info->db_type= table->part_info->default_engine_type;
    }
    else
#endif
      create_info->db_type= table->s->db_type();
  }

  if (check_engine(thd, alter_ctx.new_db.str, alter_ctx.new_name.str, create_info))
    DBUG_RETURN(true);

  create_info->vers_check_native();
  if (create_info->vers_info.fix_alter_info(thd, alter_info, create_info, table))
  {
    DBUG_RETURN(true);
  }

  if ((create_info->db_type != table->s->db_type() ||
       (alter_info->partition_flags & ALTER_PARTITION_INFO)) &&
      !table->file->can_switch_engines())
  {
    my_error(ER_ROW_IS_REFERENCED, MYF(0));
    DBUG_RETURN(true);
  }

  /*
   If foreign key is added then check permission to access parent table.

   In function "check_fk_parent_table_access", create_info->db_type is used
   to identify whether engine supports FK constraint or not. Since
   create_info->db_type is set here, check to parent table access is delayed
   till this point for the alter operation.
  */
  if ((alter_info->flags & ALTER_ADD_FOREIGN_KEY) &&
      check_fk_parent_table_access(thd, create_info, alter_info, new_db->str))
    DBUG_RETURN(true);

  /*
    If this is an ALTER TABLE and no explicit row type specified reuse
    the table's row type.
    Note: this is the same as if the row type was specified explicitly.
  */
  if (create_info->row_type == ROW_TYPE_NOT_USED)
  {
    /* ALTER TABLE without explicit row type */
    create_info->row_type= table->s->row_type;
  }
  else
  {
    /* ALTER TABLE with specific row type */
    create_info->used_fields |= HA_CREATE_USED_ROW_FORMAT;
  }

  old_db_type= table->s->db_type();
  new_db_type= create_info->db_type;

  DBUG_PRINT("info", ("old type: %s  new type: %s",
             ha_resolve_storage_engine_name(old_db_type),
             ha_resolve_storage_engine_name(new_db_type)));
  if (ha_check_storage_engine_flag(old_db_type, HTON_ALTER_NOT_SUPPORTED))
  {
    DBUG_PRINT("info", ("doesn't support alter"));
    my_error(ER_ILLEGAL_HA, MYF(0), hton_name(old_db_type)->str,
             alter_ctx.db.str, alter_ctx.table_name.str);
    DBUG_RETURN(true);
  }

  if (ha_check_storage_engine_flag(new_db_type, HTON_ALTER_NOT_SUPPORTED))
  {
    DBUG_PRINT("info", ("doesn't support alter"));
    my_error(ER_ILLEGAL_HA, MYF(0), hton_name(new_db_type)->str,
             alter_ctx.new_db.str, alter_ctx.new_name.str);
    DBUG_RETURN(true);
  }

  if (table->s->tmp_table == NO_TMP_TABLE)
    mysql_audit_alter_table(thd, table_list);
  else if (table_creation_was_logged && mysql_bin_log.is_open())
  {
    /* Protect against MDL error in binary logging */
    MDL_request mdl_request;
    DBUG_ASSERT(!mdl_ticket);
    MDL_REQUEST_INIT(&mdl_request, MDL_key::BACKUP, "", "", MDL_BACKUP_COMMIT,
                     MDL_TRANSACTION);
    if (thd->mdl_context.acquire_lock(&mdl_request,
                                      thd->variables.lock_wait_timeout))
      DBUG_RETURN(true);
  }

  THD_STAGE_INFO(thd, stage_setup);

  if (alter_info->flags & ALTER_DROP_CHECK_CONSTRAINT)
  {
    /*
      ALTER TABLE DROP CONSTRAINT
      should be replaced with ... DROP [FOREIGN] KEY
      if the constraint is the FOREIGN KEY or UNIQUE one.
    */

    List_iterator<Alter_drop> drop_it(alter_info->drop_list);
    Alter_drop *drop;
    List <FOREIGN_KEY_INFO> fk_child_key_list;
    table->file->get_foreign_key_list(thd, &fk_child_key_list);

    alter_info->flags&= ~ALTER_DROP_CHECK_CONSTRAINT;

    while ((drop= drop_it++))
    {
      if (drop->type == Alter_drop::CHECK_CONSTRAINT)
      {
        {
          /* Test if there is a FOREIGN KEY with this name. */
          FOREIGN_KEY_INFO *f_key;
          List_iterator<FOREIGN_KEY_INFO> fk_key_it(fk_child_key_list);

          while ((f_key= fk_key_it++))
          {
            if (my_strcasecmp(system_charset_info, f_key->foreign_id->str,
                  drop->name) == 0)
            {
              drop->type= Alter_drop::FOREIGN_KEY;
              alter_info->flags|= ALTER_DROP_FOREIGN_KEY;
              goto do_continue;
            }
          }
        }

        {
          /* Test if there is an UNIQUE with this name. */
          uint n_key;

          for (n_key=0; n_key < table->s->keys; n_key++)
          {
            if ((table->key_info[n_key].flags & HA_NOSAME) &&
                my_strcasecmp(system_charset_info,
                              drop->name, table->key_info[n_key].name.str) == 0)
            {
              drop->type= Alter_drop::KEY;
              alter_info->flags|= ALTER_DROP_INDEX;
              goto do_continue;
            }
          }
        }
      }
      alter_info->flags|= ALTER_DROP_CHECK_CONSTRAINT;
do_continue:;
    }
  }

  if (handle_if_exists_options(thd, table, alter_info,
                               &create_info->period_info) ||
      fix_constraints_names(thd, &alter_info->check_constraint_list,
                            create_info))
    DBUG_RETURN(true);

  /*
    Look if we have to do anything at all.
    ALTER can become NOOP after handling
    the IF (NOT) EXISTS options.
  */
  if (alter_info->flags == 0 && alter_info->partition_flags == 0)
  {
    my_snprintf(alter_ctx.tmp_buff, sizeof(alter_ctx.tmp_buff),
                ER_THD(thd, ER_INSERT_INFO), 0L, 0L,
                thd->get_stmt_da()->current_statement_warn_count());
    my_ok(thd, 0L, 0L, alter_ctx.tmp_buff);

    /* We don't replicate alter table statement on temporary tables */
    if (table_creation_was_logged)
    {
      if (write_bin_log_with_if_exists(thd, true, false, log_if_exists))
        DBUG_RETURN(true);
    }

    DBUG_RETURN(false);
  }

  /*
     Test if we are only doing RENAME or KEYS ON/OFF. This works
     as we are testing if flags == 0 above.
  */
  if (!(alter_info->flags & ~(ALTER_RENAME | ALTER_KEYS_ONOFF)) &&
      alter_info->partition_flags == 0 &&
      alter_info->algorithm(thd) !=
      Alter_info::ALTER_TABLE_ALGORITHM_COPY)   // No need to touch frm.
  {
    bool res;

    if (!table->s->tmp_table)
    {
      // This requires X-lock, no other lock levels supported.
      if (alter_info->requested_lock != Alter_info::ALTER_TABLE_LOCK_DEFAULT &&
          alter_info->requested_lock != Alter_info::ALTER_TABLE_LOCK_EXCLUSIVE)
      {
        my_error(ER_ALTER_OPERATION_NOT_SUPPORTED, MYF(0),
                 "LOCK=NONE/SHARED", "LOCK=EXCLUSIVE");
        DBUG_RETURN(true);
      }
      res= simple_rename_or_index_change(thd, table_list,
                                         alter_info->keys_onoff,
                                         &alter_ctx);
    }
    else
    {
      res= simple_tmp_rename_or_index_change(thd, table_list,
                                             alter_info->keys_onoff,
                                             &alter_ctx);
    }
    DBUG_RETURN(res);
  }

  /* We have to do full alter table. */

#ifdef WITH_PARTITION_STORAGE_ENGINE
  {
    /*
      Partitioning: part_info is prepared and returned via thd->work_part_info
    */
    if (prep_alter_part_table(thd, table, alter_info, create_info,
                              &partition_changed, &fast_alter_partition))
    {
      DBUG_RETURN(true);
    }
  }
  /*
    If the old table had partitions and we are doing ALTER TABLE ...
    engine= <new_engine>, the new table must preserve the original
    partitioning. This means that the new engine is still the
    partitioning engine, not the engine specified in the parser.
    This is discovered in prep_alter_part_table, which in such case
    updates create_info->db_type.
    It's therefore important that the assignment below is done
    after prep_alter_part_table.
  */
  new_db_type= create_info->db_type;
#endif

  if (mysql_prepare_alter_table(thd, table, create_info, alter_info,
                                &alter_ctx))
  {
    DBUG_RETURN(true);
  }

  set_table_default_charset(thd, create_info, alter_ctx.db);

  /*
    The ALTER related code cannot alter partitions and change column data types
    at the same time. So in case of partition change statements like:
      ALTER TABLE t1 DROP PARTITION p1;
    we skip implicit data type upgrade (such as "MariaDB 5.3 TIME" to
    "MySQL 5.6 TIME" or vice versa according to mysql56_temporal_format).
    Note, one can run a separate "ALTER TABLE t1 FORCE;" statement
    before or after the partition change ALTER statement to upgrade data types.
  */
  if (IF_PARTITIONING(!fast_alter_partition, 1))
    Create_field::upgrade_data_types(alter_info->create_list);

  if (create_info->check_fields(thd, alter_info,
                                table_list->table_name, table_list->db) ||
      create_info->fix_period_fields(thd, alter_info))
    DBUG_RETURN(true);

  if (!(thd->variables.option_bits & OPTION_EXPLICIT_DEF_TIMESTAMP))
    promote_first_timestamp_column(&alter_info->create_list);

#ifdef WITH_PARTITION_STORAGE_ENGINE
  if (fast_alter_partition)
  {
    /*
      ALGORITHM and LOCK clauses are generally not allowed by the
      parser for operations related to partitioning.
      The exceptions are ALTER_PARTITION_INFO and ALTER_PARTITION_REMOVE.
      For consistency, we report ER_ALTER_OPERATION_NOT_SUPPORTED here.
    */
    if (alter_info->requested_lock !=
        Alter_info::ALTER_TABLE_LOCK_DEFAULT)
    {
      my_error(ER_ALTER_OPERATION_NOT_SUPPORTED_REASON, MYF(0),
               "LOCK=NONE/SHARED/EXCLUSIVE",
               ER_THD(thd, ER_ALTER_OPERATION_NOT_SUPPORTED_REASON_PARTITION),
               "LOCK=DEFAULT");
      DBUG_RETURN(true);
    }
    else if (alter_info->algorithm(thd) !=
             Alter_info::ALTER_TABLE_ALGORITHM_DEFAULT)
    {
      my_error(ER_ALTER_OPERATION_NOT_SUPPORTED_REASON, MYF(0),
               "ALGORITHM=COPY/INPLACE",
               ER_THD(thd, ER_ALTER_OPERATION_NOT_SUPPORTED_REASON_PARTITION),
               "ALGORITHM=DEFAULT");
      DBUG_RETURN(true);
    }

    /*
      Upgrade from MDL_SHARED_UPGRADABLE to MDL_SHARED_NO_WRITE.
      Afterwards it's safe to take the table level lock.
    */
    if ((thd->mdl_context.upgrade_shared_lock(mdl_ticket, MDL_SHARED_NO_WRITE,
             thd->variables.lock_wait_timeout)) ||
        lock_tables(thd, table_list, alter_ctx.tables_opened, 0))
    {
      DBUG_RETURN(true);
    }

    // In-place execution of ALTER TABLE for partitioning.
    alter_info->db= alter_ctx.db;
    alter_info->table_name= alter_ctx.table_name;
    DBUG_RETURN(fast_alter_partition_table(thd, table, alter_info,
                                           create_info, table_list));
  }
#endif

#ifdef WITH_WSREP
  // ALTER TABLE for sequence object, check can we support it
  if (table->s->sequence && WSREP(thd) &&
      wsrep_check_sequence(thd, create_info->seq_create_info, used_engine))
      DBUG_RETURN(TRUE);
#endif /* WITH_WSREP */

  /*
    Use copy algorithm if:
    - old_alter_table system variable is set without in-place requested using
      the ALGORITHM clause.
    - Or if in-place is impossible for given operation.
    - Changes to partitioning which were not handled by fast_alter_part_table()
      needs to be handled using table copying algorithm unless the engine
      supports auto-partitioning as such engines can do some changes
      using in-place API.
  */
  if ((thd->variables.alter_algorithm == Alter_info::ALTER_TABLE_ALGORITHM_COPY &&
       alter_info->algorithm(thd) !=
       Alter_info::ALTER_TABLE_ALGORITHM_INPLACE)
      || is_inplace_alter_impossible(table, create_info, alter_info)
      || IF_PARTITIONING((partition_changed &&
          !(old_db_type->partition_flags() & HA_USE_AUTO_PARTITION)), 0))
  {
    if (alter_info->algorithm(thd) ==
        Alter_info::ALTER_TABLE_ALGORITHM_INPLACE)
    {
      my_error(ER_ALTER_OPERATION_NOT_SUPPORTED, MYF(0),
               "ALGORITHM=INPLACE", "ALGORITHM=COPY");
      DBUG_RETURN(true);
    }
    alter_info->set_requested_algorithm(
      Alter_info::ALTER_TABLE_ALGORITHM_COPY);
  }

  /*
    ALTER TABLE ... ENGINE to the same engine is a common way to
    request table rebuild. Set ALTER_RECREATE flag to force table
    rebuild.
  */
  if (new_db_type == old_db_type &&
      create_info->used_fields & HA_CREATE_USED_ENGINE)
    alter_info->flags|= ALTER_RECREATE;

  /*
    Handling of symlinked tables:
    If no rename:
      Create new data file and index file on the same disk as the
      old data and index files.
      Copy data.
      Rename new data file over old data file and new index file over
      old index file.
      Symlinks are not changed.

   If rename:
      Create new data file and index file on the same disk as the
      old data and index files.  Create also symlinks to point at
      the new tables.
      Copy data.
      At end, rename intermediate tables, and symlinks to intermediate
      table, to final table name.
      Remove old table and old symlinks

    If rename is made to another database:
      Create new tables in new database.
      Copy data.
      Remove old table and symlinks.
  */
  if (!alter_ctx.is_database_changed())
  {
    if (create_info->index_file_name)
    {
      /* Fix index_file_name to have 'tmp_name' as basename */
      strmov(index_file, alter_ctx.tmp_name.str);
      create_info->index_file_name=fn_same(index_file,
                                           create_info->index_file_name,
                                           1);
    }
    if (create_info->data_file_name)
    {
      /* Fix data_file_name to have 'tmp_name' as basename */
      strmov(data_file, alter_ctx.tmp_name.str);
      create_info->data_file_name=fn_same(data_file,
                                          create_info->data_file_name,
                                          1);
    }
  }
  else
  {
    /* Ignore symlink if db is changed. */
    create_info->data_file_name=create_info->index_file_name=0;
  }

  DEBUG_SYNC(thd, "alter_table_before_create_table_no_lock");

  tmp_disable_binlog(thd);
  create_info->options|=HA_CREATE_TMP_ALTER;
  if (!(alter_info->flags & ALTER_ADD_INDEX) && !alter_ctx.modified_primary_key)
    create_info->options|= HA_SKIP_KEY_SORT;
  else
    alter_info->flags|= ALTER_INDEX_ORDER;
  create_info->alias= alter_ctx.table_name;
  thd->abort_on_warning= !ignore && thd->is_strict_mode();
  /*
    Partitioning: part_info is passed via thd->work_part_info
  */
  error= create_table_impl(thd, alter_ctx.db, alter_ctx.table_name,
                           alter_ctx.new_db, alter_ctx.tmp_name,
                           alter_ctx.get_tmp_path(), thd->lex->create_info,
                           create_info, alter_info, C_ALTER_TABLE_FRM_ONLY,
                           NULL, &key_info, &key_count, &frm);
  thd->abort_on_warning= false;
  reenable_binlog(thd);
  if (unlikely(error))
  {
    my_free(const_cast<uchar*>(frm.str));
    DBUG_RETURN(true);
  }

  if (alter_info->algorithm(thd) != Alter_info::ALTER_TABLE_ALGORITHM_COPY)
  {
    Alter_inplace_info ha_alter_info(create_info, alter_info,
                                     key_info, key_count,
                                     IF_PARTITIONING(thd->work_part_info, NULL),
                                     ignore, alter_ctx.error_if_not_empty);
    TABLE_SHARE altered_share;
    TABLE altered_table;
    bool use_inplace= true;

    /* Fill the Alter_inplace_info structure. */
    if (fill_alter_inplace_info(thd, table, varchar, &ha_alter_info))
      goto err_new_table_cleanup;

    /*
      We can ignore ALTER_COLUMN_ORDER and instead check
      ALTER_STORED_COLUMN_ORDER & ALTER_VIRTUAL_COLUMN_ORDER. This
      is ok as ALTER_COLUMN_ORDER may be wrong if we use AFTER last_field
      ALTER_COLUMN_NAME is set if field really was renamed.
    */

    if (!(ha_alter_info.handler_flags &
          ~(ALTER_COLUMN_ORDER | ALTER_RENAME_COLUMN | ALTER_INDEX_ORDER)))
    {
      /*
        No-op ALTER, no need to call handler API functions.

        If this code path is entered for an ALTER statement that
        should not be a real no-op, new handler flags should be added
        and fill_alter_inplace_info() adjusted.

        Note that we can end up here if an ALTER statement has clauses
        that cancel each other out (e.g. ADD/DROP identically index).

        Also note that we ignore the LOCK clause here.

        TODO don't create partitioning metadata in the first place

        TODO: Now case-change index name is treated as noop which is not quite
              correct.
      */
      table->file->ha_create_partitioning_metadata(alter_ctx.get_tmp_path(),
                                                   NULL, CHF_DELETE_FLAG);
      my_free(const_cast<uchar*>(frm.str));
      goto end_inplace;
    }

    // We assume that the table is non-temporary.
    DBUG_ASSERT(!table->s->tmp_table);

    if (create_table_for_inplace_alter(thd, alter_ctx, &frm, &altered_share,
                                       &altered_table))
      goto err_new_table_cleanup;

    /* Set markers for fields in TABLE object for altered table. */
    update_altered_table(ha_alter_info, &altered_table);

    /*
      Mark all columns in 'altered_table' as used to allow usage
      of its record[0] buffer and Field objects during in-place
      ALTER TABLE.
    */
    altered_table.column_bitmaps_set_no_signal(&altered_table.s->all_set,
                                               &altered_table.s->all_set);
    restore_record(&altered_table, s->default_values); // Create empty record
    /* Check that we can call default functions with default field values */
    thd->count_cuted_fields= CHECK_FIELD_EXPRESSION;
    altered_table.reset_default_fields();
    if (altered_table.default_field &&
        altered_table.update_default_fields(true))
    {
      cleanup_table_after_inplace_alter(&altered_table);
      goto err_new_table_cleanup;
    }
    thd->count_cuted_fields= CHECK_FIELD_IGNORE;

    if (alter_info->requested_lock == Alter_info::ALTER_TABLE_LOCK_NONE)
      ha_alter_info.online= true;
    // Ask storage engine whether to use copy or in-place
    {
      Check_level_instant_set check_level_save(thd, CHECK_FIELD_WARN);
      ha_alter_info.inplace_supported=
        table->file->check_if_supported_inplace_alter(&altered_table,
                                                      &ha_alter_info);
    }

    if (ha_alter_info.inplace_supported != HA_ALTER_INPLACE_NOT_SUPPORTED)
    {
      List_iterator<Key> it(alter_info->key_list);
      while (Key *k= it++)
      {
        if (k->without_overlaps)
        {
          ha_alter_info.inplace_supported= HA_ALTER_INPLACE_NOT_SUPPORTED;
          break;
        }
      }
    }

    if (alter_info->supports_algorithm(thd, &ha_alter_info) ||
        alter_info->supports_lock(thd, &ha_alter_info))
    {
      cleanup_table_after_inplace_alter(&altered_table);
      goto err_new_table_cleanup;
    }

    // If SHARED lock and no particular algorithm was requested, use COPY.
    if (ha_alter_info.inplace_supported == HA_ALTER_INPLACE_EXCLUSIVE_LOCK &&
        alter_info->requested_lock == Alter_info::ALTER_TABLE_LOCK_SHARED &&
         alter_info->algorithm(thd) ==
                 Alter_info::ALTER_TABLE_ALGORITHM_DEFAULT &&
         thd->variables.alter_algorithm ==
                 Alter_info::ALTER_TABLE_ALGORITHM_DEFAULT)
      use_inplace= false;

    if (ha_alter_info.inplace_supported == HA_ALTER_INPLACE_NOT_SUPPORTED)
      use_inplace= false;

    if (use_inplace)
    {
      table->s->frm_image= &frm;
      /*
        Set the truncated column values of thd as warning
        for alter table.
      */
      Check_level_instant_set check_level_save(thd, CHECK_FIELD_WARN);
      int res= mysql_inplace_alter_table(thd, table_list, table, &altered_table,
                                         &ha_alter_info,
                                         &target_mdl_request, &alter_ctx);
      my_free(const_cast<uchar*>(frm.str));

      if (res)
      {
        cleanup_table_after_inplace_alter(&altered_table);
        DBUG_RETURN(true);
      }
      cleanup_table_after_inplace_alter_keep_files(&altered_table);

      goto end_inplace;
    }
    else
      cleanup_table_after_inplace_alter_keep_files(&altered_table);
  }

  /* ALTER TABLE using copy algorithm. */

  /* Check if ALTER TABLE is compatible with foreign key definitions. */
  if (fk_prepare_copy_alter_table(thd, table, alter_info, &alter_ctx))
    goto err_new_table_cleanup;

  if (!table->s->tmp_table)
  {
    // COPY algorithm doesn't work with concurrent writes.
    if (alter_info->requested_lock == Alter_info::ALTER_TABLE_LOCK_NONE)
    {
      my_error(ER_ALTER_OPERATION_NOT_SUPPORTED_REASON, MYF(0),
               "LOCK=NONE",
               ER_THD(thd, ER_ALTER_OPERATION_NOT_SUPPORTED_REASON_COPY),
               "LOCK=SHARED");
      goto err_new_table_cleanup;
    }

    // If EXCLUSIVE lock is requested, upgrade already.
    if (alter_info->requested_lock == Alter_info::ALTER_TABLE_LOCK_EXCLUSIVE &&
        wait_while_table_is_used(thd, table, HA_EXTRA_FORCE_REOPEN))
      goto err_new_table_cleanup;

    /*
      Otherwise upgrade to SHARED_NO_WRITE.
      Note that under LOCK TABLES, we will already have SHARED_NO_READ_WRITE.
    */
    if (alter_info->requested_lock != Alter_info::ALTER_TABLE_LOCK_EXCLUSIVE &&
        thd->mdl_context.upgrade_shared_lock(mdl_ticket, MDL_SHARED_NO_WRITE,
                                             thd->variables.lock_wait_timeout))
      goto err_new_table_cleanup;

    DEBUG_SYNC(thd, "alter_table_copy_after_lock_upgrade");
  }
  else
    thd->close_unused_temporary_table_instances(table_list);

  // It's now safe to take the table level lock.
  if (lock_tables(thd, table_list, alter_ctx.tables_opened,
                  MYSQL_LOCK_USE_MALLOC))
    goto err_new_table_cleanup;

  if (ha_create_table(thd, alter_ctx.get_tmp_path(),
                      alter_ctx.new_db.str, alter_ctx.new_name.str,
                      create_info, &frm))
    goto err_new_table_cleanup;

  /* Mark that we have created table in storage engine. */
  no_ha_table= false;
  DEBUG_SYNC(thd, "alter_table_intermediate_table_created");

  /* Open the table since we need to copy the data. */
  new_table= thd->create_and_open_tmp_table(&frm,
                                            alter_ctx.get_tmp_path(),
                                            alter_ctx.new_db.str,
                                            alter_ctx.new_name.str,
                                            true);
  if (!new_table)
    goto err_new_table_cleanup;

  if (table->s->tmp_table != NO_TMP_TABLE)
  {
    /* in case of alter temp table send the tracker in OK packet */
    thd->session_tracker.state_change.mark_as_changed(thd);
  }

  /*
    Note: In case of MERGE table, we do not attach children. We do not
    copy data for MERGE tables. Only the children have data.
  */

  /* Copy the data if necessary. */
  thd->count_cuted_fields= CHECK_FIELD_WARN;	// calc cuted fields
  thd->cuted_fields=0L;

  /*
    We do not copy data for MERGE tables. Only the children have data.
    MERGE tables have HA_NO_COPY_ON_ALTER set.
  */
  if (!(new_table->file->ha_table_flags() & HA_NO_COPY_ON_ALTER))
  {
    new_table->next_number_field=new_table->found_next_number_field;
    THD_STAGE_INFO(thd, stage_copy_to_tmp_table);
    DBUG_EXECUTE_IF("abort_copy_table", {
        my_error(ER_LOCK_WAIT_TIMEOUT, MYF(0));
        goto err_new_table_cleanup;
      });

    /*
      If old table was a shared table and new table is not same type,
      the slaves will not be able to recreate the data. In this case we
      write the CREATE TABLE statement for the new table to the log and
      log all inserted rows to the table.
    */
    if ((table->file->partition_ht()->flags &
         HTON_TABLE_MAY_NOT_EXIST_ON_SLAVE) &&
        (table->file->partition_ht() != new_table->file->partition_ht()) &&
        thd->binlog_table_should_be_logged(&new_table->s->db))
    {
      /*
        'new_table' is marked as internal temp table, but we want to have
        the logging based on the original table type
      */
      bool res;
      tmp_table_type org_tmp_table= new_table->s->tmp_table;
      new_table->s->tmp_table= table->s->tmp_table;

      /* Force row logging, even if the table was created as 'temporary' */
      new_table->s->can_do_row_logging= 1;
      thd->binlog_start_trans_and_stmt();
      thd->variables.option_bits|= OPTION_BIN_COMMIT_OFF;
      res= (binlog_drop_table(thd, table) ||
            binlog_create_table(thd, new_table, 1));
      new_table->s->tmp_table= org_tmp_table;
      if (res)
        goto err_new_table_cleanup;
      /*
        ha_write_row() will log inserted rows in copy_data_between_tables().
        No additional logging of query is needed
      */
      binlog_as_create_select= 1;
      DBUG_ASSERT(new_table->file->row_logging);
      new_table->mark_columns_needed_for_insert();
      thd->binlog_write_table_map(new_table, 1);
    }
    if (copy_data_between_tables(thd, table, new_table, ignore, order_num,
                                 order, &copied, &deleted, alter_info,
                                 &alter_ctx))
      goto err_new_table_cleanup;
  }
  else
  {
    if (!table->s->tmp_table &&
        wait_while_table_is_used(thd, table, HA_EXTRA_FORCE_REOPEN))
      goto err_new_table_cleanup;
    THD_STAGE_INFO(thd, stage_manage_keys);
    alter_table_manage_keys(table, table->file->indexes_are_disabled(),
                            alter_info->keys_onoff);
    if (trans_commit_stmt(thd) || trans_commit_implicit(thd))
      goto err_new_table_cleanup;
  }
  thd->count_cuted_fields= CHECK_FIELD_IGNORE;

  if (table->s->tmp_table != NO_TMP_TABLE)
  {
    /* Close lock if this is a transactional table */
    if (thd->lock)
    {
      if (thd->locked_tables_mode != LTM_LOCK_TABLES &&
          thd->locked_tables_mode != LTM_PRELOCKED_UNDER_LOCK_TABLES)
      {
        int tmp_error= mysql_unlock_tables(thd, thd->lock);
        thd->lock= NULL;
        if (tmp_error)
          goto err_new_table_cleanup;
      }
      else
      {
        /*
          If LOCK TABLES list is not empty and contains this table,
          unlock the table and remove the table from this list.
        */
        if (mysql_lock_remove(thd, thd->lock, table))
          goto err_new_table_cleanup;
      }
    }
    new_table->s->table_creation_was_logged=
      table->s->table_creation_was_logged;
    /* Remove link to old table and rename the new one */
    thd->drop_temporary_table(table, NULL, true);
    /* Should pass the 'new_name' as we store table name in the cache */
    if (thd->rename_temporary_table(new_table, &alter_ctx.new_db,
                                    &alter_ctx.new_name))
      goto err_new_table_cleanup;

    if (binlog_as_create_select)
    {
      /*
        The original table is now deleted. Copy the
        DROP + CREATE + data statement to the binary log
      */
      thd->variables.option_bits&= ~OPTION_BIN_COMMIT_OFF;
      (binlog_hton->commit)(binlog_hton, thd, 1);
    }

    /* We don't replicate alter table statement on temporary tables */
    if (!thd->is_current_stmt_binlog_format_row() &&
        table_creation_was_logged &&
        !binlog_as_create_select &&
        write_bin_log_with_if_exists(thd, true, false, log_if_exists))
      DBUG_RETURN(true);
    my_free(const_cast<uchar*>(frm.str));
    goto end_temporary;
  }

  /*
    Check if file names for the engine are unique.  If we change engine
    and file names are unique then we don't need to rename the original
    table to a temporary name during the rename phase

    File names are unique if engine changed and
    - Either new or old engine does not store the table in files
    - Neither old or new engine uses files from another engine
      The above is mainly true for the sequence and the partition engine.
  */
  engine_changed= ((new_table->file->ht != table->file->ht) &&
                   ((!(new_table->file->ha_table_flags() & HA_FILE_BASED) ||
                     !(table->file->ha_table_flags() & HA_FILE_BASED))) &&
                   !(table->file->ha_table_flags() & HA_REUSES_FILE_NAMES) &&
                   !(new_table->file->ha_table_flags() &
                     HA_REUSES_FILE_NAMES));
  /*
    Close the intermediate table that will be the new table, but do
    not delete it! Even though MERGE tables do not have their children
    attached here it is safe to call THD::drop_temporary_table().
  */
  thd->drop_temporary_table(new_table, NULL, false);
  new_table= NULL;

  DEBUG_SYNC(thd, "alter_table_before_rename_result_table");

  /*
    Data is copied. Now we:
    1) Wait until all other threads will stop using old version of table
       by upgrading shared metadata lock to exclusive one.
    2) Close instances of table open by this thread and replace them
       with placeholders to simplify reopen process.
    3) Rename the old table to a temp name, rename the new one to the
       old name.
    4) If we are under LOCK TABLES and don't do ALTER TABLE ... RENAME
       we reopen new version of table.
    5) Write statement to the binary log.
    6) If we are under LOCK TABLES and do ALTER TABLE ... RENAME we
       remove placeholders and release metadata locks.
    7) If we are not not under LOCK TABLES we rely on the caller
      (mysql_execute_command()) to release metadata locks.
  */

  THD_STAGE_INFO(thd, stage_rename_result_table);

  if (wait_while_table_is_used(thd, table, HA_EXTRA_PREPARE_FOR_RENAME))
    goto err_new_table_cleanup;

  close_all_tables_for_name(thd, table->s,
                            alter_ctx.is_table_renamed() ?
                            HA_EXTRA_PREPARE_FOR_RENAME:
                            HA_EXTRA_NOT_USED,
                            NULL);
  table_list->table= table= NULL;                  /* Safety */
  my_free(const_cast<uchar*>(frm.str));

  /*
    Rename the old table to temporary name to have a backup in case
    anything goes wrong while renaming the new table.
    We only have to do this if name of the table is not changed.
    If we are changing to use another table handler, we don't
    have to do the rename as the table names will not interfer.
  */
  char backup_name_buff[FN_LEN];
  LEX_CSTRING backup_name;
  backup_name.str= backup_name_buff;

  DBUG_PRINT("info", ("is_table_renamed: %d  engine_changed: %d",
                      alter_ctx.is_table_renamed(), engine_changed));

  /*
    InnoDB cannot use the rename optimization when foreign key
    constraint is involved because InnoDB fails to drop the
    parent table due to foreign key constraint
  */
  if (!alter_ctx.is_table_renamed() || alter_ctx.fk_error_if_delete_row)
  {
    backup_name.length= my_snprintf(backup_name_buff, sizeof(backup_name_buff),
                                    "%s-backup-%lx-%llx", tmp_file_prefix,
                                    current_pid, thd->thread_id);
    if (lower_case_table_names)
      my_casedn_str(files_charset_info, backup_name_buff);
    if (mysql_rename_table(old_db_type, &alter_ctx.db, &alter_ctx.table_name,
                           &alter_ctx.db, &backup_name,
                           FN_TO_IS_TMP |
                           (engine_changed ? NO_HA_TABLE | NO_PAR_TABLE : 0)))
    {
      // Rename to temporary name failed, delete the new table, abort ALTER.
      (void) quick_rm_table(thd, new_db_type, &alter_ctx.new_db,
                            &alter_ctx.tmp_name, FN_IS_TMP);
      goto err_with_mdl;
    }
  }
  else
  {
    /* The original table is the backup */
    backup_name= alter_ctx.table_name;
    PSI_CALL_drop_table_share(0, alter_ctx.db.str, (int) alter_ctx.db.length,
                              alter_ctx.table_name.str, (int) alter_ctx.table_name.length);
  }

  // Rename the new table to the correct name.
  if (mysql_rename_table(new_db_type, &alter_ctx.new_db, &alter_ctx.tmp_name,
                         &alter_ctx.new_db, &alter_ctx.new_alias,
                         FN_FROM_IS_TMP))
  {
    // Rename failed, delete the temporary table.
    (void) quick_rm_table(thd, new_db_type, &alter_ctx.new_db,
                          &alter_ctx.tmp_name, FN_IS_TMP);

    if (!alter_ctx.is_table_renamed() || alter_ctx.fk_error_if_delete_row)
    {
      // Restore the backup of the original table to the old name.
      (void) mysql_rename_table(old_db_type, &alter_ctx.db, &backup_name,
                                &alter_ctx.db, &alter_ctx.alias,
                                FN_FROM_IS_TMP | NO_FK_CHECKS |
                                (engine_changed ? NO_HA_TABLE | NO_PAR_TABLE :
                                 0));
    }
    goto err_with_mdl;
  }

  // Check if we renamed the table and if so update trigger files.
  if (alter_ctx.is_table_renamed())
  {
    if (Table_triggers_list::change_table_name(thd,
                                               &alter_ctx.db,
                                               &alter_ctx.alias,
                                               &alter_ctx.table_name,
                                               &alter_ctx.new_db,
                                               &alter_ctx.new_alias))
    {
      // Rename succeeded, delete the new table.
      (void) quick_rm_table(thd, new_db_type,
                            &alter_ctx.new_db, &alter_ctx.new_alias, 0);
      // Restore the backup of the original table to the old name.
      (void) mysql_rename_table(old_db_type, &alter_ctx.db, &backup_name,
                                &alter_ctx.db, &alter_ctx.alias,
                                FN_FROM_IS_TMP | NO_FK_CHECKS |
                                (engine_changed ? NO_HA_TABLE | NO_PAR_TABLE :
                                 0));
      goto err_with_mdl;
    }
    rename_table_in_stat_tables(thd, &alter_ctx.db, &alter_ctx.alias,
                                &alter_ctx.new_db, &alter_ctx.new_alias);
  }

  // ALTER TABLE succeeded, delete the backup of the old table.
  error= quick_rm_table(thd, old_db_type, &alter_ctx.db, &backup_name,
                        FN_IS_TMP |
                        (engine_changed ? NO_HA_TABLE | NO_PAR_TABLE: 0));
  if (engine_changed)
  {
    /* the .frm file was removed but not the original table */
    error|= quick_rm_table(thd, old_db_type, &alter_ctx.db,
                           &alter_ctx.table_name,
                           NO_FRM_RENAME |
                           (engine_changed ? 0 : FN_IS_TMP));
  }
  if (binlog_as_create_select)
  {
    /*
      The original table is now deleted. Copy the
      DROP + CREATE + data statement to the binary log
    */
    thd->variables.option_bits&= ~OPTION_BIN_COMMIT_OFF;
    binlog_hton->commit(binlog_hton, thd, 1);
  }

  if (error)
  {
    /*
      The fact that deletion of the backup failed is not critical
      error, but still worth reporting as it might indicate serious
      problem with server.
    */
    goto err_with_mdl_after_alter;
  }

end_inplace:
  thd->variables.option_bits&= ~OPTION_BIN_COMMIT_OFF;

  if (thd->locked_tables_list.reopen_tables(thd, false))
    goto err_with_mdl_after_alter;

  THD_STAGE_INFO(thd, stage_end);

  DEBUG_SYNC(thd, "alter_table_before_main_binlog");

  DBUG_ASSERT(!(mysql_bin_log.is_open() &&
                thd->is_current_stmt_binlog_format_row() &&
                (create_info->tmp_table())));
  if (!binlog_as_create_select)
  {
    if (write_bin_log_with_if_exists(thd, true, false, log_if_exists))
      DBUG_RETURN(true);
  }
  table_list->table= NULL;			// For query cache
  query_cache_invalidate3(thd, table_list, false);

  if (thd->locked_tables_mode == LTM_LOCK_TABLES ||
      thd->locked_tables_mode == LTM_PRELOCKED_UNDER_LOCK_TABLES)
  {
    if (alter_ctx.is_table_renamed())
      thd->mdl_context.release_all_locks_for_name(mdl_ticket);
    else
      mdl_ticket->downgrade_lock(MDL_SHARED_NO_READ_WRITE);
  }

end_temporary:
  thd->variables.option_bits&= ~OPTION_BIN_COMMIT_OFF;

  *recreate_info= Recreate_info(copied, deleted);
  thd->my_ok_with_recreate_info(*recreate_info,
                                (ulong) thd->get_stmt_da()->
                                          current_statement_warn_count());
  DEBUG_SYNC(thd, "alter_table_inplace_trans_commit");
  DBUG_RETURN(false);

err_new_table_cleanup:
  DBUG_PRINT("error", ("err_new_table_cleanup"));
  thd->variables.option_bits&= ~OPTION_BIN_COMMIT_OFF;

  my_free(const_cast<uchar*>(frm.str));
  /*
    No default value was provided for a DATE/DATETIME field, the
    current sql_mode doesn't allow the '0000-00-00' value and
    the table to be altered isn't empty.
    Report error here.
  */
  if (unlikely(alter_ctx.error_if_not_empty &&
               thd->get_stmt_da()->current_row_for_warning()))
  {
    Abort_on_warning_instant_set aws(thd, true);
    alter_ctx.report_implicit_default_value_error(thd, new_table
                                                  ? new_table->s : table->s);
  }

  if (new_table)
  {
    thd->drop_temporary_table(new_table, NULL, true);
  }
  else
    (void) quick_rm_table(thd, new_db_type,
                          &alter_ctx.new_db, &alter_ctx.tmp_name,
                          (FN_IS_TMP | (no_ha_table ? NO_HA_TABLE : 0)),
                          alter_ctx.get_tmp_path());

  DBUG_RETURN(true);

err_with_mdl_after_alter:
  DBUG_PRINT("error", ("err_with_mdl_after_alter"));
  /* the table was altered. binlog the operation */
  DBUG_ASSERT(!(mysql_bin_log.is_open() &&
                thd->is_current_stmt_binlog_format_row() &&
                (create_info->tmp_table())));
  /*
    We can't reset error as we will return 'true' below and the server
    expects that error is set
  */
  if (!binlog_as_create_select)
    write_bin_log_with_if_exists(thd, FALSE, FALSE, log_if_exists);

err_with_mdl:
  /*
    An error happened while we were holding exclusive name metadata lock
    on table being altered. To be safe under LOCK TABLES we should
    remove all references to the altered table from the list of locked
    tables and release the exclusive metadata lock.
  */
  thd->locked_tables_list.unlink_all_closed_tables(thd, NULL, 0);
  if (!table_list->table)
    thd->mdl_context.release_all_locks_for_name(mdl_ticket);
  DBUG_RETURN(true);
}



/**
  Prepare the transaction for the alter table's copy phase.
*/

bool mysql_trans_prepare_alter_copy_data(THD *thd)
{
  DBUG_ENTER("mysql_trans_prepare_alter_copy_data");
  /*
    Turn off recovery logging since rollback of an alter table is to
    delete the new table so there is no need to log the changes to it.

    This needs to be done before external_lock.
  */
  DBUG_RETURN(ha_enable_transaction(thd, FALSE) != 0);
}


/**
  Commit the copy phase of the alter table.
*/

bool mysql_trans_commit_alter_copy_data(THD *thd)
{
  bool error= FALSE;
  uint save_unsafe_rollback_flags;
  DBUG_ENTER("mysql_trans_commit_alter_copy_data");

  /* Save flags as trans_commit_implicit are deleting them */
  save_unsafe_rollback_flags= thd->transaction->stmt.m_unsafe_rollback_flags;

  DEBUG_SYNC(thd, "alter_table_copy_trans_commit");

  if (ha_enable_transaction(thd, TRUE))
    DBUG_RETURN(TRUE);

  /*
    Ensure that the new table is saved properly to disk before installing
    the new .frm.
    And that InnoDB's internal latches are released, to avoid deadlock
    when waiting on other instances of the table before rename (Bug#54747).
  */
  if (trans_commit_stmt(thd))
    error= TRUE;
  if (trans_commit_implicit(thd))
    error= TRUE;

  thd->transaction->stmt.m_unsafe_rollback_flags= save_unsafe_rollback_flags;
  DBUG_RETURN(error);
}


static int
copy_data_between_tables(THD *thd, TABLE *from, TABLE *to, bool ignore,
                         uint order_num, ORDER *order, ha_rows *copied,
                         ha_rows *deleted, Alter_info *alter_info,
                         Alter_table_ctx *alter_ctx)
{
  int error= 1;
  Copy_field *copy= NULL, *copy_end;
  ha_rows found_count= 0, delete_count= 0;
  SORT_INFO  *file_sort= 0;
  READ_RECORD info;
  TABLE_LIST   tables;
  List<Item>   fields;
  List<Item>   all_fields;
  bool auto_increment_field_copied= 0;
  bool cleanup_done= 0;
  bool init_read_record_done= 0;
  sql_mode_t save_sql_mode= thd->variables.sql_mode;
  ulonglong prev_insert_id, time_to_report_progress;
  Field **dfield_ptr= to->default_field;
  uint save_to_s_default_fields= to->s->default_fields;
  bool make_versioned= !from->versioned() && to->versioned();
  bool make_unversioned= from->versioned() && !to->versioned();
  bool keep_versioned= from->versioned() && to->versioned();
  bool bulk_insert_started= 0;
  Field *to_row_start= NULL, *to_row_end= NULL, *from_row_end= NULL;
  MYSQL_TIME query_start;
  DBUG_ENTER("copy_data_between_tables");

  /* Two or 3 stages; Sorting, copying data and update indexes */
  thd_progress_init(thd, 2 + MY_TEST(order));

  if (!(copy= new (thd->mem_root) Copy_field[to->s->fields]))
    DBUG_RETURN(-1);

  if (mysql_trans_prepare_alter_copy_data(thd))
  {
    delete [] copy;
    DBUG_RETURN(-1);
  }

  /* We need external lock before we can disable/enable keys */
  if (to->file->ha_external_lock(thd, F_WRLCK))
  {
    /* Undo call to mysql_trans_prepare_alter_copy_data() */
    ha_enable_transaction(thd, TRUE);
    delete [] copy;
    DBUG_RETURN(-1);
  }

  backup_set_alter_copy_lock(thd, from);

  alter_table_manage_keys(to, from->file->indexes_are_disabled(),
                          alter_info->keys_onoff);

  from->default_column_bitmaps();

  /* We can abort alter table for any table type */
  thd->abort_on_warning= !ignore && thd->is_strict_mode();

  from->file->info(HA_STATUS_VARIABLE);
  to->file->extra(HA_EXTRA_PREPARE_FOR_ALTER_TABLE);
  if (!to->s->long_unique_table)
  {
    to->file->ha_start_bulk_insert(from->file->stats.records,
                                   ignore ? 0 : HA_CREATE_UNIQUE_INDEX_BY_SORT);
    bulk_insert_started= 1;
  }
  mysql_stage_set_work_estimated(thd->m_stage_progress_psi, from->file->stats.records);
  List_iterator<Create_field> it(alter_info->create_list);
  Create_field *def;
  copy_end=copy;
  to->s->default_fields= 0;
  for (Field **ptr=to->field ; *ptr ; ptr++)
  {
    def=it++;
    if (def->field)
    {
      if (*ptr == to->next_number_field)
      {
        auto_increment_field_copied= TRUE;
        /*
          If we are going to copy contents of one auto_increment column to
          another auto_increment column it is sensible to preserve zeroes.
          This condition also covers case when we are don't actually alter
          auto_increment column.
        */
        if (def->field == from->found_next_number_field)
          thd->variables.sql_mode|= MODE_NO_AUTO_VALUE_ON_ZERO;
      }
      if (!(*ptr)->vcol_info)
      {
        bitmap_set_bit(from->read_set, def->field->field_index);
        (copy_end++)->set(*ptr,def->field,0);
      }
    }
    else
    {
      /*
        Update the set of auto-update fields to contain only the new fields
        added to the table. Only these fields should be updated automatically.
        Old fields keep their current values, and therefore should not be
        present in the set of autoupdate fields.
      */
      if ((*ptr)->default_value)
      {
        *(dfield_ptr++)= *ptr;
        ++to->s->default_fields;
      }
    }
  }
  if (dfield_ptr)
    *dfield_ptr= NULL;

  if (order)
  {
    if (to->s->primary_key != MAX_KEY &&
        to->file->ha_table_flags() & HA_TABLE_SCAN_ON_INDEX)
    {
      char warn_buff[MYSQL_ERRMSG_SIZE];
      Abort_on_warning_instant_set aws(thd, false);
      my_snprintf(warn_buff, sizeof(warn_buff),
                  "ORDER BY ignored as there is a user-defined clustered index"
                  " in the table '%-.192s'", from->s->table_name.str);
      push_warning(thd, Sql_condition::WARN_LEVEL_WARN, ER_UNKNOWN_ERROR,
                   warn_buff);
    }
    else
    {
      bzero((char *) &tables, sizeof(tables));
      tables.table= from;
      tables.alias= tables.table_name= from->s->table_name;
      tables.db= from->s->db;

      THD_STAGE_INFO(thd, stage_sorting);
      Filesort_tracker dummy_tracker(false);
      Filesort fsort(order, HA_POS_ERROR, true, NULL);

      if (thd->lex->first_select_lex()->setup_ref_array(thd, order_num) ||
          setup_order(thd, thd->lex->first_select_lex()->ref_pointer_array,
                      &tables, fields, all_fields, order))
        goto err;

      if (!(file_sort= filesort(thd, from, &fsort, &dummy_tracker)))
        goto err;
    }
    thd_progress_next_stage(thd);
  }

  if (make_versioned)
  {
    query_start= thd->query_start_TIME();
    to_row_start= to->vers_start_field();
    to_row_end= to->vers_end_field();
  }
  else if (make_unversioned)
  {
    from_row_end= from->vers_end_field();
  }

  if (from_row_end)
    bitmap_set_bit(from->read_set, from_row_end->field_index);

  from->file->column_bitmaps_signal();

  to->file->prepare_for_insert(0);
  DBUG_ASSERT(to->file->inited == handler::NONE);

  /* Tell handler that we have values for all columns in the to table */
  to->use_all_columns();
  /* Add virtual columns to vcol_set to ensure they are updated */
  if (to->vfield)
    to->mark_virtual_columns_for_write(TRUE);
  if (init_read_record(&info, thd, from, (SQL_SELECT *) 0, file_sort, 1, 1,
                       FALSE))
    goto err;
  init_read_record_done= 1;

  if (ignore && !alter_ctx->fk_error_if_delete_row)
    to->file->extra(HA_EXTRA_IGNORE_DUP_KEY);
  thd->get_stmt_da()->reset_current_row_for_warning();
  restore_record(to, s->default_values);        // Create empty record
  to->reset_default_fields();

  thd->progress.max_counter= from->file->records();
  time_to_report_progress= MY_HOW_OFTEN_TO_WRITE/10;
  if (!ignore) /* for now, InnoDB needs the undo log for ALTER IGNORE */
    to->file->extra(HA_EXTRA_BEGIN_ALTER_COPY);

  while (likely(!(error= info.read_record())))
  {
    if (unlikely(thd->killed))
    {
      thd->send_kill_message();
      error= 1;
      break;
    }

    if (make_unversioned)
    {
      if (!from_row_end->is_max())
        continue; // Drop history rows.
    }

    if (unlikely(++thd->progress.counter >= time_to_report_progress))
    {
      time_to_report_progress+= MY_HOW_OFTEN_TO_WRITE/10;
      thd_progress_report(thd, thd->progress.counter,
                          thd->progress.max_counter);
    }

    /* Return error if source table isn't empty. */
    if (unlikely(alter_ctx->error_if_not_empty))
    {
      error= 1;
      break;
    }

    for (Copy_field *copy_ptr=copy ; copy_ptr != copy_end ; copy_ptr++)
    {
      copy_ptr->do_copy(copy_ptr);
    }

    if (make_versioned)
    {
      to_row_start->set_notnull();
      to_row_start->store_time(&query_start);
      to_row_end->set_max();
    }

    prev_insert_id= to->file->next_insert_id;
    if (to->default_field)
      to->update_default_fields(ignore);
    if (to->vfield)
      to->update_virtual_fields(to->file, VCOL_UPDATE_FOR_WRITE);

    /* This will set thd->is_error() if fatal failure */
    if (to->verify_constraints(ignore) == VIEW_CHECK_SKIP)
      continue;
    if (unlikely(thd->is_error()))
    {
      error= 1;
      break;
    }
    if (keep_versioned && to->versioned(VERS_TRX_ID))
      to->vers_write= false;

    if (to->next_number_field)
    {
      if (auto_increment_field_copied)
        to->auto_increment_field_not_null= TRUE;
      else
        to->next_number_field->reset();
    }
    error= to->file->ha_write_row(to->record[0]);
    to->auto_increment_field_not_null= FALSE;
    if (unlikely(error))
    {
      if (to->file->is_fatal_error(error, HA_CHECK_DUP))
      {
        /* Not a duplicate key error. */
	to->file->print_error(error, MYF(0));
        error= 1;
	break;
      }
      else
      {
        /* Duplicate key error. */
        if (unlikely(alter_ctx->fk_error_if_delete_row))
        {
          /*
            We are trying to omit a row from the table which serves as parent
            in a foreign key. This might have broken referential integrity so
            emit an error. Note that we can't ignore this error even if we are
            executing ALTER IGNORE TABLE. IGNORE allows to skip rows, but
            doesn't allow to break unique or foreign key constraints,
          */
          my_error(ER_FK_CANNOT_DELETE_PARENT, MYF(0),
                   alter_ctx->fk_error_id,
                   alter_ctx->fk_error_table);
          break;
        }

        if (ignore)
        {
          /* This ALTER IGNORE TABLE. Simply skip row and continue. */
          to->file->restore_auto_increment(prev_insert_id);
          delete_count++;
        }
        else
        {
          /* Ordinary ALTER TABLE. Report duplicate key error. */
          uint key_nr= to->file->get_dup_key(error);
          if ((int) key_nr >= 0)
          {
            const char *err_msg= ER_THD(thd, ER_DUP_ENTRY_WITH_KEY_NAME);
            if (key_nr == 0 && to->s->keys > 0 &&
                (to->key_info[0].key_part[0].field->flags &
                 AUTO_INCREMENT_FLAG))
              err_msg= ER_THD(thd, ER_DUP_ENTRY_AUTOINCREMENT_CASE);
            print_keydup_error(to,
                               key_nr >= to->s->keys ? NULL :
                                   &to->key_info[key_nr],
                               err_msg, MYF(0));
          }
          else
            to->file->print_error(error, MYF(0));
          break;
        }
      }
    }
    else
    {
      DEBUG_SYNC(thd, "copy_data_between_tables_before");
      found_count++;
      mysql_stage_set_work_completed(thd->m_stage_progress_psi, found_count);
    }
    thd->get_stmt_da()->inc_current_row_for_warning();
  }

  THD_STAGE_INFO(thd, stage_enabling_keys);
  thd_progress_next_stage(thd);

  if (error > 0 && !from->s->tmp_table)
  {
    /* We are going to drop the temporary table */
    to->file->extra(HA_EXTRA_PREPARE_FOR_DROP);
  }
  if (bulk_insert_started && to->file->ha_end_bulk_insert() && error <= 0)
  {
    /* Give error, if not already given */
    if (!thd->is_error())
      to->file->print_error(my_errno,MYF(0));
    error= 1;
  }
  bulk_insert_started= 0;
  if (!ignore)
    to->file->extra(HA_EXTRA_END_ALTER_COPY);

  cleanup_done= 1;
  to->file->extra(HA_EXTRA_NO_IGNORE_DUP_KEY);

  if (backup_reset_alter_copy_lock(thd))
    error= 1;

  if (unlikely(mysql_trans_commit_alter_copy_data(thd)))
    error= 1;

 err:
  if (bulk_insert_started)
    (void) to->file->ha_end_bulk_insert();

/* Free resources */
  if (init_read_record_done)
    end_read_record(&info);
  delete [] copy;
  delete file_sort;

  thd->variables.sql_mode= save_sql_mode;
  thd->abort_on_warning= 0;
  *copied= found_count;
  *deleted=delete_count;
  to->file->ha_release_auto_increment();
  to->s->default_fields= save_to_s_default_fields;

  if (!cleanup_done)
  {
    /* This happens if we get an error during initialization of data */
    DBUG_ASSERT(error);
    ha_enable_transaction(thd, TRUE);
  }

  if (to->file->ha_external_unlock(thd))
    error=1;
  if (error < 0 && !from->s->tmp_table &&
      to->file->extra(HA_EXTRA_PREPARE_FOR_RENAME))
    error= 1;
  thd_progress_end(thd);
  DBUG_RETURN(error > 0 ? -1 : 0);
}


/*
  Recreates one table by calling mysql_alter_table().

  SYNOPSIS
    mysql_recreate_table()
    thd			Thread handler
    table_list          Table to recreate
    table_copy          Recreate the table by using
                        ALTER TABLE COPY algorithm

 RETURN
    Like mysql_alter_table().
*/

bool mysql_recreate_table(THD *thd, TABLE_LIST *table_list,
                          Recreate_info *recreate_info, bool table_copy)
{
  HA_CREATE_INFO create_info;
  Alter_info alter_info;
  TABLE_LIST *next_table= table_list->next_global;
  DBUG_ENTER("mysql_recreate_table");

  /* Set lock type which is appropriate for ALTER TABLE. */
  table_list->lock_type= TL_READ_NO_INSERT;
  /* Same applies to MDL request. */
  table_list->mdl_request.set_type(MDL_SHARED_NO_WRITE);
  /* hide following tables from open_tables() */
  table_list->next_global= NULL;

  bzero((char*) &create_info, sizeof(create_info));
  create_info.row_type=ROW_TYPE_NOT_USED;
  create_info.default_table_charset=default_charset_info;
  create_info.alter_info= &alter_info;
  /* Force alter table to recreate table */
  alter_info.flags= (ALTER_CHANGE_COLUMN | ALTER_RECREATE);

  if (table_copy)
    alter_info.set_requested_algorithm(
      Alter_info::ALTER_TABLE_ALGORITHM_COPY);

  bool res= mysql_alter_table(thd, &null_clex_str, &null_clex_str, &create_info,
                              table_list, recreate_info, &alter_info, 0,
                              (ORDER *) 0,
                              // Ignore duplicate records on REPAIR
                              thd->lex->sql_command == SQLCOM_REPAIR,
                              0);
  table_list->next_global= next_table;
  DBUG_RETURN(res);
}


bool mysql_checksum_table(THD *thd, TABLE_LIST *tables,
                          HA_CHECK_OPT *check_opt)
{
  TABLE_LIST *table;
  List<Item> field_list;
  Item *item;
  Protocol *protocol= thd->protocol;
  DBUG_ENTER("mysql_checksum_table");

  /*
    CHECKSUM TABLE returns results and rollbacks statement transaction,
    so it should not be used in stored function or trigger.
  */
  DBUG_ASSERT(! thd->in_sub_stmt);

  field_list.push_back(item= new (thd->mem_root)
                       Item_empty_string(thd, "Table", NAME_LEN*2),
                       thd->mem_root);
  item->maybe_null= 1;
  field_list.push_back(item= new (thd->mem_root)
                       Item_int(thd, "Checksum", (longlong) 1,
                                MY_INT64_NUM_DECIMAL_DIGITS),
                       thd->mem_root);
  item->maybe_null= 1;
  if (protocol->send_result_set_metadata(&field_list,
                            Protocol::SEND_NUM_ROWS | Protocol::SEND_EOF))
    DBUG_RETURN(TRUE);

  /*
    Close all temporary tables which were pre-open to simplify
    privilege checking. Clear all references to closed tables.
  */
  close_thread_tables(thd);
  for (table= tables; table; table= table->next_local)
    table->table= NULL;

  /* Open one table after the other to keep lock time as short as possible. */
  for (table= tables; table; table= table->next_local)
  {
    char table_name[SAFE_NAME_LEN*2+2];
    TABLE *t;
    TABLE_LIST *save_next_global;

    strxmov(table_name, table->db.str ,".", table->table_name.str, NullS);

    /* Remember old 'next' pointer and break the list.  */
    save_next_global= table->next_global;
    table->next_global= NULL;
    table->lock_type= TL_READ;
    /* Allow to open real tables only. */
    table->required_type= TABLE_TYPE_NORMAL;

    if (thd->open_temporary_tables(table) ||
        open_and_lock_tables(thd, table, FALSE, 0))
    {
      t= NULL;
    }
    else
      t= table->table;

    table->next_global= save_next_global;

    protocol->prepare_for_resend();
    protocol->store(table_name, system_charset_info);

    if (!t)
    {
      /* Table didn't exist */
      protocol->store_null();
    }
    else
    {
      /* Call ->checksum() if the table checksum matches 'old_mode' settings */
      if (!(check_opt->flags & T_EXTEND) &&
          (((t->file->ha_table_flags() & HA_HAS_OLD_CHECKSUM) && thd->variables.old_mode) ||
           ((t->file->ha_table_flags() & HA_HAS_NEW_CHECKSUM) && !thd->variables.old_mode)))
      {
        if (t->file->info(HA_STATUS_VARIABLE) || t->file->stats.checksum_null)
          protocol->store_null();
        else
          protocol->store((longlong)t->file->stats.checksum);
      }
      else if (check_opt->flags & T_QUICK)
        protocol->store_null();
      else
      {
        int error= t->file->calculate_checksum();
        if (thd->killed)
        {
          /*
             we've been killed; let handler clean up, and remove the
             partial current row from the recordset (embedded lib)
          */
          t->file->ha_rnd_end();
          thd->protocol->remove_last_row();
          goto err;
        }
        if (error || t->file->stats.checksum_null)
          protocol->store_null();
        else
          protocol->store((longlong)t->file->stats.checksum);
      }
      trans_rollback_stmt(thd);
      close_thread_tables(thd);
    }

    if (thd->transaction_rollback_request)
    {
      /*
        If transaction rollback was requested we honor it. To do this we
        abort statement and return error as not only CHECKSUM TABLE is
        rolled back but the whole transaction in which it was used.
      */
      thd->protocol->remove_last_row();
      goto err;
    }

    /* Hide errors from client. Return NULL for problematic tables instead. */
    thd->clear_error();

    if (protocol->write())
      goto err;
  }

  my_eof(thd);
  DBUG_RETURN(FALSE);

err:
  DBUG_RETURN(TRUE);
}

/**
  @brief Check if the table can be created in the specified storage engine.

  Checks if the storage engine is enabled and supports the given table
  type (e.g. normal, temporary, system). May do engine substitution
  if the requested engine is disabled.

  @param thd          Thread descriptor.
  @param db_name      Database name.
  @param table_name   Name of table to be created.
  @param create_info  Create info from parser, including engine.

  @retval true  Engine not available/supported, error has been reported.
  @retval false Engine available/supported.
*/

bool check_engine(THD *thd, const char *db_name,
                  const char *table_name, HA_CREATE_INFO *create_info)
{
  DBUG_ENTER("check_engine");
  handlerton **new_engine= &create_info->db_type;
  handlerton *req_engine= *new_engine;
  handlerton *enf_engine= NULL;
  bool no_substitution= thd->variables.sql_mode & MODE_NO_ENGINE_SUBSTITUTION;
  *new_engine= ha_checktype(thd, req_engine, no_substitution);
  DBUG_ASSERT(*new_engine);
  if (!*new_engine)
    DBUG_RETURN(true);

  /*
    Enforced storage engine should not be used in ALTER TABLE that does not
    use explicit ENGINE = x to avoid unwanted unrelated changes. It should not
    be used in CREATE INDEX too.
  */
  if (!((thd->lex->sql_command == SQLCOM_ALTER_TABLE &&
             !(create_info->used_fields & HA_CREATE_USED_ENGINE)) ||
         thd->lex->sql_command == SQLCOM_CREATE_INDEX))
  {
    plugin_ref enf_plugin= thd->variables.enforced_table_plugin;
    enf_engine= enf_plugin ? plugin_hton(enf_plugin) : NULL;
  }

  if (enf_engine && enf_engine != *new_engine)
  {
    if (no_substitution)
    {
      const char *engine_name= ha_resolve_storage_engine_name(req_engine);
      my_error(ER_UNKNOWN_STORAGE_ENGINE, MYF(0), engine_name);
      DBUG_RETURN(TRUE);
    }
    *new_engine= enf_engine;
  }

  if (req_engine && req_engine != *new_engine)
  {
    push_warning_printf(thd, Sql_condition::WARN_LEVEL_NOTE,
                        ER_WARN_USING_OTHER_HANDLER,
                        ER_THD(thd, ER_WARN_USING_OTHER_HANDLER),
                        ha_resolve_storage_engine_name(*new_engine),
                        table_name);
  }
  if (create_info->tmp_table() &&
      ha_check_storage_engine_flag(*new_engine, HTON_TEMPORARY_NOT_SUPPORTED))
  {
    if (create_info->used_fields & HA_CREATE_USED_ENGINE)
    {
      my_error(ER_ILLEGAL_HA_CREATE_OPTION, MYF(0),
               hton_name(*new_engine)->str, "TEMPORARY");
      *new_engine= 0;
      DBUG_RETURN(true);
    }
    *new_engine= myisam_hton;
  }

  DBUG_RETURN(false);
}


bool Sql_cmd_create_table_like::execute(THD *thd)
{
  DBUG_ENTER("Sql_cmd_create_table::execute");
  LEX *lex= thd->lex;
  SELECT_LEX *select_lex= lex->first_select_lex();
  TABLE_LIST *first_table= select_lex->table_list.first;
  DBUG_ASSERT(first_table == lex->query_tables);
  DBUG_ASSERT(first_table != 0);
  bool link_to_local;
  TABLE_LIST *create_table= first_table;
  TABLE_LIST *select_tables= lex->create_last_non_select_table->next_global;
  /* most outer SELECT_LEX_UNIT of query */
  SELECT_LEX_UNIT *unit= &lex->unit;
  int res= 0;

  const bool used_engine= lex->create_info.used_fields & HA_CREATE_USED_ENGINE;
  ulong binlog_format= thd->wsrep_binlog_format(thd->variables.binlog_format);
  DBUG_ASSERT((m_storage_engine_name.str != NULL) == used_engine);
  if (used_engine)
  {
    if (resolve_storage_engine_with_error(thd, &lex->create_info.db_type,
                                          lex->create_info.tmp_table()))
      DBUG_RETURN(true); // Engine not found, substitution is not allowed

    if (!lex->create_info.db_type) // Not found, but substitution is allowed
    {
      lex->create_info.use_default_db_type(thd);
      push_warning_printf(thd, Sql_condition::WARN_LEVEL_WARN,
                          ER_WARN_USING_OTHER_HANDLER,
                          ER_THD(thd, ER_WARN_USING_OTHER_HANDLER),
                          hton_name(lex->create_info.db_type)->str,
                          create_table->table_name.str);
    }
  }

  if (lex->tmp_table())
  {
    status_var_decrement(thd->status_var.com_stat[SQLCOM_CREATE_TABLE]);
    status_var_increment(thd->status_var.com_create_tmp_table);
  }

  /*
    Code below (especially in mysql_create_table() and select_create
    methods) may modify HA_CREATE_INFO structure in LEX, so we have to
    use a copy of this structure to make execution prepared statement-
    safe. A shallow copy is enough as this code won't modify any memory
    referenced from this structure.
  */
  Table_specification_st create_info(lex->create_info);
  /*
    We need to copy alter_info for the same reasons of re-execution
    safety, only in case of Alter_info we have to do (almost) a deep
    copy.
  */
  Alter_info alter_info(lex->alter_info, thd->mem_root);

#ifdef WITH_WSREP
  bool wsrep_ctas= false;
  // If CREATE TABLE AS SELECT and wsrep_on
  if (WSREP(thd) && (select_lex->item_list.elements ||
     // Only CTAS may be applied not using TOI.
     (wsrep_thd_is_applying(thd) && !wsrep_thd_is_toi(thd))))
  {
    wsrep_ctas= true;

    // MDEV-22232: Disable CTAS retry by setting the retry counter to the
    // threshold value.
    thd->wsrep_retry_counter= thd->variables.wsrep_retry_autocommit;
  }

  // This will be used in THD::decide_logging_format if CTAS
  Enable_wsrep_ctas_guard wsrep_ctas_guard(thd, wsrep_ctas);
#endif

  if (unlikely(thd->is_fatal_error))
  {
    /* If out of memory when creating a copy of alter_info. */
    res= 1;
    goto end_with_restore_list;
  }

  /*
   Since CREATE_INFO is not full without Alter_info, it is better to pass them
   as a signle parameter. TODO: remove alter_info argument where create_info is
   passed.
  */
  create_info.alter_info= &alter_info;

  /* Check privileges */
  if ((res= create_table_precheck(thd, select_tables, create_table)))
    goto end_with_restore_list;

  /* Might have been updated in create_table_precheck */
  create_info.alias= create_table->alias;

  /* Fix names if symlinked or relocated tables */
  if (append_file_to_dir(thd, &create_info.data_file_name,
                         &create_table->table_name) ||
      append_file_to_dir(thd, &create_info.index_file_name,
                         &create_table->table_name))
    goto end_with_restore_list;

  /*
    If no engine type was given, work out the default now
    rather than at parse-time.
  */
  if (!(create_info.used_fields & HA_CREATE_USED_ENGINE))
    create_info.use_default_db_type(thd);
  /*
    If we are using SET CHARSET without DEFAULT, add an implicit
    DEFAULT to not confuse old users. (This may change).
  */
  if ((create_info.used_fields &
       (HA_CREATE_USED_DEFAULT_CHARSET | HA_CREATE_USED_CHARSET)) ==
      HA_CREATE_USED_CHARSET)
  {
    create_info.used_fields&= ~HA_CREATE_USED_CHARSET;
    create_info.used_fields|= HA_CREATE_USED_DEFAULT_CHARSET;
    create_info.default_table_charset= create_info.alter_table_convert_to_charset;
    create_info.alter_table_convert_to_charset= 0;
  }

  /*
    If we are a slave, we should add OR REPLACE if we don't have
    IF EXISTS. This will help a slave to recover from
    CREATE TABLE OR EXISTS failures by dropping the table and
    retrying the create.
  */
  if (thd->slave_thread &&
      slave_ddl_exec_mode_options == SLAVE_EXEC_MODE_IDEMPOTENT &&
      !lex->create_info.if_not_exists())
  {
    create_info.add(DDL_options_st::OPT_OR_REPLACE);
    create_info.add(DDL_options_st::OPT_OR_REPLACE_SLAVE_GENERATED);
  }

#ifdef WITH_PARTITION_STORAGE_ENGINE
  thd->work_part_info= 0;
  {
    partition_info *part_info= thd->lex->part_info;
    if (part_info && !(part_info= part_info->get_clone(thd)))
    {
      res= -1;
      goto end_with_restore_list;
    }
    thd->work_part_info= part_info;
  }
#endif

#ifdef WITH_WSREP
  if (WSREP(thd) &&
      wsrep_check_support(thd, wsrep_ctas, used_engine, &create_info))
  {
    res= 1;
    goto end_with_restore_list;
  }
#endif /* WITH_WSREP */

  if (select_lex->item_list.elements || select_lex->tvc) // With select or TVC
  {
    select_result *result;

    /*
      CREATE TABLE...IGNORE/REPLACE SELECT... can be unsafe, unless
      ORDER BY PRIMARY KEY clause is used in SELECT statement. We therefore
      use row based logging if mixed or row based logging is available.
      TODO: Check if the order of the output of the select statement is
      deterministic. Waiting for BUG#42415
    */
    if(lex->ignore)
      lex->set_stmt_unsafe(LEX::BINLOG_STMT_UNSAFE_CREATE_IGNORE_SELECT);

    if(lex->duplicates == DUP_REPLACE)
      lex->set_stmt_unsafe(LEX::BINLOG_STMT_UNSAFE_CREATE_REPLACE_SELECT);

    /*
      If:
      a) we inside an SP and there was NAME_CONST substitution,
      b) binlogging is on (STMT mode),
      c) we log the SP as separate statements
      raise a warning, as it may cause problems
      (see 'NAME_CONST issues' in 'Binary Logging of Stored Programs')
     */
    if (thd->query_name_consts && mysql_bin_log.is_open() &&
        binlog_format == BINLOG_FORMAT_STMT &&
        !mysql_bin_log.is_query_in_union(thd, thd->query_id))
    {
      List_iterator_fast<Item> it(select_lex->item_list);
      Item *item;
      uint splocal_refs= 0;
      /* Count SP local vars in the top-level SELECT list */
      while ((item= it++))
      {
        if (item->get_item_splocal())
          splocal_refs++;
      }
      /*
        If it differs from number of NAME_CONST substitution applied,
        we may have a SOME_FUNC(NAME_CONST()) in the SELECT list,
        that may cause a problem with binary log (see BUG#35383),
        raise a warning.
      */
      if (splocal_refs != thd->query_name_consts)
        push_warning(thd,
                     Sql_condition::WARN_LEVEL_WARN,
                     ER_UNKNOWN_ERROR,
"Invoked routine ran a statement that may cause problems with "
"binary log, see 'NAME_CONST issues' in 'Binary Logging of Stored Programs' "
"section of the manual.");
    }

    select_lex->options|= SELECT_NO_UNLOCK;
    unit->set_limit(select_lex);

    /*
      Disable non-empty MERGE tables with CREATE...SELECT. Too
      complicated. See Bug #26379. Empty MERGE tables are read-only
      and don't allow CREATE...SELECT anyway.
    */
    if (create_info.used_fields & HA_CREATE_USED_UNION)
    {
      my_error(ER_WRONG_OBJECT, MYF(0), create_table->db.str,
               create_table->table_name.str, "BASE TABLE");
      res= 1;
      goto end_with_restore_list;
    }

    res= open_and_lock_tables(thd, create_info, lex->query_tables, TRUE, 0);
    if (unlikely(res))
    {
      /* Got error or warning. Set res to 1 if error */
      if (!(res= thd->is_error()))
        my_ok(thd);                           // CREATE ... IF NOT EXISTS
      goto end_with_restore_list;
    }

    /* Ensure we don't try to create something from which we select from */
    if (create_info.or_replace() && !create_info.tmp_table())
    {
      if (TABLE_LIST *duplicate= unique_table(thd, lex->query_tables,
                                              lex->query_tables->next_global,
                                              CHECK_DUP_FOR_CREATE |
                                              CHECK_DUP_SKIP_TEMP_TABLE))
      {
        update_non_unique_table_error(lex->query_tables, "CREATE",
                                      duplicate);
        res= TRUE;
        goto end_with_restore_list;
      }
    }
    {
      /*
        Remove target table from main select and name resolution
        context. This can't be done earlier as it will break view merging in
        statements like "CREATE TABLE IF NOT EXISTS existing_view SELECT".
      */
      lex->unlink_first_table(&link_to_local);

      /* Store reference to table in case of LOCK TABLES */
      create_info.table= create_table->table;

      DEBUG_SYNC(thd, "wsrep_create_table_as_select");

      /*
        select_create is currently not re-execution friendly and
        needs to be created for every execution of a PS/SP.
        Note: In wsrep-patch, CTAS is handled like a regular transaction.
      */
      if ((result= new (thd->mem_root) select_create(thd, create_table,
                                                     &create_info,
                                                     &alter_info,
                                                     select_lex->item_list,
                                                     lex->duplicates,
                                                     lex->ignore,
                                                     select_tables)))
      {
        /*
          CREATE from SELECT give its SELECT_LEX for SELECT,
          and item_list belong to SELECT
        */
        if (!(res= handle_select(thd, lex, result, 0)))
        {
          if (create_info.tmp_table())
            thd->variables.option_bits|= OPTION_KEEP_LOG;
        }
        delete result;
      }
      lex->link_first_table_back(create_table, link_to_local);
    }
  }
  else
  {
    /* regular create */
    if (create_info.like())
    {
      /* CREATE TABLE ... LIKE ... */
      res= mysql_create_like_table(thd, create_table, select_tables,
                                   &create_info);
    }
    else
    {
      if (create_info.fix_create_fields(thd, &alter_info, *create_table) ||
          create_info.check_fields(thd, &alter_info,
                                   create_table->table_name, create_table->db))
	goto end_with_restore_list;

#ifdef WITH_WSREP
      /*
        In STATEMENT format, we probably have to replicate also temporary
        tables, like mysql replication does. Also check if the requested
        engine is allowed/supported.
      */
      if (WSREP(thd))
      {
        handlerton *orig_ht= create_info.db_type;

        if (!check_engine(thd, create_table->db.str,
                          create_table->table_name.str,
                          &create_info) &&
            (!thd->is_current_stmt_binlog_format_row() ||
             !create_info.tmp_table()))
        {
          if (thd->lex->sql_command == SQLCOM_CREATE_SEQUENCE &&
              wsrep_check_sequence(thd, lex->create_info.seq_create_info, used_engine))
            DBUG_RETURN(true);

          WSREP_TO_ISOLATION_BEGIN_ALTER(create_table->db.str,
                                         create_table->table_name.str,
                                         first_table, &alter_info, NULL,
                                         &create_info)
	  {
	    WSREP_WARN("CREATE TABLE isolation failure");
            res= true;
            goto end_with_restore_list;
<<<<<<< HEAD
	  }
#endif /* WITH_WSREP */
=======
          }
>>>>>>> 36f51d97
        }
        // check_engine will set db_type to  NULL if e.g. TEMPORARY is
        // not supported by the storage engine, this case is checked
        // again in mysql_create_table
        create_info.db_type= orig_ht;
      }
#endif /* WITH_WSREP */

      /* Regular CREATE TABLE */
      res= mysql_create_table(thd, create_table, &create_info, &alter_info);
    }
    if (!res)
    {
      /* So that CREATE TEMPORARY TABLE gets to binlog at commit/rollback */
      if (create_info.tmp_table())
        thd->variables.option_bits|= OPTION_KEEP_LOG;
      /* in case of create temp tables if @@session_track_state_change is
         ON then send session state notification in OK packet */
      if (create_info.options & HA_LEX_CREATE_TMP_TABLE)
      {
        thd->session_tracker.state_change.mark_as_changed(thd);
      }
      my_ok(thd);
    }
  }

end_with_restore_list:
  DBUG_RETURN(res);
}<|MERGE_RESOLUTION|>--- conflicted
+++ resolved
@@ -12546,12 +12546,7 @@
 	    WSREP_WARN("CREATE TABLE isolation failure");
             res= true;
             goto end_with_restore_list;
-<<<<<<< HEAD
-	  }
-#endif /* WITH_WSREP */
-=======
           }
->>>>>>> 36f51d97
         }
         // check_engine will set db_type to  NULL if e.g. TEMPORARY is
         // not supported by the storage engine, this case is checked
