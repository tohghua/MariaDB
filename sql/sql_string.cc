/* Copyright (C) 2000 MySQL AB

   This program is free software; you can redistribute it and/or modify
   it under the terms of the GNU General Public License as published by
   the Free Software Foundation; version 2 of the License.

   This program is distributed in the hope that it will be useful,
   but WITHOUT ANY WARRANTY; without even the implied warranty of
   MERCHANTABILITY or FITNESS FOR A PARTICULAR PURPOSE.  See the
   GNU General Public License for more details.

   You should have received a copy of the GNU General Public License
   along with this program; if not, write to the Free Software
   Foundation, Inc., 59 Temple Place, Suite 330, Boston, MA  02111-1307  USA */

/* This file is originally from the mysql distribution. Coded by monty */

#ifdef USE_PRAGMA_IMPLEMENTATION
#pragma implementation				// gcc: Class implementation
#endif

#include <my_global.h>
#include <my_sys.h>
#include <m_string.h>
#include <m_ctype.h>
#include <mysql_com.h>

#include "sql_string.h"

#ifdef MYSQL_CLIENT
#error Attempt to use server-side sql_string on client. Use client/sql_string.cc
#endif 
/*****************************************************************************
** String functions
*****************************************************************************/

bool String::real_alloc(uint32 length)
{
  uint32 arg_length= ALIGN_SIZE(length + 1);
  DBUG_ASSERT(arg_length > length);
  if (arg_length <= length)
    return TRUE;                                 /* Overflow */
  str_length=0;
  if (Alloced_length < arg_length)
  {
    free();
    if (!(Ptr=(char*) my_malloc(arg_length,MYF(MY_WME))))
      return TRUE;
    Alloced_length=arg_length;
    alloced=1;
  }
  Ptr[0]=0;
  return FALSE;
}


/**
   Allocates a new buffer on the heap for this String.

   - If the String's internal buffer is privately owned and heap allocated,
     one of the following is performed.

     - If the requested length is greater than what fits in the buffer, a new
       buffer is allocated, data moved and the old buffer freed.

     - If the requested length is less or equal to what fits in the buffer, a
       null character is inserted at the appropriate position.

   - If the String does not keep a private buffer on the heap, such a buffer
     will be allocated and the string copied accoring to its length, as found
     in String::length().
 
   For C compatibility, the new string buffer is null terminated.

   @param alloc_length The requested string size in characters, excluding any
   null terminator.

   @retval false Either the copy operation is complete or, if the size of the
   new buffer is smaller than the currently allocated buffer (if one exists),
   no allocation occured.

   @retval true An error occured when attempting to allocate memory.
*/
bool String::realloc(uint32 alloc_length)
{
<<<<<<< HEAD
  if (Alloced_length <= alloc_length)
=======
  uint32 len=ALIGN_SIZE(alloc_length+1);
  DBUG_ASSERT(len > alloc_length);
  if (len <= alloc_length)
    return TRUE;                                 /* Overflow */
  if (Alloced_length < len)
>>>>>>> 5a0e7394
  {
    char *new_ptr;
    uint32 len= ALIGN_SIZE(alloc_length+1);
    DBUG_ASSERT(len > alloc_length);
    if (len <= alloc_length)
      return TRUE;                                 /* Overflow */
    if (alloced)
    {
      if (!(new_ptr= (char*) my_realloc(Ptr,len,MYF(MY_WME))))
        return TRUE;				// Signal error
    }
    else if ((new_ptr= (char*) my_malloc(len,MYF(MY_WME))))
    {
      if (str_length > len - 1)
        str_length= 0;
      if (str_length)				// Avoid bugs in memcpy on AIX
	memcpy(new_ptr,Ptr,str_length);
      new_ptr[str_length]=0;
      alloced=1;
    }
    else
      return TRUE;			// Signal error
    Ptr= new_ptr;
    Alloced_length= len;
  }
  Ptr[alloc_length]=0;			// This make other funcs shorter
  return FALSE;
}

bool String::set_int(longlong num, bool unsigned_flag, CHARSET_INFO *cs)
{
  uint l=20*cs->mbmaxlen+1;
  int base= unsigned_flag ? 10 : -10;

  if (alloc(l))
    return TRUE;
  str_length=(uint32) (cs->cset->longlong10_to_str)(cs,Ptr,l,base,num);
  str_charset=cs;
  return FALSE;
}

bool String::set_real(double num,uint decimals, CHARSET_INFO *cs)
{
  char buff[FLOATING_POINT_BUFFER];
  uint dummy_errors;
  size_t len;

  str_charset=cs;
  if (decimals >= NOT_FIXED_DEC)
  {
    len= my_gcvt(num, MY_GCVT_ARG_DOUBLE, sizeof(buff) - 1, buff, NULL);
    return copy(buff, len, &my_charset_latin1, cs, &dummy_errors);
  }
  len= my_fcvt(num, decimals, buff, NULL);
  return copy(buff, (uint32) len, &my_charset_latin1, cs,
              &dummy_errors);
}


bool String::copy()
{
  if (!alloced)
  {
    Alloced_length=0;				// Force realloc
    return realloc(str_length);
  }
  return FALSE;
}

/**
   Copies the internal buffer from str. If this String has a private heap
   allocated buffer where new data does not fit, a new buffer is allocated
   before copying and the old buffer freed. Character set information is also
   copied.
   
   @param str The string whose internal buffer is to be copied.
   
   @retval false Success.
   @retval true Memory allocation failed.
*/
bool String::copy(const String &str)
{
  if (alloc(str.str_length))
    return TRUE;
  str_length=str.str_length;
  bmove(Ptr,str.Ptr,str_length);		// May be overlapping
  Ptr[str_length]=0;
  str_charset=str.str_charset;
  return FALSE;
}

bool String::copy(const char *str,uint32 arg_length, CHARSET_INFO *cs)
{
  if (alloc(arg_length))
    return TRUE;
  if ((str_length=arg_length))
    memcpy(Ptr,str,arg_length);
  Ptr[arg_length]=0;
  str_charset=cs;
  return FALSE;
}


/*
  Checks that the source string can be just copied to the destination string
  without conversion.

  SYNPOSIS

  needs_conversion()
  arg_length		Length of string to copy.
  from_cs		Character set to copy from
  to_cs			Character set to copy to
  uint32 *offset	Returns number of unaligned characters.

  RETURN
   0  No conversion needed
   1  Either character set conversion or adding leading  zeros
      (e.g. for UCS-2) must be done

  NOTE
  to_cs may be NULL for "no conversion" if the system variable
  character_set_results is NULL.
*/

bool String::needs_conversion(uint32 arg_length,
			      CHARSET_INFO *from_cs,
			      CHARSET_INFO *to_cs,
			      uint32 *offset)
{
  *offset= 0;
  if (!to_cs ||
      (to_cs == &my_charset_bin) || 
      (to_cs == from_cs) ||
      my_charset_same(from_cs, to_cs) ||
      ((from_cs == &my_charset_bin) &&
       (!(*offset=(arg_length % to_cs->mbminlen)))))
    return FALSE;
  return TRUE;
}


/*
  Copy a multi-byte character sets with adding leading zeros.

  SYNOPSIS

  copy_aligned()
  str			String to copy
  arg_length		Length of string. This should NOT be dividable with
			cs->mbminlen.
  offset		arg_length % cs->mb_minlength
  cs			Character set for 'str'

  NOTES
    For real multi-byte, ascii incompatible charactser sets,
    like UCS-2, add leading zeros if we have an incomplete character.
    Thus, 
      SELECT _ucs2 0xAA 
    will automatically be converted into
      SELECT _ucs2 0x00AA

  RETURN
    0  ok
    1  error
*/

bool String::copy_aligned(const char *str,uint32 arg_length, uint32 offset,
			  CHARSET_INFO *cs)
{
  /* How many bytes are in incomplete character */
  offset= cs->mbminlen - offset; /* How many zeros we should prepend */
  DBUG_ASSERT(offset && offset != cs->mbminlen);

  uint32 aligned_length= arg_length + offset;
  if (alloc(aligned_length))
    return TRUE;
  
  /*
    Note, this is only safe for big-endian UCS-2.
    If we add little-endian UCS-2 sometimes, this code
    will be more complicated. But it's OK for now.
  */
  bzero((char*) Ptr, offset);
  memcpy(Ptr + offset, str, arg_length);
  Ptr[aligned_length]=0;
  /* str_length is always >= 0 as arg_length is != 0 */
  str_length= aligned_length;
  str_charset= cs;
  return FALSE;
}


bool String::set_or_copy_aligned(const char *str,uint32 arg_length,
				 CHARSET_INFO *cs)
{
  /* How many bytes are in incomplete character */
  uint32 offset= (arg_length % cs->mbminlen); 
  
  if (!offset) /* All characters are complete, just copy */
  {
    set(str, arg_length, cs);
    return FALSE;
  }
  return copy_aligned(str, arg_length, offset, cs);
}


/**
   Copies the character data into this String, with optional character set
   conversion.

   @return
   FALSE ok
   TRUE  Could not allocate result buffer

*/

bool String::copy(const char *str, uint32 arg_length,
		  CHARSET_INFO *from_cs, CHARSET_INFO *to_cs, uint *errors)
{
  uint32 offset;

  DBUG_ASSERT(!str || str != Ptr);
  
  if (!needs_conversion(arg_length, from_cs, to_cs, &offset))
  {
    *errors= 0;
    return copy(str, arg_length, to_cs);
  }
  if ((from_cs == &my_charset_bin) && offset)
  {
    *errors= 0;
    return copy_aligned(str, arg_length, offset, to_cs);
  }
  uint32 new_length= to_cs->mbmaxlen*arg_length;
  if (alloc(new_length))
    return TRUE;
  str_length=copy_and_convert((char*) Ptr, new_length, to_cs,
                              str, arg_length, from_cs, errors);
  str_charset=to_cs;
  return FALSE;
}


/*
  Set a string to the value of a latin1-string, keeping the original charset
  
  SYNOPSIS
    copy_or_set()
    str			String of a simple charset (latin1)
    arg_length		Length of string

  IMPLEMENTATION
    If string object is of a simple character set, set it to point to the
    given string.
    If not, make a copy and convert it to the new character set.

  RETURN
    0	ok
    1	Could not allocate result buffer

*/

bool String::set_ascii(const char *str, uint32 arg_length)
{
  if (str_charset->mbminlen == 1)
  {
    set(str, arg_length, str_charset);
    return 0;
  }
  uint dummy_errors;
  return copy(str, arg_length, &my_charset_latin1, str_charset, &dummy_errors);
}


/* This is used by mysql.cc */

bool String::fill(uint32 max_length,char fill_char)
{
  if (str_length > max_length)
    Ptr[str_length=max_length]=0;
  else
  {
    if (realloc(max_length))
      return TRUE;
    bfill(Ptr+str_length,max_length-str_length,fill_char);
    str_length=max_length;
  }
  return FALSE;
}

void String::strip_sp()
{
   while (str_length && my_isspace(str_charset,Ptr[str_length-1]))
    str_length--;
}

bool String::append(const String &s)
{
  if (s.length())
  {
    if (realloc(str_length+s.length()))
      return TRUE;
    memcpy(Ptr+str_length,s.ptr(),s.length());
    str_length+=s.length();
  }
  return FALSE;
}


/*
  Append an ASCII string to the a string of the current character set
*/

bool String::append(const char *s,uint32 arg_length)
{
  if (!arg_length)
    return FALSE;

  /*
    For an ASCII incompatible string, e.g. UCS-2, we need to convert
  */
  if (str_charset->mbminlen > 1)
  {
    uint32 add_length=arg_length * str_charset->mbmaxlen;
    uint dummy_errors;
    if (realloc(str_length+ add_length))
      return TRUE;
    str_length+= copy_and_convert(Ptr+str_length, add_length, str_charset,
				  s, arg_length, &my_charset_latin1,
                                  &dummy_errors);
    return FALSE;
  }

  /*
    For an ASCII compatinble string we can just append.
  */
  if (realloc(str_length+arg_length))
    return TRUE;
  memcpy(Ptr+str_length,s,arg_length);
  str_length+=arg_length;
  return FALSE;
}


/*
  Append a 0-terminated ASCII string
*/

bool String::append(const char *s)
{
  return append(s, (uint) strlen(s));
}



bool String::append_ulonglong(ulonglong val)
{
  if (realloc(str_length+MAX_BIGINT_WIDTH+2))
    return TRUE;
  char *end= (char*) longlong10_to_str(val, (char*) Ptr + str_length, 10);
  str_length= end - Ptr;
  return FALSE;
}

/*
  Append a string in the given charset to the string
  with character set recoding
*/

bool String::append(const char *s,uint32 arg_length, CHARSET_INFO *cs)
{
  uint32 offset;
  
  if (needs_conversion(arg_length, cs, str_charset, &offset))
  {
    uint32 add_length;
    if ((cs == &my_charset_bin) && offset)
    {
      DBUG_ASSERT(str_charset->mbminlen > offset);
      offset= str_charset->mbminlen - offset; // How many characters to pad
      add_length= arg_length + offset;
      if (realloc(str_length + add_length))
        return TRUE;
      bzero((char*) Ptr + str_length, offset);
      memcpy(Ptr + str_length + offset, s, arg_length);
      str_length+= add_length;
      return FALSE;
    }

    add_length= arg_length / cs->mbminlen * str_charset->mbmaxlen;
    uint dummy_errors;
    if (realloc(str_length + add_length)) 
      return TRUE;
    str_length+= copy_and_convert(Ptr+str_length, add_length, str_charset,
				  s, arg_length, cs, &dummy_errors);
  }
  else
  {
    if (realloc(str_length + arg_length)) 
      return TRUE;
    memcpy(Ptr + str_length, s, arg_length);
    str_length+= arg_length;
  }
  return FALSE;
}

bool String::append(IO_CACHE* file, uint32 arg_length)
{
  if (realloc(str_length+arg_length))
    return TRUE;
  if (my_b_read(file, (uchar*) Ptr + str_length, arg_length))
  {
    shrink(str_length);
    return TRUE;
  }
  str_length+=arg_length;
  return FALSE;
}

bool String::append_with_prefill(const char *s,uint32 arg_length,
		 uint32 full_length, char fill_char)
{
  int t_length= arg_length > full_length ? arg_length : full_length;

  if (realloc(str_length + t_length))
    return TRUE;
  t_length= full_length - arg_length;
  if (t_length > 0)
  {
    bfill(Ptr+str_length, t_length, fill_char);
    str_length=str_length + t_length;
  }
  append(s, arg_length);
  return FALSE;
}

uint32 String::numchars()
{
  return str_charset->cset->numchars(str_charset, Ptr, Ptr+str_length);
}

int String::charpos(int i,uint32 offset)
{
  if (i <= 0)
    return i;
  return str_charset->cset->charpos(str_charset,Ptr+offset,Ptr+str_length,i);
}

int String::strstr(const String &s,uint32 offset)
{
  if (s.length()+offset <= str_length)
  {
    if (!s.length())
      return ((int) offset);	// Empty string is always found

    register const char *str = Ptr+offset;
    register const char *search=s.ptr();
    const char *end=Ptr+str_length-s.length()+1;
    const char *search_end=s.ptr()+s.length();
skip:
    while (str != end)
    {
      if (*str++ == *search)
      {
	register char *i,*j;
	i=(char*) str; j=(char*) search+1;
	while (j != search_end)
	  if (*i++ != *j++) goto skip;
	return (int) (str-Ptr) -1;
      }
    }
  }
  return -1;
}

/*
** Search string from end. Offset is offset to the end of string
*/

int String::strrstr(const String &s,uint32 offset)
{
  if (s.length() <= offset && offset <= str_length)
  {
    if (!s.length())
      return offset;				// Empty string is always found
    register const char *str = Ptr+offset-1;
    register const char *search=s.ptr()+s.length()-1;

    const char *end=Ptr+s.length()-2;
    const char *search_end=s.ptr()-1;
skip:
    while (str != end)
    {
      if (*str-- == *search)
      {
	register char *i,*j;
	i=(char*) str; j=(char*) search-1;
	while (j != search_end)
	  if (*i-- != *j--) goto skip;
	return (int) (i-Ptr) +1;
      }
    }
  }
  return -1;
}

/*
  Replace substring with string
  If wrong parameter or not enough memory, do nothing
*/

bool String::replace(uint32 offset,uint32 arg_length,const String &to)
{
  return replace(offset,arg_length,to.ptr(),to.length());
}

bool String::replace(uint32 offset,uint32 arg_length,
                     const char *to, uint32 to_length)
{
  long diff = (long) to_length-(long) arg_length;
  if (offset+arg_length <= str_length)
  {
    if (diff < 0)
    {
      if (to_length)
	memcpy(Ptr+offset,to,to_length);
      bmove(Ptr+offset+to_length,Ptr+offset+arg_length,
	    str_length-offset-arg_length);
    }
    else
    {
      if (diff)
      {
	if (realloc(str_length+(uint32) diff))
	  return TRUE;
	bmove_upp((uchar*) Ptr+str_length+diff, (uchar*) Ptr+str_length,
		  str_length-offset-arg_length);
      }
      if (to_length)
	memcpy(Ptr+offset,to,to_length);
    }
    str_length+=(uint32) diff;
  }
  return FALSE;
}


// added by Holyfoot for "geometry" needs
int String::reserve(uint32 space_needed, uint32 grow_by)
{
  if (Alloced_length < str_length + space_needed)
  {
    if (realloc(Alloced_length + max(space_needed, grow_by) - 1))
      return TRUE;
  }
  return FALSE;
}

void String::qs_append(const char *str, uint32 len)
{
  memcpy(Ptr + str_length, str, len + 1);
  str_length += len;
}

void String::qs_append(double d)
{
  char *buff = Ptr + str_length;
  str_length+= my_gcvt(d, MY_GCVT_ARG_DOUBLE, FLOATING_POINT_BUFFER - 1, buff,
                       NULL);
}

void String::qs_append(double *d)
{
  double ld;
  float8get(ld, (char*) d);
  qs_append(ld);
}

void String::qs_append(int i)
{
  char *buff= Ptr + str_length;
  char *end= int10_to_str(i, buff, -10);
  str_length+= (int) (end-buff);
}

void String::qs_append(ulonglong i)
{
  char *buff= Ptr + str_length;
  char *end= longlong10_to_str(i, buff,10);
  str_length+= (int) (end-buff);
}

/*
  Compare strings according to collation, without end space.

  SYNOPSIS
    sortcmp()
    s		First string
    t		Second string
    cs		Collation

  NOTE:
    Normally this is case sensitive comparison

  RETURN
  < 0	s < t
  0	s == t
  > 0	s > t
*/


int sortcmp(const String *s,const String *t, CHARSET_INFO *cs)
{
 return cs->coll->strnncollsp(cs,
                              (uchar *) s->ptr(),s->length(),
                              (uchar *) t->ptr(),t->length(), 0);
}


/*
  Compare strings byte by byte. End spaces are also compared.

  SYNOPSIS
    stringcmp()
    s		First string
    t		Second string

  NOTE:
    Strings are compared as a stream of uchars

  RETURN
  < 0	s < t
  0	s == t
  > 0	s > t
*/


int stringcmp(const String *s,const String *t)
{
  uint32 s_len=s->length(),t_len=t->length(),len=min(s_len,t_len);
  int cmp= memcmp(s->ptr(), t->ptr(), len);
  return (cmp) ? cmp : (int) (s_len - t_len);
}


String *copy_if_not_alloced(String *to,String *from,uint32 from_length)
{
  if (from->Alloced_length >= from_length)
    return from;
  if (from->alloced || !to || from == to)
  {
    (void) from->realloc(from_length);
    return from;
  }
  if (to->realloc(from_length))
    return from;				// Actually an error
  if ((to->str_length=min(from->str_length,from_length)))
    memcpy(to->Ptr,from->Ptr,to->str_length);
  to->str_charset=from->str_charset;
  return to;
}


/****************************************************************************
  Help functions
****************************************************************************/

/*
  copy a string from one character set to another
  
  SYNOPSIS
    copy_and_convert()
    to			Store result here
    to_cs		Character set of result string
    from		Copy from here
    from_length		Length of from string
    from_cs		From character set

  NOTES
    'to' must be big enough as form_length * to_cs->mbmaxlen

  RETURN
    length of bytes copied to 'to'
*/


static uint32
copy_and_convert_extended(char *to, uint32 to_length, CHARSET_INFO *to_cs, 
                          const char *from, uint32 from_length,
                          CHARSET_INFO *from_cs,
                          uint *errors)
{
  int         cnvres;
  my_wc_t     wc;
  const uchar *from_end= (const uchar*) from+from_length;
  char *to_start= to;
  uchar *to_end= (uchar*) to+to_length;
  my_charset_conv_mb_wc mb_wc= from_cs->cset->mb_wc;
  my_charset_conv_wc_mb wc_mb= to_cs->cset->wc_mb;
  uint error_count= 0;

  while (1)
  {
    if ((cnvres= (*mb_wc)(from_cs, &wc, (uchar*) from,
				      from_end)) > 0)
      from+= cnvres;
    else if (cnvres == MY_CS_ILSEQ)
    {
      error_count++;
      from++;
      wc= '?';
    }
    else if (cnvres > MY_CS_TOOSMALL)
    {
      /*
        A correct multibyte sequence detected
        But it doesn't have Unicode mapping.
      */
      error_count++;
      from+= (-cnvres);
      wc= '?';
    }
    else
      break;  // Not enough characters

outp:
    if ((cnvres= (*wc_mb)(to_cs, wc, (uchar*) to, to_end)) > 0)
      to+= cnvres;
    else if (cnvres == MY_CS_ILUNI && wc != '?')
    {
      error_count++;
      wc= '?';
      goto outp;
    }
    else
      break;
  }
  *errors= error_count;
  return (uint32) (to - to_start);
}


/*
  Optimized for quick copying of ASCII characters in the range 0x00..0x7F.
*/
uint32
copy_and_convert(char *to, uint32 to_length, CHARSET_INFO *to_cs, 
                 const char *from, uint32 from_length, CHARSET_INFO *from_cs,
                 uint *errors)
{
  /*
    If any of the character sets is not ASCII compatible,
    immediately switch to slow mb_wc->wc_mb method.
  */
  if ((to_cs->state | from_cs->state) & MY_CS_NONASCII)
    return copy_and_convert_extended(to, to_length, to_cs,
                                     from, from_length, from_cs, errors);

  uint32 length= min(to_length, from_length), length2= length;

#if defined(__i386__)
  /*
    Special loop for i386, it allows to refer to a
    non-aligned memory block as UINT32, which makes
    it possible to copy four bytes at once. This
    gives about 10% performance improvement comparing
    to byte-by-byte loop.
  */
  for ( ; length >= 4; length-= 4, from+= 4, to+= 4)
  {
    if ((*(uint32*)from) & 0x80808080)
      break;
    *((uint32*) to)= *((const uint32*) from);
  }
#endif

  for (; ; *to++= *from++, length--)
  {
    if (!length)
    {
      *errors= 0;
      return length2;
    }
    if (*((unsigned char*) from) > 0x7F) /* A non-ASCII character */
    {
      uint32 copied_length= length2 - length;
      to_length-= copied_length;
      from_length-= copied_length;
      return copied_length + copy_and_convert_extended(to, to_length,
                                                       to_cs,
                                                       from, from_length,
                                                       from_cs,
                                                       errors);
    }
  }

  DBUG_ASSERT(FALSE); // Should never get to here
  return 0;           // Make compiler happy
}


/**
  Copy string with HEX-encoding of "bad" characters.

  @details This functions copies the string pointed by "src"
  to the string pointed by "dst". Not more than "srclen" bytes
  are read from "src". Any sequences of bytes representing
  a not-well-formed substring (according to cs) are hex-encoded,
  and all well-formed substrings (according to cs) are copied as is.
  Not more than "dstlen" bytes are written to "dst". The number 
  of bytes written to "dst" is returned.
  
   @param      cs       character set pointer of the destination string
   @param[out] dst      destination string
   @param      dstlen   size of dst
   @param      src      source string
   @param      srclen   length of src

   @retval     result length
*/

size_t
my_copy_with_hex_escaping(CHARSET_INFO *cs,
                          char *dst, size_t dstlen,
                          const char *src, size_t srclen)
{
  const char *srcend= src + srclen;
  char *dst0= dst;

  for ( ; src < srcend ; )
  {
    size_t chlen;
    if ((chlen= my_ismbchar(cs, src, srcend)))
    {
      if (dstlen < chlen)
        break; /* purecov: inspected */
      memcpy(dst, src, chlen);
      src+= chlen;
      dst+= chlen;
      dstlen-= chlen;
    }
    else if (*src & 0x80)
    {
      if (dstlen < 4)
        break; /* purecov: inspected */
      *dst++= '\\';
      *dst++= 'x';
      *dst++= _dig_vec_upper[((unsigned char) *src) >> 4];
      *dst++= _dig_vec_upper[((unsigned char) *src) & 15];
      src++;
      dstlen-= 4;
    }
    else
    {
      if (dstlen < 1)
        break; /* purecov: inspected */
      *dst++= *src++;
      dstlen--;
    }
  }
  return dst - dst0;
}


/*
  copy a string,
  with optional character set conversion,
  with optional left padding (for binary -> UCS2 conversion)
  
  SYNOPSIS
    well_formed_copy_nchars()
    to			     Store result here
    to_length                Maxinum length of "to" string
    to_cs		     Character set of "to" string
    from		     Copy from here
    from_length		     Length of from string
    from_cs		     From character set
    nchars                   Copy not more that nchars characters
    well_formed_error_pos    Return position when "from" is not well formed
                             or NULL otherwise.
    cannot_convert_error_pos Return position where a not convertable
                             character met, or NULL otherwise.
    from_end_pos             Return position where scanning of "from"
                             string stopped.
  NOTES

  RETURN
    length of bytes copied to 'to'
*/


uint32
well_formed_copy_nchars(CHARSET_INFO *to_cs,
                        char *to, uint to_length,
                        CHARSET_INFO *from_cs,
                        const char *from, uint from_length,
                        uint nchars,
                        const char **well_formed_error_pos,
                        const char **cannot_convert_error_pos,
                        const char **from_end_pos)
{
  uint res;

  if ((to_cs == &my_charset_bin) || 
      (from_cs == &my_charset_bin) ||
      (to_cs == from_cs) ||
      my_charset_same(from_cs, to_cs))
  {
    if (to_length < to_cs->mbminlen || !nchars)
    {
      *from_end_pos= from;
      *cannot_convert_error_pos= NULL;
      *well_formed_error_pos= NULL;
      return 0;
    }

    if (to_cs == &my_charset_bin)
    {
      res= min(min(nchars, to_length), from_length);
      memmove(to, from, res);
      *from_end_pos= from + res;
      *well_formed_error_pos= NULL;
      *cannot_convert_error_pos= NULL;
    }
    else
    {
      int well_formed_error;
      uint from_offset;

      if ((from_offset= (from_length % to_cs->mbminlen)) &&
          (from_cs == &my_charset_bin))
      {
        /*
          Copying from BINARY to UCS2 needs to prepend zeros sometimes:
          INSERT INTO t1 (ucs2_column) VALUES (0x01);
          0x01 -> 0x0001
        */
        uint pad_length= to_cs->mbminlen - from_offset;
        bzero(to, pad_length);
        memmove(to + pad_length, from, from_offset);
        /*
          In some cases left zero-padding can create an incorrect character.
          For example:
            INSERT INTO t1 (utf32_column) VALUES (0x110000);
          We'll pad the value to 0x00110000, which is a wrong UTF32 sequence!
          The valid characters range is limited to 0x00000000..0x0010FFFF.
          
          Make sure we didn't pad to an incorrect character.
        */
        if (to_cs->cset->well_formed_len(to_cs,
                                         to, to + to_cs->mbminlen, 1,
                                         &well_formed_error) !=
                                         to_cs->mbminlen)
        {
          *from_end_pos= *well_formed_error_pos= from;
          *cannot_convert_error_pos= NULL;
          return 0;
        }
        nchars--;
        from+= from_offset;
        from_length-= from_offset;
        to+= to_cs->mbminlen;
        to_length-= to_cs->mbminlen;
      }

      set_if_smaller(from_length, to_length);
      res= to_cs->cset->well_formed_len(to_cs, from, from + from_length,
                                        nchars, &well_formed_error);
      memmove(to, from, res);
      *from_end_pos= from + res;
      *well_formed_error_pos= well_formed_error ? from + res : NULL;
      *cannot_convert_error_pos= NULL;
      if (from_offset)
        res+= to_cs->mbminlen;
    }
  }
  else
  {
    int cnvres;
    my_wc_t wc;
    my_charset_conv_mb_wc mb_wc= from_cs->cset->mb_wc;
    my_charset_conv_wc_mb wc_mb= to_cs->cset->wc_mb;
    const uchar *from_end= (const uchar*) from + from_length;
    uchar *to_end= (uchar*) to + to_length;
    char *to_start= to;
    *well_formed_error_pos= NULL;
    *cannot_convert_error_pos= NULL;

    for ( ; nchars; nchars--)
    {
      const char *from_prev= from;
      if ((cnvres= (*mb_wc)(from_cs, &wc, (uchar*) from, from_end)) > 0)
        from+= cnvres;
      else if (cnvres == MY_CS_ILSEQ)
      {
        if (!*well_formed_error_pos)
          *well_formed_error_pos= from;
        from++;
        wc= '?';
      }
      else if (cnvres > MY_CS_TOOSMALL)
      {
        /*
          A correct multibyte sequence detected
          But it doesn't have Unicode mapping.
        */
        if (!*cannot_convert_error_pos)
          *cannot_convert_error_pos= from;
        from+= (-cnvres);
        wc= '?';
      }
      else
        break;  // Not enough characters

outp:
      if ((cnvres= (*wc_mb)(to_cs, wc, (uchar*) to, to_end)) > 0)
        to+= cnvres;
      else if (cnvres == MY_CS_ILUNI && wc != '?')
      {
        if (!*cannot_convert_error_pos)
          *cannot_convert_error_pos= from_prev;
        wc= '?';
        goto outp;
      }
      else
      {
        from= from_prev;
        break;
      }
    }
    *from_end_pos= from;
    res= (uint) (to - to_start);
  }
  return (uint32) res;
}




void String::print(String *str)
{
  char *st= (char*)Ptr, *end= st+str_length;
  for (; st < end; st++)
  {
    uchar c= *st;
    switch (c)
    {
    case '\\':
      str->append(STRING_WITH_LEN("\\\\"));
      break;
    case '\0':
      str->append(STRING_WITH_LEN("\\0"));
      break;
    case '\'':
      str->append(STRING_WITH_LEN("\\'"));
      break;
    case '\n':
      str->append(STRING_WITH_LEN("\\n"));
      break;
    case '\r':
      str->append(STRING_WITH_LEN("\\r"));
      break;
    case '\032': // Ctrl-Z
      str->append(STRING_WITH_LEN("\\Z"));
      break;
    default:
      str->append(c);
    }
  }
}


/*
  Exchange state of this object and argument.

  SYNOPSIS
    String::swap()

  RETURN
    Target string will contain state of this object and vice versa.
*/

void String::swap(String &s)
{
  swap_variables(char *, Ptr, s.Ptr);
  swap_variables(uint32, str_length, s.str_length);
  swap_variables(uint32, Alloced_length, s.Alloced_length);
  swap_variables(bool, alloced, s.alloced);
  swap_variables(CHARSET_INFO*, str_charset, s.str_charset);
}


/**
  Convert string to printable ASCII string

  @details This function converts input string "from" replacing non-ASCII bytes
  with hexadecimal sequences ("\xXX") optionally appending "..." to the end of
  the resulting string.
  This function used in the ER_TRUNCATED_WRONG_VALUE_FOR_FIELD error messages,
  e.g. when a string cannot be converted to a result charset.


  @param    to          output buffer
  @param    to_len      size of the output buffer (8 bytes or greater)
  @param    from        input string
  @param    from_len    size of the input string
  @param    from_cs     input charset
  @param    nbytes      maximal number of bytes to convert (from_len if 0)

  @return   number of bytes in the output string
*/

uint convert_to_printable(char *to, size_t to_len,
                          const char *from, size_t from_len,
                          CHARSET_INFO *from_cs, size_t nbytes /*= 0*/)
{
  /* needs at least 8 bytes for '\xXX...' and zero byte */
  DBUG_ASSERT(to_len >= 8);

  char *t= to;
  char *t_end= to + to_len - 1; // '- 1' is for the '\0' at the end
  const char *f= from;
  const char *f_end= from + (nbytes ? min(from_len, nbytes) : from_len);
  char *dots= to; // last safe place to append '...'

  if (!f || t == t_end)
    return 0;

  for (; t < t_end && f < f_end; f++)
  {
    /*
      If the source string is ASCII compatible (mbminlen==1)
      and the source character is in ASCII printable range (0x20..0x7F),
      then display the character as is.
      
      Otherwise, if the source string is not ASCII compatible (e.g. UCS2),
      or the source character is not in the printable range,
      then print the character using HEX notation.
    */
    if (((unsigned char) *f) >= 0x20 &&
        ((unsigned char) *f) <= 0x7F &&
        from_cs->mbminlen == 1)
    {
      *t++= *f;
    }
    else
    {
      if (t_end - t < 4) // \xXX
        break;
      *t++= '\\';
      *t++= 'x';
      *t++= _dig_vec_upper[((unsigned char) *f) >> 4];
      *t++= _dig_vec_upper[((unsigned char) *f) & 0x0F];
    }
    if (t_end - t >= 3) // '...'
      dots= t;
  }
  if (f < from + from_len)
    memcpy(dots, STRING_WITH_LEN("...\0"));
  else
    *t= '\0';
  return t - to;
}<|MERGE_RESOLUTION|>--- conflicted
+++ resolved
@@ -83,15 +83,7 @@
 */
 bool String::realloc(uint32 alloc_length)
 {
-<<<<<<< HEAD
   if (Alloced_length <= alloc_length)
-=======
-  uint32 len=ALIGN_SIZE(alloc_length+1);
-  DBUG_ASSERT(len > alloc_length);
-  if (len <= alloc_length)
-    return TRUE;                                 /* Overflow */
-  if (Alloced_length < len)
->>>>>>> 5a0e7394
   {
     char *new_ptr;
     uint32 len= ALIGN_SIZE(alloc_length+1);
