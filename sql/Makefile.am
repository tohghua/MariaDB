# Copyright (C) 2000 MySQL AB & MySQL Finland AB & TCX DataKonsult AB
# 
# This program is free software; you can redistribute it and/or modify
# it under the terms of the GNU General Public License as published by
# the Free Software Foundation; either version 2 of the License, or
# (at your option) any later version.
# 
# This program is distributed in the hope that it will be useful,
# but WITHOUT ANY WARRANTY; without even the implied warranty of
# MERCHANTABILITY or FITNESS FOR A PARTICULAR PURPOSE.  See the
# GNU General Public License for more details.
# 
# You should have received a copy of the GNU General Public License
# along with this program; if not, write to the Free Software
# Foundation, Inc., 59 Temple Place, Suite 330, Boston, MA  02111-1307  USA

#called from the top level Makefile

MYSQLDATAdir =		$(localstatedir)
MYSQLSHAREdir =		$(pkgdatadir)
MYSQLBASEdir=		$(prefix)
MYSQLLIBdir=            $(pkglibdir)
INCLUDES =		@ZLIB_INCLUDES@ \
			-I$(top_builddir)/include -I$(top_srcdir)/include \
			-I$(top_srcdir)/regex -I$(srcdir) \
                        $(openssl_includes)
WRAPLIBS=		@WRAPLIBS@
SUBDIRS =		share
libexec_PROGRAMS =	mysqld
noinst_PROGRAMS =	gen_lex_hash
bin_PROGRAMS =		mysql_tzinfo_to_sql
gen_lex_hash_LDFLAGS =  @NOINST_LDFLAGS@
LDADD =			$(top_builddir)/vio/libvio.a \
			$(top_builddir)/mysys/libmysys.a \
			$(top_builddir)/dbug/libdbug.a \
			$(top_builddir)/regex/libregex.a \
			$(top_builddir)/strings/libmystrings.a @ZLIB_LIBS@
mysqld_DEPENDENCIES=	@mysql_plugin_libs@ $(LDADD)
mysqld_LDADD =		@MYSQLD_EXTRA_LDFLAGS@ \
			@pstack_libs@ \
			@mysql_plugin_libs@ \
			$(LDADD)  $(CXXLDFLAGS) $(WRAPLIBS) @LIBDL@ \
                        @yassl_libs@ @openssl_libs@
noinst_HEADERS =	item.h item_func.h item_sum.h item_cmpfunc.h \
			item_strfunc.h item_timefunc.h item_uniq.h \
			item_xmlfunc.h \
			item_create.h item_subselect.h item_row.h \
			mysql_priv.h item_geofunc.h sql_bitmap.h \
			procedure.h sql_class.h sql_lex.h sql_list.h \
			sql_map.h sql_string.h unireg.h \
			sql_error.h field.h handler.h mysqld_suffix.h \
			ha_partition.h \
			ha_ndbcluster.h ha_ndbcluster_binlog.h \
			ha_ndbcluster_tables.h \
			opt_range.h protocol.h rpl_tblmap.h rpl_utility.h \
			log.h sql_show.h rpl_rli.h \
			sql_select.h structs.h table.h sql_udf.h hash_filo.h \
			lex.h lex_symbol.h sql_acl.h sql_crypt.h  \
			log_event.h sql_repl.h slave.h rpl_filter.h \
			rpl_injector.h \
			stacktrace.h sql_sort.h sql_cache.h set_var.h \
			spatial.h gstream.h client_settings.h tzfile.h \
			tztime.h my_decimal.h\
			sp_head.h sp_pcontext.h sp_rcontext.h sp.h sp_cache.h \
			parse_file.h sql_view.h	sql_trigger.h \
			sql_array.h sql_cursor.h events.h \
                        event_db_repository.h event_queue.h \
			sql_plugin.h authors.h sql_partition.h event_data_objects.h \
			partition_info.h partition_element.h event_scheduler.h \
			contributors.h
mysqld_SOURCES =	sql_lex.cc sql_handler.cc sql_partition.cc \
			item.cc item_sum.cc item_buff.cc item_func.cc \
			item_cmpfunc.cc item_strfunc.cc item_timefunc.cc \
			thr_malloc.cc item_create.cc item_subselect.cc \
			item_row.cc item_geofunc.cc item_xmlfunc.cc \
			field.cc strfunc.cc key.cc sql_class.cc sql_list.cc \
			net_serv.cc protocol.cc sql_state.c \
			lock.cc my_lock.c \
			sql_string.cc sql_manager.cc sql_map.cc \
			mysqld.cc password.c hash_filo.cc hostname.cc \
			set_var.cc sql_parse.cc sql_yacc.yy \
			sql_base.cc table.cc sql_select.cc sql_insert.cc \
			sql_prepare.cc sql_error.cc sql_locale.cc \
			sql_update.cc sql_delete.cc uniques.cc sql_do.cc \
			procedure.cc item_uniq.cc sql_test.cc \
			log.cc log_event.cc init.cc derror.cc sql_acl.cc \
			unireg.cc des_key_file.cc \
			discover.cc time.cc opt_range.cc opt_sum.cc \
		   	records.cc filesort.cc handler.cc \
			ha_partition.cc \
                        ha_ndbcluster.cc ha_ndbcluster_binlog.cc \
			sql_db.cc sql_table.cc sql_rename.cc sql_crypt.cc \
			sql_load.cc mf_iocache.cc field_conv.cc sql_show.cc \
			sql_udf.cc sql_analyse.cc sql_analyse.h sql_cache.cc \
			slave.cc sql_repl.cc rpl_filter.cc rpl_tblmap.cc \
			rpl_utility.cc rpl_injector.cc \
                        sql_union.cc sql_derived.cc \
			client.c sql_client.cc mini_client_errors.c pack.c\
			stacktrace.c repl_failsafe.h repl_failsafe.cc \
			sql_olap.cc sql_view.cc \
			gstream.cc spatial.cc sql_help.cc sql_cursor.cc \
			tztime.cc my_time.c my_user.c my_decimal.cc\
			sp_head.cc sp_pcontext.cc  sp_rcontext.cc sp.cc \
			sp_cache.cc parse_file.cc sql_trigger.cc \
                        event_scheduler.cc event_data_objects.cc \
                        event_queue.cc event_db_repository.cc events.cc \
			sql_plugin.cc sql_binlog.cc \
			sql_builtin.cc sql_tablespace.cc partition_info.cc


gen_lex_hash_SOURCES =	gen_lex_hash.cc
gen_lex_hash_LDADD =	$(LDADD) $(CXXLDFLAGS)
mysql_tzinfo_to_sql_SOURCES =   mysql_tzinfo_to_sql.cc
mysql_tzinfo_to_sql_LDADD =  @MYSQLD_EXTRA_LDFLAGS@ $(LDADD) $(CXXLDFLAGS)

DEFS =			-DMYSQL_SERVER \
			-DDEFAULT_MYSQL_HOME="\"$(MYSQLBASEdir)\"" \
			-DDATADIR="\"$(MYSQLDATAdir)\"" \
			-DSHAREDIR="\"$(MYSQLSHAREdir)\"" \
			-DLIBDIR="\"$(MYSQLLIBdir)\"" \
			@DEFS@

BUILT_SOURCES =		sql_yacc.cc sql_yacc.h lex_hash.h
<<<<<<< HEAD
EXTRA_DIST =		udf_example.c udf_example.def $(BUILT_SOURCES) \
			nt_servc.cc nt_servc.h message.mc CMakeLists.txt
CLEANFILES =        	lex_hash.h sql_yacc.cc sql_yacc.h sql_yacc.output
=======
EXTRA_DIST =		$(BUILT_SOURCES) nt_servc.cc nt_servc.h \
			message.mc examples/CMakeLists.txt CMakeLists.txt \
			udf_example.c udf_example.def
DISTCLEANFILES =        lex_hash.h sql_yacc.output

>>>>>>> f3172a89
AM_YFLAGS =		-d --debug --verbose

mysql_tzinfo_to_sql.cc:
	rm -f mysql_tzinfo_to_sql.cc
	@LN_CP_F@ $(srcdir)/tztime.cc mysql_tzinfo_to_sql.cc

link_sources: mysql_tzinfo_to_sql.cc
	rm -f mini_client_errors.c
	@LN_CP_F@ $(top_srcdir)/libmysql/errmsg.c mini_client_errors.c
	rm -f pack.c
	@LN_CP_F@ $(top_srcdir)/sql-common/pack.c pack.c
	rm -f client.c
	@LN_CP_F@ $(top_srcdir)/sql-common/client.c client.c
	rm -f my_time.c
	@LN_CP_F@ $(top_srcdir)/sql-common/my_time.c my_time.c
	rm -f my_user.c
	@LN_CP_F@ $(top_srcdir)/sql-common/my_user.c my_user.c

mysql_tzinfo_to_sql.o:	$(mysql_tzinfo_to_sql_SOURCES)
			$(CXXCOMPILE) -c $(INCLUDES) -DTZINFO2SQL $<

# Try to get better dependencies for the grammar. Othervise really bad
# things like different grammars for different pars of MySQL can
# happen if you are unlucky.
sql_yacc.cc:	sql_yacc.yy
sql_yacc.h:	sql_yacc.yy

sql_yacc.o:	sql_yacc.cc sql_yacc.h $(HEADERS)
		@echo "Note: The following compile may take a long time."
		@echo "If it fails, re-run configure with --with-low-memory"
		$(CXXCOMPILE) $(LM_CFLAGS) -c $<

lex_hash.h:	gen_lex_hash$(EXEEXT)
		./gen_lex_hash$(EXEEXT) > $@

# the following three should eventually be moved out of this directory
ha_ndbcluster.o:ha_ndbcluster.cc ha_ndbcluster.h
		$(CXXCOMPILE) @ndbcluster_includes@ $(LM_CFLAGS) -c $<

ha_ndbcluster_binlog.o:ha_ndbcluster_binlog.cc ha_ndbcluster_binlog.h
		$(CXXCOMPILE) @ndbcluster_includes@ $(LM_CFLAGS) -c $<

#Until we can get rid of dependencies on ha_ndbcluster.h
handler.o:	handler.cc ha_ndbcluster.h
		$(CXXCOMPILE) @ndbcluster_includes@ $(CXXFLAGS) -c $<

# For testing of udf_example.so
noinst_LTLIBRARIES= udf_example.la
udf_example_la_SOURCES= udf_example.c
udf_example_la_LDFLAGS= -module -rpath $(pkglibdir)


# Don't update the files from bitkeeper
%::SCCS/s.%<|MERGE_RESOLUTION|>--- conflicted
+++ resolved
@@ -121,17 +121,10 @@
 			@DEFS@
 
 BUILT_SOURCES =		sql_yacc.cc sql_yacc.h lex_hash.h
-<<<<<<< HEAD
 EXTRA_DIST =		udf_example.c udf_example.def $(BUILT_SOURCES) \
-			nt_servc.cc nt_servc.h message.mc CMakeLists.txt
+			nt_servc.cc nt_servc.h message.mc CMakeLists.txt \
+			udf_example.c udf_example.def
 CLEANFILES =        	lex_hash.h sql_yacc.cc sql_yacc.h sql_yacc.output
-=======
-EXTRA_DIST =		$(BUILT_SOURCES) nt_servc.cc nt_servc.h \
-			message.mc examples/CMakeLists.txt CMakeLists.txt \
-			udf_example.c udf_example.def
-DISTCLEANFILES =        lex_hash.h sql_yacc.output
-
->>>>>>> f3172a89
 AM_YFLAGS =		-d --debug --verbose
 
 mysql_tzinfo_to_sql.cc:
