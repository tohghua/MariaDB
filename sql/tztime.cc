/*
   Copyright (c) 2004, 2010, Oracle and/or its affiliates.

   This program is free software; you can redistribute it and/or modify
   it under the terms of the GNU General Public License as published by
   the Free Software Foundation; version 2 of the License.

   This program is distributed in the hope that it will be useful,
   but WITHOUT ANY WARRANTY; without even the implied warranty of
   MERCHANTABILITY or FITNESS FOR A PARTICULAR PURPOSE.  See the
   GNU General Public License for more details.

   You should have received a copy of the GNU General Public License
   along with this program; if not, write to the Free Software
   Foundation, Inc., 51 Franklin St, Fifth Floor, Boston, MA 02110-1301  USA */

/*
   Most of the following code and structures were derived from
   public domain code from ftp://elsie.nci.nih.gov/pub
   (We will refer to this code as to elsie-code further.)
*/

/*
  We should not include sql_priv.h in mysql_tzinfo_to_sql utility since
  it creates unsolved link dependencies on some platforms.
*/

#ifdef USE_PRAGMA_IMPLEMENTATION
#pragma implementation				// gcc: Class implementation
#endif

#include <my_global.h>
#if !defined(TZINFO2SQL) && !defined(TESTTIME)
#include "sql_priv.h"
#include "unireg.h"
#include "tztime.h"
#include "sql_time.h"                           // localtime_to_TIME
#include "sql_base.h"                           // open_system_tables_for_read,
                                                // close_system_tables
#else
#include <my_time.h>
#include "tztime.h"
#include <my_sys.h>
#include <mysql_version.h>
#include <my_getopt.h>
#endif

#include "tzfile.h"
#include <m_string.h>
#include <my_dir.h>
#include <mysql/psi/mysql_file.h>
#include "lock.h"                               // MYSQL_LOCK_IGNORE_FLUSH,
                                                // MYSQL_LOCK_IGNORE_TIMEOUT

/*
  Now we don't use abbreviations in server but we will do this in future.
*/
#if defined(TZINFO2SQL) || defined(TESTTIME)
#define ABBR_ARE_USED
#else
#if !defined(DBUG_OFF)
/* Let use abbreviations for debug purposes */
#undef ABBR_ARE_USED
#define ABBR_ARE_USED
#endif /* !defined(DBUG_OFF) */
#endif /* defined(TZINFO2SQL) || defined(TESTTIME) */

#define PROGRAM_VERSION "1.1"

/* Structure describing local time type (e.g. Moscow summer time (MSD)) */
typedef struct ttinfo
{
  long tt_gmtoff; // Offset from UTC in seconds
  uint tt_isdst;   // Is daylight saving time or not. Used to set tm_isdst
#ifdef ABBR_ARE_USED
  uint tt_abbrind; // Index of start of abbreviation for this time type.
#endif
  /*
    We don't use tt_ttisstd and tt_ttisgmt members of original elsie-code
    struct since we don't support POSIX-style TZ descriptions in variables.
  */
} TRAN_TYPE_INFO;

/* Structure describing leap-second corrections. */
typedef struct lsinfo
{
  my_time_t ls_trans; // Transition time
  long      ls_corr;  // Correction to apply
} LS_INFO;

/*
  Structure with information describing ranges of my_time_t shifted to local
  time (my_time_t + offset). Used for local MYSQL_TIME -> my_time_t conversion.
  See comments for TIME_to_gmt_sec() for more info.
*/
typedef struct revtinfo
{
  long rt_offset; // Offset of local time from UTC in seconds
  uint rt_type;    // Type of period 0 - Normal period. 1 - Spring time-gap
} REVT_INFO;

#ifdef TZNAME_MAX
#define MY_TZNAME_MAX	TZNAME_MAX
#endif
#ifndef TZNAME_MAX
#define MY_TZNAME_MAX	255
#endif

/*
  Structure which fully describes time zone which is
  described in our db or in zoneinfo files.
*/
typedef struct st_time_zone_info
{
  uint leapcnt;  // Number of leap-second corrections
  uint timecnt;  // Number of transitions between time types
  uint typecnt;  // Number of local time types
  uint charcnt;  // Number of characters used for abbreviations
  uint revcnt;   // Number of transition descr. for TIME->my_time_t conversion
  /* The following are dynamical arrays are allocated in MEM_ROOT */
  my_time_t *ats;       // Times of transitions between time types
  uchar	*types; // Local time types for transitions
  TRAN_TYPE_INFO *ttis; // Local time types descriptions
#ifdef ABBR_ARE_USED
  /* Storage for local time types abbreviations. They are stored as ASCIIZ */
  char *chars;
#endif
  /*
    Leap seconds corrections descriptions, this array is shared by
    all time zones who use leap seconds.
  */
  LS_INFO *lsis;
  /*
    Starting points and descriptions of shifted my_time_t (my_time_t + offset)
    ranges on which shifted my_time_t -> my_time_t mapping is linear or undefined.
    Used for tm -> my_time_t conversion.
  */
  my_time_t *revts;
  REVT_INFO *revtis;
  /*
    Time type which is used for times smaller than first transition or if
    there are no transitions at all.
  */
  TRAN_TYPE_INFO *fallback_tti;

} TIME_ZONE_INFO;


static my_bool prepare_tz_info(TIME_ZONE_INFO *sp, MEM_ROOT *storage);


#if defined(TZINFO2SQL) || defined(TESTTIME)

/*
  Load time zone description from zoneinfo (TZinfo) file.

  SYNOPSIS
    tz_load()
      name - path to zoneinfo file
      sp   - TIME_ZONE_INFO structure to fill

  RETURN VALUES
    0 - Ok
    1 - Error
*/
static my_bool
tz_load(const char *name, TIME_ZONE_INFO *sp, MEM_ROOT *storage)
{
  uchar *p;
  int read_from_file;
  uint i;
  MYSQL_FILE *file;

  if (!(file= mysql_file_fopen(0, name, O_RDONLY|O_BINARY, MYF(MY_WME))))
    return 1;
  {
    union
    {
      struct tzhead tzhead;
      uchar buf[sizeof(struct tzhead) + sizeof(my_time_t) * TZ_MAX_TIMES +
                TZ_MAX_TIMES + sizeof(TRAN_TYPE_INFO) * TZ_MAX_TYPES +
#ifdef ABBR_ARE_USED
               max(TZ_MAX_CHARS + 1, (2 * (MY_TZNAME_MAX + 1))) +
#endif
               sizeof(LS_INFO) * TZ_MAX_LEAPS];
    } u;
    uint ttisstdcnt;
    uint ttisgmtcnt;
    char *tzinfo_buf;

    read_from_file= mysql_file_fread(file, u.buf, sizeof(u.buf), MYF(MY_WME));

    if (mysql_file_fclose(file, MYF(MY_WME)) != 0)
      return 1;

    if (read_from_file < (int)sizeof(struct tzhead))
      return 1;

    ttisstdcnt= int4net(u.tzhead.tzh_ttisgmtcnt);
    ttisgmtcnt= int4net(u.tzhead.tzh_ttisstdcnt);
    sp->leapcnt= int4net(u.tzhead.tzh_leapcnt);
    sp->timecnt= int4net(u.tzhead.tzh_timecnt);
    sp->typecnt= int4net(u.tzhead.tzh_typecnt);
    sp->charcnt= int4net(u.tzhead.tzh_charcnt);
    p= u.tzhead.tzh_charcnt + sizeof(u.tzhead.tzh_charcnt);
    if (sp->leapcnt > TZ_MAX_LEAPS ||
        sp->typecnt == 0 || sp->typecnt > TZ_MAX_TYPES ||
        sp->timecnt > TZ_MAX_TIMES ||
        sp->charcnt > TZ_MAX_CHARS ||
        (ttisstdcnt != sp->typecnt && ttisstdcnt != 0) ||
        (ttisgmtcnt != sp->typecnt && ttisgmtcnt != 0))
      return 1;
    if ((uint)(read_from_file - (p - u.buf)) <
        sp->timecnt * 4 +                       /* ats */
        sp->timecnt +                           /* types */
        sp->typecnt * (4 + 2) +                 /* ttinfos */
        sp->charcnt +                           /* chars */
        sp->leapcnt * (4 + 4) +                 /* lsinfos */
        ttisstdcnt +                            /* ttisstds */
        ttisgmtcnt)                             /* ttisgmts */
      return 1;

    if (!(tzinfo_buf= (char *)alloc_root(storage,
                                         ALIGN_SIZE(sp->timecnt *
                                                    sizeof(my_time_t)) +
                                         ALIGN_SIZE(sp->timecnt) +
                                         ALIGN_SIZE(sp->typecnt *
                                                    sizeof(TRAN_TYPE_INFO)) +
#ifdef ABBR_ARE_USED
                                         ALIGN_SIZE(sp->charcnt+1) +
#endif
                                         sp->leapcnt * sizeof(LS_INFO))))
      return 1;

    sp->ats= (my_time_t *)tzinfo_buf;
    tzinfo_buf+= ALIGN_SIZE(sp->timecnt * sizeof(my_time_t));
    sp->types= (uchar *)tzinfo_buf;
    tzinfo_buf+= ALIGN_SIZE(sp->timecnt);
    sp->ttis= (TRAN_TYPE_INFO *)tzinfo_buf;
    tzinfo_buf+= ALIGN_SIZE(sp->typecnt * sizeof(TRAN_TYPE_INFO));
#ifdef ABBR_ARE_USED
    sp->chars= tzinfo_buf;
    tzinfo_buf+= ALIGN_SIZE(sp->charcnt+1);
#endif
    sp->lsis= (LS_INFO *)tzinfo_buf;

    for (i= 0; i < sp->timecnt; i++, p+= 4)
      sp->ats[i]= int4net(p);

    for (i= 0; i < sp->timecnt; i++)
    {
      sp->types[i]= (uchar) *p++;
      if (sp->types[i] >= sp->typecnt)
        return 1;
    }
    for (i= 0; i < sp->typecnt; i++)
    {
      TRAN_TYPE_INFO * ttisp;

      ttisp= &sp->ttis[i];
      ttisp->tt_gmtoff= int4net(p);
      p+= 4;
      ttisp->tt_isdst= (uchar) *p++;
      if (ttisp->tt_isdst != 0 && ttisp->tt_isdst != 1)
        return 1;
      ttisp->tt_abbrind= (uchar) *p++;
      if (ttisp->tt_abbrind > sp->charcnt)
        return 1;
    }
    for (i= 0; i < sp->charcnt; i++)
      sp->chars[i]= *p++;
    sp->chars[i]= '\0';	/* ensure '\0' at end */
    for (i= 0; i < sp->leapcnt; i++)
    {
      LS_INFO *lsisp;

      lsisp= &sp->lsis[i];
      lsisp->ls_trans= int4net(p);
      p+= 4;
      lsisp->ls_corr= int4net(p);
      p+= 4;
    }
    /*
      Since we don't support POSIX style TZ definitions in variables we
      don't read further like glibc or elsie code.
    */
  }

  return prepare_tz_info(sp, storage);
}
#endif /* defined(TZINFO2SQL) || defined(TESTTIME) */


/*
  Finish preparation of time zone description for use in TIME_to_gmt_sec()
  and gmt_sec_to_TIME() functions.

  SYNOPSIS
    prepare_tz_info()
      sp - pointer to time zone description
      storage - pointer to MEM_ROOT where arrays for map allocated

  DESCRIPTION
    First task of this function is to find fallback time type which will
    be used if there are no transitions or we have moment in time before
    any transitions.
    Second task is to build "shifted my_time_t" -> my_time_t map used in
    MYSQL_TIME -> my_time_t conversion.
    Note: See description of TIME_to_gmt_sec() function first.
    In order to perform MYSQL_TIME -> my_time_t conversion we need to build table
    which defines "shifted by tz offset and leap seconds my_time_t" ->
    my_time_t function wich is almost the same (except ranges of ambiguity)
    as reverse function to piecewise linear function used for my_time_t ->
    "shifted my_time_t" conversion and which is also specified as table in
    zoneinfo file or in our db (It is specified as start of time type ranges
    and time type offsets). So basic idea is very simple - let us iterate
    through my_time_t space from one point of discontinuity of my_time_t ->
    "shifted my_time_t" function to another and build our approximation of
    reverse function. (Actually we iterate through ranges on which
    my_time_t -> "shifted my_time_t" is linear function).

  RETURN VALUES
    0	Ok
    1	Error
*/
static my_bool
prepare_tz_info(TIME_ZONE_INFO *sp, MEM_ROOT *storage)
{
  my_time_t cur_t= MY_TIME_T_MIN;
  my_time_t cur_l, end_t, end_l;
  my_time_t cur_max_seen_l= MY_TIME_T_MIN;
  long cur_offset, cur_corr, cur_off_and_corr;
  uint next_trans_idx, next_leap_idx;
  uint i;
  /*
    Temporary arrays where we will store tables. Needed because
    we don't know table sizes ahead. (Well we can estimate their
    upper bound but this will take extra space.)
  */
  my_time_t revts[TZ_MAX_REV_RANGES];
  REVT_INFO revtis[TZ_MAX_REV_RANGES];

  LINT_INIT(end_l);

  /*
    Let us setup fallback time type which will be used if we have not any
    transitions or if we have moment of time before first transition.
    We will find first non-DST local time type and use it (or use first
    local time type if all of them are DST types).
  */
  for (i= 0; i < sp->typecnt && sp->ttis[i].tt_isdst; i++)
    /* no-op */ ;
  if (i == sp->typecnt)
    i= 0;
  sp->fallback_tti= &(sp->ttis[i]);


  /*
    Let us build shifted my_time_t -> my_time_t map.
  */
  sp->revcnt= 0;

  /* Let us find initial offset */
  if (sp->timecnt == 0 || cur_t < sp->ats[0])
  {
    /*
      If we have not any transitions or t is before first transition we are using
      already found fallback time type which index is already in i.
    */
    next_trans_idx= 0;
  }
  else
  {
    /* cur_t == sp->ats[0] so we found transition */
    i= sp->types[0];
    next_trans_idx= 1;
  }

  cur_offset= sp->ttis[i].tt_gmtoff;


  /* let us find leap correction... unprobable, but... */
  for (next_leap_idx= 0; next_leap_idx < sp->leapcnt &&
         cur_t >= sp->lsis[next_leap_idx].ls_trans;
         ++next_leap_idx)
    continue;

  if (next_leap_idx > 0)
    cur_corr= sp->lsis[next_leap_idx - 1].ls_corr;
  else
    cur_corr= 0;

  /* Iterate trough t space */
  while (sp->revcnt < TZ_MAX_REV_RANGES - 1)
  {
    cur_off_and_corr= cur_offset - cur_corr;

    /*
      We assuming that cur_t could be only overflowed downwards,
      we also assume that end_t won't be overflowed in this case.
    */
    if (cur_off_and_corr < 0 &&
        cur_t < MY_TIME_T_MIN - cur_off_and_corr)
      cur_t= MY_TIME_T_MIN - cur_off_and_corr;

    cur_l= cur_t + cur_off_and_corr;

    /*
      Let us choose end_t as point before next time type change or leap
      second correction.
    */
    end_t= min((next_trans_idx < sp->timecnt) ? sp->ats[next_trans_idx] - 1:
                                                MY_TIME_T_MAX,
               (next_leap_idx < sp->leapcnt) ?
                 sp->lsis[next_leap_idx].ls_trans - 1: MY_TIME_T_MAX);
    /*
      again assuming that end_t can be overlowed only in positive side
      we also assume that end_t won't be overflowed in this case.
    */
    if (cur_off_and_corr > 0 &&
        end_t > MY_TIME_T_MAX - cur_off_and_corr)
      end_t= MY_TIME_T_MAX - cur_off_and_corr;

    end_l= end_t + cur_off_and_corr;


    if (end_l > cur_max_seen_l)
    {
      /* We want special handling in the case of first range */
      if (cur_max_seen_l == MY_TIME_T_MIN)
      {
        revts[sp->revcnt]= cur_l;
        revtis[sp->revcnt].rt_offset= cur_off_and_corr;
        revtis[sp->revcnt].rt_type= 0;
        sp->revcnt++;
        cur_max_seen_l= end_l;
      }
      else
      {
        if (cur_l > cur_max_seen_l + 1)
        {
          /* We have a spring time-gap and we are not at the first range */
          revts[sp->revcnt]= cur_max_seen_l + 1;
          revtis[sp->revcnt].rt_offset= revtis[sp->revcnt-1].rt_offset;
          revtis[sp->revcnt].rt_type= 1;
          sp->revcnt++;
          if (sp->revcnt == TZ_MAX_TIMES + TZ_MAX_LEAPS + 1)
            break; /* That was too much */
          cur_max_seen_l= cur_l - 1;
        }

        /* Assume here end_l > cur_max_seen_l (because end_l>=cur_l) */

        revts[sp->revcnt]= cur_max_seen_l + 1;
        revtis[sp->revcnt].rt_offset= cur_off_and_corr;
        revtis[sp->revcnt].rt_type= 0;
        sp->revcnt++;
        cur_max_seen_l= end_l;
      }
    }

    if (end_t == MY_TIME_T_MAX ||
        ((cur_off_and_corr > 0) &&
         (end_t >= MY_TIME_T_MAX - cur_off_and_corr)))
      /* end of t space */
      break;

    cur_t= end_t + 1;

    /*
      Let us find new offset and correction. Because of our choice of end_t
      cur_t can only be point where new time type starts or/and leap
      correction is performed.
    */
    if (sp->timecnt != 0 && cur_t >= sp->ats[0]) /* else reuse old offset */
      if (next_trans_idx < sp->timecnt &&
          cur_t == sp->ats[next_trans_idx])
      {
        /* We are at offset point */
        cur_offset= sp->ttis[sp->types[next_trans_idx]].tt_gmtoff;
        ++next_trans_idx;
      }

    if (next_leap_idx < sp->leapcnt &&
        cur_t == sp->lsis[next_leap_idx].ls_trans)
    {
      /* we are at leap point */
      cur_corr= sp->lsis[next_leap_idx].ls_corr;
      ++next_leap_idx;
    }
  }

  /* check if we have had enough space */
  if (sp->revcnt == TZ_MAX_REV_RANGES - 1)
    return 1;

  /* set maximum end_l as finisher */
  revts[sp->revcnt]= end_l;

  /* Allocate arrays of proper size in sp and copy result there */
  if (!(sp->revts= (my_time_t *)alloc_root(storage,
                                  sizeof(my_time_t) * (sp->revcnt + 1))) ||
      !(sp->revtis= (REVT_INFO *)alloc_root(storage,
                                  sizeof(REVT_INFO) * sp->revcnt)))
    return 1;

  memcpy(sp->revts, revts, sizeof(my_time_t) * (sp->revcnt + 1));
  memcpy(sp->revtis, revtis, sizeof(REVT_INFO) * sp->revcnt);

  return 0;
}


#if !defined(TZINFO2SQL)

static const uint mon_lengths[2][MONS_PER_YEAR]=
{
  { 31, 28, 31, 30, 31, 30, 31, 31, 30, 31, 30, 31 },
  { 31, 29, 31, 30, 31, 30, 31, 31, 30, 31, 30, 31 }
};

static const uint mon_starts[2][MONS_PER_YEAR]=
{
  { 0, 31, 59, 90, 120, 151, 181, 212, 243, 273, 304, 334 },
  { 0, 31, 60, 91, 121, 152, 182, 213, 244, 274, 305, 335 }
};

static const uint year_lengths[2]=
{
  DAYS_PER_NYEAR, DAYS_PER_LYEAR
};

#define LEAPS_THRU_END_OF(y)  ((y) / 4 - (y) / 100 + (y) / 400)


/*
  Converts time from my_time_t representation (seconds in UTC since Epoch)
  to broken down representation using given local time zone offset.

  SYNOPSIS
    sec_to_TIME()
      tmp    - pointer to structure for broken down representation
      t      - my_time_t value to be converted
      offset - local time zone offset

  DESCRIPTION
    Convert my_time_t with offset to MYSQL_TIME struct. Differs from timesub
    (from elsie code) because doesn't contain any leap correction and
    TM_GMTOFF and is_dst setting and contains some MySQL specific
    initialization. Funny but with removing of these we almost have
    glibc's offtime function.
*/
static void
sec_to_TIME(MYSQL_TIME * tmp, my_time_t t, long offset)
{
  long days;
  long rem;
  int y;
  int yleap;
  const uint *ip;

  days= (long) (t / SECS_PER_DAY);
  rem=  (long) (t % SECS_PER_DAY);

  /*
    We do this as separate step after dividing t, because this
    allows us handle times near my_time_t bounds without overflows.
  */
  rem+= offset;
  while (rem < 0)
  {
    rem+= SECS_PER_DAY;
    days--;
  }
  while (rem >= SECS_PER_DAY)
  {
    rem -= SECS_PER_DAY;
    days++;
  }
  tmp->hour= (uint)(rem / SECS_PER_HOUR);
  rem= rem % SECS_PER_HOUR;
  tmp->minute= (uint)(rem / SECS_PER_MIN);
  /*
    A positive leap second requires a special
    representation.  This uses "... ??:59:60" et seq.
  */
  tmp->second= (uint)(rem % SECS_PER_MIN);

  y= EPOCH_YEAR;
  while (days < 0 || days >= (long)year_lengths[yleap= isleap(y)])
  {
    int	newy;

    newy= y + days / DAYS_PER_NYEAR;
    if (days < 0)
      newy--;
    days-= (newy - y) * DAYS_PER_NYEAR +
           LEAPS_THRU_END_OF(newy - 1) -
           LEAPS_THRU_END_OF(y - 1);
    y= newy;
  }
  tmp->year= y;

  ip= mon_lengths[yleap];
  for (tmp->month= 0; days >= (long) ip[tmp->month]; tmp->month++)
    days= days - (long) ip[tmp->month];
  tmp->month++;
  tmp->day= (uint)(days + 1);

  /* filling MySQL specific MYSQL_TIME members */
  tmp->neg= 0; tmp->second_part= 0;
  tmp->time_type= MYSQL_TIMESTAMP_DATETIME;
}


/*
  Find time range wich contains given my_time_t value

  SYNOPSIS
    find_time_range()
      t                - my_time_t value for which we looking for range
      range_boundaries - sorted array of range starts.
      higher_bound     - number of ranges

  DESCRIPTION
    Performs binary search for range which contains given my_time_t value.
    It has sense if number of ranges is greater than zero and my_time_t value
    is greater or equal than beginning of first range. It also assumes that
    t belongs to some range specified or end of last is MY_TIME_T_MAX.

    With this localtime_r on real data may takes less time than with linear
    search (I've seen 30% speed up).

  RETURN VALUE
    Index of range to which t belongs
*/
static uint
find_time_range(my_time_t t, const my_time_t *range_boundaries,
                uint higher_bound)
{
  uint i, lower_bound= 0;

  /*
    Function will work without this assertion but result would be meaningless.
  */
  DBUG_ASSERT(higher_bound > 0 && t >= range_boundaries[0]);

  /*
    Do binary search for minimal interval which contain t. We preserve:
    range_boundaries[lower_bound] <= t < range_boundaries[higher_bound]
    invariant and decrease this higher_bound - lower_bound gap twice
    times on each step.
  */

  while (higher_bound - lower_bound > 1)
  {
    i= (lower_bound + higher_bound) >> 1;
    if (range_boundaries[i] <= t)
      lower_bound= i;
    else
      higher_bound= i;
  }
  return lower_bound;
}

/*
  Find local time transition for given my_time_t.

  SYNOPSIS
    find_transition_type()
      t   - my_time_t value to be converted
      sp  - pointer to struct with time zone description

  RETURN VALUE
    Pointer to structure in time zone description describing
    local time type for given my_time_t.
*/
static
const TRAN_TYPE_INFO *
find_transition_type(my_time_t t, const TIME_ZONE_INFO *sp)
{
  if (unlikely(sp->timecnt == 0 || t < sp->ats[0]))
  {
    /*
      If we have not any transitions or t is before first transition let
      us use fallback time type.
    */
    return sp->fallback_tti;
  }

  /*
    Do binary search for minimal interval between transitions which
    contain t. With this localtime_r on real data may takes less
    time than with linear search (I've seen 30% speed up).
  */
  return &(sp->ttis[sp->types[find_time_range(t, sp->ats, sp->timecnt)]]);
}


/*
  Converts time in my_time_t representation (seconds in UTC since Epoch) to
  broken down MYSQL_TIME representation in local time zone.

  SYNOPSIS
    gmt_sec_to_TIME()
      tmp          - pointer to structure for broken down represenatation
      sec_in_utc   - my_time_t value to be converted
      sp           - pointer to struct with time zone description

  TODO
    We can improve this function by creating joined array of transitions and
    leap corrections. This will require adding extra field to TRAN_TYPE_INFO
    for storing number of "extra" seconds to minute occured due to correction
    (60th and 61st second, look how we calculate them as "hit" in this
    function).
    Under realistic assumptions about frequency of transitions the same array
    can be used fot MYSQL_TIME -> my_time_t conversion. For this we need to
    implement tweaked binary search which will take into account that some
    MYSQL_TIME has two matching my_time_t ranges and some of them have none.
*/
static void
gmt_sec_to_TIME(MYSQL_TIME *tmp, my_time_t sec_in_utc, const TIME_ZONE_INFO *sp)
{
  const TRAN_TYPE_INFO *ttisp;
  const LS_INFO *lp;
  long  corr= 0;
  int   hit= 0;
  int   i;

  /*
    Find proper transition (and its local time type) for our sec_in_utc value.
    Funny but again by separating this step in function we receive code
    which very close to glibc's code. No wonder since they obviously use
    the same base and all steps are sensible.
  */
  ttisp= find_transition_type(sec_in_utc, sp);

  /*
    Let us find leap correction for our sec_in_utc value and number of extra
    secs to add to this minute.
    This loop is rarely used because most users will use time zones without
    leap seconds, and even in case when we have such time zone there won't
    be many iterations (we have about 22 corrections at this moment (2004)).
  */
  for ( i= sp->leapcnt; i-- > 0; )
  {
    lp= &sp->lsis[i];
    if (sec_in_utc >= lp->ls_trans)
    {
      if (sec_in_utc == lp->ls_trans)
      {
        hit= ((i == 0 && lp->ls_corr > 0) ||
              lp->ls_corr > sp->lsis[i - 1].ls_corr);
        if (hit)
        {
          while (i > 0 &&
                 sp->lsis[i].ls_trans == sp->lsis[i - 1].ls_trans + 1 &&
                 sp->lsis[i].ls_corr == sp->lsis[i - 1].ls_corr + 1)
          {
            hit++;
            i--;
          }
        }
      }
      corr= lp->ls_corr;
      break;
    }
  }

  sec_to_TIME(tmp, sec_in_utc, ttisp->tt_gmtoff - corr);

  tmp->second+= hit;
}


/*
  Converts local time in broken down representation to local
  time zone analog of my_time_t represenation.

  SYNOPSIS
    sec_since_epoch()
      year, mon, mday, hour, min, sec - broken down representation.

  DESCRIPTION
    Converts time in broken down representation to my_time_t representation
    ignoring time zone. Note that we cannot convert back some valid _local_
    times near ends of my_time_t range because of my_time_t  overflow. But we
    ignore this fact now since MySQL will never pass such argument.

  RETURN VALUE
    Seconds since epoch time representation.
*/
static my_time_t
sec_since_epoch(int year, int mon, int mday, int hour, int min ,int sec)
{
  /* Guard against my_time_t overflow(on system with 32 bit my_time_t) */
  DBUG_ASSERT(!(year == TIMESTAMP_MAX_YEAR && mon == 1 && mday > 17));
#ifndef WE_WANT_TO_HANDLE_UNORMALIZED_DATES
  /*
    It turns out that only whenever month is normalized or unnormalized
    plays role.
  */
  DBUG_ASSERT(mon > 0 && mon < 13);
  long days= year * DAYS_PER_NYEAR - EPOCH_YEAR * DAYS_PER_NYEAR +
             LEAPS_THRU_END_OF(year - 1) -
             LEAPS_THRU_END_OF(EPOCH_YEAR - 1);
  days+= mon_starts[isleap(year)][mon - 1];
#else
  long norm_month= (mon - 1) % MONS_PER_YEAR;
  long a_year= year + (mon - 1)/MONS_PER_YEAR - (int)(norm_month < 0);
  long days= a_year * DAYS_PER_NYEAR - EPOCH_YEAR * DAYS_PER_NYEAR +
             LEAPS_THRU_END_OF(a_year - 1) -
             LEAPS_THRU_END_OF(EPOCH_YEAR - 1);
  days+= mon_starts[isleap(a_year)]
                    [norm_month + (norm_month < 0 ? MONS_PER_YEAR : 0)];
#endif
  days+= mday - 1;

  return ((days * HOURS_PER_DAY + hour) * MINS_PER_HOUR + min) *
         SECS_PER_MIN + sec;
}

/*
  Converts local time in broken down MYSQL_TIME representation to my_time_t
  representation.

  SYNOPSIS
    TIME_to_gmt_sec()
      t               - pointer to structure for broken down represenatation
      sp              - pointer to struct with time zone description
      error_code      - 0, if the conversion was successful;
                        ER_WARN_DATA_OUT_OF_RANGE, if t contains datetime value
                           which is out of TIMESTAMP range;
                        ER_WARN_INVALID_TIMESTAMP, if t represents value which
                           doesn't exists (falls into the spring time-gap).

  DESCRIPTION
    This is mktime analog for MySQL. It is essentially different
    from mktime (or hypotetical my_mktime) because:
    - It has no idea about tm_isdst member so if it
      has two answers it will give the smaller one
    - If we are in spring time gap then it will return
      beginning of the gap
    - It can give wrong results near the ends of my_time_t due to
      overflows, but we are safe since in MySQL we will never
      call this function for such dates (its restriction for year
      between 1970 and 2038 gives us several days of reserve).
    - By default it doesn't support un-normalized input. But if
      sec_since_epoch() function supports un-normalized dates
      then this function should handle un-normalized input right,
      altough it won't normalize structure TIME.

    Traditional approach to problem of conversion from broken down
    representation to time_t is iterative. Both elsie's and glibc
    implementation try to guess what time_t value should correspond to
    this broken-down value. They perform localtime_r function on their
    guessed value and then calculate the difference and try to improve
    their guess. Elsie's code guesses time_t value in bit by bit manner,
    Glibc's code tries to add difference between broken-down value
    corresponding to guess and target broken-down value to current guess.
    It also uses caching of last found correction... So Glibc's approach
    is essentially faster but introduces some undetermenism (in case if
    is_dst member of broken-down representation (tm struct) is not known
    and we have two possible answers).

    We use completely different approach. It is better since it is both
    faster than iterative implementations and fully determenistic. If you
    look at my_time_t to MYSQL_TIME conversion then you'll find that it consist
    of two steps:
    The first is calculating shifted my_time_t value and the second - TIME
    calculation from shifted my_time_t value (well it is a bit simplified
    picture). The part in which we are interested in is my_time_t -> shifted
    my_time_t conversion. It is piecewise linear function which is defined
    by combination of transition times as break points and times offset
    as changing function parameter. The possible inverse function for this
    converison would be ambiguos but with MySQL's restrictions we can use
    some function which is the same as inverse function on unambigiuos
    ranges and coincides with one of branches of inverse function in
    other ranges. Thus we just need to build table which will determine
    this shifted my_time_t -> my_time_t conversion similar to existing
    (my_time_t -> shifted my_time_t table). We do this in
    prepare_tz_info function.

  TODO
    If we can even more improve this function. For doing this we will need to
    build joined map of transitions and leap corrections for gmt_sec_to_TIME()
    function (similar to revts/revtis). Under realistic assumptions about
    frequency of transitions we can use the same array for TIME_to_gmt_sec().
    We need to implement special version of binary search for this. Such step
    will be beneficial to CPU cache since we will decrease data-set used for
    conversion twice.

  RETURN VALUE
    Seconds in UTC since Epoch.
    0 in case of error.
*/

static my_time_t
TIME_to_gmt_sec(const MYSQL_TIME *t, const TIME_ZONE_INFO *sp, uint *error_code)
{
  my_time_t local_t;
  uint saved_seconds;
  uint i;
  int shift= 0;
  DBUG_ENTER("TIME_to_gmt_sec");

  if (!validate_timestamp_range(t))
  {
    *error_code= ER_WARN_DATA_OUT_OF_RANGE;
    DBUG_RETURN(0);
  }

  *error_code= 0;

  /* We need this for correct leap seconds handling */
  if (t->second < SECS_PER_MIN)
    saved_seconds= 0;
  else
    saved_seconds= t->second;

  /*
    NOTE: to convert full my_time_t range we do a shift of the
    boundary dates here to avoid overflow of my_time_t.
    We use alike approach in my_system_gmt_sec().

    However in that function we also have to take into account
    overflow near 0 on some platforms. That's because my_system_gmt_sec
    uses localtime_r(), which doesn't work with negative values correctly
    on platforms with unsigned time_t (QNX). Here we don't use localtime()
    => we negative values of local_t are ok.
  */

  if ((t->year == TIMESTAMP_MAX_YEAR) && (t->month == 1) && t->day > 4)
  {
    /*
      We will pass (t->day - shift) to sec_since_epoch(), and
      want this value to be a positive number, so we shift
      only dates > 4.01.2038 (to avoid owerflow).
    */
    shift= 2;
  }


  local_t= sec_since_epoch(t->year, t->month, (t->day - shift),
                           t->hour, t->minute,
                           saved_seconds ? 0 : t->second);

  /* We have at least one range */
  DBUG_ASSERT(sp->revcnt >= 1);

  if (local_t < sp->revts[0] || local_t > sp->revts[sp->revcnt])
  {
    /*
      This means that source time can't be represented as my_time_t due to
      limited my_time_t range.
    */
    *error_code= ER_WARN_DATA_OUT_OF_RANGE;
    DBUG_RETURN(0);
  }

  /* binary search for our range */
  i= find_time_range(local_t, sp->revts, sp->revcnt);

  /*
    As there are no offset switches at the end of TIMESTAMP range,
    we could simply check for overflow here (and don't need to bother
    about DST gaps etc)
  */
  if (shift)
  {
    if (local_t > (my_time_t) (TIMESTAMP_MAX_VALUE - shift * SECS_PER_DAY +
                               sp->revtis[i].rt_offset - saved_seconds))
    {
      *error_code= ER_WARN_DATA_OUT_OF_RANGE;
      DBUG_RETURN(0);                           /* my_time_t overflow */
    }
    local_t+= shift * SECS_PER_DAY;
  }

  if (sp->revtis[i].rt_type)
  {
    /*
      Oops! We are in spring time gap.
      May be we should return error here?
      Now we are returning my_time_t value corresponding to the
      beginning of the gap.
    */
    *error_code= ER_WARN_INVALID_TIMESTAMP;
    local_t= sp->revts[i] - sp->revtis[i].rt_offset + saved_seconds;
  }
  else
    local_t= local_t - sp->revtis[i].rt_offset + saved_seconds;

  /* check for TIMESTAMP_MAX_VALUE was already done above */
  if (local_t < TIMESTAMP_MIN_VALUE)
  {
    local_t= 0;
    *error_code= ER_WARN_DATA_OUT_OF_RANGE;
  }

  DBUG_RETURN(local_t);
}


/*
  End of elsie derived code.
*/
#endif /* !defined(TZINFO2SQL) */


#if !defined(TESTTIME) && !defined(TZINFO2SQL)

/*
  String with names of SYSTEM time zone.
*/
static const String tz_SYSTEM_name("SYSTEM", 6, &my_charset_latin1);


/*
  Instance of this class represents local time zone used on this system
  (specified by TZ environment variable or via any other system mechanism).
  It uses system functions (localtime_r, my_system_gmt_sec) for conversion
  and is always available. Because of this it is used by default - if there
  were no explicit time zone specified. On the other hand because of this
  conversion methods provided by this class is significantly slower and
  possibly less multi-threaded-friendly than corresponding Time_zone_db
  methods so the latter should be preffered there it is possible.
*/
class Time_zone_system : public Time_zone
{
public:
  Time_zone_system() {}                       /* Remove gcc warning */
  virtual my_time_t TIME_to_gmt_sec(const MYSQL_TIME *t, uint *error_code) const;
  virtual void gmt_sec_to_TIME(MYSQL_TIME *tmp, my_time_t t) const;
  virtual const String * get_name() const;
};


/*
  Converts local time in system time zone in MYSQL_TIME representation
  to its my_time_t representation.

  SYNOPSIS
    TIME_to_gmt_sec()
      t               - pointer to MYSQL_TIME structure with local time in
                        broken-down representation.
      error_code      - 0, if the conversion was successful;
                        ER_WARN_DATA_OUT_OF_RANGE, if t contains datetime value
                           which is out of TIMESTAMP range;
                        ER_WARN_INVALID_TIMESTAMP, if t represents value which
                           doesn't exists (falls into the spring time-gap).

  DESCRIPTION
    This method uses system function (localtime_r()) for conversion
    local time in system time zone in MYSQL_TIME structure to its my_time_t
    representation. Unlike the same function for Time_zone_db class
    it it won't handle unnormalized input properly. Still it will
    return lowest possible my_time_t in case of ambiguity or if we
    provide time corresponding to the time-gap.

    You should call my_init_time() function before using this function.

  RETURN VALUE
    Corresponding my_time_t value or 0 in case of error
*/
my_time_t
Time_zone_system::TIME_to_gmt_sec(const MYSQL_TIME *t, uint *error_code) const
{
  long not_used;
  return my_system_gmt_sec(t, &not_used, error_code);
}


/*
  Converts time from UTC seconds since Epoch (my_time_t) representation
  to system local time zone broken-down representation.

  SYNOPSIS
    gmt_sec_to_TIME()
      tmp - pointer to MYSQL_TIME structure to fill-in
      t   - my_time_t value to be converted

  NOTE
    We assume that value passed to this function will fit into time_t range
    supported by localtime_r. This conversion is putting restriction on
    TIMESTAMP range in MySQL. If we can get rid of SYSTEM time zone at least
    for interaction with client then we can extend TIMESTAMP range down to
    the 1902 easily.
*/
void
Time_zone_system::gmt_sec_to_TIME(MYSQL_TIME *tmp, my_time_t t) const
{
  struct tm tmp_tm;
  time_t tmp_t= (time_t)t;

  localtime_r(&tmp_t, &tmp_tm);
  localtime_to_TIME(tmp, &tmp_tm);
  tmp->time_type= MYSQL_TIMESTAMP_DATETIME;
  adjust_leap_second(tmp);
}


/*
  Get name of time zone

  SYNOPSIS
    get_name()

  RETURN VALUE
    Name of time zone as String
*/
const String *
Time_zone_system::get_name() const
{
  return &tz_SYSTEM_name;
}


/*
  Instance of this class represents UTC time zone. It uses system gmtime_r
  function for conversions and is always available. It is used only for
  my_time_t -> MYSQL_TIME conversions in various UTC_...  functions, it is not
  intended for MYSQL_TIME -> my_time_t conversions and shouldn't be exposed to user.
*/
class Time_zone_utc : public Time_zone
{
public:
  Time_zone_utc() {}                          /* Remove gcc warning */
  virtual my_time_t TIME_to_gmt_sec(const MYSQL_TIME *t,
                                    uint *error_code) const;
  virtual void gmt_sec_to_TIME(MYSQL_TIME *tmp, my_time_t t) const;
  virtual const String * get_name() const;
};


/*
  Convert UTC time from MYSQL_TIME representation to its my_time_t representation.

  DESCRIPTION
    Since Time_zone_utc is used only internally for my_time_t -> TIME
    conversions, this function of Time_zone interface is not implemented for
    this class and should not be called.

  RETURN VALUE
    0
*/
my_time_t
Time_zone_utc::TIME_to_gmt_sec(const MYSQL_TIME *t, uint *error_code) const
{
  /* Should be never called */
  DBUG_ASSERT(0);
  *error_code= ER_WARN_DATA_OUT_OF_RANGE;
  return 0;
}


/*
  Converts time from UTC seconds since Epoch (my_time_t) representation
  to broken-down representation (also in UTC).

  SYNOPSIS
    gmt_sec_to_TIME()
      tmp - pointer to MYSQL_TIME structure to fill-in
      t   - my_time_t value to be converted

  NOTE
    See note for apropriate Time_zone_system method.
*/
void
Time_zone_utc::gmt_sec_to_TIME(MYSQL_TIME *tmp, my_time_t t) const
{
  struct tm tmp_tm;
  time_t tmp_t= (time_t)t;
  gmtime_r(&tmp_t, &tmp_tm);
  localtime_to_TIME(tmp, &tmp_tm);
  tmp->time_type= MYSQL_TIMESTAMP_DATETIME;
  adjust_leap_second(tmp);
}


/*
  Get name of time zone

  SYNOPSIS
    get_name()

  DESCRIPTION
    Since Time_zone_utc is used only internally by SQL's UTC_* functions it
    is not accessible directly, and hence this function of Time_zone
    interface is not implemented for this class and should not be called.

  RETURN VALUE
    0
*/
const String *
Time_zone_utc::get_name() const
{
  /* Should be never called */
  DBUG_ASSERT(0);
  return 0;
}


/*
  Instance of this class represents some time zone which is
  described in mysql.time_zone family of tables.
*/
class Time_zone_db : public Time_zone
{
public:
  Time_zone_db(TIME_ZONE_INFO *tz_info_arg, const String * tz_name_arg);
  virtual my_time_t TIME_to_gmt_sec(const MYSQL_TIME *t, uint *error_code) const;
  virtual void gmt_sec_to_TIME(MYSQL_TIME *tmp, my_time_t t) const;
  virtual const String * get_name() const;
private:
  TIME_ZONE_INFO *tz_info;
  const String *tz_name;
};


/*
  Initializes object representing time zone described by mysql.time_zone
  tables.

  SYNOPSIS
    Time_zone_db()
      tz_info_arg - pointer to TIME_ZONE_INFO structure which is filled
                    according to db or other time zone description
                    (for example by my_tz_init()).
                    Several Time_zone_db instances can share one
                    TIME_ZONE_INFO structure.
      tz_name_arg - name of time zone.
*/
Time_zone_db::Time_zone_db(TIME_ZONE_INFO *tz_info_arg,
                           const String *tz_name_arg):
  tz_info(tz_info_arg), tz_name(tz_name_arg)
{
}


/*
  Converts local time in time zone described from TIME
  representation to its my_time_t representation.

  SYNOPSIS
    TIME_to_gmt_sec()
      t               - pointer to MYSQL_TIME structure with local time
                        in broken-down representation.
      error_code      - 0, if the conversion was successful;
                        ER_WARN_DATA_OUT_OF_RANGE, if t contains datetime value
                           which is out of TIMESTAMP range;
                        ER_WARN_INVALID_TIMESTAMP, if t represents value which
                           doesn't exists (falls into the spring time-gap).

  DESCRIPTION
    Please see ::TIME_to_gmt_sec for function description and
    parameter restrictions.

  RETURN VALUE
    Corresponding my_time_t value or 0 in case of error
*/
my_time_t
Time_zone_db::TIME_to_gmt_sec(const MYSQL_TIME *t, uint *error_code) const
{
  return ::TIME_to_gmt_sec(t, tz_info, error_code);
}


/*
  Converts time from UTC seconds since Epoch (my_time_t) representation
  to local time zone described in broken-down representation.

  SYNOPSIS
    gmt_sec_to_TIME()
      tmp - pointer to MYSQL_TIME structure to fill-in
      t   - my_time_t value to be converted
*/
void
Time_zone_db::gmt_sec_to_TIME(MYSQL_TIME *tmp, my_time_t t) const
{
  ::gmt_sec_to_TIME(tmp, t, tz_info);
  adjust_leap_second(tmp);
}


/*
  Get name of time zone

  SYNOPSIS
    get_name()

  RETURN VALUE
    Name of time zone as ASCIIZ-string
*/
const String *
Time_zone_db::get_name() const
{
  return tz_name;
}


/*
  Instance of this class represents time zone which
  was specified as offset from UTC.
*/
class Time_zone_offset : public Time_zone
{
public:
  Time_zone_offset(long tz_offset_arg);
  virtual my_time_t TIME_to_gmt_sec(const MYSQL_TIME *t,
                                    uint *error_code) const;
  virtual void   gmt_sec_to_TIME(MYSQL_TIME *tmp, my_time_t t) const;
  virtual const String * get_name() const;
  /*
    This have to be public because we want to be able to access it from
    my_offset_tzs_get_key() function
  */
  long offset;
private:
  /* Extra reserve because of snprintf */
  char name_buff[7+16];
  String name;
};


/*
  Initializes object representing time zone described by its offset from UTC.

  SYNOPSIS
    Time_zone_offset()
      tz_offset_arg - offset from UTC in seconds.
                      Positive for direction to east.
*/
Time_zone_offset::Time_zone_offset(long tz_offset_arg):
  offset(tz_offset_arg)
{
  uint hours= abs((int)(offset / SECS_PER_HOUR));
  uint minutes= abs((int)(offset % SECS_PER_HOUR / SECS_PER_MIN));
  ulong length= my_snprintf(name_buff, sizeof(name_buff), "%s%02d:%02d",
                            (offset>=0) ? "+" : "-", hours, minutes);
  name.set(name_buff, length, &my_charset_latin1);
}


/*
  Converts local time in time zone described as offset from UTC
  from MYSQL_TIME representation to its my_time_t representation.

  SYNOPSIS
    TIME_to_gmt_sec()
      t               - pointer to MYSQL_TIME structure with local time
                        in broken-down representation.
      error_code      - 0, if the conversion was successful;
                        ER_WARN_DATA_OUT_OF_RANGE, if t contains datetime value
                           which is out of TIMESTAMP range;
                        ER_WARN_INVALID_TIMESTAMP, if t represents value which
                           doesn't exists (falls into the spring time-gap).

  RETURN VALUE
    Corresponding my_time_t value or 0 in case of error.
*/

my_time_t
Time_zone_offset::TIME_to_gmt_sec(const MYSQL_TIME *t, uint *error_code) const
{
  my_time_t local_t;
  int shift= 0;

  /*
    Check timestamp range.we have to do this as calling function relies on
    us to make all validation checks here.
  */
  if (!validate_timestamp_range(t))
  {
    *error_code= ER_WARN_DATA_OUT_OF_RANGE;
    return 0;
  }
  *error_code= 0;

  /*
    Do a temporary shift of the boundary dates to avoid
    overflow of my_time_t if the time value is near it's
    maximum range
  */
  if ((t->year == TIMESTAMP_MAX_YEAR) && (t->month == 1) && t->day > 4)
    shift= 2;

  local_t= sec_since_epoch(t->year, t->month, (t->day - shift),
                           t->hour, t->minute, t->second) -
           offset;

  if (shift)
  {
    /* Add back the shifted time */
    local_t+= shift * SECS_PER_DAY;
  }

  if (local_t >= TIMESTAMP_MIN_VALUE && local_t <= TIMESTAMP_MAX_VALUE)
    return local_t;

  /* range error*/
  *error_code= ER_WARN_DATA_OUT_OF_RANGE;
  return 0;
}


/*
  Converts time from UTC seconds since Epoch (my_time_t) representation
  to local time zone described as offset from UTC and in broken-down
  representation.

  SYNOPSIS
    gmt_sec_to_TIME()
      tmp - pointer to MYSQL_TIME structure to fill-in
      t   - my_time_t value to be converted
*/
void
Time_zone_offset::gmt_sec_to_TIME(MYSQL_TIME *tmp, my_time_t t) const
{
  sec_to_TIME(tmp, t, offset);
}


/*
  Get name of time zone

  SYNOPSIS
    get_name()

  RETURN VALUE
    Name of time zone as pointer to String object
*/
const String *
Time_zone_offset::get_name() const
{
  return &name;
}


static Time_zone_utc tz_UTC;
static Time_zone_system tz_SYSTEM;
static Time_zone_offset tz_OFFSET0(0);

Time_zone *my_tz_OFFSET0= &tz_OFFSET0;
Time_zone *my_tz_UTC= &tz_UTC;
Time_zone *my_tz_SYSTEM= &tz_SYSTEM;

static HASH tz_names;
static HASH offset_tzs;
static MEM_ROOT tz_storage;

/*
  These mutex protects offset_tzs and tz_storage.
  These protection needed only when we are trying to set
  time zone which is specified as offset, and searching for existing
  time zone in offset_tzs or creating if it didn't existed before in
  tz_storage. So contention is low.
*/
static mysql_mutex_t tz_LOCK;
static bool tz_inited= 0;

/*
  This two static variables are inteded for holding info about leap seconds
  shared by all time zones.
*/
static uint tz_leapcnt= 0;
static LS_INFO *tz_lsis= 0;

/*
  Shows whenever we have found time zone tables during start-up.
  Used for avoiding of putting those tables to global table list
  for queries that use time zone info.
*/
static bool time_zone_tables_exist= 1;


/*
  Names of tables (with their lengths) that are needed
  for dynamical loading of time zone descriptions.
*/

static const LEX_STRING tz_tables_names[MY_TZ_TABLES_COUNT]=
{
  { C_STRING_WITH_LEN("time_zone_name")},
  { C_STRING_WITH_LEN("time_zone")},
  { C_STRING_WITH_LEN("time_zone_transition_type")},
  { C_STRING_WITH_LEN("time_zone_transition")}
};

/* Name of database to which those tables belong. */

static const LEX_STRING tz_tables_db_name= { C_STRING_WITH_LEN("mysql")};


class Tz_names_entry: public Sql_alloc
{
public:
  String name;
  Time_zone *tz;
};


/*
  We are going to call both of these functions from C code so
  they should obey C calling conventions.
*/

extern "C" uchar *
my_tz_names_get_key(Tz_names_entry *entry, size_t *length,
                    my_bool not_used __attribute__((unused)))
{
  *length= entry->name.length();
  return (uchar*) entry->name.ptr();
}

extern "C" uchar *
my_offset_tzs_get_key(Time_zone_offset *entry,
                      size_t *length,
                      my_bool not_used __attribute__((unused)))
{
  *length= sizeof(long);
  return (uchar*) &entry->offset;
}


/*
  Prepare table list with time zone related tables from preallocated array.

  SYNOPSIS
    tz_init_table_list()
      tz_tabs         - pointer to preallocated array of MY_TZ_TABLES_COUNT
                        TABLE_LIST objects

  DESCRIPTION
    This function prepares list of TABLE_LIST objects which can be used
    for opening of time zone tables from preallocated array.
*/

static void
tz_init_table_list(TABLE_LIST *tz_tabs)
{
  bzero(tz_tabs, sizeof(TABLE_LIST) * MY_TZ_TABLES_COUNT);

  for (int i= 0; i < MY_TZ_TABLES_COUNT; i++)
  {
    tz_tabs[i].alias= tz_tabs[i].table_name= tz_tables_names[i].str;
    tz_tabs[i].table_name_length= tz_tables_names[i].length;
    tz_tabs[i].db= tz_tables_db_name.str;
    tz_tabs[i].db_length= tz_tables_db_name.length;
    tz_tabs[i].lock_type= TL_READ;

    if (i != MY_TZ_TABLES_COUNT - 1)
      tz_tabs[i].next_global= tz_tabs[i].next_local= &tz_tabs[i+1];
    if (i != 0)
      tz_tabs[i].prev_global= &tz_tabs[i-1].next_global;
  }
}

#ifdef HAVE_PSI_INTERFACE
static PSI_mutex_key key_tz_LOCK;

static PSI_mutex_info all_tz_mutexes[]=
{
  { & key_tz_LOCK, "tz_LOCK", PSI_FLAG_GLOBAL}
};

static void init_tz_psi_keys(void)
{
  const char* category= "sql";
  int count;

  if (PSI_server == NULL)
    return;

  count= array_elements(all_tz_mutexes);
  PSI_server->register_mutex(category, all_tz_mutexes, count);
}
#endif /* HAVE_PSI_INTERFACE */


/*
  Initialize time zone support infrastructure.

  SYNOPSIS
    my_tz_init()
      thd            - current thread object
      default_tzname - default time zone or 0 if none.
      bootstrap      - indicates whenever we are in bootstrap mode

  DESCRIPTION
    This function will init memory structures needed for time zone support,
    it will register mandatory SYSTEM time zone in them. It will try to open
    mysql.time_zone* tables and load information about default time zone and
    information which further will be shared among all time zones loaded.
    If system tables with time zone descriptions don't exist it won't fail
    (unless default_tzname is time zone from tables). If bootstrap parameter
    is true then this routine assumes that we are in bootstrap mode and won't
    load time zone descriptions unless someone specifies default time zone
    which is supposedly stored in those tables.
    It'll also set default time zone if it is specified.

  RETURN VALUES
    0 - ok
    1 - Error
*/
my_bool
my_tz_init(THD *org_thd, const char *default_tzname, my_bool bootstrap)
{
  THD *thd;
  TABLE_LIST tz_tables[1+MY_TZ_TABLES_COUNT];
  TABLE *table;
  Tz_names_entry *tmp_tzname;
  my_bool return_val= 1;
  char db[]= "mysql";
  int res;
  DBUG_ENTER("my_tz_init");

#ifdef HAVE_PSI_INTERFACE
  init_tz_psi_keys();
#endif

  /*
    To be able to run this from boot, we allocate a temporary THD
  */
  if (!(thd= new THD))
    DBUG_RETURN(1);
  thd->thread_stack= (char*) &thd;
  thd->store_globals();

  /* Init all memory structures that require explicit destruction */
  if (my_hash_init(&tz_names, &my_charset_latin1, 20,
                   0, 0, (my_hash_get_key) my_tz_names_get_key, 0, 0))
  {
    sql_print_error("Fatal error: OOM while initializing time zones");
    goto end;
  }
  if (my_hash_init(&offset_tzs, &my_charset_latin1, 26, 0, 0,
                   (my_hash_get_key)my_offset_tzs_get_key, 0, 0))
  {
    sql_print_error("Fatal error: OOM while initializing time zones");
    my_hash_free(&tz_names);
    goto end;
  }
  init_sql_alloc(&tz_storage, 32 * 1024, 0, MYF(0));
  mysql_mutex_init(key_tz_LOCK, &tz_LOCK, MY_MUTEX_INIT_FAST);
  tz_inited= 1;

  /* Add 'SYSTEM' time zone to tz_names hash */
  if (!(tmp_tzname= new (&tz_storage) Tz_names_entry()))
  {
    sql_print_error("Fatal error: OOM while initializing time zones");
    goto end_with_cleanup;
  }
  tmp_tzname->name.set(STRING_WITH_LEN("SYSTEM"), &my_charset_latin1);
  tmp_tzname->tz= my_tz_SYSTEM;
  if (my_hash_insert(&tz_names, (const uchar *)tmp_tzname))
  {
    sql_print_error("Fatal error: OOM while initializing time zones");
    goto end_with_cleanup;
  }

  if (bootstrap)
  {
    /* If we are in bootstrap mode we should not load time zone tables */
    return_val= time_zone_tables_exist= 0;
    goto end_with_setting_default_tz;
  }

  /*
    After this point all memory structures are inited and we even can live
    without time zone description tables. Now try to load information about
    leap seconds shared by all time zones.
  */

  thd->set_db(db, sizeof(db)-1);
  bzero((char*) &tz_tables[0], sizeof(TABLE_LIST));
  tz_tables[0].alias= tz_tables[0].table_name=
    (char*)"time_zone_leap_second";
  tz_tables[0].table_name_length= 21;
  tz_tables[0].db= db;
  tz_tables[0].db_length= sizeof(db)-1;
  tz_tables[0].lock_type= TL_READ;

  tz_init_table_list(tz_tables+1);
  tz_tables[0].next_global= tz_tables[0].next_local= &tz_tables[1];
  tz_tables[1].prev_global= &tz_tables[0].next_global;
  init_mdl_requests(tz_tables);

  /*
    We need to open only mysql.time_zone_leap_second, but we try to
    open all time zone tables to see if they exist.
  */
  if (open_and_lock_tables(thd, tz_tables, FALSE,
                           MYSQL_OPEN_IGNORE_FLUSH | MYSQL_LOCK_IGNORE_TIMEOUT))
  {
    sql_print_warning("Can't open and lock time zone table: %s "
                      "trying to live without them", thd->stmt_da->message());
    /* We will try emulate that everything is ok */
    return_val= time_zone_tables_exist= 0;
    goto end_with_setting_default_tz;
  }

  for (TABLE_LIST *tl= tz_tables; tl; tl= tl->next_global)
  {
    tl->table->use_all_columns();
    /* Force close at the end of the function to free memory. */
    tl->table->m_needs_reopen= TRUE;
  }

  /*
    Now we are going to load leap seconds descriptions that are shared
    between all time zones that use them. We are using index for getting
    records in proper order. Since we share the same MEM_ROOT between
    all time zones we just allocate enough memory for it first.
  */
  if (!(tz_lsis= (LS_INFO*) alloc_root(&tz_storage,
                                       sizeof(LS_INFO) * TZ_MAX_LEAPS)))
  {
    sql_print_error("Fatal error: Out of memory while loading "
                    "mysql.time_zone_leap_second table");
    goto end_with_close;
  }

  table= tz_tables[0].table;

  if (table->file->ha_index_init(0, 1))
    goto end_with_close;

  table->use_all_columns();
  tz_leapcnt= 0;

  res= table->file->ha_index_first(table->record[0]);

  while (!res)
  {
    if (tz_leapcnt + 1 > TZ_MAX_LEAPS)
    {
      sql_print_error("Fatal error: While loading mysql.time_zone_leap_second"
                      " table: too much leaps");
      table->file->ha_index_end();
      goto end_with_close;
    }

    tz_lsis[tz_leapcnt].ls_trans= (my_time_t)table->field[0]->val_int();
    tz_lsis[tz_leapcnt].ls_corr= (long)table->field[1]->val_int();

    tz_leapcnt++;

    DBUG_PRINT("info",
               ("time_zone_leap_second table: tz_leapcnt: %u  tt_time: %lu  offset: %ld",
                tz_leapcnt, (ulong) tz_lsis[tz_leapcnt-1].ls_trans,
                tz_lsis[tz_leapcnt-1].ls_corr));

    res= table->file->ha_index_next(table->record[0]);
  }

  (void)table->file->ha_index_end();

  if (res != HA_ERR_END_OF_FILE)
  {
    sql_print_error("Fatal error: Error while loading "
                    "mysql.time_zone_leap_second table");
    goto end_with_close;
  }

  /*
    Loading of info about leap seconds succeeded
  */

  return_val= 0;


end_with_setting_default_tz:
  /* If we have default time zone try to load it */
  if (default_tzname)
  {
    String tmp_tzname2(default_tzname, &my_charset_latin1);
    /*
      Time zone tables may be open here, and my_tz_find() may open
      most of them once more, but this is OK for system tables open
      for READ.
    */
    if (!(global_system_variables.time_zone= my_tz_find(thd, &tmp_tzname2)))
    {
      sql_print_error("Fatal error: Illegal or unknown default time zone '%s'",
                      default_tzname);
      return_val= 1;
    }
  }

end_with_close:
  if (time_zone_tables_exist)
    close_mysql_tables(thd);

end_with_cleanup:

  /* if there were error free time zone describing structs */
  if (return_val)
    my_tz_free();
end:
  delete thd;
  if (org_thd)
    org_thd->store_globals();			/* purecov: inspected */
  else
  {
    /* Remember that we don't have a THD */
    set_current_thd(0);
    my_pthread_setspecific_ptr(THR_MALLOC,  0);
  }
  
  default_tz= default_tz_name ? global_system_variables.time_zone
                              : my_tz_SYSTEM;

  DBUG_RETURN(return_val);
}


/*
  Free resources used by time zone support infrastructure.

  SYNOPSIS
    my_tz_free()
*/

void my_tz_free()
{
  if (tz_inited)
  {
    tz_inited= 0;
    mysql_mutex_destroy(&tz_LOCK);
    my_hash_free(&offset_tzs);
    my_hash_free(&tz_names);
    free_root(&tz_storage, MYF(0));
  }
}


/*
  Load time zone description from system tables.

  SYNOPSIS
    tz_load_from_open_tables()
      tz_name   - name of time zone that should be loaded.
      tz_tables - list of tables from which time zone description
                  should be loaded

  DESCRIPTION
    This function will try to load information about time zone specified
    from the list of the already opened and locked tables (first table in
    tz_tables should be time_zone_name, next time_zone, then
    time_zone_transition_type and time_zone_transition should be last).
    It will also update information in hash used for time zones lookup.

  RETURN VALUES
    Returns pointer to newly created Time_zone object or 0 in case of error.

*/

static Time_zone*
tz_load_from_open_tables(const String *tz_name, TABLE_LIST *tz_tables)
{
  TABLE *table= 0;
  TIME_ZONE_INFO *tz_info= NULL;
  Tz_names_entry *tmp_tzname;
  Time_zone *return_val= 0;
  int res;
  uint tzid, ttid;
  my_time_t ttime;
  char buff[MAX_FIELD_WIDTH];
  uchar keybuff[32];
  Field *field;
  String abbr(buff, sizeof(buff), &my_charset_latin1);
  char *alloc_buff= NULL;
  char *tz_name_buff= NULL;
  /*
    Temporary arrays that are used for loading of data for filling
    TIME_ZONE_INFO structure
  */
  my_time_t ats[TZ_MAX_TIMES];
  uchar types[TZ_MAX_TIMES];
  TRAN_TYPE_INFO ttis[TZ_MAX_TYPES];
#ifdef ABBR_ARE_USED
  char chars[max(TZ_MAX_CHARS + 1, (2 * (MY_TZNAME_MAX + 1)))];
#endif
  /* 
    Used as a temporary tz_info until we decide that we actually want to
    allocate and keep the tz info and tz name in tz_storage.
  */
  TIME_ZONE_INFO tmp_tz_info;
  memset(&tmp_tz_info, 0, sizeof(TIME_ZONE_INFO));

  DBUG_ENTER("tz_load_from_open_tables");

  /*
    Let us find out time zone id by its name (there is only one index
    and it is specifically for this purpose).
  */
  table= tz_tables->table;
  tz_tables= tz_tables->next_local;
  table->field[0]->store(tz_name->ptr(), tz_name->length(),
                         &my_charset_latin1);
  if (table->file->ha_index_init(0, 1))
    goto end;

  if (table->file->ha_index_read_map(table->record[0], table->field[0]->ptr,
                                     HA_WHOLE_KEY, HA_READ_KEY_EXACT))
  {
#ifdef EXTRA_DEBUG
    /*
      Most probably user has mistyped time zone name, so no need to bark here
      unless we need it for debugging.
    */
     sql_print_error("Can't find description of time zone '%.*s'", 
                     tz_name->length(), tz_name->ptr());
#endif
    goto end;
  }

  tzid= (uint)table->field[1]->val_int();

  (void)table->file->ha_index_end();

  /*
    Now we need to lookup record in mysql.time_zone table in order to
    understand whenever this timezone uses leap seconds (again we are
    using the only index in this table).
  */
  table= tz_tables->table;
  tz_tables= tz_tables->next_local;
  field= table->field[0];
  field->store((longlong) tzid, TRUE);
  DBUG_ASSERT(field->key_length() <= sizeof(keybuff));
  field->get_key_image(keybuff,
                       min(field->key_length(), sizeof(keybuff)),
                       Field::itRAW);
  if (table->file->ha_index_init(0, 1))
    goto end;

  if (table->file->ha_index_read_map(table->record[0], keybuff,
                                     HA_WHOLE_KEY, HA_READ_KEY_EXACT))
  {
    sql_print_error("Can't find description of time zone '%u'", tzid);
    goto end;
  }

  /* If Uses_leap_seconds == 'Y' */
  if (table->field[1]->val_int() == 1)
  {
    tmp_tz_info.leapcnt= tz_leapcnt;
    tmp_tz_info.lsis= tz_lsis;
  }

  (void)table->file->ha_index_end();

  /*
    Now we will iterate through records for out time zone in
    mysql.time_zone_transition_type table. Because we want records
    only for our time zone guess what are we doing?
    Right - using special index.
  */
  table= tz_tables->table;
  tz_tables= tz_tables->next_local;
  field= table->field[0];
  field->store((longlong) tzid, TRUE);
  DBUG_ASSERT(field->key_length() <= sizeof(keybuff));
  field->get_key_image(keybuff,
                       min(field->key_length(), sizeof(keybuff)),
                       Field::itRAW);
  if (table->file->ha_index_init(0, 1))
    goto end;

  res= table->file->ha_index_read_map(table->record[0], keybuff,
                                      (key_part_map)1, HA_READ_KEY_EXACT);
  while (!res)
  {
    ttid= (uint)table->field[1]->val_int();

    if (ttid >= TZ_MAX_TYPES)
    {
      sql_print_error("Error while loading time zone description from "
                      "mysql.time_zone_transition_type table: too big "
                      "transition type id");
      goto end;
    }

    ttis[ttid].tt_gmtoff= (long)table->field[2]->val_int();
    ttis[ttid].tt_isdst= (table->field[3]->val_int() > 0);

#ifdef ABBR_ARE_USED
    // FIXME should we do something with duplicates here ?
    table->field[4]->val_str(&abbr, &abbr);
    if (tmp_tz_info.charcnt + abbr.length() + 1 > sizeof(chars))
    {
      sql_print_error("Error while loading time zone description from "
                      "mysql.time_zone_transition_type table: not enough "
                      "room for abbreviations");
      goto end;
    }
    ttis[ttid].tt_abbrind= tmp_tz_info.charcnt;
    memcpy(chars + tmp_tz_info.charcnt, abbr.ptr(), abbr.length());
    tmp_tz_info.charcnt+= abbr.length();
    chars[tmp_tz_info.charcnt]= 0;
    tmp_tz_info.charcnt++;

    DBUG_PRINT("info",
      ("time_zone_transition_type table: tz_id=%u tt_id=%u tt_gmtoff=%ld "
       "abbr='%s' tt_isdst=%u", tzid, ttid, ttis[ttid].tt_gmtoff,
       chars + ttis[ttid].tt_abbrind, ttis[ttid].tt_isdst));
#else
    DBUG_PRINT("info",
      ("time_zone_transition_type table: tz_id=%u tt_id=%u tt_gmtoff=%ld "
       "tt_isdst=%u", tzid, ttid, ttis[ttid].tt_gmtoff, ttis[ttid].tt_isdst));
#endif

    /* ttid is increasing because we are reading using index */
    DBUG_ASSERT(ttid >= tmp_tz_info.typecnt);

    tmp_tz_info.typecnt= ttid + 1;

    res= table->file->ha_index_next_same(table->record[0], keybuff, 4);
  }

  if (res != HA_ERR_END_OF_FILE)
  {
    sql_print_error("Error while loading time zone description from "
                    "mysql.time_zone_transition_type table");
    goto end;
  }

  (void)table->file->ha_index_end();


  /*
    At last we are doing the same thing for records in
    mysql.time_zone_transition table. Here we additionaly need records
    in ascending order by index scan also satisfies us.
  */
  table= tz_tables->table; 
  table->field[0]->store((longlong) tzid, TRUE);
  if (table->file->ha_index_init(0, 1))
    goto end;

  res= table->file->ha_index_read_map(table->record[0], keybuff,
                                      (key_part_map)1, HA_READ_KEY_EXACT);
  while (!res)
  {
    ttime= (my_time_t)table->field[1]->val_int();
    ttid= (uint)table->field[2]->val_int();

    if (tmp_tz_info.timecnt + 1 > TZ_MAX_TIMES)
    {
      sql_print_error("Error while loading time zone description from "
                      "mysql.time_zone_transition table: "
                      "too much transitions");
      goto end;
    }
    if (ttid + 1 > tmp_tz_info.typecnt)
    {
      sql_print_error("Error while loading time zone description from "
                      "mysql.time_zone_transition table: "
                      "bad transition type id");
      goto end;
    }

    ats[tmp_tz_info.timecnt]= ttime;
    types[tmp_tz_info.timecnt]= ttid;
    tmp_tz_info.timecnt++;

    DBUG_PRINT("info",
      ("time_zone_transition table: tz_id: %u  tt_time: %lu  tt_id: %u",
       tzid, (ulong) ttime, ttid));

    res= table->file->ha_index_next_same(table->record[0], keybuff, 4);
  }

  /*
    We have to allow HA_ERR_KEY_NOT_FOUND because some time zones
    for example UTC have no transitons.
  */
  if (res != HA_ERR_END_OF_FILE && res != HA_ERR_KEY_NOT_FOUND)
  {
    sql_print_error("Error while loading time zone description from "
                    "mysql.time_zone_transition table");
    goto end;
  }

  (void)table->file->ha_index_end();
  table= 0;

  /*
    Let us check how correct our time zone description is. We don't check for
    tz->timecnt < 1 since it is ok for GMT.
  */
  if (tmp_tz_info.typecnt < 1)
  {
    sql_print_error("loading time zone without transition types");
    goto end;
  }

  /* Allocate memory for the timezone info and timezone name in tz_storage. */
  if (!(alloc_buff= (char*) alloc_root(&tz_storage, sizeof(TIME_ZONE_INFO) +
                                       tz_name->length() + 1)))
  {
    sql_print_error("Out of memory while loading time zone description");
    return 0;
  }

  /* Move the temporary tz_info into the allocated area */
  tz_info= (TIME_ZONE_INFO *)alloc_buff;
  memcpy(tz_info, &tmp_tz_info, sizeof(TIME_ZONE_INFO));
  tz_name_buff= alloc_buff + sizeof(TIME_ZONE_INFO);
  /*
    By writing zero to the end we guarantee that we can call ptr()
    instead of c_ptr() for time zone name.
  */
  strmake(tz_name_buff, tz_name->ptr(), tz_name->length());

  /*
    Now we will allocate memory and init TIME_ZONE_INFO structure.
  */
  if (!(alloc_buff= (char*) alloc_root(&tz_storage,
                                       ALIGN_SIZE(sizeof(my_time_t) *
                                                  tz_info->timecnt) +
                                       ALIGN_SIZE(tz_info->timecnt) +
#ifdef ABBR_ARE_USED
                                       ALIGN_SIZE(tz_info->charcnt) +
#endif
                                       sizeof(TRAN_TYPE_INFO) *
                                       tz_info->typecnt)))
  {
    sql_print_error("Out of memory while loading time zone description");
    goto end;
  }

  tz_info->ats= (my_time_t *) alloc_buff;
  memcpy(tz_info->ats, ats, tz_info->timecnt * sizeof(my_time_t));
  alloc_buff+= ALIGN_SIZE(sizeof(my_time_t) * tz_info->timecnt);
  tz_info->types= (uchar *)alloc_buff;
  memcpy(tz_info->types, types, tz_info->timecnt);
  alloc_buff+= ALIGN_SIZE(tz_info->timecnt);
#ifdef ABBR_ARE_USED
  tz_info->chars= alloc_buff;
  memcpy(tz_info->chars, chars, tz_info->charcnt);
  alloc_buff+= ALIGN_SIZE(tz_info->charcnt);
#endif
  tz_info->ttis= (TRAN_TYPE_INFO *)alloc_buff;
  memcpy(tz_info->ttis, ttis, tz_info->typecnt * sizeof(TRAN_TYPE_INFO));

  /* Build reversed map. */
  if (prepare_tz_info(tz_info, &tz_storage))
  {
    sql_print_error("Unable to build mktime map for time zone");
    goto end;
  }


  if (!(tmp_tzname= new (&tz_storage) Tz_names_entry()) ||
      !(tmp_tzname->tz= new (&tz_storage) Time_zone_db(tz_info,
                                            &(tmp_tzname->name))) ||
      (tmp_tzname->name.set(tz_name_buff, tz_name->length(),
                            &my_charset_latin1),
       my_hash_insert(&tz_names, (const uchar *)tmp_tzname)))
  {
    sql_print_error("Out of memory while loading time zone");
    goto end;
  }

  /*
    Loading of time zone succeeded
  */
  return_val= tmp_tzname->tz;

end:

  if (table && table->file->inited)
    (void) table->file->ha_index_end();

  DBUG_RETURN(return_val);
}


/*
  Parse string that specifies time zone as offset from UTC.

  SYNOPSIS
    str_to_offset()
      str    - pointer to string which contains offset
      length - length of string
      offset - out parameter for storing found offset in seconds.

  DESCRIPTION
    This function parses string which contains time zone offset
    in form similar to '+10:00' and converts found value to
    seconds from UTC form (east is positive).

  RETURN VALUE
    0 - Ok
    1 - String doesn't contain valid time zone offset
*/
my_bool
str_to_offset(const char *str, uint length, long *offset)
{
  const char *end= str + length;
  my_bool negative;
  ulong number_tmp;
  long offset_tmp;

  if (length < 4)
    return 1;

  if (*str == '+')
    negative= 0;
  else if (*str == '-')
    negative= 1;
  else
    return 1;
  str++;

  number_tmp= 0;

  while (str < end && my_isdigit(&my_charset_latin1, *str))
  {
    number_tmp= number_tmp*10 + *str - '0';
    str++;
  }

  if (str + 1 >= end || *str != ':')
    return 1;
  str++;

  offset_tmp = number_tmp * MINS_PER_HOUR; number_tmp= 0;

  while (str < end && my_isdigit(&my_charset_latin1, *str))
  {
    number_tmp= number_tmp * 10 + *str - '0';
    str++;
  }

  if (str != end)
    return 1;

  offset_tmp= (offset_tmp + number_tmp) * SECS_PER_MIN;

  if (negative)
    offset_tmp= -offset_tmp;

  /*
    Check if offset is in range prescribed by standard
    (from -12:59 to 13:00).
  */

  if (number_tmp > 59 || offset_tmp < -13 * SECS_PER_HOUR + 1 ||
      offset_tmp > 13 * SECS_PER_HOUR)
    return 1;

  *offset= offset_tmp;

  return 0;
}


/*
  Get Time_zone object for specified time zone.

  SYNOPSIS
    my_tz_find()
      thd  - pointer to thread THD structure
      name - time zone specification

  DESCRIPTION
    This function checks if name is one of time zones described in db,
    predefined SYSTEM time zone or valid time zone specification as
    offset from UTC (In last case it will create proper Time_zone_offset
    object if there were not any.). If name is ok it returns corresponding
    Time_zone object.

    Clients of this function are not responsible for releasing resources
    occupied by returned Time_zone object so they can just forget pointers
    to Time_zone object if they are not needed longer.

    Other important property of this function: if some Time_zone found once
    it will be for sure found later, so this function can also be used for
    checking if proper Time_zone object exists (and if there will be error
    it will be reported during first call).

    If name pointer is 0 then this function returns 0 (this allows to pass 0
    values as parameter without additional external check and this property
    is used by @@time_zone variable handling code).

    It will perform lookup in system tables (mysql.time_zone*),
    opening and locking them, and closing afterwards. It won't perform
    such lookup if no time zone describing tables were found during
    server start up.

  RETURN VALUE
    Pointer to corresponding Time_zone object. 0 - in case of bad time zone
    specification or other error.

*/
Time_zone *
my_tz_find(THD *thd, const String *name)
{
  Tz_names_entry *tmp_tzname;
  Time_zone *result_tz= 0;
  long offset;
  DBUG_ENTER("my_tz_find");
  DBUG_PRINT("enter", ("time zone name='%s'",
                       name ? ((String *)name)->c_ptr_safe() : "NULL"));

  if (!name || name->is_empty())
    DBUG_RETURN(0);

  mysql_mutex_lock(&tz_LOCK);

  if (!str_to_offset(name->ptr(), name->length(), &offset))
  {
    if (!(result_tz= (Time_zone_offset *)my_hash_search(&offset_tzs,
                                                        (const uchar *)&offset,
                                                        sizeof(long))))
    {
      DBUG_PRINT("info", ("Creating new Time_zone_offset object"));

      if (!(result_tz= new (&tz_storage) Time_zone_offset(offset)) ||
          my_hash_insert(&offset_tzs, (const uchar *) result_tz))
      {
        result_tz= 0;
        sql_print_error("Fatal error: Out of memory "
                        "while setting new time zone");
      }
    }
  }
  else
  {
    result_tz= 0;
    if ((tmp_tzname= (Tz_names_entry *)my_hash_search(&tz_names,
                                                      (const uchar *)
                                                      name->ptr(),
                                                      name->length())))
      result_tz= tmp_tzname->tz;
    else if (time_zone_tables_exist)
    {
      TABLE_LIST tz_tables[MY_TZ_TABLES_COUNT];
      Open_tables_backup open_tables_state_backup;

      tz_init_table_list(tz_tables);
      init_mdl_requests(tz_tables);
      if (!open_system_tables_for_read(thd, tz_tables,
                                       &open_tables_state_backup))
      {
        result_tz= tz_load_from_open_tables(name, tz_tables);
        close_system_tables(thd, &open_tables_state_backup);
      }
    }
  }

  mysql_mutex_unlock(&tz_LOCK);

  if (result_tz && result_tz != my_tz_SYSTEM && result_tz != my_tz_UTC)
    status_var_increment(thd->status_var.feature_timezone);

  DBUG_RETURN(result_tz);
}


/**
  Convert leap seconds into non-leap

  This function will convert the leap seconds added by the OS to 
  non-leap seconds, e.g. 23:59:59, 23:59:60 -> 23:59:59, 00:00:01 ...
  This check is not checking for years on purpose : although it's not a
  complete check this way it doesn't require looking (and having installed)
  the leap seconds table.

  @param[in,out] broken down time structure as filled in by the OS
*/

void Time_zone::adjust_leap_second(MYSQL_TIME *t)
{
  if (t->second == 60 || t->second == 61)
    t->second= 59;
}

#endif /* !defined(TESTTIME) && !defined(TZINFO2SQL) */


#ifdef TZINFO2SQL
/*
  This code belongs to mysql_tzinfo_to_sql converter command line utility.
  This utility should be used by db admin for populating mysql.time_zone
  tables.
*/

/*
  Print info about time zone described by TIME_ZONE_INFO struct as
  SQL statements populating mysql.time_zone* tables.

  SYNOPSIS
    print_tz_as_sql()
      tz_name - name of time zone
      sp      - structure describing time zone
*/
void
print_tz_as_sql(const char* tz_name, const TIME_ZONE_INFO *sp)
{
  uint i;

  /* Here we assume that all time zones have same leap correction tables */
  printf("INSERT INTO time_zone (Use_leap_seconds) VALUES ('%s');\n",
         sp->leapcnt ? "Y" : "N");
  printf("SET @time_zone_id= LAST_INSERT_ID();\n");
  printf("INSERT INTO time_zone_name (Name, Time_zone_id) VALUES \
('%s', @time_zone_id);\n", tz_name);

  if (sp->timecnt)
  {
    printf("INSERT INTO time_zone_transition \
(Time_zone_id, Transition_time, Transition_type_id) VALUES\n");
    for (i= 0; i < sp->timecnt; i++)
      printf("%s(@time_zone_id, %ld, %u)\n", (i == 0 ? " " : ","), sp->ats[i],
             (uint)sp->types[i]);
    printf(";\n");
  }

  printf("INSERT INTO time_zone_transition_type \
(Time_zone_id, Transition_type_id, Offset, Is_DST, Abbreviation) VALUES\n");

  for (i= 0; i < sp->typecnt; i++)
    printf("%s(@time_zone_id, %u, %ld, %d, '%s')\n", (i == 0 ? " " : ","), i,
           sp->ttis[i].tt_gmtoff, sp->ttis[i].tt_isdst,
           sp->chars + sp->ttis[i].tt_abbrind);
  printf(";\n");
}


/*
  Print info about leap seconds in time zone as SQL statements
  populating mysql.time_zone_leap_second table.

  SYNOPSIS
    print_tz_leaps_as_sql()
      sp      - structure describing time zone
*/
void
print_tz_leaps_as_sql(const TIME_ZONE_INFO *sp)
{
  uint i;

  /*
    We are assuming that there are only one list of leap seconds
    For all timezones.
  */
  printf("TRUNCATE TABLE time_zone_leap_second;\n");

  if (sp->leapcnt)
  {
    printf("INSERT INTO time_zone_leap_second \
(Transition_time, Correction) VALUES\n");
    for (i= 0; i < sp->leapcnt; i++)
      printf("%s(%ld, %ld)\n", (i == 0 ? " " : ","),
             sp->lsis[i].ls_trans, sp->lsis[i].ls_corr);
    printf(";\n");
  }

  printf("ALTER TABLE time_zone_leap_second ORDER BY Transition_time;\n");
}


/*
  Some variables used as temporary or as parameters
  in recursive scan_tz_dir() code.
*/
TIME_ZONE_INFO tz_info;
MEM_ROOT tz_storage;
char fullname[FN_REFLEN + 1];
char *root_name_end;

/*
  known file types that exist in the zoneinfo directory that are safe to
  silently skip
*/
const char *known_extensions[]= {
  ".tab",
  NullS
};


/*
  Recursively scan zoneinfo directory and print all found time zone
  descriptions as SQL.

  SYNOPSIS
    scan_tz_dir()
      name_end - pointer to end of path to directory to be searched.
      symlink_recursion_level   How many symlink directory levels are used
      verbose			>0 if we should print warnings

  DESCRIPTION
    This auxiliary recursive function also uses several global
    variables as in parameters and for storing temporary values.

    fullname      - path to directory that should be scanned.
    root_name_end - pointer to place in fullname where part with
                    path to initial directory ends.
    current_tz_id - last used time zone id

  RETURN VALUE
    0 - Ok, 1 - Fatal error

*/
my_bool
scan_tz_dir(char * name_end, uint symlink_recursion_level, uint verbose)
{
  MY_DIR *cur_dir;
  char *name_end_tmp;
  uint i;

  /* Sort directory data, to pass mtr tests on different platforms. */
  if (!(cur_dir= my_dir(fullname, MYF(MY_WANT_STAT|MY_WANT_SORT))))
    return 1;

  name_end= strmake(name_end, "/", FN_REFLEN - (name_end - fullname));

  for (i= 0; i < cur_dir->number_of_files; i++)
  {
    if (cur_dir->dir_entry[i].name[0] != '.')
    {
      name_end_tmp= strmake(name_end, cur_dir->dir_entry[i].name,
                            FN_REFLEN - (name_end - fullname));

      if (MY_S_ISDIR(cur_dir->dir_entry[i].mystat->st_mode))
      {
        my_bool is_symlink;
        if ((is_symlink= my_is_symlink(fullname)) &&
            symlink_recursion_level > 0)
        {
          /*
            The timezone definition data in some Linux distributions
             (e.g. the "timezone-data-2013f" package in Gentoo)
            may have synlimks like:
              /usr/share/zoneinfo/posix/ -> /usr/share/zoneinfo/,
            so the same timezone files are available under two names
            (e.g. "CET" and "posix/CET").

            We allow one level of symlink recursion for backward
            compatibility with earlier timezone data packages that have
            duplicate copies of the same timezone files inside the root
            directory and the "posix" subdirectory (instead of symlinking).
            This makes "posix/CET" still available, but helps to avoid
            following such symlinks infinitely:
              /usr/share/zoneinfo/posix/posix/posix/.../posix/
          */

          /*
            This is a normal case and not critical. only print warning if
            verbose mode is choosen.
          */
          if (verbose > 0)
          {
            fflush(stdout);
            fprintf(stderr, "Warning: Skipping directory '%s': "
                    "to avoid infinite symlink recursion.\n", fullname);
          }
          continue;
        }
        if (scan_tz_dir(name_end_tmp, symlink_recursion_level + is_symlink,
                        verbose))
        {
          my_dirend(cur_dir);
          return 1;
        }
      }
      else if (MY_S_ISREG(cur_dir->dir_entry[i].mystat->st_mode))
      {
        init_alloc_root(&tz_storage, 32768, 0, MYF(MY_THREAD_SPECIFIC));
        if (!tz_load(fullname, &tz_info, &tz_storage))
          print_tz_as_sql(root_name_end + 1, &tz_info);
        else
        {
          /*
            Some systems (like debian, opensuse etc) have description
            files (.tab).  We skip these silently if verbose is > 0
          */
          const char *current_ext= fn_ext(fullname);
          my_bool known_ext= 0;

          for (const char **ext= known_extensions ; *ext ; ext++)
          {
            if (!strcmp(*ext, current_ext))
            {
              known_ext= 1;
              break;
            }
          }
          if (verbose > 0 || !known_ext)
          {
            fflush(stdout);
            fprintf(stderr,
                    "Warning: Unable to load '%s' as time zone. Skipping it.\n",
                    fullname);
          }
        }
        free_root(&tz_storage, MYF(0));
      }
      else
      {
        fflush(stdout);
        fprintf(stderr, "Warning: '%s' is not regular file or directory\n",
                fullname);
      }
    }
  }

  my_dirend(cur_dir);

  return 0;
}


my_bool opt_leap, opt_verbose;

static const char *load_default_groups[]=
{ "mysql_tzinfo_to_sql", 0};

static struct my_option my_long_options[] =
{
  {"help", '?', "Display this help and exit.", 0, 0, 0, GET_NO_ARG, NO_ARG,
   0, 0, 0, 0, 0, 0},
#ifdef DBUG_OFF
  {"debug", '#', "This is a non-debug version. Catch this and exit",
   0,0, 0, GET_DISABLED, OPT_ARG, 0, 0, 0, 0, 0, 0},
#else
  {"debug", '#', "Output debug log. Often this is 'd:t:o,filename'.",
   0, 0, 0, GET_STR, OPT_ARG, 0, 0, 0, 0, 0, 0},
#endif
  {"leap", 'l', "Print the leap second information from the given time zone file. By convention, when --leap is used the next argument is the timezonefile",
   &opt_leap, &opt_leap, 0, GET_BOOL, NO_ARG, 0, 0, 0, 0, 0, 0},
  {"verbose", 'v', "Write non critical warnings",
   &opt_verbose, &opt_verbose, 0, GET_BOOL, NO_ARG, 0, 0, 0, 0, 0, 0},
  {"version", 'V', "Output version information and exit.",
   0, 0, 0, GET_NO_ARG, NO_ARG, 0, 0, 0, 0, 0, 0},
  { 0, 0, 0, 0, 0, 0, GET_NO_ARG, NO_ARG, 0, 0, 0, 0, 0, 0}
};


C_MODE_START
static my_bool get_one_option(int optid, const struct my_option *,
                              char *argument);
C_MODE_END

static void print_version(void)
{
  printf("%s  Ver %s Distrib %s, for %s (%s)\n",my_progname, PROGRAM_VERSION,
	 MYSQL_SERVER_VERSION,SYSTEM_TYPE,MACHINE_TYPE);
}

static void print_usage(void)
{
  fprintf(stderr, "Usage:\n");
  fprintf(stderr, " %s [options] timezonedir\n", my_progname);
  fprintf(stderr, " %s [options] timezonefile timezonename\n", my_progname);
  print_defaults("my",load_default_groups);
  puts("");
  my_print_help(my_long_options);
  my_print_variables(my_long_options);
}


static my_bool
get_one_option(int optid, const struct my_option *opt, char *argument)
{
  switch(optid) {
  case '#':
#ifndef DBUG_OFF
    DBUG_PUSH(argument ? argument : "d:t:S:i:O,/tmp/mysq_tzinfo_to_sql.trace");
#endif
    break;
  case '?':
    print_version();
    puts("");
    print_usage();
    exit(0);
  case 'V':
    print_version();
    exit(0);
  }
  return 0;
}


int
main(int argc, char **argv)
{
  char **default_argv;
  MY_INIT(argv[0]);

  if (load_defaults("my",load_default_groups,&argc,&argv))
    exit(1);

  default_argv= argv;

  if ((handle_options(&argc, &argv, my_long_options, get_one_option)))
    exit(1);

  if ((argc != 1 && argc != 2) || (opt_leap && argc != 1))
  {
    print_usage();
    free_defaults(default_argv);
    return 1;
  }
  if (argc == 1 && !opt_leap)
  {
    /* Argument is timezonedir */

    root_name_end= strmake_buf(fullname, argv[0]);

    printf("TRUNCATE TABLE time_zone;\n");
    printf("TRUNCATE TABLE time_zone_name;\n");
    printf("TRUNCATE TABLE time_zone_transition;\n");
    printf("TRUNCATE TABLE time_zone_transition_type;\n");

    if (scan_tz_dir(root_name_end, 0, opt_verbose))
    {
      fflush(stdout);
      fprintf(stderr,
              "There were fatal errors during processing "
              "of zoneinfo directory '%s'\n", fullname);
      return 1;
    }

    printf("ALTER TABLE time_zone_transition "
           "ORDER BY Time_zone_id, Transition_time;\n");
    printf("ALTER TABLE time_zone_transition_type "
           "ORDER BY Time_zone_id, Transition_type_id;\n");
  }
  else
  {
<<<<<<< HEAD
    init_alloc_root(&tz_storage, 32768, 0, MYF(0));
=======
    /*
      First argument is timezonefile.
      The second is timezonename if opt_leap is not given
    */
    init_alloc_root(&tz_storage, 32768, 0);
>>>>>>> a72f61ae

    if (tz_load(argv[0], &tz_info, &tz_storage))
    {
      fflush(stdout);
      fprintf(stderr, "Problems with zoneinfo file '%s'\n", argv[0]);
      return 1;
    }
    if (opt_leap)
      print_tz_leaps_as_sql(&tz_info);
    else
      print_tz_as_sql(argv[1], &tz_info);

    free_root(&tz_storage, MYF(0));
  }

  free_defaults(default_argv);
  my_end(0);
  return 0;
}

#endif /* defined(TZINFO2SQL) */


#ifdef TESTTIME

/*
   Some simple brute-force test wich allowed to catch a pair of bugs.
   Also can provide interesting facts about system's time zone support
   implementation.
*/

#ifndef CHAR_BIT
#define CHAR_BIT 8
#endif

#ifndef TYPE_BIT
#define TYPE_BIT(type)	(sizeof (type) * CHAR_BIT)
#endif

#ifndef TYPE_SIGNED
#define TYPE_SIGNED(type) (((type) -1) < 0)
#endif

my_bool
is_equal_TIME_tm(const TIME* time_arg, const struct tm * tm_arg)
{
  return (time_arg->year == (uint)tm_arg->tm_year+TM_YEAR_BASE) &&
         (time_arg->month == (uint)tm_arg->tm_mon+1) &&
         (time_arg->day == (uint)tm_arg->tm_mday) &&
         (time_arg->hour == (uint)tm_arg->tm_hour) &&
         (time_arg->minute == (uint)tm_arg->tm_min) &&
         (time_arg->second == (uint)tm_arg->tm_sec) &&
         time_arg->second_part == 0;
}


int
main(int argc, char **argv)
{
  my_bool localtime_negative;
  TIME_ZONE_INFO tz_info;
  struct tm tmp;
  MYSQL_TIME time_tmp;
  time_t t, t1, t2;
  char fullname[FN_REFLEN+1];
  char *str_end;
  MEM_ROOT tz_storage;

  MY_INIT(argv[0]);

  init_alloc_root(&tz_storage, 32768, MYF(0));

  /* let us set some well known timezone */
  setenv("TZ", "MET", 1);
  tzset();

  /* Some initial time zone related system info */
  printf("time_t: %s %u bit\n", TYPE_SIGNED(time_t) ? "signed" : "unsigned",
                                (uint)TYPE_BIT(time_t));
  if (TYPE_SIGNED(time_t))
  {
    t= -100;
    localtime_negative= test(localtime_r(&t, &tmp) != 0);
    printf("localtime_r %s negative params \
           (time_t=%d is %d-%d-%d %d:%d:%d)\n",
           (localtime_negative ? "supports" : "doesn't support"), (int)t,
           TM_YEAR_BASE + tmp.tm_year, tmp.tm_mon + 1, tmp.tm_mday,
           tmp.tm_hour, tmp.tm_min, tmp.tm_sec);

    printf("mktime %s negative results (%d)\n",
           (t == mktime(&tmp) ? "doesn't support" : "supports"),
           (int)mktime(&tmp));
  }

  tmp.tm_year= 103; tmp.tm_mon= 2; tmp.tm_mday= 30;
  tmp.tm_hour= 2; tmp.tm_min= 30; tmp.tm_sec= 0; tmp.tm_isdst= -1;
  t= mktime(&tmp);
  printf("mktime returns %s for spring time gap (%d)\n",
         (t != (time_t)-1 ? "something" : "error"), (int)t);

  tmp.tm_year= 103; tmp.tm_mon= 8; tmp.tm_mday= 1;
  tmp.tm_hour= 0; tmp.tm_min= 0; tmp.tm_sec= 0; tmp.tm_isdst= 0;
  t= mktime(&tmp);
  printf("mktime returns %s for non existing date (%d)\n",
         (t != (time_t)-1 ? "something" : "error"), (int)t);

  tmp.tm_year= 103; tmp.tm_mon= 8; tmp.tm_mday= 1;
  tmp.tm_hour= 25; tmp.tm_min=0; tmp.tm_sec=0; tmp.tm_isdst=1;
  t= mktime(&tmp);
  printf("mktime %s unnormalized input (%d)\n",
         (t != (time_t)-1 ? "handles" : "doesn't handle"), (int)t);

  tmp.tm_year= 103; tmp.tm_mon= 9; tmp.tm_mday= 26;
  tmp.tm_hour= 0; tmp.tm_min= 30; tmp.tm_sec= 0; tmp.tm_isdst= 1;
  mktime(&tmp);
  tmp.tm_hour= 2; tmp.tm_isdst= -1;
  t= mktime(&tmp);
  tmp.tm_hour= 4; tmp.tm_isdst= 0;
  mktime(&tmp);
  tmp.tm_hour= 2; tmp.tm_isdst= -1;
  t1= mktime(&tmp);
  printf("mktime is %s (%d %d)\n",
         (t == t1 ? "determenistic" : "is non-determenistic"),
         (int)t, (int)t1);

  /* Let us load time zone description */
  str_end= strmake_buf(fullname, TZDIR);
  strmake(str_end, "/MET", FN_REFLEN - (str_end - fullname));

  if (tz_load(fullname, &tz_info, &tz_storage))
  {
    printf("Unable to load time zone info from '%s'\n", fullname);
    free_root(&tz_storage, MYF(0));
    return 1;
  }

  printf("Testing our implementation\n");

  if (TYPE_SIGNED(time_t) && localtime_negative)
  {
    for (t= -40000; t < 20000; t++)
    {
      localtime_r(&t, &tmp);
      gmt_sec_to_TIME(&time_tmp, (my_time_t)t, &tz_info);
      if (!is_equal_TIME_tm(&time_tmp, &tmp))
      {
        printf("Problem with negative time_t = %d\n", (int)t);
        free_root(&tz_storage, MYF(0));
        return 1;
      }
    }
    printf("gmt_sec_to_TIME = localtime for time_t in [-40000,20000) range\n");
  }

  for (t= 1000000000; t < 1100000000; t+= 13)
  {
    localtime_r(&t,&tmp);
    gmt_sec_to_TIME(&time_tmp, (my_time_t)t, &tz_info);

    if (!is_equal_TIME_tm(&time_tmp, &tmp))
    {
      printf("Problem with time_t = %d\n", (int)t);
      free_root(&tz_storage, MYF(0));
      return 1;
    }
  }
  printf("gmt_sec_to_TIME = localtime for time_t in [1000000000,1100000000) range\n");

  my_init_time();

  /*
    Be careful here! my_system_gmt_sec doesn't fully handle unnormalized
    dates.
  */
  for (time_tmp.year= 1980; time_tmp.year < 2010; time_tmp.year++)
  {
    for (time_tmp.month= 1; time_tmp.month < 13; time_tmp.month++)
    {
      for (time_tmp.day= 1;
           time_tmp.day < mon_lengths[isleap(time_tmp.year)][time_tmp.month-1];
           time_tmp.day++)
      {
        for (time_tmp.hour= 0; time_tmp.hour < 24; time_tmp.hour++)
        {
          for (time_tmp.minute= 0; time_tmp.minute < 60; time_tmp.minute+= 5)
          {
            for (time_tmp.second=0; time_tmp.second<60; time_tmp.second+=25)
            {
              long not_used;
              uint not_used_2;
              t= (time_t)my_system_gmt_sec(&time_tmp, &not_used, &not_used_2);
              t1= (time_t)TIME_to_gmt_sec(&time_tmp, &tz_info, &not_used_2);
              if (t != t1)
              {
                /*
                  We need special handling during autumn since my_system_gmt_sec
                  prefers greater time_t values (in MET) for ambiguity.
                  And BTW that is a bug which should be fixed !!!
                */
                tmp.tm_year= time_tmp.year - TM_YEAR_BASE;
                tmp.tm_mon= time_tmp.month - 1;
                tmp.tm_mday= time_tmp.day;
                tmp.tm_hour= time_tmp.hour;
                tmp.tm_min= time_tmp.minute;
                tmp.tm_sec= time_tmp.second;
                tmp.tm_isdst= 1;

                t2= mktime(&tmp);

                if (t1 == t2)
                  continue;

                printf("Problem: %u/%u/%u %u:%u:%u with times t=%d, t1=%d\n",
                       time_tmp.year, time_tmp.month, time_tmp.day,
                       time_tmp.hour, time_tmp.minute, time_tmp.second,
                       (int)t,(int)t1);

                free_root(&tz_storage, MYF(0));
                return 1;
              }
            }
          }
        }
      }
    }
  }

  printf("TIME_to_gmt_sec = my_system_gmt_sec for test range\n");

  free_root(&tz_storage, MYF(0));
  return 0;
}

#endif /* defined(TESTTIME) */<|MERGE_RESOLUTION|>--- conflicted
+++ resolved
@@ -2734,15 +2734,11 @@
   }
   else
   {
-<<<<<<< HEAD
-    init_alloc_root(&tz_storage, 32768, 0, MYF(0));
-=======
     /*
       First argument is timezonefile.
       The second is timezonename if opt_leap is not given
     */
-    init_alloc_root(&tz_storage, 32768, 0);
->>>>>>> a72f61ae
+    init_alloc_root(&tz_storage, 32768, 0, MYF(0));
 
     if (tz_load(argv[0], &tz_info, &tz_storage))
     {
