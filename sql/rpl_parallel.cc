#include "mariadb.h"
#include "rpl_parallel.h"
#include "slave.h"
#include "rpl_mi.h"
#include "sql_parse.h"
#include "debug_sync.h"
#include "sql_repl.h"
#include "wsrep_mysqld.h"
#ifdef WITH_WSREP
#include "wsrep_trans_observer.h"
#endif

/*
  Code for optional parallel execution of replicated events on the slave.
*/


/*
  Maximum number of queued events to accumulate in a local free list, before
  moving them to the global free list. There is additional a limit of how much
  to accumulate based on opt_slave_parallel_max_queued.
*/
#define QEV_BATCH_FREE 200


struct rpl_parallel_thread_pool global_rpl_thread_pool;

static void signal_error_to_sql_driver_thread(THD *thd, rpl_group_info *rgi,
                                              int err);
static void
register_wait_for_prior_event_group_commit(rpl_group_info *rgi,
                                           rpl_parallel_entry *entry);

static int
rpt_handle_event(rpl_parallel_thread::queued_event *qev,
                 struct rpl_parallel_thread *rpt)
{
  int err;
  rpl_group_info *rgi= qev->rgi;
  Relay_log_info *rli= rgi->rli;
  THD *thd= rgi->thd;
  Log_event *ev;

  DBUG_ASSERT(qev->typ == rpl_parallel_thread::queued_event::QUEUED_EVENT);
  ev= qev->ev;
#ifdef WITH_WSREP
  if (wsrep_before_statement(thd))
  {
    WSREP_WARN("Parallel slave failed at wsrep_before_statement() hook");
    return(1);
  }
#endif /* WITH_WSREP */

  thd->system_thread_info.rpl_sql_info->rpl_filter = rli->mi->rpl_filter;
  ev->thd= thd;

  strcpy(rgi->event_relay_log_name_buf, qev->event_relay_log_name);
  rgi->event_relay_log_name= rgi->event_relay_log_name_buf;
  rgi->event_relay_log_pos= qev->event_relay_log_pos;
  rgi->future_event_relay_log_pos= qev->future_event_relay_log_pos;
  strcpy(rgi->future_event_master_log_name, qev->future_event_master_log_name);
  if (event_can_update_last_master_timestamp(ev))
    rgi->last_master_timestamp= ev->when + (time_t)ev->exec_time;
  err= apply_event_and_update_pos_for_parallel(ev, thd, rgi);

  rli->executed_entries++;
#ifdef WITH_WSREP
  if (wsrep_after_statement(thd))
  {
    WSREP_WARN("Parallel slave failed at wsrep_after_statement() hook");
    err= 1;
  }
#endif /* WITH_WSREP */
  /* ToDo: error handling. */
  return err;
}


static void
handle_queued_pos_update(THD *thd, rpl_parallel_thread::queued_event *qev)
{
  int cmp;
  Relay_log_info *rli;
  rpl_parallel_entry *e;

  /*
    Events that are not part of an event group, such as Format Description,
    Stop, GTID List and such, are executed directly in the driver SQL thread,
    to keep the relay log state up-to-date. But the associated position update
    is done here, in sync with other normal events as they are queued to
    worker threads.
  */
  if ((thd->variables.option_bits & OPTION_BEGIN) &&
      opt_using_transactions)
    return;

  /* Do not update position if an earlier event group caused an error abort. */
  DBUG_ASSERT(qev->typ == rpl_parallel_thread::queued_event::QUEUED_POS_UPDATE);
  rli= qev->rgi->rli;
  e= qev->entry_for_queued;
  if (e->stop_on_error_sub_id < (uint64)ULONGLONG_MAX ||
      (e->force_abort && !rli->stop_for_until))
    return;

  mysql_mutex_lock(&rli->data_lock);
  cmp= compare_log_name(rli->group_relay_log_name, qev->event_relay_log_name);
  if (cmp < 0)
  {
    rli->group_relay_log_pos= qev->future_event_relay_log_pos;
    strmake_buf(rli->group_relay_log_name, qev->event_relay_log_name);
  } else if (cmp == 0 &&
             rli->group_relay_log_pos < qev->future_event_relay_log_pos)
    rli->group_relay_log_pos= qev->future_event_relay_log_pos;

  cmp= compare_log_name(rli->group_master_log_name, qev->future_event_master_log_name);
  if (cmp < 0)
  {
    strcpy(rli->group_master_log_name, qev->future_event_master_log_name);
    rli->group_master_log_pos= qev->future_event_master_log_pos;
  }
  else if (cmp == 0
           && rli->group_master_log_pos < qev->future_event_master_log_pos)
    rli->group_master_log_pos= qev->future_event_master_log_pos;
  mysql_mutex_unlock(&rli->data_lock);
  mysql_cond_broadcast(&rli->data_cond);
}


/*
  Wait for any pending deadlock kills. Since deadlock kills happen
  asynchronously, we need to be sure they will be completed before starting a
  new transaction. Otherwise the new transaction might suffer a spurious kill.
*/
static void
wait_for_pending_deadlock_kill(THD *thd, rpl_group_info *rgi)
{
  PSI_stage_info old_stage;

  mysql_mutex_lock(&thd->LOCK_wakeup_ready);
  thd->set_time_for_next_stage();
  thd->ENTER_COND(&thd->COND_wakeup_ready, &thd->LOCK_wakeup_ready,
                  &stage_waiting_for_deadlock_kill, &old_stage);
  while (rgi->killed_for_retry == rpl_group_info::RETRY_KILL_PENDING)
    mysql_cond_wait(&thd->COND_wakeup_ready, &thd->LOCK_wakeup_ready);
  thd->EXIT_COND(&old_stage);
}


static void
finish_event_group(rpl_parallel_thread *rpt, uint64 sub_id,
                   rpl_parallel_entry *entry, rpl_group_info *rgi)
{
  THD *thd= rpt->thd;
  wait_for_commit *wfc= &rgi->commit_orderer;
  int err;

  if (rgi->get_finish_event_group_called())
    return;

  thd->get_stmt_da()->set_overwrite_status(true);

  if (unlikely(rgi->worker_error))
  {
    /*
      In case a previous wait was killed, we need to re-register to be able to
      repeat the wait.

      And before doing that, we un-register any previous registration (in case
      we got an error earlier and skipped waiting).
    */
    thd->wait_for_commit_ptr->unregister_wait_for_prior_commit();
    mysql_mutex_lock(&entry->LOCK_parallel_entry);
    register_wait_for_prior_event_group_commit(rgi, entry);
    mysql_mutex_unlock(&entry->LOCK_parallel_entry);
  }

  /*
    Remove any left-over registration to wait for a prior commit to
    complete. Normally, such wait would already have been removed at
    this point by wait_for_prior_commit() called from within COMMIT
    processing.

    However, in case of MyISAM and no binlog, we might not have any commit
    processing, and so we need to do the wait here, before waking up any
    subsequent commits, to preserve correct order of event execution.

    Also, in the error case we might have skipped waiting and thus need to
    remove it explicitly. Or the wait might have been killed and we need to
    repeat the registration and the wait.

    It is important in the non-error case to do a wait, not just an
    unregister. Because we might be last in a group-commit that is
    replicated in parallel, and the following event will then wait
    for us to complete and rely on this also ensuring that any other
    event in the group has completed.

    And in the error case, correct GCO lifetime relies on the fact that once
    the last event group in the GCO has executed wait_for_prior_commit(),
    all earlier event groups have also committed; this way no more
    mark_start_commit() calls can be made and it is safe to de-allocate
    the GCO.

    Thus this final wait is done with kill ignored during the wait. This is
    fine, at this point there is no active query or transaction to abort, and
    the thread will continue as soon as earlier event groups complete.

    Note though, that in the non-error case there is no guarantee that
    finish_event_group() will be run in-order. For example, a successful
    binlog group commit will wakeup all participating event groups
    simultaneously so only thread scheduling will decide the order in which
    finish_event_group() calls acquire LOCK_parallel_entry.
  */
  err= wfc->wait_for_prior_commit(thd, false);
  if (unlikely(err) && !rgi->worker_error)
    signal_error_to_sql_driver_thread(thd, rgi, err);
  thd->wait_for_commit_ptr= NULL;

  /*
    Calls to check_duplicate_gtid() must match up with
    record_and_update_gtid() (or release_domain_owner() in error case). This
    assertion tries to catch any missing release of the domain.
  */
  DBUG_ASSERT(rgi->gtid_ignore_duplicate_state != rpl_group_info::GTID_DUPLICATE_OWNER);

  mysql_mutex_lock(&entry->LOCK_parallel_entry);
  /*
    We need to mark that this event group started its commit phase, in case we
    missed it before (otherwise we would deadlock the next event group that is
    waiting for this). In most cases (normal DML), it will be a no-op.
  */
  rgi->mark_start_commit_no_lock();
  rgi->commit_orderer.wakeup_blocked= false;

  if (entry->last_committed_sub_id < sub_id)
  {
    /*
      Record that this event group has finished (eg. transaction is
      committed, if transactional), so other event groups will no longer
      attempt to wait for us to commit. Once we have increased
      entry->last_committed_sub_id, no other threads will execute
      register_wait_for_prior_commit() against us. Thus, by doing one
      extra (usually redundant) wakeup_subsequent_commits() we can ensure
      that no register_wait_for_prior_commit() can ever happen without a
      subsequent wakeup_subsequent_commits() to wake it up.

      We can race here with the next transactions, but that is fine, as
      long as we check that we do not decrease last_committed_sub_id. If
      this commit is done, then any prior commits will also have been
      done and also no longer need waiting for.
    */
    entry->last_committed_sub_id= sub_id;
    if (entry->need_sub_id_signal)
      mysql_cond_broadcast(&entry->COND_parallel_entry);

    /* Now free any GCOs in which all transactions have committed. */
    group_commit_orderer *tmp_gco= rgi->gco;
    while (tmp_gco &&
           (!tmp_gco->next_gco || tmp_gco->last_sub_id > sub_id ||
            tmp_gco->next_gco->wait_count > entry->count_committing_event_groups))
    {
      /*
        We must not free a GCO before the wait_count of the following GCO has
        been reached and wakeup has been sent. Otherwise we will lose the
        wakeup and hang (there were several such bugs in the past).

        The intention is that this is ensured already since we only free when
        the last event group in the GCO has committed
        (tmp_gco->last_sub_id <= sub_id). However, if we have a bug, we have
        extra check on next_gco->wait_count to hopefully avoid hanging; we
        have here an assertion in debug builds that this check does not in
        fact trigger.
      */
      DBUG_ASSERT(!tmp_gco->next_gco || tmp_gco->last_sub_id > sub_id);
      tmp_gco= tmp_gco->prev_gco;
    }
    while (tmp_gco)
    {
      group_commit_orderer *prev_gco= tmp_gco->prev_gco;
      tmp_gco->next_gco->prev_gco= NULL;
      rpt->loc_free_gco(tmp_gco);
      tmp_gco= prev_gco;
    }
  }

  /*
    If this event group got error, then any following event groups that have
    not yet started should just skip their group, preparing for stop of the
    SQL driver thread.
  */
  if (unlikely(rgi->worker_error) && entry->stop_on_error_sub_id > sub_id)
    entry->stop_on_error_sub_id= sub_id;
  mysql_mutex_unlock(&entry->LOCK_parallel_entry);
#ifdef ENABLED_DEBUG_SYNC
  DBUG_EXECUTE_IF("hold_worker_on_schedule", {
      if (entry->stop_on_error_sub_id < (uint64)ULONGLONG_MAX)
      {
        debug_sync_set_action(thd, STRING_WITH_LEN("now SIGNAL continue_worker"));
      }
    });

  DBUG_EXECUTE_IF("rpl_parallel_simulate_wait_at_retry", {
      if (rgi->current_gtid.seq_no == 1000) {
        DBUG_ASSERT(entry->stop_on_error_sub_id == sub_id);
        debug_sync_set_action(thd,
                              STRING_WITH_LEN("now WAIT_FOR proceed_by_1000"));
      }
    });
  DBUG_EXECUTE_IF("hold_worker2_favor_worker3", {
      if (rgi->current_gtid.seq_no == 2001) {
        DBUG_ASSERT(!rgi->worker_error || entry->stop_on_error_sub_id == sub_id);
        debug_sync_set_action(thd, STRING_WITH_LEN("now SIGNAL cont_worker3"));
      }
    });
#endif

  if (rgi->killed_for_retry == rpl_group_info::RETRY_KILL_PENDING)
    wait_for_pending_deadlock_kill(thd, rgi);
  thd->clear_error();
  thd->reset_killed();
  /*
    Would do thd->get_stmt_da()->set_overwrite_status(false) here, but
    reset_diagnostics_area() already does that.
  */
  thd->get_stmt_da()->reset_diagnostics_area();
  wfc->wakeup_subsequent_commits(rgi->worker_error);
  rgi->did_mark_start_commit= false;
  rgi->set_finish_event_group_called(true);
}


static void
signal_error_to_sql_driver_thread(THD *thd, rpl_group_info *rgi, int err)
{
  rgi->worker_error= err;
  DBUG_EXECUTE_IF("hold_worker2_favor_worker3", {
      if (rgi->current_gtid.seq_no == 2002) {
        debug_sync_set_action(thd, STRING_WITH_LEN("now WAIT_FOR cont_worker2"));
      }});

  rgi->cleanup_context(thd, true);
  rgi->rli->abort_slave= true;
  rgi->rli->stop_for_until= false;
  mysql_mutex_lock(rgi->rli->relay_log.get_log_lock());
  rgi->rli->relay_log.signal_relay_log_update();
  mysql_mutex_unlock(rgi->rli->relay_log.get_log_lock());
}


static void
unlock_or_exit_cond(THD *thd, mysql_mutex_t *lock, bool *did_enter_cond,
                    PSI_stage_info *old_stage)
{
  if (*did_enter_cond)
  {
    thd->EXIT_COND(old_stage);
    *did_enter_cond= false;
  }
  else
    mysql_mutex_unlock(lock);
}


static void
register_wait_for_prior_event_group_commit(rpl_group_info *rgi,
                                           rpl_parallel_entry *entry)
{
  mysql_mutex_assert_owner(&entry->LOCK_parallel_entry);
  if (rgi->wait_commit_sub_id > entry->last_committed_sub_id)
  {
    /*
      Register that the commit of this event group must wait for the
      commit of the previous event group to complete before it may
      complete itself, so that we preserve commit order.
    */
    wait_for_commit *waitee=
      &rgi->wait_commit_group_info->commit_orderer;
    rgi->commit_orderer.register_wait_for_prior_commit(waitee);
  }
}


/*
  Do not start parallel execution of this event group until all prior groups
  have reached the commit phase that are not safe to run in parallel with.
*/
static void
do_gco_wait(rpl_group_info *rgi, group_commit_orderer *gco,
            bool *did_enter_cond, PSI_stage_info *old_stage)
{
  THD *thd= rgi->thd;
  rpl_parallel_entry *entry= rgi->parallel_entry;
  uint64 wait_count;

  mysql_mutex_assert_owner(&entry->LOCK_parallel_entry);

  if (!gco->installed)
  {
    group_commit_orderer *prev_gco= gco->prev_gco;
    if (prev_gco)
    {
      prev_gco->last_sub_id= gco->prior_sub_id;
      prev_gco->next_gco= gco;
    }
    gco->installed= true;
  }
  wait_count= gco->wait_count;
  if (wait_count > entry->count_committing_event_groups)
  {
    DEBUG_SYNC(thd, "rpl_parallel_start_waiting_for_prior");
    thd->set_time_for_next_stage();
    thd->ENTER_COND(&gco->COND_group_commit_orderer,
                    &entry->LOCK_parallel_entry,
                    &stage_waiting_for_prior_transaction_to_start_commit,
                    old_stage);
    *did_enter_cond= true;
    do
    {
      if (!rgi->worker_error && unlikely(thd->check_killed(1)))
      {
        DEBUG_SYNC(thd, "rpl_parallel_start_waiting_for_prior_killed");
        thd->clear_error();
        thd->get_stmt_da()->reset_diagnostics_area();
        thd->send_kill_message();
        slave_output_error_info(rgi, thd);
        signal_error_to_sql_driver_thread(thd, rgi, 1);
        /*
          Even though we were killed, we need to continue waiting for the
          prior event groups to signal that we can continue. Otherwise we
          mess up the accounting for ordering. However, now that we have
          marked the error, events will just be skipped rather than
          executed, and things will progress quickly towards stop.
        */
      }
      mysql_cond_wait(&gco->COND_group_commit_orderer,
                      &entry->LOCK_parallel_entry);
    } while (wait_count > entry->count_committing_event_groups);
  }
}


static bool
do_stop_handling(rpl_group_info *rgi)
{
  bool should_stop= false;
  rpl_parallel_entry *entry=  rgi->parallel_entry;

  mysql_mutex_assert_owner(&entry->LOCK_parallel_entry);

  if (unlikely(entry->force_abort) && rgi->gtid_sub_id > entry->stop_sub_id)
  {
    /*
      We are stopping (STOP SLAVE), and this event group need not be applied
      before we can safely stop. So return a flag that will cause us to skip,
      rather than execute, the following events. Once all queued events have
      been skipped, the STOP SLAVE is complete (for this thread).
    */
    should_stop= true;
  }

  if (unlikely(entry->stop_on_error_sub_id <= rgi->wait_commit_sub_id))
  {
    rgi->worker_error= 1;
    should_stop= true;
  }

  if (likely(!should_stop))
  {
    /*
      Since we did not decide to stop, bump the largest_started_sub_id while
      still holding LOCK_parallel_entry.
    */
    if (rgi->gtid_sub_id > entry->largest_started_sub_id)
      entry->largest_started_sub_id= rgi->gtid_sub_id;
  }

  return should_stop;
}


static bool
do_ftwrl_wait(rpl_group_info *rgi,
              bool *did_enter_cond, PSI_stage_info *old_stage)
{
  THD *thd= rgi->thd;
  rpl_parallel_entry *entry= rgi->parallel_entry;
  uint64 sub_id= rgi->gtid_sub_id;
  bool aborted= false;
  DBUG_ENTER("do_ftwrl_wait");

  mysql_mutex_assert_owner(&entry->LOCK_parallel_entry);

  /*
    If a FLUSH TABLES WITH READ LOCK (FTWRL) is pending, check if this
    transaction is later than transactions that have priority to complete
    before FTWRL. If so, wait here so that FTWRL can proceed and complete
    first.

    (entry->pause_sub_id is ULONGLONG_MAX if no FTWRL is pending, which makes
    this test false as required).
  */
  if (unlikely(sub_id > entry->pause_sub_id))
  {
    thd->set_time_for_next_stage();
    thd->ENTER_COND(&entry->COND_parallel_entry, &entry->LOCK_parallel_entry,
                    &stage_waiting_for_ftwrl, old_stage);
    *did_enter_cond= true;
    do
    {
      if (entry->force_abort || rgi->worker_error)
      {
        aborted= true;
        break;
      }
      if (unlikely(thd->check_killed()))
      {
        slave_output_error_info(rgi, thd);
        signal_error_to_sql_driver_thread(thd, rgi, 1);
        break;
      }
      mysql_cond_wait(&entry->COND_parallel_entry, &entry->LOCK_parallel_entry);
    } while (sub_id > entry->pause_sub_id);

    DBUG_EXECUTE_IF("delay_ftwrl_wait_gtid_0_x_100", {
        if (rgi->current_gtid.domain_id == 0 &&
            rgi->current_gtid.seq_no == 100) {
          /*
            Simulate delayed wakeup from the mysql_cond_wait(). To do this, we
            need to have the LOCK_parallel_entry mutex released during the wait.
          */
          mysql_mutex_unlock(&entry->LOCK_parallel_entry);
          debug_sync_set_action(thd,
              STRING_WITH_LEN("now SIGNAL pause_wait_started WAIT_FOR pause_wait_continue"));
          mysql_mutex_lock(&entry->LOCK_parallel_entry);
        }
      });
    /*
      We do not call EXIT_COND() here, as this will be done later by our
      caller (since we set *did_enter_cond to true).
    */
  }

  DBUG_RETURN(aborted);
}


static int
pool_mark_busy(rpl_parallel_thread_pool *pool, THD *thd)
{
  PSI_stage_info old_stage;
  int res= 0;

  /*
    Wait here while the queue is busy. This is done to make FLUSH TABLES WITH
    READ LOCK work correctly, without incuring extra locking penalties in
    normal operation. FLUSH TABLES WITH READ LOCK needs to lock threads in the
    thread pool, and for this we need to make sure the pool will not go away
    during the operation. The LOCK_rpl_thread_pool is not suitable for
    this. It is taken by release_thread() while holding LOCK_rpl_thread; so it
    must be released before locking any LOCK_rpl_thread lock, or a deadlock
    can occur.

    So we protect the infrequent operations of FLUSH TABLES WITH READ LOCK and
    pool size changes with this condition wait.
  */
  DBUG_EXECUTE_IF("mark_busy_mdev_22370",my_sleep(1000000););
  mysql_mutex_lock(&pool->LOCK_rpl_thread_pool);
  if (thd)
  {
    thd->set_time_for_next_stage();
    thd->ENTER_COND(&pool->COND_rpl_thread_pool, &pool->LOCK_rpl_thread_pool,
                    &stage_waiting_for_rpl_thread_pool, &old_stage);
  }
  while (pool->busy)
  {
    if (thd && unlikely(thd->check_killed()))
    {
      res= 1;
      break;
    }
    mysql_cond_wait(&pool->COND_rpl_thread_pool, &pool->LOCK_rpl_thread_pool);
  }
  if (!res)
    pool->busy= true;
  if (thd)
    thd->EXIT_COND(&old_stage);
  else
    mysql_mutex_unlock(&pool->LOCK_rpl_thread_pool);

  return res;
}


static void
pool_mark_not_busy(rpl_parallel_thread_pool *pool)
{
  mysql_mutex_lock(&pool->LOCK_rpl_thread_pool);
  DBUG_ASSERT(pool->busy);
  pool->busy= false;
  mysql_cond_broadcast(&pool->COND_rpl_thread_pool);
  mysql_mutex_unlock(&pool->LOCK_rpl_thread_pool);
}


void
rpl_unpause_after_ftwrl(THD *thd)
{
  uint32 i;
  rpl_parallel_thread_pool *pool= &global_rpl_thread_pool;
  DBUG_ENTER("rpl_unpause_after_ftwrl");

  DBUG_ASSERT(pool->busy);

  for (i= 0; i < pool->count; ++i)
  {
    rpl_parallel_entry *e;
    rpl_parallel_thread *rpt= pool->threads[i];

    mysql_mutex_lock(&rpt->LOCK_rpl_thread);
    if (!rpt->current_owner)
    {
      mysql_mutex_unlock(&rpt->LOCK_rpl_thread);
      continue;
    }
    e= rpt->current_entry;
    mysql_mutex_lock(&e->LOCK_parallel_entry);
    rpt->pause_for_ftwrl = false;
    mysql_mutex_unlock(&rpt->LOCK_rpl_thread);
    /*
      Do not change pause_sub_id if force_abort is set.
      force_abort is set in case of STOP SLAVE.

      Reason: If pause_sub_id is not changed and force_abort_is set,
      any parallel slave thread waiting in do_ftwrl_wait() will
      on wakeup return from do_ftwrl_wait() with 1. This will set
      skip_event_group to 1 in handle_rpl_parallel_thread() and the
      parallel thread will abort at once.

      If pause_sub_id is changed, the code in handle_rpl_parallel_thread()
      would continue to execute the transaction in the queue, which would
      cause some transactions to be lost.
    */
    if (!e->force_abort)
      e->pause_sub_id= (uint64)ULONGLONG_MAX;
    mysql_cond_broadcast(&e->COND_parallel_entry);
    mysql_mutex_unlock(&e->LOCK_parallel_entry);
  }

  pool_mark_not_busy(pool);
  DBUG_VOID_RETURN;
}


/*
  .

  Note: in case of error return, rpl_unpause_after_ftwrl() must _not_ be called.
*/
int
rpl_pause_for_ftwrl(THD *thd)
{
  uint32 i;
  rpl_parallel_thread_pool *pool= &global_rpl_thread_pool;
  int err;
  Dynamic_array<Master_info*> mi_arr(4, 4); // array of replication source mi:s
  DBUG_ENTER("rpl_pause_for_ftwrl");

  /*
    While the count_pending_pause_for_ftwrl counter is non-zero, the pool
    cannot be shutdown/resized, so threads are guaranteed to not disappear.

    This is required to safely be able to access the individual threads below.
    (We cannot lock an individual thread while holding LOCK_rpl_thread_pool,
    as this can deadlock against release_thread()).
  */
  if ((err= pool_mark_busy(pool, thd)))
    DBUG_RETURN(err);

  for (i= 0; i < pool->count; ++i)
  {
    PSI_stage_info old_stage;
    rpl_parallel_entry *e;
    rpl_parallel_thread *rpt= pool->threads[i];

    mysql_mutex_lock(&rpt->LOCK_rpl_thread);
    if (!rpt->current_owner)
    {
      mysql_mutex_unlock(&rpt->LOCK_rpl_thread);
      continue;
    }
    e= rpt->current_entry;
    mysql_mutex_lock(&e->LOCK_parallel_entry);
    /*
      Setting the rpt->pause_for_ftwrl flag makes sure that the thread will not
      de-allocate itself until signalled to do so by rpl_unpause_after_ftwrl().
    */
    rpt->pause_for_ftwrl = true;
    mysql_mutex_unlock(&rpt->LOCK_rpl_thread);
    ++e->need_sub_id_signal;
    if (e->pause_sub_id == (uint64)ULONGLONG_MAX)
    {
      e->pause_sub_id= e->largest_started_sub_id;
      DBUG_EXECUTE_IF("pause_for_ftwrl_wait", {
          mysql_mutex_unlock(&e->LOCK_parallel_entry);
          debug_sync_set_action(thd,
                                STRING_WITH_LEN("now "
                                                "SIGNAL pause_ftwrl_waiting "
                                                "WAIT_FOR pause_ftwrl_cont"));
          mysql_mutex_lock(&e->LOCK_parallel_entry);
        });
    }
    thd->set_time_for_next_stage();
    thd->ENTER_COND(&e->COND_parallel_entry, &e->LOCK_parallel_entry,
                    &stage_waiting_for_ftwrl_threads_to_pause, &old_stage);
    while (e->pause_sub_id < (uint64)ULONGLONG_MAX &&
           e->last_committed_sub_id < e->pause_sub_id &&
           !err)
    {
      if (unlikely(thd->check_killed()))
      {
        err= 1;
        break;
      }
      mysql_cond_wait(&e->COND_parallel_entry, &e->LOCK_parallel_entry);
    };
    --e->need_sub_id_signal;

    thd->EXIT_COND(&old_stage);
    if (err)
      break;
    /*
      Notify any source any domain waiting-for-master Start-Alter to give way.
    */
    Master_info *mi= e->rli->mi;
    bool found= false;
    for (uint i= 0; i < mi_arr.elements() && !found; i++)
      found= mi_arr.at(i) == mi;
    if (!found)
    {
      mi_arr.append(mi);
      start_alter_info *info=NULL;
      mysql_mutex_lock(&mi->start_alter_list_lock);
      List_iterator<start_alter_info> info_iterator(mi->start_alter_list);
      while ((info= info_iterator++))
      {
        mysql_mutex_lock(&mi->start_alter_lock);

        DBUG_ASSERT(info->state == start_alter_state::REGISTERED);

        info->state= start_alter_state::ROLLBACK_ALTER;
        info->direct_commit_alter= true;
        mysql_cond_broadcast(&info->start_alter_cond);
        mysql_mutex_unlock(&mi->start_alter_lock);
      }
      mysql_mutex_unlock(&mi->start_alter_list_lock);
    }
  }

  if (err)
    rpl_unpause_after_ftwrl(thd);
  DBUG_RETURN(err);
}


#ifndef DBUG_OFF
static int
dbug_simulate_tmp_error(rpl_group_info *rgi, THD *thd)
{
  if (rgi->current_gtid.domain_id == 0 && rgi->current_gtid.seq_no == 100 &&
      rgi->retry_event_count == 4)
  {
    thd->clear_error();
    thd->get_stmt_da()->reset_diagnostics_area();
    my_error(ER_LOCK_DEADLOCK, MYF(0));
    return 1;
  }
  return 0;
}
#endif


/*
  If we detect a deadlock due to eg. storage engine locks that conflict with
  the fixed commit order, then the later transaction will be killed
  asynchroneously to allow the former to complete its commit.

  In this case, we convert the 'killed' error into a deadlock error, and retry
  the later transaction.

  If we are doing optimistic parallel apply of transactions not known to be
  safe, we convert any error to a deadlock error, but then at retry we will
  wait for prior transactions to commit first, so that the retries can be
  done non-speculative.
*/
static void
convert_kill_to_deadlock_error(rpl_group_info *rgi)
{
  THD *thd= rgi->thd;
  int err_code;

  if (!thd->get_stmt_da()->is_error())
    return;
  err_code= thd->get_stmt_da()->sql_errno();
  if ((rgi->speculation == rpl_group_info::SPECULATE_OPTIMISTIC &&
       err_code != ER_PRIOR_COMMIT_FAILED) ||
      ((err_code == ER_QUERY_INTERRUPTED || err_code == ER_CONNECTION_KILLED) &&
       rgi->killed_for_retry))
  {
    thd->clear_error();
    my_error(ER_LOCK_DEADLOCK, MYF(0));
    thd->reset_killed();
  }
}


/*
  Check if an event marks the end of an event group. Returns non-zero if so,
  zero otherwise.

  In addition, returns 1 if the group is committing, 2 if it is rolling back.
*/
static int
is_group_ending(Log_event *ev, Log_event_type event_type)
{
  if (event_type == XID_EVENT || event_type == XA_PREPARE_LOG_EVENT)
    return 1;
  if (event_type == QUERY_EVENT)  // COMMIT/ROLLBACK are never compressed
  {
    Query_log_event *qev = (Query_log_event *)ev;
    if (qev->is_commit() ||
        !strncmp(qev->query, STRING_WITH_LEN("XA COMMIT")) ||
        !strncmp(qev->query, STRING_WITH_LEN("XA ROLLBACK")))
      return 1;
    if (qev->is_rollback())
      return 2;
  }
  return 0;
}


static int
retry_event_group(rpl_group_info *rgi, rpl_parallel_thread *rpt,
                  rpl_parallel_thread::queued_event *orig_qev)
{
  IO_CACHE rlog;
  LOG_INFO linfo;
  File fd= (File)-1;
  const char *errmsg;
  inuse_relaylog *ir= rgi->relay_log;
  uint64 event_count;
  uint64 events_to_execute= rgi->retry_event_count;
  Relay_log_info *rli= rgi->rli;
  int err;
  ulonglong cur_offset, old_offset;
  char log_name[FN_REFLEN];
  THD *thd= rgi->thd;
  rpl_parallel_entry *entry= rgi->parallel_entry;
  ulong retries= 0;
  Format_description_log_event *description_event= NULL;

do_retry:
  event_count= 0;
  err= 0;
  errmsg= NULL;
#ifdef WITH_WSREP
  thd->wsrep_cs().reset_error();
  WSREP_DEBUG("retrying async replication event");
#endif /* WITH_WSREP */

  /*
    If we already started committing before getting the deadlock (or other
    error) that caused us to need to retry, we have already signalled
    subsequent transactions that we have started committing. This is
    potentially a problem, as now we will rollback, and if subsequent
    transactions would start to execute now, they could see an unexpected
    state of the database and get eg. key not found or duplicate key error.

    However, to get a deadlock in the first place, there must have been
    another earlier transaction that is waiting for us. Thus that other
    transaction has _not_ yet started to commit, and any subsequent
    transactions will still be waiting at this point.

    So here, we decrement back the count of transactions that started
    committing (if we already incremented it), undoing the effect of an
    earlier mark_start_commit(). Then later, when the retry succeeds and we
    commit again, we can do a new mark_start_commit() and eventually wake up
    subsequent transactions at the proper time.

    We need to do the unmark before the rollback, to be sure that the
    transaction we deadlocked with will not signal that it started to commit
    until after the unmark.
  */
  DBUG_EXECUTE_IF("inject_mdev8302", { my_sleep(20000);});
  rgi->unmark_start_commit();
  DEBUG_SYNC(thd, "rpl_parallel_retry_after_unmark");

  /*
    We might get the deadlock error that causes the retry during commit, while
    sitting in wait_for_prior_commit(). If this happens, we will have a
    pending error in the wait_for_commit object. So clear this by
    unregistering (and later re-registering) the wait.
  */
  if(thd->wait_for_commit_ptr)
    thd->wait_for_commit_ptr->unregister_wait_for_prior_commit();
  DBUG_EXECUTE_IF("inject_mdev8031", {
      /* Simulate that we get deadlock killed at this exact point. */
      slave_background_kill_request(thd);
  });
#ifdef ENABLED_DEBUG_SYNC
  DBUG_EXECUTE_IF("rpl_parallel_simulate_wait_at_retry", {
      if (rgi->current_gtid.seq_no == 1001) {
        debug_sync_set_action(thd,
                              STRING_WITH_LEN("rpl_parallel_simulate_wait_at_retry WAIT_FOR proceed_by_1001"));
      }
      DEBUG_SYNC(thd, "rpl_parallel_simulate_wait_at_retry");
    });
#endif

  /*
    We are still applying the event group, even though we will roll it back
    and retry it. So for --gtid-ignore-duplicates, keep ownership of the
    domain during the retry so another master connection will not try to take
    over and duplicate apply the same event group (MDEV-33475).
  */
  rgi->cleanup_context(thd, 1, 1 /* keep_domain_owner */);
  wait_for_pending_deadlock_kill(thd, rgi);
  thd->reset_killed();
  thd->clear_error();
  rgi->killed_for_retry = rpl_group_info::RETRY_KILL_NONE;
#ifdef ENABLED_DEBUG_SYNC
    DBUG_EXECUTE_IF("hold_worker2_favor_worker3", {
      if (rgi->current_gtid.seq_no == 2003) {
        debug_sync_set_action(thd,
                              STRING_WITH_LEN("now WAIT_FOR cont_worker3"));
      }
    });
#endif
  /*
    If we retry due to a deadlock kill that occurred during the commit step, we
    might have already updated (but not committed) an update of table
    mysql.gtid_slave_pos, and cleared the gtid_pending flag. Now we have
    rolled back any such update, so we must set the gtid_pending flag back to
    true so that we will do a new update when/if we succeed with the retry.
  */
  rgi->gtid_pending= true;

  mysql_mutex_lock(&rli->data_lock);
  ++rli->retried_trans;
  ++rpt->last_trans_retry_count;
  statistic_increment(slave_retried_transactions, LOCK_status);
  mysql_mutex_unlock(&rli->data_lock);

  for (;;)
  {
    mysql_mutex_lock(&entry->LOCK_parallel_entry);
    if (rgi->gtid_sub_id < entry->stop_on_error_sub_id ||
        DBUG_IF("simulate_mdev_12746"))
    {
      register_wait_for_prior_event_group_commit(rgi, entry);
    }
    else
    {
      /*
        A failure of a preceding "parent" transaction may not be
        seen by the current one through its own worker_error.
        Such induced error gets set by ourselves now.
      */
      err= rgi->worker_error= 1;
      my_error(ER_PRIOR_COMMIT_FAILED, MYF(0));
      mysql_mutex_unlock(&entry->LOCK_parallel_entry);

      goto err;
    }
    mysql_mutex_unlock(&entry->LOCK_parallel_entry);

    /*
      Let us wait for all prior transactions to complete before trying again.
      This way, we avoid repeatedly conflicting with and getting deadlock
      killed by the same earlier transaction.
    */
    if (!(err= thd->wait_for_prior_commit()))
    {
      rgi->speculation = rpl_group_info::SPECULATE_WAIT;
      break;
    }

    convert_kill_to_deadlock_error(rgi);
    if (!has_temporary_error(thd))
      goto err;
    /*
      If we get a temporary error such as a deadlock kill, we can safely
      ignore it, as we already rolled back.

      But we still want to retry the wait for the prior transaction to
      complete its commit.
    */
    thd->clear_error();
    thd->reset_killed();
    if(thd->wait_for_commit_ptr)
      thd->wait_for_commit_ptr->unregister_wait_for_prior_commit();
    DBUG_EXECUTE_IF("inject_mdev8031", {
        /* Inject a small sleep to give prior transaction a chance to commit. */
        my_sleep(100000);
    });
  }

  /*
    Let us clear any lingering deadlock kill one more time, here after
    wait_for_prior_commit() has completed. This should rule out any
    possibility of an old deadlock kill lingering on beyond this point.
  */
  thd->reset_killed();
#ifdef WITH_WSREP
  if (wsrep_before_command(thd))
  {
    WSREP_WARN("Parallel slave worker failed at wsrep_before_command() hook");
    err= 1;
    goto err;
  }
  wsrep_start_trx_if_not_started(thd);
  WSREP_DEBUG("parallel slave retry, after trx start");

#endif /* WITH_WSREP */
  strmake_buf(log_name, ir->name);
  if ((fd= open_binlog(&rlog, log_name, &errmsg)) <0)
  {
    err= 1;
    goto err;
  }
  cur_offset= rgi->retry_start_offset;
  delete description_event;
  description_event=
    read_relay_log_description_event(&rlog, cur_offset, &errmsg);
  if (!description_event)
  {
    err= 1;
    goto err;
  }
  DBUG_EXECUTE_IF("inject_mdev8031", {
      /* Simulate pending KILL caught in read_relay_log_description_event(). */
      if (unlikely(thd->check_killed()))
      {
        err= 1;
        goto err;
      }
  });
  my_b_seek(&rlog, cur_offset);

  do
  {
    Log_event_type event_type;
    Log_event *ev;
    rpl_parallel_thread::queued_event *qev;

    /* The loop is here so we can try again the next relay log file on EOF. */
    for (;;)
    {
      old_offset= cur_offset;
      ev= Log_event::read_log_event(&rlog, description_event,
                                    opt_slave_sql_verify_checksum);
      cur_offset= my_b_tell(&rlog);

      if (ev)
        break;
      if (unlikely(rlog.error < 0))
      {
        errmsg= "slave SQL thread aborted because of I/O error";
        err= 1;
        goto check_retry;
      }
      if (unlikely(rlog.error > 0))
      {
        sql_print_error("Slave SQL thread: I/O error reading "
                        "event(errno: %d  cur_log->error: %d)",
                        my_errno, rlog.error);
        errmsg= "Aborting slave SQL thread because of partial event read";
        err= 1;
        goto err;
      }
      /* EOF. Move to the next relay log. */
      end_io_cache(&rlog);
      mysql_file_close(fd, MYF(MY_WME));
      fd= (File)-1;

      /* Find the next relay log file. */
      if((err= rli->relay_log.find_log_pos(&linfo, log_name, 1)) ||
         (err= rli->relay_log.find_next_log(&linfo, 1)))
      {
        char buff[22];
        sql_print_error("next log error: %d  offset: %s  log: %s",
                        err,
                        llstr(linfo.index_file_offset, buff),
                        log_name);
        goto err;
      }
      strmake_buf(log_name ,linfo.log_file_name);

      DBUG_EXECUTE_IF("inject_retry_event_group_open_binlog_kill", {
          if (retries < 2)
          {
            /* Simulate that we get deadlock killed during open_binlog(). */
            thd->reset_for_next_command();
            rgi->killed_for_retry= rpl_group_info::RETRY_KILL_KILLED;
            thd->set_killed(KILL_CONNECTION);
            thd->send_kill_message();
            fd= (File)-1;
            err= 1;
            goto check_retry;
          }
      });
      if ((fd= open_binlog(&rlog, log_name, &errmsg)) <0)
      {
        err= 1;
        goto check_retry;
      }
      description_event->reset_crypto();
      /* Loop to try again on the new log file. */
    }

    event_type= ev->get_type_code();
    if (event_type == FORMAT_DESCRIPTION_EVENT)
    {
      Format_description_log_event *newde= (Format_description_log_event*)ev;
      newde->copy_crypto_data(description_event);
      delete description_event;
      description_event= newde;
      continue;
    }
    else if (event_type == START_ENCRYPTION_EVENT)
    {
      description_event->start_decryption((Start_encryption_log_event*)ev);
      delete ev;
      continue;
    }
    else if (!Log_event::is_group_event(event_type))
    {
      delete ev;
      continue;
    }
    ev->thd= thd;

    mysql_mutex_lock(&rpt->LOCK_rpl_thread);
    qev= rpt->retry_get_qev(ev, orig_qev, log_name, old_offset,
                            cur_offset - old_offset);
    mysql_mutex_unlock(&rpt->LOCK_rpl_thread);
    if (!qev)
    {
      delete ev;
      my_error(ER_OUT_OF_RESOURCES, MYF(0));
      err= 1;
      goto err;
    }
    if (is_group_ending(ev, event_type) == 1)
      rgi->mark_start_commit();

    err= rpt_handle_event(qev, rpt);
    ++event_count;
    mysql_mutex_lock(&rpt->LOCK_rpl_thread);
    rpt->free_qev(qev);
    mysql_mutex_unlock(&rpt->LOCK_rpl_thread);

    delete_or_keep_event_post_apply(rgi, event_type, ev);
    DBUG_EXECUTE_IF("rpl_parallel_simulate_double_temp_err_gtid_0_x_100",
                    if (retries == 0) err= dbug_simulate_tmp_error(rgi, thd););
    DBUG_EXECUTE_IF("rpl_parallel_simulate_infinite_temp_err_gtid_0_x_100",
                    err= dbug_simulate_tmp_error(rgi, thd););
    if (!err)
      continue;

check_retry:
    convert_kill_to_deadlock_error(rgi);
    if (has_temporary_error(thd))
    {
      ++retries;
      if (retries < slave_trans_retries)
      {
        if (fd >= 0)
        {
          end_io_cache(&rlog);
          mysql_file_close(fd, MYF(MY_WME));
          fd= (File)-1;
        }
        goto do_retry;
      }
      sql_print_error("Slave worker thread retried transaction %lu time(s) "
                      "in vain, giving up. Consider raising the value of "
                      "the slave_transaction_retries variable.",
                      slave_trans_retries);
    }
    goto err;

  } while (event_count < events_to_execute);

err:

  if (description_event)
    delete description_event;
  if (fd >= 0)
  {
    end_io_cache(&rlog);
    mysql_file_close(fd, MYF(MY_WME));
  }
  if (errmsg)
    sql_print_error("Error reading relay log event: %s", errmsg);
  return err;
}


pthread_handler_t
handle_rpl_parallel_thread(void *arg)
{
  THD *thd;
  PSI_stage_info old_stage;
  struct rpl_parallel_thread::queued_event *events;
  bool group_standalone= true;
  bool in_event_group= false;
  bool skip_event_group= false;
  rpl_group_info *group_rgi= NULL;
  group_commit_orderer *gco;
  uint64 event_gtid_sub_id= 0;
  rpl_sql_thread_info sql_info(NULL);
  int err;

  struct rpl_parallel_thread *rpt= (struct rpl_parallel_thread *)arg;

  my_thread_init();
  thd = new THD(next_thread_id());
  thd->thread_stack = (char*)&thd;
  server_threads.insert(thd);
  set_current_thd(thd);
  pthread_detach_this_thread();
  thd->store_globals();
  thd->init_for_queries();
  thd->variables.binlog_annotate_row_events= 0;
  init_thr_lock();
  thd->system_thread= SYSTEM_THREAD_SLAVE_SQL;
  thd->security_ctx->skip_grants();
  thd->variables.max_allowed_packet= slave_max_allowed_packet;
  /* Ensure that slave can exeute any alter table it gets from master */
  thd->variables.alter_algorithm= (ulong) Alter_info::ALTER_TABLE_ALGORITHM_DEFAULT;
  thd->slave_thread= 1;

  set_slave_thread_options(thd);
  thd->client_capabilities = CLIENT_LOCAL_FILES;
  thd->net.reading_or_writing= 0;
  thd_proc_info(thd, "Waiting for work from main SQL threads");
  thd->variables.lock_wait_timeout= LONG_TIMEOUT;
  thd->system_thread_info.rpl_sql_info= &sql_info;
  /*
    We need to use (at least) REPEATABLE READ isolation level. Otherwise
    speculative parallel apply can run out-of-order and give wrong results
    for statement-based replication.
  */
  thd->variables.tx_isolation= ISO_REPEATABLE_READ;

  mysql_mutex_lock(&rpt->LOCK_rpl_thread);
  rpt->thd= thd;
  PSI_thread *psi= PSI_CALL_get_thread();
  PSI_CALL_set_thread_os_id(psi);
  PSI_CALL_set_thread_THD(psi, thd);
  PSI_CALL_set_thread_id(psi, thd->thread_id);
  rpt->thd->set_psi(psi);

  while (rpt->delay_start)
    mysql_cond_wait(&rpt->COND_rpl_thread, &rpt->LOCK_rpl_thread);

  rpt->running= true;
  mysql_cond_signal(&rpt->COND_rpl_thread);

  thd->set_command(COM_SLAVE_WORKER);
#ifdef WITH_WSREP
  wsrep_open(thd);
  if (wsrep_before_command(thd))
  {
    WSREP_WARN("Parallel slave failed at wsrep_before_command() hook");
    rpt->stop = true;
  }
#endif /* WITH_WSREP */
  while (!rpt->stop)
  {
    uint wait_count= 0;
    rpl_parallel_thread::queued_event *qev, *next_qev;

    rpt->start_time_tracker();
    thd->ENTER_COND(&rpt->COND_rpl_thread, &rpt->LOCK_rpl_thread,
                    &stage_waiting_for_work_from_sql_thread, &old_stage);
    /*
      There are 4 cases that should cause us to wake up:
       - Events have been queued for us to handle.
       - We have an owner, but no events and not inside event group -> we need
         to release ourself to the thread pool
       - SQL thread is stopping, and we have an owner but no events, and we are
         inside an event group; no more events will be queued to us, so we need
         to abort the group (force_abort==1).
       - Thread pool shutdown (rpt->stop==1).
    */
    while (!( (events= rpt->event_queue) ||
              (rpt->current_owner && !in_event_group) ||
              (rpt->current_owner && group_rgi->parallel_entry->force_abort) ||
              rpt->stop))
    {
      if (!wait_count++)
        thd->set_time_for_next_stage();
      mysql_cond_wait(&rpt->COND_rpl_thread, &rpt->LOCK_rpl_thread);
    }
    rpt->dequeue1(events);
    thd->EXIT_COND(&old_stage);
    rpt->add_to_worker_idle_time_and_reset();

  more_events:
    for (qev= events; qev; qev= next_qev)
    {
      Log_event_type event_type;
      rpl_group_info *rgi= qev->rgi;
      rpl_parallel_entry *entry= rgi->parallel_entry;
      bool end_of_group;
      int group_ending;

      next_qev= qev->next;
      if (qev->typ == rpl_parallel_thread::queued_event::QUEUED_POS_UPDATE)
      {
        handle_queued_pos_update(thd, qev);
        rpt->loc_free_qev(qev);
        continue;
      }
      else if (qev->typ ==
               rpl_parallel_thread::queued_event::QUEUED_MASTER_RESTART)
      {
        if (in_event_group)
        {
          /*
            Master restarted (crashed) in the middle of an event group.
            So we need to roll back and discard that event group.
          */
          group_rgi->cleanup_context(thd, 1);
          in_event_group= false;
          finish_event_group(rpt, group_rgi->gtid_sub_id,
                             qev->entry_for_queued, group_rgi);

          rpt->loc_free_rgi(group_rgi);
          thd->rgi_slave= group_rgi= NULL;
        }

        rpt->loc_free_qev(qev);
        continue;
      }
      DBUG_ASSERT(qev->typ==rpl_parallel_thread::queued_event::QUEUED_EVENT);

      thd->rgi_slave= rgi;
      gco= rgi->gco;
      /* Handle a new event group, which will be initiated by a GTID event. */
      if ((event_type= qev->ev->get_type_code()) == GTID_EVENT)
      {
        rpt->last_trans_retry_count= 0;
        rpt->last_seen_gtid= rgi->current_gtid;
        rpt->channel_name_length= (uint)rgi->rli->mi->connection_name.length;
        if (rpt->channel_name_length)
          memcpy(rpt->channel_name, rgi->rli->mi->connection_name.str,
                 rgi->rli->mi->connection_name.length);

        bool did_enter_cond= false;
        PSI_stage_info old_stage;

        DBUG_EXECUTE_IF("rpl_parallel_delay_gtid_0_x_100_start", {
            if (rgi->current_gtid.domain_id==0 &&
                rgi->current_gtid.seq_no == 100)
              my_sleep(10000);
          });
#ifdef ENABLED_DEBUG_SYNC
        DBUG_EXECUTE_IF("hold_worker_on_schedule", {
            if (rgi->current_gtid.domain_id == 0 &&
                rgi->current_gtid.seq_no == 100) {
                  debug_sync_set_action(thd,
                STRING_WITH_LEN("now SIGNAL reached_pause WAIT_FOR continue_worker"));
            }
          });
        DBUG_EXECUTE_IF("rpl_parallel_scheduled_gtid_0_x_100", {
            if (rgi->current_gtid.domain_id == 0 &&
                rgi->current_gtid.seq_no == 100) {
              debug_sync_set_action(thd,
                      STRING_WITH_LEN("now SIGNAL scheduled_gtid_0_x_100"));
            }
          });
#endif

        if(unlikely(thd->wait_for_commit_ptr) && group_rgi != NULL)
        {
          /*
            This indicates that we get a new GTID event in the middle of
            a not completed event group. This is corrupt binlog (the master
            will never write such binlog), so it does not happen unless
            someone tries to inject wrong crafted binlog, but let us still
            try to handle it somewhat nicely.
          */
          group_rgi->cleanup_context(thd, true);
          finish_event_group(rpt, group_rgi->gtid_sub_id,
                             group_rgi->parallel_entry, group_rgi);
          rpt->loc_free_rgi(group_rgi);
        }

        thd->tx_isolation= (enum_tx_isolation)thd->variables.tx_isolation;
        in_event_group= true;
        /*
          If the standalone flag is set, then this event group consists of a
          single statement (possibly preceeded by some Intvar_log_event and
          similar), without any terminating COMMIT/ROLLBACK/XID.
        */
        group_standalone=
          (0 != (static_cast<Gtid_log_event *>(qev->ev)->flags2 &
                 Gtid_log_event::FL_STANDALONE));

        event_gtid_sub_id= rgi->gtid_sub_id;
        rgi->thd= thd;

        DBUG_EXECUTE_IF("gco_wait_delay_gtid_0_x_99", {
            if (rgi->current_gtid.domain_id == 0 && rgi->current_gtid.seq_no == 99) {
              debug_sync_set_action(thd,
                  STRING_WITH_LEN("now SIGNAL gco_wait_paused WAIT_FOR gco_wait_cont"));
            } });

        mysql_mutex_lock(&entry->LOCK_parallel_entry);
        do_gco_wait(rgi, gco, &did_enter_cond, &old_stage);
        skip_event_group= do_stop_handling(rgi);
        if (likely(!skip_event_group))
          skip_event_group= do_ftwrl_wait(rgi, &did_enter_cond, &old_stage);

        /*
          Register ourself to wait for the previous commit, if we need to do
          such registration _and_ that previous commit has not already
          occurred.
        */
        register_wait_for_prior_event_group_commit(rgi, entry);

        unlock_or_exit_cond(thd, &entry->LOCK_parallel_entry,
                            &did_enter_cond, &old_stage);

        thd->wait_for_commit_ptr= &rgi->commit_orderer;

        if (opt_gtid_ignore_duplicates &&
            rgi->rli->mi->using_gtid != Master_info::USE_GTID_NO)
        {
          int res=
            rpl_global_gtid_slave_state->check_duplicate_gtid(&rgi->current_gtid,
                                                             rgi);
          if (res < 0)
          {
            /* Error. */
            slave_output_error_info(rgi, thd);
            signal_error_to_sql_driver_thread(thd, rgi, 1);
          }
          else if (!res)
          {
            /* GTID already applied by another master connection, skip. */
            skip_event_group= true;
          }
          else
          {
            /* We have to apply the event. */
          }
        }
        /*
          If we are optimistically running transactions in parallel, but this
          particular event group should not run in parallel with what came
          before, then wait now for the prior transaction to complete its
          commit.
        */
        if (rgi->speculation == rpl_group_info::SPECULATE_WAIT &&
            (err= thd->wait_for_prior_commit()))
        {
          slave_output_error_info(rgi, thd);
          signal_error_to_sql_driver_thread(thd, rgi, 1);
        }
      }

      group_rgi= rgi;
      group_ending= is_group_ending(qev->ev, event_type);
      /*
        We do not unmark_start_commit() here in case of an explicit ROLLBACK
        statement. Such events should be very rare, there is no real reason
        to try to group commit them - on the contrary, it seems best to avoid
        running them in parallel with following group commits, as with
        ROLLBACK events we are already deep in dangerous corner cases with
        mix of transactional and non-transactional tables or the like. And
        avoiding the mark_start_commit() here allows us to keep an assertion
        in ha_rollback_trans() that we do not rollback after doing
        mark_start_commit().
      */
      if (group_ending == 1 && likely(!rgi->worker_error))
      {
        /*
          Do an extra check for (deadlock) kill here. This helps prevent a
          lingering deadlock kill that occurred during normal DML processing to
          propagate past the mark_start_commit(). If we detect a deadlock only
          after mark_start_commit(), we have to unmark, which has at least a
          theoretical possibility of leaving a window where it looks like all
          transactions in a GCO have started committing, while in fact one
          will need to rollback and retry. This is not supposed to be possible
          (since there is a deadlock, at least one transaction should be
          blocked from reaching commit), but this seems a fragile ensurance,
          and there were historically a number of subtle bugs in this area.
        */
        if (!thd->killed)
        {
          DEBUG_SYNC(thd, "rpl_parallel_before_mark_start_commit");
          if (thd->lex->stmt_accessed_temp_table())
          {
            /*
              Temporary tables are special, they require strict
              single-threaded use as they have no locks protecting concurrent
              access. Therefore, we cannot safely use the optimization of
              overlapping the commit of this transaction with the start of the
              following.
              So we skip the early mark_start_commit() and also block any
              wakeup_subsequent_commits() until this event group is fully
              done, inside finish_event_group().
            */
            rgi->commit_orderer.wakeup_blocked= true;
          }
          else
            rgi->mark_start_commit();
          DEBUG_SYNC(thd, "rpl_parallel_after_mark_start_commit");
        }
      }

      /*
        If the SQL thread is stopping, we just skip execution of all the
        following event groups. We still do all the normal waiting and wakeup
        processing between the event groups as a simple way to ensure that
        everything is stopped and cleaned up correctly.
      */
      if (likely(!rgi->worker_error) && !skip_event_group)
      {
        ++rgi->retry_event_count;
#ifndef DBUG_OFF
        err= 0;
        DBUG_EXECUTE_IF("rpl_parallel_simulate_temp_err_xid",
          if (event_type == XID_EVENT)
          {
            thd->clear_error();
            thd->get_stmt_da()->reset_diagnostics_area();
            my_error(ER_LOCK_DEADLOCK, MYF(0));
            err= 1;
            DEBUG_SYNC(thd, "rpl_parallel_simulate_temp_err_xid");
          });
        if (!err)
#endif
        {
          if (unlikely(thd->check_killed()))
          {
            thd->clear_error();
            thd->get_stmt_da()->reset_diagnostics_area();
            thd->send_kill_message();
            err= 1;
          }
          else
            err= rpt_handle_event(qev, rpt);
        }
        delete_or_keep_event_post_apply(rgi, event_type, qev->ev);
        DBUG_EXECUTE_IF("rpl_parallel_simulate_temp_err_gtid_0_x_100",
                        err= dbug_simulate_tmp_error(rgi, thd););
        if (unlikely(err))
        {
          ulong max_retries= slave_trans_retries;
          convert_kill_to_deadlock_error(rgi);
          DBUG_EXECUTE_IF("rpl_mdev31655_zero_retries",
                          if ((rgi->current_gtid.seq_no % 1000) == 0)
                            max_retries= 0;
                          );
          if (has_temporary_error(thd) && max_retries > 0)
            err= retry_event_group(rgi, rpt, qev);
        }
      }
      else
      {
        delete qev->ev;
        thd->get_stmt_da()->set_overwrite_status(true);
        err= thd->wait_for_prior_commit();
        thd->get_stmt_da()->set_overwrite_status(false);
      }

      end_of_group=
        in_event_group &&
        ((group_standalone && !Log_event::is_part_of_group(event_type)) ||
         group_ending);

      rpt->loc_free_qev(qev);

      if (unlikely(err))
      {
        if (!rgi->worker_error)
        {
          slave_output_error_info(rgi, thd);
          signal_error_to_sql_driver_thread(thd, rgi, err);
        }
        thd->reset_killed();
      }
      if (end_of_group)
      {
        in_event_group= false;
        finish_event_group(rpt, event_gtid_sub_id, entry, rgi);
        rpt->loc_free_rgi(rgi);
        thd->rgi_slave= group_rgi= rgi= NULL;
        skip_event_group= false;
        DEBUG_SYNC(thd, "rpl_parallel_end_of_group");
      }
    }

    mysql_mutex_lock(&rpt->LOCK_rpl_thread);
    /*
      Now that we have the lock, we can move everything from our local free
      lists to the real free lists that are also accessible from the SQL
      driver thread.
    */
    rpt->batch_free();

    if ((events= rpt->event_queue) != NULL)
    {
      /*
        Take next group of events from the replication pool.
        This is faster than having to wakeup the pool manager thread to give
        us a new event.
      */
      rpt->dequeue1(events);
      mysql_mutex_unlock(&rpt->LOCK_rpl_thread);
      goto more_events;
    }

    rpt->inuse_relaylog_refcount_update();

    if (in_event_group && group_rgi->parallel_entry->force_abort)
    {
      /*
        We are asked to abort, without getting the remaining events in the
        current event group.

        We have to rollback the current transaction and update the last
        sub_id value so that SQL thread will know we are done with the
        half-processed event group.
      */
      mysql_mutex_unlock(&rpt->LOCK_rpl_thread);
      signal_error_to_sql_driver_thread(thd, group_rgi, 1);
      finish_event_group(rpt, group_rgi->gtid_sub_id,
                         group_rgi->parallel_entry, group_rgi);
      in_event_group= false;
      mysql_mutex_lock(&rpt->LOCK_rpl_thread);
      rpt->free_rgi(group_rgi);
      thd->rgi_slave= group_rgi= NULL;
      skip_event_group= false;
    }
    if (!in_event_group)
    {
      /* If we are in a FLUSH TABLES FOR READ LOCK, wait for it */
      while (rpt->current_entry && rpt->pause_for_ftwrl)
      {
        /*
          We are currently in the delicate process of pausing parallel
          replication while FLUSH TABLES WITH READ LOCK is starting. We must
          not de-allocate the thread (setting rpt->current_owner= NULL) until
          rpl_unpause_after_ftwrl() has woken us up.
        */
        rpl_parallel_entry *e= rpt->current_entry;
        /*
          Wait for rpl_unpause_after_ftwrl() to wake us up.
          Note that rpl_pause_for_ftwrl() may wait for 'e->pause_sub_id'
          to change. This should happen eventually in finish_event_group()
        */
        mysql_mutex_lock(&e->LOCK_parallel_entry);
        mysql_mutex_unlock(&rpt->LOCK_rpl_thread);
        if (rpt->pause_for_ftwrl)
          mysql_cond_wait(&e->COND_parallel_entry, &e->LOCK_parallel_entry);
        mysql_mutex_unlock(&e->LOCK_parallel_entry);
        mysql_mutex_lock(&rpt->LOCK_rpl_thread);
      }

      rpt->current_owner= NULL;
      /* Tell wait_for_done() that we are done, if it is waiting. */
      if (likely(rpt->current_entry) &&
          unlikely(rpt->current_entry->force_abort))
        mysql_cond_broadcast(&rpt->COND_rpl_thread_stop);

      rpt->current_entry= NULL;
      if (!rpt->stop)
        rpt->pool->release_thread(rpt);
    }
  }
#ifdef WITH_WSREP
  wsrep_after_command_before_result(thd);
  wsrep_after_command_after_result(thd);
  wsrep_close(thd);
#endif /* WITH_WSREP */

  rpt->thd= NULL;
  mysql_mutex_unlock(&rpt->LOCK_rpl_thread);

  thd->clear_error();
  thd->catalog= 0;
  thd->reset_query();
  thd->reset_db(&null_clex_str);
  thd_proc_info(thd, "Slave worker thread exiting");
  thd->temporary_tables= 0;

  THD_CHECK_SENTRY(thd);
  server_threads.erase(thd);
  delete thd;

  mysql_mutex_lock(&rpt->LOCK_rpl_thread);
  rpt->running= false;
  mysql_cond_signal(&rpt->COND_rpl_thread);
  mysql_mutex_unlock(&rpt->LOCK_rpl_thread);

  my_thread_end();

  return NULL;
}


static void
dealloc_gco(group_commit_orderer *gco)
{
  mysql_cond_destroy(&gco->COND_group_commit_orderer);
  my_free(gco);
}

/**
   Change thread count for global parallel worker threads

   @param pool          parallel thread pool
   @param new_count     Number of threads to be in pool. 0 in shutdown
   @param force         Force thread count to new_count even if slave
                        threads are running

   By default we don't resize pool of there are running threads.
   However during shutdown we will always do it.
   This is needed as any_slave_sql_running() returns 1 during shutdown
   as we don't want to access master_info while
   Master_info_index::free_connections are running.
*/

static int
rpl_parallel_change_thread_count(rpl_parallel_thread_pool *pool,
                                 uint32 new_count, bool force)
{
  uint32 i;
  rpl_parallel_thread **old_list= NULL;
  rpl_parallel_thread **new_list= NULL;
  rpl_parallel_thread *new_free_list= NULL;
  rpl_parallel_thread *rpt_array= NULL;
  int res;

  if ((res= pool_mark_busy(pool, current_thd)))
    return res;

  /* Protect against parallel pool resizes */
  if (pool->count == new_count)
  {
    pool_mark_not_busy(pool);
    return 0;
  }

  /*
    If we are about to delete pool, do an extra check that there are no new
    slave threads running since we marked pool busy
  */
  if (!new_count && !force)
  {
    if (any_slave_sql_running(false))
    {
      DBUG_PRINT("warning",
                 ("SQL threads running while trying to reset parallel pool"));
      pool_mark_not_busy(pool);
      return 0;                                 // Ok to not resize pool
    }
  }

  /*
    Allocate the new list of threads up-front.
    That way, if we fail half-way, we only need to free whatever we managed
    to allocate, and will not be left with a half-functional thread pool.
  */
  if (new_count &&
      !my_multi_malloc(PSI_INSTRUMENT_ME, MYF(MY_WME|MY_ZEROFILL),
                       &new_list, new_count*sizeof(*new_list),
                       &rpt_array, new_count*sizeof(*rpt_array),
                       NULL))
  {
    my_error(ER_OUTOFMEMORY, MYF(0), (int(new_count*sizeof(*new_list) +
                                          new_count*sizeof(*rpt_array))));
    goto err;
  }

  for (i= 0; i < new_count; ++i)
  {
    pthread_t th;

    new_list[i]= &rpt_array[i];
    new_list[i]->delay_start= true;
    mysql_mutex_init(key_LOCK_rpl_thread, &new_list[i]->LOCK_rpl_thread,
                     MY_MUTEX_INIT_SLOW);
    mysql_cond_init(key_COND_rpl_thread, &new_list[i]->COND_rpl_thread, NULL);
    mysql_cond_init(key_COND_rpl_thread_queue,
                    &new_list[i]->COND_rpl_thread_queue, NULL);
    mysql_cond_init(key_COND_rpl_thread_stop,
                    &new_list[i]->COND_rpl_thread_stop, NULL);
    new_list[i]->pool= pool;
    if (mysql_thread_create(key_rpl_parallel_thread, &th, &connection_attrib,
                            handle_rpl_parallel_thread, new_list[i]))
    {
      my_error(ER_OUT_OF_RESOURCES, MYF(0));
      goto err;
    }
    new_list[i]->next= new_free_list;
    new_free_list= new_list[i];
  }

  /*
    Grab each old thread in turn, and signal it to stop.

    Note that since we require all replication threads to be stopped before
    changing the parallel replication worker thread pool, all the threads will
    be already idle and will terminate immediately.
  */
  for (i= 0; i < pool->count; ++i)
  {
    rpl_parallel_thread *rpt;

    mysql_mutex_lock(&pool->LOCK_rpl_thread_pool);
    while ((rpt= pool->free_list) == NULL)
      mysql_cond_wait(&pool->COND_rpl_thread_pool, &pool->LOCK_rpl_thread_pool);
    pool->free_list= rpt->next;
    mysql_mutex_unlock(&pool->LOCK_rpl_thread_pool);
    mysql_mutex_lock(&rpt->LOCK_rpl_thread);
    rpt->stop= true;
    mysql_cond_signal(&rpt->COND_rpl_thread);
    mysql_mutex_unlock(&rpt->LOCK_rpl_thread);
  }

  for (i= 0; i < pool->count; ++i)
  {
    rpl_parallel_thread *rpt= pool->threads[i];
    mysql_mutex_lock(&rpt->LOCK_rpl_thread);
    while (rpt->running)
      mysql_cond_wait(&rpt->COND_rpl_thread, &rpt->LOCK_rpl_thread);
    mysql_mutex_unlock(&rpt->LOCK_rpl_thread);
    mysql_mutex_destroy(&rpt->LOCK_rpl_thread);
    mysql_cond_destroy(&rpt->COND_rpl_thread);
    while (rpt->qev_free_list)
    {
      rpl_parallel_thread::queued_event *next= rpt->qev_free_list->next;
      my_free(rpt->qev_free_list);
      rpt->qev_free_list= next;
    }
    while (rpt->rgi_free_list)
    {
      rpl_group_info *next= rpt->rgi_free_list->next;
      delete rpt->rgi_free_list;
      rpt->rgi_free_list= next;
    }
    while (rpt->gco_free_list)
    {
      group_commit_orderer *next= rpt->gco_free_list->next_gco;
      dealloc_gco(rpt->gco_free_list);
      rpt->gco_free_list= next;
    }
  }

  old_list= pool->threads;
  if (new_count < pool->count)
    pool->count= new_count;
  pool->threads= new_list;
  if (new_count > pool->count)
    pool->count= new_count;
  my_free(old_list);
  pool->free_list= new_free_list;
  for (i= 0; i < pool->count; ++i)
  {
    mysql_mutex_lock(&pool->threads[i]->LOCK_rpl_thread);
    pool->threads[i]->delay_start= false;
    pool->threads[i]->current_start_alter_id= 0;
    pool->threads[i]->current_start_alter_domain_id= 0;
    pool->threads[i]->reserved_start_alter_thread= false;
    mysql_cond_signal(&pool->threads[i]->COND_rpl_thread);
    while (!pool->threads[i]->running)
      mysql_cond_wait(&pool->threads[i]->COND_rpl_thread,
                      &pool->threads[i]->LOCK_rpl_thread);
    mysql_mutex_unlock(&pool->threads[i]->LOCK_rpl_thread);
  }

  pool_mark_not_busy(pool);

  return 0;

err:
  if (new_list)
  {
    while (new_free_list)
    {
      mysql_mutex_lock(&new_free_list->LOCK_rpl_thread);
      new_free_list->delay_start= false;
      new_free_list->stop= true;
      mysql_cond_signal(&new_free_list->COND_rpl_thread);
      while (!new_free_list->running)
        mysql_cond_wait(&new_free_list->COND_rpl_thread,
                        &new_free_list->LOCK_rpl_thread);
      while (new_free_list->running)
        mysql_cond_wait(&new_free_list->COND_rpl_thread,
                        &new_free_list->LOCK_rpl_thread);
      mysql_mutex_unlock(&new_free_list->LOCK_rpl_thread);
      new_free_list= new_free_list->next;
    }
    my_free(new_list);
  }
  pool_mark_not_busy(pool);
  return 1;
}

/*
  Deactivate the parallel replication thread pool, if there are now no more
  SQL threads running.
*/

int rpl_parallel_resize_pool_if_no_slaves(void)
{
  /* master_info_index is set to NULL on shutdown */
  if (opt_slave_parallel_threads > 0 && !any_slave_sql_running(false))
    return rpl_parallel_inactivate_pool(&global_rpl_thread_pool);
  return 0;
}


/**
  Pool activation is preceeded by taking a "lock" of pool_mark_busy
  which guarantees the number of running slaves drops to zero atomicly
  with the number of pool workers.
  This resolves race between the function caller thread and one
  that may be attempting to deactivate the pool.
*/
int
rpl_parallel_activate_pool(rpl_parallel_thread_pool *pool)
{
  int rc= 0;
  struct pool_bkp_for_pfs* bkp= &pool->pfs_bkp;

  if ((rc= pool_mark_busy(pool, current_thd)))
    return rc;   // killed

  if (!pool->count)
  {
    pool_mark_not_busy(pool);
    rc= rpl_parallel_change_thread_count(pool, opt_slave_parallel_threads,
                                         0);
    if (!rc)
    {
      if (pool->count)
      {
        if (bkp->inited)
        {
          if (bkp->count != pool->count)
          {
            bkp->destroy();
            bkp->init(pool->count);
          }
        }
        else
          bkp->init(pool->count);
        bkp->is_valid= false; // Mark backup as stale during pool init
      }
    }

  }
  else
  {
    pool_mark_not_busy(pool);
  }
  return rc;
}


int
rpl_parallel_inactivate_pool(rpl_parallel_thread_pool *pool)
{
  return rpl_parallel_change_thread_count(pool, 0, 0);
}


void
rpl_parallel_thread::batch_free()
{
  mysql_mutex_assert_owner(&LOCK_rpl_thread);
  if (loc_qev_list)
  {
    *loc_qev_last_ptr_ptr= qev_free_list;
    qev_free_list= loc_qev_list;
    loc_qev_list= NULL;
    dequeue2(loc_qev_size);
    /* Signal that our queue can now accept more events. */
    mysql_cond_signal(&COND_rpl_thread_queue);
    loc_qev_size= 0;
    qev_free_pending= 0;
  }
  if (loc_rgi_list)
  {
    *loc_rgi_last_ptr_ptr= rgi_free_list;
    rgi_free_list= loc_rgi_list;
    loc_rgi_list= NULL;
  }
  if (loc_gco_list)
  {
    *loc_gco_last_ptr_ptr= gco_free_list;
    gco_free_list= loc_gco_list;
    loc_gco_list= NULL;
  }
}


void
rpl_parallel_thread::inuse_relaylog_refcount_update()
{
  inuse_relaylog *ir= accumulated_ir_last;
  if (ir)
  {
    ir->dequeued_count+= accumulated_ir_count;
    accumulated_ir_count= 0;
    accumulated_ir_last= NULL;
  }
}


rpl_parallel_thread::queued_event *
rpl_parallel_thread::get_qev_common(Log_event *ev, ulonglong event_size)
{
  queued_event *qev;
  mysql_mutex_assert_owner(&LOCK_rpl_thread);
  if ((qev= qev_free_list))
    qev_free_list= qev->next;
  else if(!(qev= (queued_event *)my_malloc(PSI_INSTRUMENT_ME, sizeof(*qev), MYF(0))))
  {
    my_error(ER_OUTOFMEMORY, MYF(0), (int)sizeof(*qev));
    return NULL;
  }
  qev->typ= rpl_parallel_thread::queued_event::QUEUED_EVENT;
  qev->ev= ev;
  qev->event_size= (size_t)event_size;
  qev->next= NULL;
  return qev;
}


rpl_parallel_thread::queued_event *
rpl_parallel_thread::get_qev(Log_event *ev, ulonglong event_size,
                             Relay_log_info *rli)
{
  queued_event *qev= get_qev_common(ev, event_size);
  if (!qev)
    return NULL;
  strcpy(qev->event_relay_log_name, rli->event_relay_log_name);
  qev->event_relay_log_pos= rli->event_relay_log_pos;
  qev->future_event_relay_log_pos= rli->future_event_relay_log_pos;
  strcpy(qev->future_event_master_log_name, rli->future_event_master_log_name);
  return qev;
}


rpl_parallel_thread::queued_event *
rpl_parallel_thread::retry_get_qev(Log_event *ev, queued_event *orig_qev,
                                   const char *relay_log_name,
                                   ulonglong event_pos, ulonglong event_size)
{
  queued_event *qev= get_qev_common(ev, event_size);
  if (!qev)
    return NULL;
  qev->rgi= orig_qev->rgi;
  strcpy(qev->event_relay_log_name, relay_log_name);
  qev->event_relay_log_pos= event_pos;
  qev->future_event_relay_log_pos= event_pos+event_size;
  strcpy(qev->future_event_master_log_name,
         orig_qev->future_event_master_log_name);
  return qev;
}


void
rpl_parallel_thread::loc_free_qev(rpl_parallel_thread::queued_event *qev)
{
  inuse_relaylog *ir= qev->ir;
  inuse_relaylog *last_ir= accumulated_ir_last;
  if (ir != last_ir)
  {
    if (last_ir)
      inuse_relaylog_refcount_update();
    accumulated_ir_last= ir;
  }
  ++accumulated_ir_count;
  if (!loc_qev_list)
    loc_qev_last_ptr_ptr= &qev->next;
  else
    qev->next= loc_qev_list;
  loc_qev_list= qev;
  loc_qev_size+= qev->event_size;
  /*
    We want to release to the global free list only occasionally, to avoid
    having to take the LOCK_rpl_thread muted too many times.

    However, we do need to release regularly. If we let the unreleased part
    grow too large, then the SQL driver thread may go to sleep waiting for
    the queue to drop below opt_slave_parallel_max_queued, and this in turn
    can stall all other worker threads for more stuff to do.
  */
  if (++qev_free_pending >= QEV_BATCH_FREE ||
      loc_qev_size >= opt_slave_parallel_max_queued/3)
  {
    mysql_mutex_lock(&LOCK_rpl_thread);
    batch_free();
    mysql_mutex_unlock(&LOCK_rpl_thread);
  }
}


void
rpl_parallel_thread::free_qev(rpl_parallel_thread::queued_event *qev)
{
  mysql_mutex_assert_owner(&LOCK_rpl_thread);
  qev->next= qev_free_list;
  qev_free_list= qev;
}


rpl_group_info*
rpl_parallel_thread::get_rgi(Relay_log_info *rli, Gtid_log_event *gtid_ev,
                             rpl_parallel_entry *e, ulonglong event_size)
{
  rpl_group_info *rgi;
  mysql_mutex_assert_owner(&LOCK_rpl_thread);
  if ((rgi= rgi_free_list))
  {
    rgi_free_list= rgi->next;
    rgi->reinit(rli);
  }
  else
  {
    if(!(rgi= new rpl_group_info(rli)))
    {
      my_error(ER_OUTOFMEMORY, MYF(0), (int)sizeof(*rgi));
      return NULL;
    }
    rgi->is_parallel_exec = true;
  }
  if ((rgi->deferred_events_collecting= rli->mi->rpl_filter->is_on()) &&
      !rgi->deferred_events)
    rgi->deferred_events= new Deferred_log_events(rli);
  if (event_group_new_gtid(rgi, gtid_ev))
  {
    free_rgi(rgi);
    my_error(ER_OUT_OF_RESOURCES, MYF(MY_WME));
    return NULL;
  }
  rgi->parallel_entry= e;
  rgi->relay_log= rli->last_inuse_relaylog;
  rgi->retry_start_offset= rli->future_event_relay_log_pos-event_size;
  rgi->retry_event_count= 0;
  rgi->killed_for_retry= rpl_group_info::RETRY_KILL_NONE;
  /* rgi is transaction specific so we need to move this value to rgi */
  rgi->reserved_start_alter_thread= reserved_start_alter_thread;
  rgi->rpt= this;
  rgi->direct_commit_alter= false;
  rgi->finish_event_group_called= false;

  DBUG_ASSERT(!rgi->sa_info);
  /*
    We can remove the reserved_start_alter_thread flag.
    If we get more concurrent alter handle_split_alter will
    automatically set this flag again.
  */
  reserved_start_alter_thread= false;
  return rgi;
}


void
rpl_parallel_thread::loc_free_rgi(rpl_group_info *rgi)
{
  DBUG_ASSERT(rgi->commit_orderer.waitee == NULL);
  rgi->free_annotate_event();
  if (!loc_rgi_list)
    loc_rgi_last_ptr_ptr= &rgi->next;
  else
    rgi->next= loc_rgi_list;
  loc_rgi_list= rgi;
}


void
rpl_parallel_thread::free_rgi(rpl_group_info *rgi)
{
  mysql_mutex_assert_owner(&LOCK_rpl_thread);
  DBUG_ASSERT(rgi->commit_orderer.waitee == NULL);
  rgi->free_annotate_event();
  rgi->next= rgi_free_list;
  rgi_free_list= rgi;
}


group_commit_orderer *
rpl_parallel_thread::get_gco(uint64 wait_count, group_commit_orderer *prev,
                             uint64 prior_sub_id)
{
  group_commit_orderer *gco;
  mysql_mutex_assert_owner(&LOCK_rpl_thread);
  if ((gco= gco_free_list))
    gco_free_list= gco->next_gco;
  else if(!(gco= (group_commit_orderer *)my_malloc(PSI_INSTRUMENT_ME, sizeof(*gco), MYF(0))))
  {
    my_error(ER_OUTOFMEMORY, MYF(0), (int)sizeof(*gco));
    return NULL;
  }
  mysql_cond_init(key_COND_group_commit_orderer,
                  &gco->COND_group_commit_orderer, NULL);
  gco->wait_count= wait_count;
  gco->prev_gco= prev;
  gco->next_gco= NULL;
  gco->prior_sub_id= prior_sub_id;
  gco->installed= false;
  gco->flags= 0;
#ifndef DBUG_OFF
  gco->gc_done= false;
#endif
  return gco;
}


void
rpl_parallel_thread::loc_free_gco(group_commit_orderer *gco)
{
#ifndef DBUG_OFF
  DBUG_ASSERT(!gco->gc_done);
  gco->gc_done= true;
#endif
  if (!loc_gco_list)
    loc_gco_last_ptr_ptr= &gco->next_gco;
  else
    gco->next_gco= loc_gco_list;
  loc_gco_list= gco;
}

void rpl_group_info::finish_start_alter_event_group()
{
   finish_event_group(rpt, this->gtid_sub_id, this->parallel_entry, this);
}

rpl_parallel_thread::rpl_parallel_thread()
  : channel_name_length(0), last_error_number(0), last_error_timestamp(0),
    worker_idle_time(0), last_trans_retry_count(0), start_time(0)
{
}


rpl_parallel_thread_pool::rpl_parallel_thread_pool()
  : threads(0), free_list(0), count(0), inited(false),current_start_alters(0), busy(false),
    pfs_bkp{0, false, false, NULL}
{
}


int
rpl_parallel_thread_pool::init(uint32 size)
{
  threads= NULL;
  free_list= NULL;
  count= 0;
  busy= false;

  mysql_mutex_init(key_LOCK_rpl_thread_pool, &LOCK_rpl_thread_pool,
                   MY_MUTEX_INIT_SLOW);
  mysql_cond_init(key_COND_rpl_thread_pool, &COND_rpl_thread_pool, NULL);
  inited= true;

  /*
    The pool is initially empty. Threads will be spawned when a slave SQL
    thread is started.
  */

  return 0;
}


void
rpl_parallel_thread_pool::destroy()
{
  deactivate();
  pfs_bkp.destroy();
  destroy_cond_mutex();
}

void
rpl_parallel_thread_pool::deactivate()
{
  if (!inited)
    return;
  rpl_parallel_change_thread_count(this, 0, 1);
}

void
rpl_parallel_thread_pool::destroy_cond_mutex()
{
  if (!inited)
    return;
  mysql_mutex_destroy(&LOCK_rpl_thread_pool);
  mysql_cond_destroy(&COND_rpl_thread_pool);
  inited= false;
}


/*
  Wait for a worker thread to become idle. When one does, grab the thread for
  our use and return it.

  Note that we return with the worker threads's LOCK_rpl_thread mutex locked.
*/
struct rpl_parallel_thread *
rpl_parallel_thread_pool::get_thread(rpl_parallel_thread **owner,
                                     rpl_parallel_entry *entry)
{
  rpl_parallel_thread *rpt;

  DBUG_ASSERT(count > 0);
  mysql_mutex_lock(&LOCK_rpl_thread_pool);
  while (unlikely(busy) || !(rpt= free_list))
    mysql_cond_wait(&COND_rpl_thread_pool, &LOCK_rpl_thread_pool);
  free_list= rpt->next;
  mysql_mutex_unlock(&LOCK_rpl_thread_pool);
  mysql_mutex_lock(&rpt->LOCK_rpl_thread);
  rpt->current_owner= owner;
  rpt->current_entry= entry;

  return rpt;
}


/*
  Release a thread to the thread pool.
  The thread should be locked, and should not have any work queued for it.
*/
void
rpl_parallel_thread_pool::release_thread(rpl_parallel_thread *rpt)
{
  rpl_parallel_thread *list;

  mysql_mutex_assert_owner(&rpt->LOCK_rpl_thread);
  DBUG_ASSERT(rpt->current_owner == NULL);
  mysql_mutex_lock(&LOCK_rpl_thread_pool);
  list= free_list;
  rpt->next= list;
  free_list= rpt;
  if (!list)
    mysql_cond_broadcast(&COND_rpl_thread_pool);
  mysql_mutex_unlock(&LOCK_rpl_thread_pool);
}

void
rpl_parallel_thread_pool::copy_pool_for_pfs(Relay_log_info *rli)
{
  if (pfs_bkp.inited)
  {
    for(uint i=0; i<count;i++)
    {
      rpl_parallel_thread *rpt, *pfs_rpt;
      rpt= threads[i];
      pfs_rpt= pfs_bkp.rpl_thread_arr[i];
      if (rpt->channel_name_length)
      {
        pfs_rpt->channel_name_length= rpt->channel_name_length;
        strmake(pfs_rpt->channel_name, rpt->channel_name,
                rpt->channel_name_length);
      }
      pfs_rpt->thd= rpt->thd;
      pfs_rpt->last_seen_gtid= rpt->last_seen_gtid;
      if (rli->err_thread_id && rpt->thd->thread_id == rli->err_thread_id)
      {
        pfs_rpt->last_error_number= rli->last_error().number;
        strmake(pfs_rpt->last_error_message,
            rli->last_error().message, sizeof(rli->last_error().message));
        pfs_rpt->last_error_timestamp= rli->last_error().skr*1000000;
      }
      pfs_rpt->running= false;
      pfs_rpt->worker_idle_time= rpt->get_worker_idle_time();
      pfs_rpt->last_trans_retry_count= rpt->last_trans_retry_count;
    }
    pfs_bkp.is_valid= true;
  }
}

<<<<<<< HEAD
/* 
  START ALTER , COMMIT ALTER / ROLLBACK ALTER scheduling
  
  Steps:-
    1. (For Gtid_log_event SA). Get the worker thread which is either
      e->rpl_threads[i] is NULL means worker from poll has not been assigned yet
      e->rpl_threads[i]->current_owner != &e->rpl_threads[i] 
          Thread has been released, or about to //same as choose_thread logic
      !e->rpl_threads[i]->current_start_alter_id is 0 , safe to schedule.
      We dont want to schedule on worker which already have been scheduled SA
      but CA/RA has not been scheduled yet. current_start_alter_id will indicate
      this. If we dont do this we will get deadlock.
    2. (For Gtid_log_event SA)
      call choose_thread_internal so that e->rpl_threads[idx] is not null
      update the current_start_alter_id
    3. (For Gtid_log_event SA)
      update local e->pending_start_alters(local) variable and 
       pool->current_start_alters(global)
      We need 2 status variable (global and local) because we can have 
       slave_domain_parallel_threads != pool->threads.
    4. (For CA/RA Gtid_log_event)
      Update e->pending_start_alters and pool->current_start_alters
      while holding mutex lock on pool (if SA is not assigned to 
      reserved thread)


    @returns
      true  Worker allocated (choose_thread_internal called)
      false Worker not allocated (choose_thread_internal not called)
*/
static bool handle_split_alter(rpl_parallel_entry *e,  
                               Gtid_log_event *gtid_ev, uint32 *idx,
                               //choose_thread_internal specific
                               bool *did_enter_cond, rpl_group_info* rgi,
                               PSI_stage_info *old_stage)
{
  uint16 flags_extra= gtid_ev->flags_extra;
  bool thread_allocated= false;
  //Step 1
  if (flags_extra & Gtid_log_event::FL_START_ALTER_E1 ||
      //This will arrange finding threads for CA/RA as well
      //as concurrent DDL
      e->pending_start_alters)
  {
    /*
     j is needed for round robin scheduling, we will start with rpl_thread_idx
     go till rpl_thread_max and then start with 0 to rpl_thread_idx
    */
    int j= e->rpl_thread_idx;
    for(uint i= 0; i < e->rpl_thread_max; i++)
    {
      if (!e->rpl_threads[j] || e->rpl_threads[j]->current_owner
          != &e->rpl_threads[j] || !e->rpl_threads[j]->current_start_alter_id)
      {
        //This condition will hit atleast one time no matter what happens
        *idx= j;
        DBUG_PRINT("info", ("Start alter id %d", j));
        goto idx_found;
      }
      j++;
      j= j % e->rpl_thread_max;
    }
    //We did not find and idx
  DBUG_ASSERT(0);
  return false;
idx_found:
    e->rpl_thread_idx= *idx;
    e->choose_thread_internal(*idx, did_enter_cond, rgi, old_stage);
    thread_allocated= true;
    if (flags_extra & Gtid_log_event::FL_START_ALTER_E1)
    {
      mysql_mutex_assert_owner(&e->rpl_threads[*idx]->LOCK_rpl_thread);
      e->rpl_threads[e->rpl_thread_idx]->current_start_alter_id= gtid_ev->seq_no;
      e->rpl_threads[e->rpl_thread_idx]->current_start_alter_domain_id= 
                                                            gtid_ev->domain_id;
      /*
       We are locking LOCK_rpl_thread_pool becuase we are going to update
       current_start_alters
      */
      mysql_mutex_lock(&global_rpl_thread_pool.LOCK_rpl_thread_pool);
      if (e->pending_start_alters < e->rpl_thread_max - 1 &&
              global_rpl_thread_pool.current_start_alters
              < global_rpl_thread_pool.count - 1)
      {
        e->pending_start_alters++;
        global_rpl_thread_pool.current_start_alters++;
      }
      else
      {
        e->rpl_threads[*idx]->reserved_start_alter_thread= true;
        e->rpl_threads[*idx]->current_start_alter_id= 0;
        e->rpl_threads[*idx]->current_start_alter_domain_id= 0;
      }
      mysql_mutex_unlock(&global_rpl_thread_pool.LOCK_rpl_thread_pool);
    }
  }
  if(flags_extra & (Gtid_log_event::FL_COMMIT_ALTER_E1 |
                    Gtid_log_event::FL_ROLLBACK_ALTER_E1 ))
  {
    //Free the corrosponding rpt current_start_alter_id
    for(uint i= 0; i < e->rpl_thread_max; i++)
    {
      if(e->rpl_threads[i] &&
          e->rpl_threads[i]->current_start_alter_id == gtid_ev->sa_seq_no &&
          e->rpl_threads[i]->current_start_alter_domain_id == gtid_ev->domain_id)
      {
        mysql_mutex_lock(&global_rpl_thread_pool.LOCK_rpl_thread_pool);
        e->rpl_threads[i]->current_start_alter_id= 0;
        e->rpl_threads[i]->current_start_alter_domain_id= 0;
        global_rpl_thread_pool.current_start_alters--;
        e->pending_start_alters--;
        DBUG_PRINT("info", ("Commit/Rollback alter id %d", i));
        mysql_mutex_unlock(&global_rpl_thread_pool.LOCK_rpl_thread_pool);
        break;
      }
    }
  }

  return thread_allocated;

=======

/*
  Check when we have done a complete round of scheduling for workers
  0, 1, ..., (rpl_thread_max-1), in this order.
  This often occurs every rpl_thread_max event group, but XA XID dependency
  restrictions can cause insertion of extra out-of-order worker scheduling
  in-between the normal round-robin scheduling.
*/
void
rpl_parallel_entry::check_scheduling_generation(sched_bucket *cur)
{
  uint32 idx= static_cast<uint32>(cur - rpl_threads);
  DBUG_ASSERT(cur >= rpl_threads);
  DBUG_ASSERT(cur < rpl_threads + rpl_thread_max);
  if (idx == current_generation_idx)
  {
    ++idx;
    if (idx >= rpl_thread_max)
    {
      /* A new generation; all workers have been scheduled at least once. */
      idx= 0;
      ++current_generation;
    }
    current_generation_idx= idx;
  }
}


rpl_parallel_entry::sched_bucket *
rpl_parallel_entry::check_xa_xid_dependency(xid_t *xid)
{
  uint64 cur_gen= current_generation;
  my_off_t i= 0;
  while (i < maybe_active_xid.elements)
  {
    /*
      Purge no longer active XID from the list:

       - In generation N, XID might have been scheduled for worker W.
       - Events in generation (N+1) might run freely in parallel with W.
       - Events in generation (N+2) will have done wait_for_prior_commit for
         the event group with XID (or a later one), but the XID might still be
         active for a bit longer after wakeup_prior_commit().
       - Events in generation (N+3) will have done wait_for_prior_commit() for
         an event in W _after_ the XID, so are sure not to see the XID active.

      Therefore, XID can be safely scheduled to a different worker in
      generation (N+3) when last prior use was in generation N (or earlier).
    */
    xid_active_generation *a=
      dynamic_element(&maybe_active_xid, i, xid_active_generation *);
    if (a->generation + 3 <= cur_gen)
    {
      *a= *((xid_active_generation *)pop_dynamic(&maybe_active_xid));
      continue;
    }
    if (xid->eq(&a->xid))
    {
      /* Update the last used generation and return the match. */
      a->generation= cur_gen;
      return a->thr;
    }
    ++i;
  }
  /* try to keep allocated memory in the range of [2,10] * initial_chunk_size */
  if (maybe_active_xid.elements <= 2 * active_xid_init_alloc() &&
      maybe_active_xid.max_element > 10 * active_xid_init_alloc())
    freeze_size(&maybe_active_xid);

  /* No matching XID conflicts. */
  return nullptr;
>>>>>>> 829cb1a4
}


/*
  Obtain a worker thread that we can queue an event to.

  Each invocation allocates a new worker thread, to maximise
  parallelism. However, only up to a maximum of
  --slave-domain-parallel-threads workers can be occupied by a single
  replication domain; after that point, we start re-using worker threads that
  are still executing events that were queued earlier for this thread.

  We never queue more than --rpl-parallel-wait-queue_max amount of events
  for one worker, to avoid the SQL driver thread using up all memory with
  queued events while worker threads are stalling.

  Note that this function returns with rpl_parallel_thread::LOCK_rpl_thread
  locked. Exception is if we were killed, in which case NULL is returned.

  The *did_enter_cond flag is set true if we had to wait for a worker thread
  to become free (with mysql_cond_wait()). If so, old_stage will also be set,
  and the LOCK_rpl_thread must be released with THD::EXIT_COND() instead
  of mysql_mutex_unlock.

  When `gtid_ev' is not NULL the last worker thread will be returned again,
  if it is still available. Otherwise a new worker thread is allocated.

  A worker for XA transaction is determined through xid hashing which
  ensure for a XA-complete to be scheduled to the same-xid XA-prepare worker.
*/
rpl_parallel_thread *
rpl_parallel_entry::choose_thread(rpl_group_info *rgi, bool *did_enter_cond,
                                  PSI_stage_info *old_stage,
                                  Gtid_log_event *gtid_ev)
{
<<<<<<< HEAD
  uint32 idx;
=======
  sched_bucket *cur_thr;
  Relay_log_info *rli= rgi->rli;
  rpl_parallel_thread *thr;
>>>>>>> 829cb1a4

  if (gtid_ev)
  {
<<<<<<< HEAD
    if (++idx >= rpl_thread_max)
      idx= 0;
    //rpl_thread_idx will be updated handle_split_alter
    if (handle_split_alter(this, gtid_ev, &idx, did_enter_cond, rgi, old_stage))
      return rpl_threads[idx];
    if (gtid_ev->flags2 &
        (Gtid_log_event::FL_COMPLETED_XA | Gtid_log_event::FL_PREPARED_XA))
    {     
      idx= my_hash_sort(&my_charset_bin, gtid_ev->xid.key(),
                        gtid_ev->xid.key_length()) % rpl_thread_max;
=======
    /* New event group; cycle the thread scheduling buckets round-robin. */
    thread_sched_fifo->push_back(thread_sched_fifo->get());

    if (gtid_ev->flags2 &
        (Gtid_log_event::FL_COMPLETED_XA | Gtid_log_event::FL_PREPARED_XA))
    {
      if ((cur_thr= check_xa_xid_dependency(&gtid_ev->xid)))
      {
        /*
          A previously scheduled event group with the same XID might still be
          active in a worker, so schedule this event group in the same worker
          to avoid a conflict.
        */
        cur_thr->unlink();
        thread_sched_fifo->append(cur_thr);
      }
      else
      {
        /* Record this XID now active. */
        xid_active_generation *a=
          (xid_active_generation *)alloc_dynamic(&maybe_active_xid);
        if (!a)
          return NULL;
        a->thr= cur_thr= thread_sched_fifo->head();
        a->generation= current_generation;
        a->xid.set(&gtid_ev->xid);
      }
>>>>>>> 829cb1a4
    }
    else
      cur_thr= thread_sched_fifo->head();

    check_scheduling_generation(cur_thr);
  }
<<<<<<< HEAD
  return choose_thread_internal(idx, did_enter_cond, rgi, old_stage);
}

rpl_parallel_thread * rpl_parallel_entry::choose_thread_internal(uint idx,
                                  bool *did_enter_cond, rpl_group_info *rgi,
                                  PSI_stage_info *old_stage)
{
  rpl_parallel_thread* thr= rpl_threads[idx];
  Relay_log_info *rli= rgi->rli;
=======
  else
    cur_thr= thread_sched_fifo->head();


  thr= cur_thr->thr;
>>>>>>> 829cb1a4
  if (thr)
  {
    *did_enter_cond= false;
    mysql_mutex_lock(&thr->LOCK_rpl_thread);
    for (;;)
    {
      if (thr->current_owner != &cur_thr->thr)
      {
        /*
          The worker thread became idle, and returned to the free list and
          possibly was allocated to a different request. So we should allocate
          a new worker thread.
        */
        unlock_or_exit_cond(rli->sql_driver_thd, &thr->LOCK_rpl_thread,
                            did_enter_cond, old_stage);
        thr= NULL;
        break;
      }
      else if (thr->queued_size <= opt_slave_parallel_max_queued)
      {
        /* The thread is ready to queue into. */
        break;
      }
      else
      {
        /*
          We have reached the limit of how much memory we are allowed to use
          for queuing events, so wait for the thread to consume some of its
          queue.
        */
        if (!*did_enter_cond)
        {
          /*
            We need to do the debug_sync before ENTER_COND().
            Because debug_sync changes the thd->mysys_var->current_mutex,
            and this can cause THD::awake to use the wrong mutex.
          */
#ifdef ENABLED_DEBUG_SYNC
          DBUG_EXECUTE_IF("rpl_parallel_wait_queue_max",
            {
              debug_sync_set_action(rli->sql_driver_thd,
                        STRING_WITH_LEN("now SIGNAL wait_queue_ready"));
            };);
#endif
          rli->sql_driver_thd->set_time_for_next_stage();
          rli->sql_driver_thd->ENTER_COND(&thr->COND_rpl_thread_queue,
                                          &thr->LOCK_rpl_thread,
                                          &stage_waiting_for_room_in_worker_thread,
                                          old_stage);
          *did_enter_cond= true;
        }

        if (unlikely(rli->sql_driver_thd->check_killed(1)))
        {
          unlock_or_exit_cond(rli->sql_driver_thd, &thr->LOCK_rpl_thread,
                              did_enter_cond, old_stage);
          my_error(ER_CONNECTION_KILLED, MYF(0));
#ifdef ENABLED_DEBUG_SYNC
          DBUG_EXECUTE_IF("rpl_parallel_wait_queue_max",
            {
              debug_sync_set_action(rli->sql_driver_thd,
                        STRING_WITH_LEN("now SIGNAL wait_queue_killed"));
            };);
#endif
          slave_output_error_info(rgi, rli->sql_driver_thd);
          return NULL;
        }

        mysql_cond_wait(&thr->COND_rpl_thread_queue, &thr->LOCK_rpl_thread);
      }
    }
  }
  if (!thr)
    cur_thr->thr= thr=
      global_rpl_thread_pool.get_thread(&cur_thr->thr, this);

  return thr;
}

static void
free_rpl_parallel_entry(void *element)
{
  rpl_parallel_entry *e= (rpl_parallel_entry *)element;
  while (e->current_gco)
  {
    group_commit_orderer *prev_gco= e->current_gco->prev_gco;
    dealloc_gco(e->current_gco);
    e->current_gco= prev_gco;
  }
  delete_dynamic(&e->maybe_active_xid);
  mysql_cond_destroy(&e->COND_parallel_entry);
  mysql_mutex_destroy(&e->LOCK_parallel_entry);
  my_free(e);
}


rpl_parallel::rpl_parallel() :
  current(NULL), sql_thread_stopping(false)
{
  my_hash_init(PSI_INSTRUMENT_ME, &domain_hash, &my_charset_bin, 32,
               offsetof(rpl_parallel_entry, domain_id), sizeof(uint32),
               NULL, free_rpl_parallel_entry, HASH_UNIQUE);
}


void
rpl_parallel::reset()
{
  my_hash_reset(&domain_hash);
  current= NULL;
  sql_thread_stopping= false;
}


rpl_parallel::~rpl_parallel()
{
  my_hash_free(&domain_hash);
}


rpl_parallel_entry *
rpl_parallel::find(uint32 domain_id, Relay_log_info *rli)
{
  struct rpl_parallel_entry *e;

  if (!(e= (rpl_parallel_entry *)my_hash_search(&domain_hash,
                                                (const uchar *)&domain_id,
                                                sizeof(domain_id))))
  {
    /* Allocate a new, empty one. */
    ulong count= opt_slave_domain_parallel_threads;
    if (count == 0 || count > opt_slave_parallel_threads)
      count= opt_slave_parallel_threads;
    rpl_parallel_entry::sched_bucket *p;
    I_List<rpl_parallel_entry::sched_bucket> *fifo;
    if (!my_multi_malloc(PSI_INSTRUMENT_ME, MYF(MY_WME|MY_ZEROFILL),
                         &e, sizeof(*e),
                         &p, count*sizeof(*p),
                         &fifo, sizeof(*fifo),
                         NULL))
    {
      my_error(ER_OUTOFMEMORY, MYF(0), (int)(sizeof(*e)+count*sizeof(*p)));
      return NULL;
    }
    /* Initialize a FIFO of scheduled worker threads. */
    e->thread_sched_fifo = new (fifo) I_List<rpl_parallel_entry::sched_bucket>;
    /*
      (We cycle the FIFO _before_ allocating next entry in
      rpl_parallel_entry::choose_thread(). So initialize the FIFO with the
      highest element at the front, just so that the first event group gets
      scheduled on entry 0).
    */
    e->thread_sched_fifo->
      push_back(::new (p+count-1) rpl_parallel_entry::sched_bucket);
    for (ulong i= 0; i < count-1; ++i)
      e->thread_sched_fifo->
        push_back(::new (p+i) rpl_parallel_entry::sched_bucket);
    e->rpl_threads= p;
    e->rpl_thread_max= count;
    e->current_generation = 0;
    e->current_generation_idx = 0;
    init_dynamic_array2(PSI_INSTRUMENT_ME, &e->maybe_active_xid,
                        sizeof(rpl_parallel_entry::xid_active_generation),
                        0, e->active_xid_init_alloc(), 0, MYF(0));
    e->domain_id= domain_id;
    e->stop_on_error_sub_id= (uint64)ULONGLONG_MAX;
    e->pause_sub_id= (uint64)ULONGLONG_MAX;
    e->pending_start_alters= 0;
    e->rli= rli;
    mysql_mutex_init(key_LOCK_parallel_entry, &e->LOCK_parallel_entry,
                     MY_MUTEX_INIT_FAST);
    mysql_cond_init(key_COND_parallel_entry, &e->COND_parallel_entry, NULL);
    if (my_hash_insert(&domain_hash, (uchar *)e))
    {
      free_rpl_parallel_entry(e);
      return NULL;
    }
  }
  else
  {
    DBUG_ASSERT(rli == e->rli);

    e->force_abort= false;
  }

  return e;
}

/**
  Wait until all sql worker threads has stopped processing

  This is called when sql thread has been killed/stopped
*/

void
rpl_parallel::wait_for_done(THD *thd, Relay_log_info *rli)
{
  struct rpl_parallel_entry *e;
  rpl_parallel_thread *rpt;
  uint32 i, j;
  Master_info *mi= rli->mi;
  /*
    First signal all workers that they must force quit; no more events will
    be queued to complete any partial event groups executed.
  */
  for (i= 0; i < domain_hash.records; ++i)
  {
    e= (struct rpl_parallel_entry *)my_hash_element(&domain_hash, i);
    mysql_mutex_lock(&e->LOCK_parallel_entry);
    /*
      We want the worker threads to stop as quickly as is safe. If the slave
      SQL threads are behind, we could have significant amount of events
      queued for the workers, and we want to stop without waiting for them
      all to be applied first. But if any event group has already started
      executing in a worker, we want to be sure that all prior event groups
      are also executed, so that we stop at a consistent point in the binlog
      stream (per replication domain).

      At this point, we are holding LOCK_parallel_entry, and we know that no
      event group after e->largest_started_sub_id has started running yet. We
      record this value in e->stop_sub_id, and then each event group can check
      their own sub_id against it. If their sub_id is strictly larger, then
      that event group will be skipped.

      If we stop due to reaching the START SLAVE UNTIL condition, then we
      need to continue executing any queued events up to that point.
    */
    e->force_abort= true;
    e->stop_sub_id= rli->stop_for_until ?
      e->current_sub_id : e->largest_started_sub_id;
    mysql_mutex_unlock(&e->LOCK_parallel_entry);
    for (j= 0; j < e->rpl_thread_max; ++j)
    {
      if ((rpt= e->rpl_threads[j].thr))
      {
        mysql_mutex_lock(&rpt->LOCK_rpl_thread);
        if (rpt->current_owner == &e->rpl_threads[j].thr)
          mysql_cond_signal(&rpt->COND_rpl_thread);
        mysql_mutex_unlock(&rpt->LOCK_rpl_thread);
      }
    }
  }
#ifdef ENABLED_DEBUG_SYNC
  DBUG_EXECUTE_IF("rpl_parallel_wait_for_done_trigger",
  {
    debug_sync_set_action(thd,
                          STRING_WITH_LEN("now SIGNAL wait_for_done_waiting"));
  };);
#endif

  global_rpl_thread_pool.copy_pool_for_pfs(rli);
  /*
    Shutdown SA alter threads through marking their execution states
    to force their early post-SA execution exit. Upon that the affected SA threads
    change their state to COMPLETED, notify any waiting CA|RA and this thread.
  */
  start_alter_info *info=NULL;
  mysql_mutex_lock(&mi->start_alter_list_lock);
  List_iterator<start_alter_info> info_iterator(mi->start_alter_list);
  mi->is_shutdown= true;   // a sign to stop in concurrently coming in new SA:s
  while ((info= info_iterator++))
  {
    mysql_mutex_lock(&mi->start_alter_lock);
    if (info->state == start_alter_state::COMPLETED)
    {
      mysql_mutex_unlock(&mi->start_alter_lock);
      continue;
    }
    info->state= start_alter_state::ROLLBACK_ALTER;
    // Any possible CA that is (will be) waiting will complete this ALTER instance
    info->direct_commit_alter= true;
    mysql_cond_broadcast(&info->start_alter_cond); // notify SA:s
    mysql_mutex_unlock(&mi->start_alter_lock);

    // await SA in the COMPLETED state
    mysql_mutex_lock(&mi->start_alter_lock);
    while(info->state == start_alter_state::ROLLBACK_ALTER)
      mysql_cond_wait(&info->start_alter_cond, &mi->start_alter_lock);

    DBUG_ASSERT(info->state == start_alter_state::COMPLETED);

    mysql_mutex_unlock(&mi->start_alter_lock);
  }
  mysql_mutex_unlock(&mi->start_alter_list_lock);

  DBUG_EXECUTE_IF("rpl_slave_stop_CA_before_binlog",
    {
      debug_sync_set_action(thd, STRING_WITH_LEN("now signal proceed_CA_1"));
    });

  for (i= 0; i < domain_hash.records; ++i)
  {
    e= (struct rpl_parallel_entry *)my_hash_element(&domain_hash, i);
    for (j= 0; j < e->rpl_thread_max; ++j)
    {
      if ((rpt= e->rpl_threads[j].thr))
      {
        mysql_mutex_lock(&rpt->LOCK_rpl_thread);
        while (rpt->current_owner == &e->rpl_threads[j].thr)
          mysql_cond_wait(&rpt->COND_rpl_thread_stop, &rpt->LOCK_rpl_thread);
        mysql_mutex_unlock(&rpt->LOCK_rpl_thread);
      }
    }
  }
  // Now that all threads are docked, remained alter states are safe to destroy
  mysql_mutex_lock(&mi->start_alter_list_lock);
  info_iterator.rewind();
  while ((info= info_iterator++))
  {
    info_iterator.remove();
    mysql_cond_destroy(&info->start_alter_cond);
    my_free(info);
  }
  mi->is_shutdown= false;
  mysql_mutex_unlock(&mi->start_alter_list_lock);
}


/*
  This function handles the case where the SQL driver thread reached the
  START SLAVE UNTIL position; we stop queueing more events but continue
  processing remaining, already queued events; then use executes manual
  STOP SLAVE; then this function signals to worker threads that they
  should stop the processing of any remaining queued events.
*/
void
rpl_parallel::stop_during_until()
{
  struct rpl_parallel_entry *e;
  uint32 i;

  for (i= 0; i < domain_hash.records; ++i)
  {
    e= (struct rpl_parallel_entry *)my_hash_element(&domain_hash, i);
    mysql_mutex_lock(&e->LOCK_parallel_entry);
    if (e->force_abort)
      e->stop_sub_id= e->largest_started_sub_id;
    mysql_mutex_unlock(&e->LOCK_parallel_entry);
  }
}


bool
rpl_parallel::workers_idle(Relay_log_info *rli)
{
  mysql_mutex_assert_owner(&rli->data_lock);
  return !rli->last_inuse_relaylog ||
    rli->last_inuse_relaylog->queued_count ==
    rli->last_inuse_relaylog->dequeued_count;
}


int
rpl_parallel_entry::queue_master_restart(rpl_group_info *rgi,
                                         Format_description_log_event *fdev)
{
  sched_bucket *cur_thr;
  rpl_parallel_thread *thr;
  rpl_parallel_thread::queued_event *qev;
  Relay_log_info *rli= rgi->rli;

  /*
    We only need to queue the server restart if we still have a thread working
    on a (potentially partial) event group.

    If the last thread we queued for has finished, then it cannot have any
    partial event group that needs aborting.

    Thus there is no need for the full complexity of choose_thread(). We only
    need to check if we have a current worker thread, and queue for it if so.
  */
  cur_thr= thread_sched_fifo->head();
  thr= cur_thr->thr;
  if (!thr)
    return 0;
  mysql_mutex_lock(&thr->LOCK_rpl_thread);
  if (thr->current_owner != &cur_thr->thr)
  {
    /* No active worker thread, so no need to queue the master restart. */
    mysql_mutex_unlock(&thr->LOCK_rpl_thread);
    return 0;
  }

  if (!(qev= thr->get_qev(fdev, 0, rli)))
  {
    mysql_mutex_unlock(&thr->LOCK_rpl_thread);
    return 1;
  }

  qev->rgi= rgi;
  qev->typ= rpl_parallel_thread::queued_event::QUEUED_MASTER_RESTART;
  qev->entry_for_queued= this;
  qev->ir= rli->last_inuse_relaylog;
  ++qev->ir->queued_count;
  thr->enqueue(qev);
  mysql_cond_signal(&thr->COND_rpl_thread);
  mysql_mutex_unlock(&thr->LOCK_rpl_thread);
  return 0;
}


int
rpl_parallel::wait_for_workers_idle(THD *thd)
{
  uint32 i, max_i;

  /*
    The domain_hash is only accessed by the SQL driver thread, so it is safe
    to iterate over without a lock.
  */
  max_i= domain_hash.records;
  for (i= 0; i < max_i; ++i)
  {
    PSI_stage_info old_stage;
    struct rpl_parallel_entry *e;
    int err= 0;

    e= (struct rpl_parallel_entry *)my_hash_element(&domain_hash, i);
    mysql_mutex_lock(&e->LOCK_parallel_entry);
    ++e->need_sub_id_signal;
    thd->set_time_for_next_stage();
    thd->ENTER_COND(&e->COND_parallel_entry, &e->LOCK_parallel_entry,
                    &stage_waiting_for_workers_idle, &old_stage);
    while (e->current_sub_id > e->last_committed_sub_id)
    {
      if (unlikely(thd->check_killed()))
      {
        err= 1;
        break;
      }
      mysql_cond_wait(&e->COND_parallel_entry, &e->LOCK_parallel_entry);
    }
    --e->need_sub_id_signal;
    thd->EXIT_COND(&old_stage);
    if (err)
      return err;
  }
  return 0;
}


/*
  Handle seeing a GTID during slave restart in GTID mode. If we stopped with
  different replication domains having reached different positions in the relay
  log, we need to skip event groups in domains that are further progressed.

  Updates the state with the seen GTID, and returns true if this GTID should
  be skipped, false otherwise.
*/
bool
process_gtid_for_restart_pos(Relay_log_info *rli, rpl_gtid *gtid)
{
  slave_connection_state::entry *gtid_entry;
  slave_connection_state *state= &rli->restart_gtid_pos;

  if (likely(state->count() == 0) ||
      !(gtid_entry= state->find_entry(gtid->domain_id)))
    return false;
  if (gtid->server_id == gtid_entry->gtid.server_id)
  {
    uint64 seq_no= gtid_entry->gtid.seq_no;
    if (gtid->seq_no >= seq_no)
    {
      /*
        This domain has reached its start position. So remove it, so that
        further events will be processed normally.
      */
      state->remove(&gtid_entry->gtid);
    }
    return gtid->seq_no <= seq_no;
  }
  else
    return true;
}


/*
  This is used when we get an error during processing in do_event();
  We will not queue any event to the thread, but we still need to wake it up
  to be sure that it will be returned to the pool.
*/
static void
abandon_worker_thread(THD *thd, rpl_parallel_thread *cur_thread,
                      bool *did_enter_cond, PSI_stage_info *old_stage)
{
  unlock_or_exit_cond(thd, &cur_thread->LOCK_rpl_thread,
                      did_enter_cond, old_stage);
  mysql_cond_signal(&cur_thread->COND_rpl_thread);
}


/*
  do_event() is executed by the sql_driver_thd thread.
  It's main purpose is to find a thread that can execute the query.

  @retval  0    ok, event was accepted
  @retval  1    error
  @retval -1    event should be executed serially, in the sql driver thread
*/

int
rpl_parallel::do_event(rpl_group_info *serial_rgi, Log_event *ev,
                       ulonglong event_size)
{
  rpl_parallel_entry *e;
  rpl_parallel_thread *cur_thread;
  rpl_parallel_thread::queued_event *qev;
  rpl_group_info *rgi= NULL;
  Relay_log_info *rli= serial_rgi->rli;
  enum Log_event_type typ;
  bool is_group_event;
  bool did_enter_cond= false;
  PSI_stage_info old_stage;

  DBUG_EXECUTE_IF("slave_crash_if_parallel_apply", DBUG_SUICIDE(););
  /* Handle master log name change, seen in Rotate_log_event. */
  typ= ev->get_type_code();
  if (unlikely(typ == ROTATE_EVENT))
  {
    Rotate_log_event *rev= static_cast<Rotate_log_event *>(ev);
    if ((rev->server_id != global_system_variables.server_id ||
         rli->replicate_same_server_id) &&
        !rev->is_relay_log_event() &&
        !rli->is_in_group())
    {
      memcpy(rli->future_event_master_log_name,
             rev->new_log_ident, rev->ident_len+1);
      rli->notify_group_master_log_name_update();
    }
  }

  /*
    Execute queries non-parallel if slave_skip_counter is set, as it's is
    easier to skip queries in single threaded mode.
  */
  if (rli->slave_skip_counter)
    return -1;

  /* Execute pre-10.0 event, which have no GTID, in single-threaded mode. */
  is_group_event= Log_event::is_group_event(typ);
  if (unlikely(!current) && typ != GTID_EVENT &&
      !(unlikely(rli->gtid_skip_flag != GTID_SKIP_NOT) && is_group_event))
    return -1;

  /* Note: rli->data_lock is released by sql_delay_event(). */
  if (sql_delay_event(ev, rli->sql_driver_thd, serial_rgi))
  {
    /*
      If sql_delay_event() returns non-zero, it means that the wait timed out
      due to slave stop. We should not queue the event in this case, it must
      not be applied yet.
    */
    delete ev;
    return 1;
  }

  if (unlikely(typ == FORMAT_DESCRIPTION_EVENT))
  {
    Format_description_log_event *fdev=
      static_cast<Format_description_log_event *>(ev);
    if (fdev->created)
    {
      /*
        This format description event marks a new binlog after a master server
        restart. We are going to close all temporary tables to clean up any
        possible left-overs after a prior master crash.

        Thus we need to wait for all prior events to execute to completion,
        in case they need access to any of the temporary tables.

        We also need to notify the worker thread running the prior incomplete
        event group (if any), as such event group signifies an incompletely
        written group cut short by a master crash, and must be rolled back.
      */
      if (current->queue_master_restart(serial_rgi, fdev) ||
          wait_for_workers_idle(rli->sql_driver_thd))
      {
        delete ev;
        return 1;
      }
    }
  }
  else if (unlikely(typ == GTID_LIST_EVENT))
  {
    Gtid_list_log_event *glev= static_cast<Gtid_list_log_event *>(ev);
    rpl_gtid *list= glev->list;
    uint32 count= glev->count;
    rli->update_relay_log_state(list, count);
    while (count)
    {
      process_gtid_for_restart_pos(rli, list);
      ++list;
      --count;
    }
  }

  /*
    Stop queueing additional event groups once the SQL thread is requested to
    stop.

    We have to queue any remaining events of any event group that has already
    been partially queued, but after that we will just ignore any further
    events the SQL driver thread may try to queue, and eventually it will stop.
  */
  if ((typ == GTID_EVENT || !is_group_event) && rli->abort_slave)
    sql_thread_stopping= true;
  if (sql_thread_stopping)
  {
    delete ev;
    /*
      Return "no error"; normal stop is not an error, and otherwise the error
      has already been recorded.
    */
    return 0;
  }

  if (unlikely(rli->gtid_skip_flag != GTID_SKIP_NOT) && is_group_event)
  {
    if (typ == GTID_EVENT)
      rli->gtid_skip_flag= GTID_SKIP_NOT;
    else
    {
      if (rli->gtid_skip_flag == GTID_SKIP_STANDALONE)
      {
        if (!Log_event::is_part_of_group(typ))
          rli->gtid_skip_flag= GTID_SKIP_NOT;
      }
      else
      {
        DBUG_ASSERT(rli->gtid_skip_flag == GTID_SKIP_TRANSACTION);
        if (typ == XID_EVENT || typ == XA_PREPARE_LOG_EVENT ||
            (typ == QUERY_EVENT &&  // COMMIT/ROLLBACK are never compressed
             (((Query_log_event *)ev)->is_commit() ||
              ((Query_log_event *)ev)->is_rollback())))
          rli->gtid_skip_flag= GTID_SKIP_NOT;
      }
      delete_or_keep_event_post_apply(serial_rgi, typ, ev);
      return 0;
    }
  }

  Gtid_log_event *gtid_ev= NULL;
  if (typ == GTID_EVENT)
  {
    rpl_gtid gtid;
    gtid_ev= static_cast<Gtid_log_event *>(ev);
    uint32 domain_id= (rli->mi->using_gtid == Master_info::USE_GTID_NO ||
                       rli->mi->parallel_mode <= SLAVE_PARALLEL_MINIMAL ?
                       0 : gtid_ev->domain_id);
    if (!(e= find(domain_id, rli)))
    {
      my_error(ER_OUT_OF_RESOURCES, MYF(MY_WME));
      delete ev;
      return 1;
    }
    current= e;

    gtid.domain_id= gtid_ev->domain_id;
    gtid.server_id= gtid_ev->server_id;
    gtid.seq_no= gtid_ev->seq_no;
    rli->update_relay_log_state(&gtid, 1);
    serial_rgi->gtid_ev_flags_extra= gtid_ev->flags_extra;
    if (process_gtid_for_restart_pos(rli, &gtid))
    {
      /*
        This domain has progressed further into the relay log before the last
        SQL thread restart. So we need to skip this event group to not doubly
        apply it.
      */
      rli->gtid_skip_flag= ((gtid_ev->flags2 & Gtid_log_event::FL_STANDALONE) ?
                            GTID_SKIP_STANDALONE : GTID_SKIP_TRANSACTION);
      delete_or_keep_event_post_apply(serial_rgi, typ, ev);
      return 0;
    }
  }
  else
    e= current;

  /*
    Find a worker thread to queue the event for.
    Prefer a new thread, so we maximise parallelism (at least for the group
    commit). But do not exceed a limit of --slave-domain-parallel-threads;
    instead re-use a thread that we queued for previously.
  */
  cur_thread=
    e->choose_thread(serial_rgi, &did_enter_cond, &old_stage, gtid_ev);
  if (!cur_thread)
  {
    /* This means we were killed. The error is already signalled. */
    delete ev;
    return 1;
  }

  if (!(qev= cur_thread->get_qev(ev, event_size, rli)))
  {
    abandon_worker_thread(rli->sql_driver_thd, cur_thread,
                          &did_enter_cond, &old_stage);
    delete ev;
    return 1;
  }

  if (typ == GTID_EVENT)
  {
    bool new_gco;
    enum_slave_parallel_mode mode= rli->mi->parallel_mode;
    uchar gtid_flags= gtid_ev->flags2;
    group_commit_orderer *gco;
    uint8 force_switch_flag;
    enum rpl_group_info::enum_speculation speculation;

    if (!(rgi= cur_thread->get_rgi(rli, gtid_ev, e, event_size)))
    {
      cur_thread->free_qev(qev);
      abandon_worker_thread(rli->sql_driver_thd, cur_thread,
                            &did_enter_cond, &old_stage);
      delete ev;
      return 1;
    }

    /*
      We queue the event group in a new worker thread, to run in parallel
      with previous groups.

      To preserve commit order within the replication domain, we set up
      rgi->wait_commit_sub_id to make the new group commit only after the
      previous group has committed.

      Event groups that group-committed together on the master can be run
      in parallel with each other without restrictions. But one batch of
      group-commits may not start before all groups in the previous batch
      have initiated their commit phase; we set up rgi->gco to ensure that.
    */
    rgi->wait_commit_sub_id= e->current_sub_id;
    rgi->wait_commit_group_info= e->current_group_info;

    speculation= rpl_group_info::SPECULATE_NO;
    new_gco= true;
    force_switch_flag= 0;
    gco= e->current_gco;
    if (likely(gco))
    {
      uint8 flags= gco->flags;

      if (mode <= SLAVE_PARALLEL_MINIMAL ||
          !(gtid_flags & Gtid_log_event::FL_GROUP_COMMIT_ID) ||
          e->last_commit_id != gtid_ev->commit_id ||
          /*
            MULTI_BATCH is also set when the current gtid even being a member
            of a commit group is flagged as DDL which disallows parallel.
          */
          (gtid_flags & Gtid_log_event::FL_DDL))
        flags|= group_commit_orderer::MULTI_BATCH;
      /* Make sure we do not attempt to run DDL in parallel speculatively. */
      if (gtid_flags & Gtid_log_event::FL_DDL)
        flags|= (force_switch_flag= group_commit_orderer::FORCE_SWITCH);

      if (!(flags & group_commit_orderer::MULTI_BATCH))
      {
        /*
          Still the same batch of event groups that group-committed together
          on the master, so we can run in parallel.
        */
        new_gco= false;
      }
      else if ((mode >= SLAVE_PARALLEL_OPTIMISTIC) &&
               !(flags & group_commit_orderer::FORCE_SWITCH))
      {
        /*
          In transactional parallel mode, we optimistically attempt to run
          non-DDL in parallel. In case of conflicts, we catch the conflict as
          a deadlock or other error, roll back and retry serially.

          The assumption is that only a few event groups will be
          non-transactional or otherwise unsuitable for parallel apply. Those
          transactions are still scheduled in parallel, but we set a flag that
          will make the worker thread wait for everything before to complete
          before starting.
        */
        new_gco= false;
        if (!(gtid_flags & Gtid_log_event::FL_TRANSACTIONAL) ||
            ( (!(gtid_flags & Gtid_log_event::FL_ALLOW_PARALLEL) ||
               (gtid_flags & Gtid_log_event::FL_WAITED)) &&
              (mode < SLAVE_PARALLEL_AGGRESSIVE)))
        {
          /*
            This transaction should not be speculatively run in parallel with
            what came before, either because it cannot safely be rolled back in
            case of a conflict, or because it was marked as likely to conflict
            and require expensive rollback and retry.

            Here we mark it as such, and then the worker thread will do a
            wait_for_prior_commit() before starting it. We do not introduce a
            new group_commit_orderer, since we still want following transactions
            to run in parallel with transactions prior to this one.
          */
          speculation= rpl_group_info::SPECULATE_WAIT;
        }
        else
          speculation= rpl_group_info::SPECULATE_OPTIMISTIC;
      }
      gco->flags= flags;
    }
    else
    {
      if (gtid_flags & Gtid_log_event::FL_DDL)
        force_switch_flag= group_commit_orderer::FORCE_SWITCH;
    }
    rgi->speculation= speculation;

    if (gtid_flags & Gtid_log_event::FL_GROUP_COMMIT_ID)
      e->last_commit_id= gtid_ev->commit_id;
    else
      e->last_commit_id= 0;

    if (new_gco)
    {
      /*
        Do not run this event group in parallel with what came before; instead
        wait for everything prior to at least have started its commit phase, to
        avoid any risk of performing any conflicting action too early.

        Remember the count that marks the end of the previous batch of event
        groups that run in parallel, and allocate a new gco.
      */
      uint64 count= e->count_queued_event_groups;

      if (!(gco= cur_thread->get_gco(count, gco, e->current_sub_id)))
      {
        cur_thread->free_rgi(rgi);
        cur_thread->free_qev(qev);
        abandon_worker_thread(rli->sql_driver_thd, cur_thread,
                              &did_enter_cond, &old_stage);
        delete ev;
        return 1;
      }
      gco->flags|= force_switch_flag;
      e->current_gco= gco;
    }
    rgi->gco= gco;

    qev->rgi= e->current_group_info= rgi;
    e->current_sub_id= rgi->gtid_sub_id;
    ++e->count_queued_event_groups;
  }
  else if (!is_group_event)
  {
    int err;
    bool tmp;
    /*
      Events like ROTATE and FORMAT_DESCRIPTION. Do not run in worker thread.
      Same for events not preceeded by GTID (we should not see those normally,
      but they might be from an old master).
    */
    qev->rgi= serial_rgi;

    tmp= serial_rgi->is_parallel_exec;
    serial_rgi->is_parallel_exec= true;
    err= rpt_handle_event(qev, NULL);
    serial_rgi->is_parallel_exec= tmp;
    if (ev->is_relay_log_event())
      qev->future_event_master_log_pos= 0;
    else if (typ == ROTATE_EVENT)
      qev->future_event_master_log_pos=
        (static_cast<Rotate_log_event *>(ev))->pos;
    else
      qev->future_event_master_log_pos= ev->log_pos;
    delete_or_keep_event_post_apply(serial_rgi, typ, ev);

    if (err)
    {
      cur_thread->free_qev(qev);
      abandon_worker_thread(rli->sql_driver_thd, cur_thread,
                            &did_enter_cond, &old_stage);
      return 1;
    }
    /*
      Queue a position update, so that the position will be updated in a
      reasonable way relative to other events:

       - If the currently executing events are queued serially for a single
         thread, the position will only be updated when everything before has
         completed.

       - If we are executing multiple independent events in parallel, then at
         least the position will not be updated until one of them has reached
         the current point.
    */
    qev->typ= rpl_parallel_thread::queued_event::QUEUED_POS_UPDATE;
    qev->entry_for_queued= e;
  }
  else
  {
    qev->rgi= e->current_group_info;
  }

  /*
    Queue the event for processing.
  */
  qev->ir= rli->last_inuse_relaylog;
  ++qev->ir->queued_count;
  cur_thread->enqueue(qev);
  unlock_or_exit_cond(rli->sql_driver_thd, &cur_thread->LOCK_rpl_thread,
                      &did_enter_cond, &old_stage);
  mysql_cond_signal(&cur_thread->COND_rpl_thread);

  return 0;
}<|MERGE_RESOLUTION|>--- conflicted
+++ resolved
@@ -214,13 +214,6 @@
   if (unlikely(err) && !rgi->worker_error)
     signal_error_to_sql_driver_thread(thd, rgi, err);
   thd->wait_for_commit_ptr= NULL;
-
-  /*
-    Calls to check_duplicate_gtid() must match up with
-    record_and_update_gtid() (or release_domain_owner() in error case). This
-    assertion tries to catch any missing release of the domain.
-  */
-  DBUG_ASSERT(rgi->gtid_ignore_duplicate_state != rpl_group_info::GTID_DUPLICATE_OWNER);
 
   mysql_mutex_lock(&entry->LOCK_parallel_entry);
   /*
@@ -915,13 +908,7 @@
     });
 #endif
 
-  /*
-    We are still applying the event group, even though we will roll it back
-    and retry it. So for --gtid-ignore-duplicates, keep ownership of the
-    domain during the retry so another master connection will not try to take
-    over and duplicate apply the same event group (MDEV-33475).
-  */
-  rgi->cleanup_context(thd, 1, 1 /* keep_domain_owner */);
+  rgi->cleanup_context(thd, 1);
   wait_for_pending_deadlock_kill(thd, rgi);
   thd->reset_killed();
   thd->clear_error();
@@ -2387,7 +2374,6 @@
   }
 }
 
-<<<<<<< HEAD
 /* 
   START ALTER , COMMIT ALTER / ROLLBACK ALTER scheduling
   
@@ -2419,13 +2405,17 @@
       false Worker not allocated (choose_thread_internal not called)
 */
 static bool handle_split_alter(rpl_parallel_entry *e,  
-                               Gtid_log_event *gtid_ev, uint32 *idx,
+                               Gtid_log_event *gtid_ev,
+                               //uint32 *idx,
+                               rpl_parallel_entry::sched_bucket **ptr_cur_thr,
                                //choose_thread_internal specific
                                bool *did_enter_cond, rpl_group_info* rgi,
                                PSI_stage_info *old_stage)
 {
   uint16 flags_extra= gtid_ev->flags_extra;
   bool thread_allocated= false;
+  uint32 i= 0, *idx= &i;
+
   //Step 1
   if (flags_extra & Gtid_log_event::FL_START_ALTER_E1 ||
       //This will arrange finding threads for CA/RA as well
@@ -2436,11 +2426,12 @@
      j is needed for round robin scheduling, we will start with rpl_thread_idx
      go till rpl_thread_max and then start with 0 to rpl_thread_idx
     */
-    int j= e->rpl_thread_idx;
+    auto j= static_cast<uint32>(e->thread_sched_fifo->head() - e->rpl_threads); // formerly e->rpl_thread_idx;
     for(uint i= 0; i < e->rpl_thread_max; i++)
     {
-      if (!e->rpl_threads[j] || e->rpl_threads[j]->current_owner
-          != &e->rpl_threads[j] || !e->rpl_threads[j]->current_start_alter_id)
+      if (!e->rpl_threads[j].thr ||
+          e->rpl_threads[j].thr->current_owner != &e->rpl_threads[j].thr ||
+          !e->rpl_threads[j].thr->current_start_alter_id)
       {
         //This condition will hit atleast one time no matter what happens
         *idx= j;
@@ -2451,17 +2442,26 @@
       j= j % e->rpl_thread_max;
     }
     //We did not find and idx
-  DBUG_ASSERT(0);
-  return false;
+    DBUG_ASSERT(0);
+
+    return false;
+
 idx_found:
-    e->rpl_thread_idx= *idx;
-    e->choose_thread_internal(*idx, did_enter_cond, rgi, old_stage);
+    //e->rpl_thread_idx= *idx;
+    /* place the found *idx index into the head */
+    *ptr_cur_thr= &e->rpl_threads[*idx];
+    (*ptr_cur_thr)->unlink();
+    e->thread_sched_fifo->append(*ptr_cur_thr);
+    *ptr_cur_thr= e->thread_sched_fifo->head();
+
+    e->choose_thread_internal(*ptr_cur_thr, did_enter_cond, rgi,
+                              old_stage);
     thread_allocated= true;
     if (flags_extra & Gtid_log_event::FL_START_ALTER_E1)
     {
-      mysql_mutex_assert_owner(&e->rpl_threads[*idx]->LOCK_rpl_thread);
-      e->rpl_threads[e->rpl_thread_idx]->current_start_alter_id= gtid_ev->seq_no;
-      e->rpl_threads[e->rpl_thread_idx]->current_start_alter_domain_id= 
+      mysql_mutex_assert_owner(&e->rpl_threads[*idx].thr->LOCK_rpl_thread);
+      e->rpl_threads[*idx].thr->current_start_alter_id= gtid_ev->seq_no;
+      e->rpl_threads[*idx].thr->current_start_alter_domain_id= 
                                                             gtid_ev->domain_id;
       /*
        We are locking LOCK_rpl_thread_pool becuase we are going to update
@@ -2477,9 +2477,9 @@
       }
       else
       {
-        e->rpl_threads[*idx]->reserved_start_alter_thread= true;
-        e->rpl_threads[*idx]->current_start_alter_id= 0;
-        e->rpl_threads[*idx]->current_start_alter_domain_id= 0;
+        e->rpl_threads[*idx].thr->reserved_start_alter_thread= true;
+        e->rpl_threads[*idx].thr->current_start_alter_id= 0;
+        e->rpl_threads[*idx].thr->current_start_alter_domain_id= 0;
       }
       mysql_mutex_unlock(&global_rpl_thread_pool.LOCK_rpl_thread_pool);
     }
@@ -2490,13 +2490,13 @@
     //Free the corrosponding rpt current_start_alter_id
     for(uint i= 0; i < e->rpl_thread_max; i++)
     {
-      if(e->rpl_threads[i] &&
-          e->rpl_threads[i]->current_start_alter_id == gtid_ev->sa_seq_no &&
-          e->rpl_threads[i]->current_start_alter_domain_id == gtid_ev->domain_id)
+      if(e->rpl_threads[i].thr &&
+          e->rpl_threads[i].thr->current_start_alter_id == gtid_ev->sa_seq_no &&
+          e->rpl_threads[i].thr->current_start_alter_domain_id == gtid_ev->domain_id)
       {
         mysql_mutex_lock(&global_rpl_thread_pool.LOCK_rpl_thread_pool);
-        e->rpl_threads[i]->current_start_alter_id= 0;
-        e->rpl_threads[i]->current_start_alter_domain_id= 0;
+        e->rpl_threads[i].thr->current_start_alter_id= 0;
+        e->rpl_threads[i].thr->current_start_alter_domain_id= 0;
         global_rpl_thread_pool.current_start_alters--;
         e->pending_start_alters--;
         DBUG_PRINT("info", ("Commit/Rollback alter id %d", i));
@@ -2508,7 +2508,8 @@
 
   return thread_allocated;
 
-=======
+}
+
 
 /*
   Check when we have done a complete round of scheduling for workers
@@ -2580,7 +2581,6 @@
 
   /* No matching XID conflicts. */
   return nullptr;
->>>>>>> 829cb1a4
 }
 
 
@@ -2616,30 +2616,17 @@
                                   PSI_stage_info *old_stage,
                                   Gtid_log_event *gtid_ev)
 {
-<<<<<<< HEAD
-  uint32 idx;
-=======
   sched_bucket *cur_thr;
-  Relay_log_info *rli= rgi->rli;
-  rpl_parallel_thread *thr;
->>>>>>> 829cb1a4
 
   if (gtid_ev)
   {
-<<<<<<< HEAD
-    if (++idx >= rpl_thread_max)
-      idx= 0;
-    //rpl_thread_idx will be updated handle_split_alter
-    if (handle_split_alter(this, gtid_ev, &idx, did_enter_cond, rgi, old_stage))
-      return rpl_threads[idx];
-    if (gtid_ev->flags2 &
-        (Gtid_log_event::FL_COMPLETED_XA | Gtid_log_event::FL_PREPARED_XA))
-    {     
-      idx= my_hash_sort(&my_charset_bin, gtid_ev->xid.key(),
-                        gtid_ev->xid.key_length()) % rpl_thread_max;
-=======
     /* New event group; cycle the thread scheduling buckets round-robin. */
     thread_sched_fifo->push_back(thread_sched_fifo->get());
+
+    //rpl_thread_idx will be updated handle_split_alter
+    if (handle_split_alter(this, gtid_ev, &cur_thr, did_enter_cond, rgi,
+                           old_stage))
+      return cur_thr->thr;
 
     if (gtid_ev->flags2 &
         (Gtid_log_event::FL_COMPLETED_XA | Gtid_log_event::FL_PREPARED_XA))
@@ -2665,30 +2652,27 @@
         a->generation= current_generation;
         a->xid.set(&gtid_ev->xid);
       }
->>>>>>> 829cb1a4
     }
     else
       cur_thr= thread_sched_fifo->head();
 
     check_scheduling_generation(cur_thr);
   }
-<<<<<<< HEAD
-  return choose_thread_internal(idx, did_enter_cond, rgi, old_stage);
-}
-
-rpl_parallel_thread * rpl_parallel_entry::choose_thread_internal(uint idx,
-                                  bool *did_enter_cond, rpl_group_info *rgi,
-                                  PSI_stage_info *old_stage)
-{
-  rpl_parallel_thread* thr= rpl_threads[idx];
-  Relay_log_info *rli= rgi->rli;
-=======
   else
     cur_thr= thread_sched_fifo->head();
 
-
-  thr= cur_thr->thr;
->>>>>>> 829cb1a4
+  return choose_thread_internal(cur_thr /*idx*/, did_enter_cond, rgi, old_stage);
+}
+
+rpl_parallel_thread *
+rpl_parallel_entry::choose_thread_internal(sched_bucket *cur_thr,
+                                           bool *did_enter_cond,
+                                           rpl_group_info *rgi,
+                                           PSI_stage_info *old_stage)
+{
+  Relay_log_info *rli= rgi->rli;
+  rpl_parallel_thread *thr= cur_thr->thr;
+
   if (thr)
   {
     *did_enter_cond= false;
@@ -2727,17 +2711,16 @@
             and this can cause THD::awake to use the wrong mutex.
           */
 #ifdef ENABLED_DEBUG_SYNC
-          DBUG_EXECUTE_IF("rpl_parallel_wait_queue_max",
-            {
-              debug_sync_set_action(rli->sql_driver_thd,
-                        STRING_WITH_LEN("now SIGNAL wait_queue_ready"));
-            };);
+          DBUG_EXECUTE_IF("rpl_parallel_wait_queue_max", {
+            debug_sync_set_action(
+                rli->sql_driver_thd,
+                STRING_WITH_LEN("now SIGNAL wait_queue_ready"));
+          };);
 #endif
           rli->sql_driver_thd->set_time_for_next_stage();
-          rli->sql_driver_thd->ENTER_COND(&thr->COND_rpl_thread_queue,
-                                          &thr->LOCK_rpl_thread,
-                                          &stage_waiting_for_room_in_worker_thread,
-                                          old_stage);
+          rli->sql_driver_thd->ENTER_COND(
+              &thr->COND_rpl_thread_queue, &thr->LOCK_rpl_thread,
+              &stage_waiting_for_room_in_worker_thread, old_stage);
           *did_enter_cond= true;
         }
 
@@ -2747,11 +2730,11 @@
                               did_enter_cond, old_stage);
           my_error(ER_CONNECTION_KILLED, MYF(0));
 #ifdef ENABLED_DEBUG_SYNC
-          DBUG_EXECUTE_IF("rpl_parallel_wait_queue_max",
-            {
-              debug_sync_set_action(rli->sql_driver_thd,
-                        STRING_WITH_LEN("now SIGNAL wait_queue_killed"));
-            };);
+          DBUG_EXECUTE_IF("rpl_parallel_wait_queue_max", {
+            debug_sync_set_action(
+                rli->sql_driver_thd,
+                STRING_WITH_LEN("now SIGNAL wait_queue_killed"));
+          };);
 #endif
           slave_output_error_info(rgi, rli->sql_driver_thd);
           return NULL;
@@ -2761,6 +2744,7 @@
       }
     }
   }
+
   if (!thr)
     cur_thr->thr= thr=
       global_rpl_thread_pool.get_thread(&cur_thr->thr, this);
