--- conflicted
+++ resolved
@@ -36,12 +36,7 @@
   {
     return (HA_REC_NOT_IN_SEQ | HA_AUTO_PART_KEY | HA_READ_RND_SAME |
 	    HA_NULL_IN_KEY | HA_CAN_INDEX_BLOBS | HA_FILE_BASED |
-<<<<<<< HEAD
-            HA_CAN_INSERT_DELAYED | HA_ANY_INDEX_MAY_BE_UNIQUE |
-            HA_CAN_BIT_FIELD);
-=======
-            HA_ANY_INDEX_MAY_BE_UNIQUE);
->>>>>>> da9c659c
+            HA_ANY_INDEX_MAY_BE_UNIQUE | HA_CAN_BIT_FIELD);
   }
   ulong index_flags(uint inx, uint part, bool all_parts) const
   {
