/*
   Copyright (c) 2000, 2016, Oracle and/or its affiliates.
   Copyright (c) 2009, 2022, MariaDB Corporation.

   This program is free software; you can redistribute it and/or modify
   it under the terms of the GNU General Public License as published by
   the Free Software Foundation; version 2 of the License.

   This program is distributed in the hope that it will be useful,
   but WITHOUT ANY WARRANTY; without even the implied warranty of
   MERCHANTABILITY or FITNESS FOR A PARTICULAR PURPOSE.  See the
   GNU General Public License for more details.

   You should have received a copy of the GNU General Public License
   along with this program; if not, write to the Free Software
   Foundation, Inc., 51 Franklin Street, Fifth Floor, Boston, MA  02110-1335  USA */

#ifndef SQL_CLASS_INCLUDED
#define SQL_CLASS_INCLUDED

/* Classes in mysql */

#include <atomic>
#include "dur_prop.h"
#include <waiting_threads.h>
#include "sql_const.h"
#include <mysql/plugin_audit.h>
#include "log.h"
#include "rpl_tblmap.h"
#include "mdl.h"
#include "field.h"                              // Create_field
#include "opt_trace_context.h"
#include "probes_mysql.h"
#include "sql_locale.h"     /* my_locale_st */
#include "sql_profile.h"    /* PROFILING */
#include "scheduler.h"      /* thd_scheduler */
#include "protocol.h"       /* Protocol_text, Protocol_binary */
#include "violite.h"        /* vio_is_connected */
#include "thr_lock.h"       /* thr_lock_type, THR_LOCK_DATA, THR_LOCK_INFO */
#include "thr_timer.h"
#include "thr_malloc.h"
#include "log_slow.h"       /* LOG_SLOW_DISABLE_... */
#include <my_tree.h>
#include "sql_digest_stream.h"            // sql_digest_state
#include <mysql/psi/mysql_stage.h>
#include <mysql/psi/mysql_statement.h>
#include <mysql/psi/mysql_idle.h>
#include <mysql/psi/mysql_table.h>
#include <mysql_com_server.h>
#include "session_tracker.h"
#include "backup.h"
#include "xa.h"
#include "ddl_log.h"                            /* DDL_LOG_STATE */
#include "ha_handler_stats.h"                    // ha_handler_stats */

extern "C"
void set_thd_stage_info(void *thd,
                        const PSI_stage_info *new_stage,
                        PSI_stage_info *old_stage,
                        const char *calling_func,
                        const char *calling_file,
                        const unsigned int calling_line);

#define THD_STAGE_INFO(thd, stage) \
  (thd)->enter_stage(&stage, __func__, __FILE__, __LINE__)

#include "my_apc.h"
#include "rpl_gtid.h"

#include "wsrep.h"
#include "wsrep_on.h"
#ifdef WITH_WSREP
#include <inttypes.h>
/* wsrep-lib */
#include "wsrep_client_service.h"
#include "wsrep_client_state.h"
#include "wsrep_mutex.h"
#include "wsrep_condition_variable.h"

class Wsrep_applier_service;
enum wsrep_consistency_check_mode {
    NO_CONSISTENCY_CHECK,
    CONSISTENCY_CHECK_DECLARED,
    CONSISTENCY_CHECK_RUNNING,
};
#endif /* WITH_WSREP */

class Reprepare_observer;
class Relay_log_info;
struct rpl_group_info;
class Rpl_filter;
class Query_log_event;
class Load_log_event;
class Log_event_writer;
class sp_rcontext;
class sp_cache;
class Lex_input_stream;
class Parser_state;
class Rows_log_event;
class Sroutine_hash_entry;
class user_var_entry;
struct Trans_binlog_info;
class rpl_io_thread_info;
class rpl_sql_thread_info;
#ifdef HAVE_REPLICATION
struct Slave_info;
#endif

enum enum_ha_read_modes { RFIRST, RNEXT, RPREV, RLAST, RKEY, RNEXT_SAME };
enum enum_duplicates { DUP_ERROR, DUP_REPLACE, DUP_UPDATE };
enum enum_delay_key_write { DELAY_KEY_WRITE_NONE, DELAY_KEY_WRITE_ON,
			    DELAY_KEY_WRITE_ALL };
enum enum_slave_exec_mode { SLAVE_EXEC_MODE_STRICT,
                            SLAVE_EXEC_MODE_IDEMPOTENT,
                            SLAVE_EXEC_MODE_LAST_BIT };
enum enum_slave_run_triggers_for_rbr { SLAVE_RUN_TRIGGERS_FOR_RBR_NO,
                                       SLAVE_RUN_TRIGGERS_FOR_RBR_YES,
                                       SLAVE_RUN_TRIGGERS_FOR_RBR_LOGGING,
                                       SLAVE_RUN_TRIGGERS_FOR_RBR_ENFORCE};
enum enum_slave_type_conversions { SLAVE_TYPE_CONVERSIONS_ALL_LOSSY,
                                   SLAVE_TYPE_CONVERSIONS_ALL_NON_LOSSY};

/*
  COLUMNS_READ:       A column is goind to be read.
  COLUMNS_WRITE:      A column is going to be written to.
  MARK_COLUMNS_READ:  A column is goind to be read.
                      A bit in read set is set to inform handler that the field
                      is to be read. If field list contains duplicates, then
                      thd->dup_field is set to point to the last found
                      duplicate.
  MARK_COLUMNS_WRITE: A column is going to be written to.
                      A bit is set in write set to inform handler that it needs
                      to update this field in write_row and update_row.
*/
enum enum_column_usage
{ COLUMNS_READ, COLUMNS_WRITE, MARK_COLUMNS_READ, MARK_COLUMNS_WRITE};

static inline bool should_mark_column(enum_column_usage column_usage)
{ return column_usage >= MARK_COLUMNS_READ; }

enum enum_filetype { FILETYPE_CSV, FILETYPE_XML };

enum enum_binlog_row_image {
  /** PKE in the before image and changed columns in the after image */
  BINLOG_ROW_IMAGE_MINIMAL= 0,
  /** Whenever possible, before and after image contain all columns except blobs. */
  BINLOG_ROW_IMAGE_NOBLOB= 1,
  /** All columns in both before and after image. */
  BINLOG_ROW_IMAGE_FULL= 2
};


/* Bits for different SQL modes modes (including ANSI mode) */
#define MODE_REAL_AS_FLOAT              (1ULL << 0)
#define MODE_PIPES_AS_CONCAT            (1ULL << 1)
#define MODE_ANSI_QUOTES                (1ULL << 2)
#define MODE_IGNORE_SPACE               (1ULL << 3)
#define MODE_IGNORE_BAD_TABLE_OPTIONS   (1ULL << 4)
#define MODE_ONLY_FULL_GROUP_BY         (1ULL << 5)
#define MODE_NO_UNSIGNED_SUBTRACTION    (1ULL << 6)
#define MODE_NO_DIR_IN_CREATE           (1ULL << 7)
#define MODE_POSTGRESQL                 (1ULL << 8)
#define MODE_ORACLE                     (1ULL << 9)
#define MODE_MSSQL                      (1ULL << 10)
#define MODE_DB2                        (1ULL << 11)
#define MODE_MAXDB                      (1ULL << 12)
#define MODE_NO_KEY_OPTIONS             (1ULL << 13)
#define MODE_NO_TABLE_OPTIONS           (1ULL << 14)
#define MODE_NO_FIELD_OPTIONS           (1ULL << 15)
#define MODE_MYSQL323                   (1ULL << 16)
#define MODE_MYSQL40                    (1ULL << 17)
#define MODE_ANSI                       (1ULL << 18)
#define MODE_NO_AUTO_VALUE_ON_ZERO      (1ULL << 19)
#define MODE_NO_BACKSLASH_ESCAPES       (1ULL << 20)
#define MODE_STRICT_TRANS_TABLES        (1ULL << 21)
#define MODE_STRICT_ALL_TABLES          (1ULL << 22)
#define MODE_NO_ZERO_IN_DATE            (1ULL << 23)
#define MODE_NO_ZERO_DATE               (1ULL << 24)
#define MODE_INVALID_DATES              (1ULL << 25)
#define MODE_ERROR_FOR_DIVISION_BY_ZERO (1ULL << 26)
#define MODE_TRADITIONAL                (1ULL << 27)
#define MODE_NO_AUTO_CREATE_USER        (1ULL << 28)
#define MODE_HIGH_NOT_PRECEDENCE        (1ULL << 29)
#define MODE_NO_ENGINE_SUBSTITUTION     (1ULL << 30)
#define MODE_PAD_CHAR_TO_FULL_LENGTH    (1ULL << 31)
/* SQL mode bits defined above are common for MariaDB and MySQL */
#define MODE_MASK_MYSQL_COMPATIBLE      0xFFFFFFFFULL
/* The following modes are specific to MariaDB */
#define MODE_EMPTY_STRING_IS_NULL       (1ULL << 32)
#define MODE_SIMULTANEOUS_ASSIGNMENT    (1ULL << 33)
#define MODE_TIME_ROUND_FRACTIONAL      (1ULL << 34)
/* The following modes are specific to MySQL */
#define MODE_MYSQL80_TIME_TRUNCATE_FRACTIONAL (1ULL << 32)


/* Bits for different old style modes */
#define OLD_MODE_NO_DUP_KEY_WARNINGS_WITH_IGNORE	(1 << 0)
#define OLD_MODE_NO_PROGRESS_INFO			(1 << 1)
#define OLD_MODE_ZERO_DATE_TIME_CAST                    (1 << 2)
#define OLD_MODE_UTF8_IS_UTF8MB3      (1 << 3)

extern char internal_table_name[2];
extern char empty_c_string[1];
extern MYSQL_PLUGIN_IMPORT const char **errmesg;

extern "C" LEX_STRING * thd_query_string (MYSQL_THD thd);
extern "C" unsigned long long thd_query_id(const MYSQL_THD thd);
extern "C" size_t thd_query_safe(MYSQL_THD thd, char *buf, size_t buflen);
extern "C" const char *thd_priv_user(MYSQL_THD thd,  size_t *length);
extern "C" const char *thd_priv_host(MYSQL_THD thd,  size_t *length);
extern "C" const char *thd_user_name(MYSQL_THD thd);
extern "C" const char *thd_client_host(MYSQL_THD thd);
extern "C" const char *thd_client_ip(MYSQL_THD thd);
extern "C" LEX_CSTRING *thd_current_db(MYSQL_THD thd);
extern "C" int thd_current_status(MYSQL_THD thd);
extern "C" enum enum_server_command thd_current_command(MYSQL_THD thd);

/**
  @class CSET_STRING
  @brief Character set armed LEX_STRING
*/
class CSET_STRING
{
private:
  LEX_STRING string;
  CHARSET_INFO *cs;
public:
  CSET_STRING() : cs(&my_charset_bin)
  {
    string.str= NULL;
    string.length= 0;
  }
  CSET_STRING(char *str_arg, size_t length_arg, CHARSET_INFO *cs_arg) :
  cs(cs_arg)
  {
    DBUG_ASSERT(cs_arg != NULL);
    string.str= str_arg;
    string.length= length_arg;
  }

  inline char *str() const { return string.str; }
  inline size_t length() const { return string.length; }
  CHARSET_INFO *charset() const { return cs; }

  friend LEX_STRING * thd_query_string (MYSQL_THD thd);
};


class Recreate_info
{
  ha_rows m_records_copied;
  ha_rows m_records_duplicate;
public:
  Recreate_info()
   :m_records_copied(0),
    m_records_duplicate(0)
  { }
  Recreate_info(ha_rows records_copied,
                ha_rows records_duplicate)
   :m_records_copied(records_copied),
    m_records_duplicate(records_duplicate)
  { }
  ha_rows records_copied() const { return m_records_copied; }
  ha_rows records_duplicate() const { return m_records_duplicate; }
  ha_rows records_processed() const
  {
    return m_records_copied + m_records_duplicate;
  }
};


#define TC_HEURISTIC_RECOVER_COMMIT   1
#define TC_HEURISTIC_RECOVER_ROLLBACK 2
extern ulong tc_heuristic_recover;

typedef struct st_user_var_events
{
  user_var_entry *user_var_event;
  char *value;
  size_t length;
  Item_result type;
  uint charset_number;
  bool unsigned_flag;
} BINLOG_USER_VAR_EVENT;

/*
  The COPY_INFO structure is used by INSERT/REPLACE code.
  The schema of the row counting by the INSERT/INSERT ... ON DUPLICATE KEY
  UPDATE code:
    If a row is inserted then the copied variable is incremented.
    If a row is updated by the INSERT ... ON DUPLICATE KEY UPDATE and the
      new data differs from the old one then the copied and the updated
      variables are incremented.
    The touched variable is incremented if a row was touched by the update part
      of the INSERT ... ON DUPLICATE KEY UPDATE no matter whether the row
      was actually changed or not.
*/
typedef struct st_copy_info {
  ha_rows records;        /**< Number of processed records */
  ha_rows deleted;        /**< Number of deleted records */
  ha_rows updated;        /**< Number of updated records */
  ha_rows copied;         /**< Number of copied records */
  ha_rows accepted_rows;  /**< Number of accepted original rows
                             (same as number of rows in RETURNING) */
  ha_rows error_count;
  ha_rows touched; /* Number of touched records */
  enum enum_duplicates handle_duplicates;
  int escape_char, last_errno;
  bool ignore;
  /* for INSERT ... UPDATE */
  List<Item> *update_fields;
  List<Item> *update_values;
  /* for VIEW ... WITH CHECK OPTION */
  TABLE_LIST *view;
  TABLE_LIST *table_list;                       /* Normal table */
} COPY_INFO;


class Key_part_spec :public Sql_alloc {
public:
  Lex_ident field_name;
  uint length;
  bool generated;
  Key_part_spec(const LEX_CSTRING *name, uint len, bool gen= false)
    : field_name(*name), length(len), generated(gen)
  {}
  bool operator==(const Key_part_spec& other) const;
  /**
    Construct a copy of this Key_part_spec. field_name is copied
    by-pointer as it is known to never change. At the same time
    'length' may be reset in mysql_prepare_create_table, and this
    is why we supply it with a copy.

    @return If out of memory, 0 is returned and an error is set in
    THD.
  */
  Key_part_spec *clone(MEM_ROOT *mem_root) const
  { return new (mem_root) Key_part_spec(*this); }
  bool check_key_for_blob(const class handler *file) const;
  bool check_key_length_for_blob() const;
  bool check_primary_key_for_blob(const class handler *file) const
  {
    return check_key_for_blob(file) || check_key_length_for_blob();
  }
  bool check_foreign_key_for_blob(const class handler *file) const
  {
    return check_key_for_blob(file) || check_key_length_for_blob();
  }
  bool init_multiple_key_for_blob(const class handler *file);
};


class Alter_drop :public Sql_alloc {
public:
  enum drop_type { KEY, COLUMN, FOREIGN_KEY, CHECK_CONSTRAINT, PERIOD };
  const char *name;
  enum drop_type type;
  bool drop_if_exists;
  Alter_drop(enum drop_type par_type,const char *par_name, bool par_exists)
    :name(par_name), type(par_type), drop_if_exists(par_exists)
  {
    DBUG_ASSERT(par_name != NULL);
  }
  /**
    Used to make a clone of this object for ALTER/CREATE TABLE
    @sa comment for Key_part_spec::clone
  */
  Alter_drop *clone(MEM_ROOT *mem_root) const
    { return new (mem_root) Alter_drop(*this); }
  const char *type_name()
  {
    return type == COLUMN ? "COLUMN" :
           type == CHECK_CONSTRAINT ? "CONSTRAINT" :
           type == PERIOD ? "PERIOD" :
           type == KEY ? "INDEX" : "FOREIGN KEY";
  }
};


class Alter_column :public Sql_alloc {
public:
  LEX_CSTRING name;
  LEX_CSTRING new_name;
  Virtual_column_info *default_value;
  bool alter_if_exists;
  Alter_column(LEX_CSTRING par_name, Virtual_column_info *expr, bool par_exists)
    :name(par_name), new_name{NULL, 0}, default_value(expr), alter_if_exists(par_exists) {}
  Alter_column(LEX_CSTRING par_name, LEX_CSTRING _new_name, bool exists)
    :name(par_name), new_name(_new_name), default_value(NULL), alter_if_exists(exists) {}
  /**
    Used to make a clone of this object for ALTER/CREATE TABLE
    @sa comment for Key_part_spec::clone
  */
  Alter_column *clone(MEM_ROOT *mem_root) const
    { return new (mem_root) Alter_column(*this); }
  bool is_rename()
  {
    DBUG_ASSERT(!new_name.str || !default_value);
    return new_name.str;
  }
};


class Alter_rename_key : public Sql_alloc
{
public:
  LEX_CSTRING old_name;
  LEX_CSTRING new_name;
  bool alter_if_exists;

  Alter_rename_key(LEX_CSTRING old_name_arg, LEX_CSTRING new_name_arg, bool exists)
      : old_name(old_name_arg), new_name(new_name_arg), alter_if_exists(exists) {}

  Alter_rename_key *clone(MEM_ROOT *mem_root) const
    { return new (mem_root) Alter_rename_key(*this); }

};


/* An ALTER INDEX operation that changes the ignorability of an index. */
class Alter_index_ignorability: public Sql_alloc
{
public:
  Alter_index_ignorability(const char *name, bool is_ignored, bool if_exists) :
    m_name(name), m_is_ignored(is_ignored), m_if_exists(if_exists)
  {
    assert(name != NULL);
  }

  const char *name() const { return m_name; }
  bool if_exists() const { return m_if_exists; }

  /* The ignorability after the operation is performed. */
  bool is_ignored() const { return m_is_ignored; }
  Alter_index_ignorability *clone(MEM_ROOT *mem_root) const
    { return new (mem_root) Alter_index_ignorability(*this); }

private:
  const char *m_name;
  bool m_is_ignored;
  bool m_if_exists;
};


class Key :public Sql_alloc, public DDL_options {
public:
  enum Keytype { PRIMARY, UNIQUE, MULTIPLE, FULLTEXT, SPATIAL, FOREIGN_KEY,
                 IGNORE_KEY};
  enum Keytype type;
  KEY_CREATE_INFO key_create_info;
  List<Key_part_spec> columns;
  LEX_CSTRING name;
  engine_option_value *option_list;
  bool generated;
  bool invisible;
  bool without_overlaps;
  bool old;
  Lex_ident period;

  Key(enum Keytype type_par, const LEX_CSTRING *name_arg,
      ha_key_alg algorithm_arg, bool generated_arg, DDL_options_st ddl_options)
    :DDL_options(ddl_options),
     type(type_par), key_create_info(default_key_create_info),
    name(*name_arg), option_list(NULL), generated(generated_arg),
    invisible(false), without_overlaps(false), old(false)
  {
    key_create_info.algorithm= algorithm_arg;
  }
  Key(enum Keytype type_par, const LEX_CSTRING *name_arg,
      KEY_CREATE_INFO *key_info_arg,
      bool generated_arg, List<Key_part_spec> *cols,
      engine_option_value *create_opt, DDL_options_st ddl_options)
    :DDL_options(ddl_options),
     type(type_par), key_create_info(*key_info_arg), columns(*cols),
    name(*name_arg), option_list(create_opt), generated(generated_arg),
    invisible(false), without_overlaps(false), old(false)
  {}
  Key(const Key &rhs, MEM_ROOT *mem_root);
  virtual ~Key() = default;
  /* Equality comparison of keys (ignoring name) */
  friend bool is_foreign_key_prefix(Key *a, Key *b);
  /**
    Used to make a clone of this object for ALTER/CREATE TABLE
    @sa comment for Key_part_spec::clone
  */
  virtual Key *clone(MEM_ROOT *mem_root) const
    { return new (mem_root) Key(*this, mem_root); }
};


class Foreign_key: public Key {
public:
  enum fk_match_opt { FK_MATCH_UNDEF, FK_MATCH_FULL,
		      FK_MATCH_PARTIAL, FK_MATCH_SIMPLE};
  LEX_CSTRING constraint_name;
  LEX_CSTRING ref_db;
  LEX_CSTRING ref_table;
  List<Key_part_spec> ref_columns;
  enum enum_fk_option delete_opt, update_opt;
  enum fk_match_opt match_opt;
  Foreign_key(const LEX_CSTRING *name_arg, List<Key_part_spec> *cols,
              const LEX_CSTRING *constraint_name_arg,
	      const LEX_CSTRING *ref_db_arg, const LEX_CSTRING *ref_table_arg,
              List<Key_part_spec> *ref_cols,
              enum_fk_option delete_opt_arg, enum_fk_option update_opt_arg,
              fk_match_opt match_opt_arg,
	      DDL_options ddl_options)
    :Key(FOREIGN_KEY, name_arg, &default_key_create_info, 0, cols, NULL,
         ddl_options),
    constraint_name(*constraint_name_arg),
    ref_db(*ref_db_arg), ref_table(*ref_table_arg), ref_columns(*ref_cols),
    delete_opt(delete_opt_arg), update_opt(update_opt_arg),
    match_opt(match_opt_arg)
  {
  }
 Foreign_key(const Foreign_key &rhs, MEM_ROOT *mem_root);
  /**
    Used to make a clone of this object for ALTER/CREATE TABLE
    @sa comment for Key_part_spec::clone
  */
  virtual Key *clone(MEM_ROOT *mem_root) const
  { return new (mem_root) Foreign_key(*this, mem_root); }
  /* Used to validate foreign key options */
  bool validate(List<Create_field> &table_fields);
};

typedef struct st_mysql_lock
{
  TABLE **table;
  THR_LOCK_DATA **locks;
  uint table_count,lock_count;
  uint flags;
} MYSQL_LOCK;


class LEX_COLUMN : public Sql_alloc
{
public:
  String column;
  privilege_t rights;
  LEX_COLUMN (const String& x,const  privilege_t & y ): column (x),rights (y) {}
};

class MY_LOCALE;

/**
  Query_cache_tls -- query cache thread local data.
*/

struct Query_cache_block;

struct Query_cache_tls
{
  /*
    'first_query_block' should be accessed only via query cache
    functions and methods to maintain proper locking.
  */
  Query_cache_block *first_query_block;
  void set_first_query_block(Query_cache_block *first_query_block_arg)
  {
    first_query_block= first_query_block_arg;
  }

  Query_cache_tls() :first_query_block(NULL) {}
};

/* SIGNAL / RESIGNAL / GET DIAGNOSTICS */

/**
  This enumeration list all the condition item names of a condition in the
  SQL condition area.
*/
typedef enum enum_diag_condition_item_name
{
  /*
    Conditions that can be set by the user (SIGNAL/RESIGNAL),
    and by the server implementation.
  */

  DIAG_CLASS_ORIGIN= 0,
  FIRST_DIAG_SET_PROPERTY= DIAG_CLASS_ORIGIN,
  DIAG_SUBCLASS_ORIGIN= 1,
  DIAG_CONSTRAINT_CATALOG= 2,
  DIAG_CONSTRAINT_SCHEMA= 3,
  DIAG_CONSTRAINT_NAME= 4,
  DIAG_CATALOG_NAME= 5,
  DIAG_SCHEMA_NAME= 6,
  DIAG_TABLE_NAME= 7,
  DIAG_COLUMN_NAME= 8,
  DIAG_CURSOR_NAME= 9,
  DIAG_MESSAGE_TEXT= 10,
  DIAG_MYSQL_ERRNO= 11,
  LAST_DIAG_SET_PROPERTY= DIAG_MYSQL_ERRNO
} Diag_condition_item_name;

/**
  Name of each diagnostic condition item.
  This array is indexed by Diag_condition_item_name.
*/
extern const LEX_CSTRING Diag_condition_item_names[];

/**
  These states are bit coded with HARD. For each state there must be a pair
  <state_even_num>, and <state_odd_num>_HARD.
*/
enum killed_state
{
  NOT_KILLED= 0,
  KILL_HARD_BIT= 1,                             /* Bit for HARD KILL */
  KILL_BAD_DATA= 2,
  KILL_BAD_DATA_HARD= 3,
  KILL_QUERY= 4,
  KILL_QUERY_HARD= 5,
  /*
    ABORT_QUERY signals to the query processor to stop execution ASAP without
    issuing an error. Instead a warning is issued, and when possible a partial
    query result is returned to the client.
  */
  ABORT_QUERY= 6,
  ABORT_QUERY_HARD= 7,
  KILL_TIMEOUT= 8,
  KILL_TIMEOUT_HARD= 9,
  /*
    When binlog reading thread connects to the server it kills
    all the binlog threads with the same ID.
  */
  KILL_SLAVE_SAME_ID= 10,
  /*
    All of the following killed states will kill the connection
    KILL_CONNECTION must be the first of these and it must start with
    an even number (becasue of HARD bit)!
  */
  KILL_CONNECTION= 12,
  KILL_CONNECTION_HARD= 13,
  KILL_SYSTEM_THREAD= 14,
  KILL_SYSTEM_THREAD_HARD= 15,
  KILL_SERVER= 16,
  KILL_SERVER_HARD= 17,
  /*
    Used in threadpool to signal wait timeout.
  */
  KILL_WAIT_TIMEOUT= 18,
  KILL_WAIT_TIMEOUT_HARD= 19

};

#define killed_mask_hard(killed) ((killed_state) ((killed) & ~KILL_HARD_BIT))

enum killed_type
{
  KILL_TYPE_ID,
  KILL_TYPE_USER,
  KILL_TYPE_QUERY
};

#include "sql_lex.h"				/* Must be here */

class Delayed_insert;
class select_result;
class Time_zone;

#define THD_SENTRY_MAGIC 0xfeedd1ff
#define THD_SENTRY_GONE  0xdeadbeef

#define THD_CHECK_SENTRY(thd) DBUG_ASSERT(thd->dbug_sentry == THD_SENTRY_MAGIC)

typedef struct system_variables
{
  /*
    How dynamically allocated system variables are handled:

    The global_system_variables and max_system_variables are "authoritative"
    They both should have the same 'version' and 'size'.
    When attempting to access a dynamic variable, if the session version
    is out of date, then the session version is updated and realloced if
    neccessary and bytes copied from global to make up for missing data.

    Note that one should use my_bool instead of bool here, as the variables
    are used with my_getopt.c
  */
  ulong dynamic_variables_version;
  char* dynamic_variables_ptr;
  uint dynamic_variables_head;    /* largest valid variable offset */
  uint dynamic_variables_size;    /* how many bytes are in use */
  
  ulonglong max_heap_table_size;
  ulonglong tmp_memory_table_size;
  ulonglong tmp_disk_table_size;
  ulonglong long_query_time;
  ulonglong max_statement_time;
  ulonglong optimizer_switch;
  ulonglong optimizer_trace;
  ulong optimizer_trace_max_mem_size;
  sql_mode_t sql_mode; ///< which non-standard SQL behaviour should be enabled
  sql_mode_t old_behavior; ///< which old SQL behaviour should be enabled
  ulonglong option_bits; ///< OPTION_xxx constants, e.g. OPTION_PROFILING
  ulonglong join_buff_space_limit;
  ulonglong log_slow_filter; 
  ulonglong log_slow_verbosity; 
  ulonglong log_slow_disabled_statements;
  ulonglong log_disabled_statements;
  ulonglong note_verbosity;
  ulonglong bulk_insert_buff_size;
  ulonglong join_buff_size;
  ulonglong sortbuff_size;
  ulonglong default_regex_flags;
  ulonglong max_mem_used;

  /**
     Place holders to store Multi-source variables in sys_var.cc during
     update and show of variables.
  */
  ulonglong slave_skip_counter;
  ulonglong max_relay_log_size;

  ha_rows select_limit;
  ha_rows max_join_size;
  ha_rows expensive_subquery_limit;
  ulong auto_increment_increment, auto_increment_offset;
#ifdef WITH_WSREP
  /*
    Stored values of the auto_increment_increment and auto_increment_offset
    that are will be restored when wsrep_auto_increment_control will be set
    to 'OFF', because the setting it to 'ON' leads to overwriting of the
    original values (which are set by the user) by calculated ones (which
    are based on the cluster size):
  */
  ulong saved_auto_increment_increment, saved_auto_increment_offset;
  ulong saved_lock_wait_timeout;
  ulonglong wsrep_gtid_seq_no;
#endif /* WITH_WSREP */
  uint eq_range_index_dive_limit;
  ulong column_compression_zlib_strategy;
  ulong lock_wait_timeout;
  ulong join_cache_level;
  ulong max_allowed_packet;
  ulong max_error_count;
  ulong max_length_for_sort_data;
  ulong max_recursive_iterations;
  ulong max_sort_length;
  ulong max_tmp_tables;
  ulong max_insert_delayed_threads;
  ulong min_examined_row_limit;
  ulong net_buffer_length;
  ulong net_interactive_timeout;
  ulong net_read_timeout;
  ulong net_retry_count;
  ulong net_wait_timeout;
  ulong net_write_timeout;
  ulong optimizer_prune_level;
  ulong optimizer_search_depth;
  ulong optimizer_selectivity_sampling_limit;
  ulong optimizer_use_condition_selectivity;
  ulong optimizer_max_sel_arg_weight;
  ulong optimizer_max_sel_args;
  ulong use_stat_tables;
  double sample_percentage;
  ulong histogram_size;
  ulong histogram_type;
  ulong preload_buff_size;
  ulong profiling_history_size;
  ulong read_buff_size;
  ulong read_rnd_buff_size;
  ulong mrr_buff_size;
  ulong div_precincrement;
  /* Total size of all buffers used by the subselect_rowid_merge_engine. */
  ulong rowid_merge_buff_size;
  ulong max_sp_recursion_depth;
  ulong default_week_format;
  ulong max_seeks_for_key;
  ulong range_alloc_block_size;
  ulong query_alloc_block_size;
  ulong query_prealloc_size;
  ulong trans_alloc_block_size;
  ulong trans_prealloc_size;
  ulong log_warnings;
  ulong log_slow_max_warnings;
  /* Flags for slow log filtering */
  ulong log_slow_rate_limit; 
  ulong binlog_format; ///< binlog format for this thd (see enum_binlog_format)
  ulong binlog_row_image;
  ulong progress_report_time;
  ulong completion_type;
  ulong query_cache_type;
  ulong tx_isolation;
  ulong updatable_views_with_limit;
  ulong alter_algorithm;
  int max_user_connections;
  ulong server_id;
  /**
    In slave thread we need to know in behalf of which
    thread the query is being run to replicate temp tables properly
  */
  my_thread_id pseudo_thread_id;
  /**
     When replicating an event group with GTID, keep these values around so
     slave binlog can receive the same GTID as the original.
  */
  uint32     gtid_domain_id;
  uint64     gtid_seq_no;

  uint group_concat_max_len;

  /**
    Default transaction access mode. READ ONLY (true) or READ WRITE (false).
  */
  my_bool tx_read_only;
  my_bool low_priority_updates;
  my_bool query_cache_wlock_invalidate;
  my_bool keep_files_on_create;

  my_bool old_mode;
  my_bool old_passwords;
  my_bool big_tables;
  my_bool only_standard_compliant_cte;
  my_bool query_cache_strip_comments;
  my_bool sql_log_slow;
  my_bool sql_log_bin;
  my_bool binlog_annotate_row_events;
  my_bool binlog_direct_non_trans_update;
  my_bool column_compression_zlib_wrap;

  plugin_ref table_plugin;
  plugin_ref tmp_table_plugin;
  plugin_ref enforced_table_plugin;

  /* Only charset part of these variables is sensible */
  CHARSET_INFO  *character_set_filesystem;
  CHARSET_INFO  *character_set_client;
  CHARSET_INFO  *character_set_results;

  /* Both charset and collation parts of these variables are important */
  CHARSET_INFO	*collation_server;
  CHARSET_INFO	*collation_database;
  CHARSET_INFO  *collation_connection;

  /* Names. These will be allocated in buffers in thd */
  LEX_CSTRING default_master_connection;

  /* Error messages */
  MY_LOCALE *lc_messages;
  const char ***errmsgs;             /* lc_messages->errmsg->errmsgs */

  /* Locale Support */
  MY_LOCALE *lc_time_names;

  Time_zone *time_zone;

  my_bool sysdate_is_now;

  /* deadlock detection */
  ulong wt_timeout_short, wt_deadlock_search_depth_short;
  ulong wt_timeout_long, wt_deadlock_search_depth_long;

  my_bool wsrep_on;
  my_bool wsrep_causal_reads;
  uint    wsrep_sync_wait;
  ulong   wsrep_retry_autocommit;
  ulonglong wsrep_trx_fragment_size;
  ulong   wsrep_trx_fragment_unit;
  ulong   wsrep_OSU_method;
  my_bool wsrep_dirty_reads;
  double long_query_time_double, max_statement_time_double;

  my_bool pseudo_slave_mode;

  char *session_track_system_variables;
  ulong session_track_transaction_info;
  my_bool session_track_schema;
  my_bool session_track_state_change;
#ifdef USER_VAR_TRACKING
  my_bool session_track_user_variables;
#endif // USER_VAR_TRACKING
  my_bool tcp_nodelay;

  ulong threadpool_priority;

  uint idle_transaction_timeout;
  uint idle_readonly_transaction_timeout;
  uint idle_write_transaction_timeout;
  uint column_compression_threshold;
  uint column_compression_zlib_level;
  uint in_subquery_conversion_threshold;

  ulonglong max_rowid_filter_size;

  vers_asof_timestamp_t vers_asof_timestamp;
  ulong vers_alter_history;
} SV;

/**
  Per thread status variables.
  Must be long/ulong up to last_system_status_var so that
  add_to_status/add_diff_to_status can work.
*/

typedef struct system_status_var
{
  ulong column_compressions;
  ulong column_decompressions;
  ulong com_stat[(uint) SQLCOM_END];
  ulong com_create_tmp_table;
  ulong com_drop_tmp_table;
  ulong com_other;

  ulong com_stmt_prepare;
  ulong com_stmt_reprepare;
  ulong com_stmt_execute;
  ulong com_stmt_send_long_data;
  ulong com_stmt_fetch;
  ulong com_stmt_reset;
  ulong com_stmt_close;

  ulong com_register_slave;
  ulong created_tmp_disk_tables_;
  ulong created_tmp_tables_;
  ulong ha_commit_count;
  ulong ha_delete_count;
  ulong ha_read_first_count;
  ulong ha_read_last_count;
  ulong ha_read_key_count;
  ulong ha_read_next_count;
  ulong ha_read_prev_count;
  ulong ha_read_retry_count;
  ulong ha_read_rnd_count;
  ulong ha_read_rnd_next_count;
  ulong ha_read_rnd_deleted_count;

  /*
    This number doesn't include calls to the default implementation and
    calls made by range access. The intent is to count only calls made by
    BatchedKeyAccess.
  */
  ulong ha_mrr_init_count;
  ulong ha_mrr_key_refills_count;
  ulong ha_mrr_rowid_refills_count;

  ulong ha_rollback_count;
  ulong ha_update_count;
  ulong ha_write_count;
  /* The following are for internal temporary tables */
  ulong ha_tmp_update_count;
  ulong ha_tmp_write_count;
  ulong ha_tmp_delete_count;
  ulong ha_prepare_count;
  ulong ha_icp_attempts;
  ulong ha_icp_match;
  ulong ha_discover_count;
  ulong ha_savepoint_count;
  ulong ha_savepoint_rollback_count;
  ulong ha_external_lock_count;

  ulong opened_tables;
  ulong opened_shares;
  ulong opened_views;               /* +1 opening a view */

  ulong select_full_join_count_;
  ulong select_full_range_join_count_;
  ulong select_range_count_;
  ulong select_range_check_count_;
  ulong select_scan_count_;
  ulong update_scan_count;
  ulong delete_scan_count;
  ulong executed_triggers;
  ulong long_query_count;
  ulong filesort_merge_passes_;
  ulong filesort_range_count_;
  ulong filesort_rows_;
  ulong filesort_scan_count_;
  ulong filesort_pq_sorts_;

  /* Features used */
  ulong feature_custom_aggregate_functions; /* +1 when custom aggregate
                                            functions are used */
  ulong feature_dynamic_columns;    /* +1 when creating a dynamic column */
  ulong feature_fulltext;	    /* +1 when MATCH is used */
  ulong feature_gis;                /* +1 opening a table with GIS features */
  ulong feature_invisible_columns;     /* +1 opening a table with invisible column */
  ulong feature_json;		    /* +1 when JSON function appears in the statement */
  ulong feature_locale;		    /* +1 when LOCALE is set */
  ulong feature_subquery;	    /* +1 when subqueries are used */
  ulong feature_system_versioning;  /* +1 opening a table WITH SYSTEM VERSIONING */
  ulong feature_application_time_periods;
                                    /* +1 opening a table with application-time period */
  ulong feature_insert_returning;  /* +1 when INSERT...RETURNING is used */
  ulong feature_timezone;	    /* +1 when XPATH is used */
  ulong feature_trigger;	    /* +1 opening a table with triggers */
  ulong feature_xml;		    /* +1 when XPATH is used */
  ulong feature_window_functions;   /* +1 when window functions are used */

  /* From MASTER_GTID_WAIT usage */
  ulong master_gtid_wait_timeouts;          /* Number of timeouts */
  ulong master_gtid_wait_time;              /* Time in microseconds */
  ulong master_gtid_wait_count;

  ulong empty_queries;
  ulong access_denied_errors;
  ulong lost_connections;
  ulong max_statement_time_exceeded;
  /*
   Number of times where column info was not
   sent with prepared statement metadata.
  */
  ulong skip_metadata_count;

  /*
    Number of statements sent from the client
  */
  ulong questions;
  /*
    IMPORTANT!
    SEE last_system_status_var DEFINITION BELOW.
    Below 'last_system_status_var' are all variables that cannot be handled
    automatically by add_to_status()/add_diff_to_status().
  */
  ulonglong bytes_received;
  ulonglong bytes_sent;
  ulonglong rows_read;
  ulonglong rows_sent;
  ulonglong rows_tmp_read;
  ulonglong binlog_bytes_written;
  ulonglong table_open_cache_hits;
  ulonglong table_open_cache_misses;
  ulonglong table_open_cache_overflows;
  ulonglong send_metadata_skips;
  double last_query_cost;
  double cpu_time, busy_time;
  uint32 threads_running;
  /* Don't initialize */
  /* Memory used for thread local storage */
  int64 max_local_memory_used;
  volatile int64 local_memory_used;
  /* Memory allocated for global usage */
  volatile int64 global_memory_used;
} STATUS_VAR;

/*
  This is used for 'SHOW STATUS'. It must be updated to the last ulong
  variable in system_status_var which is makes sense to add to the global
  counter
*/

#define last_system_status_var questions
#define last_cleared_system_status_var local_memory_used

/** Number of contiguous global status variables */
constexpr int COUNT_GLOBAL_STATUS_VARS= int(offsetof(STATUS_VAR,
                                                     last_system_status_var) /
                                            sizeof(ulong)) + 1;

/*
  Global status variables
*/

extern ulong feature_files_opened_with_delayed_keys, feature_check_constraint;

void add_to_status(STATUS_VAR *to_var, STATUS_VAR *from_var);

void add_diff_to_status(STATUS_VAR *to_var, STATUS_VAR *from_var,
                        STATUS_VAR *dec_var);

uint calc_sum_of_all_status(STATUS_VAR *to);
static inline void calc_sum_of_all_status_if_needed(STATUS_VAR *to)
{
  if (to->local_memory_used == 0)
  {
    mysql_mutex_lock(&LOCK_status);
    *to= global_status_var;
    mysql_mutex_unlock(&LOCK_status);
    calc_sum_of_all_status(to);
    DBUG_ASSERT(to->local_memory_used);
  }
}

/*
  Update global_memory_used. We have to do this with atomic_add as the
  global value can change outside of LOCK_status.
*/
static inline void update_global_memory_status(int64 size)
{
  DBUG_PRINT("info", ("global memory_used: %lld  size: %lld",
                      (longlong) global_status_var.global_memory_used,
                      size));
  // workaround for gcc 4.2.4-1ubuntu4 -fPIE (from DEB_BUILD_HARDENING=1)
  int64 volatile * volatile ptr= &global_status_var.global_memory_used;
  my_atomic_add64_explicit(ptr, size, MY_MEMORY_ORDER_RELAXED);
}

/**
  Get collation by name, send error to client on failure.
  @param name     Collation name
  @param name_cs  Character set of the name string
  @return
  @retval         NULL on error
  @retval         Pointter to CHARSET_INFO with the given name on success
*/
static inline CHARSET_INFO *
mysqld_collation_get_by_name(const char *name, myf utf8_flag,
                             CHARSET_INFO *name_cs= system_charset_info)
{
  CHARSET_INFO *cs;
  MY_CHARSET_LOADER loader;
  my_charset_loader_init_mysys(&loader);

  if (!(cs= my_collation_get_by_name(&loader, name, MYF(utf8_flag))))
  {
    ErrConvString err(name, name_cs);
    my_error(ER_UNKNOWN_COLLATION, MYF(0), err.ptr());
    if (loader.error[0])
      push_warning_printf(current_thd,
                          Sql_condition::WARN_LEVEL_WARN,
                          ER_UNKNOWN_COLLATION, "%s", loader.error);
  }
  return cs;
}

static inline bool is_supported_parser_charset(CHARSET_INFO *cs)
{
  return MY_TEST(cs->mbminlen == 1 && cs->number != 17 /* filename */);
}

/** THD registry */
class THD_list_iterator
{
protected:
  I_List<THD> threads;
  mutable mysql_rwlock_t lock;

public:

  /**
    Iterates registered threads.

    @param action      called for every element
    @param argument    opque argument passed to action

    @return
      @retval 0 iteration completed successfully
      @retval 1 iteration was interrupted (action returned 1)
  */
  template <typename T> int iterate(my_bool (*action)(THD *thd, T *arg), T *arg= 0)
  {
    int res= 0;
    mysql_rwlock_rdlock(&lock);
    I_List_iterator<THD> it(threads);
    while (auto tmp= it++)
      if ((res= action(tmp, arg)))
        break;
    mysql_rwlock_unlock(&lock);
    return res;
  }
  static THD_list_iterator *iterator();
};

/**
  A counter of THDs

  It must be specified as a first base class of THD, so that increment is
  done before any other THD constructors and decrement - after any other THD
  destructors.

  Destructor unblocks close_conneciton() if there are no more THD's left.
*/
struct THD_count
{
  static Atomic_counter<uint32_t> count;
  static uint value() { return static_cast<uint>(count); }
  THD_count() { count++; }
  ~THD_count() { count--; }
};

#ifdef MYSQL_SERVER

void free_tmp_table(THD *thd, TABLE *entry);


/* The following macro is to make init of Query_arena simpler */
#ifdef DBUG_ASSERT_EXISTS
#define INIT_ARENA_DBUG_INFO is_backup_arena= 0; is_reprepared= FALSE;
#else
#define INIT_ARENA_DBUG_INFO
#endif

class Query_arena
{
public:
  /*
    List of items created in the parser for this query. Every item puts
    itself to the list on creation (see Item::Item() for details))
  */
  Item *free_list;
  MEM_ROOT *mem_root;                   // Pointer to current memroot
#ifdef DBUG_ASSERT_EXISTS
  bool is_backup_arena; /* True if this arena is used for backup. */
  bool is_reprepared;
#endif
  /*
    The states relfects three diffrent life cycles for three
    different types of statements:
    Prepared statement: STMT_INITIALIZED -> STMT_PREPARED -> STMT_EXECUTED.
    Stored procedure:   STMT_INITIALIZED_FOR_SP -> STMT_EXECUTED.
    Other statements:   STMT_CONVENTIONAL_EXECUTION never changes.

    Special case for stored procedure arguments: STMT_SP_QUERY_ARGUMENTS
                        This state never changes and used for objects
                        whose lifetime is whole duration of function call
                        (sp_rcontext, it's tables and items. etc). Such objects
                        should be deallocated after every execution of a stored
                        routine. Caller's arena/memroot can't be used for
                        placing such objects since memory allocated on caller's
                        arena not freed until termination of user's session.
  */
  enum enum_state
  {
    STMT_INITIALIZED= 0, STMT_INITIALIZED_FOR_SP= 1, STMT_PREPARED= 2,
    STMT_CONVENTIONAL_EXECUTION= 3, STMT_EXECUTED= 4,
    STMT_SP_QUERY_ARGUMENTS= 5, STMT_ERROR= -1
  };

  enum_state state;

public:
  /* We build without RTTI, so dynamic_cast can't be used. */
  enum Type
  {
    STATEMENT, PREPARED_STATEMENT, STORED_PROCEDURE
  };

  Query_arena(MEM_ROOT *mem_root_arg, enum enum_state state_arg) :
    free_list(0), mem_root(mem_root_arg), state(state_arg)
  { INIT_ARENA_DBUG_INFO; }
  /*
    This constructor is used only when Query_arena is created as
    backup storage for another instance of Query_arena.
  */
  Query_arena() { INIT_ARENA_DBUG_INFO; }

  virtual Type type() const;
  virtual ~Query_arena() = default;

  inline bool is_stmt_prepare() const { return state == STMT_INITIALIZED; }
  inline bool is_stmt_prepare_or_first_sp_execute() const
  { return (int)state < (int)STMT_PREPARED; }
  inline bool is_stmt_prepare_or_first_stmt_execute() const
  { return (int)state <= (int)STMT_PREPARED; }
  inline bool is_stmt_execute() const
  { return state == STMT_PREPARED || state == STMT_EXECUTED; }
  inline bool is_conventional() const
  { return state == STMT_CONVENTIONAL_EXECUTION; }

  inline void* alloc(size_t size) { return alloc_root(mem_root,size); }
  inline void* calloc(size_t size)
  {
    void *ptr;
    if (likely((ptr=alloc_root(mem_root,size))))
      bzero(ptr, size);
    return ptr;
  }
  inline char *strdup(const char *str)
  { return strdup_root(mem_root,str); }
  inline char *strmake(const char *str, size_t size)
  { return strmake_root(mem_root,str,size); }
  inline void *memdup(const void *str, size_t size)
  { return memdup_root(mem_root,str,size); }
  inline void *memdup_w_gap(const void *str, size_t size, size_t gap)
  {
    void *ptr;
    if (likely((ptr= alloc_root(mem_root,size+gap))))
      memcpy(ptr,str,size);
    return ptr;
  }

  void set_query_arena(Query_arena *set);

  void free_items();
  /* Close the active state associated with execution of this statement */
  virtual bool cleanup_stmt(bool /*restore_set_statement_vars*/);
};


class Query_arena_memroot: public Query_arena, public Sql_alloc
{
public:
  Query_arena_memroot(MEM_ROOT *mem_root_arg, enum enum_state state_arg) :
    Query_arena(mem_root_arg, state_arg)
  {}
  Query_arena_memroot() : Query_arena()
  {}

  virtual ~Query_arena_memroot() = default;
};


class Query_arena_stmt
{
  THD *thd;
  Query_arena backup;
  Query_arena *arena;

public:
  Query_arena_stmt(THD *_thd);
  ~Query_arena_stmt();
  bool arena_replaced()
  {
    return arena != NULL;
  }
};


class Server_side_cursor;

/*
  Struct to catch changes in column metadata that is sent to client. 
  in the "result set metadata". Used to support 
  MARIADB_CLIENT_CACHE_METADATA.
*/
struct send_column_info_state
{
  /* Last client charset (affects metadata) */
  CHARSET_INFO *last_charset= nullptr;

  /* Checksum, only used to check changes if 'immutable' is false*/
  uint32 checksum= 0;

  /*
    Column info can only be changed by PreparedStatement::reprepare()
 
    There is a class of "weird" prepared statements like SELECT ? or SELECT @a
    that are not immutable, and depend on input parameters or user variables
  */
  bool immutable= false;

  bool initialized= false;

  /*  Used by PreparedStatement::reprepare()*/
  void reset()
  {
    initialized= false;
    checksum= 0;
  }
};


/**
  @class Statement
  @brief State of a single command executed against this connection.

  One connection can contain a lot of simultaneously running statements,
  some of which could be:
   - prepared, that is, contain placeholders,
   - opened as cursors. We maintain 1 to 1 relationship between
     statement and cursor - if user wants to create another cursor for his
     query, we create another statement for it.
  To perform some action with statement we reset THD part to the state  of
  that statement, do the action, and then save back modified state from THD
  to the statement. It will be changed in near future, and Statement will
  be used explicitly.
*/

class Statement: public ilink, public Query_arena
{
  Statement(const Statement &rhs);              /* not implemented: */
  Statement &operator=(const Statement &rhs);   /* non-copyable */
public:
  /*
    Uniquely identifies each statement object in thread scope; change during
    statement lifetime. FIXME: must be const
  */
   ulong id;

  enum enum_column_usage column_usage;

  LEX_CSTRING name; /* name for named prepared statements */
  LEX *lex;                                     // parse tree descriptor
  my_hrtime_t hr_prepare_time; // time of preparation in microseconds
  /*
    Points to the query associated with this statement. It's const, but
    we need to declare it char * because all table handlers are written
    in C and need to point to it.

    Note that if we set query = NULL, we must at the same time set
    query_length = 0, and protect the whole operation with
    LOCK_thd_data mutex. To avoid crashes in races, if we do not
    know that thd->query cannot change at the moment, we should print
    thd->query like this:
      (1) reserve the LOCK_thd_data mutex;
      (2) print or copy the value of query and query_length
      (3) release LOCK_thd_data mutex.
    This printing is needed at least in SHOW PROCESSLIST and SHOW
    ENGINE INNODB STATUS.
  */
  CSET_STRING query_string;
  /*
    If opt_query_cache_strip_comments is set, this contains query without
    comments. If not set, it contains pointer to query_string.
  */
  String base_query;


  inline char *query() const { return query_string.str(); }
  inline uint32 query_length() const
  {
    return static_cast<uint32>(query_string.length());
  }
  inline char *query_end() const
  {
    return query_string.str() + query_string.length();
  }
  CHARSET_INFO *query_charset() const { return query_string.charset(); }
  void set_query_inner(const CSET_STRING &string_arg)
  {
    query_string= string_arg;
  }
  void set_query_inner(char *query_arg, uint32 query_length_arg,
                       CHARSET_INFO *cs_arg)
  {
    set_query_inner(CSET_STRING(query_arg, query_length_arg, cs_arg));
  }
  void reset_query_inner()
  {
    set_query_inner(CSET_STRING());
  }
  /**
    Name of the current (default) database.

    If there is the current (default) database, "db.str" contains its name. If
    there is no current (default) database, "db.str" is NULL and "db.length" is
    0. In other words, db must either be NULL, or contain a
    valid database name.
  */

  LEX_CSTRING db;

  send_column_info_state column_info_state;
 
  /* This is set to 1 of last call to send_result_to_client() was ok */
  my_bool query_cache_is_applicable;

  /* This constructor is called for backup statements */
  Statement() = default;

  Statement(LEX *lex_arg, MEM_ROOT *mem_root_arg,
            enum enum_state state_arg, ulong id_arg);
  virtual ~Statement();

  /* Assign execution context (note: not all members) of given stmt to self */
  virtual void set_statement(Statement *stmt);
  void set_n_backup_statement(Statement *stmt, Statement *backup);
  void restore_backup_statement(Statement *stmt, Statement *backup);
  /* return class type */
  virtual Type type() const;
};


/**
  Container for all statements created/used in a connection.
  Statements in Statement_map have unique Statement::id (guaranteed by id
  assignment in Statement::Statement)
  Non-empty statement names are unique too: attempt to insert a new statement
  with duplicate name causes older statement to be deleted

  Statements are auto-deleted when they are removed from the map and when the
  map is deleted.
*/

class Statement_map
{
public:
  Statement_map();

  int insert(THD *thd, Statement *statement);

  Statement *find_by_name(const LEX_CSTRING *name)
  {
    Statement *stmt;
    stmt= (Statement*)my_hash_search(&names_hash, (uchar*)name->str,
                                     name->length);
    return stmt;
  }

  Statement *find(ulong id)
  {
    if (last_found_statement == 0 || id != last_found_statement->id)
    {
      Statement *stmt;
      stmt= (Statement *) my_hash_search(&st_hash, (uchar *) &id, sizeof(id));
      if (stmt && stmt->name.str)
        return NULL;
      last_found_statement= stmt;
    }
    return last_found_statement;
  }
  /*
    Close all cursors of this connection that use tables of a storage
    engine that has transaction-specific state and therefore can not
    survive COMMIT or ROLLBACK. Currently all but MyISAM cursors are closed.
  */
  void close_transient_cursors();
  void erase(Statement *statement);
  /* Erase all statements (calls Statement destructor) */
  void reset();
  ~Statement_map();
private:
  HASH st_hash;
  HASH names_hash;
  I_List<Statement> transient_cursor_list;
  Statement *last_found_statement;
};

struct st_savepoint {
  struct st_savepoint *prev;
  char                *name;
  uint                 length;
  Ha_trx_info         *ha_list;
  /** State of metadata locks before this savepoint was set. */
  MDL_savepoint        mdl_savepoint;
};

/**
  @class Security_context
  @brief A set of THD members describing the current authenticated user.
*/

class Security_context {
public:
  Security_context()
   :master_access(NO_ACL),
    db_access(NO_ACL)
  {}                      /* Remove gcc warning */
  /*
    host - host of the client
    user - user of the client, set to NULL until the user has been read from
    the connection
    priv_user - The user privilege we are using. May be "" for anonymous user.
    ip - client IP
  */
  const char *host;
  const char *user, *ip;
  char   priv_user[USERNAME_LENGTH];
  char   proxy_user[USERNAME_LENGTH + MAX_HOSTNAME + 5];
  /* The host privilege we are using */
  char   priv_host[MAX_HOSTNAME];
  /* The role privilege we are using */
  char   priv_role[USERNAME_LENGTH];
  /* The external user (if available) */
  char   *external_user;
  /* points to host if host is available, otherwise points to ip */
  const char *host_or_ip;
  privilege_t master_access;            /* Global privileges from mysql.user */
  privilege_t db_access;                /* Privileges for current db */

  bool password_expired;

  void init();
  void destroy();
  void skip_grants();
  inline char *priv_host_name()
  {
    return (*priv_host ? priv_host : (char *)"%");
  }

  bool set_user(char *user_arg);

#ifndef NO_EMBEDDED_ACCESS_CHECKS
  bool
  change_security_context(THD *thd,
                          LEX_CSTRING *definer_user,
                          LEX_CSTRING *definer_host,
                          LEX_CSTRING *db,
                          Security_context **backup);

  void
  restore_security_context(THD *thd, Security_context *backup);
#endif
  bool user_matches(Security_context *);
  /**
    Check global access
    @param want_access The required privileges
    @param match_any if the security context must match all or any of the req.
   *                 privileges.
    @return True if the security context fulfills the access requirements.
  */
  bool check_access(const privilege_t want_access, bool match_any = false);
  bool is_priv_user(const char *user, const char *host);
};


/**
  A registry for item tree transformations performed during
  query optimization. We register only those changes which require
  a rollback to re-execute a prepared statement or stored procedure
  yet another time.
*/

struct Item_change_record;
class Item_change_list
{
  I_List<Item_change_record> change_list;
public:
  void nocheck_register_item_tree_change(Item **place, Item *old_value,
                                         MEM_ROOT *runtime_memroot);
  void check_and_register_item_tree_change(Item **place, Item **new_value,
                                           MEM_ROOT *runtime_memroot);
  void rollback_item_tree_changes();
  void move_elements_to(Item_change_list *to)
  {
    change_list.move_elements_to(&to->change_list);
  }
  bool is_empty() { return change_list.is_empty(); }
};


class Item_change_list_savepoint: public Item_change_list
{
public:
  Item_change_list_savepoint(Item_change_list *list)
  {
    list->move_elements_to(this);
  }
  void rollback(Item_change_list *list)
  {
    list->rollback_item_tree_changes();
    move_elements_to(list);
  }
  ~Item_change_list_savepoint()
  {
    DBUG_ASSERT(is_empty());
  }
};


/**
  Type of locked tables mode.
  See comment for THD::locked_tables_mode for complete description.
*/

enum enum_locked_tables_mode
{
  LTM_NONE= 0,
  LTM_LOCK_TABLES,
  LTM_PRELOCKED,
  LTM_PRELOCKED_UNDER_LOCK_TABLES,
  LTM_always_last
};

/**
  The following structure is an extension to TABLE_SHARE and is
  exclusively for temporary tables.

  @note:
  Although, TDC_element has data members (like next, prev &
  all_tables) to store the list of TABLE_SHARE & TABLE objects
  related to a particular TABLE_SHARE, they cannot be moved to
  TABLE_SHARE in order to be reused for temporary tables. This
  is because, as concurrent threads iterating through hash of
  TDC_element's may need access to all_tables, but if all_tables
  is made part of TABLE_SHARE, then TDC_element->share->all_tables
  is not always guaranteed to be valid, as TDC_element can live
  longer than TABLE_SHARE.
*/
struct TMP_TABLE_SHARE : public TABLE_SHARE
{
private:
  /*
   Link to all temporary table shares. Declared as private to
   avoid direct manipulation with those objects. One should
   use methods of I_P_List template instead.
  */
  TMP_TABLE_SHARE *tmp_next;
  TMP_TABLE_SHARE **tmp_prev;

  friend struct All_tmp_table_shares;

public:
  /*
    Doubly-linked (back-linked) lists of used and unused TABLE objects
    for this share.
  */
  All_share_tables_list all_tmp_tables;
};

/**
  Helper class which specifies which members of TMP_TABLE_SHARE are
  used for participation in the list of temporary tables.
*/

struct All_tmp_table_shares
{
  static inline TMP_TABLE_SHARE **next_ptr(TMP_TABLE_SHARE *l)
  {
    return &l->tmp_next;
  }
  static inline TMP_TABLE_SHARE ***prev_ptr(TMP_TABLE_SHARE *l)
  {
    return &l->tmp_prev;
  }
};

/* Also used in rpl_rli.h. */
typedef I_P_List <TMP_TABLE_SHARE, All_tmp_table_shares> All_tmp_tables_list;

/**
  Class that holds information about tables which were opened and locked
  by the thread. It is also used to save/restore this information in
  push_open_tables_state()/pop_open_tables_state().
*/

class Open_tables_state
{
public:
  /**
    As part of class THD, this member is set during execution
    of a prepared statement. When it is set, it is used
    by the locking subsystem to report a change in table metadata.

    When Open_tables_state part of THD is reset to open
    a system or INFORMATION_SCHEMA table, the member is cleared
    to avoid spurious ER_NEED_REPREPARE errors -- system and
    INFORMATION_SCHEMA tables are not subject to metadata version
    tracking.
    @sa check_and_update_table_version()
  */
  Reprepare_observer *m_reprepare_observer;

  /**
    List of regular tables in use by this thread. Contains temporary and
    base tables that were opened with @see open_tables().
  */
  TABLE *open_tables;

  /**
    A list of temporary tables used by this thread. This includes
    user-level temporary tables, created with CREATE TEMPORARY TABLE,
    and internal temporary tables, created, e.g., to resolve a SELECT,
    or for an intermediate table used in ALTER.
  */
  All_tmp_tables_list *temporary_tables;

  /*
    Derived tables.
  */
  TABLE *derived_tables;

  /* 
    Temporary tables created for recursive table references.
  */
  TABLE *rec_tables;

  /*
    During a MySQL session, one can lock tables in two modes: automatic
    or manual. In automatic mode all necessary tables are locked just before
    statement execution, and all acquired locks are stored in 'lock'
    member. Unlocking takes place automatically as well, when the
    statement ends.
    Manual mode comes into play when a user issues a 'LOCK TABLES'
    statement. In this mode the user can only use the locked tables.
    Trying to use any other tables will give an error.
    The locked tables are also stored in this member, however,
    thd->locked_tables_mode is turned on.  Manual locking is described in
    the 'LOCK_TABLES' chapter of the MySQL manual.
    See also lock_tables() for details.
  */
  MYSQL_LOCK *lock;

  /*
    CREATE-SELECT keeps an extra lock for the table being
    created. This field is used to keep the extra lock available for
    lower level routines, which would otherwise miss that lock.
   */
  MYSQL_LOCK *extra_lock;

  /*
    Enum enum_locked_tables_mode and locked_tables_mode member are
    used to indicate whether the so-called "locked tables mode" is on,
    and what kind of mode is active.

    Locked tables mode is used when it's necessary to open and
    lock many tables at once, for usage across multiple
    (sub-)statements.
    This may be necessary either for queries that use stored functions
    and triggers, in which case the statements inside functions and
    triggers may be executed many times, or for implementation of
    LOCK TABLES, in which case the opened tables are reused by all
    subsequent statements until a call to UNLOCK TABLES.

    The kind of locked tables mode employed for stored functions and
    triggers is also called "prelocked mode".
    In this mode, first open_tables() call to open the tables used
    in a statement analyses all functions used by the statement
    and adds all indirectly used tables to the list of tables to
    open and lock.
    It also marks the parse tree of the statement as requiring
    prelocking. After that, lock_tables() locks the entire list
    of tables and changes THD::locked_tables_modeto LTM_PRELOCKED.
    All statements executed inside functions or triggers
    use the prelocked tables, instead of opening their own ones.
    Prelocked mode is turned off automatically once close_thread_tables()
    of the main statement is called.
  */
  enum enum_locked_tables_mode locked_tables_mode;
  uint current_tablenr;

  enum enum_flags {
    BACKUPS_AVAIL = (1U << 0)     /* There are backups available */
  };

  /*
    Flags with information about the open tables state.
  */
  uint state_flags;
  /**
     This constructor initializes Open_tables_state instance which can only
     be used as backup storage. To prepare Open_tables_state instance for
     operations which open/lock/close tables (e.g. open_table()) one has to
     call init_open_tables_state().
  */
  Open_tables_state() : state_flags(0U) { }

  void set_open_tables_state(Open_tables_state *state)
  {
    *this= *state;
  }

  void reset_open_tables_state(THD *thd)
  {
    open_tables= 0;
    temporary_tables= 0;
    derived_tables= 0;
    rec_tables= 0;
    extra_lock= 0;
    lock= 0;
    locked_tables_mode= LTM_NONE;
    state_flags= 0U;
    m_reprepare_observer= NULL;
  }
};


/**
  Storage for backup of Open_tables_state. Must
  be used only to open system tables (TABLE_CATEGORY_SYSTEM
  and TABLE_CATEGORY_LOG).
*/

class Open_tables_backup: public Open_tables_state
{
public:
  /**
    When we backup the open tables state to open a system
    table or tables, we want to save state of metadata
    locks which were acquired before the backup. It is used
    to release metadata locks on system tables after they are
    no longer used.
  */
  MDL_savepoint mdl_system_tables_svp;
};

/**
  @class Sub_statement_state
  @brief Used to save context when executing a function or trigger

  operations on stat tables aren't technically a sub-statement, but they are
  similar in a sense that they cannot change the transaction status.
*/

/* Defines used for Sub_statement_state::in_sub_stmt */

#define SUB_STMT_TRIGGER 1
#define SUB_STMT_FUNCTION 2
#define SUB_STMT_STAT_TABLES 4


class Sub_statement_state
{
public:
  Discrete_interval auto_inc_interval_for_cur_row;
  Discrete_intervals_list auto_inc_intervals_forced;
  SAVEPOINT *savepoints;
  ulonglong option_bits;
  ulonglong first_successful_insert_id_in_prev_stmt;
  ulonglong first_successful_insert_id_in_cur_stmt, insert_id_for_cur_row;
  ulonglong limit_found_rows;
  ulonglong tmp_tables_size;
  ulonglong client_capabilities;
  ulonglong cuted_fields, sent_row_count, examined_row_count;
  ulonglong affected_rows;
  ulonglong bytes_sent_old;
  ha_handler_stats handler_stats;
  ulong     tmp_tables_used;
  ulong     tmp_tables_disk_used;
  ulong     query_plan_fsort_passes;
  ulong query_plan_flags; 
  uint in_sub_stmt;    /* 0,  SUB_STMT_TRIGGER or SUB_STMT_FUNCTION */
  bool enable_slow_log;
  bool last_insert_id_used;
  enum enum_check_fields count_cuted_fields;
};


/* Flags for the THD::system_thread variable */
enum enum_thread_type
{
  NON_SYSTEM_THREAD= 0,
  SYSTEM_THREAD_DELAYED_INSERT= 1,
  SYSTEM_THREAD_SLAVE_IO= 2,
  SYSTEM_THREAD_SLAVE_SQL= 4,
  SYSTEM_THREAD_EVENT_SCHEDULER= 8,
  SYSTEM_THREAD_EVENT_WORKER= 16,
  SYSTEM_THREAD_BINLOG_BACKGROUND= 32,
  SYSTEM_THREAD_SLAVE_BACKGROUND= 64,
  SYSTEM_THREAD_GENERIC= 128,
  SYSTEM_THREAD_SEMISYNC_MASTER_BACKGROUND= 256
};

inline char const *
show_system_thread(enum_thread_type thread)
{
#define RETURN_NAME_AS_STRING(NAME) case (NAME): return #NAME
  switch (thread) {
    static char buf[64];
    RETURN_NAME_AS_STRING(NON_SYSTEM_THREAD);
    RETURN_NAME_AS_STRING(SYSTEM_THREAD_DELAYED_INSERT);
    RETURN_NAME_AS_STRING(SYSTEM_THREAD_SLAVE_IO);
    RETURN_NAME_AS_STRING(SYSTEM_THREAD_SLAVE_SQL);
    RETURN_NAME_AS_STRING(SYSTEM_THREAD_EVENT_SCHEDULER);
    RETURN_NAME_AS_STRING(SYSTEM_THREAD_EVENT_WORKER);
    RETURN_NAME_AS_STRING(SYSTEM_THREAD_SLAVE_BACKGROUND);
    RETURN_NAME_AS_STRING(SYSTEM_THREAD_SEMISYNC_MASTER_BACKGROUND);
  default:
    snprintf(buf, sizeof(buf), "<UNKNOWN SYSTEM THREAD: %d>", thread);
    return buf;
  }
#undef RETURN_NAME_AS_STRING
}

/**
  This class represents the interface for internal error handlers.
  Internal error handlers are exception handlers used by the server
  implementation.
*/

class Internal_error_handler
{
protected:
  Internal_error_handler() :
    m_prev_internal_handler(NULL)
  {}

  virtual ~Internal_error_handler() = default;

public:
  /**
    Handle a sql condition.
    This method can be implemented by a subclass to achieve any of the
    following:
    - mask a warning/error internally, prevent exposing it to the user,
    - mask a warning/error and throw another one instead.
    When this method returns true, the sql condition is considered
    'handled', and will not be propagated to upper layers.
    It is the responsability of the code installing an internal handler
    to then check for trapped conditions, and implement logic to recover
    from the anticipated conditions trapped during runtime.

    This mechanism is similar to C++ try/throw/catch:
    - 'try' correspond to <code>THD::push_internal_handler()</code>,
    - 'throw' correspond to <code>my_error()</code>,
    which invokes <code>my_message_sql()</code>,
    - 'catch' correspond to checking how/if an internal handler was invoked,
    before removing it from the exception stack with
    <code>THD::pop_internal_handler()</code>.

    @param thd the calling thread
    @param cond the condition raised.
    @return true if the condition is handled
  */
  virtual bool handle_condition(THD *thd,
                                uint sql_errno,
                                const char* sqlstate,
                                Sql_condition::enum_warning_level *level,
                                const char* msg,
                                Sql_condition ** cond_hdl) = 0;

private:
  Internal_error_handler *m_prev_internal_handler;
  friend class THD;
};


/**
  Implements the trivial error handler which cancels all error states
  and prevents an SQLSTATE to be set.
  Remembers the first error
*/

class Dummy_error_handler : public Internal_error_handler
{
  uint m_unhandled_errors;
  uint first_error;
public:
  Dummy_error_handler()
    : m_unhandled_errors(0), first_error(0)
  {}
  bool handle_condition(THD *thd,
                        uint sql_errno,
                        const char* sqlstate,
                        Sql_condition::enum_warning_level *level,
                        const char* msg,
                        Sql_condition ** cond_hdl)
  {
    m_unhandled_errors++;
    if (!first_error)
      first_error= sql_errno;
    return TRUE;                                // Ignore error
  }
  bool any_error() { return m_unhandled_errors != 0; }
  uint got_error() { return first_error; }
};

/**
  Implements the trivial error handler which counts errors as they happen.
*/

class Counting_error_handler : public Internal_error_handler
{
public:
  int errors;
  bool handle_condition(THD *thd,
                        uint sql_errno,
                        const char* sqlstate,
                        Sql_condition::enum_warning_level *level,
                        const char* msg,
                        Sql_condition ** cond_hdl)
  {
    if (*level == Sql_condition::WARN_LEVEL_ERROR)
      errors++;
    return false;
  }
  Counting_error_handler() : errors(0) {}
};


/**
  This class is an internal error handler implementation for
  DROP TABLE statements. The thing is that there may be warnings during
  execution of these statements, which should not be exposed to the user.
  This class is intended to silence such warnings.
*/

class Drop_table_error_handler : public Internal_error_handler
{
public:
  Drop_table_error_handler() = default;

public:
  bool handle_condition(THD *thd,
                        uint sql_errno,
                        const char* sqlstate,
                        Sql_condition::enum_warning_level *level,
                        const char* msg,
                        Sql_condition ** cond_hdl);

private:
};


/**
  Internal error handler to process an error from MDL_context::upgrade_lock()
  and mysql_lock_tables(). Used by implementations of HANDLER READ and
  LOCK TABLES LOCAL.
*/

class MDL_deadlock_and_lock_abort_error_handler: public Internal_error_handler
{
public:
  virtual
  bool handle_condition(THD *thd,
                        uint sql_errno,
                        const char *sqlstate,
                        Sql_condition::enum_warning_level *level,
                        const char* msg,
                        Sql_condition **cond_hdl);

  bool need_reopen() const { return m_need_reopen; };
  void init() { m_need_reopen= FALSE; };
private:
  bool m_need_reopen;
};


class Turn_errors_to_warnings_handler : public Internal_error_handler
{
public:
  Turn_errors_to_warnings_handler() = default;
  bool handle_condition(THD *thd,
                        uint sql_errno,
                        const char* sqlstate,
                        Sql_condition::enum_warning_level *level,
                        const char* msg,
                        Sql_condition ** cond_hdl)
  {
    *cond_hdl= NULL;
    if (*level == Sql_condition::WARN_LEVEL_ERROR)
      *level= Sql_condition::WARN_LEVEL_WARN;
    return(0);
  }
};


struct Suppress_warnings_error_handler : public Internal_error_handler
{
  bool handle_condition(THD *thd,
                        uint sql_errno,
                        const char *sqlstate,
                        Sql_condition::enum_warning_level *level,
                        const char *msg,
                        Sql_condition **cond_hdl)
  {
    return *level == Sql_condition::WARN_LEVEL_WARN;
  }
};



/**
  Tables that were locked with LOCK TABLES statement.

  Encapsulates a list of TABLE_LIST instances for tables
  locked by LOCK TABLES statement, memory root for metadata locks,
  and, generally, the context of LOCK TABLES statement.

  In LOCK TABLES mode, the locked tables are kept open between
  statements.
  Therefore, we can't allocate metadata locks on execution memory
  root -- as well as tables, the locks need to stay around till
  UNLOCK TABLES is called.
  The locks are allocated in the memory root encapsulated in this
  class.

  Some SQL commands, like FLUSH TABLE or ALTER TABLE, demand that
  the tables they operate on are closed, at least temporarily.
  This class encapsulates a list of TABLE_LIST instances, one
  for each base table from LOCK TABLES list,
  which helps conveniently close the TABLEs when it's necessary
  and later reopen them.

  Implemented in sql_base.cc
*/

class Locked_tables_list
{
public:
  MEM_ROOT m_locked_tables_root;
private:
  TABLE_LIST *m_locked_tables;
  TABLE_LIST **m_locked_tables_last;
  /** An auxiliary array used only in reopen_tables(). */
  TABLE_LIST **m_reopen_array;
  /**
    Count the number of tables in m_locked_tables list. We can't
    rely on thd->lock->table_count because it excludes
    non-transactional temporary tables. We need to know
    an exact number of TABLE objects.
  */
  uint m_locked_tables_count;
public:
  bool some_table_marked_for_reopen;

  Locked_tables_list()
    :m_locked_tables(NULL),
    m_locked_tables_last(&m_locked_tables),
    m_reopen_array(NULL),
    m_locked_tables_count(0),
    some_table_marked_for_reopen(0)
  {
    init_sql_alloc(key_memory_locked_table_list, &m_locked_tables_root,
                   MEM_ROOT_BLOCK_SIZE, 0, MYF(MY_THREAD_SPECIFIC));
  }
  int unlock_locked_tables(THD *thd);
  int unlock_locked_table(THD *thd, MDL_ticket *mdl_ticket);
  ~Locked_tables_list()
  {
    reset();
  }
  void reset();
  bool init_locked_tables(THD *thd);
  TABLE_LIST *locked_tables() { return m_locked_tables; }
  void unlink_from_list(THD *thd, TABLE_LIST *table_list,
                        bool remove_from_locked_tables);
  void unlink_all_closed_tables(THD *thd,
                                MYSQL_LOCK *lock,
                                size_t reopen_count);
  bool reopen_tables(THD *thd, bool need_reopen);
  bool restore_lock(THD *thd, TABLE_LIST *dst_table_list, TABLE *table,
                    MYSQL_LOCK *lock);
  void add_back_last_deleted_lock(TABLE_LIST *dst_table_list);
  void mark_table_for_reopen(THD *thd, TABLE *table);
};


/**
  Storage engine specific thread local data.
*/

struct Ha_data
{
  /**
    Storage engine specific thread local data.
    Lifetime: one user connection.
  */
  void *ha_ptr;
  /**
    0: Life time: one statement within a transaction. If @@autocommit is
    on, also represents the entire transaction.
    @sa trans_register_ha()

    1: Life time: one transaction within a connection.
    If the storage engine does not participate in a transaction,
    this should not be used.
    @sa trans_register_ha()
  */
  Ha_trx_info ha_info[2];
  /**
    NULL: engine is not bound to this thread
    non-NULL: engine is bound to this thread, engine shutdown forbidden
  */
  plugin_ref lock;
  Ha_data() :ha_ptr(NULL) {}

  void reset()
  {
    ha_ptr= nullptr;
    for (auto &info : ha_info)
      info.reset();
    lock= nullptr;
  }
};

/**
  An instance of the global read lock in a connection.
  Implemented in lock.cc.
*/

class Global_read_lock
{
public:
  enum enum_grl_state
  {
    GRL_NONE,
    GRL_ACQUIRED,
    GRL_ACQUIRED_AND_BLOCKS_COMMIT
  };

  Global_read_lock()
    : m_state(GRL_NONE),
      m_mdl_global_read_lock(NULL)
  {}

  bool lock_global_read_lock(THD *thd);
  void unlock_global_read_lock(THD *thd);
  bool make_global_read_lock_block_commit(THD *thd);
  bool is_acquired() const { return m_state != GRL_NONE; }
  void set_explicit_lock_duration(THD *thd);
private:
  enum_grl_state m_state;
  /**
    Global read lock is acquired in two steps:
    1. acquire MDL_BACKUP_FTWRL1 in BACKUP namespace to prohibit DDL and DML
    2. upgrade to MDL_BACKUP_FTWRL2 to prohibit commits
  */
  MDL_ticket *m_mdl_global_read_lock;
};


/*
  Class to facilitate the commit of one transactions waiting for the commit of
  another transaction to complete first.

  This is used during (parallel) replication, to allow different transactions
  to be applied in parallel, but still commit in order.

  The transaction that wants to wait for a prior commit must first register
  to wait with register_wait_for_prior_commit(waitee). Such registration
  must be done holding the waitee->LOCK_wait_commit, to prevent the other
  THD from disappearing during the registration.

  Then during commit, if a THD is registered to wait, it will call
  wait_for_prior_commit() as part of ha_commit_trans(). If no wait is
  registered, or if the waitee for has already completed commit, then
  wait_for_prior_commit() returns immediately.

  And when a THD that may be waited for has completed commit (more precisely
  commit_ordered()), then it must call wakeup_subsequent_commits() to wake
  up any waiters. Note that this must be done at a point that is guaranteed
  to be later than any waiters registering themselves. It is safe to call
  wakeup_subsequent_commits() multiple times, as waiters are removed from
  registration as part of the wakeup.

  The reason for separate register and wait calls is that this allows to
  register the wait early, at a point where the waited-for THD is known to
  exist. And then the actual wait can be done much later, where the
  waited-for THD may have been long gone. By registering early, the waitee
  can signal before disappearing.
*/
struct wait_for_commit
{
  /*
    The LOCK_wait_commit protects the fields subsequent_commits_list and
    wakeup_subsequent_commits_running (for a waitee), and the pointer
    waitee and associated COND_wait_commit (for a waiter).
  */
  mysql_mutex_t LOCK_wait_commit;
  mysql_cond_t COND_wait_commit;
  /* List of threads that did register_wait_for_prior_commit() on us. */
  wait_for_commit *subsequent_commits_list;
  /* Link field for entries in subsequent_commits_list. */
  wait_for_commit *next_subsequent_commit;
  /*
    Our waitee, if we did register_wait_for_prior_commit(), and were not
    yet woken up. Else NULL.

    When this is cleared for wakeup, the COND_wait_commit condition is
    signalled.

    This pointer is protected by LOCK_wait_commit. But there is also a "fast
    path" where the waiter compares this to NULL without holding the lock.
    Such read must be done with acquire semantics (and all corresponding
    writes done with release semantics). This ensures that a wakeup with error
    is reliably detected as (waitee==NULL && wakeup_error != 0).
  */
  std::atomic<wait_for_commit *> waitee;
  /*
    Generic pointer for use by the transaction coordinator to optimise the
    waiting for improved group commit.

    Currently used by binlog TC to signal that a waiter is ready to commit, so
    that the waitee can grab it and group commit it directly. It is free to be
    used by another transaction coordinator for similar purposes.
  */
  void *opaque_pointer;
  /* The wakeup error code from the waitee. 0 means no error. */
  int wakeup_error;
  /*
    Flag set when wakeup_subsequent_commits_running() is active, see comments
    on that function for details.
  */
  bool wakeup_subsequent_commits_running;
  /*
    This flag can be set when a commit starts, but has not completed yet.
    It is used by binlog group commit to allow a waiting transaction T2 to
    join the group commit of an earlier transaction T1. When T1 has queued
    itself for group commit, it will set the commit_started flag. Then when
    T2 becomes ready to commit and needs to wait for T1 to commit first, T2
    can queue itself before waiting, and thereby participate in the same
    group commit as T1.
  */
  bool commit_started;
  /*
    Set to temporarily ignore calls to wakeup_subsequent_commits(). The
    caller must arrange that another wakeup_subsequent_commits() gets called
    later after wakeup_blocked has been set back to false.

    This is used for parallel replication with temporary tables.
    Temporary tables require strict single-threaded operation. The normal
    optimization, of doing wakeup_subsequent_commits early and overlapping
    part of the commit with the following transaction, is not safe. Thus
    when temporary tables are replicated, wakeup is blocked until the
    event group is fully done.
  */
  bool wakeup_blocked;

  void register_wait_for_prior_commit(wait_for_commit *waitee);
  int wait_for_prior_commit(THD *thd, bool allow_kill=true)
  {
    /*
      Quick inline check, to avoid function call and locking in the common case
      where no wakeup is registered, or a registered wait was already signalled.
    */
    if (waitee.load(std::memory_order_acquire))
      return wait_for_prior_commit2(thd, allow_kill);
    else
    {
      if (wakeup_error)
        my_error(ER_PRIOR_COMMIT_FAILED, MYF(0));
      return wakeup_error;
    }
  }
  void wakeup_subsequent_commits(int wakeup_error_arg)
  {
    /*
      Do the check inline, so only the wakeup case takes the cost of a function
      call for every commmit.

      Note that the check is done without locking. It is the responsibility of
      the user of the wakeup facility to ensure that no waiters can register
      themselves after the last call to wakeup_subsequent_commits().

      This avoids having to take another lock for every commit, which would be
      pointless anyway - even if we check under lock, there is nothing to
      prevent a waiter from arriving just after releasing the lock.
    */
    if (subsequent_commits_list)
      wakeup_subsequent_commits2(wakeup_error_arg);
  }
  void unregister_wait_for_prior_commit()
  {
    if (waitee.load(std::memory_order_relaxed))
      unregister_wait_for_prior_commit2();
    else
      wakeup_error= 0;
  }
  /*
    Remove a waiter from the list in the waitee. Used to unregister a wait.
    The caller must be holding the locks of both waiter and waitee.
  */
  void remove_from_list(wait_for_commit **next_ptr_ptr)
  {
    wait_for_commit *cur;

    while ((cur= *next_ptr_ptr) != NULL)
    {
      if (cur == this)
      {
        *next_ptr_ptr= this->next_subsequent_commit;
        break;
      }
      next_ptr_ptr= &cur->next_subsequent_commit;
    }
    waitee.store(NULL, std::memory_order_relaxed);
  }

  void wakeup(int wakeup_error);

  int wait_for_prior_commit2(THD *thd, bool allow_kill);
  void wakeup_subsequent_commits2(int wakeup_error);
  void unregister_wait_for_prior_commit2();

  wait_for_commit();
  ~wait_for_commit();
  void reinit();
};


class Sp_caches
{
public:
  sp_cache *sp_proc_cache;
  sp_cache *sp_func_cache;
  sp_cache *sp_package_spec_cache;
  sp_cache *sp_package_body_cache;
  Sp_caches()
   :sp_proc_cache(NULL),
    sp_func_cache(NULL),
    sp_package_spec_cache(NULL),
    sp_package_body_cache(NULL)
  { }
  ~Sp_caches()
  {
    // All caches must be freed by the caller explicitly
    DBUG_ASSERT(sp_proc_cache == NULL);
    DBUG_ASSERT(sp_func_cache == NULL);
    DBUG_ASSERT(sp_package_spec_cache == NULL);
    DBUG_ASSERT(sp_package_body_cache == NULL);
  }
  void sp_caches_swap(Sp_caches &rhs)
  {
    swap_variables(sp_cache*, sp_proc_cache, rhs.sp_proc_cache);
    swap_variables(sp_cache*, sp_func_cache, rhs.sp_func_cache);
    swap_variables(sp_cache*, sp_package_spec_cache, rhs.sp_package_spec_cache);
    swap_variables(sp_cache*, sp_package_body_cache, rhs.sp_package_body_cache);
  }
  void sp_caches_clear();
};


extern "C" void my_message_sql(uint error, const char *str, myf MyFlags);


class Gap_time_tracker;

/*
  Thread context for Gap_time_tracker class.
*/
class Gap_time_tracker_data
{
public:
  Gap_time_tracker_data(): bill_to(NULL) {}

  Gap_time_tracker *bill_to;
  ulonglong start_time;

  void init() { bill_to = NULL; }
};

/**
  Support structure for asynchronous group commit, or more generally
  any asynchronous operation that needs to finish before server writes
  response to client.

  An engine, or any other server component, can signal that there is
  a pending operation by incrementing a counter, i.e inc_pending_ops()
  and that pending operation is finished by decrementing that counter
  dec_pending_ops().

  NOTE: Currently, pending operations can not fail, i.e there is no
  way to pass a return code in dec_pending_ops()

  The server does not write response to the client before the counter
  becomes 0. In  case of group commit it ensures that data is persistent
  before success reported to client, i.e durability in ACID.
*/
struct thd_async_state
{
  enum class enum_async_state
  {
    NONE,
    SUSPENDED, /* do_command() did not finish, and needs to be resumed */
    RESUMED    /* do_command() is resumed*/
  };
  enum_async_state m_state{enum_async_state::NONE};

  /* Stuff we need to resume do_command where we finished last time*/
  enum enum_server_command m_command{COM_SLEEP};
  LEX_STRING m_packet{0,0};

  mysql_mutex_t m_mtx;
  mysql_cond_t m_cond;

  /** Pending counter*/
  Atomic_counter<int> m_pending_ops=0;

#ifndef DBUG_OFF
  /* Checks */
  pthread_t m_dbg_thread;
#endif

  thd_async_state()
  {
    mysql_mutex_init(PSI_NOT_INSTRUMENTED, &m_mtx, 0);
    mysql_cond_init(PSI_INSTRUMENT_ME, &m_cond, 0);
  }

  /*
   Currently only used with threadpool, one can "suspend" and "resume" a THD.
   Suspend only means leaving do_command earlier, after saving some state.
   Resume is continuing suspended THD's do_command(), from where it finished last time.
  */
  bool try_suspend()
  {
    bool ret;
    mysql_mutex_lock(&m_mtx);
    DBUG_ASSERT(m_state == enum_async_state::NONE);
    DBUG_ASSERT(m_pending_ops >= 0);

    if(m_pending_ops)
    {
      ret=true;
      m_state= enum_async_state::SUSPENDED;
    }
    else
    {
      /*
        If there is no pending operations, can't suspend, since
        nobody can resume it.
      */
      ret=false;
    }
    mysql_mutex_unlock(&m_mtx);
    return ret;
  }

  ~thd_async_state()
  {
    wait_for_pending_ops();
    mysql_mutex_destroy(&m_mtx);
    mysql_cond_destroy(&m_cond);
  }

  /*
    Increment pending asynchronous operations.
    The client response may not be written if
    this count > 0.
    So, without threadpool query needs to wait for
    the operations to finish.
    With threadpool, THD can be suspended and resumed
    when this counter goes to 0.
  */
  void inc_pending_ops()
  {
    mysql_mutex_lock(&m_mtx);

#ifndef DBUG_OFF
    /*
     Check that increments are always done by the same thread.
    */
    if (!m_pending_ops)
      m_dbg_thread= pthread_self();
    else
      DBUG_ASSERT(pthread_equal(pthread_self(),m_dbg_thread));
#endif

    m_pending_ops++;
    mysql_mutex_unlock(&m_mtx);
  }

  int dec_pending_ops(enum_async_state* state)
  {
    int ret;
    mysql_mutex_lock(&m_mtx);
    ret= --m_pending_ops;
    if (!ret)
      mysql_cond_signal(&m_cond);
    *state = m_state;
    mysql_mutex_unlock(&m_mtx);
    return ret;
  }

  /*
    This is used for "dirty" reading pending ops,
    when dirty read is OK.
  */
  int pending_ops()
  {
    return m_pending_ops;
  }

  /* Wait for pending operations to finish.*/
  void wait_for_pending_ops()
  {
    /*
      It is fine to read m_pending_ops and compare it with 0,
      without mutex protection.

      The value is only incremented by the current thread, and will
      be decremented by another one, thus "dirty" may show positive number
      when it is really 0, but this is not a problem, and the only
      bad thing from that will be rechecking under mutex.
    */
    if (!pending_ops())
      return;

    mysql_mutex_lock(&m_mtx);
    DBUG_ASSERT(m_pending_ops >= 0);
    while (m_pending_ops)
      mysql_cond_wait(&m_cond, &m_mtx);
    mysql_mutex_unlock(&m_mtx);
  }
};


/**
  @class THD
  For each client connection we create a separate thread with THD serving as
  a thread/connection descriptor
*/

class THD: public THD_count, /* this must be first */
           public Statement,
           /*
             This is to track items changed during execution of a prepared
             statement/stored procedure. It's created by
             nocheck_register_item_tree_change() in memory root of THD,
             and freed in rollback_item_tree_changes().
             For conventional execution it's always empty.
           */
           public Item_change_list,
           public MDL_context_owner,
           public Open_tables_state,
           public Sp_caches
{
private:
  inline bool is_stmt_prepare() const
  { DBUG_ASSERT(0); return Statement::is_stmt_prepare(); }

  inline bool is_stmt_prepare_or_first_sp_execute() const
  { DBUG_ASSERT(0); return Statement::is_stmt_prepare_or_first_sp_execute(); }

  inline bool is_stmt_prepare_or_first_stmt_execute() const
  { DBUG_ASSERT(0); return Statement::is_stmt_prepare_or_first_stmt_execute(); }

  inline bool is_conventional() const
  { DBUG_ASSERT(0); return Statement::is_conventional(); }

public:
  MDL_context mdl_context;

  /* Used to execute base64 coded binlog events in MySQL server */
  Relay_log_info* rli_fake;
  rpl_group_info* rgi_fake;
  /* Slave applier execution context */
  rpl_group_info* rgi_slave;

  union {
    rpl_io_thread_info *rpl_io_info;
    rpl_sql_thread_info *rpl_sql_info;
  } system_thread_info;
  /* Used for BACKUP LOCK */
  MDL_ticket *mdl_backup_ticket, *mdl_backup_lock;
  /* Used to register that thread has a MDL_BACKUP_WAIT_COMMIT lock */
  MDL_request *backup_commit_lock;

  void reset_for_next_command(bool do_clear_errors= 1);
  /*
    Constant for THD::where initialization in the beginning of every query.

    It's needed because we do not save/restore THD::where normally during
    primary (non subselect) query execution.
  */
  static const char * const DEFAULT_WHERE;

#ifdef EMBEDDED_LIBRARY
  struct st_mysql  *mysql;
  unsigned long	 client_stmt_id;
  unsigned long  client_param_count;
  struct st_mysql_bind *client_params;
  char *extra_data;
  ulong extra_length;
  struct st_mysql_data *cur_data;
  struct st_mysql_data *first_data;
  struct st_mysql_data **data_tail;
  void clear_data_list();
  struct st_mysql_data *alloc_new_dataset();
  /*
    In embedded server it points to the statement that is processed
    in the current query. We store some results directly in statement
    fields then.
  */
  struct st_mysql_stmt *current_stmt;
#endif
#ifdef HAVE_QUERY_CACHE
  Query_cache_tls query_cache_tls;
#endif
  NET	  net;				// client connection descriptor
  /** Aditional network instrumentation for the server only. */
  NET_SERVER m_net_server_extension;
  scheduler_functions *scheduler;       // Scheduler for this connection
  Protocol *protocol;			// Current protocol
  Protocol_text   protocol_text;	// Normal protocol
  Protocol_binary protocol_binary;	// Binary protocol
  HASH    user_vars;			// hash for user variables
  String  packet;			// dynamic buffer for network I/O
  String  convert_buffer;               // buffer for charset conversions
  struct  my_rnd_struct rand;		// used for authentication
  struct  system_variables variables;	// Changeable local variables
  struct  system_status_var status_var; // Per thread statistic vars
  struct  system_status_var org_status_var; // For user statistics
  struct  system_status_var *initial_status_var; /* used by show status */
  ha_handler_stats handler_stats;       // Handler statistics
  THR_LOCK_INFO lock_info;              // Locking info of this thread
  /**
    Protects THD data accessed from other threads:
    - thd->query and thd->query_length (used by SHOW ENGINE
      INNODB STATUS and SHOW PROCESSLIST
    - thd->db (used in SHOW PROCESSLIST)
    Is locked when THD is deleted.
  */
  mutable mysql_mutex_t LOCK_thd_data;
  /*
    Protects:
    - kill information
    - mysys_var (used by KILL statement and shutdown).
    - Also ensures that THD is not deleted while mutex is hold
  */
  mutable mysql_mutex_t LOCK_thd_kill;

  /* all prepared statements and cursors of this connection */
  Statement_map stmt_map;

  /* Last created prepared statement */
  Statement *last_stmt;
  Statement *cur_stmt= 0;

  inline void set_last_stmt(Statement *stmt)
  { last_stmt= (is_error() ? NULL : stmt); }
  inline void clear_last_stmt() { last_stmt= NULL; }

  /*
    A pointer to the stack frame of handle_one_connection(),
    which is called first in the thread for handling a client
  */
  char	  *thread_stack;

  /**
    Currently selected catalog.
  */
  char *catalog;

  /**
    @note
    Some members of THD (currently 'Statement::db',
    'catalog' and 'query')  are set and alloced by the slave SQL thread
    (for the THD of that thread); that thread is (and must remain, for now)
    the only responsible for freeing these 3 members. If you add members
    here, and you add code to set them in replication, don't forget to
    free_them_and_set_them_to_0 in replication properly. For details see
    the 'err:' label of the handle_slave_sql() in sql/slave.cc.

    @see handle_slave_sql
  */

  Security_context main_security_ctx;
  Security_context *security_ctx;
  Security_context *security_context() const { return security_ctx; }
  void set_security_context(Security_context *sctx) { security_ctx = sctx; }

  /*
    Points to info-string that we show in SHOW PROCESSLIST
    You are supposed to update thd->proc_info only if you have coded
    a time-consuming piece that MySQL can get stuck in for a long time.

    Set it using the  thd_proc_info(THD *thread, const char *message)
    macro/function.

    This member is accessed and assigned without any synchronization.
    Therefore, it may point only to constant (statically
    allocated) strings, which memory won't go away over time.
  */
  const char *proc_info;

  void set_psi(PSI_thread *psi)
  {
    my_atomic_storeptr((void*volatile*)&m_psi, psi);
  }

  PSI_thread* get_psi()
  {
    return static_cast<PSI_thread*>(my_atomic_loadptr((void*volatile*)&m_psi));
  }

private:
  unsigned int m_current_stage_key;

  /** Performance schema thread instrumentation for this session. */
  PSI_thread *m_psi;

public:
  void enter_stage(const PSI_stage_info *stage,
                   const char *calling_func,
                   const char *calling_file,
                   const unsigned int calling_line)
  {
    DBUG_PRINT("THD::enter_stage", ("%s at %s:%d", stage->m_name,
                                    calling_file, calling_line));
    DBUG_ASSERT(stage);
    m_current_stage_key= stage->m_key;
    proc_info= stage->m_name;
#if defined(ENABLED_PROFILING)
    profiling.status_change(proc_info, calling_func, calling_file,
                            calling_line);
#endif
#ifdef HAVE_PSI_THREAD_INTERFACE
    m_stage_progress_psi= MYSQL_SET_STAGE(m_current_stage_key, calling_file, calling_line);
#endif
  }

  void backup_stage(PSI_stage_info *stage)
  {
    stage->m_key= m_current_stage_key;
    stage->m_name= proc_info;
  }

  const char *get_proc_info() const
  { return proc_info; }

  /*
    Used in error messages to tell user in what part of MySQL we found an
    error. E. g. when where= "having clause", if fix_fields() fails, user
    will know that the error was in having clause.
  */
  const char *where;

  /* Needed by MariaDB semi sync replication */
  Trans_binlog_info *semisync_info;
  /* If this is a semisync slave connection. */
  bool semi_sync_slave;
  ulonglong client_capabilities;  /* What the client supports */
  ulong max_client_packet_length;

  HASH		handler_tables_hash;
  /*
    A thread can hold named user-level locks. This variable
    contains granted tickets if a lock is present. See item_func.cc and
    chapter 'Miscellaneous functions', for functions GET_LOCK, RELEASE_LOCK.
  */
  HASH ull_hash;
  /* Hash of used seqeunces (for PREVIOUS value) */
  HASH sequences;
#ifdef DBUG_ASSERT_EXISTS
  uint dbug_sentry; // watch out for memory corruption
#endif
  struct st_my_thread_var *mysys_var;

  /* Original charset number from the first client packet, or COM_CHANGE_USER*/
  CHARSET_INFO *org_charset;
private:
  /*
    Type of current query: COM_STMT_PREPARE, COM_QUERY, etc. Set from
    first byte of the packet in do_command()
  */
  enum enum_server_command m_command;

public:
  uint32     file_id;			// for LOAD DATA INFILE
  /* remote (peer) port */
  uint16     peer_port;
  my_time_t  start_time;             // start_time and its sec_part 
  ulong      start_time_sec_part;    // are almost always used separately
  my_hrtime_t user_time;
  // track down slow pthread_create
  ulonglong  prior_thr_create_utime, thr_create_utime;
  ulonglong  start_utime, utime_after_lock, utime_after_query;
  /* This can be used by handlers to send signals to the SQL level */
  ulonglong  replication_flags;
  // Process indicator
  struct {
    /*
      true, if the currently running command can send progress report
      packets to a client. Set by mysql_execute_command() for safe commands
      See CF_REPORT_PROGRESS
    */
    bool       report_to_client;
    /*
      true, if we will send progress report packets to a client
      (client has requested them, see MARIADB_CLIENT_PROGRESS; report_to_client
      is true; not in sub-statement)
    */
    bool       report;
    uint       stage, max_stage;
    ulonglong  counter, max_counter;
    ulonglong  next_report_time;
    Query_arena *arena;
  } progress;

  thr_lock_type update_lock_default;
  Delayed_insert *di;

  /* <> 0 if we are inside of trigger or stored function. */
  uint in_sub_stmt;
  /* True when opt_userstat_running is set at start of query */
  bool userstat_running;
  /*
    True if we have to log all errors. Are set by some engines to temporary
    force errors to the error log.
  */
  bool log_all_errors;

  /* Do not set socket timeouts for wait_timeout (used with threadpool) */
  bool skip_wait_timeout;

  bool prepare_derived_at_open;

  /* Set to 1 if status of this THD is already in global status */
  bool status_in_global;

  /* 
    To signal that the tmp table to be created is created for materialized
    derived table or a view.
  */ 
  bool create_tmp_table_for_derived;

  bool save_prep_leaf_list;

  /* container for handler's private per-connection data */
  Ha_data ha_data[MAX_HA];

  /**
    Bit field for the state of binlog warnings.

    The first Lex::BINLOG_STMT_UNSAFE_COUNT bits list all types of
    unsafeness that the current statement has.

    This must be a member of THD and not of LEX, because warnings are
    detected and issued in different places (@c
    decide_logging_format() and @c binlog_query(), respectively).
    Between these calls, the THD->lex object may change; e.g., if a
    stored routine is invoked.  Only THD persists between the calls.
  */
  uint32 binlog_unsafe_warning_flags;

#ifndef MYSQL_CLIENT
  binlog_cache_mngr *  binlog_setup_trx_data();
  /*
    If set, tell binlog to store the value as query 'xid' in the next
    Query_log_event
  */
  ulonglong binlog_xid;

  /*
    Public interface to write RBR events to the binlog
  */
  void binlog_start_trans_and_stmt();
  void binlog_set_stmt_begin();
  int binlog_write_row(TABLE* table, bool is_transactional,
                       const uchar *buf);
  int binlog_delete_row(TABLE* table, bool is_transactional,
                        const uchar *buf);
  int binlog_update_row(TABLE* table, bool is_transactional,
                        const uchar *old_data, const uchar *new_data);
  bool prepare_handlers_for_update(uint flag);
  bool binlog_write_annotated_row(Log_event_writer *writer);
  void binlog_prepare_for_row_logging();
  bool binlog_write_table_maps();
  bool binlog_write_table_map(TABLE *table, bool with_annotate);
  static void binlog_prepare_row_images(TABLE* table);

  void set_server_id(uint32 sid) { variables.server_id = sid; }

  /*
    Member functions to handle pending event for row-level logging.
  */
  template <class RowsEventT> Rows_log_event*
    binlog_prepare_pending_rows_event(TABLE* table, uint32 serv_id,
                                      size_t needed,
                                      bool is_transactional,
                                      RowsEventT* hint);
  Rows_log_event* binlog_get_pending_rows_event(bool is_transactional) const;
  void binlog_set_pending_rows_event(Rows_log_event* ev, bool is_transactional);
  inline int binlog_flush_pending_rows_event(bool stmt_end)
  {
    return (binlog_flush_pending_rows_event(stmt_end, FALSE) || 
            binlog_flush_pending_rows_event(stmt_end, TRUE));
  }
  int binlog_flush_pending_rows_event(bool stmt_end, bool is_transactional);
  int binlog_remove_pending_rows_event(bool clear_maps, bool is_transactional);

  /**
    Determine the binlog format of the current statement.

    @retval 0 if the current statement will be logged in statement
    format.
    @retval nonzero if the current statement will be logged in row
    format.
   */
  int is_current_stmt_binlog_format_row() const {
    DBUG_ASSERT(current_stmt_binlog_format == BINLOG_FORMAT_STMT ||
                current_stmt_binlog_format == BINLOG_FORMAT_ROW);
    return current_stmt_binlog_format == BINLOG_FORMAT_ROW;
  }
  /**
    Determine if binlogging is disabled for this session
    @retval 0 if the current statement binlogging is disabled
              (could be because of binlog closed/binlog option
               is set to false).
    @retval 1 if the current statement will be binlogged
  */
  inline bool is_current_stmt_binlog_disabled() const
  {
    return (!(variables.option_bits & OPTION_BIN_LOG) ||
            !mysql_bin_log.is_open());
  }

  enum binlog_filter_state
  {
    BINLOG_FILTER_UNKNOWN,
    BINLOG_FILTER_CLEAR,
    BINLOG_FILTER_SET
  };

  inline void reset_binlog_local_stmt_filter()
  {
    m_binlog_filter_state= BINLOG_FILTER_UNKNOWN;
  }

  inline void clear_binlog_local_stmt_filter()
  {
    DBUG_ASSERT(m_binlog_filter_state == BINLOG_FILTER_UNKNOWN);
    m_binlog_filter_state= BINLOG_FILTER_CLEAR;
  }

  inline void set_binlog_local_stmt_filter()
  {
    DBUG_ASSERT(m_binlog_filter_state == BINLOG_FILTER_UNKNOWN);
    m_binlog_filter_state= BINLOG_FILTER_SET;
  }

  inline binlog_filter_state get_binlog_local_stmt_filter()
  {
    return m_binlog_filter_state;
  }

  /**
    Checks if a user connection is read-only
  */
  inline bool is_read_only_ctx()
  {
    return opt_readonly &&
           !(security_ctx->master_access & PRIV_IGNORE_READ_ONLY) &&
           !slave_thread;
  }

private:
  /**
    Indicate if the current statement should be discarded
    instead of written to the binlog.
    This is used to discard special statements, such as
    DML or DDL that affects only 'local' (non replicated)
    tables, such as performance_schema.*
  */
  binlog_filter_state m_binlog_filter_state;

  /**
    Indicates the format in which the current statement will be
    logged.  This can only be set from @c decide_logging_format().
  */
  enum_binlog_format current_stmt_binlog_format;

public:

  /* 1 if binlog table maps has been written */
  bool binlog_table_maps;

  void issue_unsafe_warnings();
  void reset_unsafe_warnings()
  { binlog_unsafe_warning_flags= 0; }

  void reset_binlog_for_next_statement()
  {
    binlog_table_maps= 0;
  }
  bool binlog_table_should_be_logged(const LEX_CSTRING *db);

#endif /* MYSQL_CLIENT */

public:

  struct st_transactions {
    SAVEPOINT *savepoints;
    THD_TRANS all;			// Trans since BEGIN WORK
    THD_TRANS stmt;			// Trans for current statement
    bool on;                            // see ha_enable_transaction()
    XID_STATE xid_state;
    XID implicit_xid;
    WT_THD wt;                          ///< for deadlock detection
    Rows_log_event *m_pending_rows_event;

    struct st_trans_time : public timeval
    {
      void reset(THD *thd)
      {
        tv_sec= thd->query_start();
        tv_usec= (long) thd->query_start_sec_part();
      }
    } start_time;

    /*
       Tables changed in transaction (that must be invalidated in query cache).
       List contain only transactional tables, that not invalidated in query
       cache (instead of full list of changed in transaction tables).
    */
    CHANGED_TABLE_LIST* changed_tables;
    MEM_ROOT mem_root; // Transaction-life memory allocation pool
    void cleanup()
    {
      DBUG_ENTER("THD::st_transactions::cleanup");
      changed_tables= 0;
      savepoints= 0;
      implicit_xid.null();
      free_root(&mem_root,MYF(MY_KEEP_PREALLOC));
      DBUG_VOID_RETURN;
    }
    void free()
    {
      free_root(&mem_root,MYF(0));
    }
    bool is_active()
    {
      return (all.ha_list != NULL);
    }
    bool is_empty()
    {
      return all.is_empty() && stmt.is_empty();
    }
    st_transactions()
    {
      bzero((char*)this, sizeof(*this));
      implicit_xid.null();
      init_sql_alloc(key_memory_thd_transactions, &mem_root,
                     ALLOC_ROOT_MIN_BLOCK_SIZE, 0, MYF(MY_THREAD_SPECIFIC));
    }
  } default_transaction, *transaction;
  Global_read_lock global_read_lock;
  Field      *dup_field;
#ifndef _WIN32
  sigset_t signals;
#endif
#ifdef SIGNAL_WITH_VIO_CLOSE
  Vio* active_vio;
#endif

  /*
    A permanent memory area of the statement. For conventional
    execution, the parsed tree and execution runtime reside in the same
    memory root. In this case stmt_arena points to THD. In case of
    a prepared statement or a stored procedure statement, thd->mem_root
    conventionally points to runtime memory, and thd->stmt_arena
    points to the memory of the PS/SP, where the parsed tree of the
    statement resides. Whenever you need to perform a permanent
    transformation of a parsed tree, you should allocate new memory in
    stmt_arena, to allow correct re-execution of PS/SP.
    Note: in the parser, stmt_arena == thd, even for PS/SP.
  */
  Query_arena *stmt_arena;

  void *bulk_param;

  /*
    map for tables that will be updated for a multi-table update query
    statement, for other query statements, this will be zero.
  */
  table_map table_map_for_update;

  /* Tells if LAST_INSERT_ID(#) was called for the current statement */
  bool arg_of_last_insert_id_function;
  /*
    ALL OVER THIS FILE, "insert_id" means "*automatically generated* value for
    insertion into an auto_increment column".
  */
  /*
    This is the first autogenerated insert id which was *successfully*
    inserted by the previous statement (exactly, if the previous statement
    didn't successfully insert an autogenerated insert id, then it's the one
    of the statement before, etc).
    It can also be set by SET LAST_INSERT_ID=# or SELECT LAST_INSERT_ID(#).
    It is returned by LAST_INSERT_ID().
  */
  ulonglong  first_successful_insert_id_in_prev_stmt;
  /*
    Variant of the above, used for storing in statement-based binlog. The
    difference is that the one above can change as the execution of a stored
    function progresses, while the one below is set once and then does not
    change (which is the value which statement-based binlog needs).
  */
  ulonglong  first_successful_insert_id_in_prev_stmt_for_binlog;
  /*
    This is the first autogenerated insert id which was *successfully*
    inserted by the current statement. It is maintained only to set
    first_successful_insert_id_in_prev_stmt when statement ends.
  */
  ulonglong  first_successful_insert_id_in_cur_stmt;
  /*
    We follow this logic:
    - when stmt starts, first_successful_insert_id_in_prev_stmt contains the
    first insert id successfully inserted by the previous stmt.
    - as stmt makes progress, handler::insert_id_for_cur_row changes;
    every time get_auto_increment() is called,
    auto_inc_intervals_in_cur_stmt_for_binlog is augmented with the
    reserved interval (if statement-based binlogging).
    - at first successful insertion of an autogenerated value,
    first_successful_insert_id_in_cur_stmt is set to
    handler::insert_id_for_cur_row.
    - when stmt goes to binlog,
    auto_inc_intervals_in_cur_stmt_for_binlog is binlogged if
    non-empty.
    - when stmt ends, first_successful_insert_id_in_prev_stmt is set to
    first_successful_insert_id_in_cur_stmt.
  */
  /*
    stmt_depends_on_first_successful_insert_id_in_prev_stmt is set when
    LAST_INSERT_ID() is used by a statement.
    If it is set, first_successful_insert_id_in_prev_stmt_for_binlog will be
    stored in the statement-based binlog.
    This variable is CUMULATIVE along the execution of a stored function or
    trigger: if one substatement sets it to 1 it will stay 1 until the
    function/trigger ends, thus making sure that
    first_successful_insert_id_in_prev_stmt_for_binlog does not change anymore
    and is propagated to the caller for binlogging.
  */
  bool       stmt_depends_on_first_successful_insert_id_in_prev_stmt;
  /*
    List of auto_increment intervals reserved by the thread so far, for
    storage in the statement-based binlog.
    Note that its minimum is not first_successful_insert_id_in_cur_stmt:
    assuming a table with an autoinc column, and this happens:
    INSERT INTO ... VALUES(3);
    SET INSERT_ID=3; INSERT IGNORE ... VALUES (NULL);
    then the latter INSERT will insert no rows
    (first_successful_insert_id_in_cur_stmt == 0), but storing "INSERT_ID=3"
    in the binlog is still needed; the list's minimum will contain 3.
    This variable is cumulative: if several statements are written to binlog
    as one (stored functions or triggers are used) this list is the
    concatenation of all intervals reserved by all statements.
  */
  Discrete_intervals_list auto_inc_intervals_in_cur_stmt_for_binlog;
  /* Used by replication and SET INSERT_ID */
  Discrete_intervals_list auto_inc_intervals_forced;
  /*
    There is BUG#19630 where statement-based replication of stored
    functions/triggers with two auto_increment columns breaks.
    We however ensure that it works when there is 0 or 1 auto_increment
    column; our rules are
    a) on master, while executing a top statement involving substatements,
    first top- or sub- statement to generate auto_increment values wins the
    exclusive right to see its values be written to binlog (the write
    will be done by the statement or its caller), and the losers won't see
    their values be written to binlog.
    b) on slave, while replicating a top statement involving substatements,
    first top- or sub- statement to need to read auto_increment values from
    the master's binlog wins the exclusive right to read them (so the losers
    won't read their values from binlog but instead generate on their own).
    a) implies that we mustn't backup/restore
    auto_inc_intervals_in_cur_stmt_for_binlog.
    b) implies that we mustn't backup/restore auto_inc_intervals_forced.

    If there are more than 1 auto_increment columns, then intervals for
    different columns may mix into the
    auto_inc_intervals_in_cur_stmt_for_binlog list, which is logically wrong,
    but there is no point in preventing this mixing by preventing intervals
    from the secondly inserted column to come into the list, as such
    prevention would be wrong too.
    What will happen in the case of
    INSERT INTO t1 (auto_inc) VALUES(NULL);
    where t1 has a trigger which inserts into an auto_inc column of t2, is
    that in binlog we'll store the interval of t1 and the interval of t2 (when
    we store intervals, soon), then in slave, t1 will use both intervals, t2
    will use none; if t1 inserts the same number of rows as on master,
    normally the 2nd interval will not be used by t1, which is fine. t2's
    values will be wrong if t2's internal auto_increment counter is different
    from what it was on master (which is likely). In 5.1, in mixed binlogging
    mode, row-based binlogging is used for such cases where two
    auto_increment columns are inserted.
  */
  inline void record_first_successful_insert_id_in_cur_stmt(ulonglong id_arg)
  {
    if (first_successful_insert_id_in_cur_stmt == 0)
      first_successful_insert_id_in_cur_stmt= id_arg;
  }
  inline ulonglong read_first_successful_insert_id_in_prev_stmt(void)
  {
    if (!stmt_depends_on_first_successful_insert_id_in_prev_stmt)
    {
      /* It's the first time we read it */
      first_successful_insert_id_in_prev_stmt_for_binlog=
        first_successful_insert_id_in_prev_stmt;
      stmt_depends_on_first_successful_insert_id_in_prev_stmt= 1;
    }
    return first_successful_insert_id_in_prev_stmt;
  }
  /*
    Used by Intvar_log_event::do_apply_event() and by "SET INSERT_ID=#"
    (mysqlbinlog). We'll soon add a variant which can take many intervals in
    argument.
  */
  inline void force_one_auto_inc_interval(ulonglong next_id)
  {
    auto_inc_intervals_forced.empty(); // in case of multiple SET INSERT_ID
    auto_inc_intervals_forced.append(next_id, ULONGLONG_MAX, 0);
  }

  ulonglong  limit_found_rows;

private:
  /**
    Stores the result of ROW_COUNT() function.

    ROW_COUNT() function is a MySQL extention, but we try to keep it
    similar to ROW_COUNT member of the GET DIAGNOSTICS stack of the SQL
    standard (see SQL99, part 2, search for ROW_COUNT). It's value is
    implementation defined for anything except INSERT, DELETE, UPDATE.

    ROW_COUNT is assigned according to the following rules:

      - In my_ok():
        - for DML statements: to the number of affected rows;
        - for DDL statements: to 0.

      - In my_eof(): to -1 to indicate that there was a result set.

        We derive this semantics from the JDBC specification, where int
        java.sql.Statement.getUpdateCount() is defined to (sic) "return the
        current result as an update count; if the result is a ResultSet
        object or there are no more results, -1 is returned".

      - In my_error(): to -1 to be compatible with the MySQL C API and
        MySQL ODBC driver.

      - For SIGNAL statements: to 0 per WL#2110 specification (see also
        sql_signal.cc comment). Zero is used since that's the "default"
        value of ROW_COUNT in the diagnostics area.
  */

  longlong m_row_count_func;    /* For the ROW_COUNT() function */

public:
  inline longlong get_row_count_func() const
  {
    return m_row_count_func;
  }

  inline void set_row_count_func(longlong row_count_func)
  {
    m_row_count_func= row_count_func;
  }
  inline void set_affected_rows(longlong row_count_func)
  {
    /*
      We have to add to affected_rows (used by slow log), as otherwise
      information for 'call' will be wrong
    */
    affected_rows+= (row_count_func >= 0 ? row_count_func : 0);
  }

  ha_rows    cuted_fields;

private:
  /*
    number of rows we actually sent to the client, including "synthetic"
    rows in ROLLUP etc.
  */
  ha_rows    m_sent_row_count;

  /**
    Number of rows read and/or evaluated for a statement. Used for
    slow log reporting.

    An examined row is defined as a row that is read and/or evaluated
    according to a statement condition, including in
    create_sort_index(). Rows may be counted more than once, e.g., a
    statement including ORDER BY could possibly evaluate the row in
    filesort() before reading it for e.g. update.
  */
  ha_rows    m_examined_row_count;

public:
  ha_rows get_sent_row_count() const
  { return m_sent_row_count; }

  ha_rows get_examined_row_count() const
  { return m_examined_row_count; }

  ulonglong get_affected_rows() const
  { return affected_rows; }

  void set_sent_row_count(ha_rows count);
  void set_examined_row_count(ha_rows count);

  void inc_sent_row_count(ha_rows count);
  void inc_examined_row_count(ha_rows count);

  void inc_status_created_tmp_disk_tables();
  void inc_status_created_tmp_files();
  void inc_status_created_tmp_tables();
  void inc_status_select_full_join();
  void inc_status_select_full_range_join();
  void inc_status_select_range();
  void inc_status_select_range_check();
  void inc_status_select_scan();
  void inc_status_sort_merge_passes();
  void inc_status_sort_range();
  void inc_status_sort_rows(ha_rows count);
  void inc_status_sort_scan();
  void set_status_no_index_used();
  void set_status_no_good_index_used();

  /**
    The number of rows and/or keys examined by the query, both read,
    changed or written.
  */
  ulonglong accessed_rows_and_keys;

  /**
    Check if the number of rows accessed by a statement exceeded
    LIMIT ROWS EXAMINED. If so, signal the query engine to stop execution.
  */
  void check_limit_rows_examined()
  {
    if (++accessed_rows_and_keys > lex->limit_rows_examined_cnt)
      set_killed(ABORT_QUERY);
  }

  USER_CONN *user_connect;
  CHARSET_INFO *db_charset;
#if defined(ENABLED_PROFILING)
  PROFILING  profiling;
#endif

  /** Current stage progress instrumentation. */
  PSI_stage_progress *m_stage_progress_psi;
  /** Current statement digest. */
  sql_digest_state *m_digest;
  /** Current statement digest token array. */
  unsigned char *m_token_array;
  /** Top level statement digest. */
  sql_digest_state m_digest_state;

  /** Current statement instrumentation. */
  PSI_statement_locker *m_statement_psi;
#ifdef HAVE_PSI_STATEMENT_INTERFACE
  /** Current statement instrumentation state. */
  PSI_statement_locker_state m_statement_state;
#endif /* HAVE_PSI_STATEMENT_INTERFACE */

  /** Current transaction instrumentation. */
  PSI_transaction_locker *m_transaction_psi;
#ifdef HAVE_PSI_TRANSACTION_INTERFACE
  /** Current transaction instrumentation state. */
  PSI_transaction_locker_state m_transaction_state;
#endif /* HAVE_PSI_TRANSACTION_INTERFACE */

  /** Idle instrumentation. */
  PSI_idle_locker *m_idle_psi;
#ifdef HAVE_PSI_IDLE_INTERFACE
  /** Idle instrumentation state. */
  PSI_idle_locker_state m_idle_state;
#endif /* HAVE_PSI_IDLE_INTERFACE */

  /*
    Id of current query. Statement can be reused to execute several queries
    query_id is global in context of the whole MySQL server.
    ID is automatically generated from mutex-protected counter.
    It's used in handler code for various purposes: to check which columns
    from table are necessary for this select, to check if it's necessary to
    update auto-updatable fields (like auto_increment and timestamp).
  */
  query_id_t query_id;
  privilege_t col_access;

  /* Statement id is thread-wide. This counter is used to generate ids */
  ulong      statement_id_counter;
  ulong	     rand_saved_seed1, rand_saved_seed2;

  /* The following variables are used when printing to slow log */
  ulong      query_plan_flags; 
  ulong      query_plan_fsort_passes; 
  ulong      tmp_tables_used;
  ulong      tmp_tables_disk_used;
  ulonglong  tmp_tables_size;
  ulonglong  bytes_sent_old;
  ulonglong  affected_rows;                     /* Number of changed rows */

  Opt_trace_context opt_trace;
  pthread_t  real_id;                           /* For debugging */
  my_thread_id  thread_id, thread_dbug_id;
  uint32      os_thread_id;
  uint	     tmp_table, global_disable_checkpoint;
  uint	     server_status,open_options;
  enum enum_thread_type system_thread;
  enum backup_stages current_backup_stage;
#ifdef WITH_WSREP
  bool wsrep_desynced_backup_stage;
#endif /* WITH_WSREP */
  /*
    Current or next transaction isolation level.
    When a connection is established, the value is taken from
    @@session.tx_isolation (default transaction isolation for
    the session), which is in turn taken from @@global.tx_isolation
    (the global value).
    If there is no transaction started, this variable
    holds the value of the next transaction's isolation level.
    When a transaction starts, the value stored in this variable
    becomes "actual".
    At transaction commit or rollback, we assign this variable
    again from @@session.tx_isolation.
    The only statement that can otherwise change the value
    of this variable is SET TRANSACTION ISOLATION LEVEL.
    Its purpose is to effect the isolation level of the next
    transaction in this session. When this statement is executed,
    the value in this variable is changed. However, since
    this statement is only allowed when there is no active
    transaction, this assignment (naturally) only affects the
    upcoming transaction.
    At the end of the current active transaction the value is
    be reset again from @@session.tx_isolation, as described
    above.
  */
  enum_tx_isolation tx_isolation;
  /*
    Current or next transaction access mode.
    See comment above regarding tx_isolation.
  */
  bool              tx_read_only;
  enum_check_fields count_cuted_fields;

  DYNAMIC_ARRAY user_var_events;        /* For user variables replication */
  MEM_ROOT      *user_var_events_alloc; /* Allocate above array elements here */

  /*
    Define durability properties that engines may check to
    improve performance. Not yet used in MariaDB
  */
  enum durability_properties durability_property;
 
  /*
    If checking this in conjunction with a wait condition, please
    include a check after enter_cond() if you want to avoid a race
    condition. For details see the implementation of awake(),
    especially the "broadcast" part.
  */
  killed_state volatile killed;

  /*
    The following is used if one wants to have a specific error number and
    text for the kill
  */
  struct err_info
  {
    int no;
    const char msg[256];
  } *killed_err;

  /* See also thd_killed() */
  inline bool check_killed(bool dont_send_error_message= 0)
  {
    if (unlikely(killed))
    {
      if (!dont_send_error_message)
        send_kill_message();
      return TRUE;
    }
    if (apc_target.have_apc_requests())
      apc_target.process_apc_requests(); 
    return FALSE;
  }

  /* scramble - random string sent to client on handshake */
  char	     scramble[SCRAMBLE_LENGTH+1];

  /*
    If this is a slave, the name of the connection stored here.
    This is used for taging error messages in the log files.
  */
  LEX_CSTRING connection_name;
  char       default_master_connection_buff[MAX_CONNECTION_NAME+1];
  uint8      password; /* 0, 1 or 2 */
  uint8      failed_com_change_user;
  bool       slave_thread;
  bool	     no_errors;

  /**
    Set to TRUE if execution of the current compound statement
    can not continue. In particular, disables activation of
    CONTINUE or EXIT handlers of stored routines.
    Reset in the end of processing of the current user request, in
    @see THD::reset_for_next_command().
  */
  bool is_fatal_error;
  /**
    Set by a storage engine to request the entire
    transaction (that possibly spans multiple engines) to
    rollback. Reset in ha_rollback.
  */
  bool       transaction_rollback_request;
  /**
    TRUE if we are in a sub-statement and the current error can
    not be safely recovered until we left the sub-statement mode.
    In particular, disables activation of CONTINUE and EXIT
    handlers inside sub-statements. E.g. if it is a deadlock
    error and requires a transaction-wide rollback, this flag is
    raised (traditionally, MySQL first has to close all the reads
    via @see handler::ha_index_or_rnd_end() and only then perform
    the rollback).
    Reset to FALSE when we leave the sub-statement mode.
  */
  bool       is_fatal_sub_stmt_error;
  bool	     rand_used, time_zone_used;
  bool       query_start_sec_part_used;
  /* for IS NULL => = last_insert_id() fix in remove_eq_conds() */
  bool       substitute_null_with_insert_id;
  bool	     in_lock_tables;
  bool       bootstrap, cleanup_done, free_connection_done;

  /**  is set if some thread specific value(s) used in a statement. */
  bool       thread_specific_used;
  /**  
    is set if a statement accesses a temporary table created through
    CREATE TEMPORARY TABLE. 
  */
private:
  bool       charset_is_system_charset, charset_is_collation_connection;
  bool       charset_is_character_set_filesystem;
public:
  bool       enable_slow_log;    /* Enable slow log for current statement */
  bool	     abort_on_warning;
  bool 	     got_warning;       /* Set on call to push_warning() */
  /* set during loop of derived table processing */
  bool       derived_tables_processing;
  bool       tablespace_op;	/* This is TRUE in DISCARD/IMPORT TABLESPACE */
  /* True if we have to log the current statement */
  bool	     log_current_statement;
  /**
    True if a slave error. Causes the slave to stop. Not the same
    as the statement execution error (is_error()), since
    a statement may be expected to return an error, e.g. because
    it returned an error on master, and this is OK on the slave.
  */
  bool       is_slave_error;
  /* True if we have printed something to the error log for this statement */
  bool       error_printed_to_log;

  /*
    True when a transaction is queued up for binlog group commit.
    Used so that if another transaction needs to wait for a row lock held by
    this transaction, it can signal to trigger the group commit immediately,
    skipping the normal --binlog-commit-wait-count wait.
  */
  bool waiting_on_group_commit;
  /*
    Set true when another transaction goes to wait on a row lock held by this
    transaction. Used together with waiting_on_group_commit.
  */
  bool has_waiter;
  /*
    In case of a slave, set to the error code the master got when executing
    the query. 0 if no error on the master.
    The stored into variable master error code may get reset inside
    execution stack when the event turns out to be ignored.
  */
  int	     slave_expected_error;
  enum_sql_command last_sql_command;  // Last sql_command exceuted in mysql_execute_command()

  sp_rcontext *spcont;		// SP runtime context

  /** number of name_const() substitutions, see sp_head.cc:subst_spvars() */
  uint       query_name_consts;

  NET*       slave_net;			// network connection from slave -> m.

  /*
    Used to update global user stats.  The global user stats are updated
    occasionally with the 'diff' variables.  After the update, the 'diff'
    variables are reset to 0.
  */
  /* Time when the current thread connected to MySQL. */
  time_t current_connect_time;
  /* Last time when THD stats were updated in global_user_stats. */
  time_t last_global_update_time;
  /* Number of commands not reflected in global_user_stats yet. */
  uint select_commands, update_commands, other_commands;
  ulonglong start_cpu_time;
  ulonglong start_bytes_received;

  /* Used by the sys_var class to store temporary values */
  union
  {
    my_bool   my_bool_value;
    int       int_value;
    uint      uint_value;
    long      long_value;
    ulong     ulong_value;
    ulonglong ulonglong_value;
    double    double_value;
    void      *ptr_value;
  } sys_var_tmp;

  struct {
    /*
      If true, mysql_bin_log::write(Log_event) call will not write events to
      binlog, and maintain 2 below variables instead (use
      mysql_bin_log.start_union_events to turn this on)
    */
    bool do_union;
    /*
      If TRUE, at least one mysql_bin_log::write(Log_event) call has been
      made after last mysql_bin_log.start_union_events() call.
    */
    bool unioned_events;
    /*
      If TRUE, at least one mysql_bin_log::write(Log_event e), where
      e.cache_stmt == TRUE call has been made after last
      mysql_bin_log.start_union_events() call.
    */
    bool unioned_events_trans;
    /*
      'queries' (actually SP statements) that run under inside this binlog
      union have thd->query_id >= first_query_id.
    */
    query_id_t first_query_id;
  } binlog_evt_union;

  /**
    Internal parser state.
    Note that since the parser is not re-entrant, we keep only one parser
    state here. This member is valid only when executing code during parsing.
  */
  Parser_state *m_parser_state;

  Locked_tables_list locked_tables_list;

#ifdef WITH_PARTITION_STORAGE_ENGINE
  partition_info *work_part_info;
#endif

#ifndef EMBEDDED_LIBRARY
  /**
    Array of active audit plugins which have been used by this THD.
    This list is later iterated to invoke release_thd() on those
    plugins.
  */
  DYNAMIC_ARRAY audit_class_plugins;
  /**
    Array of bits indicating which audit classes have already been
    added to the list of audit plugins which are currently in use.
  */
  unsigned long audit_class_mask[MYSQL_AUDIT_CLASS_MASK_SIZE];
  int audit_plugin_version;
#endif

#if defined(ENABLED_DEBUG_SYNC)
  /* Debug Sync facility. See debug_sync.cc. */
  struct st_debug_sync_control *debug_sync_control;
#endif /* defined(ENABLED_DEBUG_SYNC) */
  /**
    @param id                thread identifier
    @param is_wsrep_applier  thread type
  */
  THD(my_thread_id id, bool is_wsrep_applier= false);

  ~THD();

  void init();
  /*
    Initialize memory roots necessary for query processing and (!)
    pre-allocate memory for it. We can't do that in THD constructor because
    there are use cases (acl_init, delayed inserts, watcher threads,
    killing mysqld) where it's vital to not allocate excessive and not used
    memory. Note, that we still don't return error from init_for_queries():
    if preallocation fails, we should notice that at the first call to
    alloc_root.
  */
  void init_for_queries();
  void update_all_stats();
  void update_stats(void);
  void change_user(void);
  void cleanup(void);
  void cleanup_after_query();
  void free_connection();
  void reset_for_reuse();
  void store_globals();
  void reset_globals();
  bool trace_started()
  {
    return opt_trace.is_started();
  }
#ifdef SIGNAL_WITH_VIO_CLOSE
  inline void set_active_vio(Vio* vio)
  {
    mysql_mutex_lock(&LOCK_thd_data);
    active_vio = vio;
    mysql_mutex_unlock(&LOCK_thd_data);
  }
  inline void clear_active_vio()
  {
    mysql_mutex_lock(&LOCK_thd_data);
    active_vio = 0;
    mysql_mutex_unlock(&LOCK_thd_data);
  }
  void close_active_vio();
#endif
  void awake_no_mutex(killed_state state_to_set);
  void awake(killed_state state_to_set)
  {
    mysql_mutex_lock(&LOCK_thd_kill);
    mysql_mutex_lock(&LOCK_thd_data);
    awake_no_mutex(state_to_set);
    mysql_mutex_unlock(&LOCK_thd_data);
    mysql_mutex_unlock(&LOCK_thd_kill);
  }
  void abort_current_cond_wait(bool force);
 
  /** Disconnect the associated communication endpoint. */
  void disconnect();


  /*
    Allows this thread to serve as a target for others to schedule Async 
    Procedure Calls on.

    It's possible to schedule any code to be executed this way, by
    inheriting from the Apc_call object. Currently, only
    Show_explain_request uses this.
  */
  Apc_target apc_target;

  Gap_time_tracker_data gap_tracker_data;
#ifndef MYSQL_CLIENT
  enum enum_binlog_query_type {
    /* The query can be logged in row format or in statement format. */
    ROW_QUERY_TYPE,
    
    /* The query has to be logged in statement format. */
    STMT_QUERY_TYPE,
    
    QUERY_TYPE_COUNT
  };

  int binlog_query(enum_binlog_query_type qtype,
                   char const *query, ulong query_len, bool is_trans,
                   bool direct, bool suppress_use,
                   int errcode);
  bool binlog_current_query_unfiltered();
#endif

  inline void
  enter_cond(mysql_cond_t *cond, mysql_mutex_t* mutex,
             const PSI_stage_info *stage, PSI_stage_info *old_stage,
             const char *src_function, const char *src_file,
             int src_line)
  {
    mysql_mutex_assert_owner(mutex);
    mysys_var->current_mutex = mutex;
    mysys_var->current_cond = cond;
    if (old_stage)
      backup_stage(old_stage);
    if (stage)
      enter_stage(stage, src_function, src_file, src_line);
  }
  inline void exit_cond(const PSI_stage_info *stage,
                        const char *src_function, const char *src_file,
                        int src_line)
  {
    /*
      Putting the mutex unlock in thd->exit_cond() ensures that
      mysys_var->current_mutex is always unlocked _before_ mysys_var->mutex is
      locked (if that would not be the case, you'll get a deadlock if someone
      does a THD::awake() on you).
    */
    mysql_mutex_unlock(mysys_var->current_mutex);
    mysql_mutex_lock(&mysys_var->mutex);
    mysys_var->current_mutex = 0;
    mysys_var->current_cond = 0;
    if (stage)
      enter_stage(stage, src_function, src_file, src_line);
    mysql_mutex_unlock(&mysys_var->mutex);
    return;
  }
  virtual int is_killed() { return killed; }
  virtual THD* get_thd() { return this; }

  /**
    A callback to the server internals that is used to address
    special cases of the locking protocol.
    Invoked when acquiring an exclusive lock, for each thread that
    has a conflicting shared metadata lock.

    This function:
    - aborts waiting of the thread on a data lock, to make it notice
      the pending exclusive lock and back off.
    - if the thread is an INSERT DELAYED thread, sends it a KILL
      signal to terminate it.

    @note This function does not wait for the thread to give away its
          locks. Waiting is done outside for all threads at once.

    @param ctx_in_use           The MDL context owner (thread) to wake up.
    @param needs_thr_lock_abort Indicates that to wake up thread
                                this call needs to abort its waiting
                                on table-level lock.

    @retval  TRUE  if the thread was woken up
    @retval  FALSE otherwise.
   */
  virtual bool notify_shared_lock(MDL_context_owner *ctx_in_use,
                                  bool needs_thr_lock_abort);

  // End implementation of MDL_context_owner interface.

  inline bool is_strict_mode() const
  {
    return (bool) (variables.sql_mode & (MODE_STRICT_TRANS_TABLES |
                                         MODE_STRICT_ALL_TABLES));
  }
  inline bool backslash_escapes() const
  {
    return !MY_TEST(variables.sql_mode & MODE_NO_BACKSLASH_ESCAPES);
  }
  const Type_handler *type_handler_for_datetime() const;
  bool timestamp_to_TIME(MYSQL_TIME *ltime, my_time_t ts,
                         ulong sec_part, date_mode_t fuzzydate);
  inline my_time_t query_start() { return start_time; }
  inline ulong query_start_sec_part()
  { query_start_sec_part_used=1; return start_time_sec_part; }
  MYSQL_TIME query_start_TIME();
  time_round_mode_t temporal_round_mode() const
  {
    return variables.sql_mode & MODE_TIME_ROUND_FRACTIONAL ?
           TIME_FRAC_ROUND : TIME_FRAC_TRUNCATE;
  }

private:
  struct {
    my_hrtime_t start;
    my_time_t sec;
    ulong sec_part;
  } system_time;

  void set_system_time()
  {
    my_hrtime_t hrtime= my_hrtime();
    my_time_t sec= hrtime_to_my_time(hrtime);
    ulong sec_part= hrtime_sec_part(hrtime);
    if (sec > system_time.sec ||
        (sec == system_time.sec && sec_part > system_time.sec_part) ||
        hrtime.val < system_time.start.val)
    {
      system_time.sec= sec;
      system_time.sec_part= sec_part;
      system_time.start= hrtime;
    }
    else
    {
      if (system_time.sec_part < TIME_MAX_SECOND_PART)
        system_time.sec_part++;
      else
      {
        system_time.sec++;
        system_time.sec_part= 0;
      }
    }
  }

public:
  timeval transaction_time()
  {
    if (!in_multi_stmt_transaction_mode())
      transaction->start_time.reset(this);
    return transaction->start_time;
  }

  inline void set_start_time()
  {
    if (user_time.val)
    {
      start_time= hrtime_to_my_time(user_time);
      start_time_sec_part= hrtime_sec_part(user_time);
    }
    else
    {
      set_system_time();
      start_time= system_time.sec;
      start_time_sec_part= system_time.sec_part;
    }
    PSI_CALL_set_thread_start_time(start_time);
  }
  inline void set_time()
  {
    set_start_time();
    start_utime= utime_after_lock= microsecond_interval_timer();
  }
  /* only used in SET @@timestamp=... */
  inline void set_time(my_hrtime_t t)
  {
    user_time= t;
    set_time();
  }
  /*
    this is only used by replication and BINLOG command.
    usecs > TIME_MAX_SECOND_PART means "was not in binlog"
  */
  inline void set_time(my_time_t t, ulong sec_part)
  {
    if (opt_secure_timestamp > (slave_thread ? SECTIME_REPL : SECTIME_SUPER))
      set_time();                 // note that BINLOG itself requires SUPER
    else
    {
      if (sec_part <= TIME_MAX_SECOND_PART)
      {
        start_time= system_time.sec= t;
        start_time_sec_part= system_time.sec_part= sec_part;
      }
      else if (t != system_time.sec)
      {
        start_time= system_time.sec= t;
        start_time_sec_part= system_time.sec_part= 0;
      }
      else
      {
        start_time= t;
        start_time_sec_part= ++system_time.sec_part;
      }
      user_time.val= hrtime_from_time(start_time) + start_time_sec_part;
      PSI_CALL_set_thread_start_time(start_time);
      start_utime= utime_after_lock= microsecond_interval_timer();
    }
  }
  void set_time_after_lock()
  {
    utime_after_lock= microsecond_interval_timer();
    MYSQL_SET_STATEMENT_LOCK_TIME(m_statement_psi,
                                  (utime_after_lock - start_utime));
  }
  ulonglong current_utime()  { return microsecond_interval_timer(); }

  /* Tell SHOW PROCESSLIST to show time from this point */
  inline void set_time_for_next_stage()
  {
    utime_after_query= current_utime();
  }

  /**
   Update server status after execution of a top level statement.
   Currently only checks if a query was slow, and assigns
   the status accordingly.
   Evaluate the current time, and if it exceeds the long-query-time
   setting, mark the query as slow.
  */
  void update_server_status()
  {
    set_time_for_next_stage();
    if (utime_after_query >= utime_after_lock + variables.long_query_time)
      server_status|= SERVER_QUERY_WAS_SLOW;
  }
  inline ulonglong found_rows(void)
  {
    return limit_found_rows;
  }
  /**
    Returns TRUE if session is in a multi-statement transaction mode.

    OPTION_NOT_AUTOCOMMIT: When autocommit is off, a multi-statement
    transaction is implicitly started on the first statement after a
    previous transaction has been ended.

    OPTION_BEGIN: Regardless of the autocommit status, a multi-statement
    transaction can be explicitly started with the statements "START
    TRANSACTION", "BEGIN [WORK]", "[COMMIT | ROLLBACK] AND CHAIN", etc.

    Note: this doesn't tell you whether a transaction is active.
    A session can be in multi-statement transaction mode, and yet
    have no active transaction, e.g., in case of:
    set @@autocommit=0;
    set @a= 3;                                     <-- these statements don't
    set transaction isolation level serializable;  <-- start an active
    flush tables;                                  <-- transaction

    I.e. for the above scenario this function returns TRUE, even
    though no active transaction has begun.
    @sa in_active_multi_stmt_transaction()
  */
  inline bool in_multi_stmt_transaction_mode()
  {
    return variables.option_bits & (OPTION_NOT_AUTOCOMMIT | OPTION_BEGIN);
  }
  /**
    TRUE if the session is in a multi-statement transaction mode
    (@sa in_multi_stmt_transaction_mode()) *and* there is an
    active transaction, i.e. there is an explicit start of a
    transaction with BEGIN statement, or implicit with a
    statement that uses a transactional engine.

    For example, these scenarios don't start an active transaction
    (even though the server is in multi-statement transaction mode):

    set @@autocommit=0;
    select * from nontrans_table;
    set @var=TRUE;
    flush tables;

    Note, that even for a statement that starts a multi-statement
    transaction (i.e. select * from trans_table), this
    flag won't be set until we open the statement's tables
    and the engines register themselves for the transaction
    (see trans_register_ha()),
    hence this method is reliable to use only after
    open_tables() has completed.

    Why do we need a flag?
    ----------------------
    We need to maintain a (at first glance redundant)
    session flag, rather than looking at thd->transaction.all.ha_list
    because of explicit start of a transaction with BEGIN. 

    I.e. in case of
    BEGIN;
    select * from nontrans_t1; <-- in_active_multi_stmt_transaction() is true
  */
  inline bool in_active_multi_stmt_transaction()
  {
    return server_status & SERVER_STATUS_IN_TRANS;
  }
  /* Commit both statement and full transaction */
  int commit_whole_transaction_and_close_tables();
  void give_protection_error();
  /*
    Give an error if any of the following is true for this connection
    - BACKUP STAGE is active
    - FLUSH TABLE WITH READ LOCK is active
    - BACKUP LOCK table_name is active
  */
  inline bool has_read_only_protection()
  {
    if (current_backup_stage == BACKUP_FINISHED &&
        !global_read_lock.is_acquired() &&
        !mdl_backup_lock)
      return FALSE;
    give_protection_error();
    return TRUE;
  }
  inline bool fill_information_schema_tables()
  {
    return !stmt_arena->is_stmt_prepare();
  }
  inline void* trans_alloc(size_t size)
  {
    return alloc_root(&transaction->mem_root,size);
  }

  LEX_CSTRING strmake_lex_cstring(const char *str, size_t length)
  {
    const char *tmp= strmake_root(mem_root, str, length);
    if (!tmp)
      return {0,0};
    return {tmp, length};
  }
  LEX_CSTRING strmake_lex_cstring(const LEX_CSTRING &from)
  {
    return strmake_lex_cstring(from.str, from.length);
  }
  LEX_CSTRING strmake_lex_cstring_trim_whitespace(const LEX_CSTRING &from)
  {
    return strmake_lex_cstring(Lex_cstring(from).trim_whitespace(charset()));
  }

  LEX_STRING *make_lex_string(LEX_STRING *lex_str, const char* str, size_t length)
  {
    if (!(lex_str->str= strmake_root(mem_root, str, length)))
    {
      lex_str->length= 0;
      return 0;
    }
    lex_str->length= length;
    return lex_str;
  }
  LEX_CSTRING *make_lex_string(LEX_CSTRING *lex_str, const char* str, size_t length)
  {
    if (!(lex_str->str= strmake_root(mem_root, str, length)))
    {
      lex_str->length= 0;
      return 0;
    }
    lex_str->length= length;
    return lex_str;
  }
  // Remove double quotes:  aaa""bbb -> aaa"bbb
  bool quote_unescape(LEX_CSTRING *dst, const LEX_CSTRING *src, char quote)
  {
    const char *tmp= src->str;
    const char *tmpend= src->str + src->length;
    char *to;
    if (!(dst->str= to= (char *) alloc(src->length + 1)))
    {
      dst->length= 0; // Safety
      return true;
    }
    for ( ; tmp < tmpend; )
    {
      if ((*to++= *tmp++) == quote)
        tmp++;                                  // Skip double quotes
    }
    *to= 0;                                     // End null for safety
    dst->length= to - dst->str;
    return false;
  }

  LEX_CSTRING *make_clex_string(const char* str, size_t length)
  {
    LEX_CSTRING *lex_str;
    char *tmp;
    if (unlikely(!(lex_str= (LEX_CSTRING *)alloc_root(mem_root,
                                                      sizeof(LEX_CSTRING) +
                                                      length+1))))
      return 0;
    tmp= (char*) (lex_str+1);
    lex_str->str= tmp;
    memcpy(tmp, str, length);
    tmp[length]= 0;
    lex_str->length= length;
    return lex_str;
  }
  LEX_CSTRING *make_clex_string(const LEX_CSTRING from)
  {
    return make_clex_string(from.str, from.length);
  }

  // Allocate LEX_STRING for character set conversion
  bool alloc_lex_string(LEX_STRING *dst, size_t length)
  {
    if (likely((dst->str= (char*) alloc(length))))
      return false;
    dst->length= 0;  // Safety
    return true;     // EOM
  }
  bool convert_string(LEX_STRING *to, CHARSET_INFO *to_cs,
		      const char *from, size_t from_length,
		      CHARSET_INFO *from_cs);
  bool reinterpret_string_from_binary(LEX_CSTRING *to, CHARSET_INFO *to_cs,
                                      const char *from, size_t from_length);
  bool convert_string(LEX_CSTRING *to, CHARSET_INFO *to_cs,
                      const char *from, size_t from_length,
                      CHARSET_INFO *from_cs)
  {
    LEX_STRING tmp;
    bool rc= convert_string(&tmp, to_cs, from, from_length, from_cs);
    to->str= tmp.str;
    to->length= tmp.length;
    return rc;
  }
  bool convert_string(LEX_CSTRING *to, CHARSET_INFO *tocs,
                      const LEX_CSTRING *from, CHARSET_INFO *fromcs,
                      bool simple_copy_is_possible)
  {
    if (!simple_copy_is_possible)
      return unlikely(convert_string(to, tocs, from->str, from->length, fromcs));
    if (fromcs == &my_charset_bin)
      return reinterpret_string_from_binary(to, tocs, from->str, from->length);
    *to= *from;
    return false;
  }
  /*
    Convert a strings between character sets.
    Uses my_convert_fix(), which uses an mb_wc .. mc_mb loop internally.
    dstcs and srccs cannot be &my_charset_bin.
  */
  bool convert_fix(CHARSET_INFO *dstcs, LEX_STRING *dst,
                   CHARSET_INFO *srccs, const char *src, size_t src_length,
                   String_copier *status);

  /*
    Same as above, but additionally sends ER_INVALID_CHARACTER_STRING
    in case of bad byte sequences or Unicode conversion problems.
  */
  bool convert_with_error(CHARSET_INFO *dstcs, LEX_STRING *dst,
                          CHARSET_INFO *srccs,
                          const char *src, size_t src_length);
  /*
    If either "dstcs" or "srccs" is &my_charset_bin,
    then performs native copying using copy_fix().
    Otherwise, performs Unicode conversion using convert_fix().
  */
  bool copy_fix(CHARSET_INFO *dstcs, LEX_STRING *dst,
                CHARSET_INFO *srccs, const char *src, size_t src_length,
                String_copier *status);

  /*
    Same as above, but additionally sends ER_INVALID_CHARACTER_STRING
    in case of bad byte sequences or Unicode conversion problems.
  */
  bool copy_with_error(CHARSET_INFO *dstcs, LEX_STRING *dst,
                       CHARSET_INFO *srccs, const char *src, size_t src_length);

  bool convert_string(String *s, CHARSET_INFO *from_cs, CHARSET_INFO *to_cs);

  /*
    Check if the string is wellformed, raise an error if not wellformed.
    @param str    - The string to check.
    @param length - the string length.
  */
  bool check_string_for_wellformedness(const char *str,
                                       size_t length,
                                       CHARSET_INFO *cs) const;

  bool to_ident_sys_alloc(Lex_ident_sys_st *to, const Lex_ident_cli_st *from);

  /*
    Create a string literal with optional client->connection conversion.
    @param str        - the string in the client character set
    @param length     - length of the string
    @param repertoire - the repertoire of the string
  */
  Item_basic_constant *make_string_literal(const char *str, size_t length,
                                           my_repertoire_t repertoire);
  Item_basic_constant *make_string_literal(const Lex_string_with_metadata_st &str)
  {
    my_repertoire_t repertoire= str.repertoire(variables.character_set_client);
    return make_string_literal(str.str, str.length, repertoire);
  }
  Item_basic_constant *make_string_literal_nchar(const Lex_string_with_metadata_st &str);
  Item_basic_constant *make_string_literal_charset(const Lex_string_with_metadata_st &str,
                                                   CHARSET_INFO *cs);
  bool make_text_string_sys(LEX_CSTRING *to,
                            const Lex_string_with_metadata_st *from)
  {
    return convert_string(to, system_charset_info,
                          from, charset(), charset_is_system_charset);
  }
  bool make_text_string_connection(LEX_CSTRING *to,
                                   const Lex_string_with_metadata_st *from)
  {
    return convert_string(to, variables.collation_connection,
                          from, charset(), charset_is_collation_connection);
  }
  bool make_text_string_filesystem(LEX_CSTRING *to,
                                   const Lex_string_with_metadata_st *from)
  {
    return convert_string(to, variables.character_set_filesystem,
                          from, charset(), charset_is_character_set_filesystem);
  }
  void add_changed_table(TABLE *table);
  void add_changed_table(const char *key, size_t key_length);
  CHANGED_TABLE_LIST * changed_table_dup(const char *key, size_t key_length);
  int prepare_explain_fields(select_result *result, List<Item> *field_list,
                             uint8 explain_flags, bool is_analyze);
  int send_explain_fields(select_result *result, uint8 explain_flags,
                          bool is_analyze);
  void make_explain_field_list(List<Item> &field_list, uint8 explain_flags,
                               bool is_analyze);
  void make_explain_json_field_list(List<Item> &field_list, bool is_analyze);

  /**
    Clear the current error, if any.
    We do not clear is_fatal_error or is_fatal_sub_stmt_error since we
    assume this is never called if the fatal error is set.

    @todo: To silence an error, one should use Internal_error_handler
    mechanism. Issuing an error that can be possibly later "cleared" is not
    compatible with other installed error handlers and audit plugins.
  */
  inline void clear_error(bool clear_diagnostics= 0)
  {
    DBUG_ENTER("clear_error");
    if (get_stmt_da()->is_error() || clear_diagnostics)
      get_stmt_da()->reset_diagnostics_area();
    is_slave_error= 0;
    if (killed == KILL_BAD_DATA)
      reset_killed();
    DBUG_VOID_RETURN;
  }

#ifndef EMBEDDED_LIBRARY
  inline bool vio_ok() const { return net.vio != 0; }
  /** Return FALSE if connection to client is broken. */
  bool is_connected()
  {
    /*
      All system threads (e.g., the slave IO thread) are connected but
      not using vio. So this function always returns true for all
      system threads.
    */
    return system_thread || (vio_ok() ? vio_is_connected(net.vio) : FALSE);
  }
#else
  inline bool vio_ok() const { return TRUE; }
  inline bool is_connected() { return TRUE; }
#endif

   void my_ok_with_recreate_info(const Recreate_info &info, ulong warn_count);
  /**
    Mark the current error as fatal. Warning: this does not
    set any error, it sets a property of the error, so must be
    followed or prefixed with my_error().
  */
  inline void fatal_error()
  {
    DBUG_ASSERT(get_stmt_da()->is_error() || killed);
    is_fatal_error= 1;
    DBUG_PRINT("error",("Fatal error set"));
  }
  /**
    TRUE if there is an error in the error stack.

    Please use this method instead of direct access to
    net.report_error.

    If TRUE, the current (sub)-statement should be aborted.
    The main difference between this member and is_fatal_error
    is that a fatal error can not be handled by a stored
    procedure continue handler, whereas a normal error can.

    To raise this flag, use my_error().
  */
  inline bool is_error() const { return m_stmt_da->is_error(); }
  void set_bulk_execution(void *bulk)
  {
    bulk_param= bulk;
    m_stmt_da->set_bulk_execution(MY_TEST(bulk));
  }
  bool is_bulk_op() const { return MY_TEST(bulk_param); }

  /// Returns Diagnostics-area for the current statement.
  Diagnostics_area *get_stmt_da()
  { return m_stmt_da; }

  /// Returns Diagnostics-area for the current statement.
  const Diagnostics_area *get_stmt_da() const
  { return m_stmt_da; }

  /// Sets Diagnostics-area for the current statement.
  void set_stmt_da(Diagnostics_area *da)
  { m_stmt_da= da; }

  inline CHARSET_INFO *charset() const { return variables.character_set_client; }
  void update_charset();
  void update_charset(CHARSET_INFO *character_set_client,
                      CHARSET_INFO *collation_connection)
  {
    variables.character_set_client= character_set_client;
    variables.collation_connection= collation_connection;
    update_charset();
  }
  void update_charset(CHARSET_INFO *character_set_client,
                      CHARSET_INFO *collation_connection,
                      CHARSET_INFO *character_set_results)
  {
    variables.character_set_client= character_set_client;
    variables.collation_connection= collation_connection;
    variables.character_set_results= character_set_results;
    update_charset();
  }

  inline Query_arena *activate_stmt_arena_if_needed(Query_arena *backup)
  {
    if (state == Query_arena::STMT_SP_QUERY_ARGUMENTS)
      /*
        Caller uses the arena with state STMT_SP_QUERY_ARGUMENTS for stored
        routine's parameters. Lifetime of these objects spans a lifetime of
        stored routine call and freed every time the stored routine execution
        has been completed. That is the reason why switching to statement's
        arena is not performed for arguments, else we would observe increasing
        of memory usage while a stored routine be called over and over again.
      */
      return NULL;

    /*
      Use the persistent arena if we are in a prepared statement or a stored
      procedure statement and we have not already changed to use this arena.
    */
    if (!stmt_arena->is_conventional() && mem_root != stmt_arena->mem_root)
    {
      set_n_backup_active_arena(stmt_arena, backup);
      return stmt_arena;
    }
    return 0;
  }


  bool is_item_tree_change_register_required()
  {
    return !stmt_arena->is_conventional();
  }

  void change_item_tree(Item **place, Item *new_value)
  {
    DBUG_ENTER("THD::change_item_tree");
    DBUG_PRINT("enter", ("Register: %p (%p) <- %p",
                       *place, place, new_value));
    /* TODO: check for OOM condition here */
    if (is_item_tree_change_register_required())
      nocheck_register_item_tree_change(place, *place, mem_root);
    *place= new_value;
    DBUG_VOID_RETURN;
  }
  /**
    Make change in item tree after checking whether it needs registering


    @param place         place where we should assign new value
    @param new_value     place of the new value

    @details
    see check_and_register_item_tree_change details
  */
  void check_and_register_item_tree(Item **place, Item **new_value)
  {
    if (!stmt_arena->is_conventional())
      check_and_register_item_tree_change(place, new_value, mem_root);
    /*
      We have to use memcpy instead of  *place= *new_value merge to
      avoid problems with strict aliasing.
    */
    memcpy((char*) place, new_value, sizeof(*new_value));
  }

  /*
    Cleanup statement parse state (parse tree, lex) and execution
    state after execution of a non-prepared SQL statement.
  */
  void end_statement();

  /*
    Mark thread to be killed, with optional error number and string.
    string is not released, so it has to be allocted on thd mem_root
    or be a global string

    Ensure that we don't replace a kill with a lesser one. For example
    if user has done 'kill_connection' we shouldn't replace it with
    KILL_QUERY.
  */
  inline void set_killed(killed_state killed_arg,
                         int killed_errno_arg= 0,
                         const char *killed_err_msg_arg= 0)
  {
    mysql_mutex_lock(&LOCK_thd_kill);
    set_killed_no_mutex(killed_arg, killed_errno_arg, killed_err_msg_arg);
    mysql_mutex_unlock(&LOCK_thd_kill);
  }
  /*
    This is only used by THD::awake where we need to keep the lock mutex
    locked over some time.
    It's ok to have this inline, as in most cases killed_errno_arg will
    be a constant 0 and most of the function will disappear.
  */
  inline void set_killed_no_mutex(killed_state killed_arg,
                                  int killed_errno_arg= 0,
                                  const char *killed_err_msg_arg= 0)
  {
    if (killed <= killed_arg)
    {
      killed= killed_arg;
      if (killed_errno_arg)
      {
        /*
          If alloc fails, we only remember the killed flag.
          The worst things that can happen is that we get
          a suboptimal error message.
        */
        killed_err= (err_info*) alloc_root(&main_mem_root, sizeof(*killed_err));
        if (likely(killed_err))
        {
          killed_err->no= killed_errno_arg;
          ::strmake((char*) killed_err->msg, killed_err_msg_arg,
                    sizeof(killed_err->msg)-1);
        }
      }
    }
  }
  int killed_errno();
  void reset_killed();
  inline void reset_kill_query()
  {
    if (killed < KILL_CONNECTION)
    {
      reset_killed();
      mysys_var->abort= 0;
    }
  }
  inline void send_kill_message()
  {
    mysql_mutex_lock(&LOCK_thd_kill);
    int err= killed_errno();
    if (err)
      my_message(err, killed_err ? killed_err->msg : ER_THD(this, err), MYF(0));
    mysql_mutex_unlock(&LOCK_thd_kill);
  }
  /* return TRUE if we will abort query if we make a warning now */
  inline bool really_abort_on_warning()
  {
    return (abort_on_warning &&
            (!transaction->stmt.modified_non_trans_table ||
             (variables.sql_mode & MODE_STRICT_ALL_TABLES)));
  }
  void set_status_var_init();
  void reset_n_backup_open_tables_state(Open_tables_backup *backup);
  void restore_backup_open_tables_state(Open_tables_backup *backup);
  void reset_sub_statement_state(Sub_statement_state *backup, uint new_state);
  void restore_sub_statement_state(Sub_statement_state *backup);
  void store_slow_query_state(Sub_statement_state *backup);
  void reset_slow_query_state();
  void add_slow_query_state(Sub_statement_state *backup);
  void set_n_backup_active_arena(Query_arena *set, Query_arena *backup);
  void restore_active_arena(Query_arena *set, Query_arena *backup);

  inline void get_binlog_format(enum_binlog_format *format,
                                enum_binlog_format *current_format)
  {
    *format= (enum_binlog_format) variables.binlog_format;
    *current_format= current_stmt_binlog_format;
  }
  inline enum_binlog_format get_current_stmt_binlog_format()
  {
    return current_stmt_binlog_format;
  }
  inline void set_binlog_format(enum_binlog_format format,
                                enum_binlog_format current_format)
  {
    DBUG_ENTER("set_binlog_format");
    variables.binlog_format= format;
    current_stmt_binlog_format= current_format;
    DBUG_VOID_RETURN;
  }
  inline void set_binlog_format_stmt()
  {
    DBUG_ENTER("set_binlog_format_stmt");
    variables.binlog_format=    BINLOG_FORMAT_STMT;
    current_stmt_binlog_format= BINLOG_FORMAT_STMT;
    DBUG_VOID_RETURN;
  }
  /*
    @todo Make these methods private or remove them completely.  Only
    decide_logging_format should call them. /Sven
  */
  inline void set_current_stmt_binlog_format_row_if_mixed()
  {
    DBUG_ENTER("set_current_stmt_binlog_format_row_if_mixed");
    /*
      This should only be called from decide_logging_format.

      @todo Once we have ensured this, uncomment the following
      statement, remove the big comment below that, and remove the
      in_sub_stmt==0 condition from the following 'if'.
    */
    /* DBUG_ASSERT(in_sub_stmt == 0); */
    /*
      If in a stored/function trigger, the caller should already have done the
      change. We test in_sub_stmt to prevent introducing bugs where people
      wouldn't ensure that, and would switch to row-based mode in the middle
      of executing a stored function/trigger (which is too late, see also
      reset_current_stmt_binlog_format_row()); this condition will make their
      tests fail and so force them to propagate the
      lex->binlog_row_based_if_mixed upwards to the caller.
    */
    if ((wsrep_binlog_format(variables.binlog_format) == BINLOG_FORMAT_MIXED) && (in_sub_stmt == 0))
      set_current_stmt_binlog_format_row();

    DBUG_VOID_RETURN;
  }

  inline void set_current_stmt_binlog_format(enum_binlog_format format)
  {
    current_stmt_binlog_format= format;
  }

  inline void set_current_stmt_binlog_format_row()
  {
    DBUG_ENTER("set_current_stmt_binlog_format_row");
    current_stmt_binlog_format= BINLOG_FORMAT_ROW;
    DBUG_VOID_RETURN;
  }
  /* Set binlog format temporarily to statement. Returns old format */
  inline enum_binlog_format set_current_stmt_binlog_format_stmt()
  {
    enum_binlog_format orig_format= current_stmt_binlog_format;
    DBUG_ENTER("set_current_stmt_binlog_format_stmt");
    current_stmt_binlog_format= BINLOG_FORMAT_STMT;
    DBUG_RETURN(orig_format);
  }
  inline void restore_stmt_binlog_format(enum_binlog_format format)
  {
    DBUG_ENTER("restore_stmt_binlog_format");
    DBUG_ASSERT(!is_current_stmt_binlog_format_row());
    current_stmt_binlog_format= format;
    DBUG_VOID_RETURN;
  }
  inline void reset_current_stmt_binlog_format_row()
  {
    DBUG_ENTER("reset_current_stmt_binlog_format_row");
    /*
      If there are temporary tables, don't reset back to
      statement-based. Indeed it could be that:
      CREATE TEMPORARY TABLE t SELECT UUID(); # row-based
      # and row-based does not store updates to temp tables
      # in the binlog.
      INSERT INTO u SELECT * FROM t; # stmt-based
      and then the INSERT will fail as data inserted into t was not logged.
      So we continue with row-based until the temp table is dropped.
      If we are in a stored function or trigger, we mustn't reset in the
      middle of its execution (as the binary logging way of a stored function
      or trigger is decided when it starts executing, depending for example on
      the caller (for a stored function: if caller is SELECT or
      INSERT/UPDATE/DELETE...).
    */
    DBUG_PRINT("debug",
               ("temporary_tables: %s, in_sub_stmt: %s, system_thread: %s",
                YESNO(has_temporary_tables()), YESNO(in_sub_stmt),
                show_system_thread(system_thread)));
    if (in_sub_stmt == 0)
    {
      if (wsrep_binlog_format(variables.binlog_format) == BINLOG_FORMAT_ROW)
        set_current_stmt_binlog_format_row();
      else if (!has_temporary_tables())
        set_current_stmt_binlog_format_stmt();
    }
    DBUG_VOID_RETURN;
  }

  /**
    Set the current database; use deep copy of C-string.

    @param new_db     a pointer to the new database name.
    @param new_db_len length of the new database name.

    Initialize the current database from a NULL-terminated string with
    length. If we run out of memory, we free the current database and
    return TRUE.  This way the user will notice the error as there will be
    no current database selected (in addition to the error message set by
    malloc).

    @note This operation just sets {db, db_length}. Switching the current
    database usually involves other actions, like switching other database
    attributes including security context. In the future, this operation
    will be made private and more convenient interface will be provided.

    @return Operation status
      @retval FALSE Success
      @retval TRUE  Out-of-memory error
  */
  bool set_db(const LEX_CSTRING *new_db);

  /** Set the current database, without copying */
  void reset_db(const LEX_CSTRING *new_db);

  /*
    Copy the current database to the argument. Use the current arena to
    allocate memory for a deep copy: current database may be freed after
    a statement is parsed but before it's executed.

    Can only be called by owner of thd (no mutex protection)
  */
  bool copy_db_to(LEX_CSTRING *to)
  {
    if (db.str == NULL)
    {
      /*
        No default database is set. In this case if it's guaranteed that
        no CTE can be used in the statement then we can throw an error right
        now at the parser stage. Otherwise the decision about throwing such
        a message must be postponed until a post-parser stage when we are able
        to resolve all CTE names as we don't need this message to be thrown
        for any CTE references.
      */
      if (!lex->with_cte_resolution)
        my_message(ER_NO_DB_ERROR, ER(ER_NO_DB_ERROR), MYF(0));
      return TRUE;
    }

    to->str= strmake(db.str, db.length);
    to->length= db.length;
    return to->str == NULL;                     /* True on error */
  }
  /* Get db name or "". Use for printing current db */
  const char *get_db()
  { return safe_str(db.str); }

  thd_scheduler event_scheduler;

public:
  inline Internal_error_handler *get_internal_handler()
  { return m_internal_handler; }

  /**
    Add an internal error handler to the thread execution context.
    @param handler the exception handler to add
  */
  void push_internal_handler(Internal_error_handler *handler);

private:
  /**
    Handle a sql condition.
    @param sql_errno the condition error number
    @param sqlstate the condition sqlstate
    @param level the condition level
    @param msg the condition message text
    @param[out] cond_hdl the sql condition raised, if any
    @return true if the condition is handled
  */
  bool handle_condition(uint sql_errno,
                        const char* sqlstate,
                        Sql_condition::enum_warning_level *level,
                        const char* msg,
                        Sql_condition ** cond_hdl);

public:
  /**
    Remove the error handler last pushed.
  */
  Internal_error_handler *pop_internal_handler();

  /**
    Raise an exception condition.
    @param code the MYSQL_ERRNO error code of the error
  */
  void raise_error(uint code);

  /**
    Raise an exception condition, with a formatted message.
    @param code the MYSQL_ERRNO error code of the error
  */
  void raise_error_printf(uint code, ...);

  /**
    Raise a completion condition (warning).
    @param code the MYSQL_ERRNO error code of the warning
  */
  void raise_warning(uint code);

  /**
    Raise a completion condition (warning), with a formatted message.
    @param code the MYSQL_ERRNO error code of the warning
  */
  void raise_warning_printf(uint code, ...);

  /**
    Raise a completion condition (note), with a fixed message.
    @param code the MYSQL_ERRNO error code of the note
  */
  void raise_note(uint code);

  /**
    Raise an completion condition (note), with a formatted message.
    @param code the MYSQL_ERRNO error code of the note
  */
  void raise_note_printf(uint code, ...);

  /**
    @brief Push an error message into MySQL error stack with line
    and position information.

    This function provides semantic action implementers with a way
    to push the famous "You have a syntax error near..." error
    message into the error stack, which is normally produced only if
    a parse error is discovered internally by the Bison generated
    parser.
  */
  void parse_error(const char *err_text, const char *yytext)
  {
    Lex_input_stream *lip= &m_parser_state->m_lip;
    if (!yytext && !(yytext= lip->get_tok_start()))
        yytext= "";
    /* Push an error into the error stack */
    ErrConvString err(yytext, strlen(yytext), variables.character_set_client);
    my_printf_error(ER_PARSE_ERROR,  ER_THD(this, ER_PARSE_ERROR), MYF(0),
                    err_text, err.ptr(), lip->yylineno);
  }
  void parse_error(uint err_number, const char *yytext= 0)
  {
    parse_error(ER_THD(this, err_number), yytext);
  }
  void parse_error()
  {
    parse_error(ER_SYNTAX_ERROR);
  }
#ifdef mysqld_error_find_printf_error_used
  void parse_error(const char *t)
  {
  }
#endif
private:
  /*
    Only the implementation of the SIGNAL and RESIGNAL statements
    is permitted to raise SQL conditions in a generic way,
    or to raise them by bypassing handlers (RESIGNAL).
    To raise a SQL condition, the code should use the public
    raise_error() or raise_warning() methods provided by class THD.
  */
  friend class Sql_cmd_common_signal;
  friend class Sql_cmd_signal;
  friend class Sql_cmd_resignal;
  friend void push_warning(THD*, Sql_condition::enum_warning_level, uint, const char*);
  friend void my_message_sql(uint, const char *, myf);

  /**
    Raise a generic SQL condition.
    @param sql_errno the condition error number
    @param sqlstate the condition SQLSTATE
    @param level the condition level
    @param msg the condition message text
    @return The condition raised, or NULL
  */
  Sql_condition*
  raise_condition(uint sql_errno,
                  const char* sqlstate,
                  Sql_condition::enum_warning_level level,
                  const char* msg)
  {
    return raise_condition(sql_errno, sqlstate, level,
                           Sql_user_condition_identity(), msg);
  }

  /**
    Raise a generic or a user defined SQL condition.
    @param ucid      - the user condition identity
                       (or an empty identity if not a user condition)
    @param sql_errno - the condition error number
    @param sqlstate  - the condition SQLSTATE
    @param level     - the condition level
    @param msg       - the condition message text
    @return The condition raised, or NULL
  */
  Sql_condition*
  raise_condition(uint sql_errno,
                  const char* sqlstate,
                  Sql_condition::enum_warning_level level,
                  const Sql_user_condition_identity &ucid,
                  const char* msg);

  Sql_condition*
  raise_condition(const Sql_condition *cond)
  {
    Sql_condition *raised= raise_condition(cond->get_sql_errno(),
                                           cond->get_sqlstate(),
                                           cond->get_level(),
                                           *cond/*Sql_user_condition_identity*/,
                                           cond->get_message_text());
    if (raised)
      raised->copy_opt_attributes(cond);
    return raised;
  }

private:
  void push_warning_truncated_priv(Sql_condition::enum_warning_level level,
                                   uint sql_errno,
                                   const char *type_str, const char *val)
  {
    DBUG_ASSERT(sql_errno == ER_TRUNCATED_WRONG_VALUE ||
                sql_errno == ER_WRONG_VALUE);
    char buff[MYSQL_ERRMSG_SIZE];
    CHARSET_INFO *cs= &my_charset_latin1;
    cs->cset->snprintf(cs, buff, sizeof(buff),
                       ER_THD(this, sql_errno), type_str, val);
    /*
      Note: the format string can vary between ER_TRUNCATED_WRONG_VALUE
      and ER_WRONG_VALUE, but the code passed to push_warning() is
      always ER_TRUNCATED_WRONG_VALUE. This is intentional.
    */
    push_warning(this, level, ER_TRUNCATED_WRONG_VALUE, buff);
  }
public:
  void push_warning_truncated_wrong_value(Sql_condition::enum_warning_level level,
                                          const char *type_str, const char *val)
  {
    return push_warning_truncated_priv(level, ER_TRUNCATED_WRONG_VALUE,
                                       type_str, val);
  }
  void push_warning_wrong_value(Sql_condition::enum_warning_level level,
                                const char *type_str, const char *val)
  {
    return push_warning_truncated_priv(level, ER_WRONG_VALUE, type_str, val);
  }
  void push_warning_truncated_wrong_value(const char *type_str, const char *val)
  {
    return push_warning_truncated_wrong_value(Sql_condition::WARN_LEVEL_WARN,
                                              type_str, val);
  }
  void push_warning_truncated_value_for_field(Sql_condition::enum_warning_level
                                              level, const char *type_str,
                                              const char *val,
                                              const char *db_name,
                                              const char *table_name,
                                              const char *name)
  {
    DBUG_ASSERT(name);
    char buff[MYSQL_ERRMSG_SIZE];
    CHARSET_INFO *cs= &my_charset_latin1;

    if (!db_name)
      db_name= "";
    if (!table_name)
      table_name= "";
    cs->cset->snprintf(cs, buff, sizeof(buff),
                       ER_THD(this, ER_TRUNCATED_WRONG_VALUE_FOR_FIELD),
                       type_str, val, db_name, table_name, name,
                       (ulong) get_stmt_da()->current_row_for_warning());
    push_warning(this, level, ER_TRUNCATED_WRONG_VALUE, buff);

  }
  void push_warning_wrong_or_truncated_value(Sql_condition::enum_warning_level level,
                                             bool totally_useless_value,
                                             const char *type_str,
                                             const char *val,
                                             const char *db_name,
                                             const char *table_name,
                                             const char *field_name)
  {
    if (field_name)
      push_warning_truncated_value_for_field(level, type_str, val,
                                             db_name, table_name, field_name);
    else if (totally_useless_value)
      push_warning_wrong_value(level, type_str, val);
    else
      push_warning_truncated_wrong_value(level, type_str, val);
  }

public:
  /** Overloaded to guard query/query_length fields */
  virtual void set_statement(Statement *stmt);
  void set_command(enum enum_server_command command)
  {
    m_command= command;
#ifdef HAVE_PSI_THREAD_INTERFACE
    PSI_STATEMENT_CALL(set_thread_command)(m_command);
#endif
  }
  inline enum enum_server_command get_command() const
  { return m_command; }

  /**
    Assign a new value to thd->query and thd->query_id and mysys_var.
    Protected with LOCK_thd_data mutex.
  */
  void set_query(char *query_arg, size_t query_length_arg,
                 CHARSET_INFO *cs_arg)
  {
    set_query(CSET_STRING(query_arg, query_length_arg, cs_arg));
  }
  void set_query(char *query_arg, size_t query_length_arg) /*Mutex protected*/
  {
    set_query(CSET_STRING(query_arg, query_length_arg, charset()));
  }
  void set_query(const CSET_STRING &string_arg)
  {
    mysql_mutex_lock(&LOCK_thd_data);
    set_query_inner(string_arg);
    mysql_mutex_unlock(&LOCK_thd_data);

    PSI_CALL_set_thread_info(query(), query_length());
  }
  void reset_query()               /* Mutex protected */
  { set_query(CSET_STRING()); }
  void set_query_and_id(char *query_arg, uint32 query_length_arg,
                        CHARSET_INFO *cs, query_id_t new_query_id);
  void set_query_id(query_id_t new_query_id)
  {
    query_id= new_query_id;
#ifdef WITH_WSREP
    if (WSREP_NNULL(this))
    {
      set_wsrep_next_trx_id(query_id);
      WSREP_DEBUG("assigned new next trx id: %" PRIu64, wsrep_next_trx_id());
    }
#endif /* WITH_WSREP */
  }
  void set_open_tables(TABLE *open_tables_arg)
  {
    mysql_mutex_lock(&LOCK_thd_data);
    open_tables= open_tables_arg;
    mysql_mutex_unlock(&LOCK_thd_data);
  }
  void set_mysys_var(struct st_my_thread_var *new_mysys_var);
  void enter_locked_tables_mode(enum_locked_tables_mode mode_arg)
  {
    DBUG_ASSERT(locked_tables_mode == LTM_NONE);

    if (mode_arg == LTM_LOCK_TABLES)
    {
      /*
        When entering LOCK TABLES mode we should set explicit duration
        for all metadata locks acquired so far in order to avoid releasing
        them till UNLOCK TABLES statement.
        We don't do this when entering prelocked mode since sub-statements
        don't release metadata locks and restoring status-quo after leaving
        prelocking mode gets complicated.
      */
      mdl_context.set_explicit_duration_for_all_locks();
    }

    locked_tables_mode= mode_arg;
  }
  void leave_locked_tables_mode();
  /* Relesae transactional locks if there are no active transactions */
  void release_transactional_locks()
  {
    if (!in_active_multi_stmt_transaction())
      mdl_context.release_transactional_locks(this);
  }
  int decide_logging_format(TABLE_LIST *tables);

  /*
   In Some cases when decide_logging_format is called it does not have
   all information to decide the logging format. So that cases we call
   decide_logging_format_2 at later stages in execution.

   One example would be binlog format for insert on duplicate key
   (IODKU) but column with unique key is not inserted.  We do not have
   inserted columns info when we call decide_logging_format so on
   later stage we call reconsider_logging_format_for_iodup()
  */
  void reconsider_logging_format_for_iodup(TABLE *table);

  enum need_invoker { INVOKER_NONE=0, INVOKER_USER, INVOKER_ROLE};
  void binlog_invoker(bool role) { m_binlog_invoker= role ? INVOKER_ROLE : INVOKER_USER; }
  enum need_invoker need_binlog_invoker() { return m_binlog_invoker; }
  void get_definer(LEX_USER *definer, bool role);
  void set_invoker(const LEX_CSTRING *user, const LEX_CSTRING *host)
  {
    invoker.user= *user;
    invoker.host= *host;
  }
  LEX_CSTRING get_invoker_user() { return invoker.user; }
  LEX_CSTRING get_invoker_host() { return invoker.host; }
  bool has_invoker() { return invoker.user.length > 0; }

  void print_aborted_warning(uint threshold, const char *reason)
  {
    if (global_system_variables.log_warnings > threshold)
    {
      Security_context *sctx= &main_security_ctx;
      sql_print_warning(ER_THD(this, ER_NEW_ABORTING_CONNECTION),
                        thread_id, (db.str ? db.str : "unconnected"),
                        sctx->user ? sctx->user : "unauthenticated",
                        sctx->host_or_ip, reason);
    }
  }

public:
  void clear_wakeup_ready() { wakeup_ready= false; }
  /*
    Sleep waiting for others to wake us up with signal_wakeup_ready().
    Must call clear_wakeup_ready() before waiting.
  */
  void wait_for_wakeup_ready();
  /* Wake this thread up from wait_for_wakeup_ready(). */
  void signal_wakeup_ready();

  void add_status_to_global()
  {
    DBUG_ASSERT(status_in_global == 0);
    mysql_mutex_lock(&LOCK_status);
    add_to_status(&global_status_var, &status_var);
    /* Mark that this THD status has already been added in global status */
    status_var.global_memory_used= 0;
    status_in_global= 1;
    mysql_mutex_unlock(&LOCK_status);
  }

  wait_for_commit *wait_for_commit_ptr;
  int wait_for_prior_commit(bool allow_kill=true)
  {
    if (wait_for_commit_ptr)
      return wait_for_commit_ptr->wait_for_prior_commit(this, allow_kill);
    return 0;
  }
  void wakeup_subsequent_commits(int wakeup_error)
  {
    if (wait_for_commit_ptr)
      wait_for_commit_ptr->wakeup_subsequent_commits(wakeup_error);
  }
  wait_for_commit *suspend_subsequent_commits() {
    wait_for_commit *suspended= wait_for_commit_ptr;
    wait_for_commit_ptr= NULL;
    return suspended;
  }
  void resume_subsequent_commits(wait_for_commit *suspended) {
    DBUG_ASSERT(!wait_for_commit_ptr);
    wait_for_commit_ptr= suspended;
  }

  void mark_transaction_to_rollback(bool all);
  bool internal_transaction() { return transaction != &default_transaction; }
private:

  /** The current internal error handler for this thread, or NULL. */
  Internal_error_handler *m_internal_handler;

  /**
    The lex to hold the parsed tree of conventional (non-prepared) queries.
    Whereas for prepared and stored procedure statements we use an own lex
    instance for each new query, for conventional statements we reuse
    the same lex. (@see mysql_parse for details).
  */
  LEX main_lex;
  /**
    This memory root is used for two purposes:
    - for conventional queries, to allocate structures stored in main_lex
    during parsing, and allocate runtime data (execution plan, etc.)
    during execution.
    - for prepared queries, only to allocate runtime data. The parsed
    tree itself is reused between executions and thus is stored elsewhere.
  */
  MEM_ROOT main_mem_root;
  Diagnostics_area main_da;
  Diagnostics_area *m_stmt_da;

  /**
    It will be set if CURRENT_USER() or CURRENT_ROLE() is called in account
    management statements or default definer is set in CREATE/ALTER SP, SF,
    Event, TRIGGER or VIEW statements.

    Current user or role will be binlogged into Query_log_event if
    m_binlog_invoker is not NONE; It will be stored into invoker_host and
    invoker_user by SQL thread.
   */
  enum need_invoker m_binlog_invoker;

  /**
    It points to the invoker in the Query_log_event.
    SQL thread use it as the default definer in CREATE/ALTER SP, SF, Event,
    TRIGGER or VIEW statements or current user in account management
    statements if it is not NULL.
   */
  AUTHID invoker;

public:
  Session_tracker session_tracker;
  /*
    Flag, mutex and condition for a thread to wait for a signal from another
    thread.

    Currently used to wait for group commit to complete, can also be used for
    other purposes.
  */
  bool wakeup_ready;
  mysql_mutex_t LOCK_wakeup_ready;
  mysql_cond_t COND_wakeup_ready;
  /*
    The GTID assigned to the last commit. If no GTID was assigned to any commit
    so far, this is indicated by last_commit_gtid.seq_no == 0.
  */
private:
  rpl_gtid m_last_commit_gtid;

public:
  rpl_gtid get_last_commit_gtid() { return m_last_commit_gtid; }
  void set_last_commit_gtid(rpl_gtid &gtid);


  LF_PINS *tdc_hash_pins;
  LF_PINS *xid_hash_pins;
  bool fix_xid_hash_pins();

  const XID *get_xid() const
  {
#ifdef WITH_WSREP
    if (!wsrep_xid.is_null())
      return &wsrep_xid;
#endif /* WITH_WSREP */
    return (transaction->xid_state.is_explicit_XA() ?
            transaction->xid_state.get_xid() :
            &transaction->implicit_xid);
  }

/* Members related to temporary tables. */
public:
  /* Opened table states. */
  enum Temporary_table_state {
    TMP_TABLE_IN_USE,
    TMP_TABLE_NOT_IN_USE,
    TMP_TABLE_ANY
  };
  bool has_thd_temporary_tables();
  bool has_temporary_tables();

  TABLE *create_and_open_tmp_table(LEX_CUSTRING *frm,
                                   const char *path,
                                   const char *db,
                                   const char *table_name,
                                   bool open_internal_tables);

  TABLE *find_temporary_table(const char *db, const char *table_name,
                              Temporary_table_state state= TMP_TABLE_IN_USE);
  TABLE *find_temporary_table(const TABLE_LIST *tl,
                              Temporary_table_state state= TMP_TABLE_IN_USE);

  TMP_TABLE_SHARE *find_tmp_table_share_w_base_key(const char *key,
                                                   uint key_length);
  TMP_TABLE_SHARE *find_tmp_table_share(const char *db,
                                        const char *table_name);
  TMP_TABLE_SHARE *find_tmp_table_share(const TABLE_LIST *tl);
  TMP_TABLE_SHARE *find_tmp_table_share(const char *key, size_t key_length);

  bool open_temporary_table(TABLE_LIST *tl);
  bool open_temporary_tables(TABLE_LIST *tl);

  bool close_temporary_tables();
  bool rename_temporary_table(TABLE *table, const LEX_CSTRING *db,
                              const LEX_CSTRING *table_name);
  bool drop_temporary_table(TABLE *table, bool *is_trans, bool delete_table);
  bool rm_temporary_table(handlerton *hton, const char *path);
  void mark_tmp_tables_as_free_for_reuse();
  void mark_tmp_table_as_free_for_reuse(TABLE *table);

  TMP_TABLE_SHARE* save_tmp_table_share(TABLE *table);
  void restore_tmp_table_share(TMP_TABLE_SHARE *share);
  void close_unused_temporary_table_instances(const TABLE_LIST *tl);

private:
  /* Whether a lock has been acquired? */
  bool m_tmp_tables_locked;

  uint create_tmp_table_def_key(char *key, const char *db,
                                const char *table_name);
  TMP_TABLE_SHARE *create_temporary_table(LEX_CUSTRING *frm,
                                          const char *path, const char *db,
                                          const char *table_name);
  TABLE *find_temporary_table(const char *key, uint key_length,
                              Temporary_table_state state);
  TABLE *open_temporary_table(TMP_TABLE_SHARE *share, const char *alias);
  bool find_and_use_tmp_table(const TABLE_LIST *tl, TABLE **out_table);
  bool use_temporary_table(TABLE *table, TABLE **out_table);
  void close_temporary_table(TABLE *table);
  bool log_events_and_free_tmp_shares();
  bool free_tmp_table_share(TMP_TABLE_SHARE *share, bool delete_table);
  void free_temporary_table(TABLE *table);
  bool lock_temporary_tables();
  void unlock_temporary_tables();

  inline uint tmpkeyval(TMP_TABLE_SHARE *share)
  {
    return uint4korr(share->table_cache_key.str +
                     share->table_cache_key.length - 4);
  }

  inline TMP_TABLE_SHARE *tmp_table_share(TABLE *table)
  {
    DBUG_ASSERT(table->s->tmp_table);
    return static_cast<TMP_TABLE_SHARE *>(table->s);
  }

public:
  thd_async_state async_state;
#ifdef HAVE_REPLICATION
  /*
    If we do a purge of binary logs, log index info of the threads
    that are currently reading it needs to be adjusted. To do that
    each thread that is using LOG_INFO needs to adjust the pointer to it
  */
  LOG_INFO *current_linfo;
  Slave_info *slave_info;

  void set_current_linfo(LOG_INFO *linfo);
  void reset_current_linfo() { set_current_linfo(0); }

  int register_slave(uchar *packet, size_t packet_length);
  void unregister_slave();
  bool is_binlog_dump_thread();
#endif

  /*
    Indicates if this thread is suspended due to awaiting an ACK from a
    replica. True if suspended, false otherwise.

    Note that this variable is protected by Repl_semi_sync_master::LOCK_binlog
  */
  bool is_awaiting_semisync_ack;

  inline ulong wsrep_binlog_format(ulong binlog_format) const
  {
#ifdef WITH_WSREP
    // During CTAS we force ROW format
    if (wsrep_ctas)
      return BINLOG_FORMAT_ROW;
    else
      return ((wsrep_forced_binlog_format != BINLOG_FORMAT_UNSPEC) ?
               wsrep_forced_binlog_format : binlog_format);
#else
    return (binlog_format);
#endif
  }

#ifdef WITH_WSREP
  bool                      wsrep_applier; /* dedicated slave applier thread */
  bool                      wsrep_applier_closing; /* applier marked to close */
  bool                      wsrep_client_thread; /* to identify client threads*/
  query_id_t                wsrep_last_query_id;
  XID                       wsrep_xid;

  /** This flag denotes that record locking should be skipped during INSERT
  and gap locking during SELECT. Only used by the streaming replication thread
  that only modifies the wsrep_schema.SR table. */
  my_bool                   wsrep_skip_locking;

  mysql_cond_t              COND_wsrep_thd;

  // changed from wsrep_seqno_t to wsrep_trx_meta_t in wsrep API rev 75
  uint32                    wsrep_rand;
  rpl_group_info            *wsrep_rgi;
  bool                      wsrep_converted_lock_session;
  char                      wsrep_info[128]; /* string for dynamic proc info */
  ulong                     wsrep_retry_counter; // of autocommit
  bool                      wsrep_PA_safe;
  char*                     wsrep_retry_query;
  size_t                    wsrep_retry_query_len;
  enum enum_server_command  wsrep_retry_command;
  enum wsrep_consistency_check_mode 
                            wsrep_consistency_check;
  std::vector<wsrep::provider::status_variable> wsrep_status_vars;
  int                       wsrep_mysql_replicated;
  const char*               wsrep_TOI_pre_query; /* a query to apply before 
                                                    the actual TOI query */
  size_t                    wsrep_TOI_pre_query_len;
  wsrep_po_handle_t         wsrep_po_handle;
  size_t                    wsrep_po_cnt;
  void                      *wsrep_apply_format;
  uchar*                    wsrep_rbr_buf;
  wsrep_gtid_t              wsrep_sync_wait_gtid;
  uint64                    wsrep_last_written_gtid_seqno;
  uint64                    wsrep_current_gtid_seqno;
  ulong                     wsrep_affected_rows;
  bool                      wsrep_has_ignored_error;
<<<<<<< HEAD
  /* true if wsrep_on was ON in last wsrep_on_update */
  bool                      wsrep_was_on;

=======
>>>>>>> f60fc22e
  /*
    When enabled, do not replicate/binlog updates from the current table that's
    being processed. At the moment, it is used to keep mysql.gtid_slave_pos
    table updates from being replicated to other nodes via galera replication.
  */
  bool                      wsrep_ignore_table;
  /* thread who has started kill for this THD protected by LOCK_thd_data*/
  my_thread_id              wsrep_aborter;
  /* Kill signal used, if thread was killed by manual KILL. Protected by
     LOCK_thd_kill. */
  std::atomic<killed_state> wsrep_abort_by_kill;
  /* */
  struct err_info*          wsrep_abort_by_kill_err;
#ifndef DBUG_OFF
  int                       wsrep_killed_state;
#endif /* DBUG_OFF */
  /* true if BF abort is observed in do_command() right after reading
  client's packet, and if the client has sent PS execute command. */
  bool                      wsrep_delayed_BF_abort;
  // true if this transaction is CREATE TABLE AS SELECT (CTAS)
  bool                      wsrep_ctas;
  /*
    Transaction id:
    * m_wsrep_next_trx_id is assigned on the first query after
      wsrep_next_trx_id() return WSREP_UNDEFINED_TRX_ID
    * Each storage engine must assign value of wsrep_next_trx_id()
      when the transaction starts.
    * Effective transaction id is returned via wsrep_trx_id()
   */
  /*
    Return effective transaction id
  */
  wsrep_trx_id_t wsrep_trx_id() const
  {
    return m_wsrep_client_state.transaction().id().get();
  }


  /*
    Set next trx id
   */
  void set_wsrep_next_trx_id(query_id_t query_id)
  {
    m_wsrep_next_trx_id = (wsrep_trx_id_t) query_id;
  }
  /*
    Return next trx id
   */
  wsrep_trx_id_t wsrep_next_trx_id() const
  {
    return m_wsrep_next_trx_id;
  }
  /*
    If node is async slave and have parallel execution, wait for prior commits.
   */
  bool wsrep_parallel_slave_wait_for_prior_commit();
private:
  wsrep_trx_id_t m_wsrep_next_trx_id; /* cast from query_id_t */
  /* wsrep-lib */
  Wsrep_mutex m_wsrep_mutex;
  Wsrep_condition_variable m_wsrep_cond;
  Wsrep_client_service m_wsrep_client_service;
  Wsrep_client_state m_wsrep_client_state;

public:
  Wsrep_client_state& wsrep_cs() { return m_wsrep_client_state; }
  const Wsrep_client_state& wsrep_cs() const { return m_wsrep_client_state; }
  const wsrep::transaction& wsrep_trx() const
  { return m_wsrep_client_state.transaction(); }
  const wsrep::streaming_context& wsrep_sr() const
  { return m_wsrep_client_state.transaction().streaming_context(); }
  /* Pointer to applier service for streaming THDs. This is needed to
     be able to delete applier service object in case of background
     rollback. */
  Wsrep_applier_service* wsrep_applier_service;
  /* wait_for_commit struct for binlog group commit */
  wait_for_commit wsrep_wfc;
#endif /* WITH_WSREP */

  /* Handling of timeouts for commands */
  thr_timer_t query_timer;

public:
  void set_query_timer()
  {
#ifndef EMBEDDED_LIBRARY
    /*
      Don't start a query timer if
      - If timeouts are not set
      - if we are in a stored procedure or sub statement
      - If this is a slave thread
      - If we already have set a timeout (happens when running prepared
        statements that calls mysql_execute_command())
    */
    if (!variables.max_statement_time || spcont  || in_sub_stmt ||
        slave_thread || query_timer.expired == 0)
      return;
    thr_timer_settime(&query_timer, variables.max_statement_time);
#endif
  }
  void reset_query_timer()
  {
#ifndef EMBEDDED_LIBRARY
    if (spcont || in_sub_stmt || slave_thread)
      return;
    if (!query_timer.expired)
      thr_timer_end(&query_timer);
#endif
  }
  bool restore_set_statement_var()
  {
    return main_lex.restore_set_statement_var();
  }
  /* Copy relevant `stmt` transaction flags to `all` transaction. */
  void merge_unsafe_rollback_flags()
  {
    if (transaction->stmt.modified_non_trans_table)
      transaction->all.modified_non_trans_table= TRUE;
    transaction->all.m_unsafe_rollback_flags|=
      (transaction->stmt.m_unsafe_rollback_flags &
       (THD_TRANS::MODIFIED_NON_TRANS_TABLE |
        THD_TRANS::DID_WAIT | THD_TRANS::CREATED_TEMP_TABLE |
        THD_TRANS::DROPPED_TEMP_TABLE | THD_TRANS::DID_DDL |
        THD_TRANS::EXECUTED_TABLE_ADMIN_CMD));
  }

  uint get_net_wait_timeout()
  {
    if (in_active_multi_stmt_transaction())
    {
      if (transaction->all.is_trx_read_write())
      {
        if (variables.idle_write_transaction_timeout > 0)
          return variables.idle_write_transaction_timeout;
      }
      else
      {
        if (variables.idle_readonly_transaction_timeout > 0)
          return variables.idle_readonly_transaction_timeout;
      }

      if (variables.idle_transaction_timeout > 0)
        return variables.idle_transaction_timeout;
    }

    return variables.net_wait_timeout;
  }

  /**
    Switch to a sublex, to parse a substatement or an expression.
  */
  void set_local_lex(sp_lex_local *sublex)
  {
    DBUG_ASSERT(lex->sphead);
    lex= sublex;
    /* Reset part of parser state which needs this. */
    m_parser_state->m_yacc.reset_before_substatement();
  }

  /**
    Switch back from a sublex (currently pointed by this->lex) to the old lex.
    Sublex is merged to "oldlex" and this->lex is set to "oldlex".

    This method is called after parsing a substatement or an expression.
    set_local_lex() must be previously called.
    @param oldlex - The old lex which was active before set_local_lex().
    @returns      - false on success, true on error (failed to merge LEX's).

    See also sp_head::merge_lex().
  */
  bool restore_from_local_lex_to_old_lex(LEX *oldlex);

  Item *sp_fix_func_item(Item **it_addr);
  Item *sp_prepare_func_item(Item **it_addr, uint cols= 1);
  bool sp_eval_expr(Field *result_field, Item **expr_item_ptr);

  bool sql_parser(LEX *old_lex, LEX *lex,
                  char *str, uint str_len, bool stmt_prepare_mode);

  myf get_utf8_flag() const
  {
    return (variables.old_behavior & OLD_MODE_UTF8_IS_UTF8MB3 ?
            MY_UTF8_IS_UTF8MB3 : 0);
  }

  /**
    Save current lex to the output parameter and reset it to point to
    main_lex. This method is called from mysql_client_binlog_statement()
    to temporary

    @param[out] backup_lex  original value of current lex
  */

  void backup_and_reset_current_lex(LEX **backup_lex)
  {
    *backup_lex= lex;
    lex= &main_lex;
  }


  /**
    Restore current lex to its original value it had before calling the method
    backup_and_reset_current_lex().

    @param backup_lex  original value of current lex
  */

  void restore_current_lex(LEX *backup_lex)
  {
    lex= backup_lex;
  }

  bool should_collect_handler_stats() const
  {
    return (variables.log_slow_verbosity & LOG_SLOW_VERBOSITY_ENGINE) ||
           lex->analyze_stmt;
  }

  /* Return true if we should create a note when an unusable key is found */
  bool give_notes_for_unusable_keys()
  {
    return ((variables.note_verbosity & (NOTE_VERBOSITY_UNUSABLE_KEYS)) ||
            (lex->describe && // Is EXPLAIN
             (variables.note_verbosity & NOTE_VERBOSITY_EXPLAIN)));
  }
};


/*
  Start a new independent transaction for the THD.
  The old one is stored in this object and restored when calling
  restore_old_transaction() or when the object is freed
*/

class start_new_trans
{
  /* container for handler's private per-connection data */
  Ha_data old_ha_data[MAX_HA];
  struct THD::st_transactions *old_transaction, new_transaction;
  Open_tables_backup open_tables_state_backup;
  MDL_savepoint mdl_savepoint;
  PSI_transaction_locker *m_transaction_psi;
  THD *org_thd;
  uint in_sub_stmt;
  uint server_status;
  my_bool wsrep_on;

public:
  start_new_trans(THD *thd);
  ~start_new_trans()
  {
    destroy();
  }
  void destroy()
  {
    if (org_thd)                                // Safety
      restore_old_transaction();
    new_transaction.free();
  }
  void restore_old_transaction();
};

/** A short cut for thd->get_stmt_da()->set_ok_status(). */

inline void
my_ok(THD *thd, ulonglong affected_rows_arg= 0, ulonglong id= 0,
        const char *message= NULL)
{
  thd->set_row_count_func(affected_rows_arg);
  thd->set_affected_rows(affected_rows_arg);
  thd->get_stmt_da()->set_ok_status(affected_rows_arg, id, message);
}


/** A short cut for thd->get_stmt_da()->set_eof_status(). */

inline void
my_eof(THD *thd)
{
  thd->set_row_count_func(-1);
  thd->get_stmt_da()->set_eof_status(thd);

  TRANSACT_TRACKER(add_trx_state(thd, TX_RESULT_SET));
}

#define tmp_disable_binlog(A)                                              \
  {ulonglong tmp_disable_binlog__save_options= (A)->variables.option_bits; \
  (A)->variables.option_bits&= ~OPTION_BIN_LOG;                            \
  (A)->variables.option_bits|= OPTION_BIN_TMP_LOG_OFF;

#define reenable_binlog(A)                                                  \
  (A)->variables.option_bits= tmp_disable_binlog__save_options; }


inline date_conv_mode_t sql_mode_for_dates(THD *thd)
{
  static_assert((ulonglong(date_conv_mode_t::KNOWN_MODES) &
                 ulonglong(time_round_mode_t::KNOWN_MODES)) == 0,
                "date_conv_mode_t and time_round_mode_t must use different "
                "bit values");
  static_assert(MODE_NO_ZERO_DATE    == date_mode_t::NO_ZERO_DATE &&
                MODE_NO_ZERO_IN_DATE == date_mode_t::NO_ZERO_IN_DATE &&
                MODE_INVALID_DATES   == date_mode_t::INVALID_DATES,
                "sql_mode_t and date_mode_t values must be equal");
  return date_conv_mode_t(thd->variables.sql_mode &
          (MODE_NO_ZERO_DATE | MODE_NO_ZERO_IN_DATE | MODE_INVALID_DATES));
}

/*
  Used to hold information about file and file structure in exchange
  via non-DB file (...INTO OUTFILE..., ...LOAD DATA...)
  XXX: We never call destructor for objects of this class.
*/

class sql_exchange :public Sql_alloc
{
public:
  enum enum_filetype filetype; /* load XML, Added by Arnold & Erik */
  const char *file_name;
  String *field_term,*enclosed,*line_term,*line_start,*escaped;
  bool opt_enclosed;
  bool dumpfile;
  ulong skip_lines;
  CHARSET_INFO *cs;
  sql_exchange(const char *name, bool dumpfile_flag,
               enum_filetype filetype_arg= FILETYPE_CSV);
  bool escaped_given(void) const;
};

/*
  This is used to get result from a select
*/

class JOIN;

/* Pure interface for sending tabular data */
class select_result_sink: public Sql_alloc
{
public:
  THD *thd;
  select_result_sink(THD *thd_arg): thd(thd_arg) {}
  inline int send_data_with_check(List<Item> &items,
                              SELECT_LEX_UNIT *u,
                              ha_rows sent)
  {
    if (u->lim.check_offset(sent))
      return 0;

    if (u->thd->killed == ABORT_QUERY)
      return 0;

    return send_data(items);
  }
  /*
    send_data returns 0 on ok, 1 on error and -1 if data was ignored, for
    example for a duplicate row entry written to a temp table.
  */
  virtual int send_data(List<Item> &items)=0;
  virtual ~select_result_sink() = default;
  void reset(THD *thd_arg) { thd= thd_arg; }
};

class select_result_interceptor;

/*
  Interface for sending tabular data, together with some other stuff:

  - Primary purpose seems to be seding typed tabular data:
     = the DDL is sent with send_fields()
     = the rows are sent with send_data()
  Besides that,
  - there seems to be an assumption that the sent data is a result of 
    SELECT_LEX_UNIT *unit,
  - nest_level is used by SQL parser
*/

class select_result :public select_result_sink 
{
protected:
  /* 
    All descendant classes have their send_data() skip the first 
    unit->offset_limit_cnt rows sent.  Select_materialize
    also uses unit->get_column_types().
  */
  SELECT_LEX_UNIT *unit;
  /* Something used only by the parser: */
public:
  ha_rows est_records;  /* estimated number of records in the result */
  select_result(THD *thd_arg): select_result_sink(thd_arg), est_records(0) {}
  void set_unit(SELECT_LEX_UNIT *unit_arg) { unit= unit_arg; }
  virtual ~select_result() = default;
  /**
    Change wrapped select_result.

    Replace the wrapped result object with new_result and call
    prepare() and prepare2() on new_result.

    This base class implementation doesn't wrap other select_results.

    @param new_result The new result object to wrap around

    @retval false Success
    @retval true  Error
  */
  virtual bool change_result(select_result *new_result)
  {
    return false;
  }
  virtual int prepare(List<Item> &list, SELECT_LEX_UNIT *u)
  {
    unit= u;
    return 0;
  }
  virtual int prepare2(JOIN *join) { return 0; }
  /*
    Because of peculiarities of prepared statements protocol
    we need to know number of columns in the result set (if
    there is a result set) apart from sending columns metadata.
  */
  virtual uint field_count(List<Item> &fields) const
  { return fields.elements; }
  virtual bool send_result_set_metadata(List<Item> &list, uint flags)=0;
  virtual bool initialize_tables (JOIN *join) { return 0; }
  virtual bool send_eof()=0;
  /**
    Check if this query returns a result set and therefore is allowed in
    cursors and set an error message if it is not the case.

    @retval FALSE     success
    @retval TRUE      error, an error message is set
  */
  virtual bool check_simple_select() const;
  virtual void abort_result_set() {}
  /*
    Cleanup instance of this class for next execution of a prepared
    statement/stored procedure.
  */
  virtual void cleanup();
  void set_thd(THD *thd_arg) { thd= thd_arg; }
  void reset(THD *thd_arg)
  {
    select_result_sink::reset(thd_arg);
    unit= NULL;
  }
#ifdef EMBEDDED_LIBRARY
  virtual void begin_dataset() {}
#else
  void begin_dataset() {}
#endif
  virtual void update_used_tables() {}

  /* this method is called just before the first row of the table can be read */
  virtual void prepare_to_read_rows() {}

  void remove_offset_limit()
  {
    unit->lim.remove_offset();
  }

  /*
    This returns
    - NULL if the class sends output row to the client
    - this if the output is set elsewhere (a file, @variable, or table).
  */
  virtual select_result_interceptor *result_interceptor()=0;

  /*
    This method is used to distinguish an normal SELECT from the cursor
    structure discovery for cursor%ROWTYPE routine variables.
    If this method returns "true", then a SELECT execution performs only
    all preparation stages, but does not fetch any rows.
  */
  virtual bool view_structure_only() const { return false; }
};


/*
  This is a select_result_sink which simply writes all data into a (temporary)
  table. Creation/deletion of the table is outside of the scope of the class
  
  It is aimed at capturing SHOW EXPLAIN output, so:
  - Unlike select_result class, we don't assume that the sent data is an 
    output of a SELECT_LEX_UNIT (and so we don't apply "LIMIT x,y" from the
    unit)
  - We don't try to convert the target table to MyISAM 
*/

class select_result_explain_buffer : public select_result_sink
{
public:
  select_result_explain_buffer(THD *thd_arg, TABLE *table_arg) : 
    select_result_sink(thd_arg), dst_table(table_arg) {};

  TABLE *dst_table; /* table to write into */

  /* The following is called in the child thread: */
  int send_data(List<Item> &items);
};


/*
  This is a select_result_sink which stores the data in text form.

  It is only used to save EXPLAIN output.
*/

class select_result_text_buffer : public select_result_sink
{
public:
  select_result_text_buffer(THD *thd_arg): select_result_sink(thd_arg) {}
  int send_data(List<Item> &items);
  bool send_result_set_metadata(List<Item> &fields, uint flag);

  void save_to(String *res);
private:
  int append_row(List<Item> &items, bool send_names);

  List<char*> rows;
  int n_columns;
};


/*
  Base class for select_result descendands which intercept and
  transform result set rows. As the rows are not sent to the client,
  sending of result set metadata should be suppressed as well.
*/

class select_result_interceptor: public select_result
{
public:
  select_result_interceptor(THD *thd_arg):
    select_result(thd_arg), suppress_my_ok(false)
  {
    DBUG_ENTER("select_result_interceptor::select_result_interceptor");
    DBUG_PRINT("enter", ("this %p", this));
    DBUG_VOID_RETURN;
  }              /* Remove gcc warning */
  uint field_count(List<Item> &fields) const { return 0; }
  bool send_result_set_metadata(List<Item> &fields, uint flag) { return FALSE; }
  select_result_interceptor *result_interceptor() { return this; }

  /*
    Instruct the object to not call my_ok(). Client output will be handled
    elsewhere. (this is used by ANALYZE $stmt feature).
  */
  void disable_my_ok_calls() { suppress_my_ok= true; }
  void reset(THD *thd_arg)
  {
    select_result::reset(thd_arg);
    suppress_my_ok= false;
  }
protected:
  bool suppress_my_ok;
};


class sp_cursor_statistics
{
protected:
  ulonglong m_fetch_count; // Number of FETCH commands since last OPEN
  ulonglong m_row_count;   // Number of successful FETCH since last OPEN
  bool m_found;            // If last FETCH fetched a row
public:
  sp_cursor_statistics()
   :m_fetch_count(0),
    m_row_count(0),
    m_found(false)
  { }
  bool found() const
  { return m_found; }

  ulonglong row_count() const
  { return m_row_count; }

  ulonglong fetch_count() const
  { return m_fetch_count; }
  void reset() { *this= sp_cursor_statistics(); }
};


/* A mediator between stored procedures and server side cursors */
class sp_lex_keeper;
class sp_cursor: public sp_cursor_statistics
{
private:
  /// An interceptor of cursor result set used to implement
  /// FETCH <cname> INTO <varlist>.
  class Select_fetch_into_spvars: public select_result_interceptor
  {
    List<sp_variable> *spvar_list;
    uint field_count;
    bool m_view_structure_only;
    bool send_data_to_variable_list(List<sp_variable> &vars, List<Item> &items);
  public:
    Select_fetch_into_spvars(THD *thd_arg, bool view_structure_only)
     :select_result_interceptor(thd_arg),
      m_view_structure_only(view_structure_only)
    {}
    void reset(THD *thd_arg)
    {
      select_result_interceptor::reset(thd_arg);
      spvar_list= NULL;
      field_count= 0;
    }
    uint get_field_count() { return field_count; }
    void set_spvar_list(List<sp_variable> *vars) { spvar_list= vars; }

    virtual bool send_eof() { return FALSE; }
    virtual int send_data(List<Item> &items);
    virtual int prepare(List<Item> &list, SELECT_LEX_UNIT *u);
    virtual bool view_structure_only() const { return m_view_structure_only; }
};

public:
  sp_cursor()
   :result(NULL, false),
    m_lex_keeper(NULL),
    server_side_cursor(NULL)
  { }
  sp_cursor(THD *thd_arg, sp_lex_keeper *lex_keeper, bool view_structure_only)
   :result(thd_arg, view_structure_only),
    m_lex_keeper(lex_keeper),
    server_side_cursor(NULL)
  {}

  virtual ~sp_cursor()
  { destroy(); }

  sp_lex_keeper *get_lex_keeper() { return m_lex_keeper; }

  int open(THD *thd);

  int close(THD *thd);

  my_bool is_open()
  { return MY_TEST(server_side_cursor); }

  int fetch(THD *, List<sp_variable> *vars, bool error_on_no_data);

  bool export_structure(THD *thd, Row_definition_list *list);

  void reset(THD *thd_arg, sp_lex_keeper *lex_keeper)
  {
    sp_cursor_statistics::reset();
    result.reset(thd_arg);
    m_lex_keeper= lex_keeper;
    server_side_cursor= NULL;
  }

private:
  Select_fetch_into_spvars result;
  sp_lex_keeper *m_lex_keeper;
  Server_side_cursor *server_side_cursor;
  void destroy();
};


class select_send :public select_result {
  /**
    True if we have sent result set metadata to the client.
    In this case the client always expects us to end the result
    set with an eof or error packet
  */
  bool is_result_set_started;
public:
  select_send(THD *thd_arg):
    select_result(thd_arg), is_result_set_started(FALSE) {}
  bool send_result_set_metadata(List<Item> &list, uint flags);
  int send_data(List<Item> &items);
  bool send_eof();
  virtual bool check_simple_select() const { return FALSE; }
  void abort_result_set();
  virtual void cleanup();
  select_result_interceptor *result_interceptor() { return NULL; }
};


/*
  We need this class, because select_send::send_eof() will call ::my_eof.

  See also class Protocol_discard.
*/

class select_send_analyze : public select_send
{
  bool send_result_set_metadata(List<Item> &list, uint flags) { return 0; }
  bool send_eof() { return 0; }
  void abort_result_set() {}
public:
  select_send_analyze(THD *thd_arg): select_send(thd_arg) {}
};


class select_to_file :public select_result_interceptor {
protected:
  sql_exchange *exchange;
  File file;
  IO_CACHE cache;
  ha_rows row_count;
  char path[FN_REFLEN];

public:
  select_to_file(THD *thd_arg, sql_exchange *ex):
    select_result_interceptor(thd_arg), exchange(ex), file(-1),row_count(0L)
  { path[0]=0; }
  ~select_to_file();
  bool send_eof();
  void cleanup();
};


#define ESCAPE_CHARS "ntrb0ZN" // keep synchronous with READ_INFO::unescape


/*
 List of all possible characters of a numeric value text representation.
*/
#define NUMERIC_CHARS ".0123456789e+-"


class select_export :public select_to_file {
  uint field_term_length;
  int field_sep_char,escape_char,line_sep_char;
  int field_term_char; // first char of FIELDS TERMINATED BY or MAX_INT
  /*
    The is_ambiguous_field_sep field is true if a value of the field_sep_char
    field is one of the 'n', 't', 'r' etc characters
    (see the READ_INFO::unescape method and the ESCAPE_CHARS constant value).
  */
  bool is_ambiguous_field_sep;
  /*
     The is_ambiguous_field_term is true if field_sep_char contains the first
     char of the FIELDS TERMINATED BY (ENCLOSED BY is empty), and items can
     contain this character.
  */
  bool is_ambiguous_field_term;
  /*
    The is_unsafe_field_sep field is true if a value of the field_sep_char
    field is one of the '0'..'9', '+', '-', '.' and 'e' characters
    (see the NUMERIC_CHARS constant value).
  */
  bool is_unsafe_field_sep;
  bool fixed_row_size;
  CHARSET_INFO *write_cs; // output charset
public:
  select_export(THD *thd_arg, sql_exchange *ex): select_to_file(thd_arg, ex) {}
  ~select_export();
  int prepare(List<Item> &list, SELECT_LEX_UNIT *u);
  int send_data(List<Item> &items);
};


class select_dump :public select_to_file {
public:
  select_dump(THD *thd_arg, sql_exchange *ex): select_to_file(thd_arg, ex) {}
  int prepare(List<Item> &list, SELECT_LEX_UNIT *u);
  int send_data(List<Item> &items);
};


class select_insert :public select_result_interceptor {
 public:
  select_result *sel_result;
  TABLE_LIST *table_list;
  TABLE *table;
  List<Item> *fields;
  ulonglong autoinc_value_of_last_inserted_row; // autogenerated or not
  COPY_INFO info;
  bool insert_into_view;
  select_insert(THD *thd_arg, TABLE_LIST *table_list_par, TABLE *table_par,
                List<Item> *fields_par, List<Item> *update_fields,
                List<Item> *update_values, enum_duplicates duplic,
                bool ignore, select_result *sel_ret_list);
  ~select_insert();
  int prepare(List<Item> &list, SELECT_LEX_UNIT *u);
  virtual int prepare2(JOIN *join);
  virtual int send_data(List<Item> &items);
  virtual bool store_values(List<Item> &values);
  virtual bool can_rollback_data() { return 0; }
  bool prepare_eof();
  bool send_ok_packet();
  bool send_eof();
  virtual void abort_result_set();
  /* not implemented: select_insert is never re-used in prepared statements */
  void cleanup();
};


class select_create: public select_insert {
  TABLE_LIST *create_table;
  Table_specification_st *create_info;
  TABLE_LIST *select_tables;
  Alter_info *alter_info;
  Field **field;
  /* lock data for tmp table */
  MYSQL_LOCK *m_lock;
  /* m_lock or thd->extra_lock */
  MYSQL_LOCK **m_plock;
  bool       exit_done;
  TMP_TABLE_SHARE *saved_tmp_table_share;
  DDL_LOG_STATE ddl_log_state_create, ddl_log_state_rm;

public:
  select_create(THD *thd_arg, TABLE_LIST *table_arg,
                Table_specification_st *create_info_par,
                Alter_info *alter_info_arg,
                List<Item> &select_fields,enum_duplicates duplic, bool ignore,
                TABLE_LIST *select_tables_arg):
    select_insert(thd_arg, table_arg, NULL, &select_fields, 0, 0, duplic,
                  ignore, NULL),
    create_table(table_arg),
    create_info(create_info_par),
    select_tables(select_tables_arg),
    alter_info(alter_info_arg),
    m_plock(NULL), exit_done(0),
    saved_tmp_table_share(0)
    {
      bzero(&ddl_log_state_create, sizeof(ddl_log_state_create));
      bzero(&ddl_log_state_rm, sizeof(ddl_log_state_rm));
    }
  int prepare(List<Item> &list, SELECT_LEX_UNIT *u);

  int binlog_show_create_table(TABLE **tables, uint count);
  bool store_values(List<Item> &values);
  bool send_eof();
  virtual void abort_result_set();
  virtual bool can_rollback_data() { return 1; }

  // Needed for access from local class MY_HOOKS in prepare(), since thd is proteted.
  const THD *get_thd(void) { return thd; }
  const HA_CREATE_INFO *get_create_info() { return create_info; };
  int prepare2(JOIN *join) { return 0; }

private:
  TABLE *create_table_from_items(THD *thd,
                                  List<Item> *items,
                                  MYSQL_LOCK **lock,
                                  TABLEOP_HOOKS *hooks);
};

#include <myisam.h>

#ifdef WITH_ARIA_STORAGE_ENGINE
#include <maria.h>
#else
#undef USE_ARIA_FOR_TMP_TABLES
#endif

#ifdef USE_ARIA_FOR_TMP_TABLES
#define TMP_ENGINE_COLUMNDEF MARIA_COLUMNDEF
#define TMP_ENGINE_HTON maria_hton
#define TMP_ENGINE_NAME "Aria"
inline uint tmp_table_max_key_length() { return maria_max_key_length(); }
inline uint tmp_table_max_key_parts() { return maria_max_key_segments(); }
#else
#define TMP_ENGINE_COLUMNDEF MI_COLUMNDEF
#define TMP_ENGINE_HTON myisam_hton
#define TMP_ENGINE_NAME "MyISAM"
inline uint tmp_table_max_key_length() { return MI_MAX_KEY_LENGTH; }
inline uint tmp_table_max_key_parts() { return MI_MAX_KEY_SEG; }
#endif

/*
  Param to create temporary tables when doing SELECT:s
  NOTE
    This structure is copied using memcpy as a part of JOIN.
*/

class TMP_TABLE_PARAM :public Sql_alloc
{
public:
  List<Item> copy_funcs;
  Copy_field *copy_field, *copy_field_end;
  uchar	    *group_buff;
  const char *tmp_name;
  Item	    **items_to_copy;			/* Fields in tmp table */
  TMP_ENGINE_COLUMNDEF *recinfo, *start_recinfo;
  KEY *keyinfo;
  ha_rows end_write_records;
  /**
    Number of normal fields in the query, including those referred to
    from aggregate functions. Hence, "SELECT `field1`,
    SUM(`field2`) from t1" sets this counter to 2.

    @see count_field_types
  */
  uint	field_count; 
  /**
    Number of fields in the query that have functions. Includes both
    aggregate functions (e.g., SUM) and non-aggregates (e.g., RAND).
    Also counts functions referred to from aggregate functions, i.e.,
    "SELECT SUM(RAND())" sets this counter to 2.

    @see count_field_types
  */
  uint  func_count;  
  /**
    Number of fields in the query that have aggregate functions. Note
    that the optimizer may choose to optimize away these fields by
    replacing them with constants, in which case sum_func_count will
    need to be updated.

    @see opt_sum_query, count_field_types
  */
  uint  sum_func_count;   
  uint  copy_func_count;                        // Allocated copy fields
  uint  hidden_field_count;
  uint	group_parts,group_length,group_null_parts;

  /*
    If we're doing a GROUP BY operation, shows which one is used:
    true  TemporaryTableWithPartialSums algorithm (see end_update()).
    false OrderedGroupBy algorithm (see end_write_group()).
  */
  uint	quick_group;
  /**
    Enabled when we have atleast one outer_sum_func. Needed when used
    along with distinct.

    @see create_tmp_table
  */
  bool  using_outer_summary_function;
  CHARSET_INFO *table_charset;
  bool schema_table;
  /* TRUE if the temp table is created for subquery materialization. */
  bool materialized_subquery;
  /* TRUE if all columns of the table are guaranteed to be non-nullable */
  bool force_not_null_cols;
  /*
    True if GROUP BY and its aggregate functions are already computed
    by a table access method (e.g. by loose index scan). In this case
    query execution should not perform aggregation and should treat
    aggregate functions as normal functions.
  */
  bool precomputed_group_by;
  bool force_copy_fields;
  /*
    If TRUE, create_tmp_field called from create_tmp_table will convert
    all BIT fields to 64-bit longs. This is a workaround the limitation
    that MEMORY tables cannot index BIT columns.
  */
  bool bit_fields_as_long;
  /*
    Whether to create or postpone actual creation of this temporary table.
    TRUE <=> create_tmp_table will create only the TABLE structure.
  */
  bool skip_create_table;

  TMP_TABLE_PARAM()
    :copy_field(0), group_parts(0),
     group_length(0), group_null_parts(0),
     using_outer_summary_function(0),
     schema_table(0), materialized_subquery(0), force_not_null_cols(0),
     precomputed_group_by(0),
     force_copy_fields(0), bit_fields_as_long(0), skip_create_table(0)
  {
    init();
  }
  ~TMP_TABLE_PARAM()
  {
    cleanup();
  }
  void init(void);
  inline void cleanup(void)
  {
    if (copy_field)				/* Fix for Intel compiler */
    {
      delete [] copy_field;
      copy_field= NULL;
      copy_field_end= NULL;
    }
  }
};


class select_unit :public select_result_interceptor
{
protected:
  uint curr_step, prev_step, curr_sel;
  enum sub_select_type step;
public:
  TMP_TABLE_PARAM tmp_table_param;
  /* Number of additional (hidden) field of the used temporary table */
  int addon_cnt;
  int write_err; /* Error code from the last send_data->ha_write_row call. */
  TABLE *table;

  select_unit(THD *thd_arg):
    select_result_interceptor(thd_arg), addon_cnt(0), table(0)
  {
    init();
    tmp_table_param.init();
  }
  int prepare(List<Item> &list, SELECT_LEX_UNIT *u);
  /**
    Do prepare() and prepare2() if they have been postponed until
    column type information is computed (used by select_union_direct).

    @param types Column types

    @return false on success, true on failure
  */
  virtual bool postponed_prepare(List<Item> &types)
  { return false; }
  int send_data(List<Item> &items);
  int write_record();
  int update_counter(Field *counter, longlong value);
  int delete_record();
  bool send_eof();
  virtual bool flush();
  void cleanup();
  virtual bool create_result_table(THD *thd, List<Item> *column_types,
                                   bool is_distinct, ulonglong options,
                                   const LEX_CSTRING *alias,
                                   bool bit_fields_as_long,
                                   bool create_table,
                                   bool keep_row_order,
                                   uint hidden);
  TMP_TABLE_PARAM *get_tmp_table_param() { return &tmp_table_param; }
  void init()
  {
    curr_step= prev_step= 0;
    curr_sel= UINT_MAX;
    step= UNION_TYPE;
    write_err= 0;
  }
  virtual void change_select();
  virtual bool force_enable_index_if_needed() { return false; }
};


/**
  @class select_unit_ext

  The class used when processing rows produced by operands of query expressions
  containing INTERSECT ALL and/or EXCEPT all operations. One or two extra fields
  of the temporary to store the rows of the partial and final result can be employed.
  Both of them contain counters. The second additional field is used only when
  the processed query expression contains INTERSECT ALL.

  Consider how these extra fields are used.

  Let
    table t1 (f char(8))
    table t2 (f char(8))
    table t3 (f char(8))
  contain the following sets:
    ("b"),("a"),("d"),("c"),("b"),("a"),("c"),("a")
    ("c"),("b"),("c"),("c"),("a"),("b"),("g")
    ("c"),("a"),("b"),("d"),("b"),("e")

  - Let's demonstrate how the the set operation INTERSECT ALL is proceesed
    for the query
              SELECT f FROM t1 INTERSECT ALL SELECT f FROM t2

    When send_data() is called for the rows of the first operand we put
    the processed record into the temporary table if there was no such record
    setting dup_cnt field to 1 and add_cnt field to 0 and increment the
    counter in the dup_cnt field by one otherwise. We get

      |add_cnt|dup_cnt| f |
      |0      |2      |b  |
      |0      |3      |a  |
      |0      |1      |d  |
      |0      |2      |c  |

    The call of send_eof() for the first operand swaps the values stored in
    dup_cnt and add_cnt. After this, we'll see the following rows in the
    temporary table

      |add_cnt|dup_cnt| f |
      |2      |0      |b  |
      |3      |0      |a  |
      |1      |0      |d  |
      |2      |0      |c  |

    When send_data() is called for the rows of the second operand we increment
    the counter in dup_cnt if the processed row is found in the table and do
    nothing otherwise. As a result we get

      |add_cnt|dup_cnt| f |
      |2      |2      |b  |
      |3      |1      |a  |
      |1      |0      |d  |
      |2      |3      |c  |

    At the call of send_eof() for the second operand first we disable index.
    Then for each record, the minimum of counters from dup_cnt and add_cnt m is
    taken. If m == 0 then the record is deleted. Otherwise record is replaced
    with m copies of it. Yet the counter in this copies are set to 1 for
    dup_cnt and to 0 for add_cnt

      |add_cnt|dup_cnt| f |
      |0      |1      |b  |
      |0      |1      |b  |
      |0      |1      |a  |
      |0      |1      |c  |
      |0      |1      |c  |

  - Let's demonstrate how the the set operation EXCEPT ALL is proceesed
    for the query
              SELECT f FROM t1 EXCEPT ALL SELECT f FROM t3

    Only one additional counter field dup_cnt is used for EXCEPT ALL.
    After the first operand has been processed we have in the temporary table

      |dup_cnt| f |
      |2      |b  |
      |3      |a  |
      |1      |d  |
      |2      |c  |

    When send_data() is called for the rows of the second operand we decrement
    the counter in dup_cnt if the processed row is found in the table and do
    nothing otherwise. If the counter becomes 0 we delete the record

      |dup_cnt| f |
      |2      |a  |
      |1      |c  |

    Finally at the call of send_eof() for the second operand we disable index
    unfold rows adding duplicates

      |dup_cnt| f |
      |1      |a  |
      |1      |a  |
      |1      |c  |
 */

class select_unit_ext :public select_unit
{
public:
  select_unit_ext(THD *thd_arg):
    select_unit(thd_arg), increment(0), is_index_enabled(TRUE), 
    curr_op_type(UNSPECIFIED)
  {
  };
  int send_data(List<Item> &items);
  void change_select();
  int unfold_record(ha_rows cnt);
  bool send_eof();
  bool force_enable_index_if_needed()
  {
    is_index_enabled= true;
    return true;
  }
  bool disable_index_if_needed(SELECT_LEX *curr_sl);
  
  /* 
    How to change increment/decrement the counter in duplicate_cnt field 
    when processing a record produced by the current operand in send_data().
    The value can be 1 or -1
  */
  int increment;
  /* TRUE <=> the index of the result temporary table is enabled */
  bool is_index_enabled;
  /* The type of the set operation currently executed */
  enum set_op_type curr_op_type;
  /* 
    Points to the extra field of the temporary table where
    duplicate counters are stored
  */ 
  Field *duplicate_cnt;
  /* 
    Points to the extra field of the temporary table where additional
    counters used only for INTERSECT ALL operations are stored
  */
  Field *additional_cnt;
};

class select_union_recursive :public select_unit
{
 public:
  /* The temporary table with the new records generated by one iterative step */
  TABLE *incr_table;
  /* The TMP_TABLE_PARAM structure used to create incr_table */
  TMP_TABLE_PARAM incr_table_param;
  /* One of tables from the list rec_tables (determined dynamically) */
  TABLE *first_rec_table_to_update;
  /*
    The list of all recursive table references to the CTE for whose
    specification this select_union_recursive was created
 */
  List<TABLE_LIST> rec_table_refs;
  /*
    The count of how many times cleanup() was called with cleaned==false
    for the unit specifying the recursive CTE for which this object was created
    or for the unit specifying a CTE that mutually recursive with this CTE.
  */
  uint cleanup_count;
  long row_counter;

  select_union_recursive(THD *thd_arg):
    select_unit(thd_arg),
      incr_table(0), first_rec_table_to_update(0), cleanup_count(0),
      row_counter(0)
  { incr_table_param.init(); };

  int send_data(List<Item> &items);
  bool create_result_table(THD *thd, List<Item> *column_types,
                           bool is_distinct, ulonglong options,
                           const LEX_CSTRING *alias,
                           bool bit_fields_as_long,
                           bool create_table,
                           bool keep_row_order,
                           uint hidden);
  void cleanup();
};

/**
  UNION result that is passed directly to the receiving select_result
  without filling a temporary table.

  Function calls are forwarded to the wrapped select_result, but some
  functions are expected to be called only once for each query, so
  they are only executed for the first SELECT in the union (execept
  for send_eof(), which is executed only for the last SELECT).

  This select_result is used when a UNION is not DISTINCT and doesn't
  have a global ORDER BY clause. @see st_select_lex_unit::prepare().
*/

class select_union_direct :public select_unit
{
private:
  /* Result object that receives all rows */
  select_result *result;
  /* The last SELECT_LEX of the union */
  SELECT_LEX *last_select_lex;

  /* Wrapped result has received metadata */
  bool done_send_result_set_metadata;
  /* Wrapped result has initialized tables */
  bool done_initialize_tables;

  /* Accumulated limit_found_rows */
  ulonglong limit_found_rows;

  /* Number of rows offset */
  ha_rows offset;
  /* Number of rows limit + offset, @see select_union_direct::send_data() */
  ha_rows limit;

public:
  /* Number of rows in the union */
  ha_rows send_records; 
  select_union_direct(THD *thd_arg, select_result *result_arg,
                      SELECT_LEX *last_select_lex_arg):
  select_unit(thd_arg), result(result_arg),
    last_select_lex(last_select_lex_arg),
    done_send_result_set_metadata(false), done_initialize_tables(false),
    limit_found_rows(0)
    { send_records= 0; }
  bool change_result(select_result *new_result);
  uint field_count(List<Item> &fields) const
  {
    // Only called for top-level select_results, usually select_send
    DBUG_ASSERT(false); /* purecov: inspected */
    return 0; /* purecov: inspected */
  }
  bool postponed_prepare(List<Item> &types);
  bool send_result_set_metadata(List<Item> &list, uint flags);
  int send_data(List<Item> &items);
  bool initialize_tables (JOIN *join);
  bool send_eof();
  bool flush() { return false; }
  bool check_simple_select() const
  {
    /* Only called for top-level select_results, usually select_send */
    DBUG_ASSERT(false); /* purecov: inspected */
    return false; /* purecov: inspected */
  }
  void abort_result_set()
  {
    result->abort_result_set(); /* purecov: inspected */
  }
  void cleanup()
  {
    send_records= 0;
  }
  void set_thd(THD *thd_arg)
  {
    /*
      Only called for top-level select_results, usually select_send,
      and for the results of subquery engines
      (select_<something>_subselect).
    */
    DBUG_ASSERT(false); /* purecov: inspected */
  }
  void remove_offset_limit()
  {
    // EXPLAIN should never output to a select_union_direct
    DBUG_ASSERT(false); /* purecov: inspected */
  }
  void begin_dataset()
  {
    // Only called for sp_cursor::Select_fetch_into_spvars
    DBUG_ASSERT(false); /* purecov: inspected */
  }
};


/* Base subselect interface class */
class select_subselect :public select_result_interceptor
{
protected:
  Item_subselect *item;
public:
  select_subselect(THD *thd_arg, Item_subselect *item_arg):
    select_result_interceptor(thd_arg), item(item_arg) {}
  int send_data(List<Item> &items)=0;
  bool send_eof() { return 0; };
};

/* Single value subselect interface class */
class select_singlerow_subselect :public select_subselect
{
public:
  select_singlerow_subselect(THD *thd_arg, Item_subselect *item_arg):
    select_subselect(thd_arg, item_arg)
  {}
  int send_data(List<Item> &items);
};


/*
  This class specializes select_union to collect statistics about the
  data stored in the temp table. Currently the class collects statistcs
  about NULLs.
*/

class select_materialize_with_stats : public select_unit
{
protected:
  class Column_statistics
  {
  public:
    /* Count of NULLs per column. */
    ha_rows null_count;
    /* The row number that contains the first NULL in a column. */
    ha_rows min_null_row;
    /* The row number that contains the last NULL in a column. */
    ha_rows max_null_row;
  };

  /* Array of statistics data per column. */
  Column_statistics* col_stat;

  /*
    The number of columns in the biggest sub-row that consists of only
    NULL values.
  */
  uint max_nulls_in_row;
  /*
    Count of rows writtent to the temp table. This is redundant as it is
    already stored in handler::stats.records, however that one is relatively
    expensive to compute (given we need that for evry row).
  */
  ha_rows count_rows;

protected:
  void reset();

public:
  select_materialize_with_stats(THD *thd_arg): select_unit(thd_arg)
  { tmp_table_param.init(); }
  bool create_result_table(THD *thd, List<Item> *column_types,
                           bool is_distinct, ulonglong options,
                           const LEX_CSTRING *alias,
                           bool bit_fields_as_long,
                           bool create_table,
                           bool keep_row_order,
                           uint hidden);
  bool init_result_table(ulonglong select_options);
  int send_data(List<Item> &items);
  void cleanup();
  ha_rows get_null_count_of_col(uint idx)
  {
    DBUG_ASSERT(idx < table->s->fields);
    return col_stat[idx].null_count;
  }
  ha_rows get_max_null_of_col(uint idx)
  {
    DBUG_ASSERT(idx < table->s->fields);
    return col_stat[idx].max_null_row;
  }
  ha_rows get_min_null_of_col(uint idx)
  {
    DBUG_ASSERT(idx < table->s->fields);
    return col_stat[idx].min_null_row;
  }
  uint get_max_nulls_in_row() { return max_nulls_in_row; }
};


/* used in independent ALL/ANY optimisation */
class select_max_min_finder_subselect :public select_subselect
{
  Item_cache *cache;
  bool (select_max_min_finder_subselect::*op)();
  bool fmax;
  bool is_all;
  void set_op(const Type_handler *ha);
public:
  select_max_min_finder_subselect(THD *thd_arg, Item_subselect *item_arg,
                                  bool mx, bool all):
    select_subselect(thd_arg, item_arg), cache(0), fmax(mx), is_all(all)
  {}
  void cleanup();
  int send_data(List<Item> &items);
  bool cmp_real();
  bool cmp_int();
  bool cmp_decimal();
  bool cmp_str();
  bool cmp_time();
  bool cmp_native();
};

/* EXISTS subselect interface class */
class select_exists_subselect :public select_subselect
{
public:
  select_exists_subselect(THD *thd_arg, Item_subselect *item_arg):
    select_subselect(thd_arg, item_arg) {}
  int send_data(List<Item> &items);
};


/*
  Optimizer and executor structure for the materialized semi-join info. This
  structure contains
   - The sj-materialization temporary table
   - Members needed to make index lookup or a full scan of the temptable.
*/
class POSITION;

class SJ_MATERIALIZATION_INFO : public Sql_alloc
{
public:
  /* Optimal join sub-order */
  POSITION *positions;

  uint tables; /* Number of tables in the sj-nest */

  /* Number of rows in the materialized table, before the de-duplication */
  double rows_with_duplicates;

  /* Expected #rows in the materialized table, after de-duplication */
  double rows;

  /* 
    Cost to materialize - execute the sub-join and write rows into temp.table
  */
  Cost_estimate materialization_cost;

  /* Cost to make one lookup in the temptable */
  Cost_estimate lookup_cost;
  
  /* Cost of scanning the materialized table */
  Cost_estimate scan_cost;

  /* --- Execution structures ---------- */
  
  /*
    TRUE <=> This structure is used for execution. We don't necessarily pick
    sj-materialization, so some of SJ_MATERIALIZATION_INFO structures are not
    used by materialization
  */
  bool is_used;
  
  bool materialized; /* TRUE <=> materialization already performed */
  /*
    TRUE  - the temptable is read with full scan
    FALSE - we use the temptable for index lookups
  */
  bool is_sj_scan; 
  
  /* The temptable and its related info */
  TMP_TABLE_PARAM sjm_table_param;
  List<Item> sjm_table_cols;
  TABLE *table;

  /* Structure used to make index lookups */
  struct st_table_ref *tab_ref;
  Item *in_equality; /* See create_subq_in_equalities() */

  Item *join_cond; /* See comments in make_join_select() */
  Copy_field *copy_field; /* Needed for SJ_Materialization scan */
};


/* Structs used when sorting */
struct SORT_FIELD_ATTR
{
  /*
    If using mem-comparable fixed-size keys:
    length of the mem-comparable image of the field, in bytes.

    If using packed keys: still the same? Not clear what is the use of it.
  */
  uint length;

  /*
    For most datatypes, this is 0.
    The exception are the VARBINARY columns.
    For those columns, the comparison actually compares

      (value_prefix(N), suffix=length(value))

    Here value_prefix is either the whole value or its prefix if it was too
    long, and the suffix is the length of the original value.
    (this way, for values X and Y:  if X=prefix(Y) then X compares as less
    than Y
  */
  uint suffix_length;

  /*
    If using packed keys, number of bytes that are used to store the length
    of the packed key.

  */
  uint length_bytes;

  /* Max. length of the original value, in bytes */
  uint original_length;
  enum Type { FIXED_SIZE, VARIABLE_SIZE } type;
  /*
    TRUE  : if the item or field is NULLABLE
    FALSE : otherwise
  */
  bool maybe_null;
  CHARSET_INFO *cs;
  uint pack_sort_string(uchar *to, const Binary_string *str,
                        CHARSET_INFO *cs) const;
  int compare_packed_fixed_size_vals(uchar *a, size_t *a_len,
                                     uchar *b, size_t *b_len);
  int compare_packed_varstrings(uchar *a, size_t *a_len,
                                uchar *b, size_t *b_len);
  bool check_if_packing_possible(THD *thd) const;
  bool is_variable_sized() { return type == VARIABLE_SIZE; }
  void set_length_and_original_length(THD *thd, uint length_arg);
};


struct SORT_FIELD: public SORT_FIELD_ATTR
{
  Field *field;				/* Field to sort */
  Item	*item;				/* Item if not sorting fields */
  bool reverse;				/* if descending sort */
};


typedef struct st_sort_buffer {
  uint index;					/* 0 or 1 */
  uint sort_orders;
  uint change_pos;				/* If sort-fields changed */
  char **buff;
  SORT_FIELD *sortorder;
} SORT_BUFFER;

/* Structure for db & table in sql_yacc */

class Table_ident :public Sql_alloc
{
public:
  LEX_CSTRING db;
  LEX_CSTRING table;
  SELECT_LEX_UNIT *sel;
  inline Table_ident(THD *thd, const LEX_CSTRING *db_arg,
                     const LEX_CSTRING *table_arg,
		     bool force)
    :table(*table_arg), sel((SELECT_LEX_UNIT *)0)
  {
    if (!force && (thd->client_capabilities & CLIENT_NO_SCHEMA))
      db= null_clex_str;
    else
      db= *db_arg;
  }
  inline Table_ident(const LEX_CSTRING *table_arg)
    :table(*table_arg), sel((SELECT_LEX_UNIT *)0)
  {
    db= null_clex_str;
  }
  /*
    This constructor is used only for the case when we create a derived
    table. A derived table has no name and doesn't belong to any database.
    Later, if there was an alias specified for the table, it will be set
    by add_table_to_list.
  */
  inline Table_ident(SELECT_LEX_UNIT *s) : sel(s)
  {
    /* We must have a table name here as this is used with add_table_to_list */
    db.str= empty_c_string;                    /* a subject to casedn_str */
    db.length= 0;
    table.str= internal_table_name;
    table.length=1;
  }
  bool is_derived_table() const { return MY_TEST(sel); }
  inline void change_db(LEX_CSTRING *db_name)
  {
    db= *db_name;
  }
  bool resolve_table_rowtype_ref(THD *thd, Row_definition_list &defs);
  bool append_to(THD *thd, String *to) const;
};


class Qualified_column_ident: public Table_ident
{
public:
  LEX_CSTRING m_column;
public:
  Qualified_column_ident(const LEX_CSTRING *column)
    :Table_ident(&null_clex_str),
    m_column(*column)
  { }
  Qualified_column_ident(const LEX_CSTRING *table, const LEX_CSTRING *column)
   :Table_ident(table),
    m_column(*column)
  { }
  Qualified_column_ident(THD *thd,
                         const LEX_CSTRING *db,
                         const LEX_CSTRING *table,
                         const LEX_CSTRING *column)
   :Table_ident(thd, db, table, false),
    m_column(*column)
  { }
  bool resolve_type_ref(THD *thd, Column_definition *def);
  bool append_to(THD *thd, String *to) const;
};


// this is needed for user_vars hash
class user_var_entry
{
  CHARSET_INFO *m_charset;
 public:
  user_var_entry() = default;                         /* Remove gcc warning */
  LEX_CSTRING name;
  char *value;
  size_t length;
  query_id_t update_query_id, used_query_id;
  Item_result type;
  bool unsigned_flag;

  double val_real(bool *null_value);
  longlong val_int(bool *null_value) const;
  String *val_str(bool *null_value, String *str, uint decimals) const;
  my_decimal *val_decimal(bool *null_value, my_decimal *result);
  CHARSET_INFO *charset() const { return m_charset; }
  void set_charset(CHARSET_INFO *cs) { m_charset= cs; }
};

user_var_entry *get_variable(HASH *hash, LEX_CSTRING *name,
				    bool create_if_not_exists);

class SORT_INFO;
class multi_delete :public select_result_interceptor
{
  TABLE_LIST *delete_tables, *table_being_deleted;
  Unique **tempfiles;
  ha_rows deleted, found;
  uint num_of_tables;
  int error;
  bool do_delete;
  /* True if at least one table we delete from is transactional */
  bool transactional_tables;
  /* True if at least one table we delete from is not transactional */
  bool normal_tables;
  bool delete_while_scanning;
  /*
     error handling (rollback and binlogging) can happen in send_eof()
     so that afterward abort_result_set() needs to find out that.
  */
  bool error_handled;

public:
  // Methods used by ColumnStore
  uint get_num_of_tables() const { return num_of_tables; }
  TABLE_LIST* get_tables() const { return delete_tables; }
public:
  multi_delete(THD *thd_arg, TABLE_LIST *dt, uint num_of_tables);
  ~multi_delete();
  int prepare(List<Item> &list, SELECT_LEX_UNIT *u);
  int send_data(List<Item> &items);
  bool initialize_tables (JOIN *join);
  int do_deletes();
  int do_table_deletes(TABLE *table, SORT_INFO *sort_info, bool ignore);
  bool send_eof();
  inline ha_rows num_deleted() const { return deleted; }
  virtual void abort_result_set();
  void prepare_to_read_rows();
};


class multi_update :public select_result_interceptor
{
  TABLE_LIST *all_tables; /* query/update command tables */
  List<TABLE_LIST> *leaves;     /* list of leaves of join table tree */
  List<TABLE_LIST> updated_leaves;  /* list of of updated leaves */
  TABLE_LIST *update_tables;
  TABLE **tmp_tables, *main_table, *table_to_update;
  TMP_TABLE_PARAM *tmp_table_param;
  ha_rows updated, found;
  List <Item> *fields, *values;
  List <Item> **fields_for_table, **values_for_table;
  uint table_count;
  /*
   List of tables referenced in the CHECK OPTION condition of
   the updated view excluding the updated table.
  */
  List <TABLE> unupdated_check_opt_tables;
  Copy_field *copy_field;
  enum enum_duplicates handle_duplicates;
  bool do_update, trans_safe;
  /* True if the update operation has made a change in a transactional table */
  bool transactional_tables;
  bool ignore;
  /* 
     error handling (rollback and binlogging) can happen in send_eof()
     so that afterward  abort_result_set() needs to find out that.
  */
  bool error_handled;
  
  /* Need this to protect against multiple prepare() calls */
  bool prepared;

  // For System Versioning (may need to insert new fields to a table).
  ha_rows updated_sys_ver;

  bool has_vers_fields;

public:
  multi_update(THD *thd_arg, TABLE_LIST *ut, List<TABLE_LIST> *leaves_list,
	       List<Item> *fields, List<Item> *values,
	       enum_duplicates handle_duplicates, bool ignore);
  ~multi_update();
  bool init(THD *thd);
  int prepare(List<Item> &list, SELECT_LEX_UNIT *u);
  int send_data(List<Item> &items);
  bool initialize_tables (JOIN *join);
  int prepare2(JOIN *join);
  int  do_updates();
  bool send_eof();
  inline ha_rows num_found() const { return found; }
  inline ha_rows num_updated() const { return updated; }
  virtual void abort_result_set();
  void update_used_tables();
  void prepare_to_read_rows();
};

class my_var_sp;
class my_var : public Sql_alloc  {
public:
  const LEX_CSTRING name;
  enum type { SESSION_VAR, LOCAL_VAR, PARAM_VAR };
  type scope;
  my_var(const LEX_CSTRING *j, enum type s) : name(*j), scope(s) { }
  virtual ~my_var() = default;
  virtual bool set(THD *thd, Item *val) = 0;
  virtual my_var_sp *get_my_var_sp() { return NULL; }
};

class my_var_sp: public my_var {
  const Sp_rcontext_handler *m_rcontext_handler;
  const Type_handler *m_type_handler;
public:
  uint offset;
  /*
    Routine to which this Item_splocal belongs. Used for checking if correct
    runtime context is used for variable handling.
  */
  sp_head *sp;
  my_var_sp(const Sp_rcontext_handler *rcontext_handler,
            const LEX_CSTRING *j, uint o, const Type_handler *type_handler,
            sp_head *s)
    : my_var(j, LOCAL_VAR),
      m_rcontext_handler(rcontext_handler),
      m_type_handler(type_handler), offset(o), sp(s) { }
  ~my_var_sp() = default;
  bool set(THD *thd, Item *val);
  my_var_sp *get_my_var_sp() { return this; }
  const Type_handler *type_handler() const
  { return m_type_handler; }
  sp_rcontext *get_rcontext(sp_rcontext *local_ctx) const;
};

/*
  This class handles fields of a ROW SP variable when it's used as a OUT
  parameter in a stored procedure.
*/
class my_var_sp_row_field: public my_var_sp
{
  uint m_field_offset;
public:
  my_var_sp_row_field(const Sp_rcontext_handler *rcontext_handler,
                      const LEX_CSTRING *varname, const LEX_CSTRING *fieldname,
                      uint var_idx, uint field_idx, sp_head *s)
   :my_var_sp(rcontext_handler, varname, var_idx,
              &type_handler_double/*Not really used*/, s),
    m_field_offset(field_idx)
  { }
  bool set(THD *thd, Item *val);
};

class my_var_user: public my_var {
public:
  my_var_user(const LEX_CSTRING *j)
    : my_var(j, SESSION_VAR) { }
  ~my_var_user() = default;
  bool set(THD *thd, Item *val);
};

class select_dumpvar :public select_result_interceptor {
  ha_rows row_count;
  my_var_sp *m_var_sp_row; // Not NULL if SELECT INTO row_type_sp_variable
  bool send_data_to_var_list(List<Item> &items);
public:
  List<my_var> var_list;
  select_dumpvar(THD *thd_arg)
   :select_result_interceptor(thd_arg), row_count(0), m_var_sp_row(NULL)
  { var_list.empty(); }
  ~select_dumpvar() = default;
  int prepare(List<Item> &list, SELECT_LEX_UNIT *u);
  int send_data(List<Item> &items);
  bool send_eof();
  virtual bool check_simple_select() const;
  void cleanup();
};

/* Bits in sql_command_flags */

#define CF_CHANGES_DATA           (1U << 0)
#define CF_REPORT_PROGRESS        (1U << 1)
#define CF_STATUS_COMMAND         (1U << 2)
#define CF_SHOW_TABLE_COMMAND     (1U << 3)
#define CF_WRITE_LOGS_COMMAND     (1U << 4)

/**
  Must be set for SQL statements that may contain
  Item expressions and/or use joins and tables.
  Indicates that the parse tree of such statement may
  contain rule-based optimizations that depend on metadata
  (i.e. number of columns in a table), and consequently
  that the statement must be re-prepared whenever
  referenced metadata changes. Must not be set for
  statements that themselves change metadata, e.g. RENAME,
  ALTER and other DDL, since otherwise will trigger constant
  reprepare. Consequently, complex item expressions and
  joins are currently prohibited in these statements.
*/
#define CF_REEXECUTION_FRAGILE    (1U << 5)
/**
  Implicitly commit before the SQL statement is executed.

  Statements marked with this flag will cause any active
  transaction to end (commit) before proceeding with the
  command execution.

  This flag should be set for statements that probably can't
  be rolled back or that do not expect any previously metadata
  locked tables.
*/
#define CF_IMPLICIT_COMMIT_BEGIN   (1U << 6)
/**
  Implicitly commit after the SQL statement.

  Statements marked with this flag are automatically committed
  at the end of the statement.

  This flag should be set for statements that will implicitly
  open and take metadata locks on system tables that should not
  be carried for the whole duration of a active transaction.
*/
#define CF_IMPLICIT_COMMIT_END    (1U << 7)
/**
  CF_IMPLICT_COMMIT_BEGIN and CF_IMPLICIT_COMMIT_END are used
  to ensure that the active transaction is implicitly committed
  before and after every DDL statement and any statement that
  modifies our currently non-transactional system tables.
*/
#define CF_AUTO_COMMIT_TRANS  (CF_IMPLICIT_COMMIT_BEGIN | CF_IMPLICIT_COMMIT_END)

/**
  Diagnostic statement.
  Diagnostic statements:
  - SHOW WARNING
  - SHOW ERROR
  - GET DIAGNOSTICS (WL#2111)
  do not modify the diagnostics area during execution.
*/
#define CF_DIAGNOSTIC_STMT        (1U << 8)

/**
  Identifies statements that may generate row events
  and that may end up in the binary log.
*/
#define CF_CAN_GENERATE_ROW_EVENTS (1U << 9)

/**
  Identifies statements which may deal with temporary tables and for which
  temporary tables should be pre-opened to simplify privilege checks.
*/
#define CF_PREOPEN_TMP_TABLES   (1U << 10)

/**
  Identifies statements for which open handlers should be closed in the
  beginning of the statement.
*/
#define CF_HA_CLOSE             (1U << 11)

/**
  Identifies statements that can be explained with EXPLAIN.
*/
#define CF_CAN_BE_EXPLAINED       (1U << 12)

/** Identifies statements which may generate an optimizer trace */
#define CF_OPTIMIZER_TRACE        (1U << 14)

/**
   Identifies statements that should always be disallowed in
   read only transactions.
*/
#define CF_DISALLOW_IN_RO_TRANS   (1U << 15)

/**
  Statement that need the binlog format to be unchanged.
*/
#define CF_FORCE_ORIGINAL_BINLOG_FORMAT (1U << 16)

/**
  Statement that inserts new rows (INSERT, REPLACE, LOAD, ALTER TABLE)
*/
#define CF_INSERTS_DATA (1U << 17)

/**
  Statement that updates existing rows (UPDATE, multi-update)
*/
#define CF_UPDATES_DATA (1U << 18)

/**
  Not logged into slow log as "admin commands"
*/
#define CF_ADMIN_COMMAND (1U << 19)

/**
  SP Bulk execution safe
*/
#define CF_PS_ARRAY_BINDING_SAFE (1U << 20)
/**
  SP Bulk execution optimized
*/
#define CF_PS_ARRAY_BINDING_OPTIMIZED (1U << 21)
/**
  If command creates or drops a table
*/
#define CF_SCHEMA_CHANGE (1U << 22)
/**
  If command creates or drops a database
*/
#define CF_DB_CHANGE (1U << 23)

#ifdef WITH_WSREP
/**
  DDL statement that may be subject to error filtering.
*/
#define CF_WSREP_MAY_IGNORE_ERRORS (1U << 24)
#endif /* WITH_WSREP */


/* Bits in server_command_flags */

/**
  Statement that deletes existing rows (DELETE, DELETE_MULTI)
*/
#define CF_DELETES_DATA (1U << 24)

/**
  Skip the increase of the global query id counter. Commonly set for
  commands that are stateless (won't cause any change on the server
  internal states).
*/
#define CF_SKIP_QUERY_ID        (1U << 0)

/**
  Skip the increase of the number of statements that clients have
  sent to the server. Commonly used for commands that will cause
  a statement to be executed but the statement might have not been
  sent by the user (ie: stored procedure).
*/
#define CF_SKIP_QUESTIONS       (1U << 1)
#ifdef WITH_WSREP
/**
  Do not check that wsrep snapshot is ready before allowing this command
*/
#define CF_SKIP_WSREP_CHECK     (1U << 2)
#else
#define CF_SKIP_WSREP_CHECK     0
#endif /* WITH_WSREP */


/* Inline functions */

inline bool add_item_to_list(THD *thd, Item *item)
{
  bool res;
  LEX *lex= thd->lex;
  if (lex->current_select->parsing_place == IN_RETURNING)
    res= lex->returning()->add_item_to_list(thd, item);
  else
    res= lex->current_select->add_item_to_list(thd, item);
  return res;
}

inline bool add_value_to_list(THD *thd, Item *value)
{
  return thd->lex->value_list.push_back(value, thd->mem_root);
}

inline bool add_order_to_list(THD *thd, Item *item, bool asc)
{
  return thd->lex->current_select->add_order_to_list(thd, item, asc);
}

inline bool add_gorder_to_list(THD *thd, Item *item, bool asc)
{
  return thd->lex->current_select->add_gorder_to_list(thd, item, asc);
}

inline bool add_group_to_list(THD *thd, Item *item, bool asc)
{
  return thd->lex->current_select->add_group_to_list(thd, item, asc);
}

inline Item *and_conds(THD *thd, Item *a, Item *b)
{
  if (!b) return a;
  if (!a) return b;
  return new (thd->mem_root) Item_cond_and(thd, a, b);
}

/* inline handler methods that need to know TABLE and THD structures */
inline void handler::increment_statistics(ulong SSV::*offset) const
{
  status_var_increment(table->in_use->status_var.*offset);
  table->in_use->check_limit_rows_examined();
}

inline void handler::decrement_statistics(ulong SSV::*offset) const
{
  status_var_decrement(table->in_use->status_var.*offset);
}


inline int handler::ha_ft_read(uchar *buf)
{
  int error= ft_read(buf);
  if (!error)
  {
    update_rows_read();

    if (table->vfield && buf == table->record[0])
      table->update_virtual_fields(this, VCOL_UPDATE_FOR_READ);
  }

  table->status=error ? STATUS_NOT_FOUND: 0;
  return error;
}

inline int handler::ha_rnd_pos_by_record(uchar *buf)
{
  int error= rnd_pos_by_record(buf);
  table->status=error ? STATUS_NOT_FOUND: 0;
  return error;
}

inline int handler::ha_read_first_row(uchar *buf, uint primary_key)
{
  int error= read_first_row(buf, primary_key);
  if (!error)
    update_rows_read();
  table->status=error ? STATUS_NOT_FOUND: 0;
  return error;
}

inline int handler::ha_write_tmp_row(uchar *buf)
{
  int error;
  MYSQL_INSERT_ROW_START(table_share->db.str, table_share->table_name.str);
  increment_statistics(&SSV::ha_tmp_write_count);
  TABLE_IO_WAIT(tracker, PSI_TABLE_WRITE_ROW, MAX_KEY, error,
          { error= write_row(buf); })
  MYSQL_INSERT_ROW_DONE(error);
  return error;
}

inline int handler::ha_delete_tmp_row(uchar *buf)
{
  int error;
  MYSQL_DELETE_ROW_START(table_share->db.str, table_share->table_name.str);
  increment_statistics(&SSV::ha_tmp_delete_count);
  TABLE_IO_WAIT(tracker, PSI_TABLE_DELETE_ROW, MAX_KEY, error,
                { error= delete_row(buf); })
  MYSQL_DELETE_ROW_DONE(error);
  return error;
}

inline int handler::ha_update_tmp_row(const uchar *old_data, uchar *new_data)
{
  int error;
  MYSQL_UPDATE_ROW_START(table_share->db.str, table_share->table_name.str);
  increment_statistics(&SSV::ha_tmp_update_count);
  TABLE_IO_WAIT(tracker, PSI_TABLE_UPDATE_ROW, active_index, error,
          { error= update_row(old_data, new_data);})
  MYSQL_UPDATE_ROW_DONE(error);
  return error;
}

inline bool handler::has_long_unique()
{
  return table->s->long_unique_table;
}

extern pthread_attr_t *get_connection_attrib(void);

/**
   Set thread entering a condition

   This function should be called before putting a thread to wait for
   a condition. @a mutex should be held before calling this
   function. After being waken up, @f thd_exit_cond should be called.

   @param thd      The thread entering the condition, NULL means current thread
   @param cond     The condition the thread is going to wait for
   @param mutex    The mutex associated with the condition, this must be
                   held before call this function
   @param stage    The new process message for the thread
   @param old_stage The old process message for the thread
   @param src_function The caller source function name
   @param src_file The caller source file name
   @param src_line The caller source line number
*/
void thd_enter_cond(MYSQL_THD thd, mysql_cond_t *cond, mysql_mutex_t *mutex,
                    const PSI_stage_info *stage, PSI_stage_info *old_stage,
                    const char *src_function, const char *src_file,
                    int src_line);

#define THD_ENTER_COND(P1, P2, P3, P4, P5) \
  thd_enter_cond(P1, P2, P3, P4, P5, __func__, __FILE__, __LINE__)

/**
   Set thread leaving a condition

   This function should be called after a thread being waken up for a
   condition.

   @param thd      The thread entering the condition, NULL means current thread
   @param stage    The process message, ususally this should be the old process
                   message before calling @f thd_enter_cond
   @param src_function The caller source function name
   @param src_file The caller source file name
   @param src_line The caller source line number
*/
void thd_exit_cond(MYSQL_THD thd, const PSI_stage_info *stage,
                   const char *src_function, const char *src_file,
                   int src_line);

#define THD_EXIT_COND(P1, P2) \
  thd_exit_cond(P1, P2, __func__, __FILE__, __LINE__)

inline bool binlog_should_compress(size_t len)
{
  return opt_bin_log_compress &&
    len >= opt_bin_log_compress_min_len;
}


/**
   Save thd sql_mode on instantiation.
   On destruction it resets the mode to the previously stored value.
*/
class Sql_mode_save
{
 public:
  Sql_mode_save(THD *thd) : thd(thd), old_mode(thd->variables.sql_mode) {}
  ~Sql_mode_save() { thd->variables.sql_mode = old_mode; }

 private:
  THD *thd;
  sql_mode_t old_mode; // SQL mode saved at construction time.
};


/*
  Save the current sql_mode. Switch off sql_mode flags which can prevent
  normal parsing of VIEWs, expressions in generated columns.
  Restore the old sql_mode on destructor.
*/
class Sql_mode_save_for_frm_handling: public Sql_mode_save
{
public:
  Sql_mode_save_for_frm_handling(THD *thd)
   :Sql_mode_save(thd)
  {
    /*
      - MODE_REAL_AS_FLOAT            affect only CREATE TABLE parsing
      + MODE_PIPES_AS_CONCAT          affect expression parsing
      + MODE_ANSI_QUOTES              affect expression parsing
      + MODE_IGNORE_SPACE             affect expression parsing
      - MODE_IGNORE_BAD_TABLE_OPTIONS affect only CREATE/ALTER TABLE parsing
      * MODE_ONLY_FULL_GROUP_BY       affect execution
      * MODE_NO_UNSIGNED_SUBTRACTION  affect execution
      - MODE_NO_DIR_IN_CREATE         affect table creation only
      - MODE_POSTGRESQL               compounded from other modes
      + MODE_ORACLE                   affects Item creation (e.g for CONCAT)
      - MODE_MSSQL                    compounded from other modes
      - MODE_DB2                      compounded from other modes
      - MODE_MAXDB                    affect only CREATE TABLE parsing
      - MODE_NO_KEY_OPTIONS           affect only SHOW
      - MODE_NO_TABLE_OPTIONS         affect only SHOW
      - MODE_NO_FIELD_OPTIONS         affect only SHOW
      - MODE_MYSQL323                 affect only SHOW
      - MODE_MYSQL40                  affect only SHOW
      - MODE_ANSI                     compounded from other modes
                                      (+ transaction mode)
      ? MODE_NO_AUTO_VALUE_ON_ZERO    affect UPDATEs
      + MODE_NO_BACKSLASH_ESCAPES     affect expression parsing
      + MODE_EMPTY_STRING_IS_NULL     affect expression parsing
    */
    thd->variables.sql_mode&= ~(MODE_PIPES_AS_CONCAT | MODE_ANSI_QUOTES |
                                MODE_IGNORE_SPACE | MODE_NO_BACKSLASH_ESCAPES |
                                MODE_ORACLE | MODE_EMPTY_STRING_IS_NULL);
  };
};


class Switch_to_definer_security_ctx
{
 public:
  Switch_to_definer_security_ctx(THD *thd, TABLE_LIST *table) :
    m_thd(thd), m_sctx(thd->security_ctx)
  {
    if (table->security_ctx)
      thd->security_ctx= table->security_ctx;
  }
  ~Switch_to_definer_security_ctx() { m_thd->security_ctx = m_sctx; }

 private:
  THD *m_thd;
  Security_context *m_sctx;
};


class Sql_mode_instant_set: public Sql_mode_save
{
public:
  Sql_mode_instant_set(THD *thd, sql_mode_t temporary_value)
   :Sql_mode_save(thd)
  {
    thd->variables.sql_mode= temporary_value;
  }
};


class Sql_mode_instant_remove: public Sql_mode_save
{
public:
  Sql_mode_instant_remove(THD *thd, sql_mode_t temporary_remove_flags)
   :Sql_mode_save(thd)
  {
    thd->variables.sql_mode&= ~temporary_remove_flags;
  }
};


class Abort_on_warning_instant_set
{
  THD *m_thd;
  bool m_save_abort_on_warning;
public:
  Abort_on_warning_instant_set(THD *thd, bool temporary_value)
   :m_thd(thd), m_save_abort_on_warning(thd->abort_on_warning)
  {
    thd->abort_on_warning= temporary_value;
  }
  ~Abort_on_warning_instant_set()
  {
    m_thd->abort_on_warning= m_save_abort_on_warning;
  }
};


class Check_level_instant_set
{
  THD *m_thd;
  enum_check_fields m_check_level;
public:
  Check_level_instant_set(THD *thd, enum_check_fields temporary_value)
   :m_thd(thd), m_check_level(thd->count_cuted_fields)
  {
    thd->count_cuted_fields= temporary_value;
  }
  ~Check_level_instant_set()
  {
    m_thd->count_cuted_fields= m_check_level;
  }
};


class Use_relaxed_field_copy: public Sql_mode_save,
                              public Check_level_instant_set
{
public:
  Use_relaxed_field_copy(THD *thd) :
      Sql_mode_save(thd), Check_level_instant_set(thd, CHECK_FIELD_IGNORE)
  {
    thd->variables.sql_mode&= ~(MODE_NO_ZERO_IN_DATE | MODE_NO_ZERO_DATE);
    thd->variables.sql_mode|= MODE_INVALID_DATES;
  }
};


/**
  This class resembles the SQL Standard schema qualified object name:
  <schema qualified name> ::= [ <schema name> <period> ] <qualified identifier>
*/
class Database_qualified_name
{
public:
  LEX_CSTRING m_db;
  LEX_CSTRING m_name;
  Database_qualified_name(const LEX_CSTRING *db, const LEX_CSTRING *name)
   :m_db(*db), m_name(*name)
  { }
  Database_qualified_name(const LEX_CSTRING &db, const LEX_CSTRING &name)
   :m_db(db), m_name(name)
  { }
  Database_qualified_name(const char *db, size_t db_length,
                          const char *name, size_t name_length)
  {
    m_db.str= db;
    m_db.length= db_length;
    m_name.str= name;
    m_name.length= name_length;
  }

  bool eq(const Database_qualified_name *other) const
  {
    CHARSET_INFO *cs= lower_case_table_names ?
                      &my_charset_utf8mb3_general_ci :
                      &my_charset_utf8mb3_bin;
    return
      m_db.length == other->m_db.length &&
      m_name.length == other->m_name.length &&
      !cs->strnncoll(m_db.str, m_db.length,
                     other->m_db.str, other->m_db.length) &&
      !cs->strnncoll(m_name.str, m_name.length,
                     other->m_name.str, other->m_name.length);
  }
  void copy(MEM_ROOT *mem_root, const LEX_CSTRING &db,
                                const LEX_CSTRING &name);

  static Database_qualified_name split(const LEX_CSTRING &txt)
  {
    DBUG_ASSERT(txt.str[txt.length] == '\0'); // Expect 0-terminated input
    const char *dot= strchr(txt.str, '.');
    if (!dot)
      return Database_qualified_name(NULL, 0, txt.str, txt.length);
    size_t dblen= dot - txt.str;
    Lex_cstring db(txt.str, dblen);
    Lex_cstring name(txt.str + dblen + 1, txt.length - dblen - 1);
    return Database_qualified_name(db, name);
  }

  // Export db and name as a qualified name string: 'db.name'
  size_t make_qname(char *dst, size_t dstlen) const
  {
    return my_snprintf(dst, dstlen, "%.*s.%.*s",
                       (int) m_db.length, m_db.str,
                       (int) m_name.length, m_name.str);
  }
  // Export db and name as a qualified name string, allocate on mem_root.
  bool make_qname(MEM_ROOT *mem_root, LEX_CSTRING *dst) const
  {
    const uint dot= !!m_db.length;
    char *tmp;
    /* format: [database + dot] + name + '\0' */
    dst->length= m_db.length + dot + m_name.length;
    if (unlikely(!(dst->str= tmp= (char*) alloc_root(mem_root,
                                                     dst->length + 1))))
      return true;
    snprintf(tmp, dst->length + 1, "%.*s%.*s%.*s",
            (int) m_db.length, (m_db.length ? m_db.str : ""),
            dot, ".",
            (int) m_name.length, m_name.str);
    DBUG_SLOW_ASSERT(ok_for_lower_case_names(m_db.str));
    return false;
  }

  bool make_package_routine_name(MEM_ROOT *mem_root,
                                 const LEX_CSTRING &package,
                                 const LEX_CSTRING &routine)
  {
    char *tmp;
    size_t length= package.length + 1 + routine.length + 1;
    if (unlikely(!(tmp= (char *) alloc_root(mem_root, length))))
      return true;
    m_name.length= my_snprintf(tmp, length, "%.*s.%.*s",
                               (int) package.length, package.str,
                               (int) routine.length, routine.str);
    m_name.str= tmp;
    return false;
  }

  bool make_package_routine_name(MEM_ROOT *mem_root,
                                 const LEX_CSTRING &db,
                                 const LEX_CSTRING &package,
                                 const LEX_CSTRING &routine)
  {
    if (unlikely(make_package_routine_name(mem_root, package, routine)))
      return true;
    if (unlikely(!(m_db.str= strmake_root(mem_root, db.str, db.length))))
      return true;
    m_db.length= db.length;
    return false;
  }
};


class ErrConvDQName: public ErrConv
{
  const Database_qualified_name *m_name;
public:
  ErrConvDQName(const Database_qualified_name *name)
   :m_name(name)
  { }
  LEX_CSTRING lex_cstring() const override
  {
    size_t length= m_name->make_qname(err_buffer, sizeof(err_buffer));
    return {err_buffer, length};
  }
};

class Type_holder: public Sql_alloc,
                   public Item_args,
                   public Type_handler_hybrid_field_type,
                   public Type_all_attributes
{
  const TYPELIB *m_typelib;
  bool m_maybe_null;
public:
  Type_holder()
   :m_typelib(NULL),
    m_maybe_null(false)
  { }

  void set_type_maybe_null(bool maybe_null_arg) { m_maybe_null= maybe_null_arg; }
  bool get_maybe_null() const { return m_maybe_null; }

  decimal_digits_t decimal_precision() const
  {
    /*
      Type_holder is not used directly to create fields, so
      its virtual decimal_precision() is never called.
      We should eventually extend create_result_table() to accept
      an array of Type_holders directly, without having to allocate
      Item_type_holder's and put them into List<Item>.
    */
    DBUG_ASSERT(0);
    return 0;
  }
  void set_typelib(const TYPELIB *typelib)
  {
    m_typelib= typelib;
  }
  const TYPELIB *get_typelib() const
  {
    return m_typelib;
  }

  bool aggregate_attributes(THD *thd)
  {
    static LEX_CSTRING union_name= { STRING_WITH_LEN("UNION") };
    for (uint i= 0; i < arg_count; i++)
      m_maybe_null|= args[i]->maybe_null();
    return
       type_handler()->Item_hybrid_func_fix_attributes(thd,
                                                       union_name, this, this,
                                                       args, arg_count);
  }
};


/*
  A helper class to set THD flags to emit warnings/errors in case of
  overflow/type errors during assigning values into the SP variable fields.
  Saves original flags values in constructor.
  Restores original flags in destructor.
*/
class Sp_eval_expr_state
{
  THD *m_thd;
  enum_check_fields m_count_cuted_fields;
  bool m_abort_on_warning;
  bool m_stmt_modified_non_trans_table;
  void start()
  {
    m_thd->count_cuted_fields= CHECK_FIELD_ERROR_FOR_NULL;
    m_thd->abort_on_warning= m_thd->is_strict_mode();
    m_thd->transaction->stmt.modified_non_trans_table= false;
  }
  void stop()
  {
    m_thd->count_cuted_fields= m_count_cuted_fields;
    m_thd->abort_on_warning= m_abort_on_warning;
    m_thd->transaction->stmt.modified_non_trans_table=
      m_stmt_modified_non_trans_table;
  }
public:
  Sp_eval_expr_state(THD *thd)
   :m_thd(thd),
    m_count_cuted_fields(thd->count_cuted_fields),
    m_abort_on_warning(thd->abort_on_warning),
    m_stmt_modified_non_trans_table(thd->transaction->stmt.
                                    modified_non_trans_table)
  {
    start();
  }
  ~Sp_eval_expr_state()
  {
    stop();
  }
};


#ifndef DBUG_OFF
void dbug_serve_apcs(THD *thd, int n_calls);
#endif 

class ScopedStatementReplication
{
public:
  ScopedStatementReplication(THD *thd) :
    saved_binlog_format(thd
                        ? thd->set_current_stmt_binlog_format_stmt()
                        : BINLOG_FORMAT_MIXED),
    thd(thd)
  {}
  ~ScopedStatementReplication()
  {
    if (thd)
      thd->restore_stmt_binlog_format(saved_binlog_format);
  }

private:
  const enum_binlog_format saved_binlog_format;
  THD *const thd;
};


/** THD registry */
class THD_list: public THD_list_iterator
{
public:
  /**
    Constructor replacement.

    Unfortunately we can't use fair constructor to initialize mutex
    for two reasons: PFS and embedded. The former can probably be fixed,
    the latter can probably be dropped.
  */
  void init()
  {
    mysql_rwlock_init(key_rwlock_THD_list, &lock);
  }

  /** Destructor replacement. */
  void destroy()
  {
    mysql_rwlock_destroy(&lock);
  }

  /**
    Inserts thread to registry.

    @param thd         thread

    Thread becomes accessible via server_threads.
  */
  void insert(THD *thd)
  {
    mysql_rwlock_wrlock(&lock);
    threads.append(thd);
    mysql_rwlock_unlock(&lock);
  }

  /**
    Removes thread from registry.

    @param thd         thread

    Thread becomes not accessible via server_threads.
  */
  void erase(THD *thd)
  {
    thd->assert_linked();
    mysql_rwlock_wrlock(&lock);
    thd->unlink();
    mysql_rwlock_unlock(&lock);
  }
};

extern THD_list server_threads;

void setup_tmp_table_column_bitmaps(TABLE *table, uchar *bitmaps,
                                    uint field_count);

#endif /* MYSQL_SERVER */
#endif /* SQL_CLASS_INCLUDED */<|MERGE_RESOLUTION|>--- conflicted
+++ resolved
@@ -5462,12 +5462,9 @@
   uint64                    wsrep_current_gtid_seqno;
   ulong                     wsrep_affected_rows;
   bool                      wsrep_has_ignored_error;
-<<<<<<< HEAD
   /* true if wsrep_on was ON in last wsrep_on_update */
   bool                      wsrep_was_on;
 
-=======
->>>>>>> f60fc22e
   /*
     When enabled, do not replicate/binlog updates from the current table that's
     being processed. At the moment, it is used to keep mysql.gtid_slave_pos
