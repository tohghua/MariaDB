--- conflicted
+++ resolved
@@ -8033,30 +8033,6 @@
   }
 
   // Export as a qualified name string: 'db.name'
-<<<<<<< HEAD
-  size_t make_qname(char *dst, size_t dstlen) const
-  {
-    return my_snprintf(dst, dstlen, "%.*s.%.*s",
-                       (int) m_name[0].length, m_name[0].str,
-                       (int) m_name[1].length, m_name[1].str);
-  }
-
-  // Export as a qualified name string, allocate on mem_root.
-  bool make_qname(MEM_ROOT *mem_root, LEX_CSTRING *dst) const
-  {
-    const uint dot= !!m_name[0].length;
-    char *tmp;
-    /* format: [pkg + dot] + name + '\0' */
-    dst->length= m_name[0].length + dot + m_name[1].length;
-    if (unlikely(!(dst->str= tmp= (char*) alloc_root(mem_root,
-                                                     dst->length + 1))))
-      return true;
-    snprintf(tmp, dst->length + 1, "%.*s%.*s%.*s",
-            (int) m_name[0].length, (m_name[0].length ? m_name[0].str : ""),
-            dot, ".",
-            (int) m_name[1].length, m_name[1].str);
-    return false;
-=======
   size_t make_qname(char *dst, size_t dstlen, bool casedn_part1) const
   {
     size_t res= my_snprintf(dst, dstlen, "%.*s.%.*s",
@@ -8084,7 +8060,6 @@
     }
     dst.length= make_qname(dst.str, dst_size, casedn_part1);
     return {dst.str, dst.length};
->>>>>>> f6d21a88
   }
 };
 
@@ -8126,7 +8101,6 @@
       !cs->strnncoll(m_name.str, m_name.length,
                      other->m_name.str, other->m_name.length);
   }
-<<<<<<< HEAD
   /*
     Make copies of "db" and "name" on the memory root in internal format:
     - Lower-case "db" if lower-case-table-names==1.
@@ -8134,29 +8108,16 @@
   */
   bool copy_sp_name_internal(MEM_ROOT *mem_root, const LEX_CSTRING &db,
                              const LEX_CSTRING &name);
-=======
-  void copy(MEM_ROOT *mem_root, const LEX_CSTRING &db,
-                                const LEX_CSTRING &name);
->>>>>>> f6d21a88
 
   // Export db and name as a qualified name string: 'db.name'
   size_t make_qname(char *dst, size_t dstlen, bool casedn_name) const
   {
-<<<<<<< HEAD
-    return Identifier_chain2(m_db, m_name).make_qname(dst, dstlen);
-=======
     return Identifier_chain2(m_db, m_name).make_qname(dst, dstlen, casedn_name);
->>>>>>> f6d21a88
   }
   // Export db and name as a qualified name string, allocate on mem_root.
   LEX_CSTRING make_qname(MEM_ROOT *mem_root, bool casedn_name) const
   {
-<<<<<<< HEAD
-    return Identifier_chain2(m_db, m_name).make_qname(mem_root, dst);
-=======
-    DBUG_SLOW_ASSERT(ok_for_lower_case_names(m_db.str));
     return Identifier_chain2(m_db, m_name).make_qname(mem_root, casedn_name);
->>>>>>> f6d21a88
   }
 
   bool make_package_routine_name(MEM_ROOT *mem_root,
@@ -8167,12 +8128,8 @@
     size_t length= package.length + 1 + routine.length + 1;
     if (unlikely(!(tmp= (char *) alloc_root(mem_root, length))))
       return true;
-<<<<<<< HEAD
-    m_name.length= Identifier_chain2(package, routine).make_qname(tmp, length);
-=======
     m_name.length= Identifier_chain2(package, routine).make_qname(tmp, length,
                                                                   false);
->>>>>>> f6d21a88
     m_name.str= tmp;
     return false;
   }
