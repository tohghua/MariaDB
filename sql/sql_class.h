/*
   Copyright (c) 2000, 2016, Oracle and/or its affiliates.
   Copyright (c) 2009, 2022, MariaDB Corporation.

   This program is free software; you can redistribute it and/or modify
   it under the terms of the GNU General Public License as published by
   the Free Software Foundation; version 2 of the License.

   This program is distributed in the hope that it will be useful,
   but WITHOUT ANY WARRANTY; without even the implied warranty of
   MERCHANTABILITY or FITNESS FOR A PARTICULAR PURPOSE.  See the
   GNU General Public License for more details.

   You should have received a copy of the GNU General Public License
   along with this program; if not, write to the Free Software
   Foundation, Inc., 51 Franklin Street, Fifth Floor, Boston, MA  02110-1335  USA */

#ifndef SQL_CLASS_INCLUDED
#define SQL_CLASS_INCLUDED

/* Classes in mysql */

#include <atomic>
#include "dur_prop.h"
#include <waiting_threads.h>
#include "sql_const.h"
#include <mysql/plugin_audit.h>
#include "log.h"
#include "rpl_tblmap.h"
#include "mdl.h"
#include "field.h"                              // Create_field
#include "opt_trace_context.h"
#include "probes_mysql.h"
#include "sql_locale.h"     /* my_locale_st */
#include "sql_profile.h"    /* PROFILING */
#include "scheduler.h"      /* thd_scheduler */
#include "protocol.h"       /* Protocol_text, Protocol_binary */
#include "violite.h"        /* vio_is_connected */
#include "thr_lock.h"       /* thr_lock_type, THR_LOCK_DATA, THR_LOCK_INFO */
#include "thr_timer.h"
#include "thr_malloc.h"
#include "log_slow.h"      /* LOG_SLOW_DISABLE_... */
#include <my_tree.h>
#include "sql_digest_stream.h"            // sql_digest_state
#include <mysql/psi/mysql_stage.h>
#include <mysql/psi/mysql_statement.h>
#include <mysql/psi/mysql_idle.h>
#include <mysql/psi/mysql_table.h>
#include <mysql_com_server.h>
#include "session_tracker.h"
#include "backup.h"
#include "xa.h"

extern "C"
void set_thd_stage_info(void *thd,
                        const PSI_stage_info *new_stage,
                        PSI_stage_info *old_stage,
                        const char *calling_func,
                        const char *calling_file,
                        const unsigned int calling_line);

#define THD_STAGE_INFO(thd, stage) \
  (thd)->enter_stage(&stage, __func__, __FILE__, __LINE__)

#include "my_apc.h"
#include "rpl_gtid.h"

#include "wsrep.h"
#include "wsrep_on.h"
#ifdef WITH_WSREP
#include <inttypes.h>
/* wsrep-lib */
#include "wsrep_client_service.h"
#include "wsrep_client_state.h"
#include "wsrep_mutex.h"
#include "wsrep_condition_variable.h"

class Wsrep_applier_service;
<<<<<<< HEAD
=======

enum wsrep_consistency_check_mode {
    NO_CONSISTENCY_CHECK,
    CONSISTENCY_CHECK_DECLARED,
    CONSISTENCY_CHECK_RUNNING,
};
>>>>>>> 2917bd0d
#endif /* WITH_WSREP */

class Reprepare_observer;
class Relay_log_info;
struct rpl_group_info;
class Rpl_filter;
class Query_log_event;
class Load_log_event;
class Log_event_writer;
class sp_rcontext;
class sp_cache;
class Lex_input_stream;
class Parser_state;
class Rows_log_event;
class Sroutine_hash_entry;
class user_var_entry;
struct Trans_binlog_info;
class rpl_io_thread_info;
class rpl_sql_thread_info;
#ifdef HAVE_REPLICATION
struct Slave_info;
#endif

enum enum_ha_read_modes { RFIRST, RNEXT, RPREV, RLAST, RKEY, RNEXT_SAME };
enum enum_duplicates { DUP_ERROR, DUP_REPLACE, DUP_UPDATE };
enum enum_delay_key_write { DELAY_KEY_WRITE_NONE, DELAY_KEY_WRITE_ON,
			    DELAY_KEY_WRITE_ALL };
enum enum_slave_exec_mode { SLAVE_EXEC_MODE_STRICT,
                            SLAVE_EXEC_MODE_IDEMPOTENT,
                            SLAVE_EXEC_MODE_LAST_BIT };
enum enum_slave_run_triggers_for_rbr { SLAVE_RUN_TRIGGERS_FOR_RBR_NO,
                                       SLAVE_RUN_TRIGGERS_FOR_RBR_YES,
                                       SLAVE_RUN_TRIGGERS_FOR_RBR_LOGGING,
                                       SLAVE_RUN_TRIGGERS_FOR_RBR_ENFORCE};
enum enum_slave_type_conversions { SLAVE_TYPE_CONVERSIONS_ALL_LOSSY,
                                   SLAVE_TYPE_CONVERSIONS_ALL_NON_LOSSY};

/*
  MARK_COLUMNS_READ:  A column is goind to be read.
  MARK_COLUMNS_WRITE: A column is going to be written to.
  MARK_COLUMNS_READ:  A column is goind to be read.
                      A bit in read set is set to inform handler that the field
                      is to be read. If field list contains duplicates, then
                      thd->dup_field is set to point to the last found
                      duplicate.
  MARK_COLUMNS_WRITE: A column is going to be written to.
                      A bit is set in write set to inform handler that it needs
                      to update this field in write_row and update_row.
*/
enum enum_column_usage
{ COLUMNS_READ, COLUMNS_WRITE, MARK_COLUMNS_READ, MARK_COLUMNS_WRITE};

static inline bool should_mark_column(enum_column_usage column_usage)
{ return column_usage >= MARK_COLUMNS_READ; }

enum enum_filetype { FILETYPE_CSV, FILETYPE_XML };

enum enum_binlog_row_image {
  /** PKE in the before image and changed columns in the after image */
  BINLOG_ROW_IMAGE_MINIMAL= 0,
  /** Whenever possible, before and after image contain all columns except blobs. */
  BINLOG_ROW_IMAGE_NOBLOB= 1,
  /** All columns in both before and after image. */
  BINLOG_ROW_IMAGE_FULL= 2
};


/* Bits for different SQL modes modes (including ANSI mode) */
#define MODE_REAL_AS_FLOAT              (1ULL << 0)
#define MODE_PIPES_AS_CONCAT            (1ULL << 1)
#define MODE_ANSI_QUOTES                (1ULL << 2)
#define MODE_IGNORE_SPACE               (1ULL << 3)
#define MODE_IGNORE_BAD_TABLE_OPTIONS   (1ULL << 4)
#define MODE_ONLY_FULL_GROUP_BY         (1ULL << 5)
#define MODE_NO_UNSIGNED_SUBTRACTION    (1ULL << 6)
#define MODE_NO_DIR_IN_CREATE           (1ULL << 7)
#define MODE_POSTGRESQL                 (1ULL << 8)
#define MODE_ORACLE                     (1ULL << 9)
#define MODE_MSSQL                      (1ULL << 10)
#define MODE_DB2                        (1ULL << 11)
#define MODE_MAXDB                      (1ULL << 12)
#define MODE_NO_KEY_OPTIONS             (1ULL << 13)
#define MODE_NO_TABLE_OPTIONS           (1ULL << 14)
#define MODE_NO_FIELD_OPTIONS           (1ULL << 15)
#define MODE_MYSQL323                   (1ULL << 16)
#define MODE_MYSQL40                    (1ULL << 17)
#define MODE_ANSI                       (1ULL << 18)
#define MODE_NO_AUTO_VALUE_ON_ZERO      (1ULL << 19)
#define MODE_NO_BACKSLASH_ESCAPES       (1ULL << 20)
#define MODE_STRICT_TRANS_TABLES        (1ULL << 21)
#define MODE_STRICT_ALL_TABLES          (1ULL << 22)
#define MODE_NO_ZERO_IN_DATE            (1ULL << 23)
#define MODE_NO_ZERO_DATE               (1ULL << 24)
#define MODE_INVALID_DATES              (1ULL << 25)
#define MODE_ERROR_FOR_DIVISION_BY_ZERO (1ULL << 26)
#define MODE_TRADITIONAL                (1ULL << 27)
#define MODE_NO_AUTO_CREATE_USER        (1ULL << 28)
#define MODE_HIGH_NOT_PRECEDENCE        (1ULL << 29)
#define MODE_NO_ENGINE_SUBSTITUTION     (1ULL << 30)
#define MODE_PAD_CHAR_TO_FULL_LENGTH    (1ULL << 31)
/* SQL mode bits defined above are common for MariaDB and MySQL */
#define MODE_MASK_MYSQL_COMPATIBLE      0xFFFFFFFFULL
/* The following modes are specific to MariaDB */
#define MODE_EMPTY_STRING_IS_NULL       (1ULL << 32)
#define MODE_SIMULTANEOUS_ASSIGNMENT    (1ULL << 33)
#define MODE_TIME_ROUND_FRACTIONAL      (1ULL << 34)
/* The following modes are specific to MySQL */
#define MODE_MYSQL80_TIME_TRUNCATE_FRACTIONAL (1ULL << 32)


/* Bits for different old style modes */
#define OLD_MODE_NO_DUP_KEY_WARNINGS_WITH_IGNORE	(1 << 0)
#define OLD_MODE_NO_PROGRESS_INFO			(1 << 1)
#define OLD_MODE_ZERO_DATE_TIME_CAST                    (1 << 2)

extern char internal_table_name[2];
extern char empty_c_string[1];
extern MYSQL_PLUGIN_IMPORT const char **errmesg;

extern "C" LEX_STRING * thd_query_string (MYSQL_THD thd);
extern "C" unsigned long long thd_query_id(const MYSQL_THD thd);
extern "C" size_t thd_query_safe(MYSQL_THD thd, char *buf, size_t buflen);
extern "C" const char *thd_priv_user(MYSQL_THD thd,  size_t *length);
extern "C" const char *thd_priv_host(MYSQL_THD thd,  size_t *length);
extern "C" const char *thd_user_name(MYSQL_THD thd);
extern "C" const char *thd_client_host(MYSQL_THD thd);
extern "C" const char *thd_client_ip(MYSQL_THD thd);
extern "C" LEX_CSTRING *thd_current_db(MYSQL_THD thd);
extern "C" int thd_current_status(MYSQL_THD thd);
extern "C" enum enum_server_command thd_current_command(MYSQL_THD thd);

/**
  @class CSET_STRING
  @brief Character set armed LEX_STRING
*/
class CSET_STRING
{
private:
  LEX_STRING string;
  CHARSET_INFO *cs;
public:
  CSET_STRING() : cs(&my_charset_bin)
  {
    string.str= NULL;
    string.length= 0;
  }
  CSET_STRING(char *str_arg, size_t length_arg, CHARSET_INFO *cs_arg) :
  cs(cs_arg)
  {
    DBUG_ASSERT(cs_arg != NULL);
    string.str= str_arg;
    string.length= length_arg;
  }

  inline char *str() const { return string.str; }
  inline size_t length() const { return string.length; }
  CHARSET_INFO *charset() const { return cs; }

  friend LEX_STRING * thd_query_string (MYSQL_THD thd);
};


#define TC_HEURISTIC_RECOVER_COMMIT   1
#define TC_HEURISTIC_RECOVER_ROLLBACK 2
extern ulong tc_heuristic_recover;

typedef struct st_user_var_events
{
  user_var_entry *user_var_event;
  char *value;
  size_t length;
  Item_result type;
  uint charset_number;
  bool unsigned_flag;
} BINLOG_USER_VAR_EVENT;

/*
  The COPY_INFO structure is used by INSERT/REPLACE code.
  The schema of the row counting by the INSERT/INSERT ... ON DUPLICATE KEY
  UPDATE code:
    If a row is inserted then the copied variable is incremented.
    If a row is updated by the INSERT ... ON DUPLICATE KEY UPDATE and the
      new data differs from the old one then the copied and the updated
      variables are incremented.
    The touched variable is incremented if a row was touched by the update part
      of the INSERT ... ON DUPLICATE KEY UPDATE no matter whether the row
      was actually changed or not.
*/
typedef struct st_copy_info {
  ha_rows records; /**< Number of processed records */
  ha_rows deleted; /**< Number of deleted records */
  ha_rows updated; /**< Number of updated records */
  ha_rows copied;  /**< Number of copied records */
  ha_rows error_count;
  ha_rows touched; /* Number of touched records */
  enum enum_duplicates handle_duplicates;
  int escape_char, last_errno;
  bool ignore;
  /* for INSERT ... UPDATE */
  List<Item> *update_fields;
  List<Item> *update_values;
  /* for VIEW ... WITH CHECK OPTION */
  TABLE_LIST *view;
  TABLE_LIST *table_list;                       /* Normal table */
} COPY_INFO;


class Key_part_spec :public Sql_alloc {
public:
  LEX_CSTRING field_name;
  uint length;
  bool generated;
  Key_part_spec(const LEX_CSTRING *name, uint len, bool gen= false)
    : field_name(*name), length(len), generated(gen)
  {}
  bool operator==(const Key_part_spec& other) const;
  /**
    Construct a copy of this Key_part_spec. field_name is copied
    by-pointer as it is known to never change. At the same time
    'length' may be reset in mysql_prepare_create_table, and this
    is why we supply it with a copy.

    @return If out of memory, 0 is returned and an error is set in
    THD.
  */
  Key_part_spec *clone(MEM_ROOT *mem_root) const
  { return new (mem_root) Key_part_spec(*this); }
  bool check_key_for_blob(const class handler *file) const;
  bool check_key_length_for_blob() const;
  bool check_primary_key_for_blob(const class handler *file) const
  {
    return check_key_for_blob(file) || check_key_length_for_blob();
  }
  bool check_foreign_key_for_blob(const class handler *file) const
  {
    return check_key_for_blob(file) || check_key_length_for_blob();
  }
  bool init_multiple_key_for_blob(const class handler *file);
};


class Alter_drop :public Sql_alloc {
public:
  enum drop_type { KEY, COLUMN, FOREIGN_KEY, CHECK_CONSTRAINT, PERIOD };
  const char *name;
  enum drop_type type;
  bool drop_if_exists;
  Alter_drop(enum drop_type par_type,const char *par_name, bool par_exists)
    :name(par_name), type(par_type), drop_if_exists(par_exists)
  {
    DBUG_ASSERT(par_name != NULL);
  }
  /**
    Used to make a clone of this object for ALTER/CREATE TABLE
    @sa comment for Key_part_spec::clone
  */
  Alter_drop *clone(MEM_ROOT *mem_root) const
    { return new (mem_root) Alter_drop(*this); }
  const char *type_name()
  {
    return type == COLUMN ? "COLUMN" :
           type == CHECK_CONSTRAINT ? "CONSTRAINT" :
           type == PERIOD ? "PERIOD" :
           type == KEY ? "INDEX" : "FOREIGN KEY";
  }
};


class Alter_column :public Sql_alloc {
public:
  LEX_CSTRING name;
  LEX_CSTRING new_name;
  Virtual_column_info *default_value;
  bool alter_if_exists;
  Alter_column(LEX_CSTRING par_name, Virtual_column_info *expr, bool par_exists)
    :name(par_name), new_name{NULL, 0}, default_value(expr), alter_if_exists(par_exists) {}
  Alter_column(LEX_CSTRING par_name, LEX_CSTRING _new_name, bool exists)
    :name(par_name), new_name(_new_name), default_value(NULL), alter_if_exists(exists) {}
  /**
    Used to make a clone of this object for ALTER/CREATE TABLE
    @sa comment for Key_part_spec::clone
  */
  Alter_column *clone(MEM_ROOT *mem_root) const
    { return new (mem_root) Alter_column(*this); }
  bool is_rename()
  {
    DBUG_ASSERT(!new_name.str || !default_value);
    return new_name.str;
  }
};


class Alter_rename_key : public Sql_alloc
{
public:
  LEX_CSTRING old_name;
  LEX_CSTRING new_name;
  bool alter_if_exists;

  Alter_rename_key(LEX_CSTRING old_name_arg, LEX_CSTRING new_name_arg, bool exists)
      : old_name(old_name_arg), new_name(new_name_arg), alter_if_exists(exists) {}

  Alter_rename_key *clone(MEM_ROOT *mem_root) const
    { return new (mem_root) Alter_rename_key(*this); }

};


class Key :public Sql_alloc, public DDL_options {
public:
  enum Keytype { PRIMARY, UNIQUE, MULTIPLE, FULLTEXT, SPATIAL, FOREIGN_KEY};
  enum Keytype type;
  KEY_CREATE_INFO key_create_info;
  List<Key_part_spec> columns;
  LEX_CSTRING name;
  engine_option_value *option_list;
  bool generated;
  bool invisible;
  bool without_overlaps;
  Lex_ident period;

  Key(enum Keytype type_par, const LEX_CSTRING *name_arg,
      ha_key_alg algorithm_arg, bool generated_arg, DDL_options_st ddl_options)
    :DDL_options(ddl_options),
     type(type_par), key_create_info(default_key_create_info),
    name(*name_arg), option_list(NULL), generated(generated_arg),
    invisible(false), without_overlaps(false)
  {
    key_create_info.algorithm= algorithm_arg;
  }
  Key(enum Keytype type_par, const LEX_CSTRING *name_arg,
      KEY_CREATE_INFO *key_info_arg,
      bool generated_arg, List<Key_part_spec> *cols,
      engine_option_value *create_opt, DDL_options_st ddl_options)
    :DDL_options(ddl_options),
     type(type_par), key_create_info(*key_info_arg), columns(*cols),
    name(*name_arg), option_list(create_opt), generated(generated_arg),
    invisible(false), without_overlaps(false)
  {}
  Key(const Key &rhs, MEM_ROOT *mem_root);
  virtual ~Key() {}
  /* Equality comparison of keys (ignoring name) */
  friend bool foreign_key_prefix(Key *a, Key *b);
  /**
    Used to make a clone of this object for ALTER/CREATE TABLE
    @sa comment for Key_part_spec::clone
  */
  virtual Key *clone(MEM_ROOT *mem_root) const
    { return new (mem_root) Key(*this, mem_root); }
};


class Foreign_key: public Key {
public:
  enum fk_match_opt { FK_MATCH_UNDEF, FK_MATCH_FULL,
		      FK_MATCH_PARTIAL, FK_MATCH_SIMPLE};
  LEX_CSTRING constraint_name;
  LEX_CSTRING ref_db;
  LEX_CSTRING ref_table;
  List<Key_part_spec> ref_columns;
  enum enum_fk_option delete_opt, update_opt;
  enum fk_match_opt match_opt;
  Foreign_key(const LEX_CSTRING *name_arg, List<Key_part_spec> *cols,
              const LEX_CSTRING *constraint_name_arg,
	      const LEX_CSTRING *ref_db_arg, const LEX_CSTRING *ref_table_arg,
              List<Key_part_spec> *ref_cols,
              enum_fk_option delete_opt_arg, enum_fk_option update_opt_arg,
              fk_match_opt match_opt_arg,
	      DDL_options ddl_options)
    :Key(FOREIGN_KEY, name_arg, &default_key_create_info, 0, cols, NULL,
         ddl_options),
    constraint_name(*constraint_name_arg),
    ref_db(*ref_db_arg), ref_table(*ref_table_arg), ref_columns(*ref_cols),
    delete_opt(delete_opt_arg), update_opt(update_opt_arg),
    match_opt(match_opt_arg)
   {
    // We don't check for duplicate FKs.
    key_create_info.check_for_duplicate_indexes= false;
  }
 Foreign_key(const Foreign_key &rhs, MEM_ROOT *mem_root);
  /**
    Used to make a clone of this object for ALTER/CREATE TABLE
    @sa comment for Key_part_spec::clone
  */
  virtual Key *clone(MEM_ROOT *mem_root) const
  { return new (mem_root) Foreign_key(*this, mem_root); }
  /* Used to validate foreign key options */
  bool validate(List<Create_field> &table_fields);
};

typedef struct st_mysql_lock
{
  TABLE **table;
  THR_LOCK_DATA **locks;
  uint table_count,lock_count;
  uint flags;
} MYSQL_LOCK;


class LEX_COLUMN : public Sql_alloc
{
public:
  String column;
  privilege_t rights;
  LEX_COLUMN (const String& x,const  privilege_t & y ): column (x),rights (y) {}
};

class MY_LOCALE;

/**
  Query_cache_tls -- query cache thread local data.
*/

struct Query_cache_block;

struct Query_cache_tls
{
  /*
    'first_query_block' should be accessed only via query cache
    functions and methods to maintain proper locking.
  */
  Query_cache_block *first_query_block;
  void set_first_query_block(Query_cache_block *first_query_block_arg)
  {
    first_query_block= first_query_block_arg;
  }

  Query_cache_tls() :first_query_block(NULL) {}
};

/* SIGNAL / RESIGNAL / GET DIAGNOSTICS */

/**
  This enumeration list all the condition item names of a condition in the
  SQL condition area.
*/
typedef enum enum_diag_condition_item_name
{
  /*
    Conditions that can be set by the user (SIGNAL/RESIGNAL),
    and by the server implementation.
  */

  DIAG_CLASS_ORIGIN= 0,
  FIRST_DIAG_SET_PROPERTY= DIAG_CLASS_ORIGIN,
  DIAG_SUBCLASS_ORIGIN= 1,
  DIAG_CONSTRAINT_CATALOG= 2,
  DIAG_CONSTRAINT_SCHEMA= 3,
  DIAG_CONSTRAINT_NAME= 4,
  DIAG_CATALOG_NAME= 5,
  DIAG_SCHEMA_NAME= 6,
  DIAG_TABLE_NAME= 7,
  DIAG_COLUMN_NAME= 8,
  DIAG_CURSOR_NAME= 9,
  DIAG_MESSAGE_TEXT= 10,
  DIAG_MYSQL_ERRNO= 11,
  LAST_DIAG_SET_PROPERTY= DIAG_MYSQL_ERRNO
} Diag_condition_item_name;

/**
  Name of each diagnostic condition item.
  This array is indexed by Diag_condition_item_name.
*/
extern const LEX_CSTRING Diag_condition_item_names[];

/**
  These states are bit coded with HARD. For each state there must be a pair
  <state_even_num>, and <state_odd_num>_HARD.
*/
enum killed_state
{
  NOT_KILLED= 0,
  KILL_HARD_BIT= 1,                             /* Bit for HARD KILL */
  KILL_BAD_DATA= 2,
  KILL_BAD_DATA_HARD= 3,
  KILL_QUERY= 4,
  KILL_QUERY_HARD= 5,
  /*
    ABORT_QUERY signals to the query processor to stop execution ASAP without
    issuing an error. Instead a warning is issued, and when possible a partial
    query result is returned to the client.
  */
  ABORT_QUERY= 6,
  ABORT_QUERY_HARD= 7,
  KILL_TIMEOUT= 8,
  KILL_TIMEOUT_HARD= 9,
  /*
    When binlog reading thread connects to the server it kills
    all the binlog threads with the same ID.
  */
  KILL_SLAVE_SAME_ID= 10,
  /*
    All of the following killed states will kill the connection
    KILL_CONNECTION must be the first of these and it must start with
    an even number (becasue of HARD bit)!
  */
  KILL_CONNECTION= 12,
  KILL_CONNECTION_HARD= 13,
  KILL_SYSTEM_THREAD= 14,
  KILL_SYSTEM_THREAD_HARD= 15,
  KILL_SERVER= 16,
  KILL_SERVER_HARD= 17,
  /*
    Used in threadpool to signal wait timeout.
  */
  KILL_WAIT_TIMEOUT= 18,
  KILL_WAIT_TIMEOUT_HARD= 19

};

#define killed_mask_hard(killed) ((killed_state) ((killed) & ~KILL_HARD_BIT))

enum killed_type
{
  KILL_TYPE_ID,
  KILL_TYPE_USER,
  KILL_TYPE_QUERY
};

#include "sql_lex.h"				/* Must be here */

class Delayed_insert;
class select_result;
class Time_zone;

#define THD_SENTRY_MAGIC 0xfeedd1ff
#define THD_SENTRY_GONE  0xdeadbeef

#define THD_CHECK_SENTRY(thd) DBUG_ASSERT(thd->dbug_sentry == THD_SENTRY_MAGIC)

typedef struct system_variables
{
  /*
    How dynamically allocated system variables are handled:

    The global_system_variables and max_system_variables are "authoritative"
    They both should have the same 'version' and 'size'.
    When attempting to access a dynamic variable, if the session version
    is out of date, then the session version is updated and realloced if
    neccessary and bytes copied from global to make up for missing data.

    Note that one should use my_bool instead of bool here, as the variables
    are used with my_getopt.c
  */
  ulong dynamic_variables_version;
  char* dynamic_variables_ptr;
  uint dynamic_variables_head;    /* largest valid variable offset */
  uint dynamic_variables_size;    /* how many bytes are in use */
  
  ulonglong max_heap_table_size;
  ulonglong tmp_memory_table_size;
  ulonglong tmp_disk_table_size;
  ulonglong long_query_time;
  ulonglong max_statement_time;
  ulonglong optimizer_switch;
  ulonglong optimizer_trace;
  ulong optimizer_trace_max_mem_size;
  sql_mode_t sql_mode; ///< which non-standard SQL behaviour should be enabled
  sql_mode_t old_behavior; ///< which old SQL behaviour should be enabled
  ulonglong option_bits; ///< OPTION_xxx constants, e.g. OPTION_PROFILING
  ulonglong join_buff_space_limit;
  ulonglong log_slow_filter; 
  ulonglong log_slow_verbosity; 
  ulonglong log_slow_disabled_statements;
  ulonglong log_disabled_statements;
  ulonglong bulk_insert_buff_size;
  ulonglong join_buff_size;
  ulonglong sortbuff_size;
  ulonglong default_regex_flags;
  ulonglong max_mem_used;

  /**
     Place holders to store Multi-source variables in sys_var.cc during
     update and show of variables.
  */
  ulonglong slave_skip_counter;
  ulonglong max_relay_log_size;

  ha_rows select_limit;
  ha_rows max_join_size;
  ha_rows expensive_subquery_limit;
  ulong auto_increment_increment, auto_increment_offset;
#ifdef WITH_WSREP
  /*
    Stored values of the auto_increment_increment and auto_increment_offset
    that are will be restored when wsrep_auto_increment_control will be set
    to 'OFF', because the setting it to 'ON' leads to overwriting of the
    original values (which are set by the user) by calculated ones (which
    are based on the cluster size):
  */
  ulong saved_auto_increment_increment, saved_auto_increment_offset;
  ulong saved_lock_wait_timeout;
  ulonglong wsrep_gtid_seq_no;
#endif /* WITH_WSREP */
  uint eq_range_index_dive_limit;
  ulong column_compression_zlib_strategy;
  ulong lock_wait_timeout;
  ulong join_cache_level;
  ulong max_allowed_packet;
  ulong max_error_count;
  ulong max_length_for_sort_data;
  ulong max_recursive_iterations;
  ulong max_sort_length;
  ulong max_tmp_tables;
  ulong max_insert_delayed_threads;
  ulong min_examined_row_limit;
  ulong net_buffer_length;
  ulong net_interactive_timeout;
  ulong net_read_timeout;
  ulong net_retry_count;
  ulong net_wait_timeout;
  ulong net_write_timeout;
  ulong optimizer_prune_level;
  ulong optimizer_search_depth;
  ulong optimizer_selectivity_sampling_limit;
  ulong optimizer_use_condition_selectivity;
  ulong use_stat_tables;
  double sample_percentage;
  ulong histogram_size;
  ulong histogram_type;
  ulong preload_buff_size;
  ulong profiling_history_size;
  ulong read_buff_size;
  ulong read_rnd_buff_size;
  ulong mrr_buff_size;
  ulong div_precincrement;
  /* Total size of all buffers used by the subselect_rowid_merge_engine. */
  ulong rowid_merge_buff_size;
  ulong max_sp_recursion_depth;
  ulong default_week_format;
  ulong max_seeks_for_key;
  ulong range_alloc_block_size;
  ulong query_alloc_block_size;
  ulong query_prealloc_size;
  ulong trans_alloc_block_size;
  ulong trans_prealloc_size;
  ulong log_warnings;
  /* Flags for slow log filtering */
  ulong log_slow_rate_limit; 
  ulong binlog_format; ///< binlog format for this thd (see enum_binlog_format)
  ulong binlog_row_image;
  ulong progress_report_time;
  ulong completion_type;
  ulong query_cache_type;
  ulong tx_isolation;
  ulong updatable_views_with_limit;
  ulong alter_algorithm;
  int max_user_connections;
  ulong server_id;
  /**
    In slave thread we need to know in behalf of which
    thread the query is being run to replicate temp tables properly
  */
  my_thread_id pseudo_thread_id;
  /**
     When replicating an event group with GTID, keep these values around so
     slave binlog can receive the same GTID as the original.
  */
  uint32     gtid_domain_id;
  uint64     gtid_seq_no;

  uint group_concat_max_len;

  /**
    Default transaction access mode. READ ONLY (true) or READ WRITE (false).
  */
  my_bool tx_read_only;
  my_bool low_priority_updates;
  my_bool query_cache_wlock_invalidate;
  my_bool keep_files_on_create;

  my_bool old_mode;
  my_bool old_passwords;
  my_bool big_tables;
  my_bool only_standard_compliant_cte;
  my_bool query_cache_strip_comments;
  my_bool sql_log_slow;
  my_bool sql_log_bin;
  my_bool binlog_annotate_row_events;
  my_bool binlog_direct_non_trans_update;
  my_bool column_compression_zlib_wrap;

  plugin_ref table_plugin;
  plugin_ref tmp_table_plugin;
  plugin_ref enforced_table_plugin;

  /* Only charset part of these variables is sensible */
  CHARSET_INFO  *character_set_filesystem;
  CHARSET_INFO  *character_set_client;
  CHARSET_INFO  *character_set_results;

  /* Both charset and collation parts of these variables are important */
  CHARSET_INFO	*collation_server;
  CHARSET_INFO	*collation_database;
  CHARSET_INFO  *collation_connection;

  /* Names. These will be allocated in buffers in thd */
  LEX_CSTRING default_master_connection;

  /* Error messages */
  MY_LOCALE *lc_messages;
  const char ***errmsgs;             /* lc_messages->errmsg->errmsgs */

  /* Locale Support */
  MY_LOCALE *lc_time_names;

  Time_zone *time_zone;

  my_bool sysdate_is_now;

  /* deadlock detection */
  ulong wt_timeout_short, wt_deadlock_search_depth_short;
  ulong wt_timeout_long, wt_deadlock_search_depth_long;

  my_bool wsrep_on;
  my_bool wsrep_causal_reads;
  uint    wsrep_sync_wait;
  ulong   wsrep_retry_autocommit;
  ulonglong wsrep_trx_fragment_size;
  ulong   wsrep_trx_fragment_unit;
  ulong   wsrep_OSU_method;
  my_bool wsrep_dirty_reads;
  double long_query_time_double, max_statement_time_double;

  my_bool pseudo_slave_mode;

  char *session_track_system_variables;
  ulong session_track_transaction_info;
  my_bool session_track_schema;
  my_bool session_track_state_change;
#ifdef USER_VAR_TRACKING
  my_bool session_track_user_variables;
#endif // USER_VAR_TRACKING
  my_bool tcp_nodelay;

  ulong threadpool_priority;

  uint idle_transaction_timeout;
  uint idle_readonly_transaction_timeout;
  uint idle_write_transaction_timeout;
  uint column_compression_threshold;
  uint column_compression_zlib_level;
  uint in_subquery_conversion_threshold;
  ulong optimizer_max_sel_arg_weight;
  ulonglong max_rowid_filter_size;

  vers_asof_timestamp_t vers_asof_timestamp;
  ulong vers_alter_history;
} SV;

/**
  Per thread status variables.
  Must be long/ulong up to last_system_status_var so that
  add_to_status/add_diff_to_status can work.
*/

typedef struct system_status_var
{
  ulong column_compressions;
  ulong column_decompressions;
  ulong com_stat[(uint) SQLCOM_END];
  ulong com_create_tmp_table;
  ulong com_drop_tmp_table;
  ulong com_other;
  ulong com_multi;

  ulong com_stmt_prepare;
  ulong com_stmt_reprepare;
  ulong com_stmt_execute;
  ulong com_stmt_send_long_data;
  ulong com_stmt_fetch;
  ulong com_stmt_reset;
  ulong com_stmt_close;

  ulong com_register_slave;
  ulong created_tmp_disk_tables_;
  ulong created_tmp_tables_;
  ulong ha_commit_count;
  ulong ha_delete_count;
  ulong ha_read_first_count;
  ulong ha_read_last_count;
  ulong ha_read_key_count;
  ulong ha_read_next_count;
  ulong ha_read_prev_count;
  ulong ha_read_retry_count;
  ulong ha_read_rnd_count;
  ulong ha_read_rnd_next_count;
  ulong ha_read_rnd_deleted_count;

  /*
    This number doesn't include calls to the default implementation and
    calls made by range access. The intent is to count only calls made by
    BatchedKeyAccess.
  */
  ulong ha_mrr_init_count;
  ulong ha_mrr_key_refills_count;
  ulong ha_mrr_rowid_refills_count;

  ulong ha_rollback_count;
  ulong ha_update_count;
  ulong ha_write_count;
  /* The following are for internal temporary tables */
  ulong ha_tmp_update_count;
  ulong ha_tmp_write_count;
  ulong ha_tmp_delete_count;
  ulong ha_prepare_count;
  ulong ha_icp_attempts;
  ulong ha_icp_match;
  ulong ha_discover_count;
  ulong ha_savepoint_count;
  ulong ha_savepoint_rollback_count;
  ulong ha_external_lock_count;

  ulong opened_tables;
  ulong opened_shares;
  ulong opened_views;               /* +1 opening a view */

  ulong select_full_join_count_;
  ulong select_full_range_join_count_;
  ulong select_range_count_;
  ulong select_range_check_count_;
  ulong select_scan_count_;
  ulong update_scan_count;
  ulong delete_scan_count;
  ulong executed_triggers;
  ulong long_query_count;
  ulong filesort_merge_passes_;
  ulong filesort_range_count_;
  ulong filesort_rows_;
  ulong filesort_scan_count_;
  ulong filesort_pq_sorts_;

  /* Features used */
  ulong feature_custom_aggregate_functions; /* +1 when custom aggregate
                                            functions are used */
  ulong feature_dynamic_columns;    /* +1 when creating a dynamic column */
  ulong feature_fulltext;	    /* +1 when MATCH is used */
  ulong feature_gis;                /* +1 opening a table with GIS features */
  ulong feature_invisible_columns;     /* +1 opening a table with invisible column */
  ulong feature_json;		    /* +1 when JSON function appears in the statement */
  ulong feature_locale;		    /* +1 when LOCALE is set */
  ulong feature_subquery;	    /* +1 when subqueries are used */
  ulong feature_system_versioning;  /* +1 opening a table WITH SYSTEM VERSIONING */
  ulong feature_application_time_periods;
                                    /* +1 opening a table with application-time period */
  ulong feature_insert_returning;  /* +1 when INSERT...RETURNING is used */
  ulong feature_timezone;	    /* +1 when XPATH is used */
  ulong feature_trigger;	    /* +1 opening a table with triggers */
  ulong feature_xml;		    /* +1 when XPATH is used */
  ulong feature_window_functions;   /* +1 when window functions are used */

  /* From MASTER_GTID_WAIT usage */
  ulong master_gtid_wait_timeouts;          /* Number of timeouts */
  ulong master_gtid_wait_time;              /* Time in microseconds */
  ulong master_gtid_wait_count;

  ulong empty_queries;
  ulong access_denied_errors;
  ulong lost_connections;
  ulong max_statement_time_exceeded;
  /*
    Number of statements sent from the client
  */
  ulong questions;
  /*
    IMPORTANT!
    SEE last_system_status_var DEFINITION BELOW.
    Below 'last_system_status_var' are all variables that cannot be handled
    automatically by add_to_status()/add_diff_to_status().
  */
  ulonglong bytes_received;
  ulonglong bytes_sent;
  ulonglong rows_read;
  ulonglong rows_sent;
  ulonglong rows_tmp_read;
  ulonglong binlog_bytes_written;
  ulonglong table_open_cache_hits;
  ulonglong table_open_cache_misses;
  ulonglong table_open_cache_overflows;
  double last_query_cost;
  double cpu_time, busy_time;
  uint32 threads_running;
  /* Don't initialize */
  /* Memory used for thread local storage */
  int64 max_local_memory_used;
  volatile int64 local_memory_used;
  /* Memory allocated for global usage */
  volatile int64 global_memory_used;
} STATUS_VAR;

/*
  This is used for 'SHOW STATUS'. It must be updated to the last ulong
  variable in system_status_var which is makes sense to add to the global
  counter
*/

#define last_system_status_var questions
#define last_cleared_system_status_var local_memory_used

/** Number of contiguous global status variables */
constexpr int COUNT_GLOBAL_STATUS_VARS= int(offsetof(STATUS_VAR,
                                                     last_system_status_var) /
                                            sizeof(ulong)) + 1;

/*
  Global status variables
*/

extern ulong feature_files_opened_with_delayed_keys, feature_check_constraint;

void add_to_status(STATUS_VAR *to_var, STATUS_VAR *from_var);

void add_diff_to_status(STATUS_VAR *to_var, STATUS_VAR *from_var,
                        STATUS_VAR *dec_var);

uint calc_sum_of_all_status(STATUS_VAR *to);
static inline void calc_sum_of_all_status_if_needed(STATUS_VAR *to)
{
  if (to->local_memory_used == 0)
  {
    mysql_mutex_lock(&LOCK_status);
    *to= global_status_var;
    mysql_mutex_unlock(&LOCK_status);
    calc_sum_of_all_status(to);
    DBUG_ASSERT(to->local_memory_used);
  }
}

/*
  Update global_memory_used. We have to do this with atomic_add as the
  global value can change outside of LOCK_status.
*/
static inline void update_global_memory_status(int64 size)
{
  DBUG_PRINT("info", ("global memory_used: %lld  size: %lld",
                      (longlong) global_status_var.global_memory_used,
                      size));
  // workaround for gcc 4.2.4-1ubuntu4 -fPIE (from DEB_BUILD_HARDENING=1)
  int64 volatile * volatile ptr= &global_status_var.global_memory_used;
  my_atomic_add64_explicit(ptr, size, MY_MEMORY_ORDER_RELAXED);
}

/**
  Get collation by name, send error to client on failure.
  @param name     Collation name
  @param name_cs  Character set of the name string
  @return
  @retval         NULL on error
  @retval         Pointter to CHARSET_INFO with the given name on success
*/
static inline CHARSET_INFO *
mysqld_collation_get_by_name(const char *name,
                             CHARSET_INFO *name_cs= system_charset_info)
{
  CHARSET_INFO *cs;
  MY_CHARSET_LOADER loader;
  my_charset_loader_init_mysys(&loader);
  if (!(cs= my_collation_get_by_name(&loader, name, MYF(0))))
  {
    ErrConvString err(name, name_cs);
    my_error(ER_UNKNOWN_COLLATION, MYF(0), err.ptr());
    if (loader.error[0])
      push_warning_printf(current_thd,
                          Sql_condition::WARN_LEVEL_WARN,
                          ER_UNKNOWN_COLLATION, "%s", loader.error);
  }
  return cs;
}

static inline bool is_supported_parser_charset(CHARSET_INFO *cs)
{
  return MY_TEST(cs->mbminlen == 1 && cs->number != 17 /* filename */);
}

/** THD registry */
class THD_list_iterator
{
protected:
  I_List<THD> threads;
  mutable mysql_rwlock_t lock;

public:

  /**
    Iterates registered threads.

    @param action      called for every element
    @param argument    opque argument passed to action

    @return
      @retval 0 iteration completed successfully
      @retval 1 iteration was interrupted (action returned 1)
  */
  template <typename T> int iterate(my_bool (*action)(THD *thd, T *arg), T *arg= 0)
  {
    int res= 0;
    mysql_rwlock_rdlock(&lock);
    I_List_iterator<THD> it(threads);
    while (auto tmp= it++)
      if ((res= action(tmp, arg)))
        break;
    mysql_rwlock_unlock(&lock);
    return res;
  }
  static THD_list_iterator *iterator();
};

/**
  A counter of THDs

  It must be specified as a first base class of THD, so that increment is
  done before any other THD constructors and decrement - after any other THD
  destructors.

  Destructor unblocks close_conneciton() if there are no more THD's left.
*/
struct THD_count
{
  static Atomic_counter<uint32_t> count;
  static uint value() { return static_cast<uint>(count); }
  THD_count() { count++; }
  ~THD_count() { count--; }
};

#ifdef MYSQL_SERVER

void free_tmp_table(THD *thd, TABLE *entry);


/* The following macro is to make init of Query_arena simpler */
#ifdef DBUG_ASSERT_EXISTS
#define INIT_ARENA_DBUG_INFO is_backup_arena= 0; is_reprepared= FALSE;
#else
#define INIT_ARENA_DBUG_INFO
#endif

class Query_arena
{
public:
  /*
    List of items created in the parser for this query. Every item puts
    itself to the list on creation (see Item::Item() for details))
  */
  Item *free_list;
  MEM_ROOT *mem_root;                   // Pointer to current memroot
#ifdef DBUG_ASSERT_EXISTS
  bool is_backup_arena; /* True if this arena is used for backup. */
  bool is_reprepared;
#endif
  /*
    The states relfects three diffrent life cycles for three
    different types of statements:
    Prepared statement: STMT_INITIALIZED -> STMT_PREPARED -> STMT_EXECUTED.
    Stored procedure:   STMT_INITIALIZED_FOR_SP -> STMT_EXECUTED.
    Other statements:   STMT_CONVENTIONAL_EXECUTION never changes.
  */
  enum enum_state
  {
    STMT_INITIALIZED= 0, STMT_INITIALIZED_FOR_SP= 1, STMT_PREPARED= 2,
    STMT_CONVENTIONAL_EXECUTION= 3, STMT_EXECUTED= 4, STMT_ERROR= -1
  };

  enum_state state;

public:
  /* We build without RTTI, so dynamic_cast can't be used. */
  enum Type
  {
    STATEMENT, PREPARED_STATEMENT, STORED_PROCEDURE
  };

  Query_arena(MEM_ROOT *mem_root_arg, enum enum_state state_arg) :
    free_list(0), mem_root(mem_root_arg), state(state_arg)
  { INIT_ARENA_DBUG_INFO; }
  /*
    This constructor is used only when Query_arena is created as
    backup storage for another instance of Query_arena.
  */
  Query_arena() { INIT_ARENA_DBUG_INFO; }

  virtual Type type() const;
  virtual ~Query_arena() {};

  inline bool is_stmt_prepare() const { return state == STMT_INITIALIZED; }
  inline bool is_stmt_prepare_or_first_sp_execute() const
  { return (int)state < (int)STMT_PREPARED; }
  inline bool is_stmt_prepare_or_first_stmt_execute() const
  { return (int)state <= (int)STMT_PREPARED; }
  inline bool is_stmt_execute() const
  { return state == STMT_PREPARED || state == STMT_EXECUTED; }
  inline bool is_conventional() const
  { return state == STMT_CONVENTIONAL_EXECUTION; }

  inline void* alloc(size_t size) { return alloc_root(mem_root,size); }
  inline void* calloc(size_t size)
  {
    void *ptr;
    if (likely((ptr=alloc_root(mem_root,size))))
      bzero(ptr, size);
    return ptr;
  }
  inline char *strdup(const char *str)
  { return strdup_root(mem_root,str); }
  inline char *strmake(const char *str, size_t size)
  { return strmake_root(mem_root,str,size); }
  inline void *memdup(const void *str, size_t size)
  { return memdup_root(mem_root,str,size); }
  inline void *memdup_w_gap(const void *str, size_t size, size_t gap)
  {
    void *ptr;
    if (likely((ptr= alloc_root(mem_root,size+gap))))
      memcpy(ptr,str,size);
    return ptr;
  }

  void set_query_arena(Query_arena *set);

  void free_items();
  /* Close the active state associated with execution of this statement */
  virtual void cleanup_stmt();
};


class Query_arena_memroot: public Query_arena, public Sql_alloc
{
public:
  Query_arena_memroot(MEM_ROOT *mem_root_arg, enum enum_state state_arg) :
    Query_arena(mem_root_arg, state_arg)
  {}
  Query_arena_memroot() : Query_arena()
  {}

  virtual ~Query_arena_memroot() {}
};


class Query_arena_stmt
{
  THD *thd;
  Query_arena backup;
  Query_arena *arena;

public:
  Query_arena_stmt(THD *_thd);
  ~Query_arena_stmt();
  bool arena_replaced()
  {
    return arena != NULL;
  }
};


class Server_side_cursor;

/**
  @class Statement
  @brief State of a single command executed against this connection.

  One connection can contain a lot of simultaneously running statements,
  some of which could be:
   - prepared, that is, contain placeholders,
   - opened as cursors. We maintain 1 to 1 relationship between
     statement and cursor - if user wants to create another cursor for his
     query, we create another statement for it.
  To perform some action with statement we reset THD part to the state  of
  that statement, do the action, and then save back modified state from THD
  to the statement. It will be changed in near future, and Statement will
  be used explicitly.
*/

class Statement: public ilink, public Query_arena
{
  Statement(const Statement &rhs);              /* not implemented: */
  Statement &operator=(const Statement &rhs);   /* non-copyable */
public:
  /*
    Uniquely identifies each statement object in thread scope; change during
    statement lifetime. FIXME: must be const
  */
   ulong id;

  enum enum_column_usage column_usage;

  LEX_CSTRING name; /* name for named prepared statements */
  LEX *lex;                                     // parse tree descriptor
  /*
    Points to the query associated with this statement. It's const, but
    we need to declare it char * because all table handlers are written
    in C and need to point to it.

    Note that if we set query = NULL, we must at the same time set
    query_length = 0, and protect the whole operation with
    LOCK_thd_data mutex. To avoid crashes in races, if we do not
    know that thd->query cannot change at the moment, we should print
    thd->query like this:
      (1) reserve the LOCK_thd_data mutex;
      (2) print or copy the value of query and query_length
      (3) release LOCK_thd_data mutex.
    This printing is needed at least in SHOW PROCESSLIST and SHOW
    ENGINE INNODB STATUS.
  */
  CSET_STRING query_string;
  /*
    If opt_query_cache_strip_comments is set, this contains query without
    comments. If not set, it contains pointer to query_string.
  */
  String base_query;


  inline char *query() const { return query_string.str(); }
  inline uint32 query_length() const
  {
    return static_cast<uint32>(query_string.length());
  }
  inline char *query_end() const
  {
    return query_string.str() + query_string.length();
  }
  CHARSET_INFO *query_charset() const { return query_string.charset(); }
  void set_query_inner(const CSET_STRING &string_arg)
  {
    query_string= string_arg;
  }
  void set_query_inner(char *query_arg, uint32 query_length_arg,
                       CHARSET_INFO *cs_arg)
  {
    set_query_inner(CSET_STRING(query_arg, query_length_arg, cs_arg));
  }
  void reset_query_inner()
  {
    set_query_inner(CSET_STRING());
  }
  /**
    Name of the current (default) database.

    If there is the current (default) database, "db.str" contains its name. If
    there is no current (default) database, "db.str" is NULL and "db.length" is
    0. In other words, db must either be NULL, or contain a
    valid database name.
  */

  LEX_CSTRING db;

  /* This is set to 1 of last call to send_result_to_client() was ok */
  my_bool query_cache_is_applicable;

  /* This constructor is called for backup statements */
  Statement() {}

  Statement(LEX *lex_arg, MEM_ROOT *mem_root_arg,
            enum enum_state state_arg, ulong id_arg);
  virtual ~Statement();

  /* Assign execution context (note: not all members) of given stmt to self */
  virtual void set_statement(Statement *stmt);
  void set_n_backup_statement(Statement *stmt, Statement *backup);
  void restore_backup_statement(Statement *stmt, Statement *backup);
  /* return class type */
  virtual Type type() const;
};


/**
  Container for all statements created/used in a connection.
  Statements in Statement_map have unique Statement::id (guaranteed by id
  assignment in Statement::Statement)
  Non-empty statement names are unique too: attempt to insert a new statement
  with duplicate name causes older statement to be deleted

  Statements are auto-deleted when they are removed from the map and when the
  map is deleted.
*/

class Statement_map
{
public:
  Statement_map();

  int insert(THD *thd, Statement *statement);

  Statement *find_by_name(const LEX_CSTRING *name)
  {
    Statement *stmt;
    stmt= (Statement*)my_hash_search(&names_hash, (uchar*)name->str,
                                     name->length);
    return stmt;
  }

  Statement *find(ulong id)
  {
    if (last_found_statement == 0 || id != last_found_statement->id)
    {
      Statement *stmt;
      stmt= (Statement *) my_hash_search(&st_hash, (uchar *) &id, sizeof(id));
      if (stmt && stmt->name.str)
        return NULL;
      last_found_statement= stmt;
    }
    return last_found_statement;
  }
  /*
    Close all cursors of this connection that use tables of a storage
    engine that has transaction-specific state and therefore can not
    survive COMMIT or ROLLBACK. Currently all but MyISAM cursors are closed.
  */
  void close_transient_cursors();
  void erase(Statement *statement);
  /* Erase all statements (calls Statement destructor) */
  void reset();
  ~Statement_map();
private:
  HASH st_hash;
  HASH names_hash;
  I_List<Statement> transient_cursor_list;
  Statement *last_found_statement;
};

struct st_savepoint {
  struct st_savepoint *prev;
  char                *name;
  uint                 length;
  Ha_trx_info         *ha_list;
  /** State of metadata locks before this savepoint was set. */
  MDL_savepoint        mdl_savepoint;
};

/**
  @class Security_context
  @brief A set of THD members describing the current authenticated user.
*/

class Security_context {
public:
  Security_context()
   :master_access(NO_ACL),
    db_access(NO_ACL)
  {}                      /* Remove gcc warning */
  /*
    host - host of the client
    user - user of the client, set to NULL until the user has been read from
    the connection
    priv_user - The user privilege we are using. May be "" for anonymous user.
    ip - client IP
  */
  const char *host;
  const char *user, *ip;
  char   priv_user[USERNAME_LENGTH];
  char   proxy_user[USERNAME_LENGTH + MAX_HOSTNAME + 5];
  /* The host privilege we are using */
  char   priv_host[MAX_HOSTNAME];
  /* The role privilege we are using */
  char   priv_role[USERNAME_LENGTH];
  /* The external user (if available) */
  char   *external_user;
  /* points to host if host is available, otherwise points to ip */
  const char *host_or_ip;
  privilege_t master_access;            /* Global privileges from mysql.user */
  privilege_t db_access;                /* Privileges for current db */

  bool password_expired;

  void init();
  void destroy();
  void skip_grants();
  inline char *priv_host_name()
  {
    return (*priv_host ? priv_host : (char *)"%");
  }

  bool set_user(char *user_arg);

#ifndef NO_EMBEDDED_ACCESS_CHECKS
  bool
  change_security_context(THD *thd,
                          LEX_CSTRING *definer_user,
                          LEX_CSTRING *definer_host,
                          LEX_CSTRING *db,
                          Security_context **backup);

  void
  restore_security_context(THD *thd, Security_context *backup);
#endif
  bool user_matches(Security_context *);
  /**
    Check global access
    @param want_access The required privileges
    @param match_any if the security context must match all or any of the req.
   *                 privileges.
    @return True if the security context fulfills the access requirements.
  */
  bool check_access(const privilege_t want_access, bool match_any = false);
  bool is_priv_user(const char *user, const char *host);
};


/**
  A registry for item tree transformations performed during
  query optimization. We register only those changes which require
  a rollback to re-execute a prepared statement or stored procedure
  yet another time.
*/

struct Item_change_record;
class Item_change_list
{
  I_List<Item_change_record> change_list;
public:
  void nocheck_register_item_tree_change(Item **place, Item *old_value,
                                         MEM_ROOT *runtime_memroot);
  void check_and_register_item_tree_change(Item **place, Item **new_value,
                                           MEM_ROOT *runtime_memroot);
  void rollback_item_tree_changes();
  void move_elements_to(Item_change_list *to)
  {
    change_list.move_elements_to(&to->change_list);
  }
  bool is_empty() { return change_list.is_empty(); }
};


class Item_change_list_savepoint: public Item_change_list
{
public:
  Item_change_list_savepoint(Item_change_list *list)
  {
    list->move_elements_to(this);
  }
  void rollback(Item_change_list *list)
  {
    list->rollback_item_tree_changes();
    move_elements_to(list);
  }
  ~Item_change_list_savepoint()
  {
    DBUG_ASSERT(is_empty());
  }
};


/**
  Type of locked tables mode.
  See comment for THD::locked_tables_mode for complete description.
*/

enum enum_locked_tables_mode
{
  LTM_NONE= 0,
  LTM_LOCK_TABLES,
  LTM_PRELOCKED,
  LTM_PRELOCKED_UNDER_LOCK_TABLES,
  LTM_always_last
};

/**
  The following structure is an extension to TABLE_SHARE and is
  exclusively for temporary tables.

  @note:
  Although, TDC_element has data members (like next, prev &
  all_tables) to store the list of TABLE_SHARE & TABLE objects
  related to a particular TABLE_SHARE, they cannot be moved to
  TABLE_SHARE in order to be reused for temporary tables. This
  is because, as concurrent threads iterating through hash of
  TDC_element's may need access to all_tables, but if all_tables
  is made part of TABLE_SHARE, then TDC_element->share->all_tables
  is not always guaranteed to be valid, as TDC_element can live
  longer than TABLE_SHARE.
*/
struct TMP_TABLE_SHARE : public TABLE_SHARE
{
private:
  /*
   Link to all temporary table shares. Declared as private to
   avoid direct manipulation with those objects. One should
   use methods of I_P_List template instead.
  */
  TMP_TABLE_SHARE *tmp_next;
  TMP_TABLE_SHARE **tmp_prev;

  friend struct All_tmp_table_shares;

public:
  /*
    Doubly-linked (back-linked) lists of used and unused TABLE objects
    for this share.
  */
  All_share_tables_list all_tmp_tables;
};

/**
  Helper class which specifies which members of TMP_TABLE_SHARE are
  used for participation in the list of temporary tables.
*/

struct All_tmp_table_shares
{
  static inline TMP_TABLE_SHARE **next_ptr(TMP_TABLE_SHARE *l)
  {
    return &l->tmp_next;
  }
  static inline TMP_TABLE_SHARE ***prev_ptr(TMP_TABLE_SHARE *l)
  {
    return &l->tmp_prev;
  }
};

/* Also used in rpl_rli.h. */
typedef I_P_List <TMP_TABLE_SHARE, All_tmp_table_shares> All_tmp_tables_list;

/**
  Class that holds information about tables which were opened and locked
  by the thread. It is also used to save/restore this information in
  push_open_tables_state()/pop_open_tables_state().
*/

class Open_tables_state
{
public:
  /**
    As part of class THD, this member is set during execution
    of a prepared statement. When it is set, it is used
    by the locking subsystem to report a change in table metadata.

    When Open_tables_state part of THD is reset to open
    a system or INFORMATION_SCHEMA table, the member is cleared
    to avoid spurious ER_NEED_REPREPARE errors -- system and
    INFORMATION_SCHEMA tables are not subject to metadata version
    tracking.
    @sa check_and_update_table_version()
  */
  Reprepare_observer *m_reprepare_observer;

  /**
    List of regular tables in use by this thread. Contains temporary and
    base tables that were opened with @see open_tables().
  */
  TABLE *open_tables;

  /**
    A list of temporary tables used by this thread. This includes
    user-level temporary tables, created with CREATE TEMPORARY TABLE,
    and internal temporary tables, created, e.g., to resolve a SELECT,
    or for an intermediate table used in ALTER.
  */
  All_tmp_tables_list *temporary_tables;

  /*
    Derived tables.
  */
  TABLE *derived_tables;

  /* 
    Temporary tables created for recursive table references.
  */
  TABLE *rec_tables;

  /*
    During a MySQL session, one can lock tables in two modes: automatic
    or manual. In automatic mode all necessary tables are locked just before
    statement execution, and all acquired locks are stored in 'lock'
    member. Unlocking takes place automatically as well, when the
    statement ends.
    Manual mode comes into play when a user issues a 'LOCK TABLES'
    statement. In this mode the user can only use the locked tables.
    Trying to use any other tables will give an error.
    The locked tables are also stored in this member, however,
    thd->locked_tables_mode is turned on.  Manual locking is described in
    the 'LOCK_TABLES' chapter of the MySQL manual.
    See also lock_tables() for details.
  */
  MYSQL_LOCK *lock;

  /*
    CREATE-SELECT keeps an extra lock for the table being
    created. This field is used to keep the extra lock available for
    lower level routines, which would otherwise miss that lock.
   */
  MYSQL_LOCK *extra_lock;

  /*
    Enum enum_locked_tables_mode and locked_tables_mode member are
    used to indicate whether the so-called "locked tables mode" is on,
    and what kind of mode is active.

    Locked tables mode is used when it's necessary to open and
    lock many tables at once, for usage across multiple
    (sub-)statements.
    This may be necessary either for queries that use stored functions
    and triggers, in which case the statements inside functions and
    triggers may be executed many times, or for implementation of
    LOCK TABLES, in which case the opened tables are reused by all
    subsequent statements until a call to UNLOCK TABLES.

    The kind of locked tables mode employed for stored functions and
    triggers is also called "prelocked mode".
    In this mode, first open_tables() call to open the tables used
    in a statement analyses all functions used by the statement
    and adds all indirectly used tables to the list of tables to
    open and lock.
    It also marks the parse tree of the statement as requiring
    prelocking. After that, lock_tables() locks the entire list
    of tables and changes THD::locked_tables_modeto LTM_PRELOCKED.
    All statements executed inside functions or triggers
    use the prelocked tables, instead of opening their own ones.
    Prelocked mode is turned off automatically once close_thread_tables()
    of the main statement is called.
  */
  enum enum_locked_tables_mode locked_tables_mode;
  uint current_tablenr;

  enum enum_flags {
    BACKUPS_AVAIL = (1U << 0)     /* There are backups available */
  };

  /*
    Flags with information about the open tables state.
  */
  uint state_flags;
  /**
     This constructor initializes Open_tables_state instance which can only
     be used as backup storage. To prepare Open_tables_state instance for
     operations which open/lock/close tables (e.g. open_table()) one has to
     call init_open_tables_state().
  */
  Open_tables_state() : state_flags(0U) { }

  void set_open_tables_state(Open_tables_state *state)
  {
    *this= *state;
  }

  void reset_open_tables_state(THD *thd)
  {
    open_tables= 0;
    temporary_tables= 0;
    derived_tables= 0;
    rec_tables= 0;
    extra_lock= 0;
    lock= 0;
    locked_tables_mode= LTM_NONE;
    state_flags= 0U;
    m_reprepare_observer= NULL;
  }
};


/**
  Storage for backup of Open_tables_state. Must
  be used only to open system tables (TABLE_CATEGORY_SYSTEM
  and TABLE_CATEGORY_LOG).
*/

class Open_tables_backup: public Open_tables_state
{
public:
  /**
    When we backup the open tables state to open a system
    table or tables, we want to save state of metadata
    locks which were acquired before the backup. It is used
    to release metadata locks on system tables after they are
    no longer used.
  */
  MDL_savepoint mdl_system_tables_svp;
};

/**
  @class Sub_statement_state
  @brief Used to save context when executing a function or trigger

  operations on stat tables aren't technically a sub-statement, but they are
  similar in a sense that they cannot change the transaction status.
*/

/* Defines used for Sub_statement_state::in_sub_stmt */

#define SUB_STMT_TRIGGER 1
#define SUB_STMT_FUNCTION 2
#define SUB_STMT_STAT_TABLES 4


class Sub_statement_state
{
public:
  Discrete_interval auto_inc_interval_for_cur_row;
  Discrete_intervals_list auto_inc_intervals_forced;
  SAVEPOINT *savepoints;
  ulonglong option_bits;
  ulonglong first_successful_insert_id_in_prev_stmt;
  ulonglong first_successful_insert_id_in_cur_stmt, insert_id_for_cur_row;
  ulonglong limit_found_rows;
  ulonglong tmp_tables_size;
  ulonglong client_capabilities;
  ulonglong cuted_fields, sent_row_count, examined_row_count;
  ulonglong affected_rows;
  ulonglong bytes_sent_old;
  ulong     tmp_tables_used;
  ulong     tmp_tables_disk_used;
  ulong     query_plan_fsort_passes;
  ulong query_plan_flags; 
  uint in_sub_stmt;    /* 0,  SUB_STMT_TRIGGER or SUB_STMT_FUNCTION */
  bool enable_slow_log;
  bool last_insert_id_used;
  enum enum_check_fields count_cuted_fields;
};


/* Flags for the THD::system_thread variable */
enum enum_thread_type
{
  NON_SYSTEM_THREAD= 0,
  SYSTEM_THREAD_DELAYED_INSERT= 1,
  SYSTEM_THREAD_SLAVE_IO= 2,
  SYSTEM_THREAD_SLAVE_SQL= 4,
  SYSTEM_THREAD_EVENT_SCHEDULER= 8,
  SYSTEM_THREAD_EVENT_WORKER= 16,
  SYSTEM_THREAD_BINLOG_BACKGROUND= 32,
  SYSTEM_THREAD_SLAVE_BACKGROUND= 64,
  SYSTEM_THREAD_GENERIC= 128,
  SYSTEM_THREAD_SEMISYNC_MASTER_BACKGROUND= 256
};

inline char const *
show_system_thread(enum_thread_type thread)
{
#define RETURN_NAME_AS_STRING(NAME) case (NAME): return #NAME
  switch (thread) {
    static char buf[64];
    RETURN_NAME_AS_STRING(NON_SYSTEM_THREAD);
    RETURN_NAME_AS_STRING(SYSTEM_THREAD_DELAYED_INSERT);
    RETURN_NAME_AS_STRING(SYSTEM_THREAD_SLAVE_IO);
    RETURN_NAME_AS_STRING(SYSTEM_THREAD_SLAVE_SQL);
    RETURN_NAME_AS_STRING(SYSTEM_THREAD_EVENT_SCHEDULER);
    RETURN_NAME_AS_STRING(SYSTEM_THREAD_EVENT_WORKER);
    RETURN_NAME_AS_STRING(SYSTEM_THREAD_SLAVE_BACKGROUND);
    RETURN_NAME_AS_STRING(SYSTEM_THREAD_SEMISYNC_MASTER_BACKGROUND);
  default:
    sprintf(buf, "<UNKNOWN SYSTEM THREAD: %d>", thread);
    return buf;
  }
#undef RETURN_NAME_AS_STRING
}

/**
  This class represents the interface for internal error handlers.
  Internal error handlers are exception handlers used by the server
  implementation.
*/

class Internal_error_handler
{
protected:
  Internal_error_handler() :
    m_prev_internal_handler(NULL)
  {}

  virtual ~Internal_error_handler() {}

public:
  /**
    Handle a sql condition.
    This method can be implemented by a subclass to achieve any of the
    following:
    - mask a warning/error internally, prevent exposing it to the user,
    - mask a warning/error and throw another one instead.
    When this method returns true, the sql condition is considered
    'handled', and will not be propagated to upper layers.
    It is the responsability of the code installing an internal handler
    to then check for trapped conditions, and implement logic to recover
    from the anticipated conditions trapped during runtime.

    This mechanism is similar to C++ try/throw/catch:
    - 'try' correspond to <code>THD::push_internal_handler()</code>,
    - 'throw' correspond to <code>my_error()</code>,
    which invokes <code>my_message_sql()</code>,
    - 'catch' correspond to checking how/if an internal handler was invoked,
    before removing it from the exception stack with
    <code>THD::pop_internal_handler()</code>.

    @param thd the calling thread
    @param cond the condition raised.
    @return true if the condition is handled
  */
  virtual bool handle_condition(THD *thd,
                                uint sql_errno,
                                const char* sqlstate,
                                Sql_condition::enum_warning_level *level,
                                const char* msg,
                                Sql_condition ** cond_hdl) = 0;

private:
  Internal_error_handler *m_prev_internal_handler;
  friend class THD;
};


/**
  Implements the trivial error handler which cancels all error states
  and prevents an SQLSTATE to be set.
*/

class Dummy_error_handler : public Internal_error_handler
{
public:
  bool handle_condition(THD *thd,
                        uint sql_errno,
                        const char* sqlstate,
                        Sql_condition::enum_warning_level *level,
                        const char* msg,
                        Sql_condition ** cond_hdl)
  {
    /* Ignore error */
    return TRUE;
  }
  Dummy_error_handler() {}                    /* Remove gcc warning */
};


/**
  Implements the trivial error handler which counts errors as they happen.
*/

class Counting_error_handler : public Internal_error_handler
{
public:
  int errors;
  bool handle_condition(THD *thd,
                        uint sql_errno,
                        const char* sqlstate,
                        Sql_condition::enum_warning_level *level,
                        const char* msg,
                        Sql_condition ** cond_hdl)
  {
    if (*level == Sql_condition::WARN_LEVEL_ERROR)
      errors++;
    return false;
  }
  Counting_error_handler() : errors(0) {}
};


/**
  This class is an internal error handler implementation for
  DROP TABLE statements. The thing is that there may be warnings during
  execution of these statements, which should not be exposed to the user.
  This class is intended to silence such warnings.
*/

class Drop_table_error_handler : public Internal_error_handler
{
public:
  Drop_table_error_handler() {}

public:
  bool handle_condition(THD *thd,
                        uint sql_errno,
                        const char* sqlstate,
                        Sql_condition::enum_warning_level *level,
                        const char* msg,
                        Sql_condition ** cond_hdl);

private:
};


/**
  Internal error handler to process an error from MDL_context::upgrade_lock()
  and mysql_lock_tables(). Used by implementations of HANDLER READ and
  LOCK TABLES LOCAL.
*/

class MDL_deadlock_and_lock_abort_error_handler: public Internal_error_handler
{
public:
  virtual
  bool handle_condition(THD *thd,
                        uint sql_errno,
                        const char *sqlstate,
                        Sql_condition::enum_warning_level *level,
                        const char* msg,
                        Sql_condition **cond_hdl);

  bool need_reopen() const { return m_need_reopen; };
  void init() { m_need_reopen= FALSE; };
private:
  bool m_need_reopen;
};


/**
  Tables that were locked with LOCK TABLES statement.

  Encapsulates a list of TABLE_LIST instances for tables
  locked by LOCK TABLES statement, memory root for metadata locks,
  and, generally, the context of LOCK TABLES statement.

  In LOCK TABLES mode, the locked tables are kept open between
  statements.
  Therefore, we can't allocate metadata locks on execution memory
  root -- as well as tables, the locks need to stay around till
  UNLOCK TABLES is called.
  The locks are allocated in the memory root encapsulated in this
  class.

  Some SQL commands, like FLUSH TABLE or ALTER TABLE, demand that
  the tables they operate on are closed, at least temporarily.
  This class encapsulates a list of TABLE_LIST instances, one
  for each base table from LOCK TABLES list,
  which helps conveniently close the TABLEs when it's necessary
  and later reopen them.

  Implemented in sql_base.cc
*/

class Locked_tables_list
{
public:
  MEM_ROOT m_locked_tables_root;
private:
  TABLE_LIST *m_locked_tables;
  TABLE_LIST **m_locked_tables_last;
  /** An auxiliary array used only in reopen_tables(). */
  TABLE_LIST **m_reopen_array;
  /**
    Count the number of tables in m_locked_tables list. We can't
    rely on thd->lock->table_count because it excludes
    non-transactional temporary tables. We need to know
    an exact number of TABLE objects.
  */
  uint m_locked_tables_count;
public:
  bool some_table_marked_for_reopen;

  Locked_tables_list()
    :m_locked_tables(NULL),
    m_locked_tables_last(&m_locked_tables),
    m_reopen_array(NULL),
    m_locked_tables_count(0),
    some_table_marked_for_reopen(0)
  {
    init_sql_alloc(key_memory_locked_table_list, &m_locked_tables_root,
                   MEM_ROOT_BLOCK_SIZE, 0, MYF(MY_THREAD_SPECIFIC));
  }
  int unlock_locked_tables(THD *thd);
  int unlock_locked_table(THD *thd, MDL_ticket *mdl_ticket);
  ~Locked_tables_list()
  {
    reset();
  }
  void reset();
  bool init_locked_tables(THD *thd);
  TABLE_LIST *locked_tables() { return m_locked_tables; }
  void unlink_from_list(THD *thd, TABLE_LIST *table_list,
                        bool remove_from_locked_tables);
  void unlink_all_closed_tables(THD *thd,
                                MYSQL_LOCK *lock,
                                size_t reopen_count);
  bool reopen_tables(THD *thd, bool need_reopen);
  bool restore_lock(THD *thd, TABLE_LIST *dst_table_list, TABLE *table,
                    MYSQL_LOCK *lock);
  void add_back_last_deleted_lock(TABLE_LIST *dst_table_list);
  void mark_table_for_reopen(THD *thd, TABLE *table);
};


/**
  Storage engine specific thread local data.
*/

struct Ha_data
{
  /**
    Storage engine specific thread local data.
    Lifetime: one user connection.
  */
  void *ha_ptr;
  /**
    0: Life time: one statement within a transaction. If @@autocommit is
    on, also represents the entire transaction.
    @sa trans_register_ha()

    1: Life time: one transaction within a connection.
    If the storage engine does not participate in a transaction,
    this should not be used.
    @sa trans_register_ha()
  */
  Ha_trx_info ha_info[2];
  /**
    NULL: engine is not bound to this thread
    non-NULL: engine is bound to this thread, engine shutdown forbidden
  */
  plugin_ref lock;
  Ha_data() :ha_ptr(NULL) {}

  void reset()
  {
    ha_ptr= nullptr;
    for (auto &info : ha_info)
      info.reset();
    lock= nullptr;
  }
};

/**
  An instance of the global read lock in a connection.
  Implemented in lock.cc.
*/

class Global_read_lock
{
public:
  enum enum_grl_state
  {
    GRL_NONE,
    GRL_ACQUIRED,
    GRL_ACQUIRED_AND_BLOCKS_COMMIT
  };

  Global_read_lock()
    : m_state(GRL_NONE),
      m_mdl_global_read_lock(NULL)
  {}

  bool lock_global_read_lock(THD *thd);
  void unlock_global_read_lock(THD *thd);
  bool make_global_read_lock_block_commit(THD *thd);
  bool is_acquired() const { return m_state != GRL_NONE; }
  void set_explicit_lock_duration(THD *thd);
private:
  enum_grl_state m_state;
  /**
    Global read lock is acquired in two steps:
    1. acquire MDL_BACKUP_FTWRL1 in BACKUP namespace to prohibit DDL and DML
    2. upgrade to MDL_BACKUP_FTWRL2 to prohibit commits
  */
  MDL_ticket *m_mdl_global_read_lock;
};


/*
  Class to facilitate the commit of one transactions waiting for the commit of
  another transaction to complete first.

  This is used during (parallel) replication, to allow different transactions
  to be applied in parallel, but still commit in order.

  The transaction that wants to wait for a prior commit must first register
  to wait with register_wait_for_prior_commit(waitee). Such registration
  must be done holding the waitee->LOCK_wait_commit, to prevent the other
  THD from disappearing during the registration.

  Then during commit, if a THD is registered to wait, it will call
  wait_for_prior_commit() as part of ha_commit_trans(). If no wait is
  registered, or if the waitee for has already completed commit, then
  wait_for_prior_commit() returns immediately.

  And when a THD that may be waited for has completed commit (more precisely
  commit_ordered()), then it must call wakeup_subsequent_commits() to wake
  up any waiters. Note that this must be done at a point that is guaranteed
  to be later than any waiters registering themselves. It is safe to call
  wakeup_subsequent_commits() multiple times, as waiters are removed from
  registration as part of the wakeup.

  The reason for separate register and wait calls is that this allows to
  register the wait early, at a point where the waited-for THD is known to
  exist. And then the actual wait can be done much later, where the
  waited-for THD may have been long gone. By registering early, the waitee
  can signal before disappearing.
*/
struct wait_for_commit
{
  /*
    The LOCK_wait_commit protects the fields subsequent_commits_list and
    wakeup_subsequent_commits_running (for a waitee), and the pointer
    waitee and associated COND_wait_commit (for a waiter).
  */
  mysql_mutex_t LOCK_wait_commit;
  mysql_cond_t COND_wait_commit;
  /* List of threads that did register_wait_for_prior_commit() on us. */
  wait_for_commit *subsequent_commits_list;
  /* Link field for entries in subsequent_commits_list. */
  wait_for_commit *next_subsequent_commit;
  /*
    Our waitee, if we did register_wait_for_prior_commit(), and were not
    yet woken up. Else NULL.

    When this is cleared for wakeup, the COND_wait_commit condition is
    signalled.

    This pointer is protected by LOCK_wait_commit. But there is also a "fast
    path" where the waiter compares this to NULL without holding the lock.
    Such read must be done with acquire semantics (and all corresponding
    writes done with release semantics). This ensures that a wakeup with error
    is reliably detected as (waitee==NULL && wakeup_error != 0).
  */
  std::atomic<wait_for_commit *> waitee;
  /*
    Generic pointer for use by the transaction coordinator to optimise the
    waiting for improved group commit.

    Currently used by binlog TC to signal that a waiter is ready to commit, so
    that the waitee can grab it and group commit it directly. It is free to be
    used by another transaction coordinator for similar purposes.
  */
  void *opaque_pointer;
  /* The wakeup error code from the waitee. 0 means no error. */
  int wakeup_error;
  /*
    Flag set when wakeup_subsequent_commits_running() is active, see comments
    on that function for details.
  */
  bool wakeup_subsequent_commits_running;
  /*
    This flag can be set when a commit starts, but has not completed yet.
    It is used by binlog group commit to allow a waiting transaction T2 to
    join the group commit of an earlier transaction T1. When T1 has queued
    itself for group commit, it will set the commit_started flag. Then when
    T2 becomes ready to commit and needs to wait for T1 to commit first, T2
    can queue itself before waiting, and thereby participate in the same
    group commit as T1.
  */
  bool commit_started;

  void register_wait_for_prior_commit(wait_for_commit *waitee);
  int wait_for_prior_commit(THD *thd)
  {
    /*
      Quick inline check, to avoid function call and locking in the common case
      where no wakeup is registered, or a registered wait was already signalled.
    */
    if (waitee.load(std::memory_order_acquire))
      return wait_for_prior_commit2(thd);
    else
    {
      if (wakeup_error)
        my_error(ER_PRIOR_COMMIT_FAILED, MYF(0));
      return wakeup_error;
    }
  }
  void wakeup_subsequent_commits(int wakeup_error_arg)
  {
    /*
      Do the check inline, so only the wakeup case takes the cost of a function
      call for every commmit.

      Note that the check is done without locking. It is the responsibility of
      the user of the wakeup facility to ensure that no waiters can register
      themselves after the last call to wakeup_subsequent_commits().

      This avoids having to take another lock for every commit, which would be
      pointless anyway - even if we check under lock, there is nothing to
      prevent a waiter from arriving just after releasing the lock.
    */
    if (subsequent_commits_list)
      wakeup_subsequent_commits2(wakeup_error_arg);
  }
  void unregister_wait_for_prior_commit()
  {
    if (waitee.load(std::memory_order_relaxed))
      unregister_wait_for_prior_commit2();
    else
      wakeup_error= 0;
  }
  /*
    Remove a waiter from the list in the waitee. Used to unregister a wait.
    The caller must be holding the locks of both waiter and waitee.
  */
  void remove_from_list(wait_for_commit **next_ptr_ptr)
  {
    wait_for_commit *cur;

    while ((cur= *next_ptr_ptr) != NULL)
    {
      if (cur == this)
      {
        *next_ptr_ptr= this->next_subsequent_commit;
        break;
      }
      next_ptr_ptr= &cur->next_subsequent_commit;
    }
    waitee.store(NULL, std::memory_order_relaxed);
  }

  void wakeup(int wakeup_error);

  int wait_for_prior_commit2(THD *thd);
  void wakeup_subsequent_commits2(int wakeup_error);
  void unregister_wait_for_prior_commit2();

  wait_for_commit();
  ~wait_for_commit();
  void reinit();
};


class Sp_caches
{
public:
  sp_cache *sp_proc_cache;
  sp_cache *sp_func_cache;
  sp_cache *sp_package_spec_cache;
  sp_cache *sp_package_body_cache;
  Sp_caches()
   :sp_proc_cache(NULL),
    sp_func_cache(NULL),
    sp_package_spec_cache(NULL),
    sp_package_body_cache(NULL)
  { }
  ~Sp_caches()
  {
    // All caches must be freed by the caller explicitly
    DBUG_ASSERT(sp_proc_cache == NULL);
    DBUG_ASSERT(sp_func_cache == NULL);
    DBUG_ASSERT(sp_package_spec_cache == NULL);
    DBUG_ASSERT(sp_package_body_cache == NULL);
  }
  void sp_caches_swap(Sp_caches &rhs)
  {
    swap_variables(sp_cache*, sp_proc_cache, rhs.sp_proc_cache);
    swap_variables(sp_cache*, sp_func_cache, rhs.sp_func_cache);
    swap_variables(sp_cache*, sp_package_spec_cache, rhs.sp_package_spec_cache);
    swap_variables(sp_cache*, sp_package_body_cache, rhs.sp_package_body_cache);
  }
  void sp_caches_clear();
};


extern "C" void my_message_sql(uint error, const char *str, myf MyFlags);


class Gap_time_tracker;

/*
  Thread context for Gap_time_tracker class.
*/
class Gap_time_tracker_data
{
public:
  Gap_time_tracker_data(): bill_to(NULL) {}

  Gap_time_tracker *bill_to;
  ulonglong start_time;

  void init() { bill_to = NULL; }
};

/**
  @class THD
  For each client connection we create a separate thread with THD serving as
  a thread/connection descriptor
*/

class THD: public THD_count, /* this must be first */
           public Statement,
           /*
             This is to track items changed during execution of a prepared
             statement/stored procedure. It's created by
             nocheck_register_item_tree_change() in memory root of THD,
             and freed in rollback_item_tree_changes().
             For conventional execution it's always empty.
           */
           public Item_change_list,
           public MDL_context_owner,
           public Open_tables_state,
           public Sp_caches
{
private:
  inline bool is_stmt_prepare() const
  { DBUG_ASSERT(0); return Statement::is_stmt_prepare(); }

  inline bool is_stmt_prepare_or_first_sp_execute() const
  { DBUG_ASSERT(0); return Statement::is_stmt_prepare_or_first_sp_execute(); }

  inline bool is_stmt_prepare_or_first_stmt_execute() const
  { DBUG_ASSERT(0); return Statement::is_stmt_prepare_or_first_stmt_execute(); }

  inline bool is_conventional() const
  { DBUG_ASSERT(0); return Statement::is_conventional(); }

public:
  MDL_context mdl_context;

  /* Used to execute base64 coded binlog events in MySQL server */
  Relay_log_info* rli_fake;
  rpl_group_info* rgi_fake;
  /* Slave applier execution context */
  rpl_group_info* rgi_slave;

  union {
    rpl_io_thread_info *rpl_io_info;
    rpl_sql_thread_info *rpl_sql_info;
  } system_thread_info;
  /* Used for BACKUP LOCK */
  MDL_ticket *mdl_backup_ticket, *mdl_backup_lock;
  /* Used to register that thread has a MDL_BACKUP_WAIT_COMMIT lock */
  MDL_request *backup_commit_lock;

  void reset_for_next_command(bool do_clear_errors= 1);
  /*
    Constant for THD::where initialization in the beginning of every query.

    It's needed because we do not save/restore THD::where normally during
    primary (non subselect) query execution.
  */
  static const char * const DEFAULT_WHERE;

#ifdef EMBEDDED_LIBRARY
  struct st_mysql  *mysql;
  unsigned long	 client_stmt_id;
  unsigned long  client_param_count;
  struct st_mysql_bind *client_params;
  char *extra_data;
  ulong extra_length;
  struct st_mysql_data *cur_data;
  struct st_mysql_data *first_data;
  struct st_mysql_data **data_tail;
  void clear_data_list();
  struct st_mysql_data *alloc_new_dataset();
  /*
    In embedded server it points to the statement that is processed
    in the current query. We store some results directly in statement
    fields then.
  */
  struct st_mysql_stmt *current_stmt;
#endif
#ifdef HAVE_QUERY_CACHE
  Query_cache_tls query_cache_tls;
#endif
  NET	  net;				// client connection descriptor
  /** Aditional network instrumentation for the server only. */
  NET_SERVER m_net_server_extension;
  scheduler_functions *scheduler;       // Scheduler for this connection
  Protocol *protocol;			// Current protocol
  Protocol_text   protocol_text;	// Normal protocol
  Protocol_binary protocol_binary;	// Binary protocol
  HASH    user_vars;			// hash for user variables
  String  packet;			// dynamic buffer for network I/O
  String  convert_buffer;               // buffer for charset conversions
  struct  my_rnd_struct rand;		// used for authentication
  struct  system_variables variables;	// Changeable local variables
  struct  system_status_var status_var; // Per thread statistic vars
  struct  system_status_var org_status_var; // For user statistics
  struct  system_status_var *initial_status_var; /* used by show status */
  THR_LOCK_INFO lock_info;              // Locking info of this thread
  /**
    Protects THD data accessed from other threads:
    - thd->query and thd->query_length (used by SHOW ENGINE
      INNODB STATUS and SHOW PROCESSLIST
    - thd->db (used in SHOW PROCESSLIST)
    Is locked when THD is deleted.
  */
  mutable mysql_mutex_t LOCK_thd_data;
  /*
    Protects:
    - kill information
    - mysys_var (used by KILL statement and shutdown).
    - Also ensures that THD is not deleted while mutex is hold
  */
  mutable mysql_mutex_t LOCK_thd_kill;

  /* all prepared statements and cursors of this connection */
  Statement_map stmt_map;

  /* Last created prepared statement */
  Statement *last_stmt;
  inline void set_last_stmt(Statement *stmt)
  { last_stmt= (is_error() ? NULL : stmt); }
  inline void clear_last_stmt() { last_stmt= NULL; }

  /*
    A pointer to the stack frame of handle_one_connection(),
    which is called first in the thread for handling a client
  */
  char	  *thread_stack;

  /**
    Currently selected catalog.
  */
  char *catalog;

  /**
    @note
    Some members of THD (currently 'Statement::db',
    'catalog' and 'query')  are set and alloced by the slave SQL thread
    (for the THD of that thread); that thread is (and must remain, for now)
    the only responsible for freeing these 3 members. If you add members
    here, and you add code to set them in replication, don't forget to
    free_them_and_set_them_to_0 in replication properly. For details see
    the 'err:' label of the handle_slave_sql() in sql/slave.cc.

    @see handle_slave_sql
  */

  Security_context main_security_ctx;
  Security_context *security_ctx;
  Security_context *security_context() const { return security_ctx; }
  void set_security_context(Security_context *sctx) { security_ctx = sctx; }

  /*
    Points to info-string that we show in SHOW PROCESSLIST
    You are supposed to update thd->proc_info only if you have coded
    a time-consuming piece that MySQL can get stuck in for a long time.

    Set it using the  thd_proc_info(THD *thread, const char *message)
    macro/function.

    This member is accessed and assigned without any synchronization.
    Therefore, it may point only to constant (statically
    allocated) strings, which memory won't go away over time.
  */
  const char *proc_info;

  void set_psi(PSI_thread *psi)
  {
    my_atomic_storeptr((void*volatile*)&m_psi, psi);
  }

  PSI_thread* get_psi()
  {
    return static_cast<PSI_thread*>(my_atomic_loadptr((void*volatile*)&m_psi));
  }

private:
  unsigned int m_current_stage_key;

  /** Performance schema thread instrumentation for this session. */
  PSI_thread *m_psi;

public:
  void enter_stage(const PSI_stage_info *stage,
                   const char *calling_func,
                   const char *calling_file,
                   const unsigned int calling_line)
  {
    DBUG_PRINT("THD::enter_stage", ("%s at %s:%d", stage->m_name,
                                    calling_file, calling_line));
    DBUG_ASSERT(stage);
    m_current_stage_key= stage->m_key;
    proc_info= stage->m_name;
#if defined(ENABLED_PROFILING)
    profiling.status_change(proc_info, calling_func, calling_file,
                            calling_line);
#endif
#ifdef HAVE_PSI_THREAD_INTERFACE
    m_stage_progress_psi= MYSQL_SET_STAGE(m_current_stage_key, calling_file, calling_line);
#endif
  }

  void backup_stage(PSI_stage_info *stage)
  {
    stage->m_key= m_current_stage_key;
    stage->m_name= proc_info;
  }

  const char *get_proc_info() const
  { return proc_info; }

  /*
    Used in error messages to tell user in what part of MySQL we found an
    error. E. g. when where= "having clause", if fix_fields() fails, user
    will know that the error was in having clause.
  */
  const char *where;

  /* Needed by MariaDB semi sync replication */
  Trans_binlog_info *semisync_info;
  /* If this is a semisync slave connection. */
  bool semi_sync_slave;
  ulonglong client_capabilities;  /* What the client supports */
  ulong max_client_packet_length;

  HASH		handler_tables_hash;
  /*
    A thread can hold named user-level locks. This variable
    contains granted tickets if a lock is present. See item_func.cc and
    chapter 'Miscellaneous functions', for functions GET_LOCK, RELEASE_LOCK.
  */
  HASH ull_hash;
  /* Hash of used seqeunces (for PREVIOUS value) */
  HASH sequences;
#ifdef DBUG_ASSERT_EXISTS
  uint dbug_sentry; // watch out for memory corruption
#endif
  struct st_my_thread_var *mysys_var;

  /* Original charset number from the first client packet, or COM_CHANGE_USER*/
  CHARSET_INFO *org_charset;
private:
  /*
    Type of current query: COM_STMT_PREPARE, COM_QUERY, etc. Set from
    first byte of the packet in do_command()
  */
  enum enum_server_command m_command;

public:
  uint32     file_id;			// for LOAD DATA INFILE
  /* remote (peer) port */
  uint16     peer_port;
  my_time_t  start_time;             // start_time and its sec_part 
  ulong      start_time_sec_part;    // are almost always used separately
  my_hrtime_t user_time;
  // track down slow pthread_create
  ulonglong  prior_thr_create_utime, thr_create_utime;
  ulonglong  start_utime, utime_after_lock, utime_after_query;
  /* This can be used by handlers to send signals to the SQL level */
  ulonglong  replication_flags;
  // Process indicator
  struct {
    /*
      true, if the currently running command can send progress report
      packets to a client. Set by mysql_execute_command() for safe commands
      See CF_REPORT_PROGRESS
    */
    bool       report_to_client;
    /*
      true, if we will send progress report packets to a client
      (client has requested them, see MARIADB_CLIENT_PROGRESS; report_to_client
      is true; not in sub-statement)
    */
    bool       report;
    uint       stage, max_stage;
    ulonglong  counter, max_counter;
    ulonglong  next_report_time;
    Query_arena *arena;
  } progress;

  thr_lock_type update_lock_default;
  Delayed_insert *di;

  /* <> 0 if we are inside of trigger or stored function. */
  uint in_sub_stmt;
  /* True when opt_userstat_running is set at start of query */
  bool userstat_running;
  /*
    True if we have to log all errors. Are set by some engines to temporary
    force errors to the error log.
  */
  bool log_all_errors;

  /* Do not set socket timeouts for wait_timeout (used with threadpool) */
  bool skip_wait_timeout;

  bool prepare_derived_at_open;

  /* Set to 1 if status of this THD is already in global status */
  bool status_in_global;

  /* 
    To signal that the tmp table to be created is created for materialized
    derived table or a view.
  */ 
  bool create_tmp_table_for_derived;

  bool save_prep_leaf_list;

  /* container for handler's private per-connection data */
  Ha_data ha_data[MAX_HA];

  /**
    Bit field for the state of binlog warnings.

    The first Lex::BINLOG_STMT_UNSAFE_COUNT bits list all types of
    unsafeness that the current statement has.

    This must be a member of THD and not of LEX, because warnings are
    detected and issued in different places (@c
    decide_logging_format() and @c binlog_query(), respectively).
    Between these calls, the THD->lex object may change; e.g., if a
    stored routine is invoked.  Only THD persists between the calls.
  */
  uint32 binlog_unsafe_warning_flags;

#ifndef MYSQL_CLIENT
  binlog_cache_mngr *  binlog_setup_trx_data();

  /*
    Public interface to write RBR events to the binlog
  */
  void binlog_start_trans_and_stmt();
  void binlog_set_stmt_begin();
  int binlog_write_row(TABLE* table, bool is_transactional,
                       const uchar *buf);
  int binlog_delete_row(TABLE* table, bool is_transactional,
                        const uchar *buf);
  int binlog_update_row(TABLE* table, bool is_transactional,
                        const uchar *old_data, const uchar *new_data);
  bool prepare_handlers_for_update(uint flag);
  bool binlog_write_annotated_row(Log_event_writer *writer);
  void binlog_prepare_for_row_logging();
  bool binlog_write_table_maps();
  bool binlog_write_table_map(TABLE *table, bool with_annotate);
  static void binlog_prepare_row_images(TABLE* table);

  void set_server_id(uint32 sid) { variables.server_id = sid; }

  /*
    Member functions to handle pending event for row-level logging.
  */
  template <class RowsEventT> Rows_log_event*
    binlog_prepare_pending_rows_event(TABLE* table, uint32 serv_id,
                                      size_t needed,
                                      bool is_transactional,
                                      RowsEventT* hint);
  Rows_log_event* binlog_get_pending_rows_event(bool is_transactional) const;
  void binlog_set_pending_rows_event(Rows_log_event* ev, bool is_transactional);
  inline int binlog_flush_pending_rows_event(bool stmt_end)
  {
    return (binlog_flush_pending_rows_event(stmt_end, FALSE) || 
            binlog_flush_pending_rows_event(stmt_end, TRUE));
  }
  int binlog_flush_pending_rows_event(bool stmt_end, bool is_transactional);
  int binlog_remove_pending_rows_event(bool clear_maps, bool is_transactional);

  /**
    Determine the binlog format of the current statement.

    @retval 0 if the current statement will be logged in statement
    format.
    @retval nonzero if the current statement will be logged in row
    format.
   */
  int is_current_stmt_binlog_format_row() const {
    DBUG_ASSERT(current_stmt_binlog_format == BINLOG_FORMAT_STMT ||
                current_stmt_binlog_format == BINLOG_FORMAT_ROW);
    return current_stmt_binlog_format == BINLOG_FORMAT_ROW;
  }
  /**
    Determine if binlogging is disabled for this session
    @retval 0 if the current statement binlogging is disabled
              (could be because of binlog closed/binlog option
               is set to false).
    @retval 1 if the current statement will be binlogged
  */
  inline bool is_current_stmt_binlog_disabled() const
  {
    return (!(variables.option_bits & OPTION_BIN_LOG) ||
            !mysql_bin_log.is_open());
  }

  enum binlog_filter_state
  {
    BINLOG_FILTER_UNKNOWN,
    BINLOG_FILTER_CLEAR,
    BINLOG_FILTER_SET
  };

  inline void reset_binlog_local_stmt_filter()
  {
    m_binlog_filter_state= BINLOG_FILTER_UNKNOWN;
  }

  inline void clear_binlog_local_stmt_filter()
  {
    DBUG_ASSERT(m_binlog_filter_state == BINLOG_FILTER_UNKNOWN);
    m_binlog_filter_state= BINLOG_FILTER_CLEAR;
  }

  inline void set_binlog_local_stmt_filter()
  {
    DBUG_ASSERT(m_binlog_filter_state == BINLOG_FILTER_UNKNOWN);
    m_binlog_filter_state= BINLOG_FILTER_SET;
  }

  inline binlog_filter_state get_binlog_local_stmt_filter()
  {
    return m_binlog_filter_state;
  }

private:
  /**
    Indicate if the current statement should be discarded
    instead of written to the binlog.
    This is used to discard special statements, such as
    DML or DDL that affects only 'local' (non replicated)
    tables, such as performance_schema.*
  */
  binlog_filter_state m_binlog_filter_state;

  /**
    Indicates the format in which the current statement will be
    logged.  This can only be set from @c decide_logging_format().
  */
  enum_binlog_format current_stmt_binlog_format;

public:

  /* 1 if binlog table maps has been written */
  bool binlog_table_maps;

  void issue_unsafe_warnings();
  void reset_unsafe_warnings()
  { binlog_unsafe_warning_flags= 0; }

  void reset_binlog_for_next_statement()
  {
    binlog_table_maps= 0;
  }
  bool binlog_table_should_be_logged(const LEX_CSTRING *db);

#endif /* MYSQL_CLIENT */

public:

  struct st_transactions {
    SAVEPOINT *savepoints;
    THD_TRANS all;			// Trans since BEGIN WORK
    THD_TRANS stmt;			// Trans for current statement
    bool on;                            // see ha_enable_transaction()
    XID_STATE xid_state;
    XID implicit_xid;
    WT_THD wt;                          ///< for deadlock detection
    Rows_log_event *m_pending_rows_event;

    struct st_trans_time : public timeval
    {
      void reset(THD *thd)
      {
        tv_sec= thd->query_start();
        tv_usec= (long) thd->query_start_sec_part();
      }
    } start_time;

    /*
       Tables changed in transaction (that must be invalidated in query cache).
       List contain only transactional tables, that not invalidated in query
       cache (instead of full list of changed in transaction tables).
    */
    CHANGED_TABLE_LIST* changed_tables;
    MEM_ROOT mem_root; // Transaction-life memory allocation pool
    void cleanup()
    {
      DBUG_ENTER("THD::st_transactions::cleanup");
      changed_tables= 0;
      savepoints= 0;
      implicit_xid.null();
      free_root(&mem_root,MYF(MY_KEEP_PREALLOC));
      DBUG_VOID_RETURN;
    }
    void free()
    {
      free_root(&mem_root,MYF(0));
    }
    bool is_active()
    {
      return (all.ha_list != NULL);
    }
    bool is_empty()
    {
      return all.is_empty() && stmt.is_empty();
    }
    st_transactions()
    {
      bzero((char*)this, sizeof(*this));
      implicit_xid.null();
      init_sql_alloc(key_memory_thd_transactions, &mem_root,
                     ALLOC_ROOT_MIN_BLOCK_SIZE, 0, MYF(MY_THREAD_SPECIFIC));
    }
  } default_transaction, *transaction;
  Global_read_lock global_read_lock;
  Field      *dup_field;
#ifndef __WIN__
  sigset_t signals;
#endif
#ifdef SIGNAL_WITH_VIO_CLOSE
  Vio* active_vio;
#endif

  /*
    A permanent memory area of the statement. For conventional
    execution, the parsed tree and execution runtime reside in the same
    memory root. In this case stmt_arena points to THD. In case of
    a prepared statement or a stored procedure statement, thd->mem_root
    conventionally points to runtime memory, and thd->stmt_arena
    points to the memory of the PS/SP, where the parsed tree of the
    statement resides. Whenever you need to perform a permanent
    transformation of a parsed tree, you should allocate new memory in
    stmt_arena, to allow correct re-execution of PS/SP.
    Note: in the parser, stmt_arena == thd, even for PS/SP.
  */
  Query_arena *stmt_arena;

  void *bulk_param;

  /*
    map for tables that will be updated for a multi-table update query
    statement, for other query statements, this will be zero.
  */
  table_map table_map_for_update;

  /* Tells if LAST_INSERT_ID(#) was called for the current statement */
  bool arg_of_last_insert_id_function;
  /*
    ALL OVER THIS FILE, "insert_id" means "*automatically generated* value for
    insertion into an auto_increment column".
  */
  /*
    This is the first autogenerated insert id which was *successfully*
    inserted by the previous statement (exactly, if the previous statement
    didn't successfully insert an autogenerated insert id, then it's the one
    of the statement before, etc).
    It can also be set by SET LAST_INSERT_ID=# or SELECT LAST_INSERT_ID(#).
    It is returned by LAST_INSERT_ID().
  */
  ulonglong  first_successful_insert_id_in_prev_stmt;
  /*
    Variant of the above, used for storing in statement-based binlog. The
    difference is that the one above can change as the execution of a stored
    function progresses, while the one below is set once and then does not
    change (which is the value which statement-based binlog needs).
  */
  ulonglong  first_successful_insert_id_in_prev_stmt_for_binlog;
  /*
    This is the first autogenerated insert id which was *successfully*
    inserted by the current statement. It is maintained only to set
    first_successful_insert_id_in_prev_stmt when statement ends.
  */
  ulonglong  first_successful_insert_id_in_cur_stmt;
  /*
    We follow this logic:
    - when stmt starts, first_successful_insert_id_in_prev_stmt contains the
    first insert id successfully inserted by the previous stmt.
    - as stmt makes progress, handler::insert_id_for_cur_row changes;
    every time get_auto_increment() is called,
    auto_inc_intervals_in_cur_stmt_for_binlog is augmented with the
    reserved interval (if statement-based binlogging).
    - at first successful insertion of an autogenerated value,
    first_successful_insert_id_in_cur_stmt is set to
    handler::insert_id_for_cur_row.
    - when stmt goes to binlog,
    auto_inc_intervals_in_cur_stmt_for_binlog is binlogged if
    non-empty.
    - when stmt ends, first_successful_insert_id_in_prev_stmt is set to
    first_successful_insert_id_in_cur_stmt.
  */
  /*
    stmt_depends_on_first_successful_insert_id_in_prev_stmt is set when
    LAST_INSERT_ID() is used by a statement.
    If it is set, first_successful_insert_id_in_prev_stmt_for_binlog will be
    stored in the statement-based binlog.
    This variable is CUMULATIVE along the execution of a stored function or
    trigger: if one substatement sets it to 1 it will stay 1 until the
    function/trigger ends, thus making sure that
    first_successful_insert_id_in_prev_stmt_for_binlog does not change anymore
    and is propagated to the caller for binlogging.
  */
  bool       stmt_depends_on_first_successful_insert_id_in_prev_stmt;
  /*
    List of auto_increment intervals reserved by the thread so far, for
    storage in the statement-based binlog.
    Note that its minimum is not first_successful_insert_id_in_cur_stmt:
    assuming a table with an autoinc column, and this happens:
    INSERT INTO ... VALUES(3);
    SET INSERT_ID=3; INSERT IGNORE ... VALUES (NULL);
    then the latter INSERT will insert no rows
    (first_successful_insert_id_in_cur_stmt == 0), but storing "INSERT_ID=3"
    in the binlog is still needed; the list's minimum will contain 3.
    This variable is cumulative: if several statements are written to binlog
    as one (stored functions or triggers are used) this list is the
    concatenation of all intervals reserved by all statements.
  */
  Discrete_intervals_list auto_inc_intervals_in_cur_stmt_for_binlog;
  /* Used by replication and SET INSERT_ID */
  Discrete_intervals_list auto_inc_intervals_forced;
  /*
    There is BUG#19630 where statement-based replication of stored
    functions/triggers with two auto_increment columns breaks.
    We however ensure that it works when there is 0 or 1 auto_increment
    column; our rules are
    a) on master, while executing a top statement involving substatements,
    first top- or sub- statement to generate auto_increment values wins the
    exclusive right to see its values be written to binlog (the write
    will be done by the statement or its caller), and the losers won't see
    their values be written to binlog.
    b) on slave, while replicating a top statement involving substatements,
    first top- or sub- statement to need to read auto_increment values from
    the master's binlog wins the exclusive right to read them (so the losers
    won't read their values from binlog but instead generate on their own).
    a) implies that we mustn't backup/restore
    auto_inc_intervals_in_cur_stmt_for_binlog.
    b) implies that we mustn't backup/restore auto_inc_intervals_forced.

    If there are more than 1 auto_increment columns, then intervals for
    different columns may mix into the
    auto_inc_intervals_in_cur_stmt_for_binlog list, which is logically wrong,
    but there is no point in preventing this mixing by preventing intervals
    from the secondly inserted column to come into the list, as such
    prevention would be wrong too.
    What will happen in the case of
    INSERT INTO t1 (auto_inc) VALUES(NULL);
    where t1 has a trigger which inserts into an auto_inc column of t2, is
    that in binlog we'll store the interval of t1 and the interval of t2 (when
    we store intervals, soon), then in slave, t1 will use both intervals, t2
    will use none; if t1 inserts the same number of rows as on master,
    normally the 2nd interval will not be used by t1, which is fine. t2's
    values will be wrong if t2's internal auto_increment counter is different
    from what it was on master (which is likely). In 5.1, in mixed binlogging
    mode, row-based binlogging is used for such cases where two
    auto_increment columns are inserted.
  */
  inline void record_first_successful_insert_id_in_cur_stmt(ulonglong id_arg)
  {
    if (first_successful_insert_id_in_cur_stmt == 0)
      first_successful_insert_id_in_cur_stmt= id_arg;
  }
  inline ulonglong read_first_successful_insert_id_in_prev_stmt(void)
  {
    if (!stmt_depends_on_first_successful_insert_id_in_prev_stmt)
    {
      /* It's the first time we read it */
      first_successful_insert_id_in_prev_stmt_for_binlog=
        first_successful_insert_id_in_prev_stmt;
      stmt_depends_on_first_successful_insert_id_in_prev_stmt= 1;
    }
    return first_successful_insert_id_in_prev_stmt;
  }
  /*
    Used by Intvar_log_event::do_apply_event() and by "SET INSERT_ID=#"
    (mysqlbinlog). We'll soon add a variant which can take many intervals in
    argument.
  */
  inline void force_one_auto_inc_interval(ulonglong next_id)
  {
    auto_inc_intervals_forced.empty(); // in case of multiple SET INSERT_ID
    auto_inc_intervals_forced.append(next_id, ULONGLONG_MAX, 0);
  }

  ulonglong  limit_found_rows;

private:
  /**
    Stores the result of ROW_COUNT() function.

    ROW_COUNT() function is a MySQL extention, but we try to keep it
    similar to ROW_COUNT member of the GET DIAGNOSTICS stack of the SQL
    standard (see SQL99, part 2, search for ROW_COUNT). It's value is
    implementation defined for anything except INSERT, DELETE, UPDATE.

    ROW_COUNT is assigned according to the following rules:

      - In my_ok():
        - for DML statements: to the number of affected rows;
        - for DDL statements: to 0.

      - In my_eof(): to -1 to indicate that there was a result set.

        We derive this semantics from the JDBC specification, where int
        java.sql.Statement.getUpdateCount() is defined to (sic) "return the
        current result as an update count; if the result is a ResultSet
        object or there are no more results, -1 is returned".

      - In my_error(): to -1 to be compatible with the MySQL C API and
        MySQL ODBC driver.

      - For SIGNAL statements: to 0 per WL#2110 specification (see also
        sql_signal.cc comment). Zero is used since that's the "default"
        value of ROW_COUNT in the diagnostics area.
  */

  longlong m_row_count_func;    /* For the ROW_COUNT() function */

public:
  inline longlong get_row_count_func() const
  {
    return m_row_count_func;
  }

  inline void set_row_count_func(longlong row_count_func)
  {
    m_row_count_func= row_count_func;
  }
  inline void set_affected_rows(longlong row_count_func)
  {
    /*
      We have to add to affected_rows (used by slow log), as otherwise
      information for 'call' will be wrong
    */
    affected_rows+= (row_count_func >= 0 ? row_count_func : 0);
  }

  ha_rows    cuted_fields;

private:
  /*
    number of rows we actually sent to the client, including "synthetic"
    rows in ROLLUP etc.
  */
  ha_rows    m_sent_row_count;

  /**
    Number of rows read and/or evaluated for a statement. Used for
    slow log reporting.

    An examined row is defined as a row that is read and/or evaluated
    according to a statement condition, including in
    create_sort_index(). Rows may be counted more than once, e.g., a
    statement including ORDER BY could possibly evaluate the row in
    filesort() before reading it for e.g. update.
  */
  ha_rows    m_examined_row_count;

public:
  ha_rows get_sent_row_count() const
  { return m_sent_row_count; }

  ha_rows get_examined_row_count() const
  { return m_examined_row_count; }

  ulonglong get_affected_rows() const
  { return affected_rows; }

  void set_sent_row_count(ha_rows count);
  void set_examined_row_count(ha_rows count);

  void inc_sent_row_count(ha_rows count);
  void inc_examined_row_count(ha_rows count);

  void inc_status_created_tmp_disk_tables();
  void inc_status_created_tmp_files();
  void inc_status_created_tmp_tables();
  void inc_status_select_full_join();
  void inc_status_select_full_range_join();
  void inc_status_select_range();
  void inc_status_select_range_check();
  void inc_status_select_scan();
  void inc_status_sort_merge_passes();
  void inc_status_sort_range();
  void inc_status_sort_rows(ha_rows count);
  void inc_status_sort_scan();
  void set_status_no_index_used();
  void set_status_no_good_index_used();

  /**
    The number of rows and/or keys examined by the query, both read,
    changed or written.
  */
  ulonglong accessed_rows_and_keys;

  /**
    Check if the number of rows accessed by a statement exceeded
    LIMIT ROWS EXAMINED. If so, signal the query engine to stop execution.
  */
  void check_limit_rows_examined()
  {
    if (++accessed_rows_and_keys > lex->limit_rows_examined_cnt)
      set_killed(ABORT_QUERY);
  }

  USER_CONN *user_connect;
  CHARSET_INFO *db_charset;
#if defined(ENABLED_PROFILING)
  PROFILING  profiling;
#endif

  /** Current stage progress instrumentation. */
  PSI_stage_progress *m_stage_progress_psi;
  /** Current statement digest. */
  sql_digest_state *m_digest;
  /** Current statement digest token array. */
  unsigned char *m_token_array;
  /** Top level statement digest. */
  sql_digest_state m_digest_state;

  /** Current statement instrumentation. */
  PSI_statement_locker *m_statement_psi;
#ifdef HAVE_PSI_STATEMENT_INTERFACE
  /** Current statement instrumentation state. */
  PSI_statement_locker_state m_statement_state;
#endif /* HAVE_PSI_STATEMENT_INTERFACE */

  /** Current transaction instrumentation. */
  PSI_transaction_locker *m_transaction_psi;
#ifdef HAVE_PSI_TRANSACTION_INTERFACE
  /** Current transaction instrumentation state. */
  PSI_transaction_locker_state m_transaction_state;
#endif /* HAVE_PSI_TRANSACTION_INTERFACE */

  /** Idle instrumentation. */
  PSI_idle_locker *m_idle_psi;
#ifdef HAVE_PSI_IDLE_INTERFACE
  /** Idle instrumentation state. */
  PSI_idle_locker_state m_idle_state;
#endif /* HAVE_PSI_IDLE_INTERFACE */

  /*
    Id of current query. Statement can be reused to execute several queries
    query_id is global in context of the whole MySQL server.
    ID is automatically generated from mutex-protected counter.
    It's used in handler code for various purposes: to check which columns
    from table are necessary for this select, to check if it's necessary to
    update auto-updatable fields (like auto_increment and timestamp).
  */
  query_id_t query_id;
  privilege_t col_access;

  /* Statement id is thread-wide. This counter is used to generate ids */
  ulong      statement_id_counter;
  ulong	     rand_saved_seed1, rand_saved_seed2;

  /* The following variables are used when printing to slow log */
  ulong      query_plan_flags; 
  ulong      query_plan_fsort_passes; 
  ulong      tmp_tables_used;
  ulong      tmp_tables_disk_used;
  ulonglong  tmp_tables_size;
  ulonglong  bytes_sent_old;
  ulonglong  affected_rows;                     /* Number of changed rows */

  Opt_trace_context opt_trace;
  pthread_t  real_id;                           /* For debugging */
  my_thread_id  thread_id, thread_dbug_id;
  uint32      os_thread_id;
  uint	     tmp_table, global_disable_checkpoint;
  uint	     server_status,open_options;
  enum enum_thread_type system_thread;
  enum backup_stages current_backup_stage;
#ifdef WITH_WSREP
  bool wsrep_desynced_backup_stage;
#endif /* WITH_WSREP */
  /*
    Current or next transaction isolation level.
    When a connection is established, the value is taken from
    @@session.tx_isolation (default transaction isolation for
    the session), which is in turn taken from @@global.tx_isolation
    (the global value).
    If there is no transaction started, this variable
    holds the value of the next transaction's isolation level.
    When a transaction starts, the value stored in this variable
    becomes "actual".
    At transaction commit or rollback, we assign this variable
    again from @@session.tx_isolation.
    The only statement that can otherwise change the value
    of this variable is SET TRANSACTION ISOLATION LEVEL.
    Its purpose is to effect the isolation level of the next
    transaction in this session. When this statement is executed,
    the value in this variable is changed. However, since
    this statement is only allowed when there is no active
    transaction, this assignment (naturally) only affects the
    upcoming transaction.
    At the end of the current active transaction the value is
    be reset again from @@session.tx_isolation, as described
    above.
  */
  enum_tx_isolation tx_isolation;
  /*
    Current or next transaction access mode.
    See comment above regarding tx_isolation.
  */
  bool              tx_read_only;
  enum_check_fields count_cuted_fields;

  DYNAMIC_ARRAY user_var_events;        /* For user variables replication */
  MEM_ROOT      *user_var_events_alloc; /* Allocate above array elements here */

  /*
    Define durability properties that engines may check to
    improve performance. Not yet used in MariaDB
  */
  enum durability_properties durability_property;
 
  /*
    If checking this in conjunction with a wait condition, please
    include a check after enter_cond() if you want to avoid a race
    condition. For details see the implementation of awake(),
    especially the "broadcast" part.
  */
  killed_state volatile killed;

  /*
    The following is used if one wants to have a specific error number and
    text for the kill
  */
  struct err_info
  {
    int no;
    const char msg[256];
  } *killed_err;

  /* See also thd_killed() */
  inline bool check_killed(bool dont_send_error_message= 0)
  {
    if (unlikely(killed))
    {
      if (!dont_send_error_message)
        send_kill_message();
      return TRUE;
    }
    if (apc_target.have_apc_requests())
      apc_target.process_apc_requests(); 
    return FALSE;
  }

  /* scramble - random string sent to client on handshake */
  char	     scramble[SCRAMBLE_LENGTH+1];

  /*
    If this is a slave, the name of the connection stored here.
    This is used for taging error messages in the log files.
  */
  LEX_CSTRING connection_name;
  char       default_master_connection_buff[MAX_CONNECTION_NAME+1];
  uint8      password; /* 0, 1 or 2 */
  uint8      failed_com_change_user;
  bool       slave_thread;
  bool	     no_errors;

  /**
    Set to TRUE if execution of the current compound statement
    can not continue. In particular, disables activation of
    CONTINUE or EXIT handlers of stored routines.
    Reset in the end of processing of the current user request, in
    @see THD::reset_for_next_command().
  */
  bool is_fatal_error;
  /**
    Set by a storage engine to request the entire
    transaction (that possibly spans multiple engines) to
    rollback. Reset in ha_rollback.
  */
  bool       transaction_rollback_request;
  /**
    TRUE if we are in a sub-statement and the current error can
    not be safely recovered until we left the sub-statement mode.
    In particular, disables activation of CONTINUE and EXIT
    handlers inside sub-statements. E.g. if it is a deadlock
    error and requires a transaction-wide rollback, this flag is
    raised (traditionally, MySQL first has to close all the reads
    via @see handler::ha_index_or_rnd_end() and only then perform
    the rollback).
    Reset to FALSE when we leave the sub-statement mode.
  */
  bool       is_fatal_sub_stmt_error;
  bool	     rand_used, time_zone_used;
  bool       query_start_sec_part_used;
  /* for IS NULL => = last_insert_id() fix in remove_eq_conds() */
  bool       substitute_null_with_insert_id;
  bool	     in_lock_tables;
  bool       bootstrap, cleanup_done, free_connection_done;

  /**  is set if some thread specific value(s) used in a statement. */
  bool       thread_specific_used;
  /**  
    is set if a statement accesses a temporary table created through
    CREATE TEMPORARY TABLE. 
  */
private:
  bool       charset_is_system_charset, charset_is_collation_connection;
  bool       charset_is_character_set_filesystem;
public:
  bool       enable_slow_log;    /* Enable slow log for current statement */
  bool	     abort_on_warning;
  bool 	     got_warning;       /* Set on call to push_warning() */
  /* set during loop of derived table processing */
  bool       derived_tables_processing;
  bool       tablespace_op;	/* This is TRUE in DISCARD/IMPORT TABLESPACE */
  /* True if we have to log the current statement */
  bool	     log_current_statement;
  /**
    True if a slave error. Causes the slave to stop. Not the same
    as the statement execution error (is_error()), since
    a statement may be expected to return an error, e.g. because
    it returned an error on master, and this is OK on the slave.
  */
  bool       is_slave_error;
  /* True if we have printed something to the error log for this statement */
  bool       error_printed_to_log;

  /*
    True when a transaction is queued up for binlog group commit.
    Used so that if another transaction needs to wait for a row lock held by
    this transaction, it can signal to trigger the group commit immediately,
    skipping the normal --binlog-commit-wait-count wait.
  */
  bool waiting_on_group_commit;
  /*
    Set true when another transaction goes to wait on a row lock held by this
    transaction. Used together with waiting_on_group_commit.
  */
  bool has_waiter;
  /*
    In case of a slave, set to the error code the master got when executing
    the query. 0 if no error on the master.
  */
  int	     slave_expected_error;
  enum_sql_command last_sql_command;  // Last sql_command exceuted in mysql_execute_command()

  sp_rcontext *spcont;		// SP runtime context

  /** number of name_const() substitutions, see sp_head.cc:subst_spvars() */
  uint       query_name_consts;

  NET*       slave_net;			// network connection from slave -> m.

  /*
    Used to update global user stats.  The global user stats are updated
    occasionally with the 'diff' variables.  After the update, the 'diff'
    variables are reset to 0.
  */
  /* Time when the current thread connected to MySQL. */
  time_t current_connect_time;
  /* Last time when THD stats were updated in global_user_stats. */
  time_t last_global_update_time;
  /* Number of commands not reflected in global_user_stats yet. */
  uint select_commands, update_commands, other_commands;
  ulonglong start_cpu_time;
  ulonglong start_bytes_received;

  /* Used by the sys_var class to store temporary values */
  union
  {
    my_bool   my_bool_value;
    int       int_value;
    uint      uint_value;
    long      long_value;
    ulong     ulong_value;
    ulonglong ulonglong_value;
    double    double_value;
    void      *ptr_value;
  } sys_var_tmp;

  struct {
    /*
      If true, mysql_bin_log::write(Log_event) call will not write events to
      binlog, and maintain 2 below variables instead (use
      mysql_bin_log.start_union_events to turn this on)
    */
    bool do_union;
    /*
      If TRUE, at least one mysql_bin_log::write(Log_event) call has been
      made after last mysql_bin_log.start_union_events() call.
    */
    bool unioned_events;
    /*
      If TRUE, at least one mysql_bin_log::write(Log_event e), where
      e.cache_stmt == TRUE call has been made after last
      mysql_bin_log.start_union_events() call.
    */
    bool unioned_events_trans;
    /*
      'queries' (actually SP statements) that run under inside this binlog
      union have thd->query_id >= first_query_id.
    */
    query_id_t first_query_id;
  } binlog_evt_union;

  /**
    Internal parser state.
    Note that since the parser is not re-entrant, we keep only one parser
    state here. This member is valid only when executing code during parsing.
  */
  Parser_state *m_parser_state;

  Locked_tables_list locked_tables_list;

#ifdef WITH_PARTITION_STORAGE_ENGINE
  partition_info *work_part_info;
#endif

#ifndef EMBEDDED_LIBRARY
  /**
    Array of active audit plugins which have been used by this THD.
    This list is later iterated to invoke release_thd() on those
    plugins.
  */
  DYNAMIC_ARRAY audit_class_plugins;
  /**
    Array of bits indicating which audit classes have already been
    added to the list of audit plugins which are currently in use.
  */
  unsigned long audit_class_mask[MYSQL_AUDIT_CLASS_MASK_SIZE];
  int audit_plugin_version;
#endif

#if defined(ENABLED_DEBUG_SYNC)
  /* Debug Sync facility. See debug_sync.cc. */
  struct st_debug_sync_control *debug_sync_control;
#endif /* defined(ENABLED_DEBUG_SYNC) */
  /**
    @param id                thread identifier
    @param is_wsrep_applier  thread type
  */
  THD(my_thread_id id, bool is_wsrep_applier= false);

  ~THD();

  void init();
  /*
    Initialize memory roots necessary for query processing and (!)
    pre-allocate memory for it. We can't do that in THD constructor because
    there are use cases (acl_init, delayed inserts, watcher threads,
    killing mysqld) where it's vital to not allocate excessive and not used
    memory. Note, that we still don't return error from init_for_queries():
    if preallocation fails, we should notice that at the first call to
    alloc_root.
  */
  void init_for_queries();
  void update_all_stats();
  void update_stats(void);
  void change_user(void);
  void cleanup(void);
  void cleanup_after_query();
  void free_connection();
  void reset_for_reuse();
  void store_globals();
  void reset_globals();
  bool trace_started()
  {
    return opt_trace.is_started();
  }
#ifdef SIGNAL_WITH_VIO_CLOSE
  inline void set_active_vio(Vio* vio)
  {
    mysql_mutex_lock(&LOCK_thd_data);
    active_vio = vio;
    mysql_mutex_unlock(&LOCK_thd_data);
  }
  inline void clear_active_vio()
  {
    mysql_mutex_lock(&LOCK_thd_data);
    active_vio = 0;
    mysql_mutex_unlock(&LOCK_thd_data);
  }
  void close_active_vio();
#endif
  void awake_no_mutex(killed_state state_to_set);
  void awake(killed_state state_to_set)
  {
    mysql_mutex_lock(&LOCK_thd_kill);
    mysql_mutex_lock(&LOCK_thd_data);
    awake_no_mutex(state_to_set);
    mysql_mutex_unlock(&LOCK_thd_data);
    mysql_mutex_unlock(&LOCK_thd_kill);
  }
  void abort_current_cond_wait(bool force);
 
  /** Disconnect the associated communication endpoint. */
  void disconnect();


  /*
    Allows this thread to serve as a target for others to schedule Async 
    Procedure Calls on.

    It's possible to schedule any code to be executed this way, by
    inheriting from the Apc_call object. Currently, only
    Show_explain_request uses this.
  */
  Apc_target apc_target;

  Gap_time_tracker_data gap_tracker_data;
#ifndef MYSQL_CLIENT
  enum enum_binlog_query_type {
    /* The query can be logged in row format or in statement format. */
    ROW_QUERY_TYPE,
    
    /* The query has to be logged in statement format. */
    STMT_QUERY_TYPE,
    
    QUERY_TYPE_COUNT
  };

  int binlog_query(enum_binlog_query_type qtype,
                   char const *query, ulong query_len, bool is_trans,
                   bool direct, bool suppress_use,
                   int errcode);
  bool binlog_current_query_unfiltered();
#endif

  inline void
  enter_cond(mysql_cond_t *cond, mysql_mutex_t* mutex,
             const PSI_stage_info *stage, PSI_stage_info *old_stage,
             const char *src_function, const char *src_file,
             int src_line)
  {
    mysql_mutex_assert_owner(mutex);
    mysys_var->current_mutex = mutex;
    mysys_var->current_cond = cond;
    if (old_stage)
      backup_stage(old_stage);
    if (stage)
      enter_stage(stage, src_function, src_file, src_line);
  }
  inline void exit_cond(const PSI_stage_info *stage,
                        const char *src_function, const char *src_file,
                        int src_line)
  {
    /*
      Putting the mutex unlock in thd->exit_cond() ensures that
      mysys_var->current_mutex is always unlocked _before_ mysys_var->mutex is
      locked (if that would not be the case, you'll get a deadlock if someone
      does a THD::awake() on you).
    */
    mysql_mutex_unlock(mysys_var->current_mutex);
    mysql_mutex_lock(&mysys_var->mutex);
    mysys_var->current_mutex = 0;
    mysys_var->current_cond = 0;
    if (stage)
      enter_stage(stage, src_function, src_file, src_line);
    mysql_mutex_unlock(&mysys_var->mutex);
    return;
  }
  virtual int is_killed() { return killed; }
  virtual THD* get_thd() { return this; }

  /**
    A callback to the server internals that is used to address
    special cases of the locking protocol.
    Invoked when acquiring an exclusive lock, for each thread that
    has a conflicting shared metadata lock.

    This function:
    - aborts waiting of the thread on a data lock, to make it notice
      the pending exclusive lock and back off.
    - if the thread is an INSERT DELAYED thread, sends it a KILL
      signal to terminate it.

    @note This function does not wait for the thread to give away its
          locks. Waiting is done outside for all threads at once.

    @param ctx_in_use           The MDL context owner (thread) to wake up.
    @param needs_thr_lock_abort Indicates that to wake up thread
                                this call needs to abort its waiting
                                on table-level lock.

    @retval  TRUE  if the thread was woken up
    @retval  FALSE otherwise.
   */
  virtual bool notify_shared_lock(MDL_context_owner *ctx_in_use,
                                  bool needs_thr_lock_abort);

  // End implementation of MDL_context_owner interface.

  inline bool is_strict_mode() const
  {
    return (bool) (variables.sql_mode & (MODE_STRICT_TRANS_TABLES |
                                         MODE_STRICT_ALL_TABLES));
  }
  inline bool backslash_escapes() const
  {
    return !MY_TEST(variables.sql_mode & MODE_NO_BACKSLASH_ESCAPES);
  }
  const Type_handler *type_handler_for_datetime() const;
  bool timestamp_to_TIME(MYSQL_TIME *ltime, my_time_t ts,
                         ulong sec_part, date_mode_t fuzzydate);
  inline my_time_t query_start() { return start_time; }
  inline ulong query_start_sec_part()
  { query_start_sec_part_used=1; return start_time_sec_part; }
  MYSQL_TIME query_start_TIME();
  time_round_mode_t temporal_round_mode() const
  {
    return variables.sql_mode & MODE_TIME_ROUND_FRACTIONAL ?
           TIME_FRAC_ROUND : TIME_FRAC_TRUNCATE;
  }

private:
  struct {
    my_hrtime_t start;
    my_time_t sec;
    ulong sec_part;
  } system_time;

  void set_system_time()
  {
    my_hrtime_t hrtime= my_hrtime();
    my_time_t sec= hrtime_to_my_time(hrtime);
    ulong sec_part= hrtime_sec_part(hrtime);
    if (sec > system_time.sec ||
        (sec == system_time.sec && sec_part > system_time.sec_part) ||
        hrtime.val < system_time.start.val)
    {
      system_time.sec= sec;
      system_time.sec_part= sec_part;
      system_time.start= hrtime;
    }
    else
    {
      if (system_time.sec_part < TIME_MAX_SECOND_PART)
        system_time.sec_part++;
      else
      {
        system_time.sec++;
        system_time.sec_part= 0;
      }
    }
  }

public:
  timeval transaction_time()
  {
    if (!in_multi_stmt_transaction_mode())
      transaction->start_time.reset(this);
    return transaction->start_time;
  }

  inline void set_start_time()
  {
    if (user_time.val)
    {
      start_time= hrtime_to_my_time(user_time);
      start_time_sec_part= hrtime_sec_part(user_time);
    }
    else
    {
      set_system_time();
      start_time= system_time.sec;
      start_time_sec_part= system_time.sec_part;
    }
    PSI_CALL_set_thread_start_time(start_time);
  }
  inline void set_time()
  {
    set_start_time();
    start_utime= utime_after_lock= microsecond_interval_timer();
  }
  /* only used in SET @@timestamp=... */
  inline void set_time(my_hrtime_t t)
  {
    user_time= t;
    set_time();
  }
  /*
    this is only used by replication and BINLOG command.
    usecs > TIME_MAX_SECOND_PART means "was not in binlog"
  */
  inline void set_time(my_time_t t, ulong sec_part)
  {
    if (opt_secure_timestamp > (slave_thread ? SECTIME_REPL : SECTIME_SUPER))
      set_time();                 // note that BINLOG itself requires SUPER
    else
    {
      if (sec_part <= TIME_MAX_SECOND_PART)
      {
        start_time= system_time.sec= t;
        start_time_sec_part= system_time.sec_part= sec_part;
      }
      else if (t != system_time.sec)
      {
        start_time= system_time.sec= t;
        start_time_sec_part= system_time.sec_part= 0;
      }
      else
      {
        start_time= t;
        start_time_sec_part= ++system_time.sec_part;
      }
      user_time.val= hrtime_from_time(start_time) + start_time_sec_part;
      PSI_CALL_set_thread_start_time(start_time);
      start_utime= utime_after_lock= microsecond_interval_timer();
    }
  }
  void set_time_after_lock()
  {
    utime_after_lock= microsecond_interval_timer();
    MYSQL_SET_STATEMENT_LOCK_TIME(m_statement_psi,
                                  (utime_after_lock - start_utime));
  }
  ulonglong current_utime()  { return microsecond_interval_timer(); }

  /* Tell SHOW PROCESSLIST to show time from this point */
  inline void set_time_for_next_stage()
  {
    utime_after_query= current_utime();
  }

  /**
   Update server status after execution of a top level statement.
   Currently only checks if a query was slow, and assigns
   the status accordingly.
   Evaluate the current time, and if it exceeds the long-query-time
   setting, mark the query as slow.
  */
  void update_server_status()
  {
    set_time_for_next_stage();
    if (utime_after_query >= utime_after_lock + variables.long_query_time)
      server_status|= SERVER_QUERY_WAS_SLOW;
  }
  inline ulonglong found_rows(void)
  {
    return limit_found_rows;
  }
  /**
    Returns TRUE if session is in a multi-statement transaction mode.

    OPTION_NOT_AUTOCOMMIT: When autocommit is off, a multi-statement
    transaction is implicitly started on the first statement after a
    previous transaction has been ended.

    OPTION_BEGIN: Regardless of the autocommit status, a multi-statement
    transaction can be explicitly started with the statements "START
    TRANSACTION", "BEGIN [WORK]", "[COMMIT | ROLLBACK] AND CHAIN", etc.

    Note: this doesn't tell you whether a transaction is active.
    A session can be in multi-statement transaction mode, and yet
    have no active transaction, e.g., in case of:
    set @@autocommit=0;
    set @a= 3;                                     <-- these statements don't
    set transaction isolation level serializable;  <-- start an active
    flush tables;                                  <-- transaction

    I.e. for the above scenario this function returns TRUE, even
    though no active transaction has begun.
    @sa in_active_multi_stmt_transaction()
  */
  inline bool in_multi_stmt_transaction_mode()
  {
    return variables.option_bits & (OPTION_NOT_AUTOCOMMIT | OPTION_BEGIN);
  }
  /**
    TRUE if the session is in a multi-statement transaction mode
    (@sa in_multi_stmt_transaction_mode()) *and* there is an
    active transaction, i.e. there is an explicit start of a
    transaction with BEGIN statement, or implicit with a
    statement that uses a transactional engine.

    For example, these scenarios don't start an active transaction
    (even though the server is in multi-statement transaction mode):

    set @@autocommit=0;
    select * from nontrans_table;
    set @var=TRUE;
    flush tables;

    Note, that even for a statement that starts a multi-statement
    transaction (i.e. select * from trans_table), this
    flag won't be set until we open the statement's tables
    and the engines register themselves for the transaction
    (see trans_register_ha()),
    hence this method is reliable to use only after
    open_tables() has completed.

    Why do we need a flag?
    ----------------------
    We need to maintain a (at first glance redundant)
    session flag, rather than looking at thd->transaction.all.ha_list
    because of explicit start of a transaction with BEGIN. 

    I.e. in case of
    BEGIN;
    select * from nontrans_t1; <-- in_active_multi_stmt_transaction() is true
  */
  inline bool in_active_multi_stmt_transaction()
  {
    return server_status & SERVER_STATUS_IN_TRANS;
  }
  /* Commit both statement and full transaction */
  int commit_whole_transaction_and_close_tables();
  void give_protection_error();
  /*
    Give an error if any of the following is true for this connection
    - BACKUP STAGE is active
    - FLUSH TABLE WITH READ LOCK is active
    - BACKUP LOCK table_name is active
  */
  inline bool has_read_only_protection()
  {
    if (current_backup_stage == BACKUP_FINISHED &&
        !global_read_lock.is_acquired() &&
        !mdl_backup_lock)
      return FALSE;
    give_protection_error();
    return TRUE;
  }
  inline bool fill_information_schema_tables()
  {
    return !stmt_arena->is_stmt_prepare();
  }
  inline void* trans_alloc(size_t size)
  {
    return alloc_root(&transaction->mem_root,size);
  }

  LEX_CSTRING strmake_lex_cstring(const char *str, size_t length)
  {
    const char *tmp= strmake_root(mem_root, str, length);
    if (!tmp)
      return {0,0};
    return {tmp, length};
  }
  LEX_CSTRING strmake_lex_cstring(const LEX_CSTRING &from)
  {
    return strmake_lex_cstring(from.str, from.length);
  }

  LEX_STRING *make_lex_string(LEX_STRING *lex_str, const char* str, size_t length)
  {
    if (!(lex_str->str= strmake_root(mem_root, str, length)))
    {
      lex_str->length= 0;
      return 0;
    }
    lex_str->length= length;
    return lex_str;
  }
  LEX_CSTRING *make_lex_string(LEX_CSTRING *lex_str, const char* str, size_t length)
  {
    if (!(lex_str->str= strmake_root(mem_root, str, length)))
    {
      lex_str->length= 0;
      return 0;
    }
    lex_str->length= length;
    return lex_str;
  }
  // Remove double quotes:  aaa""bbb -> aaa"bbb
  bool quote_unescape(LEX_CSTRING *dst, const LEX_CSTRING *src, char quote)
  {
    const char *tmp= src->str;
    const char *tmpend= src->str + src->length;
    char *to;
    if (!(dst->str= to= (char *) alloc(src->length + 1)))
    {
      dst->length= 0; // Safety
      return true;
    }
    for ( ; tmp < tmpend; )
    {
      if ((*to++= *tmp++) == quote)
        tmp++;                                  // Skip double quotes
    }
    *to= 0;                                     // End null for safety
    dst->length= to - dst->str;
    return false;
  }

  LEX_CSTRING *make_clex_string(const char* str, size_t length)
  {
    LEX_CSTRING *lex_str;
    char *tmp;
    if (unlikely(!(lex_str= (LEX_CSTRING *)alloc_root(mem_root,
                                                      sizeof(LEX_CSTRING) +
                                                      length+1))))
      return 0;
    tmp= (char*) (lex_str+1);
    lex_str->str= tmp;
    memcpy(tmp, str, length);
    tmp[length]= 0;
    lex_str->length= length;
    return lex_str;
  }
  LEX_CSTRING *make_clex_string(const LEX_CSTRING from)
  {
    return make_clex_string(from.str, from.length);
  }

  // Allocate LEX_STRING for character set conversion
  bool alloc_lex_string(LEX_STRING *dst, size_t length)
  {
    if (likely((dst->str= (char*) alloc(length))))
      return false;
    dst->length= 0;  // Safety
    return true;     // EOM
  }
  bool convert_string(LEX_STRING *to, CHARSET_INFO *to_cs,
		      const char *from, size_t from_length,
		      CHARSET_INFO *from_cs);
  bool reinterpret_string_from_binary(LEX_CSTRING *to, CHARSET_INFO *to_cs,
                                      const char *from, size_t from_length);
  bool convert_string(LEX_CSTRING *to, CHARSET_INFO *to_cs,
                      const char *from, size_t from_length,
                      CHARSET_INFO *from_cs)
  {
    LEX_STRING tmp;
    bool rc= convert_string(&tmp, to_cs, from, from_length, from_cs);
    to->str= tmp.str;
    to->length= tmp.length;
    return rc;
  }
  bool convert_string(LEX_CSTRING *to, CHARSET_INFO *tocs,
                      const LEX_CSTRING *from, CHARSET_INFO *fromcs,
                      bool simple_copy_is_possible)
  {
    if (!simple_copy_is_possible)
      return unlikely(convert_string(to, tocs, from->str, from->length, fromcs));
    if (fromcs == &my_charset_bin)
      return reinterpret_string_from_binary(to, tocs, from->str, from->length);
    *to= *from;
    return false;
  }
  /*
    Convert a strings between character sets.
    Uses my_convert_fix(), which uses an mb_wc .. mc_mb loop internally.
    dstcs and srccs cannot be &my_charset_bin.
  */
  bool convert_fix(CHARSET_INFO *dstcs, LEX_STRING *dst,
                   CHARSET_INFO *srccs, const char *src, size_t src_length,
                   String_copier *status);

  /*
    Same as above, but additionally sends ER_INVALID_CHARACTER_STRING
    in case of bad byte sequences or Unicode conversion problems.
  */
  bool convert_with_error(CHARSET_INFO *dstcs, LEX_STRING *dst,
                          CHARSET_INFO *srccs,
                          const char *src, size_t src_length);
  /*
    If either "dstcs" or "srccs" is &my_charset_bin,
    then performs native copying using copy_fix().
    Otherwise, performs Unicode conversion using convert_fix().
  */
  bool copy_fix(CHARSET_INFO *dstcs, LEX_STRING *dst,
                CHARSET_INFO *srccs, const char *src, size_t src_length,
                String_copier *status);

  /*
    Same as above, but additionally sends ER_INVALID_CHARACTER_STRING
    in case of bad byte sequences or Unicode conversion problems.
  */
  bool copy_with_error(CHARSET_INFO *dstcs, LEX_STRING *dst,
                       CHARSET_INFO *srccs, const char *src, size_t src_length);

  bool convert_string(String *s, CHARSET_INFO *from_cs, CHARSET_INFO *to_cs);

  /*
    Check if the string is wellformed, raise an error if not wellformed.
    @param str    - The string to check.
    @param length - the string length.
  */
  bool check_string_for_wellformedness(const char *str,
                                       size_t length,
                                       CHARSET_INFO *cs) const;

  bool to_ident_sys_alloc(Lex_ident_sys_st *to, const Lex_ident_cli_st *from);

  /*
    Create a string literal with optional client->connection conversion.
    @param str        - the string in the client character set
    @param length     - length of the string
    @param repertoire - the repertoire of the string
  */
  Item_basic_constant *make_string_literal(const char *str, size_t length,
                                           my_repertoire_t repertoire);
  Item_basic_constant *make_string_literal(const Lex_string_with_metadata_st &str)
  {
    my_repertoire_t repertoire= str.repertoire(variables.character_set_client);
    return make_string_literal(str.str, str.length, repertoire);
  }
  Item_basic_constant *make_string_literal_nchar(const Lex_string_with_metadata_st &str);
  Item_basic_constant *make_string_literal_charset(const Lex_string_with_metadata_st &str,
                                                   CHARSET_INFO *cs);
  bool make_text_string_sys(LEX_CSTRING *to,
                            const Lex_string_with_metadata_st *from)
  {
    return convert_string(to, system_charset_info,
                          from, charset(), charset_is_system_charset);
  }
  bool make_text_string_connection(LEX_CSTRING *to,
                                   const Lex_string_with_metadata_st *from)
  {
    return convert_string(to, variables.collation_connection,
                          from, charset(), charset_is_collation_connection);
  }
  bool make_text_string_filesystem(LEX_CSTRING *to,
                                   const Lex_string_with_metadata_st *from)
  {
    return convert_string(to, variables.character_set_filesystem,
                          from, charset(), charset_is_character_set_filesystem);
  }
  void add_changed_table(TABLE *table);
  void add_changed_table(const char *key, size_t key_length);
  CHANGED_TABLE_LIST * changed_table_dup(const char *key, size_t key_length);
  int prepare_explain_fields(select_result *result, List<Item> *field_list,
                             uint8 explain_flags, bool is_analyze);
  int send_explain_fields(select_result *result, uint8 explain_flags,
                          bool is_analyze);
  void make_explain_field_list(List<Item> &field_list, uint8 explain_flags,
                               bool is_analyze);
  void make_explain_json_field_list(List<Item> &field_list, bool is_analyze);

  /**
    Clear the current error, if any.
    We do not clear is_fatal_error or is_fatal_sub_stmt_error since we
    assume this is never called if the fatal error is set.

    @todo: To silence an error, one should use Internal_error_handler
    mechanism. Issuing an error that can be possibly later "cleared" is not
    compatible with other installed error handlers and audit plugins.
  */
  inline void clear_error(bool clear_diagnostics= 0)
  {
    DBUG_ENTER("clear_error");
    if (get_stmt_da()->is_error() || clear_diagnostics)
      get_stmt_da()->reset_diagnostics_area();
    is_slave_error= 0;
    if (killed == KILL_BAD_DATA)
      reset_killed();
    DBUG_VOID_RETURN;
  }

#ifndef EMBEDDED_LIBRARY
  inline bool vio_ok() const { return net.vio != 0; }
  /** Return FALSE if connection to client is broken. */
  bool is_connected()
  {
    /*
      All system threads (e.g., the slave IO thread) are connected but
      not using vio. So this function always returns true for all
      system threads.
    */
    return system_thread || (vio_ok() ? vio_is_connected(net.vio) : FALSE);
  }
#else
  inline bool vio_ok() const { return TRUE; }
  inline bool is_connected() { return TRUE; }
#endif
  /**
    Mark the current error as fatal. Warning: this does not
    set any error, it sets a property of the error, so must be
    followed or prefixed with my_error().
  */
  inline void fatal_error()
  {
    DBUG_ASSERT(get_stmt_da()->is_error() || killed);
    is_fatal_error= 1;
    DBUG_PRINT("error",("Fatal error set"));
  }
  /**
    TRUE if there is an error in the error stack.

    Please use this method instead of direct access to
    net.report_error.

    If TRUE, the current (sub)-statement should be aborted.
    The main difference between this member and is_fatal_error
    is that a fatal error can not be handled by a stored
    procedure continue handler, whereas a normal error can.

    To raise this flag, use my_error().
  */
  inline bool is_error() const { return m_stmt_da->is_error(); }
  void set_bulk_execution(void *bulk)
  {
    bulk_param= bulk;
    m_stmt_da->set_bulk_execution(MY_TEST(bulk));
  }
  bool is_bulk_op() const { return MY_TEST(bulk_param); }

  /// Returns Diagnostics-area for the current statement.
  Diagnostics_area *get_stmt_da()
  { return m_stmt_da; }

  /// Returns Diagnostics-area for the current statement.
  const Diagnostics_area *get_stmt_da() const
  { return m_stmt_da; }

  /// Sets Diagnostics-area for the current statement.
  void set_stmt_da(Diagnostics_area *da)
  { m_stmt_da= da; }

  inline CHARSET_INFO *charset() const { return variables.character_set_client; }
  void update_charset();
  void update_charset(CHARSET_INFO *character_set_client,
                      CHARSET_INFO *collation_connection)
  {
    variables.character_set_client= character_set_client;
    variables.collation_connection= collation_connection;
    update_charset();
  }
  void update_charset(CHARSET_INFO *character_set_client,
                      CHARSET_INFO *collation_connection,
                      CHARSET_INFO *character_set_results)
  {
    variables.character_set_client= character_set_client;
    variables.collation_connection= collation_connection;
    variables.character_set_results= character_set_results;
    update_charset();
  }

  inline Query_arena *activate_stmt_arena_if_needed(Query_arena *backup)
  {
    /*
      Use the persistent arena if we are in a prepared statement or a stored
      procedure statement and we have not already changed to use this arena.
    */
    if (!stmt_arena->is_conventional() && mem_root != stmt_arena->mem_root)
    {
      set_n_backup_active_arena(stmt_arena, backup);
      return stmt_arena;
    }
    return 0;
  }


  bool is_item_tree_change_register_required()
  {
    return !stmt_arena->is_conventional();
  }

  void change_item_tree(Item **place, Item *new_value)
  {
    DBUG_ENTER("THD::change_item_tree");
    DBUG_PRINT("enter", ("Register: %p (%p) <- %p",
                       *place, place, new_value));
    /* TODO: check for OOM condition here */
    if (is_item_tree_change_register_required())
      nocheck_register_item_tree_change(place, *place, mem_root);
    *place= new_value;
    DBUG_VOID_RETURN;
  }
  /**
    Make change in item tree after checking whether it needs registering


    @param place         place where we should assign new value
    @param new_value     place of the new value

    @details
    see check_and_register_item_tree_change details
  */
  void check_and_register_item_tree(Item **place, Item **new_value)
  {
    if (!stmt_arena->is_conventional())
      check_and_register_item_tree_change(place, new_value, mem_root);
    /*
      We have to use memcpy instead of  *place= *new_value merge to
      avoid problems with strict aliasing.
    */
    memcpy((char*) place, new_value, sizeof(*new_value));
  }

  /*
    Cleanup statement parse state (parse tree, lex) and execution
    state after execution of a non-prepared SQL statement.
  */
  void end_statement();

  /*
    Mark thread to be killed, with optional error number and string.
    string is not released, so it has to be allocted on thd mem_root
    or be a global string

    Ensure that we don't replace a kill with a lesser one. For example
    if user has done 'kill_connection' we shouldn't replace it with
    KILL_QUERY.
  */
  inline void set_killed(killed_state killed_arg,
                         int killed_errno_arg= 0,
                         const char *killed_err_msg_arg= 0)
  {
    mysql_mutex_lock(&LOCK_thd_kill);
    set_killed_no_mutex(killed_arg, killed_errno_arg, killed_err_msg_arg);
    mysql_mutex_unlock(&LOCK_thd_kill);
  }
  /*
    This is only used by THD::awake where we need to keep the lock mutex
    locked over some time.
    It's ok to have this inline, as in most cases killed_errno_arg will
    be a constant 0 and most of the function will disappear.
  */
  inline void set_killed_no_mutex(killed_state killed_arg,
                                  int killed_errno_arg= 0,
                                  const char *killed_err_msg_arg= 0)
  {
    if (killed <= killed_arg)
    {
      killed= killed_arg;
      if (killed_errno_arg)
      {
        /*
          If alloc fails, we only remember the killed flag.
          The worst things that can happen is that we get
          a suboptimal error message.
        */
        killed_err= (err_info*) alloc_root(&main_mem_root, sizeof(*killed_err));
        if (likely(killed_err))
        {
          killed_err->no= killed_errno_arg;
          ::strmake((char*) killed_err->msg, killed_err_msg_arg,
                    sizeof(killed_err->msg)-1);
        }
      }
    }
  }
  int killed_errno();
  void reset_killed();
  inline void reset_kill_query()
  {
    if (killed < KILL_CONNECTION)
    {
      reset_killed();
      mysys_var->abort= 0;
    }
  }
  inline void send_kill_message()
  {
    mysql_mutex_lock(&LOCK_thd_kill);
    int err= killed_errno();
    if (err)
      my_message(err, killed_err ? killed_err->msg : ER_THD(this, err), MYF(0));
    mysql_mutex_unlock(&LOCK_thd_kill);
  }
  /* return TRUE if we will abort query if we make a warning now */
  inline bool really_abort_on_warning()
  {
    return (abort_on_warning &&
            (!transaction->stmt.modified_non_trans_table ||
             (variables.sql_mode & MODE_STRICT_ALL_TABLES)));
  }
  void set_status_var_init();
  void reset_n_backup_open_tables_state(Open_tables_backup *backup);
  void restore_backup_open_tables_state(Open_tables_backup *backup);
  void reset_sub_statement_state(Sub_statement_state *backup, uint new_state);
  void restore_sub_statement_state(Sub_statement_state *backup);
  void store_slow_query_state(Sub_statement_state *backup);
  void reset_slow_query_state();
  void add_slow_query_state(Sub_statement_state *backup);
  void set_n_backup_active_arena(Query_arena *set, Query_arena *backup);
  void restore_active_arena(Query_arena *set, Query_arena *backup);

  inline void get_binlog_format(enum_binlog_format *format,
                                enum_binlog_format *current_format)
  {
    *format= (enum_binlog_format) variables.binlog_format;
    *current_format= current_stmt_binlog_format;
  }
  inline enum_binlog_format get_current_stmt_binlog_format()
  {
    return current_stmt_binlog_format;
  }
  inline void set_binlog_format(enum_binlog_format format,
                                enum_binlog_format current_format)
  {
    DBUG_ENTER("set_binlog_format");
    variables.binlog_format= format;
    current_stmt_binlog_format= current_format;
    DBUG_VOID_RETURN;
  }
  inline void set_binlog_format_stmt()
  {
    DBUG_ENTER("set_binlog_format_stmt");
    variables.binlog_format=    BINLOG_FORMAT_STMT;
    current_stmt_binlog_format= BINLOG_FORMAT_STMT;
    DBUG_VOID_RETURN;
  }
  /*
    @todo Make these methods private or remove them completely.  Only
    decide_logging_format should call them. /Sven
  */
  inline void set_current_stmt_binlog_format_row_if_mixed()
  {
    DBUG_ENTER("set_current_stmt_binlog_format_row_if_mixed");
    /*
      This should only be called from decide_logging_format.

      @todo Once we have ensured this, uncomment the following
      statement, remove the big comment below that, and remove the
      in_sub_stmt==0 condition from the following 'if'.
    */
    /* DBUG_ASSERT(in_sub_stmt == 0); */
    /*
      If in a stored/function trigger, the caller should already have done the
      change. We test in_sub_stmt to prevent introducing bugs where people
      wouldn't ensure that, and would switch to row-based mode in the middle
      of executing a stored function/trigger (which is too late, see also
      reset_current_stmt_binlog_format_row()); this condition will make their
      tests fail and so force them to propagate the
      lex->binlog_row_based_if_mixed upwards to the caller.
    */
    if ((wsrep_binlog_format() == BINLOG_FORMAT_MIXED) && (in_sub_stmt == 0))
      set_current_stmt_binlog_format_row();

    DBUG_VOID_RETURN;
  }

  inline void set_current_stmt_binlog_format(enum_binlog_format format)
  {
    current_stmt_binlog_format= format;
  }

  inline void set_current_stmt_binlog_format_row()
  {
    DBUG_ENTER("set_current_stmt_binlog_format_row");
    current_stmt_binlog_format= BINLOG_FORMAT_ROW;
    DBUG_VOID_RETURN;
  }
  /* Set binlog format temporarily to statement. Returns old format */
  inline enum_binlog_format set_current_stmt_binlog_format_stmt()
  {
    enum_binlog_format orig_format= current_stmt_binlog_format;
    DBUG_ENTER("set_current_stmt_binlog_format_stmt");
    current_stmt_binlog_format= BINLOG_FORMAT_STMT;
    DBUG_RETURN(orig_format);
  }
  inline void restore_stmt_binlog_format(enum_binlog_format format)
  {
    DBUG_ENTER("restore_stmt_binlog_format");
    DBUG_ASSERT(!is_current_stmt_binlog_format_row());
    current_stmt_binlog_format= format;
    DBUG_VOID_RETURN;
  }
  inline void reset_current_stmt_binlog_format_row()
  {
    DBUG_ENTER("reset_current_stmt_binlog_format_row");
    /*
      If there are temporary tables, don't reset back to
      statement-based. Indeed it could be that:
      CREATE TEMPORARY TABLE t SELECT UUID(); # row-based
      # and row-based does not store updates to temp tables
      # in the binlog.
      INSERT INTO u SELECT * FROM t; # stmt-based
      and then the INSERT will fail as data inserted into t was not logged.
      So we continue with row-based until the temp table is dropped.
      If we are in a stored function or trigger, we mustn't reset in the
      middle of its execution (as the binary logging way of a stored function
      or trigger is decided when it starts executing, depending for example on
      the caller (for a stored function: if caller is SELECT or
      INSERT/UPDATE/DELETE...).
    */
    DBUG_PRINT("debug",
               ("temporary_tables: %s, in_sub_stmt: %s, system_thread: %s",
                YESNO(has_temporary_tables()), YESNO(in_sub_stmt),
                show_system_thread(system_thread)));
    if (in_sub_stmt == 0)
    {
      if (wsrep_binlog_format() == BINLOG_FORMAT_ROW)
        set_current_stmt_binlog_format_row();
      else if (!has_temporary_tables())
        set_current_stmt_binlog_format_stmt();
    }
    DBUG_VOID_RETURN;
  }

  /**
    Set the current database; use deep copy of C-string.

    @param new_db     a pointer to the new database name.
    @param new_db_len length of the new database name.

    Initialize the current database from a NULL-terminated string with
    length. If we run out of memory, we free the current database and
    return TRUE.  This way the user will notice the error as there will be
    no current database selected (in addition to the error message set by
    malloc).

    @note This operation just sets {db, db_length}. Switching the current
    database usually involves other actions, like switching other database
    attributes including security context. In the future, this operation
    will be made private and more convenient interface will be provided.

    @return Operation status
      @retval FALSE Success
      @retval TRUE  Out-of-memory error
  */
  bool set_db(const LEX_CSTRING *new_db);

  /** Set the current database, without copying */
  void reset_db(const LEX_CSTRING *new_db);

  /*
    Copy the current database to the argument. Use the current arena to
    allocate memory for a deep copy: current database may be freed after
    a statement is parsed but before it's executed.

    Can only be called by owner of thd (no mutex protection)
  */
  bool copy_db_to(LEX_CSTRING *to)
  {
    if (db.str == NULL)
    {
      /*
        No default database is set. In this case if it's guaranteed that
        no CTE can be used in the statement then we can throw an error right
        now at the parser stage. Otherwise the decision about throwing such
        a message must be postponed until a post-parser stage when we are able
        to resolve all CTE names as we don't need this message to be thrown
        for any CTE references.
      */
      if (!lex->with_cte_resolution)
        my_message(ER_NO_DB_ERROR, ER(ER_NO_DB_ERROR), MYF(0));
      return TRUE;
    }

    to->str= strmake(db.str, db.length);
    to->length= db.length;
    return to->str == NULL;                     /* True on error */
  }
  /* Get db name or "". Use for printing current db */
  const char *get_db()
  { return safe_str(db.str); }

  thd_scheduler event_scheduler;

public:
  inline Internal_error_handler *get_internal_handler()
  { return m_internal_handler; }

  /**
    Add an internal error handler to the thread execution context.
    @param handler the exception handler to add
  */
  void push_internal_handler(Internal_error_handler *handler);

private:
  /**
    Handle a sql condition.
    @param sql_errno the condition error number
    @param sqlstate the condition sqlstate
    @param level the condition level
    @param msg the condition message text
    @param[out] cond_hdl the sql condition raised, if any
    @return true if the condition is handled
  */
  bool handle_condition(uint sql_errno,
                        const char* sqlstate,
                        Sql_condition::enum_warning_level *level,
                        const char* msg,
                        Sql_condition ** cond_hdl);

public:
  /**
    Remove the error handler last pushed.
  */
  Internal_error_handler *pop_internal_handler();

  /**
    Raise an exception condition.
    @param code the MYSQL_ERRNO error code of the error
  */
  void raise_error(uint code);

  /**
    Raise an exception condition, with a formatted message.
    @param code the MYSQL_ERRNO error code of the error
  */
  void raise_error_printf(uint code, ...);

  /**
    Raise a completion condition (warning).
    @param code the MYSQL_ERRNO error code of the warning
  */
  void raise_warning(uint code);

  /**
    Raise a completion condition (warning), with a formatted message.
    @param code the MYSQL_ERRNO error code of the warning
  */
  void raise_warning_printf(uint code, ...);

  /**
    Raise a completion condition (note), with a fixed message.
    @param code the MYSQL_ERRNO error code of the note
  */
  void raise_note(uint code);

  /**
    Raise an completion condition (note), with a formatted message.
    @param code the MYSQL_ERRNO error code of the note
  */
  void raise_note_printf(uint code, ...);

  /**
    @brief Push an error message into MySQL error stack with line
    and position information.

    This function provides semantic action implementers with a way
    to push the famous "You have a syntax error near..." error
    message into the error stack, which is normally produced only if
    a parse error is discovered internally by the Bison generated
    parser.
  */
  void parse_error(const char *err_text, const char *yytext)
  {
    Lex_input_stream *lip= &m_parser_state->m_lip;
    if (!yytext && !(yytext= lip->get_tok_start()))
        yytext= "";
    /* Push an error into the error stack */
    ErrConvString err(yytext, strlen(yytext), variables.character_set_client);
    my_printf_error(ER_PARSE_ERROR,  ER_THD(this, ER_PARSE_ERROR), MYF(0),
                    err_text, err.ptr(), lip->yylineno);
  }
  void parse_error(uint err_number, const char *yytext= 0)
  {
    parse_error(ER_THD(this, err_number), yytext);
  }
  void parse_error()
  {
    parse_error(ER_SYNTAX_ERROR);
  }
#ifdef mysqld_error_find_printf_error_used
  void parse_error(const char *t)
  {
  }
#endif
private:
  /*
    Only the implementation of the SIGNAL and RESIGNAL statements
    is permitted to raise SQL conditions in a generic way,
    or to raise them by bypassing handlers (RESIGNAL).
    To raise a SQL condition, the code should use the public
    raise_error() or raise_warning() methods provided by class THD.
  */
  friend class Sql_cmd_common_signal;
  friend class Sql_cmd_signal;
  friend class Sql_cmd_resignal;
  friend void push_warning(THD*, Sql_condition::enum_warning_level, uint, const char*);
  friend void my_message_sql(uint, const char *, myf);

  /**
    Raise a generic SQL condition.
    @param sql_errno the condition error number
    @param sqlstate the condition SQLSTATE
    @param level the condition level
    @param msg the condition message text
    @return The condition raised, or NULL
  */
  Sql_condition*
  raise_condition(uint sql_errno,
                  const char* sqlstate,
                  Sql_condition::enum_warning_level level,
                  const char* msg)
  {
    return raise_condition(sql_errno, sqlstate, level,
                           Sql_user_condition_identity(), msg);
  }

  /**
    Raise a generic or a user defined SQL condition.
    @param ucid      - the user condition identity
                       (or an empty identity if not a user condition)
    @param sql_errno - the condition error number
    @param sqlstate  - the condition SQLSTATE
    @param level     - the condition level
    @param msg       - the condition message text
    @return The condition raised, or NULL
  */
  Sql_condition*
  raise_condition(uint sql_errno,
                  const char* sqlstate,
                  Sql_condition::enum_warning_level level,
                  const Sql_user_condition_identity &ucid,
                  const char* msg);

  Sql_condition*
  raise_condition(const Sql_condition *cond)
  {
    Sql_condition *raised= raise_condition(cond->get_sql_errno(),
                                           cond->get_sqlstate(),
                                           cond->get_level(),
                                           *cond/*Sql_user_condition_identity*/,
                                           cond->get_message_text());
    if (raised)
      raised->copy_opt_attributes(cond);
    return raised;
  }

private:
  void push_warning_truncated_priv(Sql_condition::enum_warning_level level,
                                   uint sql_errno,
                                   const char *type_str, const char *val)
  {
    DBUG_ASSERT(sql_errno == ER_TRUNCATED_WRONG_VALUE ||
                sql_errno == ER_WRONG_VALUE);
    char buff[MYSQL_ERRMSG_SIZE];
    CHARSET_INFO *cs= &my_charset_latin1;
    cs->cset->snprintf(cs, buff, sizeof(buff),
                       ER_THD(this, sql_errno), type_str, val);
    /*
      Note: the format string can vary between ER_TRUNCATED_WRONG_VALUE
      and ER_WRONG_VALUE, but the code passed to push_warning() is
      always ER_TRUNCATED_WRONG_VALUE. This is intentional.
    */
    push_warning(this, level, ER_TRUNCATED_WRONG_VALUE, buff);
  }
public:
  void push_warning_truncated_wrong_value(Sql_condition::enum_warning_level level,
                                          const char *type_str, const char *val)
  {
    return push_warning_truncated_priv(level, ER_TRUNCATED_WRONG_VALUE,
                                       type_str, val);
  }
  void push_warning_wrong_value(Sql_condition::enum_warning_level level,
                                const char *type_str, const char *val)
  {
    return push_warning_truncated_priv(level, ER_WRONG_VALUE, type_str, val);
  }
  void push_warning_truncated_wrong_value(const char *type_str, const char *val)
  {
    return push_warning_truncated_wrong_value(Sql_condition::WARN_LEVEL_WARN,
                                              type_str, val);
  }
  void push_warning_truncated_value_for_field(Sql_condition::enum_warning_level
                                              level, const char *type_str,
                                              const char *val,
                                              const char *db_name,
                                              const char *table_name,
                                              const char *name)
  {
    DBUG_ASSERT(name);
    char buff[MYSQL_ERRMSG_SIZE];
    CHARSET_INFO *cs= &my_charset_latin1;

    if (!db_name)
      db_name= "";
    if (!table_name)
      table_name= "";
    cs->cset->snprintf(cs, buff, sizeof(buff),
                       ER_THD(this, ER_TRUNCATED_WRONG_VALUE_FOR_FIELD),
                       type_str, val, db_name, table_name, name,
                       (ulong) get_stmt_da()->current_row_for_warning());
    push_warning(this, level, ER_TRUNCATED_WRONG_VALUE, buff);

  }
  void push_warning_wrong_or_truncated_value(Sql_condition::enum_warning_level level,
                                             bool totally_useless_value,
                                             const char *type_str,
                                             const char *val,
                                             const char *db_name,
                                             const char *table_name,
                                             const char *field_name)
  {
    if (field_name)
      push_warning_truncated_value_for_field(level, type_str, val,
                                             db_name, table_name, field_name);
    else if (totally_useless_value)
      push_warning_wrong_value(level, type_str, val);
    else
      push_warning_truncated_wrong_value(level, type_str, val);
  }

public:
  /** Overloaded to guard query/query_length fields */
  virtual void set_statement(Statement *stmt);
  void set_command(enum enum_server_command command)
  {
    m_command= command;
#ifdef HAVE_PSI_THREAD_INTERFACE
    PSI_STATEMENT_CALL(set_thread_command)(m_command);
#endif
  }
  inline enum enum_server_command get_command() const
  { return m_command; }

  /**
    Assign a new value to thd->query and thd->query_id and mysys_var.
    Protected with LOCK_thd_data mutex.
  */
  void set_query(char *query_arg, size_t query_length_arg,
                 CHARSET_INFO *cs_arg)
  {
    set_query(CSET_STRING(query_arg, query_length_arg, cs_arg));
  }
  void set_query(char *query_arg, size_t query_length_arg) /*Mutex protected*/
  {
    set_query(CSET_STRING(query_arg, query_length_arg, charset()));
  }
  void set_query(const CSET_STRING &string_arg)
  {
    mysql_mutex_lock(&LOCK_thd_data);
    set_query_inner(string_arg);
    mysql_mutex_unlock(&LOCK_thd_data);

    PSI_CALL_set_thread_info(query(), query_length());
  }
  void reset_query()               /* Mutex protected */
  { set_query(CSET_STRING()); }
  void set_query_and_id(char *query_arg, uint32 query_length_arg,
                        CHARSET_INFO *cs, query_id_t new_query_id);
  void set_query_id(query_id_t new_query_id)
  {
    query_id= new_query_id;
#ifdef WITH_WSREP
    if (WSREP_NNULL(this))
    {
      set_wsrep_next_trx_id(query_id);
      WSREP_DEBUG("assigned new next trx id: %" PRIu64, wsrep_next_trx_id());
    }
#endif /* WITH_WSREP */
  }
  void set_open_tables(TABLE *open_tables_arg)
  {
    mysql_mutex_lock(&LOCK_thd_data);
    open_tables= open_tables_arg;
    mysql_mutex_unlock(&LOCK_thd_data);
  }
  void set_mysys_var(struct st_my_thread_var *new_mysys_var);
  void enter_locked_tables_mode(enum_locked_tables_mode mode_arg)
  {
    DBUG_ASSERT(locked_tables_mode == LTM_NONE);

    if (mode_arg == LTM_LOCK_TABLES)
    {
      /*
        When entering LOCK TABLES mode we should set explicit duration
        for all metadata locks acquired so far in order to avoid releasing
        them till UNLOCK TABLES statement.
        We don't do this when entering prelocked mode since sub-statements
        don't release metadata locks and restoring status-quo after leaving
        prelocking mode gets complicated.
      */
      mdl_context.set_explicit_duration_for_all_locks();
    }

    locked_tables_mode= mode_arg;
  }
  void leave_locked_tables_mode();
  /* Relesae transactional locks if there are no active transactions */
  void release_transactional_locks()
  {
    if (!(server_status &
          (SERVER_STATUS_IN_TRANS | SERVER_STATUS_IN_TRANS_READONLY)))
      mdl_context.release_transactional_locks(this);
  }
  int decide_logging_format(TABLE_LIST *tables);

  /*
   In Some cases when decide_logging_format is called it does not have
   all information to decide the logging format. So that cases we call
   decide_logging_format_2 at later stages in execution.

   One example would be binlog format for insert on duplicate key
   (IODKU) but column with unique key is not inserted.  We do not have
   inserted columns info when we call decide_logging_format so on
   later stage we call reconsider_logging_format_for_iodup()
  */
  void reconsider_logging_format_for_iodup(TABLE *table);

  enum need_invoker { INVOKER_NONE=0, INVOKER_USER, INVOKER_ROLE};
  void binlog_invoker(bool role) { m_binlog_invoker= role ? INVOKER_ROLE : INVOKER_USER; }
  enum need_invoker need_binlog_invoker() { return m_binlog_invoker; }
  void get_definer(LEX_USER *definer, bool role);
  void set_invoker(const LEX_CSTRING *user, const LEX_CSTRING *host)
  {
    invoker.user= *user;
    invoker.host= *host;
  }
  LEX_CSTRING get_invoker_user() { return invoker.user; }
  LEX_CSTRING get_invoker_host() { return invoker.host; }
  bool has_invoker() { return invoker.user.length > 0; }

  void print_aborted_warning(uint threshold, const char *reason)
  {
    if (global_system_variables.log_warnings > threshold)
    {
      Security_context *sctx= &main_security_ctx;
      sql_print_warning(ER_THD(this, ER_NEW_ABORTING_CONNECTION),
                        thread_id, (db.str ? db.str : "unconnected"),
                        sctx->user ? sctx->user : "unauthenticated",
                        sctx->host_or_ip, reason);
    }
  }

public:
  void clear_wakeup_ready() { wakeup_ready= false; }
  /*
    Sleep waiting for others to wake us up with signal_wakeup_ready().
    Must call clear_wakeup_ready() before waiting.
  */
  void wait_for_wakeup_ready();
  /* Wake this thread up from wait_for_wakeup_ready(). */
  void signal_wakeup_ready();

  void add_status_to_global()
  {
    DBUG_ASSERT(status_in_global == 0);
    mysql_mutex_lock(&LOCK_status);
    add_to_status(&global_status_var, &status_var);
    /* Mark that this THD status has already been added in global status */
    status_var.global_memory_used= 0;
    status_in_global= 1;
    mysql_mutex_unlock(&LOCK_status);
  }

  wait_for_commit *wait_for_commit_ptr;
  int wait_for_prior_commit()
  {
    if (wait_for_commit_ptr)
      return wait_for_commit_ptr->wait_for_prior_commit(this);
    return 0;
  }
  void wakeup_subsequent_commits(int wakeup_error)
  {
    if (wait_for_commit_ptr)
      wait_for_commit_ptr->wakeup_subsequent_commits(wakeup_error);
  }
  wait_for_commit *suspend_subsequent_commits() {
    wait_for_commit *suspended= wait_for_commit_ptr;
    wait_for_commit_ptr= NULL;
    return suspended;
  }
  void resume_subsequent_commits(wait_for_commit *suspended) {
    DBUG_ASSERT(!wait_for_commit_ptr);
    wait_for_commit_ptr= suspended;
  }

  void mark_transaction_to_rollback(bool all);
  bool internal_transaction() { return transaction != &default_transaction; }
private:

  /** The current internal error handler for this thread, or NULL. */
  Internal_error_handler *m_internal_handler;

  /**
    The lex to hold the parsed tree of conventional (non-prepared) queries.
    Whereas for prepared and stored procedure statements we use an own lex
    instance for each new query, for conventional statements we reuse
    the same lex. (@see mysql_parse for details).
  */
  LEX main_lex;
  /**
    This memory root is used for two purposes:
    - for conventional queries, to allocate structures stored in main_lex
    during parsing, and allocate runtime data (execution plan, etc.)
    during execution.
    - for prepared queries, only to allocate runtime data. The parsed
    tree itself is reused between executions and thus is stored elsewhere.
  */
  MEM_ROOT main_mem_root;
  Diagnostics_area main_da;
  Diagnostics_area *m_stmt_da;

  /**
    It will be set if CURRENT_USER() or CURRENT_ROLE() is called in account
    management statements or default definer is set in CREATE/ALTER SP, SF,
    Event, TRIGGER or VIEW statements.

    Current user or role will be binlogged into Query_log_event if
    m_binlog_invoker is not NONE; It will be stored into invoker_host and
    invoker_user by SQL thread.
   */
  enum need_invoker m_binlog_invoker;

  /**
    It points to the invoker in the Query_log_event.
    SQL thread use it as the default definer in CREATE/ALTER SP, SF, Event,
    TRIGGER or VIEW statements or current user in account management
    statements if it is not NULL.
   */
  AUTHID invoker;

public:
  Session_tracker session_tracker;
  /*
    Flag, mutex and condition for a thread to wait for a signal from another
    thread.

    Currently used to wait for group commit to complete, can also be used for
    other purposes.
  */
  bool wakeup_ready;
  mysql_mutex_t LOCK_wakeup_ready;
  mysql_cond_t COND_wakeup_ready;
  /*
    The GTID assigned to the last commit. If no GTID was assigned to any commit
    so far, this is indicated by last_commit_gtid.seq_no == 0.
  */
private:
  rpl_gtid m_last_commit_gtid;

public:
  rpl_gtid get_last_commit_gtid() { return m_last_commit_gtid; }
  void set_last_commit_gtid(rpl_gtid &gtid);


  LF_PINS *tdc_hash_pins;
  LF_PINS *xid_hash_pins;
  bool fix_xid_hash_pins();

  const XID *get_xid() const
  {
#ifdef WITH_WSREP
    if (!wsrep_xid.is_null())
      return &wsrep_xid;
#endif /* WITH_WSREP */
    return (transaction->xid_state.is_explicit_XA() ?
            transaction->xid_state.get_xid() :
            &transaction->implicit_xid);
  }

/* Members related to temporary tables. */
public:
  /* Opened table states. */
  enum Temporary_table_state {
    TMP_TABLE_IN_USE,
    TMP_TABLE_NOT_IN_USE,
    TMP_TABLE_ANY
  };
  bool has_thd_temporary_tables();
  bool has_temporary_tables();

  TABLE *create_and_open_tmp_table(LEX_CUSTRING *frm,
                                   const char *path,
                                   const char *db,
                                   const char *table_name,
                                   bool open_internal_tables);

  TABLE *find_temporary_table(const char *db, const char *table_name,
                              Temporary_table_state state= TMP_TABLE_IN_USE);
  TABLE *find_temporary_table(const TABLE_LIST *tl,
                              Temporary_table_state state= TMP_TABLE_IN_USE);

  TMP_TABLE_SHARE *find_tmp_table_share_w_base_key(const char *key,
                                                   uint key_length);
  TMP_TABLE_SHARE *find_tmp_table_share(const char *db,
                                        const char *table_name);
  TMP_TABLE_SHARE *find_tmp_table_share(const TABLE_LIST *tl);
  TMP_TABLE_SHARE *find_tmp_table_share(const char *key, size_t key_length);

  bool open_temporary_table(TABLE_LIST *tl);
  bool open_temporary_tables(TABLE_LIST *tl);

  bool close_temporary_tables();
  bool rename_temporary_table(TABLE *table, const LEX_CSTRING *db,
                              const LEX_CSTRING *table_name);
  bool drop_temporary_table(TABLE *table, bool *is_trans, bool delete_table);
  bool rm_temporary_table(handlerton *hton, const char *path);
  void mark_tmp_tables_as_free_for_reuse();
  void mark_tmp_table_as_free_for_reuse(TABLE *table);

  TMP_TABLE_SHARE* save_tmp_table_share(TABLE *table);
  void restore_tmp_table_share(TMP_TABLE_SHARE *share);
  void close_unused_temporary_table_instances(const TABLE_LIST *tl);

private:
  /* Whether a lock has been acquired? */
  bool m_tmp_tables_locked;

  uint create_tmp_table_def_key(char *key, const char *db,
                                const char *table_name);
  TMP_TABLE_SHARE *create_temporary_table(LEX_CUSTRING *frm,
                                          const char *path, const char *db,
                                          const char *table_name);
  TABLE *find_temporary_table(const char *key, uint key_length,
                              Temporary_table_state state);
  TABLE *open_temporary_table(TMP_TABLE_SHARE *share, const char *alias);
  bool find_and_use_tmp_table(const TABLE_LIST *tl, TABLE **out_table);
  bool use_temporary_table(TABLE *table, TABLE **out_table);
  void close_temporary_table(TABLE *table);
  bool log_events_and_free_tmp_shares();
  void free_tmp_table_share(TMP_TABLE_SHARE *share, bool delete_table);
  void free_temporary_table(TABLE *table);
  bool lock_temporary_tables();
  void unlock_temporary_tables();

  inline uint tmpkeyval(TMP_TABLE_SHARE *share)
  {
    return uint4korr(share->table_cache_key.str +
                     share->table_cache_key.length - 4);
  }

  inline TMP_TABLE_SHARE *tmp_table_share(TABLE *table)
  {
    DBUG_ASSERT(table->s->tmp_table);
    return static_cast<TMP_TABLE_SHARE *>(table->s);
  }

public:
#ifdef HAVE_REPLICATION
  /*
    If we do a purge of binary logs, log index info of the threads
    that are currently reading it needs to be adjusted. To do that
    each thread that is using LOG_INFO needs to adjust the pointer to it
  */
  LOG_INFO *current_linfo;
  Slave_info *slave_info;

  void set_current_linfo(LOG_INFO *linfo);
  void reset_current_linfo() { set_current_linfo(0); }

  int register_slave(uchar *packet, size_t packet_length);
  void unregister_slave();
  bool is_binlog_dump_thread();
#endif

  /*
    Indicates if this thread is suspended due to awaiting an ACK from a
    replica. True if suspended, false otherwise.

    Note that this variable is protected by Repl_semi_sync_master::LOCK_binlog
  */
  bool is_awaiting_semisync_ack;

  inline ulong wsrep_binlog_format() const
  {
    return WSREP_BINLOG_FORMAT(variables.binlog_format);
  }

#ifdef WITH_WSREP
  bool                      wsrep_applier; /* dedicated slave applier thread */
  bool                      wsrep_applier_closing; /* applier marked to close */
  bool                      wsrep_client_thread; /* to identify client threads*/
  query_id_t                wsrep_last_query_id;
  XID                       wsrep_xid;

  /** This flag denotes that record locking should be skipped during INSERT
  and gap locking during SELECT. Only used by the streaming replication thread
  that only modifies the wsrep_schema.SR table. */
  my_bool                   wsrep_skip_locking;

  mysql_cond_t              COND_wsrep_thd;

  // changed from wsrep_seqno_t to wsrep_trx_meta_t in wsrep API rev 75
  uint32                    wsrep_rand;
  rpl_group_info            *wsrep_rgi;
  bool                      wsrep_converted_lock_session;
  char                      wsrep_info[128]; /* string for dynamic proc info */
  ulong                     wsrep_retry_counter; // of autocommit
  bool                      wsrep_PA_safe;
  char*                     wsrep_retry_query;
  size_t                    wsrep_retry_query_len;
  enum enum_server_command  wsrep_retry_command;
  enum wsrep_consistency_check_mode 
                            wsrep_consistency_check;
  std::vector<wsrep::provider::status_variable> wsrep_status_vars;
  int                       wsrep_mysql_replicated;
  const char*               wsrep_TOI_pre_query; /* a query to apply before 
                                                    the actual TOI query */
  size_t                    wsrep_TOI_pre_query_len;
  wsrep_po_handle_t         wsrep_po_handle;
  size_t                    wsrep_po_cnt;
  void                      *wsrep_apply_format;
  uchar*                    wsrep_rbr_buf;
  wsrep_gtid_t              wsrep_sync_wait_gtid;
  uint64                    wsrep_last_written_gtid_seqno;
  uint64                    wsrep_current_gtid_seqno;
  ulong                     wsrep_affected_rows;
  bool                      wsrep_has_ignored_error;

  /*
    When enabled, do not replicate/binlog updates from the current table that's
    being processed. At the moment, it is used to keep mysql.gtid_slave_pos
    table updates from being replicated to other nodes via galera replication.
  */
  bool                      wsrep_ignore_table;
  /* thread who has started kill for this THD protected by LOCK_thd_data*/
  my_thread_id              wsrep_aborter;

  /* true if BF abort is observed in do_command() right after reading
  client's packet, and if the client has sent PS execute command. */
  bool                      wsrep_delayed_BF_abort;

  /*
    Transaction id:
    * m_wsrep_next_trx_id is assigned on the first query after
      wsrep_next_trx_id() return WSREP_UNDEFINED_TRX_ID
    * Each storage engine must assign value of wsrep_next_trx_id()
      when the transaction starts.
    * Effective transaction id is returned via wsrep_trx_id()
   */
  /*
    Return effective transaction id
  */
  wsrep_trx_id_t wsrep_trx_id() const
  {
    return m_wsrep_client_state.transaction().id().get();
  }


  /*
    Set next trx id
   */
  void set_wsrep_next_trx_id(query_id_t query_id)
  {
    m_wsrep_next_trx_id = (wsrep_trx_id_t) query_id;
  }
  /*
    Return next trx id
   */
  wsrep_trx_id_t wsrep_next_trx_id() const
  {
    return m_wsrep_next_trx_id;
  }
  /*
    If node is async slave and have parallel execution, wait for prior commits.
   */
  bool wsrep_parallel_slave_wait_for_prior_commit();
private:
  wsrep_trx_id_t m_wsrep_next_trx_id; /* cast from query_id_t */
  /* wsrep-lib */
  Wsrep_mutex m_wsrep_mutex;
  Wsrep_condition_variable m_wsrep_cond;
  Wsrep_client_service m_wsrep_client_service;
  Wsrep_client_state m_wsrep_client_state;

public:
  Wsrep_client_state& wsrep_cs() { return m_wsrep_client_state; }
  const Wsrep_client_state& wsrep_cs() const { return m_wsrep_client_state; }
  const wsrep::transaction& wsrep_trx() const
  { return m_wsrep_client_state.transaction(); }
  const wsrep::streaming_context& wsrep_sr() const
  { return m_wsrep_client_state.transaction().streaming_context(); }
  /* Pointer to applier service for streaming THDs. This is needed to
     be able to delete applier service object in case of background
     rollback. */
  Wsrep_applier_service* wsrep_applier_service;
  /* wait_for_commit struct for binlog group commit */
  wait_for_commit wsrep_wfc;
#endif /* WITH_WSREP */

  /* Handling of timeouts for commands */
  thr_timer_t query_timer;

public:
  void set_query_timer()
  {
#ifndef EMBEDDED_LIBRARY
    /*
      Don't start a query timer if
      - If timeouts are not set
      - if we are in a stored procedure or sub statement
      - If this is a slave thread
      - If we already have set a timeout (happens when running prepared
        statements that calls mysql_execute_command())
    */
    if (!variables.max_statement_time || spcont  || in_sub_stmt ||
        slave_thread || query_timer.expired == 0)
      return;
    thr_timer_settime(&query_timer, variables.max_statement_time);
#endif
  }
  void reset_query_timer()
  {
#ifndef EMBEDDED_LIBRARY
    if (spcont || in_sub_stmt || slave_thread)
      return;
    if (!query_timer.expired)
      thr_timer_end(&query_timer);
#endif
  }
  void restore_set_statement_var()
  {
    main_lex.restore_set_statement_var();
  }
  /* Copy relevant `stmt` transaction flags to `all` transaction. */
  void merge_unsafe_rollback_flags()
  {
    if (transaction->stmt.modified_non_trans_table)
      transaction->all.modified_non_trans_table= TRUE;
    transaction->all.m_unsafe_rollback_flags|=
      (transaction->stmt.m_unsafe_rollback_flags &
       (THD_TRANS::MODIFIED_NON_TRANS_TABLE |
        THD_TRANS::DID_WAIT | THD_TRANS::CREATED_TEMP_TABLE |
        THD_TRANS::DROPPED_TEMP_TABLE | THD_TRANS::DID_DDL |
        THD_TRANS::EXECUTED_TABLE_ADMIN_CMD));
  }

  uint get_net_wait_timeout()
  {
    if (in_active_multi_stmt_transaction())
    {
      if (transaction->all.is_trx_read_write())
      {
        if (variables.idle_write_transaction_timeout > 0)
          return variables.idle_write_transaction_timeout;
      }
      else
      {
        if (variables.idle_readonly_transaction_timeout > 0)
          return variables.idle_readonly_transaction_timeout;
      }

      if (variables.idle_transaction_timeout > 0)
        return variables.idle_transaction_timeout;
    }

    return variables.net_wait_timeout;
  }

  /**
    Switch to a sublex, to parse a substatement or an expression.
  */
  void set_local_lex(sp_lex_local *sublex)
  {
    DBUG_ASSERT(lex->sphead);
    lex= sublex;
    /* Reset part of parser state which needs this. */
    m_parser_state->m_yacc.reset_before_substatement();
  }

  /**
    Switch back from a sublex (currently pointed by this->lex) to the old lex.
    Sublex is merged to "oldlex" and this->lex is set to "oldlex".

    This method is called after parsing a substatement or an expression.
    set_local_lex() must be previously called.
    @param oldlex - The old lex which was active before set_local_lex().
    @returns      - false on success, true on error (failed to merge LEX's).

    See also sp_head::merge_lex().
  */
  bool restore_from_local_lex_to_old_lex(LEX *oldlex);

  Item *sp_fix_func_item(Item **it_addr);
  Item *sp_prepare_func_item(Item **it_addr, uint cols= 1);
  bool sp_eval_expr(Field *result_field, Item **expr_item_ptr);

  bool sql_parser(LEX *old_lex, LEX *lex,
                  char *str, uint str_len, bool stmt_prepare_mode);

};


/*
  Start a new independent transaction for the THD.
  The old one is stored in this object and restored when calling
  restore_old_transaction() or when the object is freed
*/

class start_new_trans
{
  /* container for handler's private per-connection data */
  Ha_data old_ha_data[MAX_HA];
  struct THD::st_transactions *old_transaction, new_transaction;
  Open_tables_backup open_tables_state_backup;
  MDL_savepoint mdl_savepoint;
  PSI_transaction_locker *m_transaction_psi;
  THD *org_thd;
  uint in_sub_stmt;
  uint server_status;
  my_bool wsrep_on;

public:
  start_new_trans(THD *thd);
  ~start_new_trans()
  {
    destroy();
  }
  void destroy()
  {
    if (org_thd)                                // Safety
      restore_old_transaction();
    new_transaction.free();
  }
  void restore_old_transaction();
};

/** A short cut for thd->get_stmt_da()->set_ok_status(). */

inline void
my_ok(THD *thd, ulonglong affected_rows_arg= 0, ulonglong id= 0,
        const char *message= NULL)
{
  thd->set_row_count_func(affected_rows_arg);
  thd->set_affected_rows(affected_rows_arg);
  thd->get_stmt_da()->set_ok_status(affected_rows_arg, id, message);
}


/** A short cut for thd->get_stmt_da()->set_eof_status(). */

inline void
my_eof(THD *thd)
{
  thd->set_row_count_func(-1);
  thd->get_stmt_da()->set_eof_status(thd);

  TRANSACT_TRACKER(add_trx_state(thd, TX_RESULT_SET));
}

#define tmp_disable_binlog(A)                                              \
  {ulonglong tmp_disable_binlog__save_options= (A)->variables.option_bits; \
  (A)->variables.option_bits&= ~OPTION_BIN_LOG;                            \
  (A)->variables.option_bits|= OPTION_BIN_TMP_LOG_OFF;

#define reenable_binlog(A)                                                  \
  (A)->variables.option_bits= tmp_disable_binlog__save_options; }


inline date_conv_mode_t sql_mode_for_dates(THD *thd)
{
  static_assert((ulonglong(date_conv_mode_t::KNOWN_MODES) &
                 ulonglong(time_round_mode_t::KNOWN_MODES)) == 0,
                "date_conv_mode_t and time_round_mode_t must use different "
                "bit values");
  static_assert(MODE_NO_ZERO_DATE    == date_mode_t::NO_ZERO_DATE &&
                MODE_NO_ZERO_IN_DATE == date_mode_t::NO_ZERO_IN_DATE &&
                MODE_INVALID_DATES   == date_mode_t::INVALID_DATES,
                "sql_mode_t and date_mode_t values must be equal");
  return date_conv_mode_t(thd->variables.sql_mode &
          (MODE_NO_ZERO_DATE | MODE_NO_ZERO_IN_DATE | MODE_INVALID_DATES));
}

/*
  Used to hold information about file and file structure in exchange
  via non-DB file (...INTO OUTFILE..., ...LOAD DATA...)
  XXX: We never call destructor for objects of this class.
*/

class sql_exchange :public Sql_alloc
{
public:
  enum enum_filetype filetype; /* load XML, Added by Arnold & Erik */
  const char *file_name;
  String *field_term,*enclosed,*line_term,*line_start,*escaped;
  bool opt_enclosed;
  bool dumpfile;
  ulong skip_lines;
  CHARSET_INFO *cs;
  sql_exchange(const char *name, bool dumpfile_flag,
               enum_filetype filetype_arg= FILETYPE_CSV);
  bool escaped_given(void) const;
};

/*
  This is used to get result from a select
*/

class JOIN;

/* Pure interface for sending tabular data */
class select_result_sink: public Sql_alloc
{
public:
  THD *thd;
  select_result_sink(THD *thd_arg): thd(thd_arg) {}
  inline int send_data_with_check(List<Item> &items,
                              SELECT_LEX_UNIT *u,
                              ha_rows sent)
  {
    if (u->lim.check_offset(sent))
      return 0;

    if (u->thd->killed == ABORT_QUERY)
      return 0;

    return send_data(items);
  }
  /*
    send_data returns 0 on ok, 1 on error and -1 if data was ignored, for
    example for a duplicate row entry written to a temp table.
  */
  virtual int send_data(List<Item> &items)=0;
  virtual ~select_result_sink() {};
  void reset(THD *thd_arg) { thd= thd_arg; }
};

class select_result_interceptor;

/*
  Interface for sending tabular data, together with some other stuff:

  - Primary purpose seems to be seding typed tabular data:
     = the DDL is sent with send_fields()
     = the rows are sent with send_data()
  Besides that,
  - there seems to be an assumption that the sent data is a result of 
    SELECT_LEX_UNIT *unit,
  - nest_level is used by SQL parser
*/

class select_result :public select_result_sink 
{
protected:
  /* 
    All descendant classes have their send_data() skip the first 
    unit->offset_limit_cnt rows sent.  Select_materialize
    also uses unit->get_column_types().
  */
  SELECT_LEX_UNIT *unit;
  /* Something used only by the parser: */
public:
  ha_rows est_records;  /* estimated number of records in the result */
  select_result(THD *thd_arg): select_result_sink(thd_arg), est_records(0) {}
  void set_unit(SELECT_LEX_UNIT *unit_arg) { unit= unit_arg; }
  virtual ~select_result() {};
  /**
    Change wrapped select_result.

    Replace the wrapped result object with new_result and call
    prepare() and prepare2() on new_result.

    This base class implementation doesn't wrap other select_results.

    @param new_result The new result object to wrap around

    @retval false Success
    @retval true  Error
  */
  virtual bool change_result(select_result *new_result)
  {
    return false;
  }
  virtual int prepare(List<Item> &list, SELECT_LEX_UNIT *u)
  {
    unit= u;
    return 0;
  }
  virtual int prepare2(JOIN *join) { return 0; }
  /*
    Because of peculiarities of prepared statements protocol
    we need to know number of columns in the result set (if
    there is a result set) apart from sending columns metadata.
  */
  virtual uint field_count(List<Item> &fields) const
  { return fields.elements; }
  virtual bool send_result_set_metadata(List<Item> &list, uint flags)=0;
  virtual bool initialize_tables (JOIN *join) { return 0; }
  virtual bool send_eof()=0;
  /**
    Check if this query returns a result set and therefore is allowed in
    cursors and set an error message if it is not the case.

    @retval FALSE     success
    @retval TRUE      error, an error message is set
  */
  virtual bool check_simple_select() const;
  virtual void abort_result_set() {}
  /*
    Cleanup instance of this class for next execution of a prepared
    statement/stored procedure.
  */
  virtual void cleanup();
  void set_thd(THD *thd_arg) { thd= thd_arg; }
  void reset(THD *thd_arg)
  {
    select_result_sink::reset(thd_arg);
    unit= NULL;
  }
#ifdef EMBEDDED_LIBRARY
  virtual void begin_dataset() {}
#else
  void begin_dataset() {}
#endif
  virtual void update_used_tables() {}

  /* this method is called just before the first row of the table can be read */
  virtual void prepare_to_read_rows() {}

  void remove_offset_limit()
  {
    unit->lim.remove_offset();
  }

  /*
    This returns
    - NULL if the class sends output row to the client
    - this if the output is set elsewhere (a file, @variable, or table).
  */
  virtual select_result_interceptor *result_interceptor()=0;

  /*
    This method is used to distinguish an normal SELECT from the cursor
    structure discovery for cursor%ROWTYPE routine variables.
    If this method returns "true", then a SELECT execution performs only
    all preparation stages, but does not fetch any rows.
  */
  virtual bool view_structure_only() const { return false; }
};


/*
  This is a select_result_sink which simply writes all data into a (temporary)
  table. Creation/deletion of the table is outside of the scope of the class
  
  It is aimed at capturing SHOW EXPLAIN output, so:
  - Unlike select_result class, we don't assume that the sent data is an 
    output of a SELECT_LEX_UNIT (and so we don't apply "LIMIT x,y" from the
    unit)
  - We don't try to convert the target table to MyISAM 
*/

class select_result_explain_buffer : public select_result_sink
{
public:
  select_result_explain_buffer(THD *thd_arg, TABLE *table_arg) : 
    select_result_sink(thd_arg), dst_table(table_arg) {};

  TABLE *dst_table; /* table to write into */

  /* The following is called in the child thread: */
  int send_data(List<Item> &items);
};


/*
  This is a select_result_sink which stores the data in text form.

  It is only used to save EXPLAIN output.
*/

class select_result_text_buffer : public select_result_sink
{
public:
  select_result_text_buffer(THD *thd_arg): select_result_sink(thd_arg) {}
  int send_data(List<Item> &items);
  bool send_result_set_metadata(List<Item> &fields, uint flag);

  void save_to(String *res);
private:
  int append_row(List<Item> &items, bool send_names);

  List<char*> rows;
  int n_columns;
};


/*
  Base class for select_result descendands which intercept and
  transform result set rows. As the rows are not sent to the client,
  sending of result set metadata should be suppressed as well.
*/

class select_result_interceptor: public select_result
{
public:
  select_result_interceptor(THD *thd_arg):
    select_result(thd_arg), suppress_my_ok(false)
  {
    DBUG_ENTER("select_result_interceptor::select_result_interceptor");
    DBUG_PRINT("enter", ("this %p", this));
    DBUG_VOID_RETURN;
  }              /* Remove gcc warning */
  uint field_count(List<Item> &fields) const { return 0; }
  bool send_result_set_metadata(List<Item> &fields, uint flag) { return FALSE; }
  select_result_interceptor *result_interceptor() { return this; }

  /*
    Instruct the object to not call my_ok(). Client output will be handled
    elsewhere. (this is used by ANALYZE $stmt feature).
  */
  void disable_my_ok_calls() { suppress_my_ok= true; }
  void reset(THD *thd_arg)
  {
    select_result::reset(thd_arg);
    suppress_my_ok= false;
  }
protected:
  bool suppress_my_ok;
};


class sp_cursor_statistics
{
protected:
  ulonglong m_fetch_count; // Number of FETCH commands since last OPEN
  ulonglong m_row_count;   // Number of successful FETCH since last OPEN
  bool m_found;            // If last FETCH fetched a row
public:
  sp_cursor_statistics()
   :m_fetch_count(0),
    m_row_count(0),
    m_found(false)
  { }
  bool found() const
  { return m_found; }

  ulonglong row_count() const
  { return m_row_count; }

  ulonglong fetch_count() const
  { return m_fetch_count; }
  void reset() { *this= sp_cursor_statistics(); }
};


/* A mediator between stored procedures and server side cursors */
class sp_lex_keeper;
class sp_cursor: public sp_cursor_statistics
{
private:
  /// An interceptor of cursor result set used to implement
  /// FETCH <cname> INTO <varlist>.
  class Select_fetch_into_spvars: public select_result_interceptor
  {
    List<sp_variable> *spvar_list;
    uint field_count;
    bool m_view_structure_only;
    bool send_data_to_variable_list(List<sp_variable> &vars, List<Item> &items);
  public:
    Select_fetch_into_spvars(THD *thd_arg, bool view_structure_only)
     :select_result_interceptor(thd_arg),
      m_view_structure_only(view_structure_only)
    {}
    void reset(THD *thd_arg)
    {
      select_result_interceptor::reset(thd_arg);
      spvar_list= NULL;
      field_count= 0;
    }
    uint get_field_count() { return field_count; }
    void set_spvar_list(List<sp_variable> *vars) { spvar_list= vars; }

    virtual bool send_eof() { return FALSE; }
    virtual int send_data(List<Item> &items);
    virtual int prepare(List<Item> &list, SELECT_LEX_UNIT *u);
    virtual bool view_structure_only() const { return m_view_structure_only; }
};

public:
  sp_cursor()
   :result(NULL, false),
    m_lex_keeper(NULL),
    server_side_cursor(NULL)
  { }
  sp_cursor(THD *thd_arg, sp_lex_keeper *lex_keeper, bool view_structure_only)
   :result(thd_arg, view_structure_only),
    m_lex_keeper(lex_keeper),
    server_side_cursor(NULL)
  {}

  virtual ~sp_cursor()
  { destroy(); }

  sp_lex_keeper *get_lex_keeper() { return m_lex_keeper; }

  int open(THD *thd);

  int close(THD *thd);

  my_bool is_open()
  { return MY_TEST(server_side_cursor); }

  int fetch(THD *, List<sp_variable> *vars, bool error_on_no_data);

  bool export_structure(THD *thd, Row_definition_list *list);

  void reset(THD *thd_arg, sp_lex_keeper *lex_keeper)
  {
    sp_cursor_statistics::reset();
    result.reset(thd_arg);
    m_lex_keeper= lex_keeper;
    server_side_cursor= NULL;
  }

private:
  Select_fetch_into_spvars result;
  sp_lex_keeper *m_lex_keeper;
  Server_side_cursor *server_side_cursor;
  void destroy();
};


class select_send :public select_result {
  /**
    True if we have sent result set metadata to the client.
    In this case the client always expects us to end the result
    set with an eof or error packet
  */
  bool is_result_set_started;
public:
  select_send(THD *thd_arg):
    select_result(thd_arg), is_result_set_started(FALSE) {}
  bool send_result_set_metadata(List<Item> &list, uint flags);
  int send_data(List<Item> &items);
  bool send_eof();
  virtual bool check_simple_select() const { return FALSE; }
  void abort_result_set();
  virtual void cleanup();
  select_result_interceptor *result_interceptor() { return NULL; }
};


/*
  We need this class, because select_send::send_eof() will call ::my_eof.

  See also class Protocol_discard.
*/

class select_send_analyze : public select_send
{
  bool send_result_set_metadata(List<Item> &list, uint flags) { return 0; }
  bool send_eof() { return 0; }
  void abort_result_set() {}
public:
  select_send_analyze(THD *thd_arg): select_send(thd_arg) {}
};


class select_to_file :public select_result_interceptor {
protected:
  sql_exchange *exchange;
  File file;
  IO_CACHE cache;
  ha_rows row_count;
  char path[FN_REFLEN];

public:
  select_to_file(THD *thd_arg, sql_exchange *ex):
    select_result_interceptor(thd_arg), exchange(ex), file(-1),row_count(0L)
  { path[0]=0; }
  ~select_to_file();
  bool send_eof();
  void cleanup();
};


#define ESCAPE_CHARS "ntrb0ZN" // keep synchronous with READ_INFO::unescape


/*
 List of all possible characters of a numeric value text representation.
*/
#define NUMERIC_CHARS ".0123456789e+-"


class select_export :public select_to_file {
  uint field_term_length;
  int field_sep_char,escape_char,line_sep_char;
  int field_term_char; // first char of FIELDS TERMINATED BY or MAX_INT
  /*
    The is_ambiguous_field_sep field is true if a value of the field_sep_char
    field is one of the 'n', 't', 'r' etc characters
    (see the READ_INFO::unescape method and the ESCAPE_CHARS constant value).
  */
  bool is_ambiguous_field_sep;
  /*
     The is_ambiguous_field_term is true if field_sep_char contains the first
     char of the FIELDS TERMINATED BY (ENCLOSED BY is empty), and items can
     contain this character.
  */
  bool is_ambiguous_field_term;
  /*
    The is_unsafe_field_sep field is true if a value of the field_sep_char
    field is one of the '0'..'9', '+', '-', '.' and 'e' characters
    (see the NUMERIC_CHARS constant value).
  */
  bool is_unsafe_field_sep;
  bool fixed_row_size;
  CHARSET_INFO *write_cs; // output charset
public:
  select_export(THD *thd_arg, sql_exchange *ex): select_to_file(thd_arg, ex) {}
  ~select_export();
  int prepare(List<Item> &list, SELECT_LEX_UNIT *u);
  int send_data(List<Item> &items);
};


class select_dump :public select_to_file {
public:
  select_dump(THD *thd_arg, sql_exchange *ex): select_to_file(thd_arg, ex) {}
  int prepare(List<Item> &list, SELECT_LEX_UNIT *u);
  int send_data(List<Item> &items);
};


class select_insert :public select_result_interceptor {
 public:
  select_result *sel_result;
  TABLE_LIST *table_list;
  TABLE *table;
  List<Item> *fields;
  ulonglong autoinc_value_of_last_inserted_row; // autogenerated or not
  COPY_INFO info;
  bool insert_into_view;
  select_insert(THD *thd_arg, TABLE_LIST *table_list_par, TABLE *table_par,
                List<Item> *fields_par, List<Item> *update_fields,
                List<Item> *update_values, enum_duplicates duplic,
                bool ignore, select_result *sel_ret_list);
  ~select_insert();
  int prepare(List<Item> &list, SELECT_LEX_UNIT *u);
  virtual int prepare2(JOIN *join);
  virtual int send_data(List<Item> &items);
  virtual void store_values(List<Item> &values);
  virtual bool can_rollback_data() { return 0; }
  bool prepare_eof();
  bool send_ok_packet();
  bool send_eof();
  virtual void abort_result_set();
  /* not implemented: select_insert is never re-used in prepared statements */
  void cleanup();
};


class select_create: public select_insert {
  TABLE_LIST *create_table;
  Table_specification_st *create_info;
  TABLE_LIST *select_tables;
  Alter_info *alter_info;
  Field **field;
  /* lock data for tmp table */
  MYSQL_LOCK *m_lock;
  /* m_lock or thd->extra_lock */
  MYSQL_LOCK **m_plock;
  bool       exit_done;
  TMP_TABLE_SHARE *saved_tmp_table_share;

public:
  select_create(THD *thd_arg, TABLE_LIST *table_arg,
                Table_specification_st *create_info_par,
                Alter_info *alter_info_arg,
                List<Item> &select_fields,enum_duplicates duplic, bool ignore,
                TABLE_LIST *select_tables_arg):
    select_insert(thd_arg, table_arg, NULL, &select_fields, 0, 0, duplic,
                  ignore, NULL),
    create_table(table_arg),
    create_info(create_info_par),
    select_tables(select_tables_arg),
    alter_info(alter_info_arg),
    m_plock(NULL), exit_done(0),
    saved_tmp_table_share(0)
    {}
  int prepare(List<Item> &list, SELECT_LEX_UNIT *u);

  void store_values(List<Item> &values);
  bool send_eof();
  virtual void abort_result_set();
  virtual bool can_rollback_data() { return 1; }

  // Needed for access from local class MY_HOOKS in prepare(), since thd is proteted.
  const THD *get_thd(void) { return thd; }
  const HA_CREATE_INFO *get_create_info() { return create_info; };
  int prepare2(JOIN *join) { return 0; }

private:
  TABLE *create_table_from_items(THD *thd,
                                  List<Item> *items,
                                  MYSQL_LOCK **lock,
                                  TABLEOP_HOOKS *hooks);
};

#include <myisam.h>

#ifdef WITH_ARIA_STORAGE_ENGINE
#include <maria.h>
#else
#undef USE_ARIA_FOR_TMP_TABLES
#endif

#ifdef USE_ARIA_FOR_TMP_TABLES
#define TMP_ENGINE_COLUMNDEF MARIA_COLUMNDEF
#define TMP_ENGINE_HTON maria_hton
#define TMP_ENGINE_NAME "Aria"
inline uint tmp_table_max_key_length() { return maria_max_key_length(); }
inline uint tmp_table_max_key_parts() { return maria_max_key_segments(); }
#else
#define TMP_ENGINE_COLUMNDEF MI_COLUMNDEF
#define TMP_ENGINE_HTON myisam_hton
#define TMP_ENGINE_NAME "MyISAM"
inline uint tmp_table_max_key_length() { return MI_MAX_KEY_LENGTH; }
inline uint tmp_table_max_key_parts() { return MI_MAX_KEY_SEG; }
#endif

/*
  Param to create temporary tables when doing SELECT:s
  NOTE
    This structure is copied using memcpy as a part of JOIN.
*/

class TMP_TABLE_PARAM :public Sql_alloc
{
public:
  List<Item> copy_funcs;
  Copy_field *copy_field, *copy_field_end;
  uchar	    *group_buff;
  Item	    **items_to_copy;			/* Fields in tmp table */
  TMP_ENGINE_COLUMNDEF *recinfo, *start_recinfo;
  KEY *keyinfo;
  ha_rows end_write_records;
  /**
    Number of normal fields in the query, including those referred to
    from aggregate functions. Hence, "SELECT `field1`,
    SUM(`field2`) from t1" sets this counter to 2.

    @see count_field_types
  */
  uint	field_count; 
  /**
    Number of fields in the query that have functions. Includes both
    aggregate functions (e.g., SUM) and non-aggregates (e.g., RAND).
    Also counts functions referred to from aggregate functions, i.e.,
    "SELECT SUM(RAND())" sets this counter to 2.

    @see count_field_types
  */
  uint  func_count;  
  /**
    Number of fields in the query that have aggregate functions. Note
    that the optimizer may choose to optimize away these fields by
    replacing them with constants, in which case sum_func_count will
    need to be updated.

    @see opt_sum_query, count_field_types
  */
  uint  sum_func_count;   
  uint  hidden_field_count;
  uint	group_parts,group_length,group_null_parts;
  uint	quick_group;
  /**
    Enabled when we have atleast one outer_sum_func. Needed when used
    along with distinct.

    @see create_tmp_table
  */
  bool  using_outer_summary_function;
  CHARSET_INFO *table_charset;
  bool schema_table;
  /* TRUE if the temp table is created for subquery materialization. */
  bool materialized_subquery;
  /* TRUE if all columns of the table are guaranteed to be non-nullable */
  bool force_not_null_cols;
  /*
    True if GROUP BY and its aggregate functions are already computed
    by a table access method (e.g. by loose index scan). In this case
    query execution should not perform aggregation and should treat
    aggregate functions as normal functions.
  */
  bool precomputed_group_by;
  bool force_copy_fields;
  /*
    If TRUE, create_tmp_field called from create_tmp_table will convert
    all BIT fields to 64-bit longs. This is a workaround the limitation
    that MEMORY tables cannot index BIT columns.
  */
  bool bit_fields_as_long;
  /*
    Whether to create or postpone actual creation of this temporary table.
    TRUE <=> create_tmp_table will create only the TABLE structure.
  */
  bool skip_create_table;

  TMP_TABLE_PARAM()
    :copy_field(0), group_parts(0),
     group_length(0), group_null_parts(0),
     using_outer_summary_function(0),
     schema_table(0), materialized_subquery(0), force_not_null_cols(0),
     precomputed_group_by(0),
     force_copy_fields(0), bit_fields_as_long(0), skip_create_table(0)
  {}
  ~TMP_TABLE_PARAM()
  {
    cleanup();
  }
  void init(void);
  inline void cleanup(void)
  {
    if (copy_field)				/* Fix for Intel compiler */
    {
      delete [] copy_field;
      copy_field= NULL;
      copy_field_end= NULL;
    }
  }
};


class select_unit :public select_result_interceptor
{
protected:
  uint curr_step, prev_step, curr_sel;
  enum sub_select_type step;
public:
  TMP_TABLE_PARAM tmp_table_param;
  /* Number of additional (hidden) field of the used temporary table */
  int addon_cnt;
  int write_err; /* Error code from the last send_data->ha_write_row call. */
  TABLE *table;

  select_unit(THD *thd_arg):
    select_result_interceptor(thd_arg), addon_cnt(0), table(0)
  {
    init();
    tmp_table_param.init();
  }
  int prepare(List<Item> &list, SELECT_LEX_UNIT *u);
  /**
    Do prepare() and prepare2() if they have been postponed until
    column type information is computed (used by select_union_direct).

    @param types Column types

    @return false on success, true on failure
  */
  virtual bool postponed_prepare(List<Item> &types)
  { return false; }
  int send_data(List<Item> &items);
  int write_record();
  int update_counter(Field *counter, longlong value);
  int delete_record();
  bool send_eof();
  virtual bool flush();
  void cleanup();
  virtual bool create_result_table(THD *thd, List<Item> *column_types,
                                   bool is_distinct, ulonglong options,
                                   const LEX_CSTRING *alias,
                                   bool bit_fields_as_long,
                                   bool create_table,
                                   bool keep_row_order,
                                   uint hidden);
  TMP_TABLE_PARAM *get_tmp_table_param() { return &tmp_table_param; }
  void init()
  {
    curr_step= prev_step= 0;
    curr_sel= UINT_MAX;
    step= UNION_TYPE;
    write_err= 0;
  }
  virtual void change_select();
  virtual bool force_enable_index_if_needed() { return false; }
};


/**
  @class select_unit_ext

  The class used when processing rows produced by operands of query expressions
  containing INTERSECT ALL and/or EXCEPT all operations. One or two extra fields
  of the temporary to store the rows of the partial and final result can be employed.
  Both of them contain counters. The second additional field is used only when
  the processed query expression contains INTERSECT ALL.

  Consider how these extra fields are used.

  Let
    table t1 (f char(8))
    table t2 (f char(8))
    table t3 (f char(8))
  contain the following sets:
    ("b"),("a"),("d"),("c"),("b"),("a"),("c"),("a")
    ("c"),("b"),("c"),("c"),("a"),("b"),("g")
    ("c"),("a"),("b"),("d"),("b"),("e")

  - Let's demonstrate how the the set operation INTERSECT ALL is proceesed
    for the query
              SELECT f FROM t1 INTERSECT ALL SELECT f FROM t2

    When send_data() is called for the rows of the first operand we put
    the processed record into the temporary table if there was no such record
    setting dup_cnt field to 1 and add_cnt field to 0 and increment the
    counter in the dup_cnt field by one otherwise. We get

      |add_cnt|dup_cnt| f |
      |0      |2      |b  |
      |0      |3      |a  |
      |0      |1      |d  |
      |0      |2      |c  |

    The call of send_eof() for the first operand swaps the values stored in
    dup_cnt and add_cnt. After this, we'll see the following rows in the
    temporary table

      |add_cnt|dup_cnt| f |
      |2      |0      |b  |
      |3      |0      |a  |
      |1      |0      |d  |
      |2      |0      |c  |

    When send_data() is called for the rows of the second operand we increment
    the counter in dup_cnt if the processed row is found in the table and do
    nothing otherwise. As a result we get

      |add_cnt|dup_cnt| f |
      |2      |2      |b  |
      |3      |1      |a  |
      |1      |0      |d  |
      |2      |3      |c  |

    At the call of send_eof() for the second operand first we disable index.
    Then for each record, the minimum of counters from dup_cnt and add_cnt m is
    taken. If m == 0 then the record is deleted. Otherwise record is replaced
    with m copies of it. Yet the counter in this copies are set to 1 for
    dup_cnt and to 0 for add_cnt

      |add_cnt|dup_cnt| f |
      |0      |1      |b  |
      |0      |1      |b  |
      |0      |1      |a  |
      |0      |1      |c  |
      |0      |1      |c  |

  - Let's demonstrate how the the set operation EXCEPT ALL is proceesed
    for the query
              SELECT f FROM t1 EXCEPT ALL SELECT f FROM t3

    Only one additional counter field dup_cnt is used for EXCEPT ALL.
    After the first operand has been processed we have in the temporary table

      |dup_cnt| f |
      |2      |b  |
      |3      |a  |
      |1      |d  |
      |2      |c  |

    When send_data() is called for the rows of the second operand we decrement
    the counter in dup_cnt if the processed row is found in the table and do
    nothing otherwise. If the counter becomes 0 we delete the record

      |dup_cnt| f |
      |2      |a  |
      |1      |c  |

    Finally at the call of send_eof() for the second operand we disable index
    unfold rows adding duplicates

      |dup_cnt| f |
      |1      |a  |
      |1      |a  |
      |1      |c  |
 */

class select_unit_ext :public select_unit
{
public:
  select_unit_ext(THD *thd_arg):
    select_unit(thd_arg), increment(0), is_index_enabled(TRUE), 
    curr_op_type(UNSPECIFIED)
  {
  };
  int send_data(List<Item> &items);
  void change_select();
  int unfold_record(ha_rows cnt);
  bool send_eof();
  bool force_enable_index_if_needed()
  {
    is_index_enabled= true;
    return true;
  }
  bool disable_index_if_needed(SELECT_LEX *curr_sl);
  
  /* 
    How to change increment/decrement the counter in duplicate_cnt field 
    when processing a record produced by the current operand in send_data().
    The value can be 1 or -1
  */
  int increment;
  /* TRUE <=> the index of the result temporary table is enabled */
  bool is_index_enabled;
  /* The type of the set operation currently executed */
  enum set_op_type curr_op_type;
  /* 
    Points to the extra field of the temporary table where
    duplicate counters are stored
  */ 
  Field *duplicate_cnt;
  /* 
    Points to the extra field of the temporary table where additional
    counters used only for INTERSECT ALL operations are stored
  */
  Field *additional_cnt;
};

class select_union_recursive :public select_unit
{
 public:
  /* The temporary table with the new records generated by one iterative step */
  TABLE *incr_table;
  /* The TMP_TABLE_PARAM structure used to create incr_table */
  TMP_TABLE_PARAM incr_table_param;
  /* One of tables from the list rec_tables (determined dynamically) */
  TABLE *first_rec_table_to_update;
  /*
    The list of all recursive table references to the CTE for whose
    specification this select_union_recursive was created
 */
  List<TABLE_LIST> rec_table_refs;
  /*
    The count of how many times cleanup() was called with cleaned==false
    for the unit specifying the recursive CTE for which this object was created
    or for the unit specifying a CTE that mutually recursive with this CTE.
  */
  uint cleanup_count;
  long row_counter;

  select_union_recursive(THD *thd_arg):
    select_unit(thd_arg),
      incr_table(0), first_rec_table_to_update(0), cleanup_count(0),
      row_counter(0)
  { incr_table_param.init(); };

  int send_data(List<Item> &items);
  bool create_result_table(THD *thd, List<Item> *column_types,
                           bool is_distinct, ulonglong options,
                           const LEX_CSTRING *alias,
                           bool bit_fields_as_long,
                           bool create_table,
                           bool keep_row_order,
                           uint hidden);
  void cleanup();
};

/**
  UNION result that is passed directly to the receiving select_result
  without filling a temporary table.

  Function calls are forwarded to the wrapped select_result, but some
  functions are expected to be called only once for each query, so
  they are only executed for the first SELECT in the union (execept
  for send_eof(), which is executed only for the last SELECT).

  This select_result is used when a UNION is not DISTINCT and doesn't
  have a global ORDER BY clause. @see st_select_lex_unit::prepare().
*/

class select_union_direct :public select_unit
{
private:
  /* Result object that receives all rows */
  select_result *result;
  /* The last SELECT_LEX of the union */
  SELECT_LEX *last_select_lex;

  /* Wrapped result has received metadata */
  bool done_send_result_set_metadata;
  /* Wrapped result has initialized tables */
  bool done_initialize_tables;

  /* Accumulated limit_found_rows */
  ulonglong limit_found_rows;

  /* Number of rows offset */
  ha_rows offset;
  /* Number of rows limit + offset, @see select_union_direct::send_data() */
  ha_rows limit;

public:
  /* Number of rows in the union */
  ha_rows send_records; 
  select_union_direct(THD *thd_arg, select_result *result_arg,
                      SELECT_LEX *last_select_lex_arg):
  select_unit(thd_arg), result(result_arg),
    last_select_lex(last_select_lex_arg),
    done_send_result_set_metadata(false), done_initialize_tables(false),
    limit_found_rows(0)
    { send_records= 0; }
  bool change_result(select_result *new_result);
  uint field_count(List<Item> &fields) const
  {
    // Only called for top-level select_results, usually select_send
    DBUG_ASSERT(false); /* purecov: inspected */
    return 0; /* purecov: inspected */
  }
  bool postponed_prepare(List<Item> &types);
  bool send_result_set_metadata(List<Item> &list, uint flags);
  int send_data(List<Item> &items);
  bool initialize_tables (JOIN *join);
  bool send_eof();
  bool flush() { return false; }
  bool check_simple_select() const
  {
    /* Only called for top-level select_results, usually select_send */
    DBUG_ASSERT(false); /* purecov: inspected */
    return false; /* purecov: inspected */
  }
  void abort_result_set()
  {
    result->abort_result_set(); /* purecov: inspected */
  }
  void cleanup()
  {
    send_records= 0;
  }
  void set_thd(THD *thd_arg)
  {
    /*
      Only called for top-level select_results, usually select_send,
      and for the results of subquery engines
      (select_<something>_subselect).
    */
    DBUG_ASSERT(false); /* purecov: inspected */
  }
  void remove_offset_limit()
  {
    // EXPLAIN should never output to a select_union_direct
    DBUG_ASSERT(false); /* purecov: inspected */
  }
  void begin_dataset()
  {
    // Only called for sp_cursor::Select_fetch_into_spvars
    DBUG_ASSERT(false); /* purecov: inspected */
  }
};


/* Base subselect interface class */
class select_subselect :public select_result_interceptor
{
protected:
  Item_subselect *item;
public:
  select_subselect(THD *thd_arg, Item_subselect *item_arg):
    select_result_interceptor(thd_arg), item(item_arg) {}
  int send_data(List<Item> &items)=0;
  bool send_eof() { return 0; };
};

/* Single value subselect interface class */
class select_singlerow_subselect :public select_subselect
{
public:
  select_singlerow_subselect(THD *thd_arg, Item_subselect *item_arg):
    select_subselect(thd_arg, item_arg)
  {}
  int send_data(List<Item> &items);
};


/*
  This class specializes select_union to collect statistics about the
  data stored in the temp table. Currently the class collects statistcs
  about NULLs.
*/

class select_materialize_with_stats : public select_unit
{
protected:
  class Column_statistics
  {
  public:
    /* Count of NULLs per column. */
    ha_rows null_count;
    /* The row number that contains the first NULL in a column. */
    ha_rows min_null_row;
    /* The row number that contains the last NULL in a column. */
    ha_rows max_null_row;
  };

  /* Array of statistics data per column. */
  Column_statistics* col_stat;

  /*
    The number of columns in the biggest sub-row that consists of only
    NULL values.
  */
  uint max_nulls_in_row;
  /*
    Count of rows writtent to the temp table. This is redundant as it is
    already stored in handler::stats.records, however that one is relatively
    expensive to compute (given we need that for evry row).
  */
  ha_rows count_rows;

protected:
  void reset();

public:
  select_materialize_with_stats(THD *thd_arg): select_unit(thd_arg)
  { tmp_table_param.init(); }
  bool create_result_table(THD *thd, List<Item> *column_types,
                           bool is_distinct, ulonglong options,
                           const LEX_CSTRING *alias,
                           bool bit_fields_as_long,
                           bool create_table,
                           bool keep_row_order,
                           uint hidden);
  bool init_result_table(ulonglong select_options);
  int send_data(List<Item> &items);
  void cleanup();
  ha_rows get_null_count_of_col(uint idx)
  {
    DBUG_ASSERT(idx < table->s->fields);
    return col_stat[idx].null_count;
  }
  ha_rows get_max_null_of_col(uint idx)
  {
    DBUG_ASSERT(idx < table->s->fields);
    return col_stat[idx].max_null_row;
  }
  ha_rows get_min_null_of_col(uint idx)
  {
    DBUG_ASSERT(idx < table->s->fields);
    return col_stat[idx].min_null_row;
  }
  uint get_max_nulls_in_row() { return max_nulls_in_row; }
};


/* used in independent ALL/ANY optimisation */
class select_max_min_finder_subselect :public select_subselect
{
  Item_cache *cache;
  bool (select_max_min_finder_subselect::*op)();
  bool fmax;
  bool is_all;
  void set_op(const Type_handler *ha);
public:
  select_max_min_finder_subselect(THD *thd_arg, Item_subselect *item_arg,
                                  bool mx, bool all):
    select_subselect(thd_arg, item_arg), cache(0), fmax(mx), is_all(all)
  {}
  void cleanup();
  int send_data(List<Item> &items);
  bool cmp_real();
  bool cmp_int();
  bool cmp_decimal();
  bool cmp_str();
  bool cmp_time();
  bool cmp_native();
};

/* EXISTS subselect interface class */
class select_exists_subselect :public select_subselect
{
public:
  select_exists_subselect(THD *thd_arg, Item_subselect *item_arg):
    select_subselect(thd_arg, item_arg) {}
  int send_data(List<Item> &items);
};


/*
  Optimizer and executor structure for the materialized semi-join info. This
  structure contains
   - The sj-materialization temporary table
   - Members needed to make index lookup or a full scan of the temptable.
*/
class POSITION;

class SJ_MATERIALIZATION_INFO : public Sql_alloc
{
public:
  /* Optimal join sub-order */
  POSITION *positions;

  uint tables; /* Number of tables in the sj-nest */

  /* Number of rows in the materialized table, before the de-duplication */
  double rows_with_duplicates;

  /* Expected #rows in the materialized table, after de-duplication */
  double rows;

  /* 
    Cost to materialize - execute the sub-join and write rows into temp.table
  */
  Cost_estimate materialization_cost;

  /* Cost to make one lookup in the temptable */
  Cost_estimate lookup_cost;
  
  /* Cost of scanning the materialized table */
  Cost_estimate scan_cost;

  /* --- Execution structures ---------- */
  
  /*
    TRUE <=> This structure is used for execution. We don't necessarily pick
    sj-materialization, so some of SJ_MATERIALIZATION_INFO structures are not
    used by materialization
  */
  bool is_used;
  
  bool materialized; /* TRUE <=> materialization already performed */
  /*
    TRUE  - the temptable is read with full scan
    FALSE - we use the temptable for index lookups
  */
  bool is_sj_scan; 
  
  /* The temptable and its related info */
  TMP_TABLE_PARAM sjm_table_param;
  List<Item> sjm_table_cols;
  TABLE *table;

  /* Structure used to make index lookups */
  struct st_table_ref *tab_ref;
  Item *in_equality; /* See create_subq_in_equalities() */

  Item *join_cond; /* See comments in make_join_select() */
  Copy_field *copy_field; /* Needed for SJ_Materialization scan */
};


/* Structs used when sorting */
struct SORT_FIELD_ATTR
{
  /*
    If using mem-comparable fixed-size keys:
    length of the mem-comparable image of the field, in bytes.

    If using packed keys: still the same? Not clear what is the use of it.
  */
  uint length;

  /*
    For most datatypes, this is 0.
    The exception are the VARBINARY columns.
    For those columns, the comparison actually compares

      (value_prefix(N), suffix=length(value))

    Here value_prefix is either the whole value or its prefix if it was too
    long, and the suffix is the length of the original value.
    (this way, for values X and Y:  if X=prefix(Y) then X compares as less
    than Y
  */
  uint suffix_length;

  /*
    If using packed keys, number of bytes that are used to store the length
    of the packed key.

  */
  uint length_bytes;

  /* Max. length of the original value, in bytes */
  uint original_length;
  enum Type { FIXED_SIZE, VARIABLE_SIZE } type;
  /*
    TRUE  : if the item or field is NULLABLE
    FALSE : otherwise
  */
  bool maybe_null;
  CHARSET_INFO *cs;
  uint pack_sort_string(uchar *to, const Binary_string *str,
                        CHARSET_INFO *cs) const;
  int compare_packed_fixed_size_vals(uchar *a, size_t *a_len,
                                     uchar *b, size_t *b_len);
  int compare_packed_varstrings(uchar *a, size_t *a_len,
                                uchar *b, size_t *b_len);
  bool check_if_packing_possible(THD *thd) const;
  bool is_variable_sized() { return type == VARIABLE_SIZE; }
  void set_length_and_original_length(THD *thd, uint length_arg);
};


struct SORT_FIELD: public SORT_FIELD_ATTR
{
  Field *field;				/* Field to sort */
  Item	*item;				/* Item if not sorting fields */
  bool reverse;				/* if descending sort */
};


typedef struct st_sort_buffer {
  uint index;					/* 0 or 1 */
  uint sort_orders;
  uint change_pos;				/* If sort-fields changed */
  char **buff;
  SORT_FIELD *sortorder;
} SORT_BUFFER;

/* Structure for db & table in sql_yacc */

class Table_ident :public Sql_alloc
{
public:
  LEX_CSTRING db;
  LEX_CSTRING table;
  SELECT_LEX_UNIT *sel;
  inline Table_ident(THD *thd, const LEX_CSTRING *db_arg,
                     const LEX_CSTRING *table_arg,
		     bool force)
    :table(*table_arg), sel((SELECT_LEX_UNIT *)0)
  {
    if (!force && (thd->client_capabilities & CLIENT_NO_SCHEMA))
      db= null_clex_str;
    else
      db= *db_arg;
  }
  inline Table_ident(const LEX_CSTRING *table_arg)
    :table(*table_arg), sel((SELECT_LEX_UNIT *)0)
  {
    db= null_clex_str;
  }
  /*
    This constructor is used only for the case when we create a derived
    table. A derived table has no name and doesn't belong to any database.
    Later, if there was an alias specified for the table, it will be set
    by add_table_to_list.
  */
  inline Table_ident(SELECT_LEX_UNIT *s) : sel(s)
  {
    /* We must have a table name here as this is used with add_table_to_list */
    db.str= empty_c_string;                    /* a subject to casedn_str */
    db.length= 0;
    table.str= internal_table_name;
    table.length=1;
  }
  bool is_derived_table() const { return MY_TEST(sel); }
  inline void change_db(LEX_CSTRING *db_name)
  {
    db= *db_name;
  }
  bool resolve_table_rowtype_ref(THD *thd, Row_definition_list &defs);
  bool append_to(THD *thd, String *to) const;
};


class Qualified_column_ident: public Table_ident
{
public:
  LEX_CSTRING m_column;
public:
  Qualified_column_ident(const LEX_CSTRING *column)
    :Table_ident(&null_clex_str),
    m_column(*column)
  { }
  Qualified_column_ident(const LEX_CSTRING *table, const LEX_CSTRING *column)
   :Table_ident(table),
    m_column(*column)
  { }
  Qualified_column_ident(THD *thd,
                         const LEX_CSTRING *db,
                         const LEX_CSTRING *table,
                         const LEX_CSTRING *column)
   :Table_ident(thd, db, table, false),
    m_column(*column)
  { }
  bool resolve_type_ref(THD *thd, Column_definition *def);
  bool append_to(THD *thd, String *to) const;
};


// this is needed for user_vars hash
class user_var_entry
{
  CHARSET_INFO *m_charset;
 public:
  user_var_entry() {}                         /* Remove gcc warning */
  LEX_CSTRING name;
  char *value;
  size_t length;
  query_id_t update_query_id, used_query_id;
  Item_result type;
  bool unsigned_flag;

  double val_real(bool *null_value);
  longlong val_int(bool *null_value) const;
  String *val_str(bool *null_value, String *str, uint decimals) const;
  my_decimal *val_decimal(bool *null_value, my_decimal *result);
  CHARSET_INFO *charset() const { return m_charset; }
  void set_charset(CHARSET_INFO *cs) { m_charset= cs; }
};

user_var_entry *get_variable(HASH *hash, LEX_CSTRING *name,
				    bool create_if_not_exists);

class SORT_INFO;
class multi_delete :public select_result_interceptor
{
  TABLE_LIST *delete_tables, *table_being_deleted;
  Unique **tempfiles;
  ha_rows deleted, found;
  uint num_of_tables;
  int error;
  bool do_delete;
  /* True if at least one table we delete from is transactional */
  bool transactional_tables;
  /* True if at least one table we delete from is not transactional */
  bool normal_tables;
  bool delete_while_scanning;
  /*
     error handling (rollback and binlogging) can happen in send_eof()
     so that afterward abort_result_set() needs to find out that.
  */
  bool error_handled;

public:
  // Methods used by ColumnStore
  uint get_num_of_tables() const { return num_of_tables; }
  TABLE_LIST* get_tables() const { return delete_tables; }
public:
  multi_delete(THD *thd_arg, TABLE_LIST *dt, uint num_of_tables);
  ~multi_delete();
  int prepare(List<Item> &list, SELECT_LEX_UNIT *u);
  int send_data(List<Item> &items);
  bool initialize_tables (JOIN *join);
  int do_deletes();
  int do_table_deletes(TABLE *table, SORT_INFO *sort_info, bool ignore);
  bool send_eof();
  inline ha_rows num_deleted() const { return deleted; }
  virtual void abort_result_set();
  void prepare_to_read_rows();
};


class multi_update :public select_result_interceptor
{
  TABLE_LIST *all_tables; /* query/update command tables */
  List<TABLE_LIST> *leaves;     /* list of leaves of join table tree */
  List<TABLE_LIST> updated_leaves;  /* list of of updated leaves */
  TABLE_LIST *update_tables;
  TABLE **tmp_tables, *main_table, *table_to_update;
  TMP_TABLE_PARAM *tmp_table_param;
  ha_rows updated, found;
  List <Item> *fields, *values;
  List <Item> **fields_for_table, **values_for_table;
  uint table_count;
  /*
   List of tables referenced in the CHECK OPTION condition of
   the updated view excluding the updated table.
  */
  List <TABLE> unupdated_check_opt_tables;
  Copy_field *copy_field;
  enum enum_duplicates handle_duplicates;
  bool do_update, trans_safe;
  /* True if the update operation has made a change in a transactional table */
  bool transactional_tables;
  bool ignore;
  /* 
     error handling (rollback and binlogging) can happen in send_eof()
     so that afterward  abort_result_set() needs to find out that.
  */
  bool error_handled;
  
  /* Need this to protect against multiple prepare() calls */
  bool prepared;

  // For System Versioning (may need to insert new fields to a table).
  ha_rows updated_sys_ver;

  bool has_vers_fields;

public:
  multi_update(THD *thd_arg, TABLE_LIST *ut, List<TABLE_LIST> *leaves_list,
	       List<Item> *fields, List<Item> *values,
	       enum_duplicates handle_duplicates, bool ignore);
  ~multi_update();
  bool init(THD *thd);
  int prepare(List<Item> &list, SELECT_LEX_UNIT *u);
  int send_data(List<Item> &items);
  bool initialize_tables (JOIN *join);
  int prepare2(JOIN *join);
  int  do_updates();
  bool send_eof();
  inline ha_rows num_found() const { return found; }
  inline ha_rows num_updated() const { return updated; }
  virtual void abort_result_set();
  void update_used_tables();
  void prepare_to_read_rows();
};

class my_var_sp;
class my_var : public Sql_alloc  {
public:
  const LEX_CSTRING name;
  enum type { SESSION_VAR, LOCAL_VAR, PARAM_VAR };
  type scope;
  my_var(const LEX_CSTRING *j, enum type s) : name(*j), scope(s) { }
  virtual ~my_var() {}
  virtual bool set(THD *thd, Item *val) = 0;
  virtual my_var_sp *get_my_var_sp() { return NULL; }
};

class my_var_sp: public my_var {
  const Sp_rcontext_handler *m_rcontext_handler;
  const Type_handler *m_type_handler;
public:
  uint offset;
  /*
    Routine to which this Item_splocal belongs. Used for checking if correct
    runtime context is used for variable handling.
  */
  sp_head *sp;
  my_var_sp(const Sp_rcontext_handler *rcontext_handler,
            const LEX_CSTRING *j, uint o, const Type_handler *type_handler,
            sp_head *s)
    : my_var(j, LOCAL_VAR),
      m_rcontext_handler(rcontext_handler),
      m_type_handler(type_handler), offset(o), sp(s) { }
  ~my_var_sp() { }
  bool set(THD *thd, Item *val);
  my_var_sp *get_my_var_sp() { return this; }
  const Type_handler *type_handler() const { return m_type_handler; }
  sp_rcontext *get_rcontext(sp_rcontext *local_ctx) const;
};

/*
  This class handles fields of a ROW SP variable when it's used as a OUT
  parameter in a stored procedure.
*/
class my_var_sp_row_field: public my_var_sp
{
  uint m_field_offset;
public:
  my_var_sp_row_field(const Sp_rcontext_handler *rcontext_handler,
                      const LEX_CSTRING *varname, const LEX_CSTRING *fieldname,
                      uint var_idx, uint field_idx, sp_head *s)
   :my_var_sp(rcontext_handler, varname, var_idx,
              &type_handler_double/*Not really used*/, s),
    m_field_offset(field_idx)
  { }
  bool set(THD *thd, Item *val);
};

class my_var_user: public my_var {
public:
  my_var_user(const LEX_CSTRING *j)
    : my_var(j, SESSION_VAR) { }
  ~my_var_user() { }
  bool set(THD *thd, Item *val);
};

class select_dumpvar :public select_result_interceptor {
  ha_rows row_count;
  my_var_sp *m_var_sp_row; // Not NULL if SELECT INTO row_type_sp_variable
  bool send_data_to_var_list(List<Item> &items);
public:
  List<my_var> var_list;
  select_dumpvar(THD *thd_arg)
   :select_result_interceptor(thd_arg), row_count(0), m_var_sp_row(NULL)
  { var_list.empty(); }
  ~select_dumpvar() {}
  int prepare(List<Item> &list, SELECT_LEX_UNIT *u);
  int send_data(List<Item> &items);
  bool send_eof();
  virtual bool check_simple_select() const;
  void cleanup();
};

/* Bits in sql_command_flags */

#define CF_CHANGES_DATA           (1U << 0)
#define CF_REPORT_PROGRESS        (1U << 1)
#define CF_STATUS_COMMAND         (1U << 2)
#define CF_SHOW_TABLE_COMMAND     (1U << 3)
#define CF_WRITE_LOGS_COMMAND     (1U << 4)

/**
  Must be set for SQL statements that may contain
  Item expressions and/or use joins and tables.
  Indicates that the parse tree of such statement may
  contain rule-based optimizations that depend on metadata
  (i.e. number of columns in a table), and consequently
  that the statement must be re-prepared whenever
  referenced metadata changes. Must not be set for
  statements that themselves change metadata, e.g. RENAME,
  ALTER and other DDL, since otherwise will trigger constant
  reprepare. Consequently, complex item expressions and
  joins are currently prohibited in these statements.
*/
#define CF_REEXECUTION_FRAGILE    (1U << 5)
/**
  Implicitly commit before the SQL statement is executed.

  Statements marked with this flag will cause any active
  transaction to end (commit) before proceeding with the
  command execution.

  This flag should be set for statements that probably can't
  be rolled back or that do not expect any previously metadata
  locked tables.
*/
#define CF_IMPLICIT_COMMIT_BEGIN   (1U << 6)
/**
  Implicitly commit after the SQL statement.

  Statements marked with this flag are automatically committed
  at the end of the statement.

  This flag should be set for statements that will implicitly
  open and take metadata locks on system tables that should not
  be carried for the whole duration of a active transaction.
*/
#define CF_IMPLICIT_COMMIT_END    (1U << 7)
/**
  CF_IMPLICT_COMMIT_BEGIN and CF_IMPLICIT_COMMIT_END are used
  to ensure that the active transaction is implicitly committed
  before and after every DDL statement and any statement that
  modifies our currently non-transactional system tables.
*/
#define CF_AUTO_COMMIT_TRANS  (CF_IMPLICIT_COMMIT_BEGIN | CF_IMPLICIT_COMMIT_END)

/**
  Diagnostic statement.
  Diagnostic statements:
  - SHOW WARNING
  - SHOW ERROR
  - GET DIAGNOSTICS (WL#2111)
  do not modify the diagnostics area during execution.
*/
#define CF_DIAGNOSTIC_STMT        (1U << 8)

/**
  Identifies statements that may generate row events
  and that may end up in the binary log.
*/
#define CF_CAN_GENERATE_ROW_EVENTS (1U << 9)

/**
  Identifies statements which may deal with temporary tables and for which
  temporary tables should be pre-opened to simplify privilege checks.
*/
#define CF_PREOPEN_TMP_TABLES   (1U << 10)

/**
  Identifies statements for which open handlers should be closed in the
  beginning of the statement.
*/
#define CF_HA_CLOSE             (1U << 11)

/**
  Identifies statements that can be explained with EXPLAIN.
*/
#define CF_CAN_BE_EXPLAINED       (1U << 12)

/** Identifies statements which may generate an optimizer trace */
#define CF_OPTIMIZER_TRACE        (1U << 14)

/**
   Identifies statements that should always be disallowed in
   read only transactions.
*/
#define CF_DISALLOW_IN_RO_TRANS   (1U << 15)

/**
  Statement that need the binlog format to be unchanged.
*/
#define CF_FORCE_ORIGINAL_BINLOG_FORMAT (1U << 16)

/**
  Statement that inserts new rows (INSERT, REPLACE, LOAD, ALTER TABLE)
*/
#define CF_INSERTS_DATA (1U << 17)

/**
  Statement that updates existing rows (UPDATE, multi-update)
*/
#define CF_UPDATES_DATA (1U << 18)

/**
  Not logged into slow log as "admin commands"
*/
#define CF_ADMIN_COMMAND (1U << 19)

/**
  SP Bulk execution safe
*/
#define CF_PS_ARRAY_BINDING_SAFE (1U << 20)
/**
  SP Bulk execution optimized
*/
#define CF_PS_ARRAY_BINDING_OPTIMIZED (1U << 21)
/**
  If command creates or drops a table
*/
#define CF_SCHEMA_CHANGE (1U << 22)
/**
  If command creates or drops a database
*/
#define CF_DB_CHANGE (1U << 23)

#ifdef WITH_WSREP
/**
  DDL statement that may be subject to error filtering.
*/
#define CF_WSREP_MAY_IGNORE_ERRORS (1U << 24)
#endif /* WITH_WSREP */


/* Bits in server_command_flags */

/**
  Statement that deletes existing rows (DELETE, DELETE_MULTI)
*/
#define CF_DELETES_DATA (1U << 24)

/**
  Skip the increase of the global query id counter. Commonly set for
  commands that are stateless (won't cause any change on the server
  internal states).
*/
#define CF_SKIP_QUERY_ID        (1U << 0)

/**
  Skip the increase of the number of statements that clients have
  sent to the server. Commonly used for commands that will cause
  a statement to be executed but the statement might have not been
  sent by the user (ie: stored procedure).
*/
#define CF_SKIP_QUESTIONS       (1U << 1)
#ifdef WITH_WSREP
/**
  Do not check that wsrep snapshot is ready before allowing this command
*/
#define CF_SKIP_WSREP_CHECK     (1U << 2)
#else
#define CF_SKIP_WSREP_CHECK     0
#endif /* WITH_WSREP */

/**
  Do not allow it for COM_MULTI batch
*/
#define CF_NO_COM_MULTI         (1U << 3)

/* Inline functions */

inline bool add_item_to_list(THD *thd, Item *item)
{
  bool res= thd->lex->current_select->add_item_to_list(thd, item);
  return res;
}

inline bool add_value_to_list(THD *thd, Item *value)
{
  return thd->lex->value_list.push_back(value, thd->mem_root);
}

inline bool add_order_to_list(THD *thd, Item *item, bool asc)
{
  return thd->lex->current_select->add_order_to_list(thd, item, asc);
}

inline bool add_gorder_to_list(THD *thd, Item *item, bool asc)
{
  return thd->lex->current_select->add_gorder_to_list(thd, item, asc);
}

inline bool add_group_to_list(THD *thd, Item *item, bool asc)
{
  return thd->lex->current_select->add_group_to_list(thd, item, asc);
}

inline Item *and_conds(THD *thd, Item *a, Item *b)
{
  if (!b) return a;
  if (!a) return b;
  return new (thd->mem_root) Item_cond_and(thd, a, b);
}

/* inline handler methods that need to know TABLE and THD structures */
inline void handler::increment_statistics(ulong SSV::*offset) const
{
  status_var_increment(table->in_use->status_var.*offset);
  table->in_use->check_limit_rows_examined();
}

inline void handler::decrement_statistics(ulong SSV::*offset) const
{
  status_var_decrement(table->in_use->status_var.*offset);
}


inline int handler::ha_ft_read(uchar *buf)
{
  int error= ft_read(buf);
  if (!error)
    update_rows_read();

  table->status=error ? STATUS_NOT_FOUND: 0;
  return error;
}

inline int handler::ha_rnd_pos_by_record(uchar *buf)
{
  int error= rnd_pos_by_record(buf);
  table->status=error ? STATUS_NOT_FOUND: 0;
  return error;
}

inline int handler::ha_read_first_row(uchar *buf, uint primary_key)
{
  int error= read_first_row(buf, primary_key);
  if (!error)
    update_rows_read();
  table->status=error ? STATUS_NOT_FOUND: 0;
  return error;
}

inline int handler::ha_write_tmp_row(uchar *buf)
{
  int error;
  MYSQL_INSERT_ROW_START(table_share->db.str, table_share->table_name.str);
  increment_statistics(&SSV::ha_tmp_write_count);
  TABLE_IO_WAIT(tracker, PSI_TABLE_WRITE_ROW, MAX_KEY, error,
          { error= write_row(buf); })
  MYSQL_INSERT_ROW_DONE(error);
  return error;
}

inline int handler::ha_delete_tmp_row(uchar *buf)
{
  int error;
  MYSQL_DELETE_ROW_START(table_share->db.str, table_share->table_name.str);
  increment_statistics(&SSV::ha_tmp_delete_count);
  TABLE_IO_WAIT(tracker, PSI_TABLE_DELETE_ROW, MAX_KEY, error,
                { error= delete_row(buf); })
  MYSQL_DELETE_ROW_DONE(error);
  return error;
}

inline int handler::ha_update_tmp_row(const uchar *old_data, uchar *new_data)
{
  int error;
  MYSQL_UPDATE_ROW_START(table_share->db.str, table_share->table_name.str);
  increment_statistics(&SSV::ha_tmp_update_count);
  TABLE_IO_WAIT(tracker, PSI_TABLE_UPDATE_ROW, active_index, error,
          { error= update_row(old_data, new_data);})
  MYSQL_UPDATE_ROW_DONE(error);
  return error;
}

inline bool handler::has_long_unique()
{
  return table->s->long_unique_table;
}

extern pthread_attr_t *get_connection_attrib(void);

/**
   Set thread entering a condition

   This function should be called before putting a thread to wait for
   a condition. @a mutex should be held before calling this
   function. After being waken up, @f thd_exit_cond should be called.

   @param thd      The thread entering the condition, NULL means current thread
   @param cond     The condition the thread is going to wait for
   @param mutex    The mutex associated with the condition, this must be
                   held before call this function
   @param stage    The new process message for the thread
   @param old_stage The old process message for the thread
   @param src_function The caller source function name
   @param src_file The caller source file name
   @param src_line The caller source line number
*/
void thd_enter_cond(MYSQL_THD thd, mysql_cond_t *cond, mysql_mutex_t *mutex,
                    const PSI_stage_info *stage, PSI_stage_info *old_stage,
                    const char *src_function, const char *src_file,
                    int src_line);

#define THD_ENTER_COND(P1, P2, P3, P4, P5) \
  thd_enter_cond(P1, P2, P3, P4, P5, __func__, __FILE__, __LINE__)

/**
   Set thread leaving a condition

   This function should be called after a thread being waken up for a
   condition.

   @param thd      The thread entering the condition, NULL means current thread
   @param stage    The process message, ususally this should be the old process
                   message before calling @f thd_enter_cond
   @param src_function The caller source function name
   @param src_file The caller source file name
   @param src_line The caller source line number
*/
void thd_exit_cond(MYSQL_THD thd, const PSI_stage_info *stage,
                   const char *src_function, const char *src_file,
                   int src_line);

#define THD_EXIT_COND(P1, P2) \
  thd_exit_cond(P1, P2, __func__, __FILE__, __LINE__)

inline bool binlog_should_compress(size_t len)
{
  return opt_bin_log_compress &&
    len >= opt_bin_log_compress_min_len;
}


/**
   Save thd sql_mode on instantiation.
   On destruction it resets the mode to the previously stored value.
*/
class Sql_mode_save
{
 public:
  Sql_mode_save(THD *thd) : thd(thd), old_mode(thd->variables.sql_mode) {}
  ~Sql_mode_save() { thd->variables.sql_mode = old_mode; }

 private:
  THD *thd;
  sql_mode_t old_mode; // SQL mode saved at construction time.
};

class Switch_to_definer_security_ctx
{
 public:
  Switch_to_definer_security_ctx(THD *thd, TABLE_LIST *table) :
    m_thd(thd), m_sctx(thd->security_ctx)
  {
    if (table->security_ctx)
      thd->security_ctx= table->security_ctx;
  }
  ~Switch_to_definer_security_ctx() { m_thd->security_ctx = m_sctx; }

 private:
  THD *m_thd;
  Security_context *m_sctx;
};


class Sql_mode_instant_set: public Sql_mode_save
{
public:
  Sql_mode_instant_set(THD *thd, sql_mode_t temporary_value)
   :Sql_mode_save(thd)
  {
    thd->variables.sql_mode= temporary_value;
  }
};


class Sql_mode_instant_remove: public Sql_mode_save
{
public:
  Sql_mode_instant_remove(THD *thd, sql_mode_t temporary_remove_flags)
   :Sql_mode_save(thd)
  {
    thd->variables.sql_mode&= ~temporary_remove_flags;
  }
};


class Abort_on_warning_instant_set
{
  THD *m_thd;
  bool m_save_abort_on_warning;
public:
  Abort_on_warning_instant_set(THD *thd, bool temporary_value)
   :m_thd(thd), m_save_abort_on_warning(thd->abort_on_warning)
  {
    thd->abort_on_warning= temporary_value;
  }
  ~Abort_on_warning_instant_set()
  {
    m_thd->abort_on_warning= m_save_abort_on_warning;
  }
};


class Check_level_instant_set
{
  THD *m_thd;
  enum_check_fields m_check_level;
public:
  Check_level_instant_set(THD *thd, enum_check_fields temporary_value)
   :m_thd(thd), m_check_level(thd->count_cuted_fields)
  {
    thd->count_cuted_fields= temporary_value;
  }
  ~Check_level_instant_set()
  {
    m_thd->count_cuted_fields= m_check_level;
  }
};


/**
  This class resembles the SQL Standard schema qualified object name:
  <schema qualified name> ::= [ <schema name> <period> ] <qualified identifier>
*/
class Database_qualified_name
{
public:
  LEX_CSTRING m_db;
  LEX_CSTRING m_name;
  Database_qualified_name(const LEX_CSTRING *db, const LEX_CSTRING *name)
   :m_db(*db), m_name(*name)
  { }
  Database_qualified_name(const LEX_CSTRING &db, const LEX_CSTRING &name)
   :m_db(db), m_name(name)
  { }
  Database_qualified_name(const char *db, size_t db_length,
                          const char *name, size_t name_length)
  {
    m_db.str= db;
    m_db.length= db_length;
    m_name.str= name;
    m_name.length= name_length;
  }

  bool eq(const Database_qualified_name *other) const
  {
    CHARSET_INFO *cs= lower_case_table_names ?
                      &my_charset_utf8mb3_general_ci :
                      &my_charset_utf8mb3_bin;
    return
      m_db.length == other->m_db.length &&
      m_name.length == other->m_name.length &&
      !cs->strnncoll(m_db.str, m_db.length,
                     other->m_db.str, other->m_db.length) &&
      !cs->strnncoll(m_name.str, m_name.length,
                     other->m_name.str, other->m_name.length);
  }
  void copy(MEM_ROOT *mem_root, const LEX_CSTRING &db,
                                const LEX_CSTRING &name);

  static Database_qualified_name split(const LEX_CSTRING &txt)
  {
    DBUG_ASSERT(txt.str[txt.length] == '\0'); // Expect 0-terminated input
    const char *dot= strchr(txt.str, '.');
    if (!dot)
      return Database_qualified_name(NULL, 0, txt.str, txt.length);
    size_t dblen= dot - txt.str;
    Lex_cstring db(txt.str, dblen);
    Lex_cstring name(txt.str + dblen + 1, txt.length - dblen - 1);
    return Database_qualified_name(db, name);
  }

  // Export db and name as a qualified name string: 'db.name'
  size_t make_qname(char *dst, size_t dstlen) const
  {
    return my_snprintf(dst, dstlen, "%.*s.%.*s",
                       (int) m_db.length, m_db.str,
                       (int) m_name.length, m_name.str);
  }
  // Export db and name as a qualified name string, allocate on mem_root.
  bool make_qname(MEM_ROOT *mem_root, LEX_CSTRING *dst) const
  {
    const uint dot= !!m_db.length;
    char *tmp;
    /* format: [database + dot] + name + '\0' */
    dst->length= m_db.length + dot + m_name.length;
    if (unlikely(!(dst->str= tmp= (char*) alloc_root(mem_root,
                                                     dst->length + 1))))
      return true;
    sprintf(tmp, "%.*s%.*s%.*s",
            (int) m_db.length, (m_db.length ? m_db.str : ""),
            dot, ".",
            (int) m_name.length, m_name.str);
    DBUG_SLOW_ASSERT(ok_for_lower_case_names(m_db.str));
    return false;
  }

  bool make_package_routine_name(MEM_ROOT *mem_root,
                                 const LEX_CSTRING &package,
                                 const LEX_CSTRING &routine)
  {
    char *tmp;
    size_t length= package.length + 1 + routine.length + 1;
    if (unlikely(!(tmp= (char *) alloc_root(mem_root, length))))
      return true;
    m_name.length= my_snprintf(tmp, length, "%.*s.%.*s",
                               (int) package.length, package.str,
                               (int) routine.length, routine.str);
    m_name.str= tmp;
    return false;
  }

  bool make_package_routine_name(MEM_ROOT *mem_root,
                                 const LEX_CSTRING &db,
                                 const LEX_CSTRING &package,
                                 const LEX_CSTRING &routine)
  {
    if (unlikely(make_package_routine_name(mem_root, package, routine)))
      return true;
    if (unlikely(!(m_db.str= strmake_root(mem_root, db.str, db.length))))
      return true;
    m_db.length= db.length;
    return false;
  }
};


class ErrConvDQName: public ErrConv
{
  const Database_qualified_name *m_name;
public:
  ErrConvDQName(const Database_qualified_name *name)
   :m_name(name)
  { }
  const char *ptr() const
  {
    m_name->make_qname(err_buffer, sizeof(err_buffer));
    return err_buffer;
  }
};

class Type_holder: public Sql_alloc,
                   public Item_args,
                   public Type_handler_hybrid_field_type,
                   public Type_all_attributes
{
  const TYPELIB *m_typelib;
  bool m_maybe_null;
public:
  Type_holder()
   :m_typelib(NULL),
    m_maybe_null(false)
  { }

  void set_maybe_null(bool maybe_null_arg) { m_maybe_null= maybe_null_arg; }
  bool get_maybe_null() const { return m_maybe_null; }

  uint decimal_precision() const
  {
    /*
      Type_holder is not used directly to create fields, so
      its virtual decimal_precision() is never called.
      We should eventually extend create_result_table() to accept
      an array of Type_holders directly, without having to allocate
      Item_type_holder's and put them into List<Item>.
    */
    DBUG_ASSERT(0);
    return 0;
  }
  void set_typelib(const TYPELIB *typelib)
  {
    m_typelib= typelib;
  }
  const TYPELIB *get_typelib() const
  {
    return m_typelib;
  }

  bool aggregate_attributes(THD *thd)
  {
    for (uint i= 0; i < arg_count; i++)
      m_maybe_null|= args[i]->maybe_null;
    return
       type_handler()->Item_hybrid_func_fix_attributes(thd,
                                                       "UNION", this, this,
                                                       args, arg_count);
  }
};


/*
  A helper class to set THD flags to emit warnings/errors in case of
  overflow/type errors during assigning values into the SP variable fields.
  Saves original flags values in constructor.
  Restores original flags in destructor.
*/
class Sp_eval_expr_state
{
  THD *m_thd;
  enum_check_fields m_count_cuted_fields;
  bool m_abort_on_warning;
  bool m_stmt_modified_non_trans_table;
  void start()
  {
    m_thd->count_cuted_fields= CHECK_FIELD_ERROR_FOR_NULL;
    m_thd->abort_on_warning= m_thd->is_strict_mode();
    m_thd->transaction->stmt.modified_non_trans_table= false;
  }
  void stop()
  {
    m_thd->count_cuted_fields= m_count_cuted_fields;
    m_thd->abort_on_warning= m_abort_on_warning;
    m_thd->transaction->stmt.modified_non_trans_table=
      m_stmt_modified_non_trans_table;
  }
public:
  Sp_eval_expr_state(THD *thd)
   :m_thd(thd),
    m_count_cuted_fields(thd->count_cuted_fields),
    m_abort_on_warning(thd->abort_on_warning),
    m_stmt_modified_non_trans_table(thd->transaction->stmt.
                                    modified_non_trans_table)
  {
    start();
  }
  ~Sp_eval_expr_state()
  {
    stop();
  }
};


#ifndef DBUG_OFF
void dbug_serve_apcs(THD *thd, int n_calls);
#endif 

class ScopedStatementReplication
{
public:
  ScopedStatementReplication(THD *thd) :
    saved_binlog_format(thd
                        ? thd->set_current_stmt_binlog_format_stmt()
                        : BINLOG_FORMAT_MIXED),
    thd(thd)
  {}
  ~ScopedStatementReplication()
  {
    if (thd)
      thd->restore_stmt_binlog_format(saved_binlog_format);
  }

private:
  const enum_binlog_format saved_binlog_format;
  THD *const thd;
};


/** THD registry */
class THD_list: public THD_list_iterator
{
public:
  /**
    Constructor replacement.

    Unfortunately we can't use fair constructor to initialize mutex
    for two reasons: PFS and embedded. The former can probably be fixed,
    the latter can probably be dropped.
  */
  void init()
  {
    mysql_rwlock_init(key_rwlock_THD_list, &lock);
  }

  /** Destructor replacement. */
  void destroy()
  {
    mysql_rwlock_destroy(&lock);
  }

  /**
    Inserts thread to registry.

    @param thd         thread

    Thread becomes accessible via server_threads.
  */
  void insert(THD *thd)
  {
    mysql_rwlock_wrlock(&lock);
    threads.append(thd);
    mysql_rwlock_unlock(&lock);
  }

  /**
    Removes thread from registry.

    @param thd         thread

    Thread becomes not accessible via server_threads.
  */
  void erase(THD *thd)
  {
    thd->assert_linked();
    mysql_rwlock_wrlock(&lock);
    thd->unlink();
    mysql_rwlock_unlock(&lock);
  }
};

extern THD_list server_threads;

#endif /* MYSQL_SERVER */
#endif /* SQL_CLASS_INCLUDED */<|MERGE_RESOLUTION|>--- conflicted
+++ resolved
@@ -76,15 +76,11 @@
 #include "wsrep_condition_variable.h"
 
 class Wsrep_applier_service;
-<<<<<<< HEAD
-=======
-
 enum wsrep_consistency_check_mode {
     NO_CONSISTENCY_CHECK,
     CONSISTENCY_CHECK_DECLARED,
     CONSISTENCY_CHECK_RUNNING,
 };
->>>>>>> 2917bd0d
 #endif /* WITH_WSREP */
 
 class Reprepare_observer;
