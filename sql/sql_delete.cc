--- conflicted
+++ resolved
@@ -1,11 +1,5 @@
-<<<<<<< HEAD
-/*
-   Copyright (c) 2000, 2010, Oracle and/or its affiliates.
-   Copyright (c) 2010, 2015, MariaDB
-=======
 /* Copyright (c) 2000, 2019, Oracle and/or its affiliates.
    Copyright (c) 2009, 2019, MariaDB Corporation
->>>>>>> cc37250a
 
    This program is free software; you can redistribute it and/or modify
    it under the terms of the GNU General Public License as published by
