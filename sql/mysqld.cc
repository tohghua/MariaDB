/* Copyright (c) 2000, 2015, Oracle and/or its affiliates.
   Copyright (c) 2008, 2023, MariaDB

   This program is free software; you can redistribute it and/or modify
   it under the terms of the GNU General Public License as published by
   the Free Software Foundation; version 2 of the License.

   This program is distributed in the hope that it will be useful,
   but WITHOUT ANY WARRANTY; without even the implied warranty of
   MERCHANTABILITY or FITNESS FOR A PARTICULAR PURPOSE.  See the
   GNU General Public License for more details.

   You should have received a copy of the GNU General Public License
   along with this program; if not, write to the Free Software
   Foundation, Inc., 51 Franklin Street, Fifth Floor, Boston, MA  02110-1335  USA */

#include "sql_plugin.h"                         // Includes mariadb.h
#include "sql_priv.h"
#include "unireg.h"
#include <signal.h>
#ifndef _WIN32
#include <netdb.h>        // getservbyname, servent
#endif
#include "sql_parse.h"    // path_starts_from_data_home_dir
#include "sql_cache.h"    // query_cache, query_cache_*
#include "sql_locale.h"   // MY_LOCALES, my_locales, my_locale_by_name
#include "sql_show.h"     // free_status_vars, add_status_vars,
                          // reset_status_vars
#include "strfunc.h"      // find_set_from_flags
#include "parse_file.h"   // File_parser_dummy_hook
#include "sql_db.h"       // my_dboptions_cache_free
                          // my_dboptions_cache_init
#include "sql_table.h"    // ddl_log_release, ddl_log_execute_recovery
#include "sql_connect.h"  // free_max_user_conn, init_max_user_conn,
                          // handle_one_connection
#include "thread_cache.h"
#include "sql_time.h"     // known_date_time_formats,
                          // get_date_time_format_str,
                          // date_time_format_make
#include "tztime.h"       // my_tz_free, my_tz_init, my_tz_SYSTEM
#include "hostname.h"     // hostname_cache_free, hostname_cache_init
#include "sql_acl.h"      // acl_free, grant_free, acl_init,
                          // grant_init
#include "sql_base.h"
#include "sql_test.h"     // mysql_print_status
#include "item_create.h"  // item_create_cleanup, item_create_init
#include "json_schema.h"
#include "sql_servers.h"  // servers_free, servers_init
#include "init.h"         // unireg_init
#include "derror.h"       // init_errmessage
#include "des_key_file.h" // load_des_key_file
#include "sql_manager.h"  // stop_handle_manager, start_handle_manager
#include "sql_expression_cache.h" // subquery_cache_miss, subquery_cache_hit
#include "sys_vars_shared.h"
#include "ddl_log.h"
#include "optimizer_defaults.h"

#include <m_ctype.h>
#include <my_dir.h>
#include <my_bit.h>
#include "my_cpu.h"
#include "slave.h"
#include "rpl_mi.h"
#include "sql_repl.h"
#include "rpl_filter.h"
#include "client_settings.h"
#include "repl_failsafe.h"
#include <sql_common.h>
#include <my_stacktrace.h>
#include "mysqld_suffix.h"
#include "mysys_err.h"
#include "events.h"
#include "sql_audit.h"
#include "probes_mysql.h"
#include "scheduler.h"
#include <waiting_threads.h>
#include "debug_sync.h"
#include "wsrep_mysqld.h"
#include "wsrep_var.h"
#ifdef WITH_WSREP
#include "wsrep_thd.h"
#include "wsrep_sst.h"
#include "wsrep_server_state.h"
#endif /* WITH_WSREP */
#include "proxy_protocol.h"
#include "gtid_index.h"

#include "sql_callback.h"
#include "threadpool.h"

#ifdef HAVE_OPENSSL
#include <ssl_compat.h>
#endif

#ifdef WITH_PERFSCHEMA_STORAGE_ENGINE
#include "../storage/perfschema/pfs_server.h"
#endif /* WITH_PERFSCHEMA_STORAGE_ENGINE */
#include <mysql/psi/mysql_idle.h>
#include <mysql/psi/mysql_socket.h>
#include <mysql/psi/mysql_statement.h>
#include "mysql_com_server.h"

#include "keycaches.h"
#include "../storage/myisam/ha_myisam.h"
#include "set_var.h"

#include "rpl_injector.h"
#include "semisync_master.h"
#include "semisync_slave.h"

#include "transaction.h"

#ifdef HAVE_SYS_PRCTL_H
#include <sys/prctl.h>
#endif

#include <ft_global.h>
#include <errmsg.h>
#include "sp_rcontext.h"
#include "sp_cache.h"
#include "sql_reload.h"  // reload_acl_and_cache
#include "sp_head.h"  // init_sp_psi_keys

#include <mysqld_default_groups.h>

#ifdef HAVE_POLL_H
#include <poll.h>
#endif

#ifdef _WIN32
#include <handle_connections_win.h>
#include <sddl.h>
#include <winservice.h> /* SERVICE_STOPPED, SERVICE_RUNNING etc */
#endif

#include <my_service_manager.h>

#include <source_revision.h>

#define mysqld_charset &my_charset_latin1

extern "C" {					// Because of SCO 3.2V4.2
#include <sys/stat.h>
#ifndef __GNU_LIBRARY__
#define __GNU_LIBRARY__				// Skip warnings in getopt.h
#endif
#include <my_getopt.h>
#ifdef HAVE_SYSENT_H
#include <sysent.h>
#endif
#ifdef HAVE_PWD_H
#include <pwd.h>				// For struct passwd
#endif
#include <my_net.h>

#if !defined(_WIN32)
#include <sys/resource.h>
#ifdef HAVE_SYS_UN_H
#include <sys/un.h>
#endif
#ifdef HAVE_SELECT_H
#include <select.h>
#endif
#ifdef HAVE_SYS_SELECT_H
#include <sys/select.h>
#endif
#include <sys/utsname.h>
#endif /* _WIN32 */

#include <my_libwrap.h>

#ifdef _WIN32 
#include <crtdbg.h>
#endif

#ifdef _AIX41
int initgroups(const char *,unsigned int);
#endif

#if defined(__FreeBSD__) && defined(HAVE_IEEEFP_H) && !defined(HAVE_FEDISABLEEXCEPT)
#include <ieeefp.h>
#ifdef HAVE_FP_EXCEPT				// Fix type conflict
typedef fp_except fp_except_t;
#endif
#endif /* __FreeBSD__ && HAVE_IEEEFP_H && !HAVE_FEDISABLEEXCEPT */
#ifdef HAVE_SYS_FPU_H
/* for IRIX to use set_fpc_csr() */
#include <sys/fpu.h>
#endif
#ifdef HAVE_FPU_CONTROL_H
#include <fpu_control.h>
#endif
#if defined(__i386__) && !defined(HAVE_FPU_CONTROL_H)
# define fpu_control_t unsigned int
# define _FPU_EXTENDED 0x300
# define _FPU_DOUBLE 0x200
# if defined(__GNUC__) || (defined(__SUNPRO_CC) && __SUNPRO_CC >= 0x590)
#  define _FPU_GETCW(cw) asm volatile ("fnstcw %0" : "=m" (*&cw))
#  define _FPU_SETCW(cw) asm volatile ("fldcw %0" : : "m" (*&cw))
# else
#  define _FPU_GETCW(cw) (cw= 0)
#  define _FPU_SETCW(cw)
# endif
#endif

#ifndef HAVE_FCNTL
#define fcntl(X,Y,Z) 0
#endif

inline void setup_fpu()
{
#if defined(__FreeBSD__) && defined(HAVE_IEEEFP_H) && !defined(HAVE_FEDISABLEEXCEPT)
  /* We can't handle floating point exceptions with threads, so disable
     this on freebsd
     Don't fall for overflow, underflow,divide-by-zero or loss of precision.
     fpsetmask() is deprecated in favor of fedisableexcept() in C99.
  */
#if defined(FP_X_DNML)
  fpsetmask(~(FP_X_INV | FP_X_DNML | FP_X_OFL | FP_X_UFL | FP_X_DZ |
	      FP_X_IMP));
#else
  fpsetmask(~(FP_X_INV |             FP_X_OFL | FP_X_UFL | FP_X_DZ |
              FP_X_IMP));
#endif /* FP_X_DNML */
#endif /* __FreeBSD__ && HAVE_IEEEFP_H && !HAVE_FEDISABLEEXCEPT */

#ifdef HAVE_FEDISABLEEXCEPT
  fedisableexcept(FE_ALL_EXCEPT);
#endif

#ifdef HAVE_FESETROUND
    /* Set FPU rounding mode to "round-to-nearest" */
  fesetround(FE_TONEAREST);
#endif /* HAVE_FESETROUND */

  /*
    x86 (32-bit) requires FPU precision to be explicitly set to 64 bit
    (double precision) for portable results of floating point operations.
    However, there is no need to do so if compiler is using SSE2 for floating
    point, double values will be stored and processed in 64 bits anyway.
  */
#if defined(__i386__) && !defined(__SSE2_MATH__)
#if defined(_WIN32)
#if !defined(_WIN64)
  _control87(_PC_53, MCW_PC);
#endif /* !_WIN64 */
#else /* !_WIN32 */
  fpu_control_t cw;
  _FPU_GETCW(cw);
  cw= (cw & ~_FPU_EXTENDED) | _FPU_DOUBLE;
  _FPU_SETCW(cw);
#endif /* _WIN32 && */
#endif /* __i386__ */

#if defined(__sgi) && defined(HAVE_SYS_FPU_H)
  /* Enable denormalized DOUBLE values support for IRIX */
  union fpc_csr n;
  n.fc_word = get_fpc_csr();
  n.fc_struct.flush = 0;
  set_fpc_csr(n.fc_word);
#endif
}

} /* cplusplus */

#define MYSQL_KILL_SIGNAL SIGTERM

#include <my_pthread.h>			// For thr_setconcurency()

#ifdef SOLARIS
extern "C" int gethostname(char *name, int namelen);
#endif

extern "C" sig_handler handle_fatal_signal(int sig);

#if defined(__linux__)
#define ENABLE_TEMP_POOL 1
#else
#define ENABLE_TEMP_POOL 0
#endif

int init_io_cache_encryption();

extern "C"
{
  static void my_malloc_size_cb_func(long long size,
                                     my_bool is_thread_specific);
}

/* Constants */

#include <welcome_copyright_notice.h> // ORACLE_WELCOME_COPYRIGHT_NOTICE

const char *show_comp_option_name[]= {"YES", "NO", "DISABLED"};

static const char *tc_heuristic_recover_names[]=
{
  "OFF", "COMMIT", "ROLLBACK", NullS
};
static TYPELIB tc_heuristic_recover_typelib=
{
  array_elements(tc_heuristic_recover_names)-1,"",
  tc_heuristic_recover_names, NULL
};

const char *first_keyword= "first";
const char *my_localhost= "localhost",
           *delayed_user= "delayed", *slave_user= "<replication_slave>";

bool opt_large_files= sizeof(my_off_t) > 4;
static my_bool opt_autocommit; ///< for --autocommit command-line option
/*
  Used with --help for detailed option
*/
static my_bool opt_verbose= 0;

/* Timer info to be used by the SQL layer */
MY_TIMER_INFO sys_timer_info;

/* static variables */

#ifdef HAVE_PSI_INTERFACE
#ifdef HAVE_OPENSSL10
static PSI_rwlock_key key_rwlock_openssl;
#endif
#endif /* HAVE_PSI_INTERFACE */

/**
  Statement instrumentation key for replication.
*/
#ifdef HAVE_PSI_STATEMENT_INTERFACE
PSI_statement_info stmt_info_rpl;
#endif

/* the default log output is log tables */
static bool lower_case_table_names_used= 0;
static bool volatile select_thread_in_use, signal_thread_in_use;
static my_bool opt_debugging= 0, opt_external_locking= 0, opt_console= 0;
static my_bool opt_short_log_format= 0, opt_silent_startup= 0;

ulong max_used_connections;
time_t max_used_connections_time;
static const char *mysqld_user, *mysqld_chroot;
static char *default_character_set_name;
static char *character_set_filesystem_name;
static char *lc_messages;
static char *lc_time_names_name;
char *my_bind_addr_str;
static char *default_collation_name;
char *default_storage_engine, *default_tmp_storage_engine;
char *enforced_storage_engine=NULL;
char *gtid_pos_auto_engines;
plugin_ref *opt_gtid_pos_auto_plugins;
static char compiled_default_collation_name[]= MYSQL_DEFAULT_COLLATION_NAME;
static const char *character_set_collations_str= "";
Thread_cache thread_cache;
static bool binlog_format_used= false;
LEX_STRING opt_init_connect, opt_init_slave;
static DYNAMIC_ARRAY all_options;
static longlong start_memory_used;

/* Global variables */

bool opt_bin_log, opt_bin_log_used=0, opt_ignore_builtin_innodb= 0;
bool opt_bin_log_compress;
uint opt_bin_log_compress_min_len;
my_bool opt_log, debug_assert_if_crashed_table= 0, opt_help= 0;
my_bool debug_assert_on_not_freed_memory= 0;
my_bool disable_log_notes, opt_support_flashback= 0;
static my_bool opt_abort;
ulonglong log_output_options;
my_bool opt_userstat_running;
bool opt_error_log= IF_WIN(1,0);
bool opt_disable_networking=0, opt_skip_show_db=0;
bool opt_skip_name_resolve=0;
my_bool opt_character_set_client_handshake= 1;
bool opt_endinfo, using_udf_functions;
my_bool locked_in_memory;
bool opt_using_transactions;
bool volatile abort_loop;
uint volatile global_disable_checkpoint;
#if defined(_WIN32)
ulong slow_start_timeout;
#endif
static MEM_ROOT startup_root;
MEM_ROOT read_only_root;

/**
   @brief 'grant_option' is used to indicate if privileges needs
   to be checked, in which case the lock, LOCK_grant, is used
   to protect access to the grant table.
   @note This flag is dropped in 5.1
   @see grant_init()
 */
bool volatile grant_option;

my_bool opt_skip_slave_start = 0; ///< If set, slave is not autostarted
my_bool opt_reckless_slave = 0;
my_bool opt_enable_named_pipe= 0;
my_bool opt_local_infile, opt_slave_compressed_protocol;
my_bool opt_safe_user_create = 0;
my_bool opt_show_slave_auth_info;
my_bool opt_log_slave_updates= 0;
my_bool opt_replicate_annotate_row_events= 0;
my_bool opt_mysql56_temporal_format=0, strict_password_validation= 1;
char *opt_slave_skip_errors;
char *opt_slave_transaction_retry_errors;

/*
  Legacy global handlerton. These will be removed (please do not add more).
*/
handlerton *heap_hton;
handlerton *myisam_hton;
handlerton *partition_hton;

my_bool read_only= 0, opt_readonly= 0;
my_bool use_temp_pool, relay_log_purge;
my_bool relay_log_recovery;
my_bool opt_sync_frm, opt_allow_suspicious_udfs;
my_bool opt_secure_auth= 0;
my_bool opt_require_secure_transport= 0;
char* opt_secure_file_priv;
my_bool lower_case_file_system= 0;
my_bool opt_large_pages= 0;
my_bool opt_super_large_pages= 0;
my_bool opt_myisam_use_mmap= 0;
uint   opt_large_page_size= 0;
#if defined(ENABLED_DEBUG_SYNC)
MYSQL_PLUGIN_IMPORT uint    opt_debug_sync_timeout= 0;
#endif /* defined(ENABLED_DEBUG_SYNC) */
my_bool opt_old_style_user_limits= 0, trust_function_creators= 0;
ulong opt_replicate_events_marked_for_skip;

/*
  True if there is at least one per-hour limit for some user, so we should
  check them before each query (and possibly reset counters when hour is
  changed). False otherwise.
*/
volatile bool mqh_used = 0;
my_bool opt_noacl;
my_bool sp_automatic_privileges= 1;

ulong opt_binlog_rows_event_max_size;
ulong binlog_row_metadata;
my_bool opt_binlog_gtid_index= TRUE;
uint opt_binlog_gtid_index_page_size= 4096;
uint opt_binlog_gtid_index_span_min= 65536;
my_bool opt_master_verify_checksum= 0;
my_bool opt_slave_sql_verify_checksum= 1;
const char *binlog_format_names[]= {"MIXED", "STATEMENT", "ROW", NullS};
volatile sig_atomic_t calling_initgroups= 0; /**< Used in SIGSEGV handler. */
uint mysqld_port, select_errors, dropping_tables, ha_open_options;
uint mysqld_extra_port;
uint mysqld_port_timeout;
ulong delay_key_write_options;
uint protocol_version;
uint lower_case_table_names;
ulong tc_heuristic_recover= 0;
Atomic_counter<uint32_t> THD_count::count, CONNECT::count;
bool shutdown_wait_for_slaves;
Atomic_counter<uint32_t> slave_open_temp_tables;
/*
  This is incremented every time a slave starts to read a new binary log
  file. Used by MYSQL_BIN_LOG::can_purge_log()
*/
Atomic_counter<ulonglong> sending_new_binlog_file;
ulong thread_created;
ulong back_log, connect_timeout, server_id;
ulong what_to_log;
ulong slow_launch_time;
ulong open_files_limit, max_binlog_size;
ulong slave_trans_retries;
ulong slave_trans_retry_interval;
uint  slave_net_timeout;
ulong slave_exec_mode_options;
ulong slave_run_triggers_for_rbr= 0;
ulong slave_ddl_exec_mode_options= SLAVE_EXEC_MODE_IDEMPOTENT;
ulonglong slave_type_conversions_options;
ulong thread_cache_size=0;
ulonglong binlog_cache_size=0;
ulonglong binlog_file_cache_size=0;
uint slave_connections_needed_for_purge;
ulonglong max_binlog_cache_size=0;
ulonglong internal_binlog_space_limit;
uint internal_slave_connections_needed_for_purge;
ulong slave_max_allowed_packet= 0;
double slave_max_statement_time_double;
ulonglong slave_max_statement_time;
ulonglong binlog_stmt_cache_size=0;
ulonglong  max_binlog_stmt_cache_size=0;
ulonglong test_flags;
ulonglong query_cache_size=0;
ulong query_cache_limit=0;
ulong executed_events=0;
Atomic_counter<query_id_t> global_query_id;
ulong aborted_threads, aborted_connects, aborted_connects_preauth;
ulong delayed_insert_timeout, delayed_insert_limit, delayed_queue_size;
ulong delayed_insert_threads, delayed_insert_writes, delayed_rows_in_use;
ulong delayed_insert_errors,flush_time;
ulong malloc_calls;
ulong specialflag=0;
ulong binlog_cache_use= 0, binlog_cache_disk_use= 0;
ulong binlog_stmt_cache_use= 0, binlog_stmt_cache_disk_use= 0;
ulong binlog_gtid_index_hit= 0, binlog_gtid_index_miss= 0;
ulong max_connections, max_connect_errors;
uint max_password_errors;
ulong extra_max_connections;
uint max_digest_length= 0;
ulong slave_retried_transactions;
ulong transactions_multi_engine;
ulong rpl_transactions_multi_engine;
ulong transactions_gtid_foreign_engine;
ulonglong slave_skipped_errors;
ulong feature_files_opened_with_delayed_keys= 0, feature_check_constraint= 0;
ulonglong denied_connections;
my_decimal decimal_zero;
long opt_secure_timestamp;
uint default_password_lifetime;
my_bool disconnect_on_expired_password;

bool max_user_connections_checking=0;
/**
  Limit of the total number of prepared statements in the server.
  Is necessary to protect the server against out-of-memory attacks.
*/
uint max_prepared_stmt_count;
/**
  Current total number of prepared statements in the server. This number
  is exact, and therefore may not be equal to the difference between
  `com_stmt_prepare' and `com_stmt_close' (global status variables), as
  the latter ones account for all registered attempts to prepare
  a statement (including unsuccessful ones).  Prepared statements are
  currently connection-local: if the same SQL query text is prepared in
  two different connections, this counts as two distinct prepared
  statements.
*/
uint prepared_stmt_count=0;
my_thread_id global_thread_id= 0;
ulong current_pid;
ulong slow_launch_threads = 0;
uint sync_binlog_period= 0, sync_relaylog_period= 0,
     sync_relayloginfo_period= 0, sync_masterinfo_period= 0;
double expire_logs_days = 0;
ulong binlog_expire_logs_seconds = 0;
ulonglong binlog_space_limit;

/**
  Soft upper limit for number of sp_head objects that can be stored
  in the sp_cache for one connection.
*/
ulong stored_program_cache_size= 0;

ulong opt_slave_parallel_threads= 0;
ulong opt_slave_domain_parallel_threads= 0;
ulong opt_slave_parallel_mode;
ulong opt_binlog_commit_wait_count= 0;
ulong opt_binlog_commit_wait_usec= 0;
ulong opt_slave_parallel_max_queued= 131072;
my_bool opt_gtid_ignore_duplicates= FALSE;
uint opt_gtid_cleanup_batch_size= 64;

const double log_10[] = {
  1e000, 1e001, 1e002, 1e003, 1e004, 1e005, 1e006, 1e007, 1e008, 1e009,
  1e010, 1e011, 1e012, 1e013, 1e014, 1e015, 1e016, 1e017, 1e018, 1e019,
  1e020, 1e021, 1e022, 1e023, 1e024, 1e025, 1e026, 1e027, 1e028, 1e029,
  1e030, 1e031, 1e032, 1e033, 1e034, 1e035, 1e036, 1e037, 1e038, 1e039,
  1e040, 1e041, 1e042, 1e043, 1e044, 1e045, 1e046, 1e047, 1e048, 1e049,
  1e050, 1e051, 1e052, 1e053, 1e054, 1e055, 1e056, 1e057, 1e058, 1e059,
  1e060, 1e061, 1e062, 1e063, 1e064, 1e065, 1e066, 1e067, 1e068, 1e069,
  1e070, 1e071, 1e072, 1e073, 1e074, 1e075, 1e076, 1e077, 1e078, 1e079,
  1e080, 1e081, 1e082, 1e083, 1e084, 1e085, 1e086, 1e087, 1e088, 1e089,
  1e090, 1e091, 1e092, 1e093, 1e094, 1e095, 1e096, 1e097, 1e098, 1e099,
  1e100, 1e101, 1e102, 1e103, 1e104, 1e105, 1e106, 1e107, 1e108, 1e109,
  1e110, 1e111, 1e112, 1e113, 1e114, 1e115, 1e116, 1e117, 1e118, 1e119,
  1e120, 1e121, 1e122, 1e123, 1e124, 1e125, 1e126, 1e127, 1e128, 1e129,
  1e130, 1e131, 1e132, 1e133, 1e134, 1e135, 1e136, 1e137, 1e138, 1e139,
  1e140, 1e141, 1e142, 1e143, 1e144, 1e145, 1e146, 1e147, 1e148, 1e149,
  1e150, 1e151, 1e152, 1e153, 1e154, 1e155, 1e156, 1e157, 1e158, 1e159,
  1e160, 1e161, 1e162, 1e163, 1e164, 1e165, 1e166, 1e167, 1e168, 1e169,
  1e170, 1e171, 1e172, 1e173, 1e174, 1e175, 1e176, 1e177, 1e178, 1e179,
  1e180, 1e181, 1e182, 1e183, 1e184, 1e185, 1e186, 1e187, 1e188, 1e189,
  1e190, 1e191, 1e192, 1e193, 1e194, 1e195, 1e196, 1e197, 1e198, 1e199,
  1e200, 1e201, 1e202, 1e203, 1e204, 1e205, 1e206, 1e207, 1e208, 1e209,
  1e210, 1e211, 1e212, 1e213, 1e214, 1e215, 1e216, 1e217, 1e218, 1e219,
  1e220, 1e221, 1e222, 1e223, 1e224, 1e225, 1e226, 1e227, 1e228, 1e229,
  1e230, 1e231, 1e232, 1e233, 1e234, 1e235, 1e236, 1e237, 1e238, 1e239,
  1e240, 1e241, 1e242, 1e243, 1e244, 1e245, 1e246, 1e247, 1e248, 1e249,
  1e250, 1e251, 1e252, 1e253, 1e254, 1e255, 1e256, 1e257, 1e258, 1e259,
  1e260, 1e261, 1e262, 1e263, 1e264, 1e265, 1e266, 1e267, 1e268, 1e269,
  1e270, 1e271, 1e272, 1e273, 1e274, 1e275, 1e276, 1e277, 1e278, 1e279,
  1e280, 1e281, 1e282, 1e283, 1e284, 1e285, 1e286, 1e287, 1e288, 1e289,
  1e290, 1e291, 1e292, 1e293, 1e294, 1e295, 1e296, 1e297, 1e298, 1e299,
  1e300, 1e301, 1e302, 1e303, 1e304, 1e305, 1e306, 1e307, 1e308
};

time_t server_start_time, flush_status_time;

char mysql_home[FN_REFLEN], pidfile_name[FN_REFLEN], system_time_zone[30];
char *default_tz_name;
char log_error_file[FN_REFLEN], glob_hostname[FN_REFLEN], *opt_log_basename;
char mysql_real_data_home[FN_REFLEN],
     lc_messages_dir[FN_REFLEN], reg_ext[FN_EXTLEN],
     mysql_charsets_dir[FN_REFLEN],
     *opt_init_file, *opt_tc_log_file, *opt_ddl_recovery_file;
char *lc_messages_dir_ptr= lc_messages_dir, *log_error_file_ptr;
char mysql_unpacked_real_data_home[FN_REFLEN];
size_t mysql_unpacked_real_data_home_len;
uint mysql_real_data_home_len, mysql_data_home_len= 1;
uint reg_ext_length;
const key_map key_map_empty(0);
key_map key_map_full(0);                        // Will be initialized later

Time_zone *default_tz;

const char *mysql_real_data_home_ptr= mysql_real_data_home;
extern "C" {
char server_version[SERVER_VERSION_LENGTH];
}
char *server_version_ptr;
char *mysqld_unix_port, *opt_mysql_tmpdir;
ulong thread_handling;

my_bool encrypt_binlog;
my_bool encrypt_tmp_disk_tables, encrypt_tmp_files;

/** name of reference on left expression in rewritten IN subquery */
const LEX_CSTRING in_left_expr_name= {STRING_WITH_LEN("<left expr>") };
/** name of additional condition */
const LEX_CSTRING in_having_cond= {STRING_WITH_LEN("<IN HAVING>") };
const LEX_CSTRING in_additional_cond= {STRING_WITH_LEN("<IN COND>") };

/** Number of connection errors when selecting on the listening port */
ulong connection_errors_select= 0;
/** Number of connection errors when accepting sockets in the listening port. */
ulong connection_errors_accept= 0;
/** Number of connection errors from TCP wrappers. */
ulong connection_errors_tcpwrap= 0;
/** Number of connection errors from internal server errors. */
ulong connection_errors_internal= 0;
/** Number of connection errors from the server max_connection limit. */
ulong connection_errors_max_connection= 0;
/** Number of errors when reading the peer address. */
ulong connection_errors_peer_addr= 0;

/* classes for comparation parsing/processing */
Eq_creator eq_creator;
Ne_creator ne_creator;
Gt_creator gt_creator;
Lt_creator lt_creator;
Ge_creator ge_creator;
Le_creator le_creator;

THD_list server_threads;
Rpl_filter* cur_rpl_filter;
Rpl_filter* global_rpl_filter;
Rpl_filter* binlog_filter;

struct system_variables global_system_variables;
/**
  Following is just for options parsing, used with a difference against
  global_system_variables.

  TODO: something should be done to get rid of following variables
*/
const char *current_dbug_option="";

struct system_variables max_system_variables;
struct system_status_var global_status_var;

MY_TMPDIR mysql_tmpdir_list;
static MY_BITMAP temp_pool;
static mysql_mutex_t LOCK_temp_pool;

void temp_pool_clear_bit(uint bit)
{
  mysql_mutex_lock(&LOCK_temp_pool);
  bitmap_clear_bit(&temp_pool, bit);
  mysql_mutex_unlock(&LOCK_temp_pool);
}

uint temp_pool_set_next()
{
  mysql_mutex_lock(&LOCK_temp_pool);
  uint res= bitmap_set_next(&temp_pool);
  mysql_mutex_unlock(&LOCK_temp_pool);
  return res;
}

CHARSET_INFO *system_charset_info, *files_charset_info ;
CHARSET_INFO *national_charset_info, *table_alias_charset;
CHARSET_INFO *character_set_filesystem;
CHARSET_INFO *error_message_charset_info;

MY_LOCALE *my_default_lc_messages;
MY_LOCALE *my_default_lc_time_names;

SHOW_COMP_OPTION have_ssl, have_symlink, have_dlopen, have_query_cache;
SHOW_COMP_OPTION have_geometry, have_rtree_keys;
SHOW_COMP_OPTION have_crypt, have_compress;
SHOW_COMP_OPTION have_profiling;
SHOW_COMP_OPTION have_openssl;

#ifndef EMBEDDED_LIBRARY
static std::atomic<char*> shutdown_user;
#endif //EMBEDDED_LIBRARY
std::atomic<my_thread_id> shutdown_thread_id;

/* Thread specific variables */

static thread_local THD *THR_THD;

/**
  Get current THD object from thread local data

  @retval     The THD object for the thread, NULL if not connection thread
*/

MYSQL_THD _current_thd() { return THR_THD; }
void set_current_thd(THD *thd) { THR_THD= thd; }

/*
  LOCK_start_thread is used to syncronize thread start and stop with
  other threads.

  It also protects these variables:
  select_thread_in_use
  slave_init_thread_running
  check_temp_dir() call
*/
mysql_mutex_t  LOCK_start_thread;

mysql_mutex_t
  LOCK_status, LOCK_error_log, LOCK_short_uuid_generator,
  LOCK_delayed_insert, LOCK_delayed_status, LOCK_delayed_create,
  LOCK_crypt,
  LOCK_global_system_variables,
  LOCK_user_conn,
  LOCK_error_messages;
mysql_mutex_t LOCK_stats, LOCK_global_user_client_stats,
              LOCK_global_table_stats, LOCK_global_index_stats;

/* This protects against changes in master_info_index */
mysql_mutex_t LOCK_active_mi;

/* This protects connection id.*/
mysql_mutex_t LOCK_thread_id;

/**
  The below lock protects access to two global server variables:
  max_prepared_stmt_count and prepared_stmt_count. These variables
  set the limit and hold the current total number of prepared statements
  in the server, respectively. As PREPARE/DEALLOCATE rate in a loaded
  server may be fairly high, we need a dedicated lock.
*/
mysql_mutex_t LOCK_prepared_stmt_count;
#ifdef HAVE_OPENSSL
mysql_mutex_t LOCK_des_key_file;
#endif
mysql_mutex_t LOCK_backup_log, LOCK_optimizer_costs;
mysql_rwlock_t LOCK_grant, LOCK_sys_init_connect, LOCK_sys_init_slave;
mysql_rwlock_t LOCK_ssl_refresh;
mysql_rwlock_t LOCK_all_status_vars;
mysql_prlock_t LOCK_system_variables_hash;
mysql_cond_t COND_start_thread;
pthread_t signal_thread;
pthread_attr_t connection_attrib;
mysql_mutex_t LOCK_server_started;
mysql_cond_t COND_server_started;

int mysqld_server_started=0, mysqld_server_initialized= 0;
File_parser_dummy_hook file_parser_dummy_hook;

/* replication parameters, if master_host is not NULL, we are a slave */
uint report_port= 0;
ulong master_retry_count=0;
char *master_info_file;
char *relay_log_info_file, *report_user, *report_password, *report_host;
char *opt_relay_logname = 0, *opt_relaylog_index_name=0;
char *opt_logname, *opt_slow_logname, *opt_bin_logname;
char *opt_binlog_index_name=0;
my_bool opt_binlog_legacy_event_pos= FALSE;

/* Static variables */

my_bool opt_stack_trace;
my_bool opt_expect_abort= 0, opt_bootstrap= 0;
static my_bool opt_myisam_log;
static int cleanup_done;
static ulong opt_specialflag;
char *mysql_home_ptr, *pidfile_name_ptr;
/** Initial command line arguments (count), after load_defaults().*/
static int defaults_argc;
/**
  Initial command line arguments (arguments), after load_defaults().
  This memory is allocated by @c load_defaults() and should be freed
  using @c free_defaults().
  Do not modify defaults_argc / defaults_argv,
  use remaining_argc / remaining_argv instead to parse the command
  line arguments in multiple steps.
*/
static char **defaults_argv;
/** Remaining command line arguments (count), filtered by handle_options().*/
static int remaining_argc;
/** Remaining command line arguments (arguments), filtered by handle_options().*/
static char **remaining_argv;

int orig_argc;
char **orig_argv;

static struct my_option pfs_early_options[]=
{
#ifdef WITH_PERFSCHEMA_STORAGE_ENGINE
  {"performance_schema_instrument", OPT_PFS_INSTRUMENT,
    "Default startup value for a performance schema instrument.",
    &pfs_param.m_pfs_instrument, &pfs_param.m_pfs_instrument, 0, GET_STR,
    OPT_ARG, 0, 0, 0, 0, 0, 0},
  {"performance_schema_consumer_events_stages_current", 0,
    "Default startup value for the events_stages_current consumer.",
    &pfs_param.m_consumer_events_stages_current_enabled,
    &pfs_param.m_consumer_events_stages_current_enabled, 0, GET_BOOL,
    OPT_ARG, FALSE, 0, 0, 0, 0, 0},
  {"performance_schema_consumer_events_stages_history", 0,
    "Default startup value for the events_stages_history consumer.",
    &pfs_param.m_consumer_events_stages_history_enabled,
    &pfs_param.m_consumer_events_stages_history_enabled, 0,
    GET_BOOL, OPT_ARG, FALSE, 0, 0, 0, 0, 0},
  {"performance_schema_consumer_events_stages_history_long", 0,
    "Default startup value for the events_stages_history_long consumer.",
    &pfs_param.m_consumer_events_stages_history_long_enabled,
    &pfs_param.m_consumer_events_stages_history_long_enabled, 0,
    GET_BOOL, OPT_ARG, FALSE, 0, 0, 0, 0, 0},
  {"performance_schema_consumer_events_statements_current", 0,
    "Default startup value for the events_statements_current consumer.",
    &pfs_param.m_consumer_events_statements_current_enabled,
    &pfs_param.m_consumer_events_statements_current_enabled, 0, GET_BOOL,
    OPT_ARG, FALSE, 0, 0, 0, 0, 0},
  {"performance_schema_consumer_events_statements_history", 0,
    "Default startup value for the events_statements_history consumer.",
    &pfs_param.m_consumer_events_statements_history_enabled,
    &pfs_param.m_consumer_events_statements_history_enabled, 0,
    GET_BOOL, OPT_ARG, FALSE, 0, 0, 0, 0, 0},
  {"performance_schema_consumer_events_statements_history_long", 0,
    "Default startup value for the events_statements_history_long consumer.",
    &pfs_param.m_consumer_events_statements_history_long_enabled,
    &pfs_param.m_consumer_events_statements_history_long_enabled, 0,
    GET_BOOL, OPT_ARG, FALSE, 0, 0, 0, 0, 0},
  {"performance_schema_consumer_events_transactions_current", 0,
    "Default startup value for the events_transactions_current consumer.",
    &pfs_param.m_consumer_events_transactions_current_enabled,
    &pfs_param.m_consumer_events_transactions_current_enabled, 0,
    GET_BOOL, OPT_ARG, FALSE, 0, 0, 0, 0, 0},
  {"performance_schema_consumer_events_transactions_history", 0,
    "Default startup value for the events_transactions_history consumer.",
    &pfs_param.m_consumer_events_transactions_history_enabled,
    &pfs_param.m_consumer_events_transactions_history_enabled, 0,
    GET_BOOL, OPT_ARG, FALSE, 0, 0, 0, 0, 0},
  {"performance_schema_consumer_events_transactions_history_long", 0,
    "Default startup value for the events_transactions_history_long consumer.",
    &pfs_param.m_consumer_events_transactions_history_long_enabled,
    &pfs_param.m_consumer_events_transactions_history_long_enabled, 0,
    GET_BOOL, OPT_ARG, FALSE, 0, 0, 0, 0, 0},
  {"performance_schema_consumer_events_waits_current", 0,
    "Default startup value for the events_waits_current consumer.",
    &pfs_param.m_consumer_events_waits_current_enabled,
    &pfs_param.m_consumer_events_waits_current_enabled, 0,
    GET_BOOL, OPT_ARG, FALSE, 0, 0, 0, 0, 0},
  {"performance_schema_consumer_events_waits_history", 0,
    "Default startup value for the events_waits_history consumer.",
    &pfs_param.m_consumer_events_waits_history_enabled,
    &pfs_param.m_consumer_events_waits_history_enabled, 0,
    GET_BOOL, OPT_ARG, FALSE, 0, 0, 0, 0, 0},
  {"performance_schema_consumer_events_waits_history_long", 0,
    "Default startup value for the events_waits_history_long consumer.",
    &pfs_param.m_consumer_events_waits_history_long_enabled,
    &pfs_param.m_consumer_events_waits_history_long_enabled, 0,
    GET_BOOL, OPT_ARG, FALSE, 0, 0, 0, 0, 0},
  {"performance_schema_consumer_global_instrumentation", 0,
    "Default startup value for the global_instrumentation consumer.",
    &pfs_param.m_consumer_global_instrumentation_enabled,
    &pfs_param.m_consumer_global_instrumentation_enabled, 0,
    GET_BOOL, OPT_ARG, TRUE, 0, 0, 0, 0, 0},
  {"performance_schema_consumer_thread_instrumentation", 0,
    "Default startup value for the thread_instrumentation consumer.",
    &pfs_param.m_consumer_thread_instrumentation_enabled,
    &pfs_param.m_consumer_thread_instrumentation_enabled, 0,
    GET_BOOL, OPT_ARG, TRUE, 0, 0, 0, 0, 0},
  {"performance_schema_consumer_statements_digest", 0,
    "Default startup value for the statements_digest consumer.",
    &pfs_param.m_consumer_statement_digest_enabled,
    &pfs_param.m_consumer_statement_digest_enabled, 0,
    GET_BOOL, OPT_ARG, TRUE, 0, 0, 0, 0, 0},
#endif /* WITH_PERFSCHEMA_STORAGE_ENGINE */
  {"getopt-prefix-matching", 0,
    "Recognize command-line options by their unambiguos prefixes.",
    &my_getopt_prefix_matching, &my_getopt_prefix_matching, 0, GET_BOOL,
    NO_ARG, 1, 0, 1, 0, 0, 0}
};

PSI_file_key key_file_binlog,  key_file_binlog_cache, key_file_binlog_index,
  key_file_binlog_index_cache, key_file_casetest,
  key_file_dbopt, key_file_des_key_file, key_file_ERRMSG, key_select_to_file,
  key_file_fileparser, key_file_frm, key_file_global_ddl_log, key_file_load,
  key_file_loadfile, key_file_log_event_data, key_file_log_event_info,
  key_file_log_ddl,
  key_file_master_info, key_file_misc, key_file_partition_ddl_log,
  key_file_pid, key_file_relay_log_info, key_file_send_file, key_file_tclog,
  key_file_trg, key_file_trn, key_file_init;
PSI_file_key key_file_query_log, key_file_slow_log;
PSI_file_key key_file_relaylog, key_file_relaylog_index,
             key_file_relaylog_cache, key_file_relaylog_index_cache;
PSI_file_key key_file_binlog_state, key_file_gtid_index;

#ifdef HAVE_PSI_INTERFACE
#ifdef HAVE_MMAP
PSI_mutex_key key_PAGE_lock, key_LOCK_sync, key_LOCK_active, key_LOCK_pool,
  key_LOCK_pending_checkpoint;
#endif /* HAVE_MMAP */

#ifdef HAVE_OPENSSL
PSI_mutex_key key_LOCK_des_key_file;
#endif /* HAVE_OPENSSL */

PSI_mutex_key key_BINLOG_LOCK_index, key_BINLOG_LOCK_xid_list,
  key_BINLOG_LOCK_binlog_background_thread,
  key_LOCK_binlog_end_pos,
  key_delayed_insert_mutex, key_hash_filo_lock, key_LOCK_active_mi,
  key_LOCK_crypt, key_LOCK_delayed_create,
  key_LOCK_delayed_insert, key_LOCK_delayed_status, key_LOCK_error_log,
  key_LOCK_gdl, key_LOCK_global_system_variables,
  key_LOCK_manager, key_LOCK_backup_log, key_LOCK_optimizer_costs,
  key_LOCK_prepared_stmt_count,
  key_LOCK_rpl_status, key_LOCK_server_started,
  key_LOCK_status, key_LOCK_temp_pool,
  key_LOCK_system_variables_hash, key_LOCK_thd_data, key_LOCK_thd_kill,
  key_LOCK_user_conn, key_LOCK_uuid_short_generator, key_LOG_LOCK_log,
  key_gtid_index_lock,
  key_master_info_data_lock, key_master_info_run_lock,
  key_master_info_sleep_lock, key_master_info_start_stop_lock,
  key_master_info_start_alter_lock,
  key_master_info_start_alter_list_lock,
  key_mutex_slave_reporting_capability_err_lock, key_relay_log_info_data_lock,
  key_rpl_group_info_sleep_lock,
  key_relay_log_info_log_space_lock, key_relay_log_info_run_lock,
  key_structure_guard_mutex, key_TABLE_SHARE_LOCK_ha_data,
  key_LOCK_error_messages,
  key_LOCK_start_thread,
  key_PARTITION_LOCK_auto_inc;
PSI_mutex_key key_RELAYLOG_LOCK_index;
PSI_mutex_key key_LOCK_relaylog_end_pos;
PSI_mutex_key key_LOCK_thread_id;
PSI_mutex_key key_LOCK_slave_state, key_LOCK_binlog_state,
  key_LOCK_rpl_thread, key_LOCK_rpl_thread_pool, key_LOCK_parallel_entry;
PSI_mutex_key key_LOCK_rpl_semi_sync_master_enabled;
PSI_mutex_key key_LOCK_binlog;

PSI_mutex_key key_LOCK_stats,
  key_LOCK_global_user_client_stats, key_LOCK_global_table_stats,
  key_LOCK_global_index_stats,
  key_LOCK_wakeup_ready, key_LOCK_wait_commit;
PSI_mutex_key key_LOCK_gtid_waiting;

PSI_mutex_key key_LOCK_after_binlog_sync;
PSI_mutex_key key_LOCK_prepare_ordered, key_LOCK_commit_ordered;
PSI_mutex_key key_TABLE_SHARE_LOCK_share;
PSI_mutex_key key_TABLE_SHARE_LOCK_statistics;
PSI_mutex_key key_LOCK_ack_receiver;

PSI_mutex_key key_TABLE_SHARE_LOCK_rotation;
PSI_cond_key key_TABLE_SHARE_COND_rotation;

static PSI_mutex_info all_server_mutexes[]=
{
#ifdef HAVE_MMAP
  { &key_PAGE_lock, "PAGE::lock", 0},
  { &key_LOCK_sync, "TC_LOG_MMAP::LOCK_sync", 0},
  { &key_LOCK_active, "TC_LOG_MMAP::LOCK_active", 0},
  { &key_LOCK_pool, "TC_LOG_MMAP::LOCK_pool", 0},
  { &key_LOCK_pool, "TC_LOG_MMAP::LOCK_pending_checkpoint", 0},
#endif /* HAVE_MMAP */

#ifdef HAVE_OPENSSL
  { &key_LOCK_des_key_file, "LOCK_des_key_file", PSI_FLAG_GLOBAL},
#endif /* HAVE_OPENSSL */

  { &key_BINLOG_LOCK_index, "MYSQL_BIN_LOG::LOCK_index", 0},
  { &key_BINLOG_LOCK_xid_list, "MYSQL_BIN_LOG::LOCK_xid_list", 0},
  { &key_BINLOG_LOCK_binlog_background_thread, "MYSQL_BIN_LOG::LOCK_binlog_background_thread", 0},
  { &key_LOCK_binlog_end_pos, "MYSQL_BIN_LOG::LOCK_binlog_end_pos", 0 },
  { &key_RELAYLOG_LOCK_index, "MYSQL_RELAY_LOG::LOCK_index", 0},
  { &key_LOCK_relaylog_end_pos, "MYSQL_RELAY_LOG::LOCK_binlog_end_pos", 0},
  { &key_delayed_insert_mutex, "Delayed_insert::mutex", 0},
  { &key_hash_filo_lock, "hash_filo::lock", 0},
  { &key_LOCK_active_mi, "LOCK_active_mi", PSI_FLAG_GLOBAL},
  { &key_LOCK_backup_log, "LOCK_backup_log", PSI_FLAG_GLOBAL},
  { &key_LOCK_optimizer_costs, "LOCK_optimizer_costs", PSI_FLAG_GLOBAL},
  { &key_LOCK_temp_pool, "LOCK_temp_pool", PSI_FLAG_GLOBAL},
  { &key_LOCK_thread_id, "LOCK_thread_id", PSI_FLAG_GLOBAL},
  { &key_LOCK_crypt, "LOCK_crypt", PSI_FLAG_GLOBAL},
  { &key_LOCK_delayed_create, "LOCK_delayed_create", PSI_FLAG_GLOBAL},
  { &key_LOCK_delayed_insert, "LOCK_delayed_insert", PSI_FLAG_GLOBAL},
  { &key_LOCK_delayed_status, "LOCK_delayed_status", PSI_FLAG_GLOBAL},
  { &key_LOCK_error_log, "LOCK_error_log", PSI_FLAG_GLOBAL},
  { &key_LOCK_gdl, "LOCK_gdl", PSI_FLAG_GLOBAL},
  { &key_LOCK_global_system_variables, "LOCK_global_system_variables", PSI_FLAG_GLOBAL},
  { &key_LOCK_manager, "LOCK_manager", PSI_FLAG_GLOBAL},
  { &key_LOCK_prepared_stmt_count, "LOCK_prepared_stmt_count", PSI_FLAG_GLOBAL},
  { &key_LOCK_rpl_status, "LOCK_rpl_status", PSI_FLAG_GLOBAL},
  { &key_LOCK_server_started, "LOCK_server_started", PSI_FLAG_GLOBAL},
  { &key_LOCK_status, "LOCK_status", PSI_FLAG_GLOBAL},
  { &key_LOCK_system_variables_hash, "LOCK_system_variables_hash", PSI_FLAG_GLOBAL},
  { &key_LOCK_stats, "LOCK_stats", PSI_FLAG_GLOBAL},
  { &key_LOCK_global_user_client_stats, "LOCK_global_user_client_stats", PSI_FLAG_GLOBAL},
  { &key_LOCK_global_table_stats, "LOCK_global_table_stats", PSI_FLAG_GLOBAL},
  { &key_LOCK_global_index_stats, "LOCK_global_index_stats", PSI_FLAG_GLOBAL},
  { &key_LOCK_wakeup_ready, "THD::LOCK_wakeup_ready", 0},
  { &key_LOCK_wait_commit, "wait_for_commit::LOCK_wait_commit", 0},
  { &key_LOCK_gtid_waiting, "gtid_waiting::LOCK_gtid_waiting", 0},
  { &key_LOCK_thd_data, "THD::LOCK_thd_data", 0},
  { &key_LOCK_thd_kill, "THD::LOCK_thd_kill", 0},
  { &key_LOCK_user_conn, "LOCK_user_conn", PSI_FLAG_GLOBAL},
  { &key_LOCK_uuid_short_generator, "LOCK_uuid_short_generator", PSI_FLAG_GLOBAL},
  { &key_LOG_LOCK_log, "LOG::LOCK_log", 0},
  { &key_gtid_index_lock, "Gtid_index_writer::gtid_index_mutex", 0},
  { &key_master_info_data_lock, "Master_info::data_lock", 0},
  { &key_master_info_start_stop_lock, "Master_info::start_stop_lock", 0},
  { &key_master_info_run_lock, "Master_info::run_lock", 0},
  { &key_master_info_sleep_lock, "Master_info::sleep_lock", 0},
  { &key_master_info_start_alter_lock, "Master_info::start_alter_lock", 0},
  { &key_master_info_start_alter_list_lock, "Master_info::start_alter_lock", 0},
  { &key_mutex_slave_reporting_capability_err_lock, "Slave_reporting_capability::err_lock", 0},
  { &key_relay_log_info_data_lock, "Relay_log_info::data_lock", 0},
  { &key_relay_log_info_log_space_lock, "Relay_log_info::log_space_lock", 0},
  { &key_relay_log_info_run_lock, "Relay_log_info::run_lock", 0},
  { &key_rpl_group_info_sleep_lock, "Rpl_group_info::sleep_lock", 0},
  { &key_structure_guard_mutex, "Query_cache::structure_guard_mutex", 0},
  { &key_TABLE_SHARE_LOCK_ha_data, "TABLE_SHARE::LOCK_ha_data", 0},
  { &key_TABLE_SHARE_LOCK_share, "TABLE_SHARE::LOCK_share", 0},
  { &key_TABLE_SHARE_LOCK_statistics, "TABLE_SHARE::LOCK_statistics", 0},
  { &key_TABLE_SHARE_LOCK_rotation, "TABLE_SHARE::LOCK_rotation", 0},
  { &key_LOCK_error_messages, "LOCK_error_messages", PSI_FLAG_GLOBAL},
  { &key_LOCK_prepare_ordered, "LOCK_prepare_ordered", PSI_FLAG_GLOBAL},
  { &key_LOCK_after_binlog_sync, "LOCK_after_binlog_sync", PSI_FLAG_GLOBAL},
  { &key_LOCK_commit_ordered, "LOCK_commit_ordered", PSI_FLAG_GLOBAL},
  { &key_PARTITION_LOCK_auto_inc, "HA_DATA_PARTITION::LOCK_auto_inc", 0},
  { &key_LOCK_slave_state, "LOCK_slave_state", 0},
  { &key_LOCK_start_thread, "LOCK_start_thread", PSI_FLAG_GLOBAL},
  { &key_LOCK_binlog_state, "LOCK_binlog_state", 0},
  { &key_LOCK_rpl_thread, "LOCK_rpl_thread", 0},
  { &key_LOCK_rpl_thread_pool, "LOCK_rpl_thread_pool", 0},
  { &key_LOCK_parallel_entry, "LOCK_parallel_entry", 0},
  { &key_LOCK_ack_receiver, "Ack_receiver::mutex", 0},
  { &key_LOCK_rpl_semi_sync_master_enabled, "LOCK_rpl_semi_sync_master_enabled", 0},
  { &key_LOCK_binlog, "LOCK_binlog", 0}
};

PSI_rwlock_key key_rwlock_LOCK_grant, key_rwlock_LOCK_logger,
  key_rwlock_LOCK_sys_init_connect, key_rwlock_LOCK_sys_init_slave,
  key_rwlock_LOCK_system_variables_hash, key_rwlock_query_cache_query_lock,
  key_LOCK_SEQUENCE,
  key_rwlock_LOCK_vers_stats, key_rwlock_LOCK_stat_serial,
  key_rwlock_LOCK_ssl_refresh,
  key_rwlock_THD_list,
  key_rwlock_LOCK_all_status_vars;

static PSI_rwlock_info all_server_rwlocks[]=
{
#ifdef HAVE_OPENSSL10
  { &key_rwlock_openssl, "CRYPTO_dynlock_value::lock", 0},
#endif
  { &key_rwlock_LOCK_grant, "LOCK_grant", PSI_FLAG_GLOBAL},
  { &key_rwlock_LOCK_logger, "LOGGER::LOCK_logger", 0},
  { &key_rwlock_LOCK_sys_init_connect, "LOCK_sys_init_connect", PSI_FLAG_GLOBAL},
  { &key_rwlock_LOCK_sys_init_slave, "LOCK_sys_init_slave", PSI_FLAG_GLOBAL},
  { &key_LOCK_SEQUENCE, "LOCK_SEQUENCE", 0},
  { &key_rwlock_LOCK_system_variables_hash, "LOCK_system_variables_hash", PSI_FLAG_GLOBAL},
  { &key_rwlock_query_cache_query_lock, "Query_cache_query::lock", 0},
  { &key_rwlock_LOCK_vers_stats, "Vers_field_stats::lock", 0},
  { &key_rwlock_LOCK_stat_serial, "TABLE_SHARE::LOCK_stat_serial", 0},
  { &key_rwlock_LOCK_ssl_refresh, "LOCK_ssl_refresh", PSI_FLAG_GLOBAL },
  { &key_rwlock_THD_list, "THD_list::lock", PSI_FLAG_GLOBAL },
  { &key_rwlock_LOCK_all_status_vars, "LOCK_all_status_vars", PSI_FLAG_GLOBAL }
};

#ifdef HAVE_MMAP
PSI_cond_key key_PAGE_cond, key_COND_active, key_COND_pool;
#endif /* HAVE_MMAP */

PSI_cond_key key_BINLOG_COND_xid_list,
  key_BINLOG_COND_bin_log_updated, key_BINLOG_COND_relay_log_updated,
  key_BINLOG_COND_binlog_background_thread,
  key_BINLOG_COND_binlog_background_thread_end,
  key_COND_cache_status_changed, key_COND_manager,
  key_COND_rpl_status, key_COND_server_started,
  key_delayed_insert_cond, key_delayed_insert_cond_client,
  key_item_func_sleep_cond, key_master_info_data_cond,
  key_master_info_start_cond, key_master_info_stop_cond,
  key_master_info_sleep_cond,
  key_relay_log_info_data_cond, key_relay_log_info_log_space_cond,
  key_relay_log_info_start_cond, key_relay_log_info_stop_cond,
  key_rpl_group_info_sleep_cond,
  key_TABLE_SHARE_cond, key_user_level_lock_cond,
  key_COND_start_thread, key_COND_binlog_send,
  key_BINLOG_COND_queue_busy;
PSI_cond_key key_RELAYLOG_COND_relay_log_updated,
  key_RELAYLOG_COND_bin_log_updated, key_COND_wakeup_ready,
  key_COND_wait_commit;
PSI_cond_key key_RELAYLOG_COND_queue_busy;
PSI_cond_key key_TC_LOG_MMAP_COND_queue_busy;
PSI_cond_key key_COND_rpl_thread_queue, key_COND_rpl_thread,
  key_COND_rpl_thread_stop, key_COND_rpl_thread_pool,
  key_COND_parallel_entry, key_COND_group_commit_orderer,
  key_COND_prepare_ordered;
PSI_cond_key key_COND_wait_gtid, key_COND_gtid_ignore_duplicates;
PSI_cond_key key_COND_ack_receiver;

static PSI_cond_info all_server_conds[]=
{
#ifdef HAVE_MMAP
  { &key_PAGE_cond, "PAGE::cond", 0},
  { &key_COND_active, "TC_LOG_MMAP::COND_active", 0},
  { &key_COND_pool, "TC_LOG_MMAP::COND_pool", 0},
  { &key_TC_LOG_MMAP_COND_queue_busy, "TC_LOG_MMAP::COND_queue_busy", 0},
#endif /* HAVE_MMAP */
  { &key_BINLOG_COND_bin_log_updated, "MYSQL_BIN_LOG::COND_bin_log_updated", 0}, { &key_BINLOG_COND_relay_log_updated, "MYSQL_BIN_LOG::COND_relay_log_updated", 0},
  { &key_BINLOG_COND_xid_list, "MYSQL_BIN_LOG::COND_xid_list", 0},
  { &key_BINLOG_COND_binlog_background_thread, "MYSQL_BIN_LOG::COND_binlog_background_thread", 0},
  { &key_BINLOG_COND_binlog_background_thread_end, "MYSQL_BIN_LOG::COND_binlog_background_thread_end", 0},
  { &key_BINLOG_COND_queue_busy, "MYSQL_BIN_LOG::COND_queue_busy", 0},
  { &key_RELAYLOG_COND_relay_log_updated, "MYSQL_RELAY_LOG::COND_relay_log_updated", 0},
  { &key_RELAYLOG_COND_bin_log_updated, "MYSQL_RELAY_LOG::COND_bin_log_updated", 0},
  { &key_RELAYLOG_COND_queue_busy, "MYSQL_RELAY_LOG::COND_queue_busy", 0},
  { &key_COND_wakeup_ready, "THD::COND_wakeup_ready", 0},
  { &key_COND_wait_commit, "wait_for_commit::COND_wait_commit", 0},
  { &key_COND_cache_status_changed, "Query_cache::COND_cache_status_changed", 0},
  { &key_COND_manager, "COND_manager", PSI_FLAG_GLOBAL},
  { &key_COND_server_started, "COND_server_started", PSI_FLAG_GLOBAL},
  { &key_delayed_insert_cond, "Delayed_insert::cond", 0},
  { &key_delayed_insert_cond_client, "Delayed_insert::cond_client", 0},
  { &key_item_func_sleep_cond, "Item_func_sleep::cond", 0},
  { &key_master_info_data_cond, "Master_info::data_cond", 0},
  { &key_master_info_start_cond, "Master_info::start_cond", 0},
  { &key_master_info_stop_cond, "Master_info::stop_cond", 0},
  { &key_master_info_sleep_cond, "Master_info::sleep_cond", 0},
  { &key_relay_log_info_data_cond, "Relay_log_info::data_cond", 0},
  { &key_relay_log_info_log_space_cond, "Relay_log_info::log_space_cond", 0},
  { &key_relay_log_info_start_cond, "Relay_log_info::start_cond", 0},
  { &key_relay_log_info_stop_cond, "Relay_log_info::stop_cond", 0},
  { &key_rpl_group_info_sleep_cond, "Rpl_group_info::sleep_cond", 0},
  { &key_TABLE_SHARE_cond, "TABLE_SHARE::cond", 0},
  { &key_user_level_lock_cond, "User_level_lock::cond", 0},
  { &key_COND_rpl_thread, "COND_rpl_thread", 0},
  { &key_COND_rpl_thread_queue, "COND_rpl_thread_queue", 0},
  { &key_COND_rpl_thread_stop, "COND_rpl_thread_stop", 0},
  { &key_COND_rpl_thread_pool, "COND_rpl_thread_pool", 0},
  { &key_COND_parallel_entry, "COND_parallel_entry", 0},
  { &key_COND_group_commit_orderer, "COND_group_commit_orderer", 0},
  { &key_COND_prepare_ordered, "COND_prepare_ordered", 0},
  { &key_COND_start_thread, "COND_start_thread", PSI_FLAG_GLOBAL},
  { &key_COND_wait_gtid, "COND_wait_gtid", 0},
  { &key_COND_gtid_ignore_duplicates, "COND_gtid_ignore_duplicates", 0},
  { &key_COND_ack_receiver, "Ack_receiver::cond", 0},
  { &key_COND_binlog_send, "COND_binlog_send", 0},
  { &key_TABLE_SHARE_COND_rotation, "TABLE_SHARE::COND_rotation", 0}
};

PSI_thread_key key_thread_delayed_insert,
  key_thread_handle_manager, key_thread_main,
  key_thread_one_connection, key_thread_signal_hand,
  key_thread_slave_background, key_rpl_parallel_thread;
PSI_thread_key key_thread_ack_receiver;

static PSI_thread_info all_server_threads[]=
{
  { &key_thread_delayed_insert, "delayed_insert", 0},
  { &key_thread_handle_manager, "manager", PSI_FLAG_GLOBAL},
  { &key_thread_main, "main", PSI_FLAG_GLOBAL},
  { &key_thread_one_connection, "one_connection", 0},
  { &key_thread_signal_hand, "signal_handler", PSI_FLAG_GLOBAL},
  { &key_thread_slave_background, "slave_background", PSI_FLAG_GLOBAL},
  { &key_thread_ack_receiver, "Ack_receiver", PSI_FLAG_GLOBAL},
  { &key_rpl_parallel_thread, "rpl_parallel_thread", 0}
};

#ifdef HAVE_MMAP
PSI_file_key key_file_map;
#endif /* HAVE_MMAP */

#endif /* HAVE_PSI_INTERFACE */

#ifdef HAVE_PSI_STATEMENT_INTERFACE
PSI_statement_info stmt_info_new_packet;
#endif

#ifndef EMBEDDED_LIBRARY
void net_before_header_psi(struct st_net *net, void *thd, size_t /* unused: count */)
{
  DBUG_ASSERT(thd);
  /*
    We only come where when the server is IDLE, waiting for the next command.
    Technically, it is a wait on a socket, which may take a long time,
    because the call is blocking.
    Disable the socket instrumentation, to avoid recording a SOCKET event.
    Instead, start explicitly an IDLE event.
  */
  MYSQL_SOCKET_SET_STATE(net->vio->mysql_socket, PSI_SOCKET_STATE_IDLE);
  MYSQL_START_IDLE_WAIT(static_cast<THD*>(thd)->m_idle_psi,
                        &static_cast<THD*>(thd)->m_idle_state);
}

void net_after_header_psi(struct st_net *net, void *user_data,
                          size_t /* unused: count */, my_bool rc)
{
  THD *thd;
  thd= static_cast<THD*> (user_data);
  DBUG_ASSERT(thd != NULL);

  /*
    The server just got data for a network packet header,
    from the network layer.
    The IDLE event is now complete, since we now have a message to process.
    We need to:
    - start a new STATEMENT event
    - start a new STAGE event, within this statement,
    - start recording SOCKET WAITS events, within this stage.
    The proper order is critical to get events numbered correctly,
    and nested in the proper parent.
  */
  MYSQL_END_IDLE_WAIT(thd->m_idle_psi);

  if (! rc)
  {
    thd->m_statement_psi= MYSQL_START_STATEMENT(&thd->m_statement_state,
                                                stmt_info_new_packet.m_key,
                                                thd->get_db(), thd->db.length,
                                                thd->charset(), NULL);

    THD_STAGE_INFO(thd, stage_starting);
  }

  /*
    TODO: consider recording a SOCKET event for the bytes just read,
    by also passing count here.
  */
  MYSQL_SOCKET_SET_STATE(net->vio->mysql_socket, PSI_SOCKET_STATE_ACTIVE);
}


void init_net_server_extension(THD *thd)
{
  /* Start with a clean state for connection events. */
  thd->m_idle_psi= NULL;
  thd->m_statement_psi= NULL;
  /* Hook up the NET_SERVER callback in the net layer. */
  thd->m_net_server_extension.m_user_data= thd;
  thd->m_net_server_extension.m_before_header= net_before_header_psi;
  thd->m_net_server_extension.m_after_header= net_after_header_psi;
  /* Activate this private extension for the mysqld server. */
  thd->net.extension= & thd->m_net_server_extension;
}
#else
void init_net_server_extension(THD *thd)
{
}
#endif /* EMBEDDED_LIBRARY */


/**
  A log message for the error log, buffered in memory.
  Log messages are temporarily buffered when generated before the error log
  is initialized, and then printed once the error log is ready.
*/
class Buffered_log : public Sql_alloc
{
public:
  Buffered_log(enum loglevel level, const char *message);

  ~Buffered_log() = default;

  void print(void);

private:
  /** Log message level. */
  enum loglevel m_level;
  /** Log message text. */
  String m_message;
};

/**
  Constructor.
  @param level          the message log level
  @param message        the message text
*/
Buffered_log::Buffered_log(enum loglevel level, const char *message)
  : m_level(level), m_message()
{
  m_message.copy(message, strlen(message), &my_charset_latin1);
}

/**
  Print a buffered log to the real log file.
*/
void Buffered_log::print()
{
  /*
    Since messages are buffered, they can be printed out
    of order with other entries in the log.
    Add "Buffered xxx" to the message text to prevent confusion.
  */
  switch(m_level)
  {
  case ERROR_LEVEL:
    sql_print_error("Buffered error: %s", m_message.c_ptr_safe());
    break;
  case WARNING_LEVEL:
    sql_print_warning("Buffered warning: %s", m_message.c_ptr_safe());
    break;
  case INFORMATION_LEVEL:
    /*
      Messages printed as "information" still end up in the mysqld *error* log,
      but with a [Note] tag instead of an [ERROR] tag.
      While this is probably fine for a human reading the log,
      it is upsetting existing automated scripts used to parse logs,
      because such scripts are likely to not already handle [Note] properly.
      INFORMATION_LEVEL messages are simply silenced, on purpose,
      to avoid un needed verbosity.
    */
    break;
  }
}

/**
  Collection of all the buffered log messages.
*/
class Buffered_logs
{
public:
  Buffered_logs() = default;

  ~Buffered_logs() = default;

  void init();
  void cleanup();

  void buffer(enum loglevel m_level, const char *msg);
  void print();
private:
  /**
    Memory root to use to store buffered logs.
    This memory root lifespan is between init and cleanup.
    Once the buffered logs are printed, they are not needed anymore,
    and all the memory used is reclaimed.
  */
  MEM_ROOT m_root;
  /** List of buffered log messages. */
  List<Buffered_log> m_list;
};

void Buffered_logs::init()
{
  init_alloc_root(PSI_NOT_INSTRUMENTED, &m_root, 1024, 0, MYF(0));
}

void Buffered_logs::cleanup()
{
  m_list.delete_elements();
  free_root(&m_root, MYF(0));
}

/**
  Add a log message to the buffer.
*/
void Buffered_logs::buffer(enum loglevel level, const char *msg)
{
  /*
    Do not let Sql_alloc::operator new(size_t) allocate memory,
    there is no memory root associated with the main() thread.
    Give explicitly the proper memory root to use to
    Sql_alloc::operator new(size_t, MEM_ROOT *) instead.
  */
  Buffered_log *log= new (&m_root) Buffered_log(level, msg);
  if (log)
    m_list.push_back(log, &m_root);
}

/**
  Print buffered log messages.
*/
void Buffered_logs::print()
{
  Buffered_log *log;
  List_iterator_fast<Buffered_log> it(m_list);
  while ((log= it++))
    log->print();
}

/** Logs reported before a logger is available. */
static Buffered_logs buffered_logs;

struct my_rnd_struct sql_rand; ///< used by sql_class.cc:THD::THD()

#ifndef EMBEDDED_LIBRARY

Dynamic_array<MYSQL_SOCKET> listen_sockets(PSI_INSTRUMENT_MEM, 0);
bool unix_sock_is_online= false;
static int systemd_sock_activation; /* systemd socket activation */

/** wakeup listening(main) thread by writing to this descriptor */
static int termination_event_fd= -1;


C_MODE_START
#ifdef WITH_PERFSCHEMA_STORAGE_ENGINE
/**
  Error reporter that buffer log messages.
  @param level          log message level
  @param format         log message format string
*/
static void buffered_option_error_reporter(enum loglevel level,
                                           const char *format, ...)
{
  va_list args;
  char buffer[1024];

  va_start(args, format);
  my_vsnprintf(buffer, sizeof(buffer), format, args);
  va_end(args);
  buffered_logs.buffer(level, buffer);
}
#endif


/**
  Character set and collation error reporter that prints to sql error log.
  @param level          log message level
  @param format         log message format string

  This routine is used to print character set and collation
  warnings and errors inside an already running mysqld server,
  e.g. when a character set or collation is requested for the very first time
  and its initialization does not go well for some reasons.

  Note: At early mysqld initialization stage,
  when error log is not yet available,
  we use buffered_option_error_reporter() instead,
  to print general character set subsystem initialization errors,
  such as Index.xml syntax problems, bad XML tag hierarchy, etc.
*/
static void charset_error_reporter(enum loglevel level,
                                   const char *format, ...)
{
  va_list args;
  va_start(args, format);
  vprint_msg_to_log(level, format, args);
  va_end(args);                      
}
C_MODE_END

struct passwd *user_info;
static pthread_t select_thread;
#endif

/* OS specific variables */

#ifdef _WIN32
HANDLE hEventShutdown;
#endif


#ifndef EMBEDDED_LIBRARY
bool mysqld_embedded=0;
#else
bool mysqld_embedded=1;
#endif

my_bool plugins_are_initialized= FALSE;

#ifndef DBUG_OFF
static const char* default_dbug_option;
#endif
#ifdef HAVE_LIBWRAP
const char *libwrapName= NULL;
int allow_severity = LOG_INFO;
int deny_severity = LOG_WARNING;
#endif
#ifdef HAVE_QUERY_CACHE
ulong query_cache_min_res_unit= QUERY_CACHE_MIN_RESULT_DATA_SIZE;
Query_cache query_cache;
#endif


my_bool opt_use_ssl  = 1;
char *opt_ssl_ca= NULL, *opt_ssl_capath= NULL, *opt_ssl_cert= NULL,
  *opt_ssl_cipher= NULL, *opt_ssl_key= NULL, *opt_ssl_crl= NULL,
  *opt_ssl_crlpath= NULL, *opt_tls_version= NULL;
ulonglong tls_version= 0;

static scheduler_functions thread_scheduler_struct, extra_thread_scheduler_struct;
scheduler_functions *thread_scheduler= &thread_scheduler_struct,
                    *extra_thread_scheduler= &extra_thread_scheduler_struct;

#ifdef HAVE_OPENSSL
#include <openssl/crypto.h>
#if defined(HAVE_OPENSSL10) && !defined(HAVE_WOLFSSL)
typedef struct CRYPTO_dynlock_value
{
  mysql_rwlock_t lock;
} openssl_lock_t;

static openssl_lock_t *openssl_stdlocks;
static openssl_lock_t *openssl_dynlock_create(const char *, int);
static void openssl_dynlock_destroy(openssl_lock_t *, const char *, int);
static void openssl_lock_function(int, int, const char *, int);
static void openssl_lock(int, openssl_lock_t *, const char *, int);
#endif /* HAVE_OPENSSL10 */
char *des_key_file;
#ifndef EMBEDDED_LIBRARY
struct st_VioSSLFd *ssl_acceptor_fd;
#endif
#endif /* HAVE_OPENSSL */

/**
  Number of currently active user connections.
*/
static Atomic_counter<uint> connection_count;
static Atomic_counter<uint> extra_connection_count;

my_bool opt_gtid_strict_mode= FALSE;


/* Function declarations */

pthread_handler_t signal_hand(void *arg);
static int mysql_init_variables(void);
static int get_options(int *argc_ptr, char ***argv_ptr);
static bool add_terminator(DYNAMIC_ARRAY *options);
static bool add_many_options(DYNAMIC_ARRAY *, my_option *, size_t);
extern "C" my_bool mysqld_get_one_option(const struct my_option *, const char *,
                                         const char *);
static int init_thread_environment();
static char *get_relative_path(const char *path);
static int fix_paths(void);
#ifndef _WIN32
void handle_connections_sockets();
#endif

static bool read_init_file(char *file_name);
pthread_handler_t handle_slave(void *arg);
static void clean_up(bool print_message);
static int test_if_case_insensitive(const char *dir_name);

#ifndef EMBEDDED_LIBRARY
static bool pid_file_created= false;
static void usage(void);
static void start_signal_handler(void);
static void clean_up_mutexes(void);
static void wait_for_signal_thread_to_end(void);
static void create_pid_file();
ATTRIBUTE_NORETURN static void mysqld_exit(int exit_code);
#endif
static void delete_pid_file(myf flags);
static void end_ssl();


#ifndef EMBEDDED_LIBRARY
extern Atomic_counter<uint32_t> local_connection_thread_count;

uint THD_count::connection_thd_count()
{
  return value() -
    binlog_dump_thread_count -
    local_connection_thread_count;
}


/****************************************************************************
** Code to end mysqld
****************************************************************************/

/* common callee of two shutdown phases */
static void kill_thread(THD *thd)
{
  mysql_mutex_lock(&thd->LOCK_thd_kill);
  thd->abort_current_cond_wait(true);
  mysql_mutex_unlock(&thd->LOCK_thd_kill);
}


/**
  First shutdown everything but slave threads and binlog dump connections
*/
static my_bool kill_thread_phase_1(THD *thd, void *)
{
  DBUG_PRINT("quit", ("Informing thread %ld that it's time to die",
                      (ulong) thd->thread_id));

  if (thd->slave_thread || thd->is_binlog_dump_thread())
    return 0;

  if (DBUG_IF("only_kill_system_threads") && !thd->system_thread)
    return 0;
  if (DBUG_IF("only_kill_system_threads_no_loop") && !thd->system_thread)
    return 0;

  thd->awake(KILL_SERVER_HARD);
  return 0;
}


/**
  Last shutdown binlog dump connections
*/
static my_bool kill_thread_phase_2(THD *thd, void *)
{
  if (shutdown_wait_for_slaves && thd->is_binlog_dump_thread())
  {
    thd->set_killed(KILL_SERVER);
  }
  else
  {
    thd->set_killed(KILL_SERVER_HARD);
    MYSQL_CALLBACK(thread_scheduler, post_kill_notification, (thd));
  }
  kill_thread(thd);
  return 0;
}


/* associated with the kill thread phase 1 */
static my_bool warn_threads_active_after_phase_1(THD *thd, void *)
{
  if (!thd->is_binlog_dump_thread() && thd->vio_ok())
    sql_print_warning("%s: Thread %llu (user : '%s') did not exit\n", my_progname,
                      (ulonglong) thd->thread_id,
                      (thd->main_security_ctx.user ?
                       thd->main_security_ctx.user : ""));
  return 0;
}


/* associated with the kill thread phase 2 */
static my_bool warn_threads_active_after_phase_2(THD *thd, void *)
{
  mysql_mutex_lock(&thd->LOCK_thd_data);
  // dump thread may not have yet (or already) current_linfo set
  sql_print_warning("Dump thread %llu last sent to server %lu "
                    "binlog file:pos %s:%llu",
                    thd->thread_id, thd->variables.server_id,
                    thd->current_linfo ?
                    my_basename(thd->current_linfo->log_file_name) : "NULL",
                    thd->current_linfo ? thd->current_linfo->pos : 0);
  mysql_mutex_unlock(&thd->LOCK_thd_data);

  return 0;
}


/**
  Kills main thread.

  @note this function is responsible for setting abort_loop and breaking
  poll() in main thread. Shutdown as such is supposed to be performed by main
  thread itself.
*/

static void break_connect_loop()
{
  abort_loop= 1;

#if defined(_WIN32)
  mysqld_win_initiate_shutdown();
#else
  mysql_mutex_lock(&LOCK_start_thread);
  if (termination_event_fd >= 0)
  {
    uint64_t u= 1;
    if(write(termination_event_fd, &u, sizeof(uint64_t)) < 0)
    {
      sql_print_error("Couldn't send event to terminate listen loop");
      abort();
    }
  }
  mysql_mutex_unlock(&LOCK_start_thread);
#endif /* _WIN32 */
}


/**
  A wrapper around kill_main_thrad().

  Sets shutdown user. This function may be called by multiple threads
  concurrently, thus it performs safe update of shutdown_user
  (first thread wins).
*/

void kill_mysql(THD *thd)
{
  char user_host_buff[MAX_USER_HOST_SIZE + 1];
  char *user, *expected_shutdown_user= 0;

  make_user_name(thd, user_host_buff);

  if ((user= my_strdup(PSI_NOT_INSTRUMENTED, user_host_buff, MYF(0))) &&
      !shutdown_user.compare_exchange_strong(expected_shutdown_user,
                                             user,
                                             std::memory_order_relaxed,
                                             std::memory_order_relaxed))
  {
    my_free(user);
  }

  shutdown_thread_id= thd->thread_id;
  DBUG_EXECUTE_IF("mysql_admin_shutdown_wait_for_slaves",
                  thd->lex->is_shutdown_wait_for_slaves= true;);
#ifdef ENABLED_DEBUG_SYNC
  DBUG_EXECUTE_IF("simulate_delay_at_shutdown",
                  {
                    DBUG_ASSERT(binlog_dump_thread_count == 3);
                    const char act[]=
                      "now "
                      "SIGNAL greetings_from_kill_mysql";
                    DBUG_ASSERT(!debug_sync_set_action(thd,
                                                       STRING_WITH_LEN(act)));
                  };);
#endif

  if (thd->lex->is_shutdown_wait_for_slaves)
    shutdown_wait_for_slaves= true;
  break_connect_loop();
}


static void close_connections(void)
{
  DBUG_ENTER("close_connections");

  /* Clear thread cache */
  thread_cache.final_flush();

  /* Abort listening to new connections */
  DBUG_PRINT("quit",("Closing sockets"));
  /* Protect against pthread_kill() calling close_server_sock(*) */
  mysql_mutex_lock(&LOCK_start_thread);
  for (uint i= 0 ; i < listen_sockets.elements() ; i++)
  {
    MYSQL_SOCKET *sock= listen_sockets.get_pos(i);
    (void) mysql_socket_close(*sock);
    if (sock->is_unix_domain_socket && !systemd_sock_activation)
    {
      (void) unlink(mysqld_unix_port);
    }
  }
  /*
    The following is needed to the threads stuck in
    setup_connection_thread_globals()
    to continue.
  */
  listen_sockets.free_memory();
  mysql_mutex_unlock(&LOCK_start_thread);

  while (CONNECT::count)
    my_sleep(100);

  /*
    First signal all threads that it's time to die
    This will give the threads some time to gracefully abort their
    statements and inform their clients that the server is about to die.
  */
  server_threads.iterate(kill_thread_phase_1);

  /*
    If we are waiting on any ACKs, delay killing the thread until either an ACK
    is received or the timeout is hit.
  */
  if (shutdown_wait_for_slaves && repl_semisync_master.get_master_enabled())
  {
    repl_semisync_master.await_all_slave_replies(
        "Delaying shutdown to await semi-sync ACK");
  }

  Events::deinit();
  slave_prepare_for_shutdown();
  ack_receiver.stop();

  /*
    Give threads time to die.

    In 5.5, this was waiting 100 rounds @ 20 milliseconds/round, so as little
    as 2 seconds, depending on thread scheduling.

    From 10.0, we increase this to 1000 rounds / 20 seconds. The rationale is
    that on a server with heavy I/O load, it is quite possible for eg. an
    fsync() of the binlog or whatever to cause something like LOCK_log to be
    held for more than 2 seconds. We do not want to force kill threads in
    such cases, if it can be avoided. Note that normally, the wait will be
    much smaller than even 2 seconds, this is only a safety fallback against
    stuck threads so server shutdown is not held up forever.
  */
  DBUG_PRINT("info", ("THD_count: %u", THD_count::value()));

  for (int i= 0; THD_count::connection_thd_count() && i < 1000; i++)
  {
    if (DBUG_IF("only_kill_system_threads_no_loop"))
      break;
    my_sleep(20000);
  }

  if (global_system_variables.log_warnings)
    server_threads.iterate(warn_threads_active_after_phase_1);

#ifdef WITH_WSREP
  if (wsrep_inited == 1)
  {
    wsrep_deinit(true);
  }
  wsrep_sst_auth_free();
#endif
  /* All threads has now been aborted */
  DBUG_PRINT("quit", ("Waiting for threads to die (count=%u)",
                      THD_count::connection_thd_count()));

  while (THD_count::connection_thd_count())
  {
    if (DBUG_IF("only_kill_system_threads_no_loop"))
      break;
    my_sleep(1000);
  }

  /* Kill phase 2 */
  server_threads.iterate(kill_thread_phase_2);
  for (uint64 i= 0; THD_count::value() > local_connection_thread_count; i++)
  {
    /*
      This time the warnings are emitted within the loop to provide a
      dynamic view on the shutdown status through the errorlog.
    */
    if (global_system_variables.log_warnings > 2 && i % 60000 == 0)
      server_threads.iterate(warn_threads_active_after_phase_2);
    my_sleep(1000);
  }
  /* End of kill phase 2 */

  DBUG_PRINT("quit",("close_connections thread"));
  DBUG_VOID_RETURN;
}

#endif /*EMBEDDED_LIBRARY*/


extern "C" sig_handler print_signal_warning(int sig)
{
  if (global_system_variables.log_warnings)
    sql_print_warning("Got signal %d from thread %u", sig,
                      (uint)my_thread_id());
#ifdef SIGNAL_HANDLER_RESET_ON_DELIVERY
  my_sigset(sig,print_signal_warning);		/* int. thread system calls */
#endif
}

#ifdef _WIN32
typedef void (*report_svc_status_t)(DWORD current_state, DWORD win32_exit_code,
                                    DWORD wait_hint);
static void dummy_svc_status(DWORD, DWORD, DWORD) {}
static report_svc_status_t my_report_svc_status= dummy_svc_status;
#endif

#ifndef EMBEDDED_LIBRARY
extern "C" void unireg_abort(int exit_code)
{
  DBUG_ENTER("unireg_abort");

  if (opt_help)
    usage();
  else if (exit_code)
    sql_print_error("Aborting");
  /* Don't write more notes to the log to not hide error message */
  disable_log_notes= 1;

#ifdef WITH_WSREP
  // Note that we do not have thd here, thus can't use
  // WSREP(thd)

  if (WSREP_ON &&
      Wsrep_server_state::is_inited() &&
      Wsrep_server_state::instance().state() != wsrep::server_state::s_disconnected)
  {
    /*
      This is an abort situation, we cannot expect to gracefully close all
      wsrep threads here, we can only diconnect from service
    */
    wsrep_close_client_connections(FALSE);
    Wsrep_server_state::instance().disconnect();
    WSREP_INFO("Service disconnected.");
    wsrep_close_threads(NULL); /* this won't close all threads */
    sleep(1); /* so give some time to exit for those which can */
    WSREP_INFO("Some threads may fail to exit.");
  }

  if (WSREP_ON && wsrep_inited)
  {
    wsrep_deinit(true);
    wsrep_deinit_server();
  }
  wsrep_sst_auth_free();
#endif // WITH_WSREP

  clean_up(!opt_abort && (exit_code || !opt_bootstrap)); /* purecov: inspected */
  DBUG_PRINT("quit",("done with cleanup in unireg_abort"));
  mysqld_exit(exit_code);
}

static void mysqld_exit(int exit_code)
{
  DBUG_ENTER("mysqld_exit");
  rpl_deinit_gtid_waiting();
  rpl_deinit_gtid_slave_state();
  wait_for_signal_thread_to_end();
#ifdef WITH_WSREP
  wsrep_deinit_server();
  wsrep_sst_auth_free();
#endif /* WITH_WSREP */
  mysql_audit_finalize();
  clean_up_mutexes();
  my_end((opt_endinfo ? MY_CHECK_ERROR | MY_GIVE_INFO : 0));
#ifdef WITH_PERFSCHEMA_STORAGE_ENGINE
  shutdown_performance_schema();        // we do it as late as possible
#endif
  set_malloc_size_cb(NULL);
  if (global_status_var.global_memory_used)
  {
    fprintf(stderr, "Warning: Memory not freed: %lld\n",
            (longlong) global_status_var.global_memory_used);
    if (exit_code == 0 || opt_endinfo)
      SAFEMALLOC_REPORT_MEMORY(0);
  }
  DBUG_LEAVE;
#ifdef _WIN32
  my_report_svc_status(SERVICE_STOPPED, exit_code, 0);
#endif
  sd_notify(0, "STATUS=MariaDB server is down");
  exit(exit_code); /* purecov: inspected */
}

#endif /* !EMBEDDED_LIBRARY */

static void clean_up(bool print_message)
{
  DBUG_PRINT("exit",("clean_up"));
  if (cleanup_done++)
    return; /* purecov: inspected */

#ifdef HAVE_REPLICATION
  // We must call end_slave() as clean_up may have been called during startup
  end_slave();
  if (use_slave_mask)
    my_bitmap_free(&slave_error_mask);
#endif
  stop_handle_manager();
  ddl_log_release();

  logger.cleanup_base();

  injector::free_instance();
  mysql_bin_log.cleanup();
  Gtid_index_writer::gtid_index_cleanup();

  my_tz_free();
  my_dboptions_cache_free();
  ignore_db_dirs_free();
  servers_free(1);
#ifndef NO_EMBEDDED_ACCESS_CHECKS
  acl_free(1);
  grant_free();
#endif
  query_cache_destroy();
  hostname_cache_free();
  item_func_sleep_free();
  lex_free();				/* Free some memory */
  item_create_cleanup();
  cleanup_json_schema_keyword_hash();
  tdc_start_shutdown();
#ifdef HAVE_REPLICATION
  semi_sync_master_deinit();
#endif
  plugin_shutdown();
  udf_free();
  ha_end();
  if (tc_log)
    tc_log->close();
  xid_cache_free();
  tdc_deinit();
  mdl_destroy();
  dflt_key_cache= 0;
  key_caches.delete_elements(free_key_cache);
  free_all_optimizer_costs();
  wt_end();
  multi_keycache_free();
  sp_cache_end();
  free_status_vars();
  end_thr_timer();
  my_free_open_file_info();
  if (defaults_argv)
    free_defaults(defaults_argv);
  free_tmpdir(&mysql_tmpdir_list);
  my_bitmap_free(&temp_pool);
  free_max_user_conn();
  free_global_user_stats();
  free_global_client_stats();
  free_global_table_stats();
  free_global_index_stats();
  delete_dynamic(&all_options);                 // This should be empty
  free_all_rpl_filters();
  wsrep_thr_deinit();
  my_uuid_end();
  delete type_handler_data;
  delete binlog_filter;
  delete global_rpl_filter;
  end_ssl();
#ifndef EMBEDDED_LIBRARY
  vio_end();
  listen_sockets.free_memory();
#endif /*!EMBEDDED_LIBRARY*/
#if defined(ENABLED_DEBUG_SYNC)
  /* End the debug sync facility. See debug_sync.cc. */
  debug_sync_end();
#endif /* defined(ENABLED_DEBUG_SYNC) */

  delete_pid_file(MYF(0));

  if (print_message && my_default_lc_messages && server_start_time)
    sql_print_information(ER_DEFAULT(ER_SHUTDOWN_COMPLETE),my_progname);
  MYSQL_CALLBACK(thread_scheduler, end, ());
  thread_scheduler= 0;
  mysql_library_end();
  finish_client_errs();
  free_root(&startup_root, MYF(0));
  protect_root(&read_only_root, PROT_READ | PROT_WRITE);
  free_root(&read_only_root, MYF(0));
  cleanup_errmsgs();
  free_error_messages();
  /* Tell main we are ready */
  logger.cleanup_end();
  sys_var_end();
  free_charsets();

  my_free(const_cast<char*>(log_bin_basename));
  my_free(const_cast<char*>(log_bin_index));
#ifndef EMBEDDED_LIBRARY
  my_free(const_cast<char*>(relay_log_basename));
  my_free(const_cast<char*>(relay_log_index));
#endif
  free_list(opt_plugin_load_list_ptr);
  destroy_proxy_protocol_networks();

  /*
    The following lines may never be executed as the main thread may have
    killed us
  */
  DBUG_PRINT("quit", ("done with cleanup"));
} /* clean_up */


#ifndef EMBEDDED_LIBRARY

/**
  This is mainly needed when running with purify, but it's still nice to
  know that all child threads have died when mysqld exits.
*/
static void wait_for_signal_thread_to_end()
{
#ifndef _WIN32
  /*
    Wait up to 10 seconds for signal thread to die. We use this mainly to
    avoid getting warnings that my_thread_end has not been called
  */
  for (uint i= 0 ; i < 100 && signal_thread_in_use; i++)
  {
    kill(getpid(), MYSQL_KILL_SIGNAL);
    my_sleep(100);  // Give it time to die
  }
#endif
}
#endif /*EMBEDDED_LIBRARY*/

static void clean_up_mutexes()
{
  DBUG_ENTER("clean_up_mutexes");
  server_threads.destroy();
  thread_cache.destroy();
  mysql_rwlock_destroy(&LOCK_grant);
  mysql_mutex_destroy(&LOCK_start_thread);
  mysql_mutex_destroy(&LOCK_status);
  mysql_rwlock_destroy(&LOCK_all_status_vars);
  mysql_mutex_destroy(&LOCK_delayed_insert);
  mysql_mutex_destroy(&LOCK_delayed_status);
  mysql_mutex_destroy(&LOCK_delayed_create);
  mysql_mutex_destroy(&LOCK_crypt);
  mysql_mutex_destroy(&LOCK_user_conn);
  mysql_mutex_destroy(&LOCK_thread_id);
  mysql_mutex_destroy(&LOCK_stats);
  mysql_mutex_destroy(&LOCK_global_user_client_stats);
  mysql_mutex_destroy(&LOCK_global_table_stats);
  mysql_mutex_destroy(&LOCK_global_index_stats);
#ifdef HAVE_OPENSSL
  mysql_mutex_destroy(&LOCK_des_key_file);
#if defined(HAVE_OPENSSL10) && !defined(HAVE_WOLFSSL)
  for (int i= 0; i < CRYPTO_num_locks(); ++i)
    mysql_rwlock_destroy(&openssl_stdlocks[i].lock);
  OPENSSL_free(openssl_stdlocks);
#endif /* HAVE_OPENSSL10 */
#endif /* HAVE_OPENSSL */
#ifdef HAVE_REPLICATION
  mysql_mutex_destroy(&LOCK_rpl_status);
#endif /* HAVE_REPLICATION */
  mysql_mutex_destroy(&LOCK_active_mi);
  mysql_rwlock_destroy(&LOCK_ssl_refresh);
  mysql_mutex_destroy(&LOCK_backup_log);
  mysql_mutex_destroy(&LOCK_optimizer_costs);
  mysql_mutex_destroy(&LOCK_temp_pool);
  mysql_rwlock_destroy(&LOCK_sys_init_connect);
  mysql_rwlock_destroy(&LOCK_sys_init_slave);
  mysql_mutex_destroy(&LOCK_global_system_variables);
  mysql_prlock_destroy(&LOCK_system_variables_hash);
  mysql_mutex_destroy(&LOCK_short_uuid_generator);
  mysql_mutex_destroy(&LOCK_prepared_stmt_count);
  mysql_mutex_destroy(&LOCK_error_messages);
  mysql_cond_destroy(&COND_start_thread);
  mysql_mutex_destroy(&LOCK_server_started);
  mysql_cond_destroy(&COND_server_started);
  mysql_mutex_destroy(&LOCK_prepare_ordered);
  mysql_cond_destroy(&COND_prepare_ordered);
  mysql_mutex_destroy(&LOCK_after_binlog_sync);
  mysql_mutex_destroy(&LOCK_commit_ordered);
#ifndef EMBEDDED_LIBRARY
  mysql_mutex_destroy(&LOCK_error_log);
#endif
  DBUG_VOID_RETURN;
}


/****************************************************************************
** Init IP and UNIX socket
****************************************************************************/

#ifdef EMBEDDED_LIBRARY
void close_connection(THD *thd, uint sql_errno)
{
}
#else
static void set_ports()
{
  char	*env;
  if (!mysqld_port && !opt_disable_networking)
  {					// Get port if not from commandline
    mysqld_port= MYSQL_PORT;

    /*
      if builder specifically requested a default port, use that
      (even if it coincides with our factory default).
      only if they didn't do we check /etc/services (and, failing
      on that, fall back to the factory default of 3306).
      either default can be overridden by the environment variable
      MYSQL_TCP_PORT, which in turn can be overridden with command
      line options.
    */

#if MYSQL_PORT_DEFAULT == 0
# if !__has_feature(memory_sanitizer) // Work around MSAN deficiency
    struct  servent *serv_ptr;
    if ((serv_ptr= getservbyname("mysql", "tcp")))
      SYSVAR_AUTOSIZE(mysqld_port, ntohs((u_short) serv_ptr->s_port));
# endif
#endif
    if ((env = getenv("MYSQL_TCP_PORT")))
    {
      mysqld_port= (uint) atoi(env);
      set_sys_var_value_origin(&mysqld_port, sys_var::ENV);
    }
  }
  if (!mysqld_unix_port)
  {
#ifdef _WIN32
    mysqld_unix_port= (char*) MYSQL_NAMEDPIPE;
#else
    mysqld_unix_port= (char*) MYSQL_UNIX_ADDR;
#endif
    if ((env = getenv("MYSQL_UNIX_PORT")))
    {
      mysqld_unix_port= env;
      set_sys_var_value_origin(&mysqld_unix_port, sys_var::ENV);
    }
  }
}

/* Change to run as another user if started with --user */

static struct passwd *check_user(const char *user)
{
  myf flags= 0;
  if (global_system_variables.log_warnings)
    flags|= MY_WME;
  if (!opt_bootstrap && !opt_help)
    flags|= MY_FAE;

  struct passwd *tmp_user_info= my_check_user(user, MYF(flags));

  if (!tmp_user_info && my_errno==EINVAL && (flags & MY_FAE))
    unireg_abort(1);

  return tmp_user_info;
}

static inline void allow_coredumps()
{
#ifdef PR_SET_DUMPABLE
  if (test_flags & TEST_CORE_ON_SIGNAL)
  {
    /* inform kernel that process is dumpable */
    (void) prctl(PR_SET_DUMPABLE, 1);
  }
#endif
}


static void set_user(const char *user, struct passwd *user_info_arg)
{
  /*
    We can get a SIGSEGV when calling initgroups() on some systems when NSS
    is configured to use LDAP and the server is statically linked.  We set
    calling_initgroups as a flag to the SIGSEGV handler that is then used to
    output a specific message to help the user resolve this problem.
  */
  calling_initgroups= 1;
  int res= my_set_user(user, user_info_arg, MYF(MY_WME));
  calling_initgroups= 0;
  if (res)
    unireg_abort(1);
  allow_coredumps();
}

#if !defined(_WIN32)
static void set_effective_user(struct passwd *user_info_arg)
{
  DBUG_ASSERT(user_info_arg != 0);
  if (setregid((gid_t)-1, user_info_arg->pw_gid) == -1)
  {
    sql_perror("setregid");
    unireg_abort(1);
  }
  if (setreuid((uid_t)-1, user_info_arg->pw_uid) == -1)
  {
    sql_perror("setreuid");
    unireg_abort(1);
  }
  allow_coredumps();
}
#endif

/** Change root user if started with @c --chroot . */
static void set_root(const char *path)
{
#if !defined(_WIN32)
  if (chroot(path) == -1)
  {
    sql_perror("chroot");
    unireg_abort(1);
  }
  my_setwd("/", MYF(0));
#endif
}

/**
   Activate usage of a tcp port
*/

static void activate_tcp_port(uint port,
                              Dynamic_array<MYSQL_SOCKET> *sockets,
                              bool is_extra_port= false)
{
  struct addrinfo *ai, *a = NULL, *head = NULL;
  struct addrinfo hints;
  int error;
  int	arg;
  char port_buf[NI_MAXSERV];
  const char *real_bind_addr_str;
  MYSQL_SOCKET ip_sock= MYSQL_INVALID_SOCKET;
  DBUG_ENTER("activate_tcp_port");
  DBUG_PRINT("general",("IP Socket is %d",port));

  bzero(&hints, sizeof (hints));
  hints.ai_flags= AI_PASSIVE;
  hints.ai_socktype= SOCK_STREAM;
  hints.ai_family= AF_UNSPEC;
  
  if (my_bind_addr_str && strcmp(my_bind_addr_str, "*") == 0)
    real_bind_addr_str= NULL; // windows doesn't seem to support * here
  else
    real_bind_addr_str= my_bind_addr_str;

  my_snprintf(port_buf, NI_MAXSERV, "%d", port);

  if (real_bind_addr_str && *real_bind_addr_str)
  {

    char *end;
    char address[FN_REFLEN];

    do
    {
      end= strcend(real_bind_addr_str, ',');
      strmake(address, real_bind_addr_str, (uint) (end - real_bind_addr_str));

      error= getaddrinfo(address, port_buf, &hints, &ai);
      if (unlikely(error != 0))
      {
        DBUG_PRINT("error", ("Got error: %d from getaddrinfo()", error));

        sql_print_error("%s: %s", ER_DEFAULT(ER_IPSOCK_ERROR),
                        gai_strerror(error));
        unireg_abort(1); /* purecov: tested */
      }

      if (!head)
      {
        head= ai;
      }
      if (a)
      {
        a->ai_next= ai;
      }
      a= ai;
      while (a->ai_next)
      {
        a= a->ai_next;
      }

      real_bind_addr_str= end + 1;
    } while (*end);
  }
  else
  {
    error= getaddrinfo(real_bind_addr_str, port_buf, &hints, &ai);
    head= ai;
  }

  for (a= head; a != NULL; a= a->ai_next)
  {
    ip_sock= mysql_socket_socket(key_socket_tcpip, a->ai_family,
                                 a->ai_socktype, a->ai_protocol);

    char ip_addr[INET6_ADDRSTRLEN];
    if (vio_get_normalized_ip_string(a->ai_addr, a->ai_addrlen,
                                     ip_addr, sizeof (ip_addr)))
    {
      ip_addr[0]= 0;
    }

    if (mysql_socket_getfd(ip_sock) == INVALID_SOCKET)
    {
      sql_print_message_func func= real_bind_addr_str ? sql_print_error
                                                      : sql_print_warning;
      func("Failed to create a socket for %s '%s': errno: %d.",
           (a->ai_family == AF_INET) ? "IPv4" : "IPv6",
           (const char *) ip_addr, (int) socket_errno);
    }
    else 
    {
      ip_sock.address_family= a->ai_family;
      sql_print_information("Server socket created on IP: '%s'.",
                          (const char *) ip_addr);

      if (mysql_socket_getfd(ip_sock) == INVALID_SOCKET)
      {
        DBUG_PRINT("error",("Got error: %d from socket()",socket_errno));
        sql_perror(ER_DEFAULT(ER_IPSOCK_ERROR));  /* purecov: tested */
        unireg_abort(1);                          /* purecov: tested */
      }

      mysql_socket_set_thread_owner(ip_sock);

#ifndef _WIN32
      /*
        We should not use SO_REUSEADDR on windows as this would enable a
        user to open two mysqld servers with the same TCP/IP port.
      */
      arg= 1;
      (void) mysql_socket_setsockopt(ip_sock, SOL_SOCKET, SO_REUSEADDR,
                                     (char*)&arg, sizeof(arg));
#endif /* _WIN32 */

#ifdef IPV6_V6ONLY
      /*
        If an address name resolves to both IPv4 and IPv6 addresses, the server
        will listen on them both. With IPV6_V6ONLY unset, listening on an IPv6
        wildcard address may cause listening on an IPv4 wildcard address
        to fail. That's why IPV6_V6ONLY needs to be forcefully turned on.
      */
      if (a->ai_family == AF_INET6)
      {
        arg= 1;
        (void) mysql_socket_setsockopt(ip_sock, IPPROTO_IPV6, IPV6_V6ONLY,
                                       (char*)&arg, sizeof(arg));
      }
#endif

#ifdef IP_FREEBIND
      arg= 1;
      (void) mysql_socket_setsockopt(ip_sock, IPPROTO_IP, IP_FREEBIND,
                                     (char*) &arg, sizeof(arg));
#endif
      /*
        Sometimes the port is not released fast enough when stopping and
        restarting the server. This happens quite often with the test suite
        on busy Linux systems. Retry to bind the address at these intervals:
        Sleep intervals: 1, 2, 4,  6,  9, 13, 17, 22, ...
        Retry at second: 1, 3, 7, 13, 22, 35, 52, 74, ...
        Limit the sequence by mysqld_port_timeout (set --port-open-timeout=#).
      */
      int ret;
      uint waited, retry, this_wait;
      for (waited= 0, retry= 1; ; retry++, waited+= this_wait)
      {
        if (((ret= mysql_socket_bind(ip_sock, a->ai_addr, a->ai_addrlen)) >= 0 )
            || (socket_errno != SOCKET_EADDRINUSE)
            || (waited >= mysqld_port_timeout))
          break;
        sql_print_information("Retrying bind on TCP/IP port %u", port);
        this_wait= retry * retry / 3 + 1;
        sleep(this_wait);
      }

      if (ret < 0)
      {
        char buff[100];
        int s_errno= socket_errno;
        sprintf(buff, "Can't start server: Bind on TCP/IP port. Got error: %d",
                (int) s_errno);
        sql_perror(buff);
        /*
          Linux will quite happily bind to addresses not present. The
          mtr test main.bind_multiple_addresses_resolution relies on this.
          For Windows, this is fatal and generates the error:
            WSAEADDRNOTAVAIL: The requested address is not valid in its context
          In this case, where multiple addresses where specified, maybe
          we can live with an error in the log and hope the other addresses
          are successful. We catch if no successful bindings occur at the
          end of this function.

          FreeBSD returns EADDRNOTAVAIL, and EADDRNOTAVAIL is even in Linux
          manual pages. So may was well apply uniform behaviour.
        */
#ifdef _WIN32
        if (s_errno == WSAEADDRNOTAVAIL)
	  continue;
#endif
#ifdef EADDRNOTAVAIL
        if (s_errno == EADDRNOTAVAIL)
	  continue;
#endif
        sql_print_error("Do you already have another server running on "
                        "port: %u ?", port);
        unireg_abort(1);
      }
      if (mysql_socket_listen(ip_sock,(int) back_log) < 0)
      {
        sql_perror("Can't start server: listen() on TCP/IP port");
        sql_print_error("listen() on TCP/IP failed with error %d",
                        socket_errno);
        unireg_abort(1);
      }

#ifdef FD_CLOEXEC
      (void) fcntl(mysql_socket_getfd(ip_sock), F_SETFD, FD_CLOEXEC);
#endif
      ip_sock.is_extra_port= is_extra_port;
      sockets->push(ip_sock);
    }
  }

  freeaddrinfo(head);
  if (head && sockets->size() == 0)
  {
    sql_print_error("No TCP address could be bound to");
    unireg_abort(1);
  }
  DBUG_VOID_RETURN;
}


/**
   Activate usage of a systemd activated sockets
   i.e started by mariadb.socket
*/

static void use_systemd_activated_sockets()
{
#ifndef __linux__
  return;
#else
  char **names = NULL;
  int sd_sockets;
  DBUG_ENTER("use_systemd_activated_sockets");

  sd_sockets= sd_listen_fds_with_names(0, &names);

  if (!sd_sockets)
    DBUG_VOID_RETURN;

  DBUG_PRINT("general",("Systemd listen_fds is %d", sd_sockets));
  while (sd_sockets--)
  {
    MYSQL_SOCKET sock;
    int stype= 0, accepting= 0, getnameinfo_err;
    socklen_t l;
    union
    {
          struct sockaddr sa;
          struct sockaddr_storage storage;
          struct sockaddr_in in;
          struct sockaddr_in6 in6;
          struct sockaddr_un un;
    } addr;
    SOCKET_SIZE_TYPE addrlen= sizeof(addr);
    char hbuf[NI_MAXHOST], sbuf[NI_MAXSERV];

    int fd= SD_LISTEN_FDS_START + sd_sockets;

    if (getsockname(fd, &addr.sa, &addrlen))
    {
      sql_print_error("Unable to getsockname on systemd socket activation socket %d,"
                      " errno %d", fd, errno);
      goto err;
    }

    l= sizeof(stype);
    if (getsockopt(fd, SOL_SOCKET, SO_TYPE, &stype, &l) < 0)
    {
      sql_print_error("Unable to getsockopt(SOL_SOCKET, SO_TYPE) on"
                      " systemd socket activation socket %d,"
                      " errno %d", fd, errno);
      goto err;
    }

    if (stype != SOCK_STREAM)
    {
      sql_print_error("Unknown systemd socket activation socket %d,"
                      " not of type SOCK_STREAM - type %d", fd, stype);
      goto err;
    }

    l= sizeof(accepting);
    if (getsockopt(fd, SOL_SOCKET, SO_ACCEPTCONN, &accepting, &l) < 0)
    {
      sql_print_error("Unable to getsockopt(SOL_SOCKET, SO_ACCEPTCONN) on"
                      " systemd socket activation socket %d,"
                      " errno %d", fd, errno);
      goto err;
    }

    if (!accepting)
    {
      sql_print_error("Unknown systemd socket activation socket %d,"
                      " is not listening", fd);
      goto err;
    }

    switch (addr.sa.sa_family)
    {
    case AF_INET:
      sock= mysql_socket_fd(key_socket_tcpip, fd);
      sock.is_unix_domain_socket= 0;
      mysqld_port= ntohs(addr.in.sin_port);
      break;
    case AF_INET6:
      sock= mysql_socket_fd(key_socket_tcpip, fd);
      sock.is_unix_domain_socket= 0;
      mysqld_port= ntohs(addr.in6.sin6_port);
      break;
    case AF_UNIX:
      sock= mysql_socket_fd(key_socket_unix, fd);
      sock.is_unix_domain_socket= 1;
      break;
    default:
      sql_print_error("Unknown systemd socket activation socket %d,"
                      " not UNIX or INET socket", fd);
      goto err;
    }

    /*
      We check names!=NULL here because sd_listen_fds_with_names maybe
      just sd_listen_fds on older pre v227 systemd
    */
    sock.is_extra_port= names && strcmp(names[sd_sockets], "extra") == 0;

    if (addr.sa.sa_family == AF_UNIX)
    {
      /*
        Handle abstract sockets and present them in @ form.
      */
      if (addr.un.sun_path[0] == '\0')
        addr.un.sun_path[0] = '@';
      sql_print_information("Using systemd activated unix socket %s%s",
                            addr.un.sun_path, sock.is_extra_port ? " (extra)" : "");
      memset(addr.un.sun_path, 0, sizeof(addr.un.sun_path));
    }
    else
    {
      getnameinfo_err= getnameinfo(&addr.sa, addrlen, hbuf, sizeof(hbuf), sbuf,
                                   sizeof(sbuf), NI_NUMERICHOST | NI_NUMERICSERV);
      if (getnameinfo_err)
        sql_print_warning("getnameinfo() on systemd socket activation socket %d"
                          " failed with error %s(%d)", fd,
                          gai_strerror(getnameinfo_err), getnameinfo_err);
      else
        sql_print_information("Using systemd activated socket host %s port %s%s", hbuf, sbuf,
                              sock.is_extra_port ? " (extra)" : "");
    }

    mysql_socket_set_thread_owner(sock);
    listen_sockets.push(sock);
  }
  systemd_sock_activation= 1;
  free(names);

  DBUG_VOID_RETURN;

err:
  free(names);
  unireg_abort(1);
  DBUG_VOID_RETURN;
#endif /* __linux__ */
}


static void network_init(void)
{
#ifdef HAVE_SYS_UN_H
  struct sockaddr_un	UNIXaddr;
  int	arg;
#endif
  DBUG_ENTER("network_init");

  use_systemd_activated_sockets();

  if (MYSQL_CALLBACK_ELSE(thread_scheduler, init, (), 0))
    unireg_abort(1);			/* purecov: inspected */

  if (init_proxy_protocol_networks(my_proxy_protocol_networks))
    unireg_abort(1);

  set_ports();

  if (report_port == 0)
  {
    SYSVAR_AUTOSIZE(report_port, mysqld_port);
  }
#ifndef DBUG_OFF
  if (!opt_disable_networking)
    DBUG_ASSERT(report_port != 0);
#endif
  if (!opt_disable_networking && !opt_bootstrap && !systemd_sock_activation)
  {
    if (mysqld_port)
      activate_tcp_port(mysqld_port, &listen_sockets,
                        /* is_extra_port= */ false);
    if (mysqld_extra_port)
      activate_tcp_port(mysqld_extra_port, &listen_sockets,
                        /* is_extra_port= */ true);
  }

#if defined(HAVE_SYS_UN_H)
  /*
  ** Create the UNIX socket
  */
  if (mysqld_unix_port[0] && !opt_bootstrap && systemd_sock_activation==0)
  {
    MYSQL_SOCKET unix_sock= MYSQL_INVALID_SOCKET;
    size_t port_len;
    DBUG_PRINT("general",("UNIX Socket is %s",mysqld_unix_port));

    if ((port_len= strlen(mysqld_unix_port)) > sizeof(UNIXaddr.sun_path) - 1)
    {
      sql_print_error("The socket file path is too long (> %u): %s",
                      (uint) sizeof(UNIXaddr.sun_path) - 1, mysqld_unix_port);
      unireg_abort(1);
    }
    unix_sock= mysql_socket_socket(key_socket_unix, AF_UNIX, SOCK_STREAM, 0);
    if (mysql_socket_getfd(unix_sock) < 0)
    {
      sql_perror("Can't start server : UNIX Socket "); /* purecov: inspected */
      unireg_abort(1);				/* purecov: inspected */
    }

    unix_sock.is_unix_domain_socket= true;
    listen_sockets.push(unix_sock);
    unix_sock_is_online= true;
    mysql_socket_set_thread_owner(unix_sock);

    bzero((char*) &UNIXaddr, sizeof(UNIXaddr));
    UNIXaddr.sun_family = AF_UNIX;
    strmov(UNIXaddr.sun_path, mysqld_unix_port);
#if defined(__linux__)
    /* Abstract socket */
    if (mysqld_unix_port[0] == '@')
    {
      UNIXaddr.sun_path[0]= '\0';
      port_len+= offsetof(struct sockaddr_un, sun_path);
    }
    else
#endif
    {
      (void) unlink(mysqld_unix_port);
      port_len= sizeof(UNIXaddr);
    }
    arg= 1;
    (void) mysql_socket_setsockopt(unix_sock,SOL_SOCKET,SO_REUSEADDR,
                                   (char*)&arg, sizeof(arg));
    umask(0);
    if (mysql_socket_bind(unix_sock,
                          reinterpret_cast<struct sockaddr *>(&UNIXaddr),
                          port_len) < 0)
    {
      sql_perror("Can't start server : Bind on unix socket"); /* purecov: tested */
      sql_print_error("Do you already have another server running on socket: %s ?",mysqld_unix_port);
      unireg_abort(1);					/* purecov: tested */
    }
    umask(((~my_umask) & 0666));
#if defined(S_IFSOCK) && defined(SECURE_SOCKETS)
    (void) chmod(mysqld_unix_port,S_IFSOCK);	/* Fix solaris 2.6 bug */
#endif
    if (mysql_socket_listen(unix_sock,(int) back_log) < 0)
      sql_print_warning("listen() on Unix socket failed with error %d",
		      socket_errno);
#ifdef FD_CLOEXEC
    (void) fcntl(mysql_socket_getfd(unix_sock), F_SETFD, FD_CLOEXEC);
#endif
  }
#endif

#ifdef _WIN32
  network_init_win();
#endif

  DBUG_PRINT("info",("server started"));
  DBUG_VOID_RETURN;
}


/**
  Close a connection.

  @param thd        Thread handle.
  @param sql_errno  The error code to send before disconnect.

  @note
    For the connection that is doing shutdown, this is called twice
*/

void close_connection(THD *thd, uint sql_errno)
{
  int lvl= (thd->main_security_ctx.user ? 3 : 1);
  DBUG_ENTER("close_connection");

  if (sql_errno)
  {
    thd->protocol->net_send_error(thd, sql_errno, ER_DEFAULT(sql_errno), NULL);
    thd->print_aborted_warning(lvl, ER_DEFAULT(sql_errno));
  }
  else if (!thd->main_security_ctx.user)
    thd->print_aborted_warning(lvl, "This connection closed normally without"
                                    " authentication");

  thd->disconnect();

  MYSQL_CONNECTION_DONE((int) sql_errno, thd->thread_id);

  if (MYSQL_CONNECTION_DONE_ENABLED())
  {
    sleep(0); /* Workaround to avoid tailcall optimisation */
  }
  mysql_audit_notify_connection_disconnect(thd, sql_errno);
  DBUG_VOID_RETURN;
}


/** Called when mysqld is aborted with ^C */
/* ARGSUSED */
extern "C" sig_handler end_mysqld_signal(int sig __attribute__((unused)))
{
  DBUG_ENTER("end_mysqld_signal");
  /* Don't kill if signal thread is not running */
  if (signal_thread_in_use)
    break_connect_loop();                         // Take down mysqld nicely
  DBUG_VOID_RETURN;				/* purecov: deadcode */
}
#endif /* EMBEDDED_LIBRARY */


/*
  Unlink thd from global list of available connections

  SYNOPSIS
    unlink_thd()
    thd		 Thread handler
*/

void unlink_thd(THD *thd)
{
  DBUG_ENTER("unlink_thd");
  DBUG_PRINT("enter", ("thd: %p", thd));

  thd->cleanup();
  thd->add_status_to_global();
  server_threads.erase(thd);

#ifdef WITH_WSREP
  /*
    Do not decrement when its wsrep system thread. wsrep_applier is set for
    applier as well as rollbacker threads.
  */
  if (!thd->wsrep_applier)
#endif /* WITH_WSREP */
  --*thd->scheduler->connection_count;

  thd->free_connection();

  DBUG_VOID_RETURN;
}


#if defined(_WIN32)
/*
  If server is started as service, the service routine will set
  the callback function.
*/
void mysqld_set_service_status_callback(void (*r)(DWORD, DWORD, DWORD))
{
  my_report_svc_status= r;
}

static bool startup_complete()
{
  return hEventShutdown != NULL;
}

/**
  Initiates shutdown on Windows by setting shutdown event.
  Reports windows service status.

  If startup was not finished, terminates process (no good
  cleanup possible)
*/
void mysqld_win_initiate_shutdown()
{
  if (startup_complete())
  {
    my_report_svc_status(SERVICE_STOP_PENDING, 0, 0);
    abort_loop= 1;
    if (!SetEvent(hEventShutdown))
      /* This should never fail.*/
      abort();
  }
  else
  {
    my_report_svc_status(SERVICE_STOPPED, 1, 0);
    TerminateProcess(GetCurrentProcess(), 1);
  }
}

/*
  Signal when server has started and can accept connections.
*/
void mysqld_win_set_startup_complete()
{
  my_report_svc_status(SERVICE_RUNNING, 0, 0);
  DBUG_ASSERT(startup_complete());
}


void mysqld_win_extend_service_timeout(DWORD sec)
{
  my_report_svc_status((DWORD)-1, 0, 2*1000*sec);
}


void mysqld_win_set_service_name(const char *name)
{
  if (stricmp(name, "mysql"))
    load_default_groups[array_elements(load_default_groups) - 2]= name;
}

/*
  On Windows, we use native SetConsoleCtrlHandler for handle events like Ctrl-C
  with graceful shutdown.
  Also, we do not use signal(), but SetUnhandledExceptionFilter instead - as it
  provides possibility to pass the exception to just-in-time debugger, collect
  dumps and potentially also the exception and thread context used to output
  callstack.
*/

static BOOL WINAPI console_event_handler( DWORD type )
{
  static const char *names[]= {
   "CTRL_C_EVENT","CTRL_BREAK_EVENT", "CTRL_CLOSE_EVENT", "", "",
   "CTRL_LOGOFF_EVENT", "CTRL_SHUTDOWN_EVENT"};

  switch (type)
  {
  case CTRL_C_EVENT:
  case CTRL_BREAK_EVENT:
    sql_print_information("console_event_handler: received %s event, shutting down",
                          names[type]);
    mysqld_win_initiate_shutdown();
    return TRUE;
  case CTRL_CLOSE_EVENT:
    sql_print_information("console_event_handler: received CTRL_CLOSE_EVENT event, terminating");
    TerminateProcess(GetCurrentProcess(), 1);
    return TRUE;
  default:
    return FALSE;
  }
}


#ifdef DEBUG_UNHANDLED_EXCEPTION_FILTER
#define DEBUGGER_ATTACH_TIMEOUT 120
/*
  Wait for debugger to attach and break into debugger. If debugger is
  not attached, resume after timeout.
*/
static void wait_for_debugger(int timeout_sec)
{
   if(!IsDebuggerPresent())
   {
     int i;
     printf("Waiting for debugger to attach, pid=%u\n",GetCurrentProcessId());
     fflush(stdout);
     for(i= 0; i < timeout_sec; i++)
     {
       Sleep(1000);
       if(IsDebuggerPresent())
       {
         /* Break into debugger */
         __debugbreak();
         return;
       }
     }
     printf("pid=%u, debugger not attached after %d seconds, resuming\n",GetCurrentProcessId(),
       timeout_sec);
     fflush(stdout);
   }
}
#endif /* DEBUG_UNHANDLED_EXCEPTION_FILTER */

static LONG WINAPI my_unhandler_exception_filter(EXCEPTION_POINTERS *ex_pointers)
{
   static BOOL first_time= TRUE;
   if(!first_time)
   {
     /*
       This routine can be called twice, typically
       when detaching in JIT debugger.
       Return EXCEPTION_EXECUTE_HANDLER to terminate process.
     */
     return EXCEPTION_EXECUTE_HANDLER;
   }
   first_time= FALSE;
#ifdef DEBUG_UNHANDLED_EXCEPTION_FILTER
   /*
    Unfortunately there is no clean way to debug unhandled exception filters,
    as debugger does not stop there(also documented in MSDN) 
    To overcome, one could put a MessageBox, but this will not work in service.
    Better solution is to print error message and sleep some minutes 
    until debugger is attached
  */
  wait_for_debugger(DEBUGGER_ATTACH_TIMEOUT);
#endif /* DEBUG_UNHANDLED_EXCEPTION_FILTER */
  __try
  {
    my_set_exception_pointers(ex_pointers);
    handle_fatal_signal(ex_pointers->ExceptionRecord->ExceptionCode);
  }
  __except(EXCEPTION_EXECUTE_HANDLER)
  {
    DWORD written;
    const char msg[] = "Got exception in exception handler!\n";
    WriteFile(GetStdHandle(STD_OUTPUT_HANDLE),msg, sizeof(msg)-1, 
      &written,NULL);
  }
  /*
    Return EXCEPTION_CONTINUE_SEARCH to give JIT debugger
    (drwtsn32 or vsjitdebugger) possibility to attach,
    if JIT debugger is configured.
    Windows Error reporting might generate a dump here.
  */
  return EXCEPTION_CONTINUE_SEARCH;
}


void init_signals(void)
{
   SetConsoleCtrlHandler(console_event_handler,TRUE);

   /* Avoid MessageBox()es*/
  _CrtSetReportMode(_CRT_WARN, _CRTDBG_MODE_FILE);
  _CrtSetReportFile(_CRT_WARN, _CRTDBG_FILE_STDERR);
  _CrtSetReportMode(_CRT_ERROR, _CRTDBG_MODE_FILE);
  _CrtSetReportFile(_CRT_ERROR, _CRTDBG_FILE_STDERR);
  _CrtSetReportMode(_CRT_ASSERT, _CRTDBG_MODE_FILE);
  _CrtSetReportFile(_CRT_ASSERT, _CRTDBG_FILE_STDERR);

   /*
     Do not use SEM_NOGPFAULTERRORBOX in the following SetErrorMode (),
     because it would prevent JIT debugger and Windows error reporting
     from working. We need WER or JIT-debugging, since our own unhandled
     exception filter is not guaranteed to work in all situation
     (like heap corruption or stack overflow)
   */
  SetErrorMode(SetErrorMode(0) | SEM_FAILCRITICALERRORS
                               | SEM_NOOPENFILEERRORBOX);
  if(!opt_debugging)
    SetUnhandledExceptionFilter(my_unhandler_exception_filter);
}


static void start_signal_handler(void)
{
#ifndef EMBEDDED_LIBRARY
  // Save vm id of this process
  if (!opt_bootstrap)
    create_pid_file();
#endif /* EMBEDDED_LIBRARY */
}


static void check_data_home(const char *path)
{}

#endif /* _WIN32 */


#if BACKTRACE_DEMANGLE
#include <cxxabi.h>
extern "C" char *my_demangle(const char *mangled_name, int *status)
{
  return abi::__cxa_demangle(mangled_name, NULL, NULL, status);
}
#endif


#ifdef DBUG_ASSERT_AS_PRINTF
extern "C" void
mariadb_dbug_assert_failed(const char *assert_expr, const char *file,
                           unsigned long line)
{
  fprintf(stderr, "Warning: assertion failed: %s at %s line %lu\n",
          assert_expr, file, line);
  if (opt_stack_trace)
  {
    fprintf(stderr, "Attempting backtrace to find out the reason for the assert:\n");
    my_print_stacktrace(NULL, (ulong) my_thread_stack_size, 1);
  }
}
#endif /* DBUG_ASSERT_AS_PRINT */

#if !defined(_WIN32)
#ifndef SA_RESETHAND
#define SA_RESETHAND 0
#endif /* SA_RESETHAND */
#ifndef SA_NODEFER
#define SA_NODEFER 0
#endif /* SA_NODEFER */

#ifndef EMBEDDED_LIBRARY

void init_signals(void)
{
  sigset_t set;
  struct sigaction sa;
  DBUG_ENTER("init_signals");

  if (opt_stack_trace || (test_flags & TEST_CORE_ON_SIGNAL))
  {
    sa.sa_flags = SA_RESETHAND | SA_NODEFER;
    sigemptyset(&sa.sa_mask);
    sigprocmask(SIG_SETMASK,&sa.sa_mask,NULL);

#if defined(__amiga__)
    sa.sa_handler=(void(*)())handle_fatal_signal;
#else
    sa.sa_handler=handle_fatal_signal;
#endif
    sigaction(SIGSEGV, &sa, NULL);
    sigaction(SIGABRT, &sa, NULL);
#ifdef SIGBUS
    sigaction(SIGBUS, &sa, NULL);
#endif
    sigaction(SIGILL, &sa, NULL);
    sigaction(SIGFPE, &sa, NULL);
  }

#ifdef HAVE_GETRLIMIT
  if (test_flags & TEST_CORE_ON_SIGNAL)
  {
    /* Change limits so that we will get a core file */
    STRUCT_RLIMIT rl;
    rl.rlim_cur = rl.rlim_max = (rlim_t) RLIM_INFINITY;
    if (setrlimit(RLIMIT_CORE, &rl) && global_system_variables.log_warnings)
      sql_print_warning("setrlimit could not change the size of core files to 'infinity';  We may not be able to generate a core file on signals");
  }
#endif
  (void) sigemptyset(&set);
  my_sigset(SIGPIPE,SIG_IGN);
  sigaddset(&set,SIGPIPE);
#ifndef IGNORE_SIGHUP_SIGQUIT
  sigaddset(&set,SIGQUIT);
  sigaddset(&set,SIGHUP);
#endif
  sigaddset(&set,SIGTERM);

  /* Fix signals if blocked by parents (can happen on Mac OS X) */
  sigemptyset(&sa.sa_mask);
  sa.sa_flags = 0;
  sa.sa_handler = print_signal_warning;
  sigaction(SIGTERM, &sa, (struct sigaction*) 0);
  sa.sa_flags = 0;
  sa.sa_handler = print_signal_warning;
  sigaction(SIGHUP, &sa, (struct sigaction*) 0);
  if (test_flags & TEST_SIGINT)
  {
    /* Allow SIGINT to break mysqld. This is for debugging with --gdb */
    my_sigset(SIGINT, end_mysqld_signal);
    sigdelset(&set, SIGINT);
  }
  else
  {
    sigaddset(&set,SIGINT);
#ifdef SIGTSTP
    sigaddset(&set,SIGTSTP);
#endif
  }

  sigprocmask(SIG_SETMASK,&set,NULL);
  pthread_sigmask(SIG_SETMASK,&set,NULL);
  DBUG_VOID_RETURN;
}


static void start_signal_handler(void)
{
  int error;
  pthread_attr_t thr_attr;
  DBUG_ENTER("start_signal_handler");

  (void) pthread_attr_init(&thr_attr);
  pthread_attr_setscope(&thr_attr,PTHREAD_SCOPE_SYSTEM);
  (void) pthread_attr_setdetachstate(&thr_attr,PTHREAD_CREATE_DETACHED);
  (void) my_setstacksize(&thr_attr,my_thread_stack_size);

  mysql_mutex_lock(&LOCK_start_thread);
  if (unlikely((error= mysql_thread_create(key_thread_signal_hand,
                                           &signal_thread, &thr_attr,
                                           signal_hand, 0))))
  {
    sql_print_error("Can't create interrupt-thread (error %d, errno: %d)",
      error,errno);
    exit(1);
  }
  mysql_cond_wait(&COND_start_thread, &LOCK_start_thread);
  mysql_mutex_unlock(&LOCK_start_thread);

  (void) pthread_attr_destroy(&thr_attr);
  DBUG_VOID_RETURN;
}

/** This threads handles all signals */
/* ARGSUSED */
pthread_handler_t signal_hand(void *)
{
  sigset_t set;
  int sig;
  my_thread_init();				// Init new thread
  signal_thread_in_use= 1;

  if (test_flags & TEST_SIGINT)
  {
    /* Allow SIGINT to break mysqld. This is for debugging with --gdb */
    (void) sigemptyset(&set);
    (void) sigaddset(&set,SIGINT);
    (void) pthread_sigmask(SIG_UNBLOCK,&set,NULL);
  }
  (void) sigemptyset(&set);			// Setup up SIGINT for debug
#ifndef IGNORE_SIGHUP_SIGQUIT
  (void) sigaddset(&set,SIGQUIT);
  (void) sigaddset(&set,SIGHUP);
#endif
  (void) sigaddset(&set,SIGTERM);
  (void) sigaddset(&set,SIGTSTP);

  /* Save pid to this process (or thread on Linux) */
  if (!opt_bootstrap)
    create_pid_file();

  /*
    signal to start_signal_handler that we are ready
    This works by waiting for start_signal_handler to free mutex,
    after which we signal it that we are ready.
    At this point there is no other threads running, so there
    should not be any other mysql_cond_signal() calls.
  */
  mysql_mutex_lock(&LOCK_start_thread);
  mysql_cond_broadcast(&COND_start_thread);
  mysql_mutex_unlock(&LOCK_start_thread);

  (void) pthread_sigmask(SIG_BLOCK,&set,NULL);
  for (;;)
  {
    int error;
    int origin;

    if (abort_loop)
      break;

    while ((error= my_sigwait(&set, &sig, &origin)) == EINTR) /* no-op */;
<<<<<<< HEAD

    if (abort_loop)
      break;

=======
    if (cleanup_done)
    {
      DBUG_PRINT("quit",("signal_handler: calling my_thread_end()"));
      my_thread_end();
      signal_thread_in_use= 0;
      pthread_exit(0);				// Safety
      return 0;                                 // Avoid compiler warnings
    }
>>>>>>> cd28b247
    switch (sig) {
    case SIGTERM:
    case SIGQUIT:
#ifdef EXTRA_DEBUG
      sql_print_information("Got signal %d to shutdown server",sig);
#endif
      /* switch to the old log message processing */
      logger.set_handlers(global_system_variables.sql_log_slow ? LOG_FILE:LOG_NONE,
                          opt_log ? LOG_FILE:LOG_NONE);
      DBUG_PRINT("info",("Got signal: %d  abort_loop: %d",sig,abort_loop));

      break_connect_loop();
      DBUG_ASSERT(abort_loop);
      break;
    case SIGHUP:
#if defined(SI_KERNEL)
      if (origin != SI_KERNEL)
#elif defined(SI_USER)
      if (origin <= SI_USER)
#endif
      {
        int not_used;
	mysql_print_status();		// Print some debug info
	reload_acl_and_cache((THD*) 0,
			     (REFRESH_LOG | REFRESH_TABLES | REFRESH_FAST |
			      REFRESH_GRANT |
			      REFRESH_THREADS | REFRESH_HOSTS),
			     (TABLE_LIST*) 0, &not_used); // Flush logs

        /* reenable logs after the options were reloaded */
        ulonglong fixed_log_output_options=
          log_output_options & LOG_NONE ? LOG_TABLE : log_output_options;

        logger.set_handlers(global_system_variables.sql_log_slow
                            ? fixed_log_output_options : LOG_NONE,
                            opt_log ? fixed_log_output_options : LOG_NONE);
      }
      break;
    default:
#ifdef EXTRA_DEBUG
      sql_print_warning("Got signal: %d  error: %d",sig,error); /* purecov: tested */
#endif
      break;					/* purecov: tested */
    }
  }
  DBUG_PRINT("quit", ("signal_handler: calling my_thread_end()"));
  my_thread_end();
  DBUG_LEAVE; // Must match DBUG_ENTER()
  signal_thread_in_use= 0;
  pthread_exit(0); // Safety
  return(0);					/* purecov: deadcode */
}

static void check_data_home(const char *path)
{}

#endif /*!EMBEDDED_LIBRARY*/
#endif	/* _WIN32*/


/**
  All global error messages are sent here where the first one is stored
  for the client.
*/
/* ARGSUSED */
extern "C" void my_message_sql(uint error, const char *str, myf MyFlags);

void my_message_sql(uint error, const char *str, myf MyFlags)
{
  THD *thd= MyFlags & ME_ERROR_LOG_ONLY ? NULL : current_thd;
  Sql_condition::enum_warning_level level;
  sql_print_message_func func;
  DBUG_ENTER("my_message_sql");
  DBUG_PRINT("error", ("error: %u  message: '%s'  Flag: %lu", error, str,
                       MyFlags));

  DBUG_ASSERT(str != NULL);
  DBUG_ASSERT(error != 0);
  DBUG_ASSERT((MyFlags & ~(ME_BELL | ME_ERROR_LOG | ME_ERROR_LOG_ONLY |
                           ME_NOTE | ME_WARNING | ME_FATAL)) == 0);

  if (MyFlags & ME_NOTE)
  {
    level= Sql_condition::WARN_LEVEL_NOTE;
    func= sql_print_information;
  }
  else if (MyFlags & ME_WARNING)
  {
    level= Sql_condition::WARN_LEVEL_WARN;
    func= sql_print_warning;
  }
  else
  {
    level= Sql_condition::WARN_LEVEL_ERROR;
    func= sql_print_error;
  }

  if (likely(thd))
  {
    if (unlikely(MyFlags & ME_FATAL))
      thd->is_fatal_error= 1;
    (void) thd->raise_condition(error, "\0\0\0\0\0", level, str);
  }
  else
    mysql_audit_general(0, MYSQL_AUDIT_GENERAL_ERROR, error, str);

  /* When simulating OOM, skip writing to error log to avoid mtr errors */
  DBUG_EXECUTE_IF("simulate_out_of_memory", DBUG_VOID_RETURN;);

  if (unlikely(!thd) || thd->log_all_errors || (MyFlags & ME_ERROR_LOG))
    (*func)("%s: %s", my_progname_short, str); /* purecov: inspected */
  DBUG_VOID_RETURN;
}


extern "C" void *my_str_malloc_mysqld(size_t size);

void *my_str_malloc_mysqld(size_t size)
{
  return my_malloc(key_memory_my_str_malloc, size, MYF(MY_FAE));
}


#if 0
extern "C" void *my_str_realloc_mysqld(void *ptr, size_t size);
void *my_str_realloc_mysqld(void *ptr, size_t size)
{
  return my_realloc(key_memory_my_str_malloc, ptr, size, MYF(MY_FAE));
}
#endif




/**
  This function is used to check for stack overrun for pathological
  cases of  regular expressions and 'like' expressions.
*/
extern "C" int
check_enough_stack_size_slow()
{
  uchar stack_top;
  THD *my_thd= current_thd;
  if (my_thd != NULL)
    return check_stack_overrun(my_thd, STACK_MIN_SIZE * 2, &stack_top);
  return 0;
}


/*
  The call to current_thd in check_enough_stack_size_slow is quite expensive,
  so we try to avoid it for the normal cases.
  The size of  each stack frame for the wildcmp() routines is ~128 bytes,
  so checking  *every* recursive call is not necessary.
 */
extern "C" int
check_enough_stack_size(int recurse_level)
{
  if (recurse_level % 16 != 0)
    return 0;
  return check_enough_stack_size_slow();
}


static void init_libstrings()
{
#ifndef EMBEDDED_LIBRARY
  my_string_stack_guard= check_enough_stack_size;
#endif
}


#define COM_STATUS(X)  (void*) offsetof(STATUS_VAR, X), SHOW_LONG_STATUS
#define STMT_STATUS(X) COM_STATUS(com_stat[(uint) X])

SHOW_VAR com_status_vars[]= {
  {"admin_commands",       COM_STATUS(com_other)},
  {"alter_db",             STMT_STATUS(SQLCOM_ALTER_DB)},
  {"alter_db_upgrade",     STMT_STATUS(SQLCOM_ALTER_DB_UPGRADE)},
  {"alter_event",          STMT_STATUS(SQLCOM_ALTER_EVENT)},
  {"alter_function",       STMT_STATUS(SQLCOM_ALTER_FUNCTION)},
  {"alter_procedure",      STMT_STATUS(SQLCOM_ALTER_PROCEDURE)},
  {"alter_server",         STMT_STATUS(SQLCOM_ALTER_SERVER)},
  {"alter_sequence",       STMT_STATUS(SQLCOM_ALTER_SEQUENCE)},
  {"alter_table",          STMT_STATUS(SQLCOM_ALTER_TABLE)},
  {"alter_user",           STMT_STATUS(SQLCOM_ALTER_USER)},
  {"analyze",              STMT_STATUS(SQLCOM_ANALYZE)},
  {"assign_to_keycache",   STMT_STATUS(SQLCOM_ASSIGN_TO_KEYCACHE)},
  {"backup",               STMT_STATUS(SQLCOM_BACKUP)},
  {"backup_lock",          STMT_STATUS(SQLCOM_BACKUP_LOCK)},
  {"begin",                STMT_STATUS(SQLCOM_BEGIN)},
  {"binlog",               STMT_STATUS(SQLCOM_BINLOG_BASE64_EVENT)},
  {"call_procedure",       STMT_STATUS(SQLCOM_CALL)},
  {"change_db",            STMT_STATUS(SQLCOM_CHANGE_DB)},
  {"change_master",        STMT_STATUS(SQLCOM_CHANGE_MASTER)},
  {"check",                STMT_STATUS(SQLCOM_CHECK)},
  {"checksum",             STMT_STATUS(SQLCOM_CHECKSUM)},
  {"commit",               STMT_STATUS(SQLCOM_COMMIT)},
  {"compound_sql",         STMT_STATUS(SQLCOM_COMPOUND)},
  {"create_db",            STMT_STATUS(SQLCOM_CREATE_DB)},
  {"create_event",         STMT_STATUS(SQLCOM_CREATE_EVENT)},
  {"create_function",      STMT_STATUS(SQLCOM_CREATE_SPFUNCTION)},
  {"create_index",         STMT_STATUS(SQLCOM_CREATE_INDEX)},
  {"create_package",       STMT_STATUS(SQLCOM_CREATE_PACKAGE)},
  {"create_package_body",  STMT_STATUS(SQLCOM_CREATE_PACKAGE_BODY)},
  {"create_procedure",     STMT_STATUS(SQLCOM_CREATE_PROCEDURE)},
  {"create_role",          STMT_STATUS(SQLCOM_CREATE_ROLE)},
  {"create_sequence",      STMT_STATUS(SQLCOM_CREATE_SEQUENCE)},
  {"create_server",        STMT_STATUS(SQLCOM_CREATE_SERVER)},
  {"create_table",         STMT_STATUS(SQLCOM_CREATE_TABLE)},
  {"create_temporary_table", COM_STATUS(com_create_tmp_table)},
  {"create_trigger",       STMT_STATUS(SQLCOM_CREATE_TRIGGER)},
  {"create_udf",           STMT_STATUS(SQLCOM_CREATE_FUNCTION)},
  {"create_user",          STMT_STATUS(SQLCOM_CREATE_USER)},
  {"create_view",          STMT_STATUS(SQLCOM_CREATE_VIEW)},
  {"dealloc_sql",          STMT_STATUS(SQLCOM_DEALLOCATE_PREPARE)},
  {"delete",               STMT_STATUS(SQLCOM_DELETE)},
  {"delete_multi",         STMT_STATUS(SQLCOM_DELETE_MULTI)},
  {"do",                   STMT_STATUS(SQLCOM_DO)},
  {"drop_db",              STMT_STATUS(SQLCOM_DROP_DB)},
  {"drop_event",           STMT_STATUS(SQLCOM_DROP_EVENT)},
  {"drop_function",        STMT_STATUS(SQLCOM_DROP_FUNCTION)},
  {"drop_index",           STMT_STATUS(SQLCOM_DROP_INDEX)},
  {"drop_procedure",       STMT_STATUS(SQLCOM_DROP_PROCEDURE)},
  {"drop_package",         STMT_STATUS(SQLCOM_DROP_PACKAGE)},
  {"drop_package_body",    STMT_STATUS(SQLCOM_DROP_PACKAGE_BODY)},
  {"drop_role",            STMT_STATUS(SQLCOM_DROP_ROLE)},
  {"drop_server",          STMT_STATUS(SQLCOM_DROP_SERVER)},
  {"drop_sequence",        STMT_STATUS(SQLCOM_DROP_SEQUENCE)},
  {"drop_table",           STMT_STATUS(SQLCOM_DROP_TABLE)},
  {"drop_temporary_table", COM_STATUS(com_drop_tmp_table)},
  {"drop_trigger",         STMT_STATUS(SQLCOM_DROP_TRIGGER)},
  {"drop_user",            STMT_STATUS(SQLCOM_DROP_USER)},
  {"drop_view",            STMT_STATUS(SQLCOM_DROP_VIEW)},
  {"empty_query",          STMT_STATUS(SQLCOM_EMPTY_QUERY)},
  {"execute_immediate",    STMT_STATUS(SQLCOM_EXECUTE_IMMEDIATE)},
  {"execute_sql",          STMT_STATUS(SQLCOM_EXECUTE)},
  {"flush",                STMT_STATUS(SQLCOM_FLUSH)},
  {"get_diagnostics",      STMT_STATUS(SQLCOM_GET_DIAGNOSTICS)},
  {"grant",                STMT_STATUS(SQLCOM_GRANT)},
  {"grant_role",           STMT_STATUS(SQLCOM_GRANT_ROLE)},
  {"ha_close",             STMT_STATUS(SQLCOM_HA_CLOSE)},
  {"ha_open",              STMT_STATUS(SQLCOM_HA_OPEN)},
  {"ha_read",              STMT_STATUS(SQLCOM_HA_READ)},
  {"help",                 STMT_STATUS(SQLCOM_HELP)},
  {"insert",               STMT_STATUS(SQLCOM_INSERT)},
  {"insert_select",        STMT_STATUS(SQLCOM_INSERT_SELECT)},
  {"install_plugin",       STMT_STATUS(SQLCOM_INSTALL_PLUGIN)},
  {"kill",                 STMT_STATUS(SQLCOM_KILL)},
  {"load",                 STMT_STATUS(SQLCOM_LOAD)},
  {"lock_tables",          STMT_STATUS(SQLCOM_LOCK_TABLES)},
  {"optimize",             STMT_STATUS(SQLCOM_OPTIMIZE)},
  {"preload_keys",         STMT_STATUS(SQLCOM_PRELOAD_KEYS)},
  {"prepare_sql",          STMT_STATUS(SQLCOM_PREPARE)},
  {"purge",                STMT_STATUS(SQLCOM_PURGE)},
  {"purge_before_date",    STMT_STATUS(SQLCOM_PURGE_BEFORE)},
  {"release_savepoint",    STMT_STATUS(SQLCOM_RELEASE_SAVEPOINT)},
  {"rename_table",         STMT_STATUS(SQLCOM_RENAME_TABLE)},
  {"rename_user",          STMT_STATUS(SQLCOM_RENAME_USER)},
  {"repair",               STMT_STATUS(SQLCOM_REPAIR)},
  {"replace",              STMT_STATUS(SQLCOM_REPLACE)},
  {"replace_select",       STMT_STATUS(SQLCOM_REPLACE_SELECT)},
  {"reset",                STMT_STATUS(SQLCOM_RESET)},
  {"resignal",             STMT_STATUS(SQLCOM_RESIGNAL)},
  {"revoke",               STMT_STATUS(SQLCOM_REVOKE)},
  {"revoke_all",           STMT_STATUS(SQLCOM_REVOKE_ALL)},
  {"revoke_role",          STMT_STATUS(SQLCOM_REVOKE_ROLE)},
  {"rollback",             STMT_STATUS(SQLCOM_ROLLBACK)},
  {"rollback_to_savepoint",STMT_STATUS(SQLCOM_ROLLBACK_TO_SAVEPOINT)},
  {"savepoint",            STMT_STATUS(SQLCOM_SAVEPOINT)},
  {"select",               STMT_STATUS(SQLCOM_SELECT)},
  {"set_option",           STMT_STATUS(SQLCOM_SET_OPTION)},
  {"show_authors",         STMT_STATUS(SQLCOM_SHOW_AUTHORS)},
  {"show_binlog_events",   STMT_STATUS(SQLCOM_SHOW_BINLOG_EVENTS)},
  {"show_binlogs",         STMT_STATUS(SQLCOM_SHOW_BINLOGS)},
  {"show_charsets",        STMT_STATUS(SQLCOM_SHOW_CHARSETS)},
  {"show_collations",      STMT_STATUS(SQLCOM_SHOW_COLLATIONS)},
  {"show_contributors",    STMT_STATUS(SQLCOM_SHOW_CONTRIBUTORS)},
  {"show_create_db",       STMT_STATUS(SQLCOM_SHOW_CREATE_DB)},
  {"show_create_event",    STMT_STATUS(SQLCOM_SHOW_CREATE_EVENT)},
  {"show_create_func",     STMT_STATUS(SQLCOM_SHOW_CREATE_FUNC)},
  {"show_create_package",  STMT_STATUS(SQLCOM_SHOW_CREATE_PACKAGE)},
  {"show_create_package_body",STMT_STATUS(SQLCOM_SHOW_CREATE_PACKAGE_BODY)},
  {"show_create_proc",     STMT_STATUS(SQLCOM_SHOW_CREATE_PROC)},
  {"show_create_table",    STMT_STATUS(SQLCOM_SHOW_CREATE)},
  {"show_create_trigger",  STMT_STATUS(SQLCOM_SHOW_CREATE_TRIGGER)},
  {"show_create_user",     STMT_STATUS(SQLCOM_SHOW_CREATE_USER)},
  {"show_databases",       STMT_STATUS(SQLCOM_SHOW_DATABASES)},
  {"show_engine_logs",     STMT_STATUS(SQLCOM_SHOW_ENGINE_LOGS)},
  {"show_engine_mutex",    STMT_STATUS(SQLCOM_SHOW_ENGINE_MUTEX)},
  {"show_engine_status",   STMT_STATUS(SQLCOM_SHOW_ENGINE_STATUS)},
  {"show_errors",          STMT_STATUS(SQLCOM_SHOW_ERRORS)},
  {"show_events",          STMT_STATUS(SQLCOM_SHOW_EVENTS)},
  {"show_explain",         STMT_STATUS(SQLCOM_SHOW_EXPLAIN)},
  {"show_analyze",         STMT_STATUS(SQLCOM_SHOW_ANALYZE)},
  {"show_fields",          STMT_STATUS(SQLCOM_SHOW_FIELDS)},
#ifndef DBUG_OFF
  {"show_function_code",   STMT_STATUS(SQLCOM_SHOW_FUNC_CODE)},
#endif
  {"show_function_status", STMT_STATUS(SQLCOM_SHOW_STATUS_FUNC)},
  {"show_generic",         STMT_STATUS(SQLCOM_SHOW_GENERIC)},
  {"show_grants",          STMT_STATUS(SQLCOM_SHOW_GRANTS)},
  {"show_keys",            STMT_STATUS(SQLCOM_SHOW_KEYS)},
  {"show_binlog_status",   STMT_STATUS(SQLCOM_SHOW_BINLOG_STAT)},
  {"show_open_tables",     STMT_STATUS(SQLCOM_SHOW_OPEN_TABLES)},
  {"show_package_status",  STMT_STATUS(SQLCOM_SHOW_STATUS_PACKAGE)},
#ifndef DBUG_OFF
  {"show_package_body_code",   STMT_STATUS(SQLCOM_SHOW_PACKAGE_BODY_CODE)},
#endif
  {"show_package_body_status", STMT_STATUS(SQLCOM_SHOW_STATUS_PACKAGE_BODY)},
  {"show_plugins",         STMT_STATUS(SQLCOM_SHOW_PLUGINS)},
  {"show_privileges",      STMT_STATUS(SQLCOM_SHOW_PRIVILEGES)},
#ifndef DBUG_OFF
  {"show_procedure_code",  STMT_STATUS(SQLCOM_SHOW_PROC_CODE)},
#endif
  {"show_procedure_status",STMT_STATUS(SQLCOM_SHOW_STATUS_PROC)},
  {"show_processlist",     STMT_STATUS(SQLCOM_SHOW_PROCESSLIST)},
  {"show_profile",         STMT_STATUS(SQLCOM_SHOW_PROFILE)},
  {"show_profiles",        STMT_STATUS(SQLCOM_SHOW_PROFILES)},
  {"show_relaylog_events", STMT_STATUS(SQLCOM_SHOW_RELAYLOG_EVENTS)},
  {"show_slave_hosts",     STMT_STATUS(SQLCOM_SHOW_SLAVE_HOSTS)},
  {"show_slave_status",    STMT_STATUS(SQLCOM_SHOW_SLAVE_STAT)},
  {"show_status",          STMT_STATUS(SQLCOM_SHOW_STATUS)},
  {"show_storage_engines", STMT_STATUS(SQLCOM_SHOW_STORAGE_ENGINES)},
  {"show_table_status",    STMT_STATUS(SQLCOM_SHOW_TABLE_STATUS)},
  {"show_tables",          STMT_STATUS(SQLCOM_SHOW_TABLES)},
  {"show_triggers",        STMT_STATUS(SQLCOM_SHOW_TRIGGERS)},
  {"show_variables",       STMT_STATUS(SQLCOM_SHOW_VARIABLES)},
  {"show_warnings",        STMT_STATUS(SQLCOM_SHOW_WARNS)},
  {"shutdown",             STMT_STATUS(SQLCOM_SHUTDOWN)},
  {"signal",               STMT_STATUS(SQLCOM_SIGNAL)},
  {"start_all_slaves",     STMT_STATUS(SQLCOM_SLAVE_ALL_START)},
  {"start_slave",          STMT_STATUS(SQLCOM_SLAVE_START)},
  {"stmt_close",           COM_STATUS(com_stmt_close)},
  {"stmt_execute",         COM_STATUS(com_stmt_execute)},
  {"stmt_fetch",           COM_STATUS(com_stmt_fetch)},
  {"stmt_prepare",         COM_STATUS(com_stmt_prepare)},
  {"stmt_reprepare",       COM_STATUS(com_stmt_reprepare)},
  {"stmt_reset",           COM_STATUS(com_stmt_reset)},
  {"stmt_send_long_data",  COM_STATUS(com_stmt_send_long_data)},
  {"stop_all_slaves",      STMT_STATUS(SQLCOM_SLAVE_ALL_STOP)},
  {"stop_slave",           STMT_STATUS(SQLCOM_SLAVE_STOP)},
  {"truncate",             STMT_STATUS(SQLCOM_TRUNCATE)},
  {"uninstall_plugin",     STMT_STATUS(SQLCOM_UNINSTALL_PLUGIN)},
  {"unlock_tables",        STMT_STATUS(SQLCOM_UNLOCK_TABLES)},
  {"update",               STMT_STATUS(SQLCOM_UPDATE)},
  {"update_multi",         STMT_STATUS(SQLCOM_UPDATE_MULTI)},
  {"xa_commit",            STMT_STATUS(SQLCOM_XA_COMMIT)},
  {"xa_end",               STMT_STATUS(SQLCOM_XA_END)},
  {"xa_prepare",           STMT_STATUS(SQLCOM_XA_PREPARE)},
  {"xa_recover",           STMT_STATUS(SQLCOM_XA_RECOVER)},
  {"xa_rollback",          STMT_STATUS(SQLCOM_XA_ROLLBACK)},
  {"xa_start",             STMT_STATUS(SQLCOM_XA_START)},
  {NullS, NullS, SHOW_LONG}
};


#ifdef HAVE_PSI_STATEMENT_INTERFACE
PSI_statement_info sql_statement_info[(uint) SQLCOM_END + 1];
PSI_statement_info com_statement_info[(uint) COM_END + 1];

/**
  Initialize the command names array.
  Since we do not want to maintain a separate array,
  this is populated from data mined in com_status_vars,
  which already has one name for each command.
*/
void init_sql_statement_info()
{
  size_t first_com= offsetof(STATUS_VAR, com_stat[0]);
  size_t last_com=  offsetof(STATUS_VAR, com_stat[(uint) SQLCOM_END]);
  int record_size= offsetof(STATUS_VAR, com_stat[1])
                   - offsetof(STATUS_VAR, com_stat[0]);
  size_t ptr;
  uint i;
  uint com_index;

  static const char* dummy= "";
  for (i= 0; i < ((uint) SQLCOM_END + 1); i++)
  {
    sql_statement_info[i].m_name= dummy;
    sql_statement_info[i].m_flags= 0;
  }

  SHOW_VAR *var= &com_status_vars[0];
  while (var->name != NULL)
  {
    ptr= (size_t)(var->value);
    if ((first_com <= ptr) && (ptr < last_com))
    {
      com_index= ((int)(ptr - first_com))/record_size;
      DBUG_ASSERT(com_index < (uint) SQLCOM_END);
      sql_statement_info[com_index].m_name= var->name;
    }
    var++;
  }

  DBUG_ASSERT(strcmp(sql_statement_info[(uint) SQLCOM_SELECT].m_name, "select") == 0);
  DBUG_ASSERT(strcmp(sql_statement_info[(uint) SQLCOM_SIGNAL].m_name, "signal") == 0);

  sql_statement_info[(uint) SQLCOM_END].m_name= "error";
}

void init_com_statement_info()
{
  uint index;

  for (index= 0; index < (uint) COM_END + 1; index++)
  {
    com_statement_info[index].m_name= command_name[index].str;
    com_statement_info[index].m_flags= 0;
  }

  /* "statement/abstract/query" can mutate into "statement/sql/..." */
  com_statement_info[(uint) COM_QUERY].m_flags= PSI_FLAG_MUTABLE;
}
#endif


#ifdef SAFEMALLOC
/*
  Return the id for the current THD, to allow safemalloc to associate
  the memory with the right id.
*/

extern "C" my_thread_id mariadb_dbug_id()
{
  THD *thd;
  if ((thd= current_thd) && thd->thread_dbug_id)
  {
    return thd->thread_dbug_id;
  }
  return my_thread_dbug_id();
}
#endif /* SAFEMALLOC */

/* Thread Mem Usage By P.Linux */
extern "C" {
static void my_malloc_size_cb_func(long long size, my_bool is_thread_specific)
{
  THD *thd= current_thd;

#ifndef DBUG_OFF
  statistic_increment(malloc_calls, &LOCK_status);
#endif

  /*
    When thread specific is set, both mysqld_server_initialized and thd
    must be set, and we check that with DBUG_ASSERT.

    However, do not crash, if current_thd is NULL, in release version.
  */
  DBUG_ASSERT(!is_thread_specific || (mysqld_server_initialized && thd));

  if (is_thread_specific && likely(thd))  /* If thread specific memory */
  {
    DBUG_PRINT("info", ("thd memory_used: %lld  size: %lld",
                        (longlong) thd->status_var.local_memory_used,
                        size));
    thd->status_var.local_memory_used+= size;
    set_if_bigger(thd->status_var.max_local_memory_used,
                  thd->status_var.local_memory_used);
    if (size > 0 &&
        thd->status_var.local_memory_used > (int64)thd->variables.max_mem_used &&
        likely(!thd->killed) && !thd->get_stmt_da()->is_set())
    {
      /*
        Ensure we don't get called here again.

        It is not safe to wait for LOCK_thd_kill here, as we could be called
        from almost any context. For example while LOCK_plugin is being held;
        but THD::awake() locks LOCK_thd_kill and LOCK_plugin in the opposite
        order (MDEV-33443).

        So ignore the max_mem_used limit in the unlikely case we cannot obtain
        LOCK_thd_kill here (the limit will be enforced on the next allocation).
      */
      if (!mysql_mutex_trylock(&thd->LOCK_thd_kill)) {
        char buf[50], *buf2;
        thd->set_killed_no_mutex(KILL_QUERY);
        my_snprintf(buf, sizeof(buf), "--max-session-mem-used=%llu",
                    thd->variables.max_mem_used);
        if ((buf2= (char*) thd->alloc(256)))
        {
          my_snprintf(buf2, 256,
                      ER_THD(thd, ER_OPTION_PREVENTS_STATEMENT), buf);
          thd->set_killed_no_mutex(KILL_QUERY,
                                   ER_OPTION_PREVENTS_STATEMENT, buf2);
        }
        else
        {
          thd->set_killed_no_mutex(KILL_QUERY, ER_OPTION_PREVENTS_STATEMENT,
                          "--max-session-mem-used");
        }
        mysql_mutex_unlock(&thd->LOCK_thd_kill);
      }
    }
    DBUG_ASSERT((longlong) thd->status_var.local_memory_used >= 0 ||
                !debug_assert_on_not_freed_memory);
  }
  else if (likely(thd))
  {
    DBUG_PRINT("info", ("global thd memory_used: %lld  size: %lld",
                        (longlong) thd->status_var.global_memory_used, size));
    thd->status_var.global_memory_used+= size;
  }
  else
    update_global_memory_status(size);
}

int json_escape_string(const char *str,const char *str_end,
                       char *json, char *json_end)
{
  return json_escape(system_charset_info,
                     (const uchar *) str, (const uchar *) str_end,
                     &my_charset_utf8mb4_bin,
                     (uchar *) json, (uchar *) json_end);
}


int json_unescape_json(const char *json_str, const char *json_end,
                       char *res, char *res_end)
{
  return json_unescape(&my_charset_utf8mb4_bin,
                       (const uchar *) json_str, (const uchar *) json_end,
                       system_charset_info, (uchar *) res, (uchar *) res_end);
}

} /*extern "C"*/


/**
  Create a replication file name or base for file names.

  @param[in] opt Value of option, or NULL
  @param[in] def Default value if option value is not set.
  @param[in] ext Extension to use for the path

  @returns Pointer to string containing the full file path, or NULL if
  it was not possible to create the path.
 */
static const char *rpl_make_log_name(PSI_memory_key key, const char *opt,
                                     const char *def, const char *ext)
{
  DBUG_ENTER("rpl_make_log_name");
  DBUG_PRINT("enter", ("opt: %s, def: %s, ext: %s", opt ? opt : "(null)",
                       def, ext));
  char buff[FN_REFLEN];
  const char *base= opt ? opt : def;
  unsigned int options=
    MY_REPLACE_EXT | MY_UNPACK_FILENAME | MY_SAFE_PATH;

  /* mysql_real_data_home_ptr  may be null if no value of datadir has been
     specified through command-line or througha cnf file. If that is the
     case we make mysql_real_data_home_ptr point to mysql_real_data_home
     which, in that case holds the default path for data-dir.
  */
  if(mysql_real_data_home_ptr == NULL)
    mysql_real_data_home_ptr= mysql_real_data_home;

  if (fn_format(buff, base, mysql_real_data_home_ptr, ext, options))
    DBUG_RETURN(my_strdup(key, buff, MYF(MY_WME)));
  else
    DBUG_RETURN(NULL);
}

/* We have to setup my_malloc_size_cb_func early to catch all mallocs */

static int init_early_variables()
{
  set_current_thd(0);
  set_malloc_size_cb(my_malloc_size_cb_func);
  global_status_var.global_memory_used= 0;
  init_alloc_root(PSI_NOT_INSTRUMENTED, &startup_root, 1024, 0, MYF(0));
  init_alloc_root(PSI_NOT_INSTRUMENTED, &read_only_root, 1024, 0,
		  MYF(MY_ROOT_USE_MPROTECT));
  return 0;
}

static int init_common_variables()
{
  umask(((~my_umask) & 0666));
  connection_errors_select= 0;
  connection_errors_accept= 0;
  connection_errors_tcpwrap= 0;
  connection_errors_internal= 0;
  connection_errors_max_connection= 0;
  connection_errors_peer_addr= 0;
  my_decimal_set_zero(&decimal_zero); // set decimal_zero constant;

  init_libstrings();
  tzset();			// Set tzname

#ifdef SAFEMALLOC
  sf_malloc_dbug_id= mariadb_dbug_id;
#endif /* SAFEMALLOC */
#ifdef DBUG_ASSERT_AS_PRINTF
  my_dbug_assert_failed= mariadb_dbug_assert_failed;
#endif /* DBUG_ASSERT_AS_PRINTF */

  if (!(type_handler_data= new Type_handler_data) ||
      type_handler_data->init())
  {
    sql_perror("Could not allocate type_handler_data");
    return 1;
  }

  max_system_variables.pseudo_thread_id= ~(my_thread_id) 0;
  server_start_time= flush_status_time= my_time(0);
  my_disable_copystat_in_redel= 1;

  global_rpl_filter= new Rpl_filter;
  binlog_filter= new Rpl_filter;
  if (!global_rpl_filter || !binlog_filter)
  {
    sql_perror("Could not allocate replication and binlog filters");
    exit(1);
  }

#ifdef HAVE_OPENSSL
  if (check_openssl_compatibility())
  {
    sql_print_error("Incompatible OpenSSL version. Cannot continue...");
    exit(1);
  }
#endif

  if (init_thread_environment() || mysql_init_variables())
    exit(1);

  if (ignore_db_dirs_init())
    exit(1);

  struct tm tm_tmp;
  localtime_r(&server_start_time, &tm_tmp);

  my_tzset();
  my_tzname(system_time_zone, sizeof(system_time_zone));

  /*
    We set SYSTEM time zone as reasonable default and
    also for failure of my_tz_init() and bootstrap mode.
    If user explicitly set time zone with --default-time-zone
    option we will change this value in my_tz_init().
  */
  global_system_variables.time_zone= my_tz_SYSTEM;

#ifdef HAVE_PSI_INTERFACE
  /*
    Complete the mysql_bin_log initialization.
    Instrumentation keys are known only after the performance schema
    initialization, and can not be set in the MYSQL_BIN_LOG
    constructor (called before main()).
  */
  mysql_bin_log.set_psi_keys(key_BINLOG_LOCK_index,
                             key_BINLOG_COND_relay_log_updated,
                             key_BINLOG_COND_bin_log_updated,
                             key_file_binlog,
                             key_file_binlog_cache,
                             key_file_binlog_index,
                             key_file_binlog_index_cache,
                             key_BINLOG_COND_queue_busy,
                             key_LOCK_binlog_end_pos);
#endif

  /*
    Init mutexes for the global MYSQL_BIN_LOG objects.
    As safe_mutex depends on what MY_INIT() does, we can't init the mutexes of
    global MYSQL_BIN_LOGs in their constructors, because then they would be
    inited before MY_INIT(). So we do it here.
  */
  mysql_bin_log.init_pthread_objects();
  Gtid_index_writer::gtid_index_init();

  /* TODO: remove this when my_time_t is 64 bit compatible */
  if (!IS_TIME_T_VALID_FOR_TIMESTAMP(server_start_time))
  {
    sql_print_error("This server doesn't support dates later than 2038");
    exit(1);
  }

  opt_log_basename= const_cast<char *>("mysql");

  if (gethostname(glob_hostname,sizeof(glob_hostname)) < 0)
  {
    /*
      Get hostname of computer (used by 'show variables') and as default
      basename for the pid file if --log-basename is not given.
    */
    strmake(glob_hostname, STRING_WITH_LEN("localhost"));
    sql_print_warning("gethostname failed, using '%s' as hostname",
                        glob_hostname);
  }
  else if (is_filename_allowed(glob_hostname, strlen(glob_hostname), FALSE))
    opt_log_basename= glob_hostname;

  strmake(pidfile_name, opt_log_basename, sizeof(pidfile_name)-5);
  strmov(fn_ext(pidfile_name),".pid");		// Add proper extension
  SYSVAR_AUTOSIZE(pidfile_name_ptr, pidfile_name);
  set_sys_var_value_origin(&opt_tc_log_size, sys_var::AUTO);

  /*
    The default-storage-engine entry in my_long_options should have a
    non-null default value. It was earlier intialized as
    (longlong)"MyISAM" in my_long_options but this triggered a
    compiler error in the Sun Studio 12 compiler. As a work-around we
    set the def_value member to 0 in my_long_options and initialize it
    to the correct value here.

    From MySQL 5.5 onwards, the default storage engine is InnoDB
    (except in the embedded server, where the default continues to
    be MyISAM)
  */
#if defined(WITH_INNOBASE_STORAGE_ENGINE)
  default_storage_engine= const_cast<char *>("InnoDB");
#else
  default_storage_engine= const_cast<char *>("MyISAM");
#endif
  default_tmp_storage_engine= NULL;
  gtid_pos_auto_engines= const_cast<char *>("");

  /*
    Add server status variables to the dynamic list of
    status variables that is shown by SHOW STATUS.
    Later, in plugin_init, and mysql_install_plugin
    new entries could be added to that list.
  */
  if (add_status_vars(status_vars))
    exit(1); // an error was already reported

#ifndef DBUG_OFF
  /*
    We have few debug-only commands in com_status_vars, only visible in debug
    builds. for simplicity we enable the assert only in debug builds

    There are 10 Com_ variables which don't have corresponding SQLCOM_ values:
    (TODO strictly speaking they shouldn't be here, should not have Com_ prefix
    that is. Perhaps Stmt_ ? Comstmt_ ? Prepstmt_ ?)

      Com_admin_commands         => com_other
      Com_create_temporary_table => com_create_tmp_table
      Com_drop_temporary_table   => com_drop_tmp_table
      Com_stmt_close             => com_stmt_close
      Com_stmt_execute           => com_stmt_execute
      Com_stmt_fetch             => com_stmt_fetch
      Com_stmt_prepare           => com_stmt_prepare
      Com_stmt_reprepare         => com_stmt_reprepare
      Com_stmt_reset             => com_stmt_reset
      Com_stmt_send_long_data    => com_stmt_send_long_data

    With this correction the number of Com_ variables (number of elements in
    the array, excluding the last element - terminator) must match the number
    of SQLCOM_ constants.
  */
  compile_time_assert(sizeof(com_status_vars)/sizeof(com_status_vars[0]) - 1 ==
                     SQLCOM_END + 10);
#endif

  if (get_options(&remaining_argc, &remaining_argv))
    exit(1);
  if (IS_SYSVAR_AUTOSIZE(&server_version_ptr))
    set_server_version(server_version, sizeof(server_version));

  mysql_real_data_home_len= uint(strlen(mysql_real_data_home));

  sf_leaking_memory= 0; // no memory leaks from now on

#ifndef EMBEDDED_LIBRARY
  if (opt_abort && !opt_verbose)
    unireg_abort(0);
#endif /*!EMBEDDED_LIBRARY*/

  DBUG_PRINT("info",("%s  Ver %s for %s on %s\n",my_progname,
		     server_version, SYSTEM_TYPE,MACHINE_TYPE));

  /* Initialize large page size */
  if (opt_large_pages)
  {
    DBUG_PRINT("info", ("Large page set"));
    if (my_init_large_pages(opt_super_large_pages))
    {
      return 1;
    }
  }

#if defined(HAVE_POOL_OF_THREADS)
  if (IS_SYSVAR_AUTOSIZE(&threadpool_size))
    SYSVAR_AUTOSIZE(threadpool_size, my_getncpus());
#endif

  /* connections and databases needs lots of files */
  {
    uint files, wanted_files, max_open_files, min_tc_size, extra_files,
      min_connections;
    ulong org_max_connections, org_tc_size;

    /* Number of files reserved for temporary files */
    extra_files= 30;
    min_connections= 10;
    /* MyISAM requires two file handles per table. */
    wanted_files= (extra_files + max_connections + extra_max_connections +
                   tc_size * 2 * tc_instances);
#if defined(HAVE_POOL_OF_THREADS) && !defined(_WIN32)
    // add epoll or kevent fd for each threadpool group, in case pool of threads is used
    wanted_files+= (thread_handling > SCHEDULER_NO_THREADS) ? 0 : threadpool_size;
#endif

    min_tc_size= MY_MIN(tc_size, TABLE_OPEN_CACHE_MIN);
    org_max_connections= max_connections;
    org_tc_size= tc_size;

    /*
      We are trying to allocate no less than max_connections*5 file
      handles (i.e. we are trying to set the limit so that they will
      be available).  In addition, we allocate no less than how much
      was already allocated.  However below we report a warning and
      recompute values only if we got less file handles than were
      explicitly requested.  No warning and re-computation occur if we
      can't get max_connections*5 but still got no less than was
      requested (value of wanted_files).
    */
    max_open_files= MY_MAX(MY_MAX(wanted_files,
                                  (max_connections + extra_max_connections)*5),
                           open_files_limit);
    files= my_set_max_open_files(max_open_files);
    SYSVAR_AUTOSIZE_IF_CHANGED(open_files_limit, files, ulong);

    if (files < max_open_files && global_system_variables.log_warnings)
      sql_print_warning("Could not increase number of max_open_files to more than %u (request: %u)", files, max_open_files);

    /* If we required too much tc_instances than we reduce */
    SYSVAR_AUTOSIZE_IF_CHANGED(tc_instances,
                               (uint32) MY_MIN(MY_MAX((files - extra_files -
                                                      max_connections)/
                                                      2/tc_size,
                                                     1),
                                              tc_instances),
                               uint32);
    /*
      If we have requested too much file handles than we bring
      max_connections in supported bounds. Still leave at least
      'min_connections' connections
    */
    SYSVAR_AUTOSIZE_IF_CHANGED(max_connections,
                               (ulong) MY_MAX(MY_MIN(files- extra_files-
                                                     min_tc_size*2*tc_instances,
                                                     max_connections),
                                              min_connections),
                               ulong);

    /*
      Decrease tc_size according to max_connections, but
      not below min_tc_size.  Outer MY_MIN() ensures that we
      never increase tc_size automatically (that could
      happen if max_connections is decreased above).
    */
    SYSVAR_AUTOSIZE_IF_CHANGED(tc_size,
                               (ulong) MY_MIN(MY_MAX((files - extra_files -
                                                      max_connections) / 2 / tc_instances,
                                                     min_tc_size),
                                              tc_size), ulong);
    DBUG_PRINT("warning",
               ("Current limits: max_open_files: %u  max_connections: %ld  table_cache: %ld",
                files, max_connections, tc_size));
    if (global_system_variables.log_warnings > 1 &&
        (max_connections < org_max_connections ||
         tc_size < org_tc_size))
      sql_print_warning("Changed limits: max_open_files: %u  max_connections: %lu (was %lu)  table_cache: %lu (was %lu)",
			files, max_connections, org_max_connections,
                        tc_size, org_tc_size);
  }
  /*
    Max_connections and tc_cache are now set.
    Now we can fix other variables depending on this variable.
  */

  /* Fix host_cache_size */
  if (IS_SYSVAR_AUTOSIZE(&host_cache_size))
  {
    /*
      The default value is 128.
      The autoset value is 128, plus 1 for a value of max_connections
      up to 500, plus 1 for every increment of 20 over 500 in the
      max_connections value, capped at 2000.
    */
    uint size= (HOST_CACHE_SIZE + MY_MIN(max_connections, 500) +
                MY_MAX(((long) max_connections)-500,0)/20);
    SYSVAR_AUTOSIZE(host_cache_size, size);
  }

  /* Fix back_log (back_log == 0 added for MySQL compatibility) */
  if (back_log == 0 || IS_SYSVAR_AUTOSIZE(&back_log))
  {
    /*
      The default value is 150.
      The autoset value is 50 + max_connections / 5 capped at 900
    */
    SYSVAR_AUTOSIZE(back_log, MY_MIN(900, (50 + max_connections / 5)));
  }

  unireg_init(opt_specialflag); /* Set up extern variabels */
  if (!(my_default_lc_messages=
        my_locale_by_name(lc_messages)))
  {
    sql_print_error("Unknown locale: '%s'", lc_messages);
    return 1;
  }

  if (init_errmessage())	/* Read error messages from file */
    return 1;
  global_system_variables.lc_messages= my_default_lc_messages;
  global_system_variables.errmsgs= my_default_lc_messages->errmsgs->errmsgs;
  init_client_errs();
  mysql_library_init(unused,unused,unused); /* for replication */
  lex_init();
  if (item_create_init())
    return 1;
  item_init();
  setup_json_schema_keyword_hash();
  /*
    Process a comma-separated character set list and choose
    the first available character set. This is mostly for
    test purposes, to be able to start "mysqld" even if
    the requested character set is not available (see bug#18743).
  */
  myf utf8_flag= global_system_variables.old_behavior &
                 OLD_MODE_UTF8_IS_UTF8MB3 ? MY_UTF8_IS_UTF8MB3 : 0;

  old_mode_deprecated_warnings(0, global_system_variables.old_behavior);

  if (character_set_collations_str[0])
  {
    Lex_cstring_strlen str(character_set_collations_str);
    if (global_system_variables.character_set_collations.
                                  from_text(str, utf8_flag))
    {
      sql_print_error(ER_DEFAULT(ER_WRONG_VALUE_FOR_VAR),
                      "character_set_collations", character_set_collations_str);
    }
  }

  for (;;)
  {
    char *next_character_set_name= strchr(default_character_set_name, ',');
    if (next_character_set_name)
      *next_character_set_name++= '\0';
    if (!(default_charset_info=
          get_charset_by_csname(default_character_set_name,
                                MY_CS_PRIMARY, MYF(utf8_flag | MY_WME))))
    {
      if (next_character_set_name)
      {
        default_character_set_name= next_character_set_name;
        default_collation_name= 0;          // Ignore collation
      }
      else
        return 1;                           // Eof of the list
    }
    else
    {
      Sql_used used;
      default_charset_info= global_system_variables.character_set_collations.
                              get_collation_for_charset(&used,
                                                        default_charset_info);
      break;
    }
  }

  if (default_collation_name)
  {
    CHARSET_INFO *default_collation;
    default_collation= get_charset_by_name(default_collation_name, MYF(utf8_flag));
    if (!default_collation)
    {
#ifdef WITH_PERFSCHEMA_STORAGE_ENGINE
      buffered_logs.print();
      buffered_logs.cleanup();
#endif
      sql_print_error(ER_DEFAULT(ER_UNKNOWN_COLLATION), default_collation_name);
      return 1;
    }
    if (!my_charset_same(default_charset_info, default_collation))
    {
      sql_print_error(ER_DEFAULT(ER_COLLATION_CHARSET_MISMATCH),
		      default_collation_name,
		      default_charset_info->cs_name.str);
      return 1;
    }
    default_charset_info= default_collation;
  }
  /* Set collactions that depends on the default collation */
  global_system_variables.collation_server= default_charset_info;
  global_system_variables.collation_database= default_charset_info;
  if (is_supported_parser_charset(default_charset_info))
  {
    global_system_variables.collation_connection= default_charset_info;
    global_system_variables.character_set_results= default_charset_info;
    global_system_variables.character_set_client= default_charset_info;
  }
  else
  {
    sql_print_warning("'%s' can not be used as client character set. "
                      "'%s' will be used as default client character set.",
                      default_charset_info->cs_name.str,
                      my_charset_latin1.cs_name.str);
    global_system_variables.collation_connection= &my_charset_latin1;
    global_system_variables.character_set_results= &my_charset_latin1;
    global_system_variables.character_set_client= &my_charset_latin1;
  }

  if (!(character_set_filesystem=
        get_charset_by_csname(character_set_filesystem_name,
                              MY_CS_PRIMARY, MYF(utf8_flag | MY_WME))))
    return 1;
  global_system_variables.character_set_filesystem= character_set_filesystem;

  if (!(my_default_lc_time_names=
        my_locale_by_name(lc_time_names_name)))
  {
    sql_print_error("Unknown locale: '%s'", lc_time_names_name);
    return 1;
  }
  global_system_variables.lc_time_names= my_default_lc_time_names;

  /* check log options and issue warnings if needed */
  if (opt_log && opt_logname && *opt_logname &&
      !(log_output_options & (LOG_FILE | LOG_NONE)))
    sql_print_warning("Although a general log file was specified, "
                      "log tables are used. "
                      "To enable logging to files use the --log-output option.");

  if (global_system_variables.sql_log_slow && opt_slow_logname &&
      *opt_slow_logname &&
      !(log_output_options & (LOG_FILE | LOG_NONE)))
    sql_print_warning("Although a slow query log file was specified, "
                      "log tables are used. "
                      "To enable logging to files use the --log-output=file option.");

  if (!opt_logname || !*opt_logname)
    make_default_log_name(&opt_logname, ".log", false);
  if (!opt_slow_logname || !*opt_slow_logname)
    make_default_log_name(&opt_slow_logname, "-slow.log", false);

#if defined(ENABLED_DEBUG_SYNC)
  /* Initialize the debug sync facility. See debug_sync.cc. */
  if (debug_sync_init())
    return 1; /* purecov: tested */
#endif /* defined(ENABLED_DEBUG_SYNC) */

#if (ENABLE_TEMP_POOL)
  if (use_temp_pool && my_bitmap_init(&temp_pool,0,1024))
    return 1;
#else
  use_temp_pool= 0;
#endif

  if (my_dboptions_cache_init())
    return 1;

  /*
    Ensure that lower_case_table_names is set on system where we have case
    insensitive names.  If this is not done the users MyISAM tables will
    get corrupted if accesses with names of different case.
  */
  DBUG_PRINT("info", ("lower_case_table_names: %d", lower_case_table_names));
  if(mysql_real_data_home_ptr == NULL || *mysql_real_data_home_ptr == 0)
    mysql_real_data_home_ptr= mysql_real_data_home;
  SYSVAR_AUTOSIZE(lower_case_file_system,
                  test_if_case_insensitive(mysql_real_data_home_ptr));
  if (!lower_case_table_names && lower_case_file_system == 1)
  {
    if (lower_case_table_names_used)
    {
      sql_print_error("The server option 'lower_case_table_names' is "
                      "configured to use case sensitive table names but the "
                      "data directory resides on a case-insensitive file system. "
                      "Please use a case sensitive file system for your data "
                      "directory or switch to a case-insensitive table name "
                      "mode.");
      return 1;
    }
    else
    {
      if (global_system_variables.log_warnings)
	sql_print_warning("Setting lower_case_table_names=2 because file "
                  "system for %s is case insensitive", mysql_real_data_home_ptr);
      SYSVAR_AUTOSIZE(lower_case_table_names, 2);
    }
  }
  else if (lower_case_table_names == 2 &&
           !(lower_case_file_system= (lower_case_file_system == 1)))
  {
    if (global_system_variables.log_warnings)
      sql_print_warning("lower_case_table_names was set to 2, even though your "
                        "the file system '%s' is case sensitive.  Now setting "
                        "lower_case_table_names to 0 to avoid future problems.",
			mysql_real_data_home_ptr);
    SYSVAR_AUTOSIZE(lower_case_table_names, 0);
  }
  else
  {
    lower_case_file_system= (lower_case_file_system == 1);
  }

  /* Reset table_alias_charset, now that lower_case_table_names is set. */
  table_alias_charset= (lower_case_table_names ?
			files_charset_info :
			&my_charset_bin);

  if (ignore_db_dirs_process_additions())
  {
    sql_print_error("An error occurred while storing ignore_db_dirs to a hash.");
    return 1;
  }

  if (tls_version & (VIO_TLSv1_0 + VIO_TLSv1_1))
      sql_print_warning("TLSv1.0 and TLSv1.1 are insecure and should not be used for tls_version");

#ifdef WITH_WSREP
  /*
    We need to initialize auxiliary variables, that will be
    further keep the original values of auto-increment options
    as they set by the user. These variables used to restore
    user-defined values of the auto-increment options after
    setting of the wsrep_auto_increment_control to 'OFF'.
  */
  global_system_variables.saved_auto_increment_increment=
    global_system_variables.auto_increment_increment;
  global_system_variables.saved_auto_increment_offset=
    global_system_variables.auto_increment_offset;
#endif /* WITH_WSREP */

  return 0;
}


static int init_thread_environment()
{
  DBUG_ENTER("init_thread_environment");
  server_threads.init();
  mysql_mutex_init(key_LOCK_start_thread, &LOCK_start_thread, MY_MUTEX_INIT_FAST);
  mysql_mutex_init(key_LOCK_status, &LOCK_status, MY_MUTEX_INIT_FAST);
  mysql_mutex_init(key_LOCK_delayed_insert,
                   &LOCK_delayed_insert, MY_MUTEX_INIT_FAST);
  mysql_mutex_init(key_LOCK_delayed_status,
                   &LOCK_delayed_status, MY_MUTEX_INIT_FAST);
  mysql_mutex_init(key_LOCK_delayed_create,
                   &LOCK_delayed_create, MY_MUTEX_INIT_SLOW);
  mysql_mutex_init(key_LOCK_crypt, &LOCK_crypt, MY_MUTEX_INIT_FAST);
  mysql_mutex_init(key_LOCK_user_conn, &LOCK_user_conn, MY_MUTEX_INIT_FAST);
  mysql_mutex_init(key_LOCK_active_mi, &LOCK_active_mi, MY_MUTEX_INIT_FAST);
  mysql_mutex_init(key_LOCK_global_system_variables,
                   &LOCK_global_system_variables, MY_MUTEX_INIT_FAST);
  mysql_mutex_record_order(&LOCK_active_mi, &LOCK_global_system_variables);
  mysql_prlock_init(key_rwlock_LOCK_system_variables_hash,
                    &LOCK_system_variables_hash);
  mysql_mutex_init(key_LOCK_prepared_stmt_count,
                   &LOCK_prepared_stmt_count, MY_MUTEX_INIT_FAST);
  mysql_mutex_init(key_LOCK_error_messages,
                   &LOCK_error_messages, MY_MUTEX_INIT_FAST);
  mysql_mutex_init(key_LOCK_uuid_short_generator,
                   &LOCK_short_uuid_generator, MY_MUTEX_INIT_FAST);
  mysql_mutex_init(key_LOCK_thread_id,
                   &LOCK_thread_id, MY_MUTEX_INIT_FAST);
  mysql_mutex_init(key_LOCK_stats, &LOCK_stats, MY_MUTEX_INIT_FAST);
  mysql_mutex_init(key_LOCK_global_user_client_stats,
                   &LOCK_global_user_client_stats, MY_MUTEX_INIT_FAST);
  mysql_mutex_init(key_LOCK_global_table_stats,
                   &LOCK_global_table_stats, MY_MUTEX_INIT_FAST);
  mysql_mutex_init(key_LOCK_global_index_stats,
                   &LOCK_global_index_stats, MY_MUTEX_INIT_FAST);
  mysql_mutex_init(key_LOCK_prepare_ordered, &LOCK_prepare_ordered,
                   MY_MUTEX_INIT_SLOW);
  mysql_cond_init(key_COND_prepare_ordered, &COND_prepare_ordered, NULL);
  mysql_mutex_init(key_LOCK_after_binlog_sync, &LOCK_after_binlog_sync,
                   MY_MUTEX_INIT_SLOW);
  mysql_mutex_init(key_LOCK_commit_ordered, &LOCK_commit_ordered,
                   MY_MUTEX_INIT_SLOW);
  mysql_mutex_init(key_LOCK_backup_log, &LOCK_backup_log, MY_MUTEX_INIT_FAST);
  mysql_mutex_init(key_LOCK_optimizer_costs, &LOCK_optimizer_costs,
                   MY_MUTEX_INIT_FAST);
  mysql_mutex_init(key_LOCK_temp_pool, &LOCK_temp_pool, MY_MUTEX_INIT_FAST);

#ifdef HAVE_OPENSSL
  mysql_mutex_init(key_LOCK_des_key_file,
                   &LOCK_des_key_file, MY_MUTEX_INIT_FAST);
#if defined(HAVE_OPENSSL10) && !defined(HAVE_WOLFSSL)
  openssl_stdlocks= (openssl_lock_t*) OPENSSL_malloc(CRYPTO_num_locks() *
                                                     sizeof(openssl_lock_t));
  for (int i= 0; i < CRYPTO_num_locks(); ++i)
    mysql_rwlock_init(key_rwlock_openssl, &openssl_stdlocks[i].lock);
  CRYPTO_set_dynlock_create_callback(openssl_dynlock_create);
  CRYPTO_set_dynlock_destroy_callback(openssl_dynlock_destroy);
  CRYPTO_set_dynlock_lock_callback(openssl_lock);
  CRYPTO_set_locking_callback(openssl_lock_function);
#endif /* HAVE_OPENSSL10 */
#endif /* HAVE_OPENSSL */
  mysql_rwlock_init(key_rwlock_LOCK_sys_init_connect, &LOCK_sys_init_connect);
  mysql_rwlock_init(key_rwlock_LOCK_sys_init_slave, &LOCK_sys_init_slave);
  mysql_rwlock_init(key_rwlock_LOCK_ssl_refresh, &LOCK_ssl_refresh);
  mysql_rwlock_init(key_rwlock_LOCK_grant, &LOCK_grant);
  mysql_rwlock_init(key_rwlock_LOCK_all_status_vars, &LOCK_all_status_vars);
  mysql_cond_init(key_COND_start_thread, &COND_start_thread, NULL);
#ifdef HAVE_REPLICATION
  mysql_mutex_init(key_LOCK_rpl_status, &LOCK_rpl_status, MY_MUTEX_INIT_FAST);
#endif
  mysql_mutex_init(key_LOCK_server_started,
                   &LOCK_server_started, MY_MUTEX_INIT_FAST);
  mysql_cond_init(key_COND_server_started, &COND_server_started, NULL);
  sp_cache_init();
#ifdef HAVE_EVENT_SCHEDULER
  Events::init_mutexes();
#endif
  init_show_explain_psi_keys();
  /* Parameter for threads created for connections */
  (void) pthread_attr_init(&connection_attrib);
  (void) pthread_attr_setdetachstate(&connection_attrib,
				     PTHREAD_CREATE_DETACHED);
  pthread_attr_setscope(&connection_attrib, PTHREAD_SCOPE_SYSTEM);

#ifdef HAVE_REPLICATION
  rpl_init_gtid_slave_state();
  rpl_init_gtid_waiting();
#endif

  DBUG_RETURN(0);
}


#if defined(HAVE_OPENSSL10) && !defined(HAVE_WOLFSSL)
static openssl_lock_t *openssl_dynlock_create(const char *file, int line)
{
  openssl_lock_t *lock= new openssl_lock_t;
  mysql_rwlock_init(key_rwlock_openssl, &lock->lock);
  return lock;
}


static void openssl_dynlock_destroy(openssl_lock_t *lock, const char *file,
				    int line)
{
  mysql_rwlock_destroy(&lock->lock);
  delete lock;
}


static void openssl_lock_function(int mode, int n, const char *file, int line)
{
  if (n < 0 || n > CRYPTO_num_locks())
  {
    /* Lock number out of bounds. */
    sql_print_error("Fatal: OpenSSL interface problem (n = %d)", n);
    abort();
  }
  openssl_lock(mode, &openssl_stdlocks[n], file, line);
}


static void openssl_lock(int mode, openssl_lock_t *lock, const char *file,
			 int line)
{
  int err;
  char const *what;

  switch (mode) {
  case CRYPTO_LOCK|CRYPTO_READ:
    what = "read lock";
    err= mysql_rwlock_rdlock(&lock->lock);
    break;
  case CRYPTO_LOCK|CRYPTO_WRITE:
    what = "write lock";
    err= mysql_rwlock_wrlock(&lock->lock);
    break;
  case CRYPTO_UNLOCK|CRYPTO_READ:
  case CRYPTO_UNLOCK|CRYPTO_WRITE:
    what = "unlock";
    err= mysql_rwlock_unlock(&lock->lock);
    break;
  default:
    /* Unknown locking mode. */
    sql_print_error("Fatal: OpenSSL interface problem (mode=0x%x)", mode);
    abort();
  }
  if (err)
  {
    sql_print_error("Fatal: can't %s OpenSSL lock", what);
    abort();
  }
}
#endif /* HAVE_OPENSSL10 */


struct SSL_ACCEPTOR_STATS
{
  long accept;
  long accept_good;
  long cache_size;
  long verify_mode;
  long verify_depth;
  long zero;
  const char *session_cache_mode;
  uchar fprint[256/8];

  SSL_ACCEPTOR_STATS():
    accept(),accept_good(),cache_size(),verify_mode(),verify_depth(),zero(),
    session_cache_mode("NONE")
  {
  }

  void init()
  {
    DBUG_ASSERT(ssl_acceptor_fd !=0);
    DBUG_ASSERT(ssl_acceptor_fd->ssl_context != 0);
    SSL_CTX *ctx= ssl_acceptor_fd->ssl_context;
    accept= 0;
    accept_good= 0;
    verify_mode= SSL_CTX_get_verify_mode(ctx);
    verify_depth= SSL_CTX_get_verify_depth(ctx);
    cache_size= SSL_CTX_sess_get_cache_size(ctx);
    switch (SSL_CTX_get_session_cache_mode(ctx))
    {
    case SSL_SESS_CACHE_OFF:
      session_cache_mode= "OFF"; break;
    case SSL_SESS_CACHE_CLIENT:
      session_cache_mode= "CLIENT"; break;
    case SSL_SESS_CACHE_SERVER:
      session_cache_mode= "SERVER"; break;
    case SSL_SESS_CACHE_BOTH:
      session_cache_mode= "BOTH"; break;
    case SSL_SESS_CACHE_NO_AUTO_CLEAR:
      session_cache_mode= "NO_AUTO_CLEAR"; break;
    case SSL_SESS_CACHE_NO_INTERNAL_LOOKUP:
      session_cache_mode= "NO_INTERNAL_LOOKUP"; break;
    default:
      session_cache_mode= "Unknown"; break;
    }
    X509 *cert= SSL_CTX_get0_certificate(ctx);
    uint fplen= sizeof(fprint);
    X509_digest(cert, EVP_sha256(), fprint, &fplen);
  }
};

static SSL_ACCEPTOR_STATS ssl_acceptor_stats;
void ssl_acceptor_stats_update(int sslaccept_ret)
{
  statistic_increment(ssl_acceptor_stats.accept, &LOCK_status);
  if (!sslaccept_ret)
    statistic_increment(ssl_acceptor_stats.accept_good,&LOCK_status);
}

LEX_CUSTRING ssl_acceptor_fingerprint()
{
  return { ssl_acceptor_stats.fprint, sizeof(ssl_acceptor_stats.fprint) };
}

static void init_ssl()
{
#if !defined(EMBEDDED_LIBRARY)
/*
  Not need to check require_secure_transport on the Linux,
  because it always has Unix domain sockets that are secure:
*/
#ifdef _WIN32
  if (opt_require_secure_transport &&
      !opt_use_ssl &&
      !opt_enable_named_pipe &&
      !opt_bootstrap)
  {
    sql_print_error("Server is started with --require-secure-transport=ON "
                    "but no secure transport (SSL or PIPE) are configured.");
    unireg_abort(1);
  }
#endif
#if defined(HAVE_OPENSSL)
  if (opt_use_ssl)
  {
    enum enum_ssl_init_error error= SSL_INITERR_NOERROR;

    /* having ssl_acceptor_fd != 0 signals the use of SSL */
    ssl_acceptor_fd= new_VioSSLAcceptorFd(opt_ssl_key, opt_ssl_cert,
					  opt_ssl_ca, opt_ssl_capath,
					  opt_ssl_cipher, &error,
					  opt_ssl_crl, opt_ssl_crlpath,
					  tls_version);
    DBUG_PRINT("info",("ssl_acceptor_fd: %p", ssl_acceptor_fd));
    if (!ssl_acceptor_fd)
    {
      sql_print_error("Failed to setup SSL");
      sql_print_error("SSL error: %s", sslGetErrString(error));
      if (!opt_bootstrap)
        unireg_abort(1);
      opt_use_ssl = 0;
      have_ssl= SHOW_OPTION_DISABLED;
    }
    else
      ssl_acceptor_stats.init();

    if (global_system_variables.log_warnings > 0)
    {
      ulong err;
      while ((err= ERR_get_error()))
      {
        char buf[256];
        ERR_error_string_n(err, buf, sizeof(buf));
        sql_print_warning("SSL error: %s",buf);
      }
    }
    else
      ERR_remove_state(0);
  }
  else
  {
    have_ssl= SHOW_OPTION_DISABLED;
  }
  if (des_key_file)
    load_des_key_file(des_key_file);
#endif /* HAVE_OPENSSL */
#endif /* !EMBEDDED_LIBRARY */
}

/* Reinitialize SSL (FLUSH SSL) */
int reinit_ssl()
{
#if defined(HAVE_OPENSSL) && !defined(EMBEDDED_LIBRARY)
  if (!opt_use_ssl)
    return 0;

  enum enum_ssl_init_error error = SSL_INITERR_NOERROR;
  st_VioSSLFd *new_fd = new_VioSSLAcceptorFd(opt_ssl_key, opt_ssl_cert,
    opt_ssl_ca, opt_ssl_capath, opt_ssl_cipher, &error, opt_ssl_crl,
    opt_ssl_crlpath, tls_version);

  if (!new_fd)
  {
    my_printf_error(ER_UNKNOWN_ERROR, "Failed to refresh SSL, error: %s", MYF(0),
      sslGetErrString(error));
    ERR_clear_error();
    return 1;
  }
  mysql_rwlock_wrlock(&LOCK_ssl_refresh);
  free_vio_ssl_acceptor_fd(ssl_acceptor_fd);
  ssl_acceptor_fd= new_fd;
  ssl_acceptor_stats.init();
  mysql_rwlock_unlock(&LOCK_ssl_refresh);
#endif
  return 0;
}

static void end_ssl()
{
#ifdef HAVE_OPENSSL
#ifndef EMBEDDED_LIBRARY
  if (ssl_acceptor_fd)
  {
    free_vio_ssl_acceptor_fd(ssl_acceptor_fd);
    ssl_acceptor_fd= 0;
  }
#endif /* ! EMBEDDED_LIBRARY */
#endif /* HAVE_OPENSSL */
}

#ifdef _WIN32
/**
  Registers a file to be collected when Windows Error Reporting creates a crash 
  report.
*/
#include <werapi.h>
static void add_file_to_crash_report(char *file)
{
  wchar_t wfile[MAX_PATH+1]= {0};
  if (mbstowcs(wfile, file, MAX_PATH) != (size_t)-1)
  {
    WerRegisterFile(wfile, WerRegFileTypeOther, WER_FILE_ANONYMOUS_DATA);
  }
}
#endif

#define init_default_storage_engine(X,Y) \
  init_default_storage_engine_impl(#X, X, &global_system_variables.Y)

static int init_default_storage_engine_impl(const char *opt_name,
                                            char *engine_name, plugin_ref *res)
{
  if (!engine_name)
  {
    *res= 0;
    return 0;
  }

  LEX_CSTRING name= { engine_name, strlen(engine_name) };
  plugin_ref plugin;
  handlerton *hton;
  if ((plugin= ha_resolve_by_name(0, &name, false)))
    hton= plugin_hton(plugin);
  else
  {
    sql_print_error("Unknown/unsupported storage engine: %s", engine_name);
    return 1;
  }
  if (!ha_storage_engine_is_enabled(hton))
  {
    if (!opt_bootstrap)
    {
      sql_print_error("%s (%s) is not available", opt_name, engine_name);
      return 1;
    }
    DBUG_ASSERT(*res);
  }
  else
  {
    /*
      Need to unlock as global_system_variables.table_plugin
      was acquired during plugin_init()
    */
    mysql_mutex_lock(&LOCK_global_system_variables);
    if (*res)
      plugin_unlock(0, *res);
    *res= plugin;
    mysql_mutex_unlock(&LOCK_global_system_variables);
  }
  return 0;
}

static int
init_gtid_pos_auto_engines(void)
{
  plugin_ref *plugins;

  /*
    For the command-line option --gtid_pos_auto_engines, we allow (and ignore)
    engines that are unknown. This is convenient, since it allows to set
    default auto-create engines that might not be used by particular users.
    The option sets a list of storage engines that will have gtid position
    table auto-created for them if needed. And if the engine is not available,
    then it will certainly not be needed.
  */
  if (gtid_pos_auto_engines)
    plugins= resolve_engine_list(NULL, gtid_pos_auto_engines,
                                 strlen(gtid_pos_auto_engines), false, false);
  else
    plugins= resolve_engine_list(NULL, "", 0, false, false);
  if (!plugins)
    return 1;
  mysql_mutex_lock(&LOCK_global_system_variables);
  opt_gtid_pos_auto_plugins= plugins;
  mysql_mutex_unlock(&LOCK_global_system_variables);
  return 0;
}


#define us_to_ms(X) if (X > 0) X/= 1000;
static int adjust_optimizer_costs(void *, OPTIMIZER_COSTS *oc, void *)
{
  us_to_ms(oc->disk_read_cost);
  us_to_ms(oc->index_block_copy_cost);
  us_to_ms(oc->key_cmp_cost);
  us_to_ms(oc->key_copy_cost);
  us_to_ms(oc->key_lookup_cost);
  us_to_ms(oc->key_next_find_cost);
  us_to_ms(oc->row_copy_cost);
  us_to_ms(oc->row_lookup_cost);
  us_to_ms(oc->row_next_find_cost);
  us_to_ms(oc->rowid_cmp_cost);
  us_to_ms(oc->rowid_copy_cost);
  return 0;
}


#define MYSQL_COMPATIBILITY_OPTION(option) \
  { option, OPT_MYSQL_COMPATIBILITY, \
   0, 0, 0, 0, GET_STR, OPT_ARG, 0, 0, 0, 0, 0, 0 }

#define MYSQL_TO_BE_IMPLEMENTED_OPTION(option) \
  { option, OPT_MYSQL_TO_BE_IMPLEMENTED, \
   0, 0, 0, 0, GET_STR, OPT_ARG, 0, 0, 0, 0, 0, 0 }

#define MYSQL_SUGGEST_ANALOG_OPTION(option, str) \
  { option, OPT_MYSQL_COMPATIBILITY, \
   0, 0, 0, 0, GET_STR, OPT_ARG, 0, 0, 0, 0, 0, 0 }

#define MARIADB_REMOVED_OPTION(option) \
  { option, OPT_REMOVED_OPTION, \
   0, 0, 0, 0, GET_STR, OPT_ARG, 0, 0, 0, 0, 0, 0 }

static int init_server_components()
{
  DBUG_ENTER("init_server_components");
  /*
    We need to call each of these following functions to ensure that
    all things are initialized so that unireg_abort() doesn't fail
  */
  my_cpu_init();
  mdl_init();
  if (tdc_init() || hostname_cache_init())
    unireg_abort(1);

  query_cache_set_min_res_unit(query_cache_min_res_unit);
  query_cache_result_size_limit(query_cache_limit);
  /* if we set size of QC non zero in config then probably we want it ON */
  if (query_cache_size != 0 &&
      global_system_variables.query_cache_type == 0 &&
      !IS_SYSVAR_AUTOSIZE(&query_cache_size))
  {
    global_system_variables.query_cache_type= 1;
  }
  query_cache_init();
  DBUG_ASSERT(query_cache_size < ULONG_MAX);
  query_cache_resize((ulong)query_cache_size);
  my_rnd_init(&sql_rand,(ulong) server_start_time,(ulong) server_start_time/2);
  setup_fpu();
  init_thr_lock();
  backup_init();

  if (init_thr_timer(thread_scheduler->max_threads + extra_max_connections))
  {
    fprintf(stderr, "Can't initialize timers\n");
    unireg_abort(1);
  }

  my_uuid_init((ulong) (my_rnd(&sql_rand))*12345,12345);
  wt_init();

  /* Setup logs */

  setup_log_handling();

  /*
    Enable old-fashioned error log, except when the user has requested
    help information. Since the implementation of plugin server
    variables the help output is now written much later.
  */
#ifdef _WIN32
  if (opt_console)
   opt_error_log= false;
#endif

  if (opt_error_log && !opt_abort)
  {
    if (!log_error_file_ptr[0])
    {
      fn_format(log_error_file, pidfile_name, mysql_data_home, ".err",
                MY_REPLACE_EXT); /* replace '.<domain>' by '.err', bug#4997 */
      SYSVAR_AUTOSIZE(log_error_file_ptr, log_error_file);
    }
    else
    {
      fn_format(log_error_file, log_error_file_ptr, mysql_data_home, ".err",
                MY_UNPACK_FILENAME | MY_SAFE_PATH);
      log_error_file_ptr= log_error_file;
    }
    if (!log_error_file[0])
      opt_error_log= 0;                         // Too long file name
    else
    {
      my_bool res;
#ifndef EMBEDDED_LIBRARY
      res= reopen_fstreams(log_error_file, stdout, stderr);
#else
      res= reopen_fstreams(log_error_file, NULL, stderr);
#endif

      if (!res)
        setbuf(stderr, NULL);

#ifdef _WIN32
      /* Add error log to windows crash reporting. */
      add_file_to_crash_report(log_error_file);
#endif
    }
  }

  /* set up the hook before initializing plugins which may use it */
  error_handler_hook= my_message_sql;
  proc_info_hook= set_thd_stage_info;

  /*
    Print source revision hash, as one of the first lines, if not the
    first in error log, for troubleshooting and debugging purposes
  */
  if (!opt_help)
    sql_print_information("Starting MariaDB %s source revision %s as process %lu",
                          server_version, SOURCE_REVISION, (ulong) getpid());

#ifdef WITH_PERFSCHEMA_STORAGE_ENGINE
  /*
    Parsing the performance schema command line option may have reported
    warnings/information messages.
    Now that the logger is finally available, and redirected
    to the proper file when the --log--error option is used,
    print the buffered messages to the log.
  */
  buffered_logs.print();
  buffered_logs.cleanup();
#endif /* WITH_PERFSCHEMA_STORAGE_ENGINE */

#ifndef EMBEDDED_LIBRARY
  /*
    Now that the logger is available, redirect character set
    errors directly to the logger
    (instead of the buffered_logs used at the server startup time).
  */
  my_charset_error_reporter= charset_error_reporter;
#endif

  xid_cache_init();

  /*
    Do not open binlong when doing bootstrap.
    This ensures that rpl_load_gtid_slave_state() will not fail with an error
    as the mysql schema does not yet exists.
    This also ensures that we don't get an empty binlog file if the user has
    log-bin in his config files.
  */
  if (opt_bootstrap)
  {
    opt_bin_log= opt_bin_log_used= binlog_format_used= 0;
    opt_log_slave_updates= 0;
  }

  /* need to configure logging before initializing storage engines */
  if (!opt_bin_log_used && !WSREP_ON)
  {
    if (opt_log_slave_updates && (global_system_variables.log_warnings >= 4))
      sql_print_information("You need to use --log-bin to make "
                            "--log-slave-updates work.");
    if (binlog_format_used && (global_system_variables.log_warnings >= 4))
      sql_print_information("You need to use --log-bin to make "
                            "--binlog-format work.");
  }

  /* Check that we have not let the format to unspecified at this point */
  DBUG_ASSERT((uint)global_system_variables.binlog_format <=
              array_elements(binlog_format_names)-1);

#ifdef HAVE_REPLICATION
  if (opt_log_slave_updates && replicate_same_server_id)
  {
    if (opt_bin_log)
    {
      sql_print_error("using --replicate-same-server-id in conjunction with "
                      "--log-slave-updates is impossible, it would lead to "
                      "infinite loops in this server.");
      unireg_abort(1);
    }
    else
      sql_print_warning("using --replicate-same-server-id in conjunction with "
                        "--log-slave-updates would lead to infinite loops in "
                        "this server. However this will be ignored as the "
                        "--log-bin option is not defined.");
  }
#endif

  if (opt_bin_log)
  {
    /* Reports an error and aborts, if the --log-bin's path 
       is a directory.*/
    if (opt_bin_logname[0] && 
        opt_bin_logname[strlen(opt_bin_logname) - 1] == FN_LIBCHAR)
    {
      sql_print_error("Path '%s' is a directory name, please specify "
                      "a file name for --log-bin option", opt_bin_logname);
      unireg_abort(1);
    }

    /* Reports an error and aborts, if the --log-bin-index's path 
       is a directory.*/
    if (opt_binlog_index_name && 
        opt_binlog_index_name[strlen(opt_binlog_index_name) - 1] 
        == FN_LIBCHAR)
    {
      sql_print_error("Path '%s' is a directory name, please specify "
                      "a file name for --log-bin-index option",
                      opt_binlog_index_name);
      unireg_abort(1);
    }

    char buf[FN_REFLEN];
    const char *ln;
    ln= mysql_bin_log.generate_name(opt_bin_logname, "-bin", 1, buf);
    if (!opt_bin_logname[0] && !opt_binlog_index_name)
    {
      /*
        User didn't give us info to name the binlog index file.
        Picking `hostname`-bin.index like did in 4.x, causes replication to
        fail if the hostname is changed later. So, we would like to instead
        require a name. But as we don't want to break many existing setups, we
        only give warning, not error.
      */
      sql_print_warning("No argument was provided to --log-bin and "
                        "neither --log-basename or --log-bin-index where "
                        "used;  This may cause repliction to break when this "
                        "server acts as a master and has its hostname "
                        "changed! Please use '--log-basename=%s' or "
                        "'--log-bin=%s' to avoid this problem.",
                        opt_log_basename, ln);
    }
    if (ln == buf)
      opt_bin_logname= my_once_strdup(buf, MYF(MY_WME));
  }

  /*
    Since some wsrep threads (THDs) are create before plugins are
    initialized, LOCK_plugin mutex needs to be initialized here.
  */
  plugin_mutex_init();

  /*
    Wsrep initialization must happen at this point, because:
    - opt_bin_logname must be known when starting replication
      since SST may need it
    - SST may modify binlog index file, so it must be opened
      after SST has happened

    We also (unconditionally) initialize wsrep LOCKs and CONDs.
    It is because they are used while accessing wsrep system
    variables even when a wsrep provider is not loaded.
  */

  /* It's now safe to use thread specific memory */
  mysqld_server_initialized= 1;

#ifndef EMBEDDED_LIBRARY
  wsrep_thr_init();
#endif

#ifdef WITH_WSREP
  if (wsrep_init_server()) unireg_abort(1);

  if (WSREP_ON && !wsrep_recovery && !opt_abort)
  {
    if (opt_bootstrap) // bootsrap option given - disable wsrep functionality
    {
      wsrep_provider_init(WSREP_NONE);
      if (wsrep_init())
        unireg_abort(1);
    }
    else // full wsrep initialization
    {
      // add basedir/bin to PATH to resolve wsrep script names
      size_t tmp_path_size= strlen(mysql_home) + 5; /* including "/bin" */
      char* const tmp_path= (char*)my_alloca(tmp_path_size);
      if (tmp_path)
      {
        snprintf(tmp_path, tmp_path_size, "%s/bin", mysql_home);
        wsrep_prepend_PATH(tmp_path);
      }
      else
      {
        WSREP_ERROR("Could not append %s/bin to PATH", mysql_home);
      }
      my_afree(tmp_path);

      if (wsrep_before_SE())
      {
        set_ports(); // this is also called in network_init() later but we need
                     // to know mysqld_port now - lp:1071882
        wsrep_init_startup(true);
      }
    }
  }
#endif /* WITH_WSREP */

  if (!opt_help && opt_bin_log)
  {
    if (mysql_bin_log.open_index_file(opt_binlog_index_name, opt_bin_logname,
                                      TRUE))
    {
      unireg_abort(1);
    }

    log_bin_basename=
      rpl_make_log_name(key_memory_MYSQL_BIN_LOG_basename,
                        opt_bin_logname, pidfile_name,
                        opt_bin_logname ? "" : "-bin");
    log_bin_index=
      rpl_make_log_name(key_memory_MYSQL_BIN_LOG_index,
                        opt_binlog_index_name, log_bin_basename, ".index");
    if (log_bin_basename == NULL || log_bin_index == NULL)
    {
      sql_print_error("Unable to create replication path names:"
                      " out of memory or path names too long"
                      " (path name exceeds " STRINGIFY_ARG(FN_REFLEN)
                      " or file name exceeds " STRINGIFY_ARG(FN_LEN) ").");
      unireg_abort(1);
    }
  }

#ifndef EMBEDDED_LIBRARY
  DBUG_PRINT("debug",
             ("opt_bin_logname: %s, opt_relay_logname: %s, pidfile_name: %s",
              opt_bin_logname, opt_relay_logname, pidfile_name));
  if (opt_relay_logname)
  {
    relay_log_basename=
      rpl_make_log_name(key_memory_MYSQL_RELAY_LOG_basename,
                        opt_relay_logname, pidfile_name,
                        opt_relay_logname ? "" : "-relay-bin");
    relay_log_index=
      rpl_make_log_name(key_memory_MYSQL_RELAY_LOG_index,
                        opt_relaylog_index_name, relay_log_basename, ".index");
    if (relay_log_basename == NULL || relay_log_index == NULL)
    {
      sql_print_error("Unable to create replication path names:"
                      " out of memory or path names too long"
                      " (path name exceeds " STRINGIFY_ARG(FN_REFLEN)
                      " or file name exceeds " STRINGIFY_ARG(FN_LEN) ").");
      unireg_abort(1);
    }
  }
#endif /* !EMBEDDED_LIBRARY */

  /* call ha_init_key_cache() on all key caches to init them */
  process_key_caches(&ha_init_key_cache, 0);

  init_global_table_stats();
  init_global_index_stats();
  init_update_queries();

  /* Allow storage engine to give real error messages */
  if (unlikely(ha_init_errors()))
    DBUG_RETURN(1);

  tc_log= 0; // ha_initialize_handlerton() needs that

  if (!opt_abort)
  {
    if (ddl_log_initialize())
      unireg_abort(1);

    process_optimizer_costs((process_optimizer_costs_t)adjust_optimizer_costs, 0);
    us_to_ms(global_system_variables.optimizer_where_cost);
    us_to_ms(global_system_variables.optimizer_scan_setup_cost);
  }

  /*
    Plugins may not be completed because system table DDLs are only
    run after the ddl recovery done. Therefore between the
    plugin_init() call and the ha_signal_ddl_recovery_done() call
    below only things related to preparation for recovery should be
    done and nothing else, and definitely not anything assuming that
    all plugins have been initialised.
  */
  if (plugin_init(&remaining_argc, remaining_argv,
                  (opt_noacl ? PLUGIN_INIT_SKIP_PLUGIN_TABLE : 0) |
                  (opt_abort ? PLUGIN_INIT_SKIP_INITIALIZATION : 0)))
  {
    sql_print_error("Failed to initialize plugins.");
    unireg_abort(1);
  }
  plugins_are_initialized= TRUE;  /* Don't separate from init function */

#ifdef HAVE_REPLICATION
  /*
    Semisync is not required by other components, which justifies its
    initialization at this point when thread specific memory is also available.
  */
  if (repl_semisync_master.init_object() ||
      repl_semisync_slave.init_object())
  {
    sql_print_error("Could not initialize semisync.");
    unireg_abort(1);
  }
#endif

#ifndef EMBEDDED_LIBRARY
  if (session_tracker_init())
    return 1;
#endif //EMBEDDED_LIBRARY

  /* we do want to exit if there are any other unknown options */
  if (remaining_argc > 1)
  {
    int ho_error;
    struct my_option removed_opts[]=
    {
      /* The following options exist in 5.6 but not in 10.0 */
      MYSQL_COMPATIBILITY_OPTION("log-raw"),
      MYSQL_COMPATIBILITY_OPTION("log-bin-use-v1-row-events"),
      MYSQL_TO_BE_IMPLEMENTED_OPTION("default-authentication-plugin"),
      MYSQL_COMPATIBILITY_OPTION("binlog-max-flush-queue-time"),
      MYSQL_COMPATIBILITY_OPTION("master-info-repository"),
      MYSQL_COMPATIBILITY_OPTION("relay-log-info-repository"),
      MYSQL_SUGGEST_ANALOG_OPTION("binlog-rows-query-log-events", "--binlog-annotate-row-events"),
      MYSQL_COMPATIBILITY_OPTION("binlog-order-commits"),
      MYSQL_TO_BE_IMPLEMENTED_OPTION("log-throttle-queries-not-using-indexes"),
      MYSQL_TO_BE_IMPLEMENTED_OPTION("end-markers-in-json"),
      MYSQL_TO_BE_IMPLEMENTED_OPTION("optimizer-trace-features"),     // OPTIMIZER_TRACE
      MYSQL_TO_BE_IMPLEMENTED_OPTION("optimizer-trace-offset"),       // OPTIMIZER_TRACE
      MYSQL_TO_BE_IMPLEMENTED_OPTION("optimizer-trace-limit"),        // OPTIMIZER_TRACE
      MYSQL_COMPATIBILITY_OPTION("server-id-bits"),
      MYSQL_TO_BE_IMPLEMENTED_OPTION("slave-rows-search-algorithms"), // HAVE_REPLICATION
      MYSQL_TO_BE_IMPLEMENTED_OPTION("slave-allow-batching"),         // HAVE_REPLICATION
      MYSQL_COMPATIBILITY_OPTION("slave-checkpoint-period"),      // HAVE_REPLICATION
      MYSQL_COMPATIBILITY_OPTION("slave-checkpoint-group"),       // HAVE_REPLICATION
      MYSQL_SUGGEST_ANALOG_OPTION("slave-pending-jobs-size-max", "--slave-parallel-max-queued"),  // HAVE_REPLICATION
      MYSQL_TO_BE_IMPLEMENTED_OPTION("sha256-password-private-key-path"), // HAVE_OPENSSL
      MYSQL_TO_BE_IMPLEMENTED_OPTION("sha256-password-public-key-path"),  // HAVE_OPENSSL

      /* The following options exist in 5.5 and 5.6 but not in 10.0 */
      MYSQL_SUGGEST_ANALOG_OPTION("abort-slave-event-count", "--debug-abort-slave-event-count"),
      MYSQL_SUGGEST_ANALOG_OPTION("disconnect-slave-event-count", "--debug-disconnect-slave-event-count"),
      MYSQL_SUGGEST_ANALOG_OPTION("exit-info", "--debug-exit-info"),
      MYSQL_SUGGEST_ANALOG_OPTION("max-binlog-dump-events", "--debug-max-binlog-dump-events"),
      MYSQL_SUGGEST_ANALOG_OPTION("sporadic-binlog-dump-fail", "--debug-sporadic-binlog-dump-fail"),
      MYSQL_COMPATIBILITY_OPTION("new"),
      MYSQL_COMPATIBILITY_OPTION("show_compatibility_56"),

      /* The following options were removed in 10.6 */
      MARIADB_REMOVED_OPTION("innodb-force-load-corrupted"),

      /* The following options were removed in 10.5 */
#if defined(__linux__)
      MARIADB_REMOVED_OPTION("super-large-pages"),
#endif
      MARIADB_REMOVED_OPTION("innodb-defragment"),
      MARIADB_REMOVED_OPTION("innodb-defragment-n-pages"),
      MARIADB_REMOVED_OPTION("innodb-defragment-stats-accuracy"),
      MARIADB_REMOVED_OPTION("innodb-defragment-fill-factor"),
      MARIADB_REMOVED_OPTION("innodb-defragment-fill-factor-n-recs"),
      MARIADB_REMOVED_OPTION("innodb-defragment-frequency"),
      MARIADB_REMOVED_OPTION("innodb-idle-flush-pct"),
      MARIADB_REMOVED_OPTION("innodb-locks-unsafe-for-binlog"),
      MARIADB_REMOVED_OPTION("innodb-rollback-segments"),
      MARIADB_REMOVED_OPTION("innodb-stats-sample-pages"),
      MARIADB_REMOVED_OPTION("max-long-data-size"),
      MARIADB_REMOVED_OPTION("multi-range-count"),
      MARIADB_REMOVED_OPTION("skip-bdb"),
      MARIADB_REMOVED_OPTION("thread-concurrency"),
      MARIADB_REMOVED_OPTION("timed-mutexes"),

      /* The following options were added after 5.6.10 */
      MYSQL_TO_BE_IMPLEMENTED_OPTION("rpl-stop-slave-timeout"),
      MYSQL_TO_BE_IMPLEMENTED_OPTION("validate-user-plugins"), // NO_EMBEDDED_ACCESS_CHECKS

      /* The following options were deprecated in 10.5 or earlier */
      MARIADB_REMOVED_OPTION("innodb-adaptive-max-sleep-delay"),
      MARIADB_REMOVED_OPTION("innodb-background-scrub-data-check-interval"),
      MARIADB_REMOVED_OPTION("innodb-background-scrub-data-compressed"),
      MARIADB_REMOVED_OPTION("innodb-background-scrub-data-interval"),
      MARIADB_REMOVED_OPTION("innodb-background-scrub-data-uncompressed"),
      MARIADB_REMOVED_OPTION("innodb-buffer-pool-instances"),
      MARIADB_REMOVED_OPTION("innodb-commit-concurrency"),
      MARIADB_REMOVED_OPTION("innodb-concurrency-tickets"),
      MARIADB_REMOVED_OPTION("innodb-file-format"),
      MARIADB_REMOVED_OPTION("innodb-large-prefix"),
      MARIADB_REMOVED_OPTION("innodb-lock-schedule-algorithm"),
      MARIADB_REMOVED_OPTION("innodb-log-checksums"),
      MARIADB_REMOVED_OPTION("innodb-log-compressed-pages"),
      MARIADB_REMOVED_OPTION("innodb-log-files-in-group"),
      MARIADB_REMOVED_OPTION("innodb-log-optimize-ddl"),
      MARIADB_REMOVED_OPTION("innodb-log-write-ahead-size"),
      MARIADB_REMOVED_OPTION("innodb-page-cleaners"),
      MARIADB_REMOVED_OPTION("innodb-replication-delay"),
      MARIADB_REMOVED_OPTION("innodb-scrub-log"),
      MARIADB_REMOVED_OPTION("innodb-scrub-log-speed"),
      MARIADB_REMOVED_OPTION("innodb-sync-array-size"),
      MARIADB_REMOVED_OPTION("innodb-thread-concurrency"),
      MARIADB_REMOVED_OPTION("innodb-thread-sleep-delay"),
      MARIADB_REMOVED_OPTION("innodb-undo-logs"),

      /* The following options were deprecated in 10.9 */
      MARIADB_REMOVED_OPTION("innodb-change-buffering"),

      /* removed in 11.3 */
      MARIADB_REMOVED_OPTION("date-format"),
      MARIADB_REMOVED_OPTION("datetime-format"),
      MARIADB_REMOVED_OPTION("time-format"),
      MARIADB_REMOVED_OPTION("wsrep-causal-reads"),

      {0, 0, 0, 0, 0, 0, GET_NO_ARG, NO_ARG, 0, 0, 0, 0, 0, 0}
    };
    /*
      We need to eat any 'loose' arguments first before we conclude
      that there are unprocessed options.
    */
    my_getopt_skip_unknown= 0;
#ifdef WITH_WSREP
    if (wsrep_recovery)
      my_getopt_skip_unknown= TRUE;
#endif

    if ((ho_error= handle_options(&remaining_argc, &remaining_argv, removed_opts,
                                  mysqld_get_one_option)))
      unireg_abort(ho_error);
    /* Add back the program name handle_options removes */
    remaining_argc++;
    remaining_argv--;
    my_getopt_skip_unknown= TRUE;

#ifdef WITH_WSREP
    if (!wsrep_recovery)
    {
#endif
      if (remaining_argc > 1)
      {
        fprintf(stderr, "%s: Too many arguments (first extra is '%s').\n",
                my_progname, remaining_argv[1]);
        unireg_abort(1);
      }
#ifdef WITH_WSREP
    }
#endif
  }

  if (opt_abort)
    unireg_abort(0);

  if (init_io_cache_encryption())
    unireg_abort(1);

  /* if the errmsg.sys is not loaded, terminate to maintain behaviour */
  if (!DEFAULT_ERRMSGS[0][0])
    unireg_abort(1);  

  /* We have to initialize the storage engines before CSV logging */
  if (ha_init())
  {
    sql_print_error("Can't init databases");
    unireg_abort(1);
  }

  if (opt_bootstrap)
    log_output_options= LOG_FILE;
  else
    logger.init_log_tables();

  if (log_output_options & LOG_NONE)
  {
    /*
      Issue a warning if there were specified additional options to the
      log-output along with NONE. Probably this wasn't what user wanted.
    */
    if ((log_output_options & LOG_NONE) && (log_output_options & ~LOG_NONE))
      sql_print_warning("There were other values specified to "
                        "log-output besides NONE. Disabling slow "
                        "and general logs anyway.");
    logger.set_handlers(LOG_NONE, LOG_NONE);
  }
  else
  {
    /* fall back to the log files if tables are not present */
    LEX_CSTRING csv_name={STRING_WITH_LEN("csv")};
    if (!plugin_is_ready(&csv_name, MYSQL_STORAGE_ENGINE_PLUGIN))
    {
      /* purecov: begin inspected */
      sql_print_error("CSV engine is not present, falling back to the "
                      "log files");
      SYSVAR_AUTOSIZE(log_output_options, 
                      (log_output_options & ~LOG_TABLE) | LOG_FILE);
      /* purecov: end */
    }

    logger.set_handlers(global_system_variables.sql_log_slow ?
                        log_output_options:LOG_NONE,
                        opt_log ? log_output_options:LOG_NONE);
  }

  if (init_default_storage_engine(default_storage_engine, table_plugin))
    unireg_abort(1);

  if (default_tmp_storage_engine && !*default_tmp_storage_engine)
    default_tmp_storage_engine= NULL;

  if (enforced_storage_engine && !*enforced_storage_engine)
    enforced_storage_engine= NULL;

  if (init_default_storage_engine(default_tmp_storage_engine, tmp_table_plugin))
    unireg_abort(1);

  if (init_default_storage_engine(enforced_storage_engine, enforced_table_plugin))
    unireg_abort(1);

  if (init_gtid_pos_auto_engines())
    unireg_abort(1);

#ifdef USE_ARIA_FOR_TMP_TABLES
  if (!ha_storage_engine_is_enabled(maria_hton) && !opt_bootstrap)
  {
    sql_print_error("Aria engine is not enabled or did not start. The Aria engine must be enabled to continue as server was configured with --with-aria-tmp-tables");
    unireg_abort(1);
  }
#endif
  copy_tmptable_optimizer_costs();

#ifdef WITH_WSREP
  /*
    Now is the right time to initialize members of wsrep startup threads
    that rely on plugins and other related global system variables to be
    initialized. This initialization was not possible before, as plugins
    (and thus some global system variables) are initialized after wsrep
    startup threads are created.
    Note: This only needs to be done for rsync and mariabackup based SST
    methods.
  */
  if (wsrep_before_SE())
    wsrep_plugins_post_init();

  if (WSREP_ON && !opt_bin_log)
  {
    wsrep_emulate_bin_log= 1;
  }
#endif

  tc_log= get_tc_log_implementation();

  if (tc_log->open(opt_bin_log ? opt_bin_logname : opt_tc_log_file))
  {
    sql_print_error("Can't init tc log");
    unireg_abort(1);
  }

  if (ha_recover(0))
    unireg_abort(1);

#ifndef EMBEDDED_LIBRARY
  start_handle_manager();
#endif
  if (opt_bin_log)
  {
    int error;
    mysql_mutex_t *log_lock= mysql_bin_log.get_log_lock();
    mysql_mutex_lock(log_lock);
    error= mysql_bin_log.open(opt_bin_logname, 0, 0,
                              WRITE_CACHE, max_binlog_size, 0, TRUE);
    mysql_mutex_unlock(log_lock);
    if (unlikely(error))
      unireg_abort(1);
  }

#ifdef HAVE_REPLICATION
  binlog_space_limit= internal_binlog_space_limit;
  slave_connections_needed_for_purge=
    internal_slave_connections_needed_for_purge;

  if (opt_bin_log)
  {
    if (binlog_space_limit)
      mysql_bin_log.count_binlog_space_with_mutex();
    mysql_bin_log.purge(1);
  }
  else
  {
    if ((binlog_expire_logs_seconds || binlog_space_limit) &&
        (global_system_variables.log_warnings >= 4))
      sql_print_information("You need to use --log-bin to make "
                            "--expire-logs-days, "
                            "--binlog-expire-logs-seconds or "
                            "--max-binlog-total-size "
                            "work.");
  }
#endif

  if (ddl_log_execute_recovery() > 0)
    unireg_abort(1);
  ha_signal_ddl_recovery_done();

  if (opt_myisam_log)
    (void) mi_log(1);

#if defined(HAVE_MLOCKALL) && defined(MCL_CURRENT) && !defined(EMBEDDED_LIBRARY)
  if (locked_in_memory)
  {
    int error;
    if (user_info)
    {
      DBUG_ASSERT(!getuid());
      if (setreuid((uid_t) -1, 0) == -1)
      {
        sql_perror("setreuid");
        unireg_abort(1);
      }
      error= mlockall(MCL_CURRENT);
      set_user(mysqld_user, user_info);
    }
    else
      error= mlockall(MCL_CURRENT);

    if (unlikely(error))
    {
      if (global_system_variables.log_warnings)
	sql_print_warning("Failed to lock memory. Errno: %d\n",errno);
      locked_in_memory= 0;
    }
  }
#else
  locked_in_memory= 0;
#endif
#ifdef PR_SET_THP_DISABLE
  /*
    Engine page buffers are now allocated.
    Disable transparent huge pages for all
    future allocations as these causes memory
    leaks.
  */
  prctl(PR_SET_THP_DISABLE, 1, 0, 0, 0);
#endif

  ft_init_stopwords();

  init_max_user_conn();
  init_global_user_stats();
  init_global_client_stats();
  if (!opt_bootstrap)
    servers_init(0);
  init_status_vars();
  Item_false= new (&read_only_root) Item_bool_static("FALSE", 0);
  Item_true=  new (&read_only_root) Item_bool_static("TRUE", 1);
  DBUG_ASSERT(Item_false);

  DBUG_RETURN(0);
}


#ifndef EMBEDDED_LIBRARY

#ifndef DBUG_OFF
/*
  Debugging helper function to keep the locale database
  (see sql_locale.cc) and max_month_name_length and
  max_day_name_length variable values in consistent state.
*/
static void test_lc_time_sz()
{
  DBUG_ENTER("test_lc_time_sz");
  for (MY_LOCALE **loc= my_locales; *loc; loc++)
  {
    size_t max_month_len= 0;
    size_t max_day_len= 0;
    for (const char **month= (*loc)->month_names->type_names; *month; month++)
    {
      set_if_bigger(max_month_len,
                    my_numchars_mb(&my_charset_utf8mb3_general_ci,
                                   *month, *month + strlen(*month)));
    }
    for (const char **day= (*loc)->day_names->type_names; *day; day++)
    {
      set_if_bigger(max_day_len,
                    my_numchars_mb(&my_charset_utf8mb3_general_ci,
                                   *day, *day + strlen(*day)));
    }
    if ((*loc)->max_month_name_length != max_month_len ||
        (*loc)->max_day_name_length != max_day_len)
    {
      DBUG_PRINT("Wrong max day name(or month name) length for locale:",
                 ("%s", (*loc)->name));
      DBUG_ASSERT(0);
    }
  }
  DBUG_VOID_RETURN;
}
#endif//DBUG_OFF


int mysqld_main(int argc, char **argv)
{
#ifndef _WIN32
  /* We can't close stdin just now, because it may be booststrap mode. */
  bool please_close_stdin= fcntl(STDIN_FILENO, F_GETFD) >= 0;
#endif

  /*
    Perform basic thread library and malloc initialization,
    to be able to read defaults files and parse options.
  */
  my_progname= argv[0];
  sf_leaking_memory= 1; // no safemalloc memory leak reports if we exit early
  mysqld_server_started= mysqld_server_initialized= 0;

  if (init_early_variables())
    exit(1);

#ifdef WITH_PERFSCHEMA_STORAGE_ENGINE
  pre_initialize_performance_schema();
#endif /*WITH_PERFSCHEMA_STORAGE_ENGINE */

  if (my_init())                 // init my_sys library & pthreads
  {
    fprintf(stderr, "my_init() failed.");
    return 1;
  }

  orig_argc= argc;
  orig_argv= argv;
  my_defaults_mark_files= TRUE;
  load_defaults_or_exit(MYSQL_CONFIG_NAME, load_default_groups, &argc, &argv);
  defaults_argc= argc;
  defaults_argv= argv;
  remaining_argc= argc;
  remaining_argv= argv;

  /* Must be initialized early for comparison of options name */
  system_charset_info= &my_charset_utf8mb3_general_ci;

  sys_var_init();

#ifdef WITH_PERFSCHEMA_STORAGE_ENGINE
  /*
    Initialize the array of performance schema instrument configurations.
  */
  init_pfs_instrument_array();

  /*
    Logs generated while parsing the command line
    options are buffered and printed later.
  */
  buffered_logs.init();
  my_getopt_error_reporter= buffered_option_error_reporter;
  my_charset_error_reporter= buffered_option_error_reporter;

  pfs_param.m_pfs_instrument= const_cast<char*>("");
#endif /* WITH_PERFSCHEMA_STORAGE_ENGINE */
  my_timer_init(&sys_timer_info);

  int ho_error __attribute__((unused))= handle_early_options();

  /* fix tdc_size */
  if (IS_SYSVAR_AUTOSIZE(&tdc_size))
  {
    SYSVAR_AUTOSIZE(tdc_size, MY_MIN(400 + tdc_size / 2, 2000));
  }

#ifdef WITH_PERFSCHEMA_STORAGE_ENGINE
  if (ho_error == 0)
  {
    if (pfs_param.m_enabled  && !opt_help && !opt_bootstrap)
    {
      /* Add sizing hints from the server sizing parameters. */
      pfs_param.m_hints.m_table_definition_cache= tdc_size;
      pfs_param.m_hints.m_table_open_cache= tc_size;
      pfs_param.m_hints.m_max_connections= max_connections;
      pfs_param.m_hints.m_open_files_limit= open_files_limit;
      PSI_hook= initialize_performance_schema(&pfs_param);
      if (PSI_hook == NULL)
      {
        pfs_param.m_enabled= false;
        buffered_logs.buffer(WARNING_LEVEL,
                             "Performance schema disabled (reason: init failed).");
      }
    }
  }
#else
  /*
    Other provider of the instrumentation interface should
    initialize PSI_hook here:
    - HAVE_PSI_INTERFACE is for the instrumentation interface
    - WITH_PERFSCHEMA_STORAGE_ENGINE is for one implementation
      of the interface,
    but there could be alternate implementations, which is why
    these two defines are kept separate.
  */
#endif /* WITH_PERFSCHEMA_STORAGE_ENGINE */

#ifdef HAVE_PSI_INTERFACE
  /*
    Obtain the current performance schema instrumentation interface,
    if available.
  */
  if (PSI_hook)
  {
    PSI *psi_server= (PSI*) PSI_hook->get_interface(PSI_CURRENT_VERSION);
    if (likely(psi_server != NULL))
    {
      set_psi_server(psi_server);

      /*
        Now that we have parsed the command line arguments, and have
        initialized the performance schema itself, the next step is to
        register all the server instruments.
      */
      init_server_psi_keys();
      /* Instrument the main thread */
      PSI_thread *psi= PSI_CALL_new_thread(key_thread_main, NULL, 0);
      PSI_CALL_set_thread_os_id(psi);
      PSI_CALL_set_thread(psi);

      /*
        Now that some instrumentation is in place,
        recreate objects which were initialised early,
        so that they are instrumented as well.
      */
      my_thread_global_reinit();
    }
  }
#endif /* HAVE_PSI_INTERFACE */

  mysql_mutex_init(key_LOCK_error_log, &LOCK_error_log, MY_MUTEX_INIT_FAST);

  /* Initialize audit interface globals. Audit plugins are inited later. */
  mysql_audit_initialize();

  /*
    Perform basic logger initialization logger. Should be called after
    MY_INIT, as it initializes mutexes. Log tables are inited later.
  */
  logger.init_base();

#ifdef WITH_PERFSCHEMA_STORAGE_ENGINE
  if (ho_error)
  {
    /*
      Parsing command line option failed,
      Since we don't have a workable remaining_argc/remaining_argv
      to continue the server initialization, this is as far as this
      code can go.
      This is the best effort to log meaningful messages:
      - messages will be printed to stderr, which is not redirected yet,
      - messages will be printed in the NT event log, for windows.
    */
    buffered_logs.print();
    buffered_logs.cleanup();
    /*
      Not enough initializations for unireg_abort()
      Using exit() for windows.
    */
    exit (ho_error);
  }
#endif /* WITH_PERFSCHEMA_STORAGE_ENGINE */

#ifdef _CUSTOMSTARTUPCONFIG_
  if (_cust_check_startup())
  {
    / * _cust_check_startup will report startup failure error * /
    exit(1);
  }
#endif

  if (init_common_variables())
    unireg_abort(1);				// Will do exit

  init_signals();

  ulonglong new_thread_stack_size;
  new_thread_stack_size= my_setstacksize(&connection_attrib,
                                         (size_t)my_thread_stack_size);
  if (new_thread_stack_size != my_thread_stack_size)
  {
    if ((new_thread_stack_size < my_thread_stack_size) &&
        global_system_variables.log_warnings)
      sql_print_warning("Asked for %llu thread stack, but got %llu",
                        my_thread_stack_size, new_thread_stack_size);
    SYSVAR_AUTOSIZE(my_thread_stack_size, new_thread_stack_size);
  }

  select_thread=pthread_self();
  select_thread_in_use=1;

#ifdef HAVE_LIBWRAP
  libwrapName= my_progname+dirname_length(my_progname);
  openlog(libwrapName, LOG_PID, LOG_AUTH);
#endif

#ifndef DBUG_OFF
  test_lc_time_sz();
  srand((uint) time(NULL)); 
#endif

  /*
    We have enough space for fiddling with the argv, continue
  */
  check_data_home(mysql_real_data_home);
  if (my_setwd(mysql_real_data_home, opt_abort ? 0 : MYF(MY_WME)) && !opt_abort)
    unireg_abort(1);				/* purecov: inspected */

  /* Atomic write initialization must be done as root */
  my_init_atomic_write();

  if ((user_info= check_user(mysqld_user)))
  {
#if defined(HAVE_MLOCKALL) && defined(MCL_CURRENT)
    if (locked_in_memory) // getuid() == 0 here
      set_effective_user(user_info);
    else
#endif
      set_user(mysqld_user, user_info);
  }

#ifdef WITH_WSREP
  wsrep_set_wsrep_on(nullptr);
  if (WSREP_ON && wsrep_check_opts()) unireg_abort(1);
#endif

#ifdef _WIN32
  /* 
   The subsequent calls may take a long time : e.g. innodb log read.
   Thus set the long running service control manager timeout
  */
  my_report_svc_status(SERVICE_START_PENDING, NO_ERROR, slow_start_timeout);
#endif

  if (init_server_components())
    unireg_abort(1);

  init_ssl();
  network_init();

#ifdef WITH_WSREP
  // Recover and exit.
  if (wsrep_recovery)
  {
    select_thread_in_use= 0;
    if (WSREP_ON)
      wsrep_recover();
    else
      sql_print_information("WSREP: disabled, skipping position recovery");
    unireg_abort(0);
  }
#endif

  /*
    init signals
    After this we can't quit by a simple unireg_abort
  */
  start_signal_handler();				// Creates pidfile

  if (mysql_rm_tmp_tables() || acl_init(opt_noacl) ||
      my_tz_init((THD *)0, default_tz_name, opt_bootstrap))
    unireg_abort(1);

  if (!opt_noacl)
    (void) grant_init();

  udf_init();

  if (opt_bootstrap) /* If running with bootstrap, do not start replication. */
    opt_skip_slave_start= 1;

  binlog_unsafe_map_init();

#ifdef WITH_PERFSCHEMA_STORAGE_ENGINE
  initialize_performance_schema_acl(opt_bootstrap);
#endif

  initialize_information_schema_acl();

  /*
    Change EVENTS_ORIGINAL to EVENTS_OFF (the default value) as there is no
    point in using ORIGINAL during startup
  */
  if (Events::opt_event_scheduler == Events::EVENTS_ORIGINAL)
    Events::opt_event_scheduler= Events::EVENTS_OFF;

  Events::set_original_state(Events::opt_event_scheduler);
  if (Events::init((THD*) 0, opt_noacl || opt_bootstrap))
    unireg_abort(1);

#ifdef WITH_WSREP
  if (WSREP_ON)
  {
    if (opt_bootstrap)
    {
      /*! bootstrap wsrep init was taken care of above */
    }
    else
    {
      wsrep_init_globals();
      if (!wsrep_before_SE())
      {
        wsrep_init_startup(false);
      }
      wsrep_new_cluster= false;
      if (wsrep_cluster_address_exists())
      {
        WSREP_DEBUG("Startup creating %ld applier threads running %lu",
                wsrep_slave_threads - 1, wsrep_running_applier_threads);
        wsrep_create_appliers(wsrep_slave_threads - 1);
      }
    }
  }
#endif /* WITH_WSREP */

  /* Protect read_only_root against writes */
  protect_root(&read_only_root, PROT_READ);

  if (opt_bootstrap)
  {
    select_thread_in_use= 0;                    // Allow 'kill' to work
    int bootstrap_error= bootstrap(mysql_stdin);
    if (!abort_loop)
      unireg_abort(bootstrap_error);
    else
    {
      sleep(2);                                 // Wait for kill
      exit(0);
    }
  }

  /* Copy default global rpl_filter to global_rpl_filter */
  copy_filter_setting(global_rpl_filter, get_or_create_rpl_filter("", 0));

  /*
    init_slave() must be called after the thread keys are created.
    Some parts of the code (e.g. SHOW STATUS LIKE 'slave_running' and other
    places) assume that active_mi != 0, so let's fail if it's 0 (out of
    memory); a message has already been printed.
  */
  if (init_slave() && !active_mi)
  {
    unireg_abort(1);
  }

  if (opt_init_file && *opt_init_file)
  {
    if (read_init_file(opt_init_file))
      unireg_abort(1);
  }

  disable_log_notes= 0; /* Startup done, now we can give notes again */

  if (IS_SYSVAR_AUTOSIZE(&server_version_ptr))
    sql_print_information(ER_DEFAULT(ER_STARTUP), my_progname, server_version,
                          (systemd_sock_activation ? "Systemd socket activated ports" :
                            (unix_sock_is_online ? mysqld_unix_port : (char*) "")),
                          mysqld_port, MYSQL_COMPILATION_COMMENT);
  else
  {
    char real_server_version[2 * SERVER_VERSION_LENGTH + 10];

    set_server_version(real_server_version, sizeof(real_server_version));
    safe_strcat(real_server_version, sizeof(real_server_version), "' as '");
    safe_strcat(real_server_version, sizeof(real_server_version),
		server_version);

    sql_print_information(ER_DEFAULT(ER_STARTUP), my_progname,
                          real_server_version,
                          (systemd_sock_activation ? "Systemd socket activated ports" :
                            (unix_sock_is_online ? mysqld_unix_port : (char*) "")),
                          mysqld_port, MYSQL_COMPILATION_COMMENT);
  }

#ifndef _WIN32
  // try to keep fd=0 busy
  if (please_close_stdin && !freopen("/dev/null", "r", stdin))
  {
    // fall back on failure
    fclose(stdin);
  }
#endif


  /* Signal threads waiting for server to be started */
  mysql_mutex_lock(&LOCK_server_started);
  mysqld_server_started= 1;
  mysql_cond_broadcast(&COND_server_started);
  mysql_mutex_unlock(&LOCK_server_started);

  (void)MYSQL_SET_STAGE(0 ,__FILE__, __LINE__);

  /* Memory used when everything is setup */
  start_memory_used= global_status_var.global_memory_used;

#ifdef _WIN32
  handle_connections_win();
#else
  handle_connections_sockets();

  mysql_mutex_lock(&LOCK_start_thread);
  select_thread_in_use=0;
  mysql_cond_broadcast(&COND_start_thread);
  mysql_mutex_unlock(&LOCK_start_thread);
#endif /* _WIN32 */

  /* Shutdown requested */
  char *user= shutdown_user.load(std::memory_order_relaxed);
  sql_print_information(ER_DEFAULT(ER_NORMAL_SHUTDOWN), my_progname,
                        user ? user : "unknown");
  if (user)
    my_free(user);

#ifdef WITH_WSREP
  /* Stop wsrep threads in case they are running. */
  if (wsrep_running_threads > 0)
  {
    wsrep_shutdown_replication();
  }
  /* Release threads if they are waiting in WSREP_SYNC_WAIT_UPTO_GTID */
  wsrep_gtid_server.signal_waiters(0, true);
#endif

  close_connections();
  ha_pre_shutdown();
  clean_up(1);
  sd_notify(0, "STATUS=MariaDB server is down");

  /* (void) pthread_attr_destroy(&connection_attrib); */

  DBUG_PRINT("quit",("Exiting main thread"));

  /*
    Disable the main thread instrumentation,
    to avoid recording events during the shutdown.
  */
  PSI_CALL_delete_current_thread();

#if (defined(HAVE_OPENSSL) && !defined(EMBEDDED_LIBRARY))
  ERR_remove_state(0);
#endif
  mysqld_exit(0);
  return 0;
}

#endif /* !EMBEDDED_LIBRARY */


static bool read_init_file(char *file_name)
{
  MYSQL_FILE *file;
  DBUG_ENTER("read_init_file");
  DBUG_PRINT("enter",("name: %s",file_name));
  if (!(file= mysql_file_fopen(key_file_init, file_name,
                               O_RDONLY, MYF(MY_WME))))
    DBUG_RETURN(TRUE);
  bootstrap(file);
  mysql_file_fclose(file, MYF(MY_WME));
  DBUG_RETURN(FALSE);
}


/**
  Increment number of created threads
*/
void inc_thread_created(void)
{
  statistic_increment(thread_created, &LOCK_status);
}

#ifndef EMBEDDED_LIBRARY

/*
   Simple scheduler that use the main thread to handle the request

   NOTES
     This is only used for debugging, when starting mysqld with
     --thread-handling=no-threads or --one-thread
*/

void handle_connection_in_main_thread(CONNECT *connect)
{
  do_handle_one_connection(connect, false);
}


/*
  Scheduler that uses one thread per connection
*/

void create_thread_to_handle_connection(CONNECT *connect)
{
  DBUG_ENTER("create_thread_to_handle_connection");

  if (thread_cache.enqueue(connect))
    DBUG_VOID_RETURN;

  /* Create new thread to handle connection */
  inc_thread_created();
  DBUG_PRINT("info",(("creating thread %lu"), (ulong) connect->thread_id));
  connect->prior_thr_create_utime= microsecond_interval_timer();

  pthread_t tmp;
  if (auto error= mysql_thread_create(key_thread_one_connection,
                                      &tmp, &connection_attrib,
                                      handle_one_connection, (void*) connect))
  {
    char error_message_buff[MYSQL_ERRMSG_SIZE];
    /* purecov: begin inspected */
    DBUG_PRINT("error", ("Can't create thread to handle request (error %d)",
                error));
    my_snprintf(error_message_buff, sizeof(error_message_buff),
                ER_DEFAULT(ER_CANT_CREATE_THREAD), error);
    connect->close_with_error(ER_CANT_CREATE_THREAD, error_message_buff,
                              ER_OUT_OF_RESOURCES);
    DBUG_VOID_RETURN;
    /* purecov: end */
  }
  DBUG_PRINT("info",("Thread created"));
  DBUG_VOID_RETURN;
}


/**
  Create new thread to handle incoming connection.

    This function will create new thread to handle the incoming
    connection.  If there are idle cached threads one will be used.
    'thd' will be pushed into 'threads'.

    In single-threaded mode (\#define ONE_THREAD) connection will be
    handled inside this function.

  @param[in,out] thd    Thread handle of future thread.
*/

void create_new_thread(CONNECT *connect)
{
  DBUG_ENTER("create_new_thread");

  /*
    Don't allow too many connections. We roughly check here that we allow
    only (max_connections + 1) connections.
  */
  if ((*connect->scheduler->connection_count)++ >=
      *connect->scheduler->max_connections + 1)
  {
    DBUG_PRINT("error",("Too many connections"));
    connect->close_with_error(0, NullS, ER_CON_COUNT_ERROR);
    DBUG_VOID_RETURN;
  }

  uint sum= connection_count + extra_connection_count;
  if (sum > max_used_connections)
  {
    max_used_connections= sum;
    max_used_connections_time= time(nullptr);
  }

  /*
    The initialization of thread_id is done in create_embedded_thd() for
    the embedded library.
    TODO: refactor this to avoid code duplication there
  */
  connect->thread_id= next_thread_id();
  connect->scheduler->add_connection(connect);

  DBUG_VOID_RETURN;
}
#endif /* EMBEDDED_LIBRARY */


	/* Handle new connections and spawn new process to handle them */

#ifndef EMBEDDED_LIBRARY

void handle_accepted_socket(MYSQL_SOCKET new_sock, MYSQL_SOCKET sock)
{
#ifdef HAVE_LIBWRAP
  {
    if (!sock.is_unix_domain_socket)
    {
      struct request_info req;
      signal(SIGCHLD, SIG_DFL);
      request_init(&req, RQ_DAEMON, libwrapName, RQ_FILE,
        mysql_socket_getfd(new_sock), NULL);
      my_fromhost(&req);
      if (!my_hosts_access(&req))
      {
        /*
          This may be stupid but refuse() includes an exit(0)
          which we surely don't want...
          clean_exit() - same stupid thing ...
        */
        syslog(deny_severity, "refused connect from %s",
          my_eval_client(&req));

        /*
          C++ sucks (the gibberish in front just translates the supplied
          sink function pointer in the req structure from a void (*sink)();
          to a void(*sink)(int) if you omit the cast, the C++ compiler
          will cry...
        */
        if (req.sink)
          ((void(*)(int))req.sink)(req.fd);

        (void)mysql_socket_shutdown(new_sock, SHUT_RDWR);
        (void)mysql_socket_close(new_sock);
        /*
          The connection was refused by TCP wrappers.
          There are no details (by client IP) available to update the
          host_cache.
        */
        statistic_increment(connection_errors_tcpwrap, &LOCK_status);
        return;
      }
    }
  }
#endif /* HAVE_LIBWRAP */

  DBUG_PRINT("info", ("Creating CONNECT for new connection"));

  if (auto connect= new CONNECT(new_sock,
                                sock.is_unix_domain_socket ?
                                VIO_TYPE_SOCKET : VIO_TYPE_TCPIP,
                                sock.is_extra_port ?
                                extra_thread_scheduler : thread_scheduler))
    create_new_thread(connect);
  else
  {
    /* Connect failure */
    (void)mysql_socket_close(new_sock);
    statistic_increment(aborted_connects, &LOCK_status);
    statistic_increment(connection_errors_internal, &LOCK_status);
  }
}

#ifndef _WIN32
static void set_non_blocking_if_supported(MYSQL_SOCKET sock)
{
#if !defined(NO_FCNTL_NONBLOCK)
  if (!(test_flags & TEST_BLOCKING))
  {
    int flags= fcntl(mysql_socket_getfd(sock), F_GETFL, 0);
#if defined(O_NONBLOCK)
    fcntl(mysql_socket_getfd(sock), F_SETFL, flags | O_NONBLOCK);
#elif defined(O_NDELAY)
    fcntl(mysql_socket_getfd(sock), F_SETFL, flags | O_NDELAY);
#endif
  }
#endif
}


void handle_connections_sockets()
{
  MYSQL_SOCKET sock= mysql_socket_invalid();
  uint error_count=0;
  struct sockaddr_storage cAddr;
  int retval;
  // for ip_sock, unix_sock and extra_ip_sock
  Dynamic_array<struct pollfd> fds(PSI_INSTRUMENT_MEM);

  DBUG_ENTER("handle_connections_sockets");

  for (size_t i= 0; i < listen_sockets.size(); i++)
  {
    struct pollfd local_fds;
    mysql_socket_set_thread_owner(listen_sockets.at(i));
    local_fds.fd= mysql_socket_getfd(listen_sockets.at(i));
    local_fds.events= POLLIN;
    fds.push(local_fds);
    set_non_blocking_if_supported(listen_sockets.at(i));
  }
  int termination_fds[2];
  if (pipe(termination_fds))
  {
    sql_print_error("pipe() failed %d", errno);
    DBUG_VOID_RETURN;
  }
#ifdef FD_CLOEXEC
  for (int fd : termination_fds)
    (void)fcntl(fd, F_SETFD, FD_CLOEXEC);
#endif

  mysql_mutex_lock(&LOCK_start_thread);
  termination_event_fd= termination_fds[1];
  mysql_mutex_unlock(&LOCK_start_thread);

  struct pollfd event_fd;
  event_fd.fd= termination_fds[0];
  event_fd.events= POLLIN;
  fds.push(event_fd);

  sd_notify(0, "READY=1\n"
            "STATUS=Taking your SQL requests now...\n");

  DBUG_PRINT("general",("Waiting for connections."));
  while (!abort_loop)
  {
    retval= poll(fds.get_pos(0), fds.size(), -1);

    if (retval < 0)
    {
      if (socket_errno != SOCKET_EINTR)
      {
        /*
          select(2)/poll(2) failed on the listening port.
          There is not much details to report about the client,
          increment the server global status variable.
        */
        statistic_increment(connection_errors_accept, &LOCK_status);
	if (!select_errors++ && !abort_loop)	/* purecov: inspected */
	  sql_print_error("Server: Got error %d from select",socket_errno); /* purecov: inspected */
      }
      continue;
    }

    if (abort_loop)
      break;

    /* Is this a new connection request ? */
    for (size_t i= 0; i < fds.size(); ++i)
    {
      if (fds.at(i).revents & POLLIN)
      {
        sock= listen_sockets.at(i);
        break;
      }
    }

    for (uint retry=0; retry < MAX_ACCEPT_RETRY && !abort_loop; retry++)
    {
      size_socket length= sizeof(struct sockaddr_storage);
      MYSQL_SOCKET new_sock;

      new_sock= mysql_socket_accept(key_socket_client_connection, sock,
                                    (struct sockaddr *)(&cAddr),
                                    &length);
      if (mysql_socket_getfd(new_sock) != INVALID_SOCKET)
        handle_accepted_socket(new_sock, sock);
      else if (socket_errno != SOCKET_EINTR && socket_errno != SOCKET_EAGAIN)
      {
        /*
          accept(2) failed on the listening port.
          There is not much details to report about the client,
          increment the server global status variable.
        */
        statistic_increment(connection_errors_accept, &LOCK_status);
        if ((error_count++ & 255) == 0) // This can happen often
          sql_perror("Error in accept");
        if (socket_errno == SOCKET_ENFILE || socket_errno == SOCKET_EMFILE)
          sleep(1); // Give other threads some time
        break;
      }
    }
  }
  mysql_mutex_lock(&LOCK_start_thread);
  for(int fd : termination_fds)
    close(fd);
  termination_event_fd= -1;
  mysql_mutex_unlock(&LOCK_start_thread);

  sd_notify(0, "STOPPING=1\n"
            "STATUS=Shutdown in progress\n");
  DBUG_VOID_RETURN;
}

#endif /* _WIN32*/
#endif /* EMBEDDED_LIBRARY */


/****************************************************************************
  Handle start options
******************************************************************************/


/**
  Process command line options flagged as 'early'.
  Some components needs to be initialized as early as possible,
  because the rest of the server initialization depends on them.
  Options that needs to be parsed early includes:
  - the performance schema, when compiled in,
  - options related to the help,
  - options related to the bootstrap
  The performance schema needs to be initialized as early as possible,
  before to-be-instrumented objects of the server are initialized.
*/

int handle_early_options()
{
  int ho_error;
  DYNAMIC_ARRAY all_early_options;

  /* Skip unknown options so that they may be processed later */
  my_getopt_skip_unknown= TRUE;

  /* prepare all_early_options array */
  my_init_dynamic_array(PSI_NOT_INSTRUMENTED, &all_early_options,
                        sizeof(my_option), 100, 25, MYF(0));
  add_many_options(&all_early_options, pfs_early_options,
                  array_elements(pfs_early_options));
  sys_var_add_options(&all_early_options, sys_var::PARSE_EARLY);
  add_terminator(&all_early_options);

  ho_error= handle_options(&remaining_argc, &remaining_argv,
                           (my_option*)(all_early_options.buffer),
                           mysqld_get_one_option);
  if (ho_error == 0)
  {
    /* Add back the program name handle_options removes */
    remaining_argc++;
    remaining_argv--;
  }

  delete_dynamic(&all_early_options);

  return ho_error;
}

/**
  System variables are automatically command-line options (few
  exceptions are documented in sys_var.h), so don't need
  to be listed here.
*/

struct my_option my_long_options[]=
{
  {"help", '?', "Display this help and exit.", 
   &opt_help, &opt_help, 0, GET_BOOL, NO_ARG, 0, 0, 0, 0,
   0, 0},
  {"ansi", 'a', "Use ANSI SQL syntax instead of MySQL syntax. This mode "
   "will also set transaction isolation level 'serializable'.", 0, 0, 0,
   GET_NO_ARG, NO_ARG, 0, 0, 0, 0, 0, 0},
  /*
    Because Sys_var_bit does not support command-line options, we need to
    explicitly add one for --autocommit
  */
  {"autocommit", 0, "Set default value for autocommit (0 or 1)",
   &opt_autocommit, &opt_autocommit, 0,
   GET_BOOL, OPT_ARG, 1, 0, 0, 0, 0, NULL},
  {"binlog-do-db", OPT_BINLOG_DO_DB,
   "Tells the master it should log updates for the specified database, "
   "and exclude all others not explicitly mentioned.",
   0, 0, 0, GET_STR, REQUIRED_ARG, 0, 0, 0, 0, 0, 0},
  {"binlog-ignore-db", OPT_BINLOG_IGNORE_DB,
   "Tells the master that updates to the given database should not be logged to the binary log.",
   0, 0, 0, GET_STR, REQUIRED_ARG, 0, 0, 0, 0, 0, 0},
#ifndef DISABLE_GRANT_OPTIONS
  {"bootstrap", OPT_BOOTSTRAP, "Used by mysql installation scripts.", 0, 0, 0,
   GET_NO_ARG, NO_ARG, 0, 0, 0, 0, 0, 0},
#endif
  {"character-set-client-handshake", 0,
   "Don't ignore client side character set value sent during handshake.",
   &opt_character_set_client_handshake,
   &opt_character_set_client_handshake,
    0, GET_BOOL, NO_ARG, 1, 0, 0, 0, 0, 0},
  {"character-set-filesystem", 0,
   "Set the filesystem character set.",
   &character_set_filesystem_name,
   &character_set_filesystem_name,
   0, GET_STR, REQUIRED_ARG, 0, 0, 0, 0, 0, 0 },
  {"character-set-server", 'C', "Set the default character set.",
   &default_character_set_name, &default_character_set_name,
   0, GET_STR, REQUIRED_ARG, 0, 0, 0, 0, 0, 0 },
  {"chroot", 'r', "Chroot mysqld daemon during startup.",
   &mysqld_chroot, &mysqld_chroot, 0, GET_STR, REQUIRED_ARG,
   0, 0, 0, 0, 0, 0},
  {"collation-server", 0, "Set the default collation.",
   &default_collation_name, &default_collation_name,
   0, GET_STR, REQUIRED_ARG, 0, 0, 0, 0, 0, 0 },
  {"character-set-collations", 0, "Overrides for character set default collations.",
   &character_set_collations_str, &character_set_collations_str,
   0, GET_STR, REQUIRED_ARG, 0, 0, 0, 0, 0, 0 },
  {"console", OPT_CONSOLE, "Write error output on screen; don't remove the console window on windows.",
   &opt_console, &opt_console, 0, GET_BOOL, NO_ARG, 0, 0, 0,
   0, 0, 0},
#ifdef DBUG_OFF
  {"debug", '#', "Built in DBUG debugger. Disabled in this build.",
   &current_dbug_option, &current_dbug_option, 0, GET_STR, OPT_ARG,
   0, 0, 0, 0, 0, 0},
#endif
#ifdef HAVE_REPLICATION
  {"debug-abort-slave-event-count", 0,
   "Option used by mysql-test for debugging and testing of replication.",
   &abort_slave_event_count,  &abort_slave_event_count,
   0, GET_INT, REQUIRED_ARG, 0, 0, 0, 0, 0, 0},
#endif /* HAVE_REPLICATION */
#ifndef DBUG_OFF
  {"debug-assert", 0,
   "Allow DBUG_ASSERT() to invoke assert()",
   &my_assert, &my_assert,
   0, GET_BOOL, OPT_ARG, 1, 0, 0, 0, 0, 0},
  {"debug-assert-on-error", 0,
   "Do an assert in various functions if we get a fatal error",
   &my_assert_on_error, &my_assert_on_error,
   0, GET_BOOL, NO_ARG, 0, 0, 0, 0, 0, 0},
  {"debug-assert-if-crashed-table", 0,
   "Do an assert in handler::print_error() if we get a crashed table",
   &debug_assert_if_crashed_table, &debug_assert_if_crashed_table,
   0, GET_BOOL, NO_ARG, 0, 0, 0, 0, 0, 0},
#endif
#ifdef HAVE_REPLICATION
  {"debug-disconnect-slave-event-count", 0,
   "Option used by mysql-test for debugging and testing of replication.",
   &disconnect_slave_event_count, &disconnect_slave_event_count,
   0, GET_INT, REQUIRED_ARG, 0, 0, 0, 0, 0, 0},
#endif /* HAVE_REPLICATION */
  {"debug-exit-info", 'T', "Used for debugging. Use at your own risk.",
   0, 0, 0, GET_LONG, OPT_ARG, 0, 0, 0, 0, 0, 0},
  {"debug-gdb", 0,
   "Set up signals usable for debugging.",
   &opt_debugging, &opt_debugging,
   0, GET_BOOL, NO_ARG, 0, 0, 0, 0, 0, 0},
#ifdef HAVE_REPLICATION
  {"debug-max-binlog-dump-events", 0,
   "Option used by mysql-test for debugging and testing of replication.",
   &max_binlog_dump_events, &max_binlog_dump_events, 0,
   GET_INT, REQUIRED_ARG, 0, 0, 0, 0, 0, 0},
#endif /* HAVE_REPLICATION */
  {"debug-no-sync", 0,
   "Disables system sync calls. Only for running tests or debugging!",
   &my_disable_sync, &my_disable_sync, 0, GET_BOOL, NO_ARG, 0, 0, 0, 0, 0, 0},
#ifdef HAVE_REPLICATION
  {"debug-sporadic-binlog-dump-fail", 0,
   "Option used by mysql-test for debugging and testing of replication.",
   &opt_sporadic_binlog_dump_fail,
   &opt_sporadic_binlog_dump_fail, 0, GET_BOOL, NO_ARG, 0, 0, 0, 0, 0,
   0},
#endif /* HAVE_REPLICATION */
#ifndef DBUG_OFF
  {"debug-assert-on-not-freed-memory", 0,
   "Assert if we found problems with memory allocation",
   &debug_assert_on_not_freed_memory,
   &debug_assert_on_not_freed_memory, 0, GET_BOOL, NO_ARG, 1, 0, 0, 0, 0,
   0},
#endif /* DBUG_OFF */
  /* default-storage-engine should have "MyISAM" as def_value. Instead
     of initializing it here it is done in init_common_variables() due
     to a compiler bug in Sun Studio compiler. */
  {"default-storage-engine", 0, "The default storage engine for new tables",
   &default_storage_engine, 0, 0, GET_STR, REQUIRED_ARG,
   0, 0, 0, 0, 0, 0 },
  {"default-tmp-storage-engine", 0,
    "The default storage engine for user-created temporary tables",
   &default_tmp_storage_engine, 0, 0, GET_STR, REQUIRED_ARG,
   0, 0, 0, 0, 0, 0 },
  {"default-time-zone", 0, "Set the default time zone.",
   &default_tz_name, &default_tz_name,
   0, GET_STR, REQUIRED_ARG, 0, 0, 0, 0, 0, 0 },
#if defined(ENABLED_DEBUG_SYNC)
  {"debug-sync-timeout", OPT_DEBUG_SYNC_TIMEOUT,
   "Enable the debug sync facility "
   "and optionally specify a default wait timeout in seconds. "
   "A zero value keeps the facility disabled.",
   &opt_debug_sync_timeout, 0,
   0, GET_UINT, OPT_ARG, 0, 0, UINT_MAX, 0, 0, 0},
#endif /* defined(ENABLED_DEBUG_SYNC) */
#ifdef HAVE_OPENSSL
  {"des-key-file", 0,
   "Load keys for des_encrypt() and des_encrypt from given file.",
   &des_key_file, &des_key_file, 0, GET_STR, REQUIRED_ARG,
   0, 0, 0, 0, 0, 0},
#endif /* HAVE_OPENSSL */
#ifdef HAVE_STACKTRACE
  {"stack-trace", 0 , "Print a symbolic stack trace on failure",
   &opt_stack_trace, &opt_stack_trace, 0, GET_BOOL, NO_ARG, 1, 0, 0, 0, 0, 0},
#endif /* HAVE_STACKTRACE */
  {"enforce-storage-engine", 0, "Force the use of a storage engine for new tables",
   &enforced_storage_engine, 0, 0, GET_STR, REQUIRED_ARG,
   0, 0, 0, 0, 0, 0 },
  {"external-locking", 0, "Use system (external) locking (disabled by "
   "default).  With this option enabled you can run myisamchk to test "
   "(not repair) tables while the MySQL server is running. Disable with "
   "--skip-external-locking.", &opt_external_locking, &opt_external_locking,
   0, GET_BOOL, NO_ARG, 0, 0, 0, 0, 0, 0},
  /* We must always support the next option to make scripts like mysqltest
     easier to do */
  {"flashback", 0,
   "Setup the server to use flashback. This enables binary log in row mode and will enable extra logging for DDL's needed by flashback feature",
   &opt_support_flashback, &opt_support_flashback,
   0, GET_BOOL, NO_ARG, 0, 0, 0, 0, 0, 0},
  {"gdb", 0,
   "Set up signals usable for debugging. Deprecated, use --debug-gdb instead.",
   &opt_debugging, &opt_debugging,
   0, GET_BOOL, NO_ARG, 0, 0, 0, 0, 0, 0},
  {"gtid-pos-auto-engines", 0,
   "List of engines for which to automatically create a "
   "mysql.gtid_slave_pos_ENGINE table, if a transaction using that engine "
   "is replicated. This can be used to avoid introducing cross-engine "
   "transactions, if engines are used different from that used by table "
   "mysql.gtid_slave_pos",
   &gtid_pos_auto_engines, 0, 0, GET_STR, REQUIRED_ARG,
   0, 0, 0, 0, 0, 0 },
#ifdef HAVE_SOLARIS_LARGE_PAGES
  {"super-large-pages", 0, "Enable support for super large pages.",
   &opt_super_large_pages, &opt_super_large_pages, 0,
   GET_BOOL, OPT_ARG, 0, 0, 1, 0, 1, 0},
#endif
  {"language", 'L',
   "Client error messages in given language. May be given as a full path. "
   "Deprecated. Use --lc-messages-dir instead.",
   0, 0, 0,
   GET_STR, REQUIRED_ARG, 0, 0, 0, 0, 0, 0},
  {"lc-messages", 0,
   "Set the language used for the error messages.",
   &lc_messages, &lc_messages, 0, GET_STR, REQUIRED_ARG,
   0, 0, 0, 0, 0, 0 },
  {"lc-time-names", 0,
   "Set the language used for the month names and the days of the week.",
   &lc_time_names_name, &lc_time_names_name,
   0, GET_STR, REQUIRED_ARG, 0, 0, 0, 0, 0, 0 },
  {"log-basename", OPT_LOG_BASENAME,
   "Basename for all log files and the .pid file. This sets all log file "
   "names at once (in 'datadir') and is normally the only option you need "
   "for specifying log files. Sets names for --log-bin, --log-bin-index, "
   "--relay-log, --relay-log-index, --general-log-file, "
   "--log-slow-query-file, --log-error-file, and --pid-file",
   &opt_log_basename, &opt_log_basename, 0, GET_STR, REQUIRED_ARG,
   0, 0, 0, 0, 0, 0},
  {"log-bin", OPT_BIN_LOG,
   "Log update queries in binary format. Optional argument should be name for "
   "binary log. If not given "
   "'datadir'/'log-basename'-bin or 'datadir'/mysql-bin will be used (the later if "
   "--log-basename is not specified). We strongly recommend to use either "
   "--log-basename or specify a filename to ensure that replication doesn't "
   "stop if the real hostname of the computer changes.",
   &opt_bin_logname, &opt_bin_logname, 0, GET_STR,
   OPT_ARG, 0, 0, 0, 0, 0, 0},
  {"log-bin-index", 0,
   "File that holds the names for last binary log files.",
   &opt_binlog_index_name, &opt_binlog_index_name, 0, GET_STR,
   REQUIRED_ARG, 0, 0, 0, 0, 0, 0},
  {"relay-log-index", 0,
   "The location and name to use for the file that keeps a list of the last "
   "relay logs",
   &opt_relaylog_index_name, &opt_relaylog_index_name, 0, GET_STR,
   REQUIRED_ARG, 0, 0, 0, 0, 0, 0},
  {"log-ddl-recovery", 0,
   "Path to file used for recovery of DDL statements after a crash",
   &opt_ddl_recovery_file, &opt_ddl_recovery_file, 0, GET_STR,
   REQUIRED_ARG, 0, 0, 0, 0, 0, 0},
  {"log-isam", OPT_ISAM_LOG, "Log all MyISAM changes to file.",
   &myisam_log_filename, &myisam_log_filename, 0, GET_STR,
   OPT_ARG, 0, 0, 0, 0, 0, 0},
  {"log-short-format", 0,
   "Don't log extra information to update and slow-query logs.",
   &opt_short_log_format, &opt_short_log_format,
   0, GET_BOOL, NO_ARG, 0, 0, 0, 0, 0, 0},
  {"log-tc", 0,
   "Path to transaction coordinator log (used for transactions that affect "
   "more than one storage engine, when binary log is disabled).",
   &opt_tc_log_file, &opt_tc_log_file, 0, GET_STR,
   REQUIRED_ARG, 0, 0, 0, 0, 0, 0},
  {"master-info-file", 0,
   "The location and name of the file that remembers the master and where "
   "the I/O replication thread is in the master's binlogs. Defaults to "
   "master.info",
   &master_info_file, &master_info_file, 0, GET_STR,
   REQUIRED_ARG, 0, 0, 0, 0, 0, 0},
  {"master-retry-count", 0,
   "The number of tries the slave will make to connect to the master before giving up.",
   &master_retry_count, &master_retry_count, 0, GET_ULONG,
   REQUIRED_ARG, 100000, 0, 0, 0, 0, 0},
#ifdef HAVE_REPLICATION
  {"init-rpl-role", 0, "Set the replication role",
   &rpl_status, &rpl_status, &rpl_role_typelib,
   GET_ENUM, REQUIRED_ARG, 0, 0, 0, 0, 0, 0},
#endif /* HAVE_REPLICATION */
  {"memlock", 0, "Lock mysqld in memory.", &locked_in_memory,
   &locked_in_memory, 0, GET_BOOL, NO_ARG, 0, 0, 0, 0, 0, 0},
  {"old-style-user-limits", 0,
   "Enable old-style user limits (before 5.0.3, user resources were counted "
   "per each user+host vs. per account).",
   &opt_old_style_user_limits, &opt_old_style_user_limits,
   0, GET_BOOL, NO_ARG, 0, 0, 0, 0, 0, 0},
  {"port-open-timeout", 0,
   "Maximum time in seconds to wait for the port to become free. "
   "(Default: No wait).", &mysqld_port_timeout, &mysqld_port_timeout, 0,
   GET_UINT, REQUIRED_ARG, 0, 0, 0, 0, 0, 0},
  {"replicate-do-db", OPT_REPLICATE_DO_DB,
   "Tells the slave thread to restrict replication to the specified database. "
   "To specify more than one database, use the directive multiple times, "
   "once for each database. Note that this will only work if you do not use "
   "cross-database queries such as UPDATE some_db.some_table SET foo='bar' "
   "while having selected a different or no database. If you need cross "
   "database updates to work, make sure you have 3.23.28 or later, and use "
   "replicate-wild-do-table=db_name.%.",
   0, 0, 0, GET_STR | GET_ASK_ADDR, REQUIRED_ARG, 0, 0, 0, 0, 0, 0},
  {"replicate-do-table", OPT_REPLICATE_DO_TABLE,
   "Tells the slave thread to restrict replication to the specified table. "
   "To specify more than one table, use the directive multiple times, once "
   "for each table. This will work for cross-database updates, in contrast "
   "to replicate-do-db.", 0, 0, 0, GET_STR | GET_ASK_ADDR, REQUIRED_ARG, 0, 0, 0, 0, 0, 0},
  {"replicate-ignore-db", OPT_REPLICATE_IGNORE_DB,
   "Tells the slave thread to not replicate to the specified database. To "
   "specify more than one database to ignore, use the directive multiple "
   "times, once for each database. This option will not work if you use "
   "cross database updates. If you need cross database updates to work, "
   "make sure you have 3.23.28 or later, and use replicate-wild-ignore-"
   "table=db_name.%. ", 0, 0, 0, GET_STR | GET_ASK_ADDR, REQUIRED_ARG, 0, 0, 0, 0, 0, 0},
  {"replicate-ignore-table", OPT_REPLICATE_IGNORE_TABLE,
   "Tells the slave thread to not replicate to the specified table. To specify "
   "more than one table to ignore, use the directive multiple times, once for "
   "each table. This will work for cross-database updates, in contrast to "
   "replicate-ignore-db.", 0, 0, 0, GET_STR | GET_ASK_ADDR, REQUIRED_ARG, 0, 0, 0, 0, 0, 0},
  {"replicate-rewrite-db", OPT_REPLICATE_REWRITE_DB,
   "Updates to a database with a different name than the original. Example: "
   "replicate-rewrite-db=master_db_name->slave_db_name.",
   0, 0, 0, GET_STR | GET_ASK_ADDR, REQUIRED_ARG, 0, 0, 0, 0, 0, 0},
#ifdef HAVE_REPLICATION
  {"replicate-same-server-id", 0,
   "In replication, if set to 1, do not skip events having our server id. "
   "Default value is 0 (to break infinite loops in circular replication). "
   "Can't be set to 1 if --log-slave-updates is used.",
   &replicate_same_server_id, &replicate_same_server_id,
   0, GET_BOOL, NO_ARG, 0, 0, 0, 0, 0, 0},
#endif
  {"replicate-wild-do-table", OPT_REPLICATE_WILD_DO_TABLE,
   "Tells the slave thread to restrict replication to the tables that match "
   "the specified wildcard pattern. To specify more than one table, use the "
   "directive multiple times, once for each table. This will work for cross-"
   "database updates. Example: replicate-wild-do-table=foo%.bar% will "
   "replicate only updates to tables in all databases that start with foo "
   "and whose table names start with bar.",
   0, 0, 0, GET_STR | GET_ASK_ADDR, REQUIRED_ARG, 0, 0, 0, 0, 0, 0},
  {"replicate-wild-ignore-table", OPT_REPLICATE_WILD_IGNORE_TABLE,
   "Tells the slave thread to not replicate to the tables that match the "
   "given wildcard pattern. To specify more than one table to ignore, use "
   "the directive multiple times, once for each table. This will work for "
   "cross-database updates. Example: replicate-wild-ignore-table=foo%.bar% "
   "will not do updates to tables in databases that start with foo and whose "
   "table names start with bar.",
   0, 0, 0, GET_STR | GET_ASK_ADDR, REQUIRED_ARG, 0, 0, 0, 0, 0, 0},
  {"safe-mode", OPT_SAFE, "Skip some optimize stages (for testing). Deprecated.",
   0, 0, 0, GET_NO_ARG, NO_ARG, 0, 0, 0, 0, 0, 0},
  {"safe-user-create", 0,
   "Don't allow new user creation by the user who has no write privileges to the mysql.user table.",
   &opt_safe_user_create, &opt_safe_user_create, 0, GET_BOOL,
   NO_ARG, 0, 0, 0, 0, 0, 0},
  {"show-slave-auth-info", 0,
   "Show user and password in SHOW SLAVE HOSTS on this master.",
   &opt_show_slave_auth_info, &opt_show_slave_auth_info, 0,
   GET_BOOL, NO_ARG, 0, 0, 0, 0, 0, 0},
  {"silent-startup", OPT_SILENT, "Don't print [Note] to the error log during startup.",
   &opt_silent_startup, &opt_silent_startup, 0, GET_BOOL, NO_ARG, 0, 0, 0, 0, 0, 0},
  {"skip-host-cache", OPT_SKIP_HOST_CACHE, "Don't cache host names.", 0, 0, 0,
   GET_NO_ARG, NO_ARG, 0, 0, 0, 0, 0, 0},
  {"skip-slave-start", 0,
   "If set, slave is not autostarted.", &opt_skip_slave_start,
   &opt_skip_slave_start, 0, GET_BOOL, NO_ARG, 0, 0, 0, 0, 0, 0},
#ifdef HAVE_REPLICATION
  {"slave-parallel-mode", OPT_SLAVE_PARALLEL_MODE,
   "Controls what transactions are applied in parallel when using "
   "--slave-parallel-threads. Possible values: \"optimistic\" tries to "
   "apply most transactional DML in parallel, and handles any conflicts "
   "with rollback and retry. \"conservative\" limits parallelism in an "
   "effort to avoid any conflicts. \"aggressive\" tries to maximise the "
   "parallelism, possibly at the cost of increased conflict rate. "
   "\"minimal\" only parallelizes the commit steps of transactions. "
   "\"none\" disables parallel apply completely.",
   &opt_slave_parallel_mode, &opt_slave_parallel_mode,
   &slave_parallel_mode_typelib, GET_ENUM | GET_ASK_ADDR, REQUIRED_ARG,
   SLAVE_PARALLEL_CONSERVATIVE, 0, 0, 0, 0, 0},
#endif
#if defined(_WIN32) && !defined(EMBEDDED_LIBRARY)
  {"slow-start-timeout", 0,
   "Maximum number of milliseconds that the service control manager should wait "
   "before trying to kill the windows service during startup"
   "(Default: 15000).", &slow_start_timeout, &slow_start_timeout, 0,
   GET_ULONG, REQUIRED_ARG, 15000, 0, 0, 0, 0, 0},
#endif
#ifdef HAVE_OPENSSL
  {"ssl", 0,
   "Enable SSL for connection (automatically enabled if an ssl option is used).",
   &opt_use_ssl, &opt_use_ssl, 0, GET_BOOL, OPT_ARG, 1, 0, 0,
   0, 0, 0},
#endif
#ifdef _WIN32
  {"standalone", 0,
  "Dummy option to start as a standalone program (NT).", 0, 0, 0, GET_NO_ARG,
   NO_ARG, 0, 0, 0, 0, 0, 0},
#endif
  {"symbolic-links", 's', "Enable symbolic link support.",
   &my_use_symdir, &my_use_symdir, 0, GET_BOOL, NO_ARG,
   /*
     The system call realpath() produces warnings under valgrind and
     purify. These are not suppressed: instead we disable symlinks
     option if compiled with valgrind support.
     Also disable by default on Windows, due to high overhead for checking .sym 
     files.
   */
   IF_WIN(0,1), 0, 0, 0, 0, 0},
  {"sysdate-is-now", 0,
   "Non-default option to alias SYSDATE() to NOW() to make it safe-replicable. "
   "Since 5.0, SYSDATE() returns a `dynamic' value different for different "
   "invocations, even within the same statement.",
   &global_system_variables.sysdate_is_now,
   0, 0, GET_BOOL, NO_ARG, 0, 0, 1, 0, 1, 0},
  {"tc-heuristic-recover", 0,
   "Decision to use in heuristic recover process",
   &tc_heuristic_recover, &tc_heuristic_recover,
   &tc_heuristic_recover_typelib, GET_ENUM, REQUIRED_ARG, 0, 0, 0, 0, 0, 0},
  {"temp-pool", 0,
#if (ENABLE_TEMP_POOL)
   "Using this option will cause most temporary files created to use a small "
   "set of names, rather than a unique name for each new file. Deprecated.",
#else
   "This option is ignored on this OS.",
#endif
   &use_temp_pool, &use_temp_pool, 0, GET_BOOL, NO_ARG, 0,
   0, 0, 0, 0, 0},
  {"transaction-isolation", 0,
   "Default transaction isolation level",
   &global_system_variables.tx_isolation,
   &global_system_variables.tx_isolation, &tx_isolation_typelib,
   GET_ENUM, REQUIRED_ARG, ISO_REPEATABLE_READ, 0, 0, 0, 0, 0},
  {"transaction-read-only", 0,
   "Default transaction access mode. "
   "True if transactions are read-only.",
   &global_system_variables.tx_read_only,
   &global_system_variables.tx_read_only, 0,
   GET_BOOL, OPT_ARG, 0, 0, 0, 0, 0, 0},
  {"user", 'u', "Run mysqld daemon as user.", 0, 0, 0, GET_STR, REQUIRED_ARG,
   0, 0, 0, 0, 0, 0},
  {"verbose", 'v', "Used with --help option for detailed help.",
   &opt_verbose, &opt_verbose, 0, GET_BOOL, NO_ARG, 0, 0, 0, 0, 0, 0},
  {"version", 'V', "Output version information and exit.", 0, 0, 0, GET_STR,
   OPT_ARG, 0, 0, 0, 0, 0, 0},
  {"plugin-load", OPT_PLUGIN_LOAD,
   "Semicolon-separated list of plugins to load, where each plugin is "
   "specified as ether a plugin_name=library_file pair or only a library_file. "
   "If the latter case, all plugins from a given library_file will be loaded.",
   0, 0, 0,
   GET_STR, REQUIRED_ARG, 0, 0, 0, 0, 0, 0},
  {"plugin-load-add", OPT_PLUGIN_LOAD_ADD,
   "Optional semicolon-separated list of plugins to load. This option adds "
   "to the list specified by --plugin-load in an incremental way. "
   "It can be specified many times, adding more plugins every time.",
   0, 0, 0,
    GET_STR, REQUIRED_ARG, 0, 0, 0, 0, 0, 0},
  {"table_cache", 0, "Deprecated; use --table-open-cache instead.",
   &tc_size, &tc_size, 0, GET_ULONG,
   REQUIRED_ARG, TABLE_OPEN_CACHE_DEFAULT, 1, 512*1024L, 0, 1, 0},
#ifdef WITH_WSREP
  {"wsrep-new-cluster", 0, "Bootstrap a cluster. It works by overriding the "
   "current value of wsrep_cluster_address. It is recommended not to add this "
   "option to the config file as this will trigger bootstrap on every server "
   "start.", &wsrep_new_cluster, &wsrep_new_cluster, 0, GET_BOOL, NO_ARG,
   0, 0, 0, 0, 0, 0},
#endif
};

static int show_queries(THD *thd, SHOW_VAR *var, void *,
                        system_status_var *, enum_var_type)
{
  var->type= SHOW_LONGLONG;
  var->value= &thd->query_id;
  return 0;
}


static int show_net_compression(THD *thd, SHOW_VAR *var, void *,
                                system_status_var *, enum_var_type)
{
  var->type= SHOW_MY_BOOL;
  var->value= &thd->net.compress;
  return 0;
}

static int show_starttime(THD *thd, SHOW_VAR *var, void *buff,
                          system_status_var *, enum_var_type)
{
  var->type= SHOW_LONG;
  var->value= buff;
  *((long *)buff)= (long) (thd->query_start() - server_start_time);
  return 0;
}

#ifdef ENABLED_PROFILING
static int show_flushstatustime(THD *thd, SHOW_VAR *var, void *buff,
                                system_status_var *, enum_var_type)
{
  var->type= SHOW_LONG;
  var->value= buff;
  *((long *)buff)= (long) (thd->query_start() - flush_status_time);
  return 0;
}
#endif

#ifdef HAVE_REPLICATION
static int show_rpl_status(THD *, SHOW_VAR *var, void *, system_status_var *,
                           enum_var_type)
{
  var->type= SHOW_CHAR;
  var->value= const_cast<char*>(rpl_status_type[(int)rpl_status]);
  return 0;
}

static int show_slave_running(THD *thd, SHOW_VAR *var, void *buff,
                              system_status_var *, enum_var_type)
{
  if (Master_info *mi=
      get_master_info(&thd->variables.default_master_connection,
                      Sql_condition::WARN_LEVEL_NOTE))
  {
    *((my_bool*) buff)=
      (mi->slave_running == MYSQL_SLAVE_RUN_READING &&
       mi->rli.slave_running != MYSQL_SLAVE_NOT_RUN);
    mi->release();
    var->type= SHOW_MY_BOOL;
    var->value= buff;
  }
  else
    var->type= SHOW_UNDEF;
  return 0;
}


/* How many masters this slave is connected to */


static int show_slaves_running(THD *, SHOW_VAR *var, void *buff,
                               system_status_var *, enum_var_type)
{
  var->type= SHOW_LONGLONG;
  var->value= buff;

  *((longlong *)buff)= any_slave_sql_running(false);

  return 0;
}


static int show_slave_received_heartbeats(THD *thd, SHOW_VAR *var, void *buff,
                                          system_status_var *, enum_var_type)
{
  if (Master_info *mi=
      get_master_info(&thd->variables.default_master_connection,
                           Sql_condition::WARN_LEVEL_NOTE))
  {
    *((longlong *)buff)= mi->received_heartbeats;
    mi->release();
    var->type= SHOW_LONGLONG;
    var->value= buff;
  }
  else
    var->type= SHOW_UNDEF;
  return 0;
}


static int show_heartbeat_period(THD *thd, SHOW_VAR *var, void *buff,
                                 system_status_var *, enum_var_type)
{
  if (Master_info *mi=
      get_master_info(&thd->variables.default_master_connection,
                      Sql_condition::WARN_LEVEL_NOTE))
  {
    sprintf(static_cast<char*>(buff), "%.3f", mi->heartbeat_period);
    mi->release();
    var->type= SHOW_CHAR;
    var->value= buff;
  }
  else
    var->type= SHOW_UNDEF;
  return 0;
}

#endif /* HAVE_REPLICATION */


static int show_max_used_connections_time(THD *, SHOW_VAR *var, void *buff,
                                          system_status_var *, enum_var_type)
{
  var->type= SHOW_CHAR;
  var->value= buff;

  get_date(static_cast<char*>(buff),
           GETDATE_DATE_TIME | GETDATE_FIXEDLENGTH, max_used_connections_time);
  return 0;
}


static int show_open_tables(THD *, SHOW_VAR *var, void *buff,
                            system_status_var *, enum_var_type)
{
  var->type= SHOW_LONG;
  var->value= buff;
  *((long *) buff)= (long) tc_records();
  return 0;
}

static int show_prepared_stmt_count(THD *, SHOW_VAR *var, void *buff,
                                    system_status_var *, enum_var_type)
{
  var->type= SHOW_LONG;
  var->value= buff;
  mysql_mutex_lock(&LOCK_prepared_stmt_count);
  *((long *)buff)= (long)prepared_stmt_count;
  mysql_mutex_unlock(&LOCK_prepared_stmt_count);
  return 0;
}

static int show_table_definitions(THD *, SHOW_VAR *var, void *buff,
                                  system_status_var *, enum_var_type)
{
  var->type= SHOW_LONG;
  var->value= buff;
  *((long *) buff)= (long) tdc_records();
  return 0;
}


#if defined(HAVE_OPENSSL) && !defined(EMBEDDED_LIBRARY)

/*
   Functions relying on SSL
   Note: In the show_ssl_* functions, we need to check if we have a
         valid vio-object since this isn't always true, specifically
         when session_status or global_status is requested from
         inside an Event.
 */

static int show_ssl_get_version(THD *thd, SHOW_VAR *var, void *,
                                system_status_var *, enum_var_type)
{
  var->type= SHOW_CHAR;
  if( thd->vio_ok() && thd->net.vio->ssl_arg )
    var->value= const_cast<char*>(SSL_get_version((SSL*) thd->net.vio->ssl_arg));
  else
    var->value= const_cast<char*>("");
  return 0;
}

static int show_ssl_get_default_timeout(THD *thd, SHOW_VAR *var, void *buff,
                                        system_status_var *, enum_var_type)
{
  var->type= SHOW_LONG;
  var->value= buff;
  if( thd->vio_ok() && thd->net.vio->ssl_arg )
    *((long *)buff)= (long)SSL_get_default_timeout((SSL*)thd->net.vio->ssl_arg);
  else
    *((long *)buff)= 0;
  return 0;
}

static int show_ssl_get_verify_mode(THD *thd, SHOW_VAR *var, void *buff,
                                    system_status_var *, enum_var_type)
{
  var->type= SHOW_LONG;
  var->value= buff;
#ifndef HAVE_WOLFSSL
  if( thd->net.vio && thd->net.vio->ssl_arg )
    *((long *)buff)= (long)SSL_get_verify_mode((SSL*)thd->net.vio->ssl_arg);
  else
    *((long *)buff)= 0;
#else
  *((long *)buff)= 0;
#endif
  return 0;
}

static int show_ssl_get_verify_depth(THD *thd, SHOW_VAR *var, void *buff,
                                     system_status_var *, enum_var_type)
{
  var->type= SHOW_LONG;
  var->value= buff;
  if( thd->vio_ok() && thd->net.vio->ssl_arg )
    *((long *)buff)= (long)SSL_get_verify_depth((SSL*)thd->net.vio->ssl_arg);
  else
    *((long *)buff)= 0;

  return 0;
}

static int show_ssl_get_cipher(THD *thd, SHOW_VAR *var, void *buff,
                               system_status_var *, enum_var_type)
{
  var->type= SHOW_CHAR;
  if( thd->vio_ok() && thd->net.vio->ssl_arg )
    var->value= const_cast<char*>(SSL_get_cipher((SSL*) thd->net.vio->ssl_arg));
  else
    var->value= const_cast<char*>("");
  return 0;
}

static int show_ssl_get_cipher_list(THD *thd, SHOW_VAR *var, void *buf,
                                    system_status_var *, enum_var_type)
{
  char *buff= static_cast<char*>(buf);
  var->type= SHOW_CHAR;
  var->value= buff;
  if (thd->vio_ok() && thd->net.vio->ssl_arg)
  {
    int i;
    const char *p;
    char *end= buff + SHOW_VAR_FUNC_BUFF_SIZE;
    for (i=0; (p= SSL_get_cipher_list((SSL*) thd->net.vio->ssl_arg,i)) &&
               buff < end; i++)
    {
      buff= strnmov(buff, p, end-buff-1);
      *buff++= ':';
    }
    if (i)
      buff--;
  }
  *buff=0;
  return 0;
}

#define SHOW_FNAME(name)                        \
    rpl_semi_sync_master_show_##name

#define DEF_SHOW_FUNC(name, show_type)                                       \
    static  int SHOW_FNAME(name)(MYSQL_THD thd, SHOW_VAR *var, void *buff,   \
                                 system_status_var *status_var,              \
                                 enum_var_type var_type)                     \
    {                                                                        \
      repl_semisync_master.set_export_stats();                                 \
      var->type= show_type;                                                  \
      var->value= (char *)&rpl_semi_sync_master_##name;                      \
      return 0;                                                              \
    }

DEF_SHOW_FUNC(status, SHOW_BOOL)
DEF_SHOW_FUNC(clients, SHOW_LONG)
DEF_SHOW_FUNC(wait_sessions, SHOW_LONG)
DEF_SHOW_FUNC(trx_wait_time, SHOW_LONGLONG)
DEF_SHOW_FUNC(trx_wait_num, SHOW_LONGLONG)
DEF_SHOW_FUNC(net_wait_time, SHOW_LONGLONG)
DEF_SHOW_FUNC(net_wait_num, SHOW_LONGLONG)
DEF_SHOW_FUNC(avg_net_wait_time, SHOW_LONG)
DEF_SHOW_FUNC(avg_trx_wait_time, SHOW_LONG)


static char *
my_asn1_time_to_string(const ASN1_TIME *time, char *buf, size_t len)
{
  int n_read;
  char *res= NULL;
  BIO *bio= BIO_new(BIO_s_mem());

  if (bio == NULL)
    return NULL;

  if (!ASN1_TIME_print(bio, const_cast<ASN1_TIME*>(time)))
    goto end;

  n_read= BIO_read(bio, buf, (int) (len - 1));

  if (n_read > 0)
  {
    buf[n_read]= 0;
    res= buf;
  }

end:
  BIO_free(bio);
  return res;
}


/**
  Handler function for the 'ssl_get_server_not_before' variable

  @param      thd  the mysql thread structure
  @param      var  the data for the variable
  @param[out] buf  the string to put the value of the variable into

  @return          status
  @retval     0    success
*/

static int
show_ssl_get_server_not_before(THD *thd, SHOW_VAR *var, void *buff,
                               system_status_var *, enum_var_type)
{
  var->type= SHOW_CHAR;
  if(thd->vio_ok() && thd->net.vio->ssl_arg)
  {
    SSL *ssl= (SSL*) thd->net.vio->ssl_arg;
    X509 *cert= SSL_get_certificate(ssl);
    const ASN1_TIME *not_before= X509_get0_notBefore(cert);

    var->value= my_asn1_time_to_string(not_before, static_cast<char*>(buff),
                                       SHOW_VAR_FUNC_BUFF_SIZE);
    if (!var->value)
      return 1;
    var->value= buff;
  }
  else
    var->value= empty_c_string;
  return 0;
}


/**
  Handler function for the 'ssl_get_server_not_after' variable

  @param      thd  the mysql thread structure
  @param      var  the data for the variable
  @param[out] buf  the string to put the value of the variable into

  @return          status
  @retval     0    success
*/

static int
show_ssl_get_server_not_after(THD *thd, SHOW_VAR *var, void *buff,
                              system_status_var *, enum_var_type)
{
  var->type= SHOW_CHAR;
  if(thd->vio_ok() && thd->net.vio->ssl_arg)
  {
    SSL *ssl= (SSL*) thd->net.vio->ssl_arg;
    X509 *cert= SSL_get_certificate(ssl);
    const ASN1_TIME *not_after= X509_get0_notAfter(cert);

    var->value= my_asn1_time_to_string(not_after, static_cast<char*>(buff),
                                       SHOW_VAR_FUNC_BUFF_SIZE);
    if (!var->value)
      return 1;
  }
  else
    var->value= empty_c_string;
  return 0;
}

#endif /* HAVE_OPENSSL && !EMBEDDED_LIBRARY */

static int show_default_keycache(THD *thd, SHOW_VAR *var, void *buff,
                                 system_status_var *, enum_var_type)
{
  struct st_data {
    KEY_CACHE_STATISTICS stats;
    SHOW_VAR var[9];
  } *data;
  SHOW_VAR *v;

  data=(st_data *)buff;
  v= data->var;

  var->type= SHOW_ARRAY;
  var->value= v;

  get_key_cache_statistics(dflt_key_cache, 0, &data->stats);

#define set_one_keycache_var(X,Y)       \
  v->name= X;                           \
  v->type= SHOW_LONGLONG;               \
  v->value= &data->stats.Y;      \
  v++;

  set_one_keycache_var("blocks_not_flushed", blocks_changed);
  set_one_keycache_var("blocks_unused",      blocks_unused);
  set_one_keycache_var("blocks_used",        blocks_used);
  set_one_keycache_var("blocks_warm",        blocks_warm);
  set_one_keycache_var("read_requests",      read_requests);
  set_one_keycache_var("reads",              reads);
  set_one_keycache_var("write_requests",     write_requests);
  set_one_keycache_var("writes",             writes);

  v->name= 0;

  DBUG_ASSERT((char*)(v+1) <= static_cast<char*>(buff) + SHOW_VAR_FUNC_BUFF_SIZE);

#undef set_one_keycache_var

  return 0;
}


static int show_memory_used(THD *thd, SHOW_VAR *var, void *buff,
                            struct system_status_var *status_var,
                            enum enum_var_type scope)
{
  var->type= SHOW_LONGLONG;
  var->value= buff;
  if (scope == OPT_GLOBAL)
  {
    calc_sum_of_all_status_if_needed(status_var);
    *(longlong*) buff= (status_var->global_memory_used +
                        status_var->local_memory_used);
  }
  else
    *(longlong*) buff= status_var->local_memory_used;
  return 0;
}


static int show_binlog_space_total(THD *thd, SHOW_VAR *var, char *buff,
                                   struct system_status_var *status_var,
                                   enum enum_var_type scope)
{
  var->type= SHOW_LONGLONG;
  var->value= buff;
  if (opt_bin_log && binlog_space_limit)
    *(ulonglong*) buff= mysql_bin_log.get_binlog_space_total();
  else
    *(ulonglong*) buff= 0;
  return 0;
}


#ifndef DBUG_OFF
static int debug_status_func(THD *thd, SHOW_VAR *var, void *buff,
                             system_status_var *, enum_var_type)
{
#define add_var(X,Y,Z)                  \
  v->name= X;                           \
  v->value= (char*)Y;                   \
  v->type= Z;                           \
  v++;

  var->type= SHOW_ARRAY;
  var->value= buff;

  SHOW_VAR *v= (SHOW_VAR *)buff;

  if (_db_keyword_(0, "role_merge_stats", 1))
  {
    static SHOW_VAR roles[]= {
      {"global",  &role_global_merges,  SHOW_ULONG},
      {"db",      &role_db_merges,      SHOW_ULONG},
      {"table",   &role_table_merges,   SHOW_ULONG},
      {"column",  &role_column_merges,  SHOW_ULONG},
      {"routine", &role_routine_merges, SHOW_ULONG},
      {NullS, NullS, SHOW_LONG}
    };

    add_var("role_merges", roles, SHOW_ARRAY);
  }

  v->name= 0;

#undef add_var

  return 0;
}
#endif

#ifdef HAVE_POOL_OF_THREADS
static int show_threadpool_idle_threads(THD *, SHOW_VAR *var, void *buff,
                                        system_status_var *, enum_var_type)
{
  var->type= SHOW_INT;
  var->value= buff;
  *(int *)buff= tp_get_idle_thread_count(); 
  return 0;
}


static int show_threadpool_threads(THD *, SHOW_VAR *var, void *buff,
                                   system_status_var *, enum_var_type)
{
  var->type= SHOW_INT;
  var->value= buff;
  *(reinterpret_cast<int*>(buff))= tp_get_thread_count();
  return 0;
}
#endif


static int show_cached_thread_count(THD *thd, SHOW_VAR *var, char *buff,
                                    enum enum_var_type scope)
{
  var->type= SHOW_LONG;
  var->value= buff;
  *(reinterpret_cast<ulong*>(buff))= thread_cache.size();
  return 0;
}


/*
  Variables shown by SHOW STATUS in alphabetical order
*/

SHOW_VAR status_vars[]= {
  {"Aborted_clients",          (char*) &aborted_threads,        SHOW_LONG},
  {"Aborted_connects",         (char*) &aborted_connects,       SHOW_LONG},
  {"Aborted_connects_preauth", (char*) &aborted_connects_preauth, SHOW_LONG},
  {"Acl",                      (char*) acl_statistics,          SHOW_ARRAY},
  {"Access_denied_errors",     (char*) offsetof(STATUS_VAR, access_denied_errors), SHOW_LONG_STATUS},
  {"Binlog_bytes_written",     (char*) offsetof(STATUS_VAR, binlog_bytes_written), SHOW_LONGLONG_STATUS},
  {"Binlog_cache_disk_use",    (char*) &binlog_cache_disk_use,  SHOW_LONG},
  {"Binlog_cache_use",         (char*) &binlog_cache_use,       SHOW_LONG},
  {"Binlog_gtid_index_hit",    (char*) &binlog_gtid_index_hit, SHOW_LONG},
  {"Binlog_gtid_index_miss",   (char*) &binlog_gtid_index_miss, SHOW_LONG},
  {"Binlog_stmt_cache_disk_use",(char*) &binlog_stmt_cache_disk_use,  SHOW_LONG},
  {"Binlog_stmt_cache_use",    (char*) &binlog_stmt_cache_use,       SHOW_LONG},
  {"Binlog_disk_use",          (char*) &show_binlog_space_total, SHOW_SIMPLE_FUNC},
  {"Busy_time",                (char*) offsetof(STATUS_VAR, busy_time), SHOW_DOUBLE_STATUS},
  {"Bytes_received",           (char*) offsetof(STATUS_VAR, bytes_received), SHOW_LONGLONG_STATUS},
  {"Bytes_sent",               (char*) offsetof(STATUS_VAR, bytes_sent), SHOW_LONGLONG_STATUS},
  {"Column_compressions",      (char*) offsetof(STATUS_VAR, column_compressions), SHOW_LONG_STATUS},
  {"Column_decompressions",    (char*) offsetof(STATUS_VAR, column_decompressions), SHOW_LONG_STATUS},
  {"Com",                      (char*) com_status_vars, SHOW_ARRAY},
  {"Compression",              (char*) &show_net_compression, SHOW_SIMPLE_FUNC},
  {"Connections",              (char*) &global_thread_id,         SHOW_LONG_NOFLUSH},
  {"Connection_errors_accept", (char*) &connection_errors_accept, SHOW_LONG},
  {"Connection_errors_internal", (char*) &connection_errors_internal, SHOW_LONG},
  {"Connection_errors_max_connections", (char*) &connection_errors_max_connection, SHOW_LONG},
  {"Connection_errors_peer_address", (char*) &connection_errors_peer_addr, SHOW_LONG},
  {"Connection_errors_select", (char*) &connection_errors_select, SHOW_LONG},
  {"Connection_errors_tcpwrap", (char*) &connection_errors_tcpwrap, SHOW_LONG},
  {"Cpu_time",                 (char*) offsetof(STATUS_VAR, cpu_time), SHOW_DOUBLE_STATUS},
  {"Created_tmp_disk_tables",  (char*) offsetof(STATUS_VAR, created_tmp_disk_tables_), SHOW_LONG_STATUS},
  {"Created_tmp_files",	       (char*) &my_tmp_file_created,	SHOW_LONG},
  {"Created_tmp_tables",       (char*) offsetof(STATUS_VAR, created_tmp_tables_), SHOW_LONG_STATUS},
#ifndef DBUG_OFF
  SHOW_FUNC_ENTRY("Debug",     &debug_status_func),
#endif
  {"Delayed_errors",           (char*) &delayed_insert_errors,  SHOW_LONG},
  {"Delayed_insert_threads",   (char*) &delayed_insert_threads, SHOW_LONG_NOFLUSH},
  {"Delayed_writes",           (char*) &delayed_insert_writes,  SHOW_LONG},
  {"Delete_scan",	       (char*) offsetof(STATUS_VAR, delete_scan_count), SHOW_LONG_STATUS},
  {"Empty_queries",            (char*) offsetof(STATUS_VAR, empty_queries), SHOW_LONG_STATUS},
  {"Executed_events",          (char*) &executed_events, SHOW_LONG_NOFLUSH },
  {"Executed_triggers",        (char*) offsetof(STATUS_VAR, executed_triggers), SHOW_LONG_STATUS},
  {"Feature_check_constraint", (char*) &feature_check_constraint, SHOW_LONG },
  {"Feature_custom_aggregate_functions", (char*) offsetof(STATUS_VAR, feature_custom_aggregate_functions), SHOW_LONG_STATUS},
  {"Feature_delay_key_write",  (char*) &feature_files_opened_with_delayed_keys, SHOW_LONG },
  {"Feature_dynamic_columns",  (char*) offsetof(STATUS_VAR, feature_dynamic_columns), SHOW_LONG_STATUS},
  {"Feature_fulltext",         (char*) offsetof(STATUS_VAR, feature_fulltext), SHOW_LONG_STATUS},
  {"Feature_gis",              (char*) offsetof(STATUS_VAR, feature_gis), SHOW_LONG_STATUS},
  {"Feature_insert_returning", (char*)offsetof(STATUS_VAR, feature_insert_returning), SHOW_LONG_STATUS},
  {"Feature_into_outfile",     (char*) offsetof(STATUS_VAR, feature_into_outfile), SHOW_LONG_STATUS},
  {"Feature_into_variable",    (char*) offsetof(STATUS_VAR, feature_into_variable), SHOW_LONG_STATUS},
  {"Feature_invisible_columns",(char*) offsetof(STATUS_VAR, feature_invisible_columns), SHOW_LONG_STATUS},
  {"Feature_json",             (char*) offsetof(STATUS_VAR, feature_json), SHOW_LONG_STATUS},
  {"Feature_locale",           (char*) offsetof(STATUS_VAR, feature_locale), SHOW_LONG_STATUS},
  {"Feature_subquery",         (char*) offsetof(STATUS_VAR, feature_subquery), SHOW_LONG_STATUS},
  {"Feature_system_versioning",(char*) offsetof(STATUS_VAR, feature_system_versioning), SHOW_LONG_STATUS},
  {"Feature_application_time_periods", (char*) offsetof(STATUS_VAR, feature_application_time_periods), SHOW_LONG_STATUS},
  {"Feature_timezone",         (char*) offsetof(STATUS_VAR, feature_timezone), SHOW_LONG_STATUS},
  {"Feature_trigger",          (char*) offsetof(STATUS_VAR, feature_trigger), SHOW_LONG_STATUS},
  {"Feature_window_functions", (char*) offsetof(STATUS_VAR, feature_window_functions), SHOW_LONG_STATUS},
  {"Feature_xml",              (char*) offsetof(STATUS_VAR, feature_xml), SHOW_LONG_STATUS},
  {"Handler_commit",           (char*) offsetof(STATUS_VAR, ha_commit_count), SHOW_LONG_STATUS},
  {"Handler_delete",           (char*) offsetof(STATUS_VAR, ha_delete_count), SHOW_LONG_STATUS},
  {"Handler_discover",         (char*) offsetof(STATUS_VAR, ha_discover_count), SHOW_LONG_STATUS},
  {"Handler_external_lock",    (char*) offsetof(STATUS_VAR, ha_external_lock_count), SHOW_LONG_STATUS},
  {"Handler_icp_attempts",     (char*) offsetof(STATUS_VAR, ha_icp_attempts), SHOW_LONG_STATUS},
  {"Handler_icp_match",        (char*) offsetof(STATUS_VAR, ha_icp_match), SHOW_LONG_STATUS},
  {"Handler_mrr_init",         (char*) offsetof(STATUS_VAR, ha_mrr_init_count),  SHOW_LONG_STATUS},
  {"Handler_mrr_key_refills",  (char*) offsetof(STATUS_VAR, ha_mrr_key_refills_count), SHOW_LONG_STATUS},
  {"Handler_mrr_rowid_refills",(char*) offsetof(STATUS_VAR, ha_mrr_rowid_refills_count), SHOW_LONG_STATUS},
  {"Handler_prepare",          (char*) offsetof(STATUS_VAR, ha_prepare_count),  SHOW_LONG_STATUS},
  {"Handler_read_first",       (char*) offsetof(STATUS_VAR, ha_read_first_count), SHOW_LONG_STATUS},
  {"Handler_read_key",         (char*) offsetof(STATUS_VAR, ha_read_key_count), SHOW_LONG_STATUS},
  {"Handler_read_last",        (char*) offsetof(STATUS_VAR, ha_read_last_count), SHOW_LONG_STATUS},
  {"Handler_read_next",        (char*) offsetof(STATUS_VAR, ha_read_next_count), SHOW_LONG_STATUS},
  {"Handler_read_prev",        (char*) offsetof(STATUS_VAR, ha_read_prev_count), SHOW_LONG_STATUS},
  {"Handler_read_retry",       (char*) offsetof(STATUS_VAR, ha_read_retry_count), SHOW_LONG_STATUS},
  {"Handler_read_rnd",         (char*) offsetof(STATUS_VAR, ha_read_rnd_count), SHOW_LONG_STATUS},
  {"Handler_read_rnd_deleted", (char*) offsetof(STATUS_VAR, ha_read_rnd_deleted_count), SHOW_LONG_STATUS},
  {"Handler_read_rnd_next",    (char*) offsetof(STATUS_VAR, ha_read_rnd_next_count), SHOW_LONG_STATUS},
  {"Handler_rollback",         (char*) offsetof(STATUS_VAR, ha_rollback_count), SHOW_LONG_STATUS},
  {"Handler_savepoint",        (char*) offsetof(STATUS_VAR, ha_savepoint_count), SHOW_LONG_STATUS},
  {"Handler_savepoint_rollback",(char*) offsetof(STATUS_VAR, ha_savepoint_rollback_count), SHOW_LONG_STATUS},
  {"Handler_tmp_delete",       (char*) offsetof(STATUS_VAR, ha_tmp_delete_count), SHOW_LONG_STATUS},
  {"Handler_tmp_update",       (char*) offsetof(STATUS_VAR, ha_tmp_update_count), SHOW_LONG_STATUS},
  {"Handler_tmp_write",        (char*) offsetof(STATUS_VAR, ha_tmp_write_count), SHOW_LONG_STATUS},
  {"Handler_update",           (char*) offsetof(STATUS_VAR, ha_update_count), SHOW_LONG_STATUS},
  {"Handler_write",            (char*) offsetof(STATUS_VAR, ha_write_count), SHOW_LONG_STATUS},
  SHOW_FUNC_ENTRY("Key",       &show_default_keycache),
  {"optimizer_join_prefixes_check_calls",     (char*) offsetof(STATUS_VAR, optimizer_join_prefixes_check_calls), SHOW_LONG_STATUS},
  {"Last_query_cost",          (char*) offsetof(STATUS_VAR, last_query_cost), SHOW_DOUBLE_STATUS},
#ifndef DBUG_OFF
  {"malloc_calls",             (char*) &malloc_calls, SHOW_LONG},
#endif
  {"Max_statement_time_exceeded", (char*) offsetof(STATUS_VAR, max_statement_time_exceeded), SHOW_LONG_STATUS},
  {"Master_gtid_wait_count",   (char*) offsetof(STATUS_VAR, master_gtid_wait_count), SHOW_LONG_STATUS},
  {"Master_gtid_wait_timeouts", (char*) offsetof(STATUS_VAR, master_gtid_wait_timeouts), SHOW_LONG_STATUS},
  {"Master_gtid_wait_time",    (char*) offsetof(STATUS_VAR, master_gtid_wait_time), SHOW_LONG_STATUS},
  {"Max_used_connections",     (char*) &max_used_connections,  SHOW_LONG},
  {"Max_used_connections_time",(char*) &show_max_used_connections_time, SHOW_SIMPLE_FUNC},
  {"Memory_used",              (char*) &show_memory_used, SHOW_SIMPLE_FUNC},
  {"Memory_used_initial",      (char*) &start_memory_used, SHOW_LONGLONG},
  {"Resultset_metadata_skipped", (char *) offsetof(STATUS_VAR, skip_metadata_count),SHOW_LONG_STATUS},
  {"Not_flushed_delayed_rows", (char*) &delayed_rows_in_use,    SHOW_LONG_NOFLUSH},
  {"Open_files",               (char*) &my_file_opened,         SHOW_SINT},
  {"Open_streams",             (char*) &my_stream_opened,       SHOW_LONG_NOFLUSH},
  {"Open_table_definitions",   (char*) &show_table_definitions, SHOW_SIMPLE_FUNC},
  {"Open_tables",              (char*) &show_open_tables,       SHOW_SIMPLE_FUNC},
  {"Opened_files",             (char*) &my_file_total_opened, SHOW_LONG_NOFLUSH},
  {"Opened_plugin_libraries",  (char*) &dlopen_count, SHOW_LONG},
  {"Opened_table_definitions", (char*) offsetof(STATUS_VAR, opened_shares), SHOW_LONG_STATUS},
  {"Opened_tables",            (char*) offsetof(STATUS_VAR, opened_tables), SHOW_LONG_STATUS},
  {"Opened_views",             (char*) offsetof(STATUS_VAR, opened_views), SHOW_LONG_STATUS},
  {"Prepared_stmt_count",      (char*) &show_prepared_stmt_count, SHOW_SIMPLE_FUNC},
  {"Rows_sent",                (char*) offsetof(STATUS_VAR, rows_sent), SHOW_LONGLONG_STATUS},
  {"Rows_read",                (char*) offsetof(STATUS_VAR, rows_read), SHOW_LONGLONG_STATUS},
  {"Rows_tmp_read",            (char*) offsetof(STATUS_VAR, rows_tmp_read), SHOW_LONGLONG_STATUS},
#ifdef HAVE_REPLICATION
  SHOW_FUNC_ENTRY("Rpl_semi_sync_master_status", &SHOW_FNAME(status)),
  SHOW_FUNC_ENTRY("Rpl_semi_sync_master_clients", &SHOW_FNAME(clients)),
  {"Rpl_semi_sync_master_yes_tx", (char*) &rpl_semi_sync_master_yes_transactions, SHOW_LONG},
  {"Rpl_semi_sync_master_no_tx", (char*) &rpl_semi_sync_master_no_transactions, SHOW_LONG},
  SHOW_FUNC_ENTRY("Rpl_semi_sync_master_wait_sessions", &SHOW_FNAME(wait_sessions)),
  {"Rpl_semi_sync_master_no_times", (char*) &rpl_semi_sync_master_off_times, SHOW_LONG},
  {"Rpl_semi_sync_master_timefunc_failures", (char*) &rpl_semi_sync_master_timefunc_fails, SHOW_LONG},
  {"Rpl_semi_sync_master_wait_pos_backtraverse", (char*) &rpl_semi_sync_master_wait_pos_backtraverse, SHOW_LONG},
  SHOW_FUNC_ENTRY("Rpl_semi_sync_master_tx_wait_time", &SHOW_FNAME(trx_wait_time)),
  SHOW_FUNC_ENTRY("Rpl_semi_sync_master_tx_waits", &SHOW_FNAME(trx_wait_num)),
  SHOW_FUNC_ENTRY("Rpl_semi_sync_master_tx_avg_wait_time", &SHOW_FNAME(avg_trx_wait_time)),
  SHOW_FUNC_ENTRY("Rpl_semi_sync_master_net_wait_time", &SHOW_FNAME(net_wait_time)),
  SHOW_FUNC_ENTRY("Rpl_semi_sync_master_net_waits", &SHOW_FNAME(net_wait_num)),
  SHOW_FUNC_ENTRY("Rpl_semi_sync_master_net_avg_wait_time", &SHOW_FNAME(avg_net_wait_time)),
  {"Rpl_semi_sync_master_request_ack", (char*) &rpl_semi_sync_master_request_ack, SHOW_LONGLONG},
  {"Rpl_semi_sync_master_get_ack", (char*)&rpl_semi_sync_master_get_ack, SHOW_LONGLONG},
  SHOW_FUNC_ENTRY("Rpl_semi_sync_slave_status",  &rpl_semi_sync_enabled),
  {"Rpl_semi_sync_slave_send_ack", (char*) &rpl_semi_sync_slave_send_ack, SHOW_LONGLONG},
#endif /* HAVE_REPLICATION */
#ifdef HAVE_QUERY_CACHE
  {"Qcache_free_blocks",       (char*) &query_cache.free_memory_blocks, SHOW_LONG_NOFLUSH},
  {"Qcache_free_memory",       (char*) &query_cache.free_memory, SHOW_LONG_NOFLUSH},
  {"Qcache_hits",              (char*) &query_cache.hits,       SHOW_LONG},
  {"Qcache_inserts",           (char*) &query_cache.inserts,    SHOW_LONG},
  {"Qcache_lowmem_prunes",     (char*) &query_cache.lowmem_prunes, SHOW_LONG},
  {"Qcache_not_cached",        (char*) &query_cache.refused,    SHOW_LONG},
  {"Qcache_queries_in_cache",  (char*) &query_cache.queries_in_cache, SHOW_LONG_NOFLUSH},
  {"Qcache_total_blocks",      (char*) &query_cache.total_blocks, SHOW_LONG_NOFLUSH},
#endif /*HAVE_QUERY_CACHE*/
  {"Queries",                  (char*) &show_queries,            SHOW_SIMPLE_FUNC},
  {"Questions",                (char*) offsetof(STATUS_VAR, questions), SHOW_LONG_STATUS},
#ifdef HAVE_REPLICATION
  {"Rpl_status",               (char*) &show_rpl_status,          SHOW_SIMPLE_FUNC},
#endif
  {"Select_full_join",         (char*) offsetof(STATUS_VAR, select_full_join_count_), SHOW_LONG_STATUS},
  {"Select_full_range_join",   (char*) offsetof(STATUS_VAR, select_full_range_join_count_), SHOW_LONG_STATUS},
  {"Select_range",             (char*) offsetof(STATUS_VAR, select_range_count_), SHOW_LONG_STATUS},
  {"Select_range_check",       (char*) offsetof(STATUS_VAR, select_range_check_count_), SHOW_LONG_STATUS},
  {"Select_scan",	       (char*) offsetof(STATUS_VAR, select_scan_count_), SHOW_LONG_STATUS},
  {"Slave_open_temp_tables",   (char*) &slave_open_temp_tables, SHOW_ATOMIC_COUNTER_UINT32_T},
#ifdef HAVE_REPLICATION
  {"Slaves_connected",        (char*) &binlog_dump_thread_count, SHOW_ATOMIC_COUNTER_UINT32_T},
  {"Slaves_running",          (char*) &show_slaves_running, SHOW_SIMPLE_FUNC },
  {"Slave_connections",       (char*) offsetof(STATUS_VAR, com_register_slave), SHOW_LONG_STATUS},
  {"Slave_heartbeat_period",   (char*) &show_heartbeat_period, SHOW_SIMPLE_FUNC},
  {"Slave_received_heartbeats",(char*) &show_slave_received_heartbeats, SHOW_SIMPLE_FUNC},
  {"Slave_retried_transactions",(char*)&slave_retried_transactions, SHOW_LONG},
  {"Slave_running",            (char*) &show_slave_running,     SHOW_SIMPLE_FUNC},
  {"Slave_skipped_errors",     (char*) &slave_skipped_errors, SHOW_LONGLONG},
#endif
  {"Slow_launch_threads",      (char*) &slow_launch_threads,    SHOW_LONG},
  {"Slow_queries",             (char*) offsetof(STATUS_VAR, long_query_count), SHOW_LONG_STATUS},
  {"Sort_merge_passes",	       (char*) offsetof(STATUS_VAR, filesort_merge_passes_), SHOW_LONG_STATUS},
  {"Sort_priority_queue_sorts",(char*) offsetof(STATUS_VAR, filesort_pq_sorts_), SHOW_LONG_STATUS}, 
  {"Sort_range",	       (char*) offsetof(STATUS_VAR, filesort_range_count_), SHOW_LONG_STATUS},
  {"Sort_rows",		       (char*) offsetof(STATUS_VAR, filesort_rows_), SHOW_LONG_STATUS},
  {"Sort_scan",		       (char*) offsetof(STATUS_VAR, filesort_scan_count_), SHOW_LONG_STATUS},
#ifdef HAVE_OPENSSL
#ifndef EMBEDDED_LIBRARY
  {"Ssl_accept_renegotiates",  (char*) &ssl_acceptor_stats.zero, SHOW_LONG},
  {"Ssl_accepts",              (char*) &ssl_acceptor_stats.accept, SHOW_LONG},
  {"Ssl_callback_cache_hits",  (char*) &ssl_acceptor_stats.zero, SHOW_LONG},
  {"Ssl_cipher",               (char*) &show_ssl_get_cipher, SHOW_SIMPLE_FUNC},
  {"Ssl_cipher_list",          (char*) &show_ssl_get_cipher_list, SHOW_SIMPLE_FUNC},
  {"Ssl_client_connects",      (char*) &ssl_acceptor_stats.zero, SHOW_LONG},
  {"Ssl_connect_renegotiates", (char*) &ssl_acceptor_stats.zero, SHOW_LONG},
  {"Ssl_ctx_verify_depth",     (char*) &ssl_acceptor_stats.verify_depth, SHOW_LONG},
  {"Ssl_ctx_verify_mode",      (char*) &ssl_acceptor_stats.verify_mode, SHOW_LONG},
  {"Ssl_default_timeout",      (char*) &show_ssl_get_default_timeout, SHOW_SIMPLE_FUNC},
  {"Ssl_finished_accepts",     (char*) &ssl_acceptor_stats.accept_good, SHOW_LONG},
  {"Ssl_finished_connects",    (char*) &ssl_acceptor_stats.zero, SHOW_LONG},
  {"Ssl_server_not_after",     (char*) &show_ssl_get_server_not_after, SHOW_SIMPLE_FUNC},
  {"Ssl_server_not_before",    (char*) &show_ssl_get_server_not_before, SHOW_SIMPLE_FUNC},
  {"Ssl_session_cache_hits",   (char*) &ssl_acceptor_stats.zero, SHOW_LONG},
  {"Ssl_session_cache_misses", (char*) &ssl_acceptor_stats.zero, SHOW_LONG},
  {"Ssl_session_cache_mode",   (char*) &ssl_acceptor_stats.session_cache_mode, SHOW_CHAR_PTR},
  {"Ssl_session_cache_overflows", (char*) &ssl_acceptor_stats.zero, SHOW_LONG},
  {"Ssl_session_cache_size",   (char*) &ssl_acceptor_stats.cache_size, SHOW_LONG},
  {"Ssl_session_cache_timeouts", (char*) &ssl_acceptor_stats.zero, SHOW_LONG},
  {"Ssl_sessions_reused",      (char*) &ssl_acceptor_stats.zero, SHOW_LONG},
  {"Ssl_used_session_cache_entries",(char*) &ssl_acceptor_stats.zero, SHOW_LONG},
  {"Ssl_verify_depth",         (char*) &show_ssl_get_verify_depth, SHOW_SIMPLE_FUNC},
  {"Ssl_verify_mode",          (char*) &show_ssl_get_verify_mode, SHOW_SIMPLE_FUNC},
  {"Ssl_version",              (char*) &show_ssl_get_version, SHOW_SIMPLE_FUNC},
#endif
#endif /* HAVE_OPENSSL */
  {"Syncs",                    (char*) &my_sync_count,          SHOW_LONG_NOFLUSH},
  /*
    Expression cache used only for caching subqueries now, so its statistic
    variables we call subquery_cache*.
  */
  {"Subquery_cache_hit",       (char*) &subquery_cache_hit,     SHOW_LONG},
  {"Subquery_cache_miss",      (char*) &subquery_cache_miss,    SHOW_LONG},
  {"Table_locks_immediate",    (char*) &locks_immediate,        SHOW_LONG},
  {"Table_locks_waited",       (char*) &locks_waited,           SHOW_LONG},
  {"Table_open_cache_active_instances", (char*) &show_tc_active_instances, SHOW_SIMPLE_FUNC},
  {"Table_open_cache_hits",    (char*) offsetof(STATUS_VAR, table_open_cache_hits), SHOW_LONGLONG_STATUS},
  {"Table_open_cache_misses",  (char*) offsetof(STATUS_VAR, table_open_cache_misses), SHOW_LONGLONG_STATUS},
  {"Table_open_cache_overflows", (char*) offsetof(STATUS_VAR, table_open_cache_overflows), SHOW_LONGLONG_STATUS},
#ifdef HAVE_MMAP
  {"Tc_log_max_pages_used",    (char*) &tc_log_max_pages_used,  SHOW_LONG},
  {"Tc_log_page_size",         (char*) &tc_log_page_size,       SHOW_LONG_NOFLUSH},
  {"Tc_log_page_waits",        (char*) &tc_log_page_waits,      SHOW_LONG},
#endif
#ifdef HAVE_POOL_OF_THREADS
  {"Threadpool_idle_threads",  (char *) &show_threadpool_idle_threads, SHOW_SIMPLE_FUNC},
  {"Threadpool_threads",       (char *) &show_threadpool_threads, SHOW_SIMPLE_FUNC},
#endif
  {"Threads_cached",           (char*) &show_cached_thread_count, SHOW_SIMPLE_FUNC},
  {"Threads_connected",        (char*) &connection_count,       SHOW_INT},
  {"Threads_created",	       (char*) &thread_created,		SHOW_LONG_NOFLUSH},
  {"Threads_running",          (char*) offsetof(STATUS_VAR, threads_running), SHOW_UINT32_STATUS},
  {"Transactions_multi_engine", (char*) &transactions_multi_engine, SHOW_LONG},
  {"Rpl_transactions_multi_engine", (char*) &rpl_transactions_multi_engine, SHOW_LONG},
  {"Transactions_gtid_foreign_engine", (char*) &transactions_gtid_foreign_engine, SHOW_LONG},
  {"Update_scan",	       (char*) offsetof(STATUS_VAR, update_scan_count), SHOW_LONG_STATUS},
  {"Uptime",                   (char*) &show_starttime,         SHOW_SIMPLE_FUNC},
#ifdef ENABLED_PROFILING
  {"Uptime_since_flush_status",(char*) &show_flushstatustime,   SHOW_SIMPLE_FUNC},
#endif
#ifdef WITH_WSREP
  {"wsrep_connected",         (char*) &wsrep_connected,         SHOW_BOOL},
  {"wsrep_ready",             (char*) &wsrep_show_ready,        SHOW_FUNC},
  {"wsrep_cluster_state_uuid",(char*) &wsrep_cluster_state_uuid,SHOW_CHAR_PTR},
  {"wsrep_cluster_conf_id",   (char*) &wsrep_cluster_conf_id,   SHOW_LONGLONG},
  {"wsrep_cluster_status",    (char*) &wsrep_cluster_status,    SHOW_CHAR_PTR},
  {"wsrep_cluster_size",      (char*) &wsrep_cluster_size,      SHOW_LONG_NOFLUSH},
  {"wsrep_local_index",       (char*) &wsrep_local_index,       SHOW_LONG_NOFLUSH},
  {"wsrep_local_bf_aborts",   (char*) &wsrep_show_bf_aborts,    SHOW_FUNC},
  {"wsrep_provider_name",     (char*) &wsrep_provider_name,     SHOW_CHAR_PTR},
  {"wsrep_provider_version",  (char*) &wsrep_provider_version,  SHOW_CHAR_PTR},
  {"wsrep_provider_vendor",   (char*) &wsrep_provider_vendor,   SHOW_CHAR_PTR},
  {"wsrep_provider_capabilities", (char*) &wsrep_provider_capabilities, SHOW_CHAR_PTR},
  {"wsrep_thread_count",      (char*) &wsrep_running_threads,   SHOW_LONG_NOFLUSH},
  {"wsrep_applier_thread_count", (char*) &wsrep_running_applier_threads, SHOW_LONG_NOFLUSH},
  {"wsrep_rollbacker_thread_count", (char *) &wsrep_running_rollbacker_threads, SHOW_LONG_NOFLUSH},
  {"wsrep_cluster_capabilities", (char*) &wsrep_cluster_capabilities, SHOW_CHAR_PTR},
  SHOW_FUNC_ENTRY("wsrep",     &wsrep_show_status),
#endif
  {NullS, NullS, SHOW_LONG}
};

static bool add_terminator(DYNAMIC_ARRAY *options)
{
  my_option empty_element= {0, 0, 0, 0, 0, 0, GET_NO_ARG, NO_ARG, 0, 0, 0, 0, 0, 0};
  return insert_dynamic(options, (uchar *)&empty_element);
}

static bool add_many_options(DYNAMIC_ARRAY *options, my_option *list,
                            size_t elements)
{
  for (my_option *opt= list; opt < list + elements; opt++)
    if (insert_dynamic(options, opt))
      return 1;
  return 0;
}

#ifndef EMBEDDED_LIBRARY
static void print_version(void)
{
  if (IS_SYSVAR_AUTOSIZE(&server_version_ptr))
    set_server_version(server_version, sizeof(server_version));

  printf("%s  Ver %s for %s on %s (%s)\n",my_progname,
	 server_version,SYSTEM_TYPE,MACHINE_TYPE, MYSQL_COMPILATION_COMMENT);
}

/** Compares two options' names, treats - and _ the same */
static int option_cmp(my_option *a, my_option *b)
{
  const char *sa= a->name;
  const char *sb= b->name;
  for (; *sa || *sb; sa++, sb++)
  {
    if (*sa < *sb)
    {
      if (*sa == '-' && *sb == '_')
        continue;
      else
        return -1;
    }
    if (*sa > *sb)
    {
      if (*sa == '_' && *sb == '-')
        continue;
      else
        return 1;
    }
  }
  return 0;
}

static void print_help()
{
  MEM_ROOT mem_root;
  init_alloc_root(PSI_NOT_INSTRUMENTED, &mem_root, 4096, 4096, MYF(0));

  pop_dynamic(&all_options);
  add_many_options(&all_options, pfs_early_options,
                  array_elements(pfs_early_options));
  sys_var_add_options(&all_options, sys_var::PARSE_EARLY);
  add_plugin_options(&all_options, &mem_root);
  sort_dynamic(&all_options, (qsort_cmp) option_cmp);
  sort_dynamic(&all_options, (qsort_cmp) option_cmp);
  add_terminator(&all_options);

  my_print_help((my_option*) all_options.buffer);

  /* Add variables that must be shown but not changed, like version numbers */
  pop_dynamic(&all_options);
  sys_var_add_options(&all_options, sys_var::GETOPT_ONLY_HELP);
  sort_dynamic(&all_options, (qsort_cmp) option_cmp);
  add_terminator(&all_options);
  my_print_variables((my_option*) all_options.buffer);

  free_root(&mem_root, MYF(0));
}

static void usage(void)
{
  DBUG_ENTER("usage");
  myf utf8_flag= global_system_variables.old_behavior &
                 OLD_MODE_UTF8_IS_UTF8MB3 ? MY_UTF8_IS_UTF8MB3 : 0;
  if (!(default_charset_info= get_charset_by_csname(default_character_set_name,
					           MY_CS_PRIMARY,
						         MYF(utf8_flag | MY_WME))))
    exit(1);
  if (!default_collation_name)
    default_collation_name= (char*) default_charset_info->coll_name.str;
  print_version();
  puts(ORACLE_WELCOME_COPYRIGHT_NOTICE("2000"));
  puts("Starts the MariaDB database server.\n");
  printf("Usage: %s [OPTIONS]\n", my_progname);
  if (!opt_verbose)
    puts("\nFor more help options (several pages), use mysqld --verbose --help.");
  else
  {
#ifdef _WIN32
  puts("NT and Win32 specific options:\n"
       "  --install                     Install the default service (NT).\n"
       "  --install-manual              Install the default service started manually (NT).\n"
       "  --install service_name        Install an optional service (NT).\n"
       "  --install-manual service_name Install an optional service started manually (NT).\n"
       "  --remove                      Remove the default service from the service list (NT).\n"
       "  --remove service_name         Remove the service_name from the service list (NT).\n"
       "  --enable-named-pipe           Only to be used for the default server (NT).\n"
       "  --standalone                  Dummy option to start as a standalone server (NT).");
  puts("");
#endif
  print_defaults(MYSQL_CONFIG_NAME,load_default_groups);
  puts("");
  set_ports();

  /* Print out all the options including plugin supplied options */
  print_help();

  if (! plugins_are_initialized)
  {
    puts("\nPlugins have parameters that are not reflected in this list"
         "\nbecause execution stopped before plugins were initialized.");
  }

    puts("\nTo see what variables a running server is using, type"
         "\n'SELECT * FROM INFORMATION_SCHEMA.GLOBAL_VARIABLES' instead of 'mysqld --verbose --help' or 'mariadbd --verbose --help'.");
  }
  DBUG_VOID_RETURN;
}
#endif /*!EMBEDDED_LIBRARY*/

/**
  Initialize MySQL global variables to default values.

  @note
    The reason to set a lot of global variables to zero is to allow one to
    restart the embedded server with a clean environment
    It's also needed on some exotic platforms where global variables are
    not set to 0 when a program starts.

    We don't need to set variables referred to in my_long_options
    as these are initialized by my_getopt.
*/

static int mysql_init_variables(void)
{
  /* Things reset to zero */
  opt_skip_slave_start= opt_reckless_slave = 0;
  mysql_home[0]= pidfile_name[0]= log_error_file[0]= 0;
#if defined(HAVE_REALPATH) && !defined(HAVE_valgrind) && !defined(HAVE_BROKEN_REALPATH)
  /*  We can only test for sub paths if my_symlink.c is using realpath */
  mysys_test_invalid_symlink= path_starts_from_data_home_dir;
#endif
  opt_log= 0;
  opt_bin_log= opt_bin_log_used= 0;
  opt_disable_networking= opt_skip_show_db=0;
  opt_skip_name_resolve= 0;
  opt_ignore_builtin_innodb= 0;
  opt_logname= opt_binlog_index_name= opt_slow_logname= 0;
  opt_log_basename= 0;
  opt_tc_log_file= (char *)"tc.log";      // no hostname in tc_log file name !
  opt_ddl_recovery_file= (char *) "ddl_recovery.log";
  opt_secure_auth= 0;
  opt_bootstrap= opt_myisam_log= 0;
  disable_log_notes= 0;
  mqh_used= 0;
  cleanup_done= 0;
  select_errors= dropping_tables= ha_open_options=0;
  THD_count::count= CONNECT::count= 0;
  slave_open_temp_tables= 0;
  opt_endinfo= using_udf_functions= 0;
  opt_using_transactions= 0;
  abort_loop= select_thread_in_use= signal_thread_in_use= 0;
  grant_option= 0;
  aborted_threads= aborted_connects= aborted_connects_preauth= 0;
  malloc_calls= 0;
  subquery_cache_miss= subquery_cache_hit= 0;
  delayed_insert_threads= delayed_insert_writes= delayed_rows_in_use= 0;
  delayed_insert_errors= thread_created= 0;
  specialflag= 0;
  binlog_cache_use=  binlog_cache_disk_use= 0;
  binlog_gtid_index_hit= binlog_gtid_index_miss= 0;
  max_used_connections= slow_launch_threads = 0;
  max_used_connections_time= 0;
  mysqld_user= mysqld_chroot= opt_init_file= opt_bin_logname = 0;
  prepared_stmt_count= 0;
  mysqld_unix_port= opt_mysql_tmpdir= my_bind_addr_str= NullS;
  bzero((uchar*) &mysql_tmpdir_list, sizeof(mysql_tmpdir_list));
  /* Clear all except global_memory_used */
  bzero((char*) &global_status_var, offsetof(STATUS_VAR,
                                             last_cleared_system_status_var));
  opt_large_pages= 0;
  opt_super_large_pages= 0;
#if defined(ENABLED_DEBUG_SYNC)
  opt_debug_sync_timeout= 0;
#endif /* defined(ENABLED_DEBUG_SYNC) */
  key_map_full.set_all();

  /* Character sets */
  system_charset_info= &my_charset_utf8mb3_general_ci;
  files_charset_info= &my_charset_utf8mb3_general_ci;
  national_charset_info= &my_charset_utf8mb3_general_ci;
  table_alias_charset= &my_charset_bin;
  character_set_filesystem= &my_charset_bin;

  opt_specialflag= SPECIAL_ENGLISH;
  mysql_home_ptr= mysql_home;
  log_error_file_ptr= log_error_file;
  protocol_version= PROTOCOL_VERSION;
  what_to_log= ~(1UL << COM_TIME);
  denied_connections= 0;
  executed_events= 0;
  global_query_id= 1;
  global_thread_id= 0;
  strnmov(server_version, MYSQL_SERVER_VERSION, sizeof(server_version)-1);
  thread_cache.init();
  key_caches.empty();
  if (!(dflt_key_cache= get_or_create_key_cache(default_base.str,
                                                default_base.length)))
  {
    sql_print_error("Cannot allocate the keycache");
    return 1;
  }
  if (create_default_optimizer_costs())
  {
    sql_print_error("Cannot allocate optimizer_costs");
    return 1;
  }

  /* set key_cache_hash.default_value = dflt_key_cache */
  multi_keycache_init();

  /* Set directory paths */
  mysql_real_data_home_len=
    (uint)(strmake_buf(mysql_real_data_home,
                get_relative_path(MYSQL_DATADIR)) - mysql_real_data_home);
  /* Replication parameters */
  master_info_file= (char*) "master.info",
    relay_log_info_file= (char*) "relay-log.info";
  report_user= report_password = report_host= 0;	/* TO BE DELETED */
  opt_relay_logname= opt_relaylog_index_name= 0;
  slave_retried_transactions= 0;
  transactions_multi_engine= 0;
  rpl_transactions_multi_engine= 0;
  transactions_gtid_foreign_engine= 0;
  log_bin_basename= NULL;
  log_bin_index= NULL;

  /* Variables in libraries */
  charsets_dir= 0;
  default_character_set_name= (char*) MYSQL_DEFAULT_CHARSET_NAME;
  default_collation_name= compiled_default_collation_name;
  character_set_filesystem_name= (char*) "binary";
  lc_messages= (char*) "en_US";
  lc_time_names_name= (char*) "en_US";
  
  /* Variables that depends on compile options */
#ifndef DBUG_OFF
  default_dbug_option=IF_WIN("d:t:i:O,\\mariadbd.trace",
			     "d:t:i:o,/tmp/mariadbd.trace");
  current_dbug_option= default_dbug_option;
#endif
  opt_error_log= IF_WIN(1,0);
#ifdef ENABLED_PROFILING
    have_profiling = SHOW_OPTION_YES;
#else
    have_profiling = SHOW_OPTION_NO;
#endif

#if defined(HAVE_OPENSSL) && !defined(EMBEDDED_LIBRARY)
  have_ssl=SHOW_OPTION_YES;
#if defined(HAVE_WOLFSSL)
  have_openssl= SHOW_OPTION_NO;
#else
  have_openssl= SHOW_OPTION_YES;
#endif
#else
  have_openssl= have_ssl= SHOW_OPTION_NO;
#endif
#ifdef HAVE_BROKEN_REALPATH
  have_symlink=SHOW_OPTION_NO;
#else
  have_symlink=SHOW_OPTION_YES;
#endif
#ifdef HAVE_DLOPEN
  have_dlopen=SHOW_OPTION_YES;
#else
  have_dlopen=SHOW_OPTION_NO;
#endif
#ifdef HAVE_QUERY_CACHE
  have_query_cache=SHOW_OPTION_YES;
#else
  have_query_cache=SHOW_OPTION_NO;
#endif
#ifdef HAVE_SPATIAL
  have_geometry=SHOW_OPTION_YES;
#else
  have_geometry=SHOW_OPTION_NO;
#endif
#ifdef HAVE_RTREE_KEYS
  have_rtree_keys=SHOW_OPTION_YES;
#else
  have_rtree_keys=SHOW_OPTION_NO;
#endif
#ifdef HAVE_CRYPT
  have_crypt=SHOW_OPTION_YES;
#else
  have_crypt=SHOW_OPTION_NO;
#endif
#ifdef HAVE_COMPRESS
  have_compress= SHOW_OPTION_YES;
#else
  have_compress= SHOW_OPTION_NO;
#endif
#ifdef HAVE_LIBWRAP
  libwrapName= NullS;
#endif
#ifdef HAVE_OPENSSL
  des_key_file = 0;
#ifndef EMBEDDED_LIBRARY
  ssl_acceptor_fd= 0;
#endif /* ! EMBEDDED_LIBRARY */
#endif /* HAVE_OPENSSL */

#if defined(_WIN32)
  /* Allow Win32 users to move MySQL anywhere */
  {
    char prg_dev[LIBLEN];
    char executing_path_name[LIBLEN];
    if (!test_if_hard_path(my_progname))
    {
      // we don't want to use GetModuleFileName inside of my_path since
      // my_path is a generic path dereferencing function and here we care
      // only about the executing binary.
      GetModuleFileName(NULL, executing_path_name, sizeof(executing_path_name));
      my_path(prg_dev, executing_path_name, NULL);
    }
    else
      my_path(prg_dev, my_progname, "mysql/bin");
    // Remove 'bin' to get base dir
    safe_strcat(prg_dev, sizeof(prg_dev), "/../");
    cleanup_dirname(mysql_home,prg_dev);
  }
#else
  const char *tmpenv;
  if (!(tmpenv = getenv("MY_BASEDIR_VERSION")))
    tmpenv = DEFAULT_MYSQL_HOME;
  strmake_buf(mysql_home, tmpenv);
  set_sys_var_value_origin(&mysql_home_ptr, sys_var::ENV);
#endif

  if (wsrep_init_vars())
    return 1;

  return 0;
}

my_bool
mysqld_get_one_option(const struct my_option *opt, const char *argument,
                      const char *filename)
{
  if (opt->app_type)
  {
    sys_var *var= (sys_var*) opt->app_type;
    if (argument == autoset_my_option)
    {
      var->value_origin= sys_var::AUTO;
      return 0;
    }
    if (*filename)
    {
      var->origin_filename= filename;
      var->value_origin= sys_var::CONFIG;
    }
    else
      var->value_origin= sys_var::COMMAND_LINE;
  }

  switch(opt->id) {
  case '#':
#ifndef DBUG_OFF
    if (!argument)
      argument= (char*) default_dbug_option;
    if (argument[0] == '0' && !argument[1])
    {
      DEBUGGER_OFF;
      break;
    }
    DEBUGGER_ON;
    if (argument[0] == '1' && !argument[1])
      break;
    DBUG_SET_INITIAL(argument);
    current_dbug_option= argument;
    opt_endinfo=1;				/* unireg: memory allocation */
#else
    sql_print_warning("'%s' is disabled in this build", opt->name);
#endif
    break;
  case OPT_REMOVED_OPTION:
    sql_print_warning("'%s' was removed. It does nothing now and exists only "
                      "for compatibility with old my.cnf files.", opt->name);
    break;
  case OPT_MYSQL_COMPATIBILITY:
    sql_print_warning("'%s' is MySQL 5.6 / 5.7 compatible option. Not used or "
                      "needed in MariaDB.", opt->name);
    break;
  case OPT_MYSQL_TO_BE_IMPLEMENTED:
    sql_print_warning("'%s' is MySQL 5.6 / 5.7 compatible option. To be "
                      "implemented in later versions.", opt->name);
    break;
  case 'a':
    SYSVAR_AUTOSIZE(global_system_variables.sql_mode, MODE_ANSI);
    SYSVAR_AUTOSIZE(global_system_variables.tx_isolation, ISO_SERIALIZABLE);
    break;
  case 'b':
    strmake_buf(mysql_home, argument);
    break;
  case 'C':
    if (default_collation_name == compiled_default_collation_name)
      default_collation_name= 0;
    break;
  case 'h':
    strmake_buf(mysql_real_data_home, argument);
    /* Correct pointer set by my_getopt (for embedded library) */
    mysql_real_data_home_ptr= mysql_real_data_home;
    break;
  case 'u':
    if (!mysqld_user || !strcmp(mysqld_user, argument))
      mysqld_user= argument;
    else
      sql_print_warning("Ignoring user change to '%s' because the user was set to '%s' earlier on the command line\n", argument, mysqld_user);
    break;
  case 'L':
    strmake_buf(lc_messages_dir, argument);
    break;
  case OPT_BINLOG_FORMAT:
    binlog_format_used= true;
    break;
#include <sslopt-case.h>
  case 'V':
    if (argument)
    {
      strmake(server_version, argument, sizeof(server_version) - 1);
      set_sys_var_value_origin(&server_version_ptr,
                *filename ? sys_var::CONFIG : sys_var::COMMAND_LINE, filename);
    }
#ifndef EMBEDDED_LIBRARY
    else
    {
      print_version();
      opt_abort= 1;                    // Abort after parsing all options
    }
#endif /*EMBEDDED_LIBRARY*/
    break;
  case 'W':
    if (!argument)
      global_system_variables.log_warnings++;
    else if (argument == disabled_my_option)
      global_system_variables.log_warnings= 0L;
    else
      global_system_variables.log_warnings= atoi(argument);
    break;
  case 'T':
    test_flags= argument ? ((uint) atoi(argument) & ~TEST_BLOCKING) : 0;
    opt_endinfo=1;
    break;
  case OPT_SECURE_AUTH:
    warn_deprecated<1006>("--secure-auth");
    break;
  case (int) OPT_ISAM_LOG:
    opt_myisam_log=1;
    break;
  case (int) OPT_BIN_LOG:
    opt_bin_log= MY_TEST(argument != disabled_my_option);
    opt_bin_log_used= 1;
    break;
  case (int) OPT_LOG_BASENAME:
  {
    if (opt_log_basename[0] == 0 || strchr(opt_log_basename, FN_EXTCHAR) ||
        strchr(opt_log_basename,FN_LIBCHAR) ||
        !is_filename_allowed(opt_log_basename, strlen(opt_log_basename), FALSE))
    {
      sql_print_error("Wrong argument for --log-basename. It can't be empty or contain '.' or '" FN_DIRSEP "'. It must be valid filename.");
      return 1;
    }
    if (log_error_file_ptr != disabled_my_option)
      SYSVAR_AUTOSIZE(log_error_file_ptr, opt_log_basename);

    /* General log file */
    make_default_log_name(&opt_logname, ".log", false);
    /* Slow query log file */
    make_default_log_name(&opt_slow_logname, "-slow.log", false);
    /* Binary log file */
    make_default_log_name(&opt_bin_logname, "-bin", true);
    /* Binary log index file */
    make_default_log_name(&opt_binlog_index_name, "-bin.index", true);
    set_sys_var_value_origin(&opt_logname, sys_var::AUTO);
    set_sys_var_value_origin(&opt_slow_logname, sys_var::AUTO);
    if (!opt_logname || !opt_slow_logname || !opt_bin_logname ||
        !opt_binlog_index_name)
      return 1;

#ifdef HAVE_REPLICATION
    /* Relay log file */
    make_default_log_name(&opt_relay_logname, "-relay-bin", true);
    /* Relay log index file */
    make_default_log_name(&opt_relaylog_index_name, "-relay-bin.index", true);
    set_sys_var_value_origin(&opt_relay_logname, sys_var::AUTO);
    if (!opt_relay_logname || !opt_relaylog_index_name)
      return 1;
#endif

    if (IS_SYSVAR_AUTOSIZE(&pidfile_name_ptr))
    {
      SYSVAR_AUTOSIZE(pidfile_name_ptr, pidfile_name);
      /* PID file */
      strmake(pidfile_name, argument, sizeof(pidfile_name)-5);
      strmov(fn_ext(pidfile_name),".pid");
    }
    break;
  }
  case (int)OPT_EXPIRE_LOGS_DAYS:
  {
    binlog_expire_logs_seconds= (ulong)(expire_logs_days*24*60*60);
    break;
  }
  case (int)OPT_BINLOG_EXPIRE_LOGS_SECONDS:
  {
    expire_logs_days= (binlog_expire_logs_seconds/double (24*60*60));
    break;
  }

#ifdef HAVE_REPLICATION
  case (int)OPT_REPLICATE_IGNORE_DB:
  {
    cur_rpl_filter->add_ignore_db(argument);
    break;
  }
  case (int)OPT_REPLICATE_DO_DB:
  {
    cur_rpl_filter->add_do_db(argument);
    break;
  }
  case (int)OPT_REPLICATE_REWRITE_DB:
  {
    /* See also OPT_REWRITE_DB handling in client/mysqlbinlog.cc */
    if (cur_rpl_filter->add_rewrite_db(argument))
    {
      sql_print_error("Bad syntax in replicate-rewrite-db.Expected syntax is FROM->TO.");
      return 1;
    }
    break;
  }
  case (int)OPT_SLAVE_PARALLEL_MODE:
  {
    /* Store latest mode for Master::Info */
    cur_rpl_filter->set_parallel_mode
      ((enum_slave_parallel_mode)opt_slave_parallel_mode);
    break;
  }

  case (int)OPT_BINLOG_IGNORE_DB:
  {
    binlog_filter->add_ignore_db(argument);
    break;
  }
  case (int)OPT_BINLOG_DO_DB:
  {
    binlog_filter->add_do_db(argument);
    break;
  }
  case (int)OPT_REPLICATE_DO_TABLE:
  {
    if (cur_rpl_filter->add_do_table(argument))
    {
      sql_print_error("Could not add do table rule '%s'", argument);
      return 1;
    }
    break;
  }
  case (int)OPT_REPLICATE_WILD_DO_TABLE:
  {
    if (cur_rpl_filter->add_wild_do_table(argument))
    {
      sql_print_error("Could not add do table rule '%s'", argument);
      return 1;
    }
    break;
  }
  case (int)OPT_REPLICATE_WILD_IGNORE_TABLE:
  {
    if (cur_rpl_filter->add_wild_ignore_table(argument))
    {
      sql_print_error("Could not add ignore table rule '%s'", argument);
      return 1;
    }
    break;
  }
  case (int)OPT_REPLICATE_IGNORE_TABLE:
  {
    if (cur_rpl_filter->add_ignore_table(argument))
    {
      sql_print_error("Could not add ignore table rule '%s'", argument);
      return 1;
    }
    break;
  }
#endif /* HAVE_REPLICATION */
  case (int) OPT_SAFE:
    opt_specialflag|= SPECIAL_SAFE_MODE | SPECIAL_NO_NEW_FUNC;
    SYSVAR_AUTOSIZE(delay_key_write_options, (uint) DELAY_KEY_WRITE_NONE);
    SYSVAR_AUTOSIZE(myisam_recover_options, HA_RECOVER_DEFAULT);
    ha_open_options&= ~(HA_OPEN_DELAY_KEY_WRITE);
#ifdef HAVE_QUERY_CACHE
    SYSVAR_AUTOSIZE(query_cache_size, 0);
#endif
    sql_print_warning("The syntax '--safe-mode' is deprecated and will be "
                      "removed in a future release.");
    break;
  case (int) OPT_SKIP_HOST_CACHE:
    opt_specialflag|= SPECIAL_NO_HOST_CACHE;
    break;
  case OPT_CONSOLE:
    if (opt_console)
      opt_error_log= 0;			// Force logs to stdout
    break;
  case OPT_BOOTSTRAP:
    opt_noacl=opt_bootstrap=1;
    opt_use_ssl= 0;
#ifdef _WIN32
    {
      /*
       Check if security descriptor is passed from
       mysql_install_db.exe.
       Used by Windows installer to correctly setup
       privileges on the new directories.
      */
      char* dir_sddl = getenv("MARIADB_NEW_DIRECTORY_SDDL");
      if (dir_sddl)
      {
        ConvertStringSecurityDescriptorToSecurityDescriptor(
          dir_sddl, SDDL_REVISION_1, &my_dir_security_attributes.lpSecurityDescriptor, NULL);
        DBUG_ASSERT(my_dir_security_attributes.lpSecurityDescriptor);
      }
    }
#endif
    break;
  case OPT_SERVER_ID:
    ::server_id= global_system_variables.server_id;
    break;
  case OPT_SEQURE_FILE_PRIV:
    if (argument == disabled_my_option)
    {
      my_free(opt_secure_file_priv);
      opt_secure_file_priv= 0;
    }
    break;
  case OPT_LOWER_CASE_TABLE_NAMES:
    lower_case_table_names_used= 1;
    break;
#if defined(ENABLED_DEBUG_SYNC)
  case OPT_DEBUG_SYNC_TIMEOUT:
    /*
      Debug Sync Facility. See debug_sync.cc.
      Default timeout for WAIT_FOR action.
      Default value is zero (facility disabled).
      If option is given without an argument, supply a non-zero value.
    */
    if (!argument)
    {
      /* purecov: begin tested */
      opt_debug_sync_timeout= DEBUG_SYNC_DEFAULT_WAIT_TIMEOUT;
      /* purecov: end */
    }
    break;
#endif /* defined(ENABLED_DEBUG_SYNC) */
  case OPT_LOG_ERROR:
    /*
      "No --log-error" == "write errors to stderr",
      "--log-error without argument" == "write errors to a file".
    */
    if (argument == NULL) /* no argument */
      log_error_file_ptr= const_cast<char*>("");
    break;
  case OPT_IGNORE_DB_DIRECTORY:
    opt_ignore_db_dirs= NULL; // will be set in ignore_db_dirs_process_additions
    if (*argument == 0)
      ignore_db_dirs_reset();
    else
    {
      if (push_ignored_db_dir(argument))
      {
        sql_print_error("Can't start server: "
                        "cannot process --ignore-db-dir=%.*s", 
                        FN_REFLEN, argument);
        return 1;
      }
    }
    break;
  case OPT_PLUGIN_LOAD:
    free_list(opt_plugin_load_list_ptr);
    if (argument == disabled_my_option)
      break;                                    // Resets plugin list
    /* fall through */
  case OPT_PLUGIN_LOAD_ADD:
    opt_plugin_load_list_ptr->push_back(new i_string(argument));
    break;
  case OPT_PFS_INSTRUMENT:
  {
#ifdef WITH_PERFSCHEMA_STORAGE_ENGINE
#ifndef EMBEDDED_LIBRARY
    /* Parse instrument name and value from argument string */
    const char *name= argument, *ptr, *val;

    /* Trim leading spaces from instrument name */
    while (*name && my_isspace(mysqld_charset, *name))
      name++;

    /* Assignment required */
    if (!(ptr= strchr(name, '=')))
    {
       my_getopt_error_reporter(WARNING_LEVEL,
                             "Missing value for performance_schema_instrument "
                             "'%s'", argument);
      return 0;
    }

    /* Option value */
    val= ptr + 1;

    /* Trim trailing spaces and slashes from instrument name */
    while (ptr > name && (my_isspace(mysqld_charset, ptr[-1]) ||
                          ptr[-1] == '/'))
      ptr--;
    if (ptr == name)
    {
       my_getopt_error_reporter(WARNING_LEVEL,
                             "Invalid instrument name for "
                             "performance_schema_instrument '%s'", name);
       return 0;
    }
    name= strmake_root(&startup_root, name, (size_t) (ptr - name));

    /* Trim leading spaces from option value */
    while (*val && my_isspace(mysqld_charset, *val))
      val++;

    /* Find end of value */
    for (ptr= val; *ptr && !my_isspace(mysqld_charset, *ptr) ; ptr++)
    {}
    if (ptr == val)
    {
       my_getopt_error_reporter(WARNING_LEVEL,
                             "No value for performance_schema_instrument "
                             "'%s'", name);
      return 0;
    }
    val= strmake_root(&startup_root, val, (size_t) (ptr - val));

    /* Add instrument name and value to array of configuration options */
    if (add_pfs_instr_to_array(name, val))
    {
       my_getopt_error_reporter(WARNING_LEVEL,
                             "Invalid value for performance_schema_instrument "
                             "'%s'", name);
      return 0;
    }
#endif /* EMBEDDED_LIBRARY */
#endif
    break;
  }
  }
  return 0;
}


/**
   Handle arguments for multiple key caches, replication_options and
    optimizer_costs
 */

C_MODE_START

static void *
mysql_getopt_value(const char *name, uint length,
		   const struct my_option *option, int *error)
{
  if (error)
    *error= 0;
  switch (option->id) {
  case OPT_KEY_BUFFER_SIZE:
  case OPT_KEY_CACHE_BLOCK_SIZE:
  case OPT_KEY_CACHE_DIVISION_LIMIT:
  case OPT_KEY_CACHE_AGE_THRESHOLD:
  case OPT_KEY_CACHE_PARTITIONS:
  case OPT_KEY_CACHE_CHANGED_BLOCKS_HASH_SIZE:
  {
    KEY_CACHE *key_cache;
    if (unlikely(!(key_cache= get_or_create_key_cache(name, length))))
    {
      if (error)
        *error= EXIT_OUT_OF_MEMORY;
      return 0;
    }
    switch (option->id) {
    case OPT_KEY_BUFFER_SIZE:
      return &key_cache->param_buff_size;
    case OPT_KEY_CACHE_BLOCK_SIZE:
      return &key_cache->param_block_size;
    case OPT_KEY_CACHE_DIVISION_LIMIT:
      return &key_cache->param_division_limit;
    case OPT_KEY_CACHE_AGE_THRESHOLD:
      return &key_cache->param_age_threshold;
    case OPT_KEY_CACHE_PARTITIONS:
      return (uchar**) &key_cache->param_partitions;
    case OPT_KEY_CACHE_CHANGED_BLOCKS_HASH_SIZE:
      return (uchar**) &key_cache->changed_blocks_hash_size;
    }
  }
  /* We return in all cases above. Let us silence -Wimplicit-fallthrough */
  DBUG_ASSERT(0);
  break;
#ifdef HAVE_REPLICATION
  /* fall through */
  case OPT_REPLICATE_DO_DB:
  case OPT_REPLICATE_DO_TABLE:
  case OPT_REPLICATE_IGNORE_DB:
  case OPT_REPLICATE_IGNORE_TABLE:
  case OPT_REPLICATE_WILD_DO_TABLE:
  case OPT_REPLICATE_WILD_IGNORE_TABLE:
  case OPT_REPLICATE_REWRITE_DB:
  case OPT_SLAVE_PARALLEL_MODE:
  {
    /* Store current filter for mysqld_get_one_option() */
    if (!(cur_rpl_filter= get_or_create_rpl_filter(name, length)))
    {
      if (error)
        *error= EXIT_OUT_OF_MEMORY;
    }
    if (option->id == OPT_SLAVE_PARALLEL_MODE)
    {
      /*
        Ensure parallel_mode variable is shown in --help. The other
        variables are not easily printable here.
       */
      return (char**) &opt_slave_parallel_mode;
    }
    return 0;
  }
  break;
#endif
  case OPT_COSTS_DISK_READ_COST:
  case OPT_COSTS_INDEX_BLOCK_COPY_COST:
  case OPT_COSTS_KEY_CMP_COST:
  case OPT_COSTS_KEY_COPY_COST:
  case OPT_COSTS_KEY_LOOKUP_COST:
  case OPT_COSTS_KEY_NEXT_FIND_COST:
  case OPT_COSTS_DISK_READ_RATIO:
  case OPT_COSTS_ROW_COPY_COST:
  case OPT_COSTS_ROW_LOOKUP_COST:
  case OPT_COSTS_ROW_NEXT_FIND_COST:
  case OPT_COSTS_ROWID_CMP_COST:
  case OPT_COSTS_ROWID_COPY_COST:
  {
    OPTIMIZER_COSTS *costs;
    if (unlikely(!(costs= get_or_create_optimizer_costs(name, length))))
    {
      if (error)
        *error= EXIT_OUT_OF_MEMORY;
      return 0;
    }
    switch (option->id) {
    case OPT_COSTS_DISK_READ_COST:
      return &costs->disk_read_cost;
    case OPT_COSTS_INDEX_BLOCK_COPY_COST:
      return &costs->index_block_copy_cost;
    case OPT_COSTS_KEY_CMP_COST:
      return &costs->key_cmp_cost;
    case OPT_COSTS_KEY_COPY_COST:
      return &costs->key_copy_cost;
    case OPT_COSTS_KEY_LOOKUP_COST:
      return &costs->key_lookup_cost;
    case OPT_COSTS_KEY_NEXT_FIND_COST:
      return &costs->key_next_find_cost;
    case OPT_COSTS_DISK_READ_RATIO:
      return &costs->disk_read_ratio;
    case OPT_COSTS_ROW_COPY_COST:
      return &costs->row_copy_cost;
    case OPT_COSTS_ROW_LOOKUP_COST:
      return &costs->row_lookup_cost;
    case OPT_COSTS_ROW_NEXT_FIND_COST:
      return &costs->row_next_find_cost;
    case OPT_COSTS_ROWID_CMP_COST:
      return &costs->rowid_cmp_cost;
    case OPT_COSTS_ROWID_COPY_COST:
      return &costs->rowid_copy_cost;
    default:
      DBUG_ASSERT(0);
    }
  }
  }
  return option->value;
}


static void option_error_reporter(enum loglevel level, const char *format, ...)
{
  va_list args;
  va_start(args, format);

  /*
    Don't print warnings for --loose options during bootstrap if
    log_warnings <= 2 (2 is default) as warnings during bootstrap
    can confuse people when running mysql_install_db and other scripts.
    Don't print loose warnings at all if log_warnings <= 1
  */
  if (level == ERROR_LEVEL ||
      (global_system_variables.log_warnings >
       (ulong) (1 + MY_TEST(opt_bootstrap))))
  {
    vprint_msg_to_log(level, format, args);
  }
  va_end(args);
}

C_MODE_END

/**
  Get server options from the command line,
  and perform related server initializations.
  @param [in, out] argc_ptr       command line options (count)
  @param [in, out] argv_ptr       command line options (values)
  @return 0 on success

  @todo
  - FIXME add EXIT_TOO_MANY_ARGUMENTS to "mysys_err.h" and return that code?
*/
static int get_options(int *argc_ptr, char ***argv_ptr)
{
  int ho_error;

  my_getopt_get_addr= mysql_getopt_value;
  my_getopt_error_reporter= option_error_reporter;

  /* prepare all_options array */
  my_init_dynamic_array(PSI_INSTRUMENT_ME, &all_options, sizeof(my_option),
                        array_elements(my_long_options) + sys_var_elements(),
                        array_elements(my_long_options)/4, MYF(0));
  add_many_options(&all_options, my_long_options, array_elements(my_long_options));
  sys_var_add_options(&all_options, 0);
  add_terminator(&all_options);

  /* Skip unknown options so that they may be processed later by plugins */
  my_getopt_skip_unknown= TRUE;

  if ((ho_error= handle_options(argc_ptr, argv_ptr,
                                (my_option*) (all_options.buffer),
                                mysqld_get_one_option)))
    return ho_error;

  if (!opt_help)
    delete_dynamic(&all_options);
  else
    opt_abort= 1;

  /* Add back the program name handle_options removes */
  (*argc_ptr)++;
  (*argv_ptr)--;

  disable_log_notes= opt_silent_startup;

  /*
    Options have been parsed. Now some of them need additional special
    handling, like custom value checking, checking of incompatibilites
    between options, setting of multiple variables, etc.
    Do them here.
  */

  if (global_system_variables.old_mode)
  {
    global_system_variables.old_behavior|= (OLD_MODE_NO_PROGRESS_INFO |
                                           OLD_MODE_IGNORE_INDEX_ONLY_FOR_JOIN |
                                           OLD_MODE_COMPAT_5_1_CHECKSUM);
    sql_print_warning("--old is deprecated and will be removed in a future "
                      "release. Please use --old-mode instead. ");
  }

  if (global_system_variables.net_buffer_length > 
      global_system_variables.max_allowed_packet)
  {
    sql_print_warning("net_buffer_length (%lu) is set to be larger "
                      "than max_allowed_packet (%lu). Please rectify.",
                      global_system_variables.net_buffer_length, 
                      global_system_variables.max_allowed_packet);
  }

  if (log_error_file_ptr != disabled_my_option)
    opt_error_log= 1;
  else
    log_error_file_ptr= const_cast<char*>("");

  opt_init_connect.length=strlen(opt_init_connect.str);
  opt_init_slave.length=strlen(opt_init_slave.str);

  if (global_system_variables.low_priority_updates)
    thr_upgraded_concurrent_insert_lock= TL_WRITE_LOW_PRIORITY;

  if (ft_boolean_check_syntax_string((uchar*) ft_boolean_syntax,
                                     strlen(ft_boolean_syntax),
                                     system_charset_info))
  {
    sql_print_error("Invalid ft-boolean-syntax string: %s",
                    ft_boolean_syntax);
    return 1;
  }

#ifndef EMBEDDED_LIBRARY
  if (validate_redirect_url(global_system_variables.redirect_url,
                            strlen(global_system_variables.redirect_url)))
  {
    sql_print_error("Invalid redirect_url: %s",
                    global_system_variables.redirect_url);
    return 1;
  }
#endif

  if (opt_disable_networking)
    mysqld_port= mysqld_extra_port= 0;

  if (opt_skip_show_db)
    opt_specialflag|= SPECIAL_SKIP_SHOW_DB;

  if (myisam_flush)
    flush_time= 0;

#ifdef HAVE_REPLICATION
  if (init_slave_skip_errors(opt_slave_skip_errors))
    return 1;
  if (init_slave_transaction_retry_errors(opt_slave_transaction_retry_errors))
    return 1;
#endif

  if (global_system_variables.max_join_size == HA_POS_ERROR)
    global_system_variables.option_bits|= OPTION_BIG_SELECTS;
  else
    global_system_variables.option_bits&= ~OPTION_BIG_SELECTS;

  if (opt_support_flashback)
  {
    /* Force binary logging */
    if (!opt_bin_logname)
      opt_bin_logname= (char*) "";                  // Use default name
    opt_bin_log= opt_bin_log_used= 1;

    /* Force format to row */
    binlog_format_used= 1;
    global_system_variables.binlog_format= BINLOG_FORMAT_ROW;
  }

  if (!opt_bootstrap && WSREP_PROVIDER_EXISTS && WSREP_ON &&
      global_system_variables.binlog_format != BINLOG_FORMAT_ROW)
  {

    WSREP_ERROR ("Only binlog_format = 'ROW' is currently supported. "
                 "Configured value: '%s'. Please adjust your configuration.",
                 binlog_format_names[global_system_variables.binlog_format]);
    return 1;
  }

  // Synchronize @@global.autocommit on --autocommit
  const ulonglong turn_bit_on= opt_autocommit ?
    OPTION_AUTOCOMMIT : OPTION_NOT_AUTOCOMMIT;
  global_system_variables.option_bits=
    (global_system_variables.option_bits &
     ~(OPTION_NOT_AUTOCOMMIT | OPTION_AUTOCOMMIT)) | turn_bit_on;

  global_system_variables.sql_mode=
    expand_sql_mode(global_system_variables.sql_mode);
#if !defined(HAVE_REALPATH) || defined(HAVE_BROKEN_REALPATH)
  my_use_symdir=0;
  my_disable_symlinks=1;
  have_symlink=SHOW_OPTION_NO;
#else
  if (!my_use_symdir)
  {
    my_disable_symlinks=1;
    have_symlink=SHOW_OPTION_DISABLED;
  }
#endif
  if (opt_debugging)
  {
    /* Allow break with SIGINT, no core or stack trace */
    test_flags|= TEST_SIGINT;
    test_flags&= ~TEST_CORE_ON_SIGNAL;
  }
  /* Set global MyISAM variables from delay_key_write_options */
  fix_delay_key_write(0, 0, OPT_GLOBAL);

#ifndef EMBEDDED_LIBRARY
  if (mysqld_chroot)
    set_root(mysqld_chroot);
#else
  SYSVAR_AUTOSIZE(thread_handling, SCHEDULER_NO_THREADS);
  max_allowed_packet= global_system_variables.max_allowed_packet;
  net_buffer_length= global_system_variables.net_buffer_length;
#endif
  if (fix_paths())
    return 1;

  /*
    Set some global variables from the global_system_variables
    In most cases the global variables will not be used
  */
  my_disable_locking= myisam_single_user= MY_TEST(opt_external_locking == 0);
  my_default_record_cache_size=global_system_variables.read_buff_size;

  /*
    Log mysys errors when we don't have a thd or thd->log_all_errors is set
    (recovery) to the log.  This is mainly useful for debugging strange system
    errors.
  */
  if (global_system_variables.log_warnings >= 10)
    my_global_flags= MY_WME | ME_NOTE;
  /* Log all errors not handled by thd->handle_error() to my_message_sql() */
  if (global_system_variables.log_warnings >= 11)
    my_global_flags|= ME_ERROR_LOG;
  if (my_assert_on_error)
    debug_assert_if_crashed_table= 1;

  global_system_variables.long_query_time= (ulonglong)
    (global_system_variables.long_query_time_double * 1e6 + 0.1);
  global_system_variables.max_statement_time= (ulonglong)
    (global_system_variables.max_statement_time_double * 1e6 + 0.1);

  if (opt_short_log_format)
    opt_specialflag|= SPECIAL_SHORT_LOG_FORMAT;

#ifdef EMBEDDED_LIBRARY
  one_thread_scheduler(thread_scheduler, &connection_count);
  /*
    It looks like extra_connection_count should be passed here but
    its been using connection_count for the last 10+ years and
    no-one was requested a change so lets not suprise anyone.
  */
  one_thread_scheduler(extra_thread_scheduler, &connection_count);
#else

  if (thread_handling <= SCHEDULER_ONE_THREAD_PER_CONNECTION)
    one_thread_per_connection_scheduler(thread_scheduler, &max_connections,
                                        &connection_count);
  else if (thread_handling == SCHEDULER_NO_THREADS)
    one_thread_scheduler(thread_scheduler, &connection_count);
  else
    pool_of_threads_scheduler(thread_scheduler,  &max_connections,
                                        &connection_count); 

  one_thread_per_connection_scheduler(extra_thread_scheduler,
                                      &extra_max_connections,
                                      &extra_connection_count);
#endif

  opt_readonly= read_only;

  /* Remember if max_user_connections was 0 at startup */
  max_user_connections_checking= global_system_variables.max_user_connections != 0;

#ifdef HAVE_REPLICATION
  {
    sys_var *max_relay_log_size_var, *max_binlog_size_var;
    /* If max_relay_log_size is 0, then set it to max_binlog_size */
    if (!global_system_variables.max_relay_log_size)
      SYSVAR_AUTOSIZE(global_system_variables.max_relay_log_size,
                      max_binlog_size);

    /*
      Fix so that DEFAULT and limit checking works with max_relay_log_size
      (Yes, this is a hack, but it's required as the definition of
      max_relay_log_size allows it to be set to 0).
    */
    max_relay_log_size_var= intern_find_sys_var(STRING_WITH_LEN("max_relay_log_size"));
    max_binlog_size_var= intern_find_sys_var(STRING_WITH_LEN("max_binlog_size"));
    if (max_binlog_size_var && max_relay_log_size_var)
    {
      max_relay_log_size_var->option.min_value=
        max_binlog_size_var->option.min_value; 
      max_relay_log_size_var->option.def_value=
        max_binlog_size_var->option.def_value;
    }
    slave_max_statement_time=
      double2ulonglong(slave_max_statement_time_double * 1e6);
  }
#endif

  /* Ensure that some variables are not set higher than needed */
  if (thread_cache_size > max_connections)
    SYSVAR_AUTOSIZE(thread_cache_size, max_connections);

  return 0;
}


/*
  Create version name for running mysqld version
  We automaticly add suffixes -debug, -embedded and -log to the version
  name to make the version more descriptive.
  (MYSQL_SERVER_SUFFIX is set by the compilation environment)
*/

void set_server_version(char *buf, size_t size)
{
  bool is_log= opt_log || global_system_variables.sql_log_slow || opt_bin_log;
  bool is_debug= IF_DBUG(!strstr(MYSQL_SERVER_SUFFIX_STR, "-debug"), 0);
  const char *is_valgrind=
#ifdef HAVE_VALGRIND
    !strstr(MYSQL_SERVER_SUFFIX_STR, "-valgrind") ? "-valgrind" :
#endif
    "";
  strxnmov(buf, size - 1,
           MYSQL_SERVER_VERSION,
           MYSQL_SERVER_SUFFIX_STR,
           IF_EMBEDDED("-embedded", ""),
           is_valgrind,
           is_debug ? "-debug" : "",
           is_log ? "-log" : "",
           NullS);
}


static char *get_relative_path(const char *path)
{
  if (test_if_hard_path(path) &&
      is_prefix(path,DEFAULT_MYSQL_HOME) &&
      strcmp(DEFAULT_MYSQL_HOME,FN_ROOTDIR))
  {
    path+=(uint) strlen(DEFAULT_MYSQL_HOME);
    while (*path == FN_LIBCHAR || *path == FN_LIBCHAR2)
      path++;
  }
  return (char*) path;
}


/**
  Fix filename and replace extension where 'dir' is relative to
  mysql_real_data_home.
  @return
    1 if len(path) > FN_REFLEN
*/

bool
fn_format_relative_to_data_home(char * to, const char *name,
				const char *dir, const char *extension)
{
  char tmp_path[FN_REFLEN];
  if (!test_if_hard_path(dir))
  {
    strxnmov(tmp_path,sizeof(tmp_path)-1, mysql_real_data_home,
	     dir, NullS);
    dir=tmp_path;
  }
  return !fn_format(to, name, dir, extension,
		    MY_APPEND_EXT | MY_UNPACK_FILENAME | MY_SAFE_PATH);
}


/**
  Test a file path to determine if the path is compatible with the secure file
  path restriction.
 
  @param path null terminated character string

  @return
    @retval TRUE The path is secure
    @retval FALSE The path isn't secure
*/

bool is_secure_file_path(char *path)
{
  char buff1[FN_REFLEN], buff2[FN_REFLEN];
  size_t opt_secure_file_priv_len;
  /*
    All paths are secure if opt_secure_file_path is 0
  */
  if (!opt_secure_file_priv)
    return TRUE;

  opt_secure_file_priv_len= strlen(opt_secure_file_priv);

  if (strlen(path) >= FN_REFLEN)
    return FALSE;

  if (my_realpath(buff1, path, 0))
  {
    /*
      The supplied file path might have been a file and not a directory.
    */
    size_t length= dirname_length(path);        // Guaranteed to be < FN_REFLEN
    memcpy(buff2, path, length);
    buff2[length]= '\0';
    if (length == 0 || my_realpath(buff1, buff2, 0))
      return FALSE;
  }
  convert_dirname(buff2, buff1, NullS);
  if (!lower_case_file_system)
  {
    if (strncmp(opt_secure_file_priv, buff2, opt_secure_file_priv_len))
      return FALSE;
  }
  else
  {
    if (files_charset_info->strnncoll(buff2, strlen(buff2),
                                      opt_secure_file_priv,
                                      opt_secure_file_priv_len,
                                      TRUE))
      return FALSE;
  }
  return TRUE;
}


static int fix_paths(void)
{
  char buff[FN_REFLEN],*pos;
  DBUG_ENTER("fix_paths");

  convert_dirname(mysql_home,mysql_home,NullS);
  /* Resolve symlinks to allow 'mysql_home' to be a relative symlink */
  my_realpath(mysql_home,mysql_home,MYF(0));
  /* Ensure that mysql_home ends in FN_LIBCHAR */
  pos=strend(mysql_home);
  if (pos[-1] != FN_LIBCHAR)
  {
    pos[0]= FN_LIBCHAR;
    pos[1]= 0;
  }
  convert_dirname(lc_messages_dir, lc_messages_dir, NullS);
  convert_dirname(mysql_real_data_home,mysql_real_data_home,NullS);
  (void) my_load_path(mysql_home,mysql_home,""); // Resolve current dir
  (void) my_load_path(mysql_real_data_home,mysql_real_data_home,mysql_home);
  (void) my_load_path(pidfile_name, pidfile_name_ptr, mysql_real_data_home);

  convert_dirname(opt_plugin_dir, opt_plugin_dir_ptr ? opt_plugin_dir_ptr : 
                                  get_relative_path(PLUGINDIR), NullS);
  (void) my_load_path(opt_plugin_dir, opt_plugin_dir, mysql_home);
  opt_plugin_dir_ptr= opt_plugin_dir;
  pidfile_name_ptr= pidfile_name;

  my_realpath(mysql_unpacked_real_data_home, mysql_real_data_home, MYF(0));
  mysql_unpacked_real_data_home_len= 
  strlen(mysql_unpacked_real_data_home);
  if (mysql_unpacked_real_data_home[mysql_unpacked_real_data_home_len-1] == FN_LIBCHAR)
    --mysql_unpacked_real_data_home_len;

  char *sharedir=get_relative_path(SHAREDIR);
  if (test_if_hard_path(sharedir))
    strmake_buf(buff, sharedir);		/* purecov: tested */
  else
    strxnmov(buff,sizeof(buff)-1,mysql_home,sharedir,NullS);
  convert_dirname(buff,buff,NullS);
  (void) my_load_path(lc_messages_dir, lc_messages_dir, buff);

  /* If --character-sets-dir isn't given, use shared library dir */
  if (charsets_dir)
  {
    strmake_buf(mysql_charsets_dir, charsets_dir);
    charsets_dir= mysql_charsets_dir;
  }
  else
  {
    strxnmov(mysql_charsets_dir, sizeof(mysql_charsets_dir)-1, buff,
	     CHARSET_DIR, NullS);
    SYSVAR_AUTOSIZE(charsets_dir, mysql_charsets_dir);
  }
  (void) my_load_path(mysql_charsets_dir, mysql_charsets_dir, buff);
  convert_dirname(mysql_charsets_dir, mysql_charsets_dir, NullS);

  if (init_tmpdir(&mysql_tmpdir_list, opt_mysql_tmpdir))
    DBUG_RETURN(1);
  if (!opt_mysql_tmpdir)
    opt_mysql_tmpdir= mysql_tmpdir;
#ifdef HAVE_REPLICATION
  if (!slave_load_tmpdir)
    SYSVAR_AUTOSIZE(slave_load_tmpdir, mysql_tmpdir);
#endif /* HAVE_REPLICATION */
  /*
    Convert the secure-file-priv option to system format, allowing
    a quick strcmp to check if read or write is in an allowed dir
  */
  if (opt_secure_file_priv)
  {
    if (*opt_secure_file_priv == 0)
    {
      my_free(opt_secure_file_priv);
      opt_secure_file_priv= 0;
    }
    else
    {
      if (strlen(opt_secure_file_priv) >= FN_REFLEN)
        opt_secure_file_priv[FN_REFLEN-1]= '\0';
      if (my_realpath(buff, opt_secure_file_priv, 0))
      {
        sql_print_warning("Failed to normalize the argument for --secure-file-priv.");
        DBUG_RETURN(1);
      }
      char *secure_file_real_path= (char *)my_malloc(PSI_INSTRUMENT_ME, FN_REFLEN, MYF(MY_FAE));
      convert_dirname(secure_file_real_path, buff, NullS);
      my_free(opt_secure_file_priv);
      opt_secure_file_priv= secure_file_real_path;
    }
  }
  DBUG_RETURN(0);
}

/**
  Check if file system used for databases is case insensitive.

  @param dir_name			Directory to test

  @retval -1  Don't know (Test failed)
  @retval  0   File system is case sensitive
  @retval  1   File system is case insensitive
*/

static int test_if_case_insensitive(const char *dir_name)
{
  int result= 0;
  File file;
  char buff[FN_REFLEN], buff2[FN_REFLEN];
  MY_STAT stat_info;
  DBUG_ENTER("test_if_case_insensitive");

  fn_format(buff, opt_log_basename, dir_name, ".lower-test",
	    MY_UNPACK_FILENAME | MY_REPLACE_EXT | MY_REPLACE_DIR);
  fn_format(buff2, opt_log_basename, dir_name, ".LOWER-TEST",
	    MY_UNPACK_FILENAME | MY_REPLACE_EXT | MY_REPLACE_DIR);
  mysql_file_delete(key_file_casetest, buff2, MYF(0));
  if ((file= mysql_file_create(key_file_casetest,
                               buff, 0666, O_RDWR, MYF(0))) < 0)
  {
    if (!opt_abort)
      sql_print_warning("Can't create test file '%s' (Errcode: %M)", buff, my_errno);
    DBUG_RETURN(-1);
  }
  mysql_file_close(file, MYF(0));
  if (mysql_file_stat(key_file_casetest, buff2, &stat_info, MYF(0)))
    result= 1;					// Can access file
  mysql_file_delete(key_file_casetest, buff, MYF(MY_WME));
  DBUG_PRINT("exit", ("result: %d", result));
  DBUG_RETURN(result);
}


#ifndef EMBEDDED_LIBRARY

/**
  Create file to store pid number.
*/
static void create_pid_file()
{
  File file;
  if ((file= mysql_file_create(key_file_pid, pidfile_name, 0664,
                               O_WRONLY | O_TRUNC, MYF(MY_WME))) >= 0)
  {
    char buff[MAX_BIGINT_WIDTH + 1], *end;
    end= int10_to_str((long) getpid(), buff, 10);
    *end++= '\n';
    if (!mysql_file_write(file, (uchar*) buff, (uint) (end-buff),
                          MYF(MY_WME | MY_NABP)))
    {
      mysql_file_close(file, MYF(0));
      pid_file_created= true;
      return;
    }
    mysql_file_close(file, MYF(0));
  }
  sql_perror("Can't start server: can't create PID file");
  exit(1);
}
#endif /* EMBEDDED_LIBRARY */


/**
  Remove the process' pid file.
  
  @param  flags  file operation flags
*/

static void delete_pid_file(myf flags)
{
#ifndef EMBEDDED_LIBRARY
  if (pid_file_created)
  {
    mysql_file_delete(key_file_pid, pidfile_name, flags);
    pid_file_created= false;
  }
#endif /* EMBEDDED_LIBRARY */
  return;
}


/** Clear most status variables. */
void refresh_status(THD *thd)
{
  mysql_mutex_lock(&LOCK_status);

#ifdef WITH_PERFSCHEMA_STORAGE_ENGINE
  /* Reset aggregated status counters. */
  reset_pfs_status_stats();
#endif

  /* Add thread's status variabels to global status */
  add_to_status(&global_status_var, &thd->status_var);

  /* Reset thread's status variables */
  thd->set_status_var_init();
  thd->status_var.global_memory_used= 0;
  bzero((uchar*) &thd->org_status_var, sizeof(thd->org_status_var)); 
  thd->start_bytes_received= 0;

  /* Reset some global variables */
  reset_status_vars();
#ifdef WITH_WSREP
  if (WSREP_ON)
  {
    Wsrep_server_state::instance().provider().reset_status();
  }
#endif /* WITH_WSREP */

  /* Reset the counters of all key caches (default and named). */
  process_key_caches(reset_key_cache_counters, 0);
  flush_status_time= time((time_t*) 0);
  mysql_mutex_unlock(&LOCK_status);

  /*
    Set max_used_connections to the number of currently open
    connections.  This is not perfect, but status data is not exact anyway.
  */
  max_used_connections= connection_count + extra_connection_count;
  max_used_connections_time= time(nullptr);
}

#ifdef HAVE_PSI_INTERFACE
static PSI_file_info all_server_files[]=
{
#ifdef HAVE_MMAP
  { &key_file_map, "map", 0},
#endif /* HAVE_MMAP */
  { &key_file_binlog, "binlog", 0},
  { &key_file_binlog_cache, "binlog_cache", 0},
  { &key_file_binlog_index, "binlog_index", 0},
  { &key_file_binlog_index_cache, "binlog_index_cache", 0},
  { &key_file_relaylog, "relaylog", 0},
  { &key_file_relaylog_cache, "relaylog_cache", 0},
  { &key_file_relaylog_index, "relaylog_index", 0},
  { &key_file_relaylog_index_cache, "relaylog_index_cache", 0},
  { &key_file_io_cache, "io_cache", 0},
  { &key_file_casetest, "casetest", 0},
  { &key_file_dbopt, "dbopt", 0},
  { &key_file_des_key_file, "des_key_file", 0},
  { &key_file_ERRMSG, "ERRMSG", 0},
  { &key_select_to_file, "select_to_file", 0},
  { &key_file_fileparser, "file_parser", 0},
  { &key_file_frm, "FRM", 0},
  { &key_file_global_ddl_log, "global_ddl_log", 0},
  { &key_file_load, "load", 0},
  { &key_file_loadfile, "LOAD_FILE", 0},
  { &key_file_log_ddl, "log_ddl", 0},
  { &key_file_log_event_data, "log_event_data", 0},
  { &key_file_log_event_info, "log_event_info", 0},
  { &key_file_master_info, "master_info", 0},
  { &key_file_misc, "misc", 0},
  { &key_file_partition_ddl_log, "partition_ddl_log", 0},
  { &key_file_pid, "pid", 0},
  { &key_file_query_log, "query_log", 0},
  { &key_file_relay_log_info, "relay_log_info", 0},
  { &key_file_send_file, "send_file", 0},
  { &key_file_slow_log, "slow_log", 0},
  { &key_file_tclog, "tclog", 0},
  { &key_file_trg, "trigger_name", 0},
  { &key_file_trn, "trigger", 0},
  { &key_file_init, "init", 0},
  { &key_file_binlog_state, "binlog_state", 0},
  { &key_file_gtid_index, "gtid_index", 0}
};
#endif /* HAVE_PSI_INTERFACE */

PSI_stage_info stage_after_apply_event= { 0, "After apply log event", 0};
PSI_stage_info stage_after_create= { 0, "After create", 0};
PSI_stage_info stage_after_opening_tables= { 0, "After opening tables", 0};
PSI_stage_info stage_after_table_lock= { 0, "After table lock", 0};
PSI_stage_info stage_allocating_local_table= { 0, "Allocating local table", 0};
PSI_stage_info stage_alter_inplace_prepare= { 0, "preparing for alter table", 0};
PSI_stage_info stage_alter_inplace= { 0, "altering table", 0};
PSI_stage_info stage_alter_inplace_commit= { 0, "Committing alter table to storage engine", 0};
PSI_stage_info stage_apply_event= { 0, "Apply log event", 0};
PSI_stage_info stage_changing_master= { 0, "Changing master", 0};
PSI_stage_info stage_checking_master_version= { 0, "Checking master version", 0};
PSI_stage_info stage_checking_permissions= { 0, "checking permissions", 0};
PSI_stage_info stage_checking_privileges_on_cached_query= { 0, "checking privileges on cached query", 0};
PSI_stage_info stage_checking_query_cache_for_query= { 0, "Checking query cache for query", 0};
PSI_stage_info stage_cleaning_up= { 0, "Reset for next command", 0};
PSI_stage_info stage_closing_tables= { 0, "closing tables", 0};
PSI_stage_info stage_connecting_to_master= { 0, "Connecting to master", 0};
PSI_stage_info stage_converting_heap_to_myisam= { 0, "Converting HEAP to " TMP_ENGINE_NAME, 0};
PSI_stage_info stage_copying_to_group_table= { 0, "Copying to group table", 0};
PSI_stage_info stage_copying_to_tmp_table= { 0, "Copying to tmp table", 0};
PSI_stage_info stage_copy_to_tmp_table= { 0, "copy to tmp table", PSI_FLAG_STAGE_PROGRESS};
PSI_stage_info stage_creating_delayed_handler= { 0, "Creating delayed handler", 0};
PSI_stage_info stage_creating_sort_index= { 0, "Creating sort index", 0};
PSI_stage_info stage_creating_table= { 0, "creating table", 0};
PSI_stage_info stage_creating_tmp_table= { 0, "Creating tmp table", 0};
PSI_stage_info stage_deleting_from_main_table= { 0, "Deleting from main table", 0};
PSI_stage_info stage_deleting_from_reference_tables= { 0, "Deleting from reference tables", 0};
PSI_stage_info stage_discard_or_import_tablespace= { 0, "Discard_or_import_tablespace", 0};
PSI_stage_info stage_enabling_keys= { 0, "Enabling keys", 0};
PSI_stage_info stage_end= { 0, "End of update loop", 0};
PSI_stage_info stage_executing= { 0, "Executing", 0};
PSI_stage_info stage_execution_of_init_command= { 0, "Execution of init_command", 0};
PSI_stage_info stage_explaining= { 0, "Explaining", 0};
PSI_stage_info stage_finding_key_cache= { 0, "Finding key cache", 0};
PSI_stage_info stage_finished_reading_one_binlog_switching_to_next_binlog= { 0, "Finished reading one binlog; switching to next binlog", 0};
PSI_stage_info stage_flushing_relay_log_and_master_info_repository= { 0, "Flushing relay log and master info repository.", 0};
PSI_stage_info stage_flushing_relay_log_info_file= { 0, "Flushing relay-log info file.", 0};
PSI_stage_info stage_freeing_items= { 0, "Freeing items", 0};
PSI_stage_info stage_fulltext_initialization= { 0, "Fulltext initialization", 0};
PSI_stage_info stage_got_handler_lock= { 0, "Got handler lock", 0};
PSI_stage_info stage_got_old_table= { 0, "Got old table", 0};
PSI_stage_info stage_init= { 0, "init", 0};
PSI_stage_info stage_init_update= { 0, "init for update", 0};
PSI_stage_info stage_insert= { 0, "Insert", 0};
PSI_stage_info stage_invalidating_query_cache_entries_table= { 0, "Invalidating query cache entries (table)", 0};
PSI_stage_info stage_invalidating_query_cache_entries_table_list= { 0, "Invalidating query cache entries (table list)", 0};
PSI_stage_info stage_killing_slave= { 0, "Killing slave", 0};
PSI_stage_info stage_logging_slow_query= { 0, "Logging slow query", 0};
PSI_stage_info stage_making_temp_file_append_before_load_data= { 0, "Making temporary file (append) before replaying LOAD DATA INFILE", 0};
PSI_stage_info stage_making_temp_file_create_before_load_data= { 0, "Making temporary file (create) before replaying LOAD DATA INFILE", 0};
PSI_stage_info stage_manage_keys= { 0, "Manage keys", 0};
PSI_stage_info stage_master_has_sent_all_binlog_to_slave= { 0, "Master has sent all binlog to slave; waiting for more updates", 0};
PSI_stage_info stage_opening_tables= { 0, "Opening tables", 0};
PSI_stage_info stage_optimizing= { 0, "Optimizing", 0};
PSI_stage_info stage_preparing= { 0, "Preparing", 0};
PSI_stage_info stage_purging_old_relay_logs= { 0, "Purging old relay logs", 0};
PSI_stage_info stage_query_end= { 0, "Query end", 0};
PSI_stage_info stage_starting_cleanup= { 0, "Starting cleanup", 0};
PSI_stage_info stage_rollback= { 0, "Rollback", 0};
PSI_stage_info stage_rollback_implicit= { 0, "Rollback_implicit", 0};
PSI_stage_info stage_commit= { 0, "Commit", 0};
PSI_stage_info stage_commit_implicit= { 0, "Commit implicit", 0};
PSI_stage_info stage_queueing_master_event_to_the_relay_log= { 0, "Queueing master event to the relay log", 0};
PSI_stage_info stage_reading_event_from_the_relay_log= { 0, "Reading event from the relay log", 0};
PSI_stage_info stage_recreating_table= { 0, "Recreating table", 0};
PSI_stage_info stage_registering_slave_on_master= { 0, "Registering slave on master", 0};
PSI_stage_info stage_removing_duplicates= { 0, "Removing duplicates", 0};
PSI_stage_info stage_removing_tmp_table= { 0, "Removing tmp table", 0};
PSI_stage_info stage_rename= { 0, "Rename", 0};
PSI_stage_info stage_rename_result_table= { 0, "Rename result table", 0};
PSI_stage_info stage_requesting_binlog_dump= { 0, "Requesting binlog dump", 0};
PSI_stage_info stage_reschedule= { 0, "Reschedule", 0};
PSI_stage_info stage_searching_rows_for_update= { 0, "Searching rows for update", 0};
PSI_stage_info stage_sending_binlog_event_to_slave= { 0, "Sending binlog event to slave", 0};
PSI_stage_info stage_sending_cached_result_to_client= { 0, "Sending cached result to client", 0};
PSI_stage_info stage_sending_data= { 0, "Sending data", 0};
PSI_stage_info stage_setup= { 0, "setup", 0};
PSI_stage_info stage_show_explain= { 0, "Show explain", 0};
PSI_stage_info stage_slave_has_read_all_relay_log= { 0, "Slave has read all relay log; waiting for more updates", 0};
PSI_stage_info stage_sorting= { 0, "Sorting", 0};
PSI_stage_info stage_sorting_for_group= { 0, "Sorting for group", 0};
PSI_stage_info stage_sorting_for_order= { 0, "Sorting for order", 0};
PSI_stage_info stage_sorting_result= { 0, "Sorting result", 0};
PSI_stage_info stage_statistics= { 0, "Statistics", 0};
PSI_stage_info stage_sql_thd_waiting_until_delay= { 0, "Waiting until MASTER_DELAY seconds after master executed event", 0 };
PSI_stage_info stage_storing_result_in_query_cache= { 0, "Storing result in query cache", 0};
PSI_stage_info stage_storing_row_into_queue= { 0, "Storing row into queue", 0};
PSI_stage_info stage_system_lock= { 0, "System lock", 0};
PSI_stage_info stage_unlocking_tables= { 0, "Unlocking tables", 0};
PSI_stage_info stage_table_lock= { 0, "table lock", 0};
PSI_stage_info stage_filling_schema_table= { 0, "Filling schema table", 0};
PSI_stage_info stage_update= { 0, "Update", 0};
PSI_stage_info stage_updating= { 0, "Updating", 0};
PSI_stage_info stage_updating_main_table= { 0, "Updating main table", 0};
PSI_stage_info stage_updating_reference_tables= { 0, "Updating reference tables", 0};
PSI_stage_info stage_upgrading_lock= { 0, "Upgrading lock", 0};
PSI_stage_info stage_user_lock= { 0, "User lock", 0};
PSI_stage_info stage_user_sleep= { 0, "User sleep", 0};
PSI_stage_info stage_verifying_table= { 0, "Verifying table", 0};
PSI_stage_info stage_waiting_for_delay_list= { 0, "Waiting for delay_list", 0};
PSI_stage_info stage_waiting_for_gtid_to_be_written_to_binary_log= { 0, "Waiting for GTID to be written to binary log", 0};
PSI_stage_info stage_waiting_for_handler_insert= { 0, "Waiting for handler insert", 0};
PSI_stage_info stage_waiting_for_handler_lock= { 0, "Waiting for handler lock", 0};
PSI_stage_info stage_waiting_for_handler_open= { 0, "Waiting for handler open", 0};
PSI_stage_info stage_waiting_for_insert= { 0, "Waiting for INSERT", 0};
PSI_stage_info stage_waiting_for_master_to_send_event= { 0, "Waiting for master to send event", 0};
PSI_stage_info stage_waiting_for_master_update= { 0, "Waiting for master update", 0};
PSI_stage_info stage_waiting_for_relay_log_space= { 0, "Waiting for the slave SQL thread to free enough relay log space", 0};
PSI_stage_info stage_waiting_for_semi_sync_ack_from_slave=
{ 0, "Waiting for semi-sync ACK from slave", 0};
PSI_stage_info stage_waiting_for_semi_sync_slave={ 0, "Waiting for semi-sync slave connection", 0};
PSI_stage_info stage_reading_semi_sync_ack={ 0, "Reading semi-sync ACK from slave", 0};
PSI_stage_info stage_waiting_for_slave_mutex_on_exit= { 0, "Waiting for slave mutex on exit", 0};
PSI_stage_info stage_waiting_for_slave_thread_to_start= { 0, "Waiting for slave thread to start", 0};
PSI_stage_info stage_waiting_for_table_flush= { 0, "Waiting for table flush", 0};
PSI_stage_info stage_waiting_for_query_cache_lock= { 0, "Waiting for query cache lock", 0};
PSI_stage_info stage_waiting_for_the_next_event_in_relay_log= { 0, "Waiting for the next event in relay log", 0};
PSI_stage_info stage_waiting_for_the_slave_thread_to_advance_position= { 0, "Waiting for the slave SQL thread to advance position", 0};
PSI_stage_info stage_waiting_to_finalize_termination= { 0, "Waiting to finalize termination", 0};
PSI_stage_info stage_binlog_waiting_background_tasks= { 0, "Waiting for background binlog tasks", 0};
PSI_stage_info stage_binlog_write= { 0, "Writing to binlog", 0};
PSI_stage_info stage_binlog_processing_checkpoint_notify= { 0, "Processing binlog checkpoint notification", 0};
PSI_stage_info stage_binlog_stopping_background_thread= { 0, "Stopping binlog background thread", 0};
PSI_stage_info stage_waiting_for_work_from_sql_thread= { 0, "Waiting for work from SQL thread", 0};
PSI_stage_info stage_waiting_for_prior_transaction_to_commit= { 0, "Waiting for prior transaction to commit", 0};
PSI_stage_info stage_waiting_for_prior_transaction_to_start_commit= { 0, "Waiting for prior transaction to start commit", 0};
PSI_stage_info stage_waiting_for_room_in_worker_thread= { 0, "Waiting for room in worker thread event queue", 0};
PSI_stage_info stage_waiting_for_workers_idle= { 0, "Waiting for worker threads to be idle", 0};
PSI_stage_info stage_waiting_for_ftwrl= { 0, "Waiting due to global read lock", 0};
PSI_stage_info stage_waiting_for_ftwrl_threads_to_pause= { 0, "Waiting for worker threads to pause for global read lock", 0};
PSI_stage_info stage_waiting_for_rpl_thread_pool= { 0, "Waiting while replication worker thread pool is busy", 0};
PSI_stage_info stage_master_gtid_wait_primary= { 0, "Waiting in MASTER_GTID_WAIT() (primary waiter)", 0};
PSI_stage_info stage_master_gtid_wait= { 0, "Waiting in MASTER_GTID_WAIT()", 0};
PSI_stage_info stage_gtid_wait_other_connection= { 0, "Waiting for other master connection to process the same GTID", 0};
PSI_stage_info stage_slave_background_process_request= { 0, "Processing requests", 0};
PSI_stage_info stage_slave_background_wait_request= { 0, "Waiting for requests", 0};
PSI_stage_info stage_waiting_for_deadlock_kill= { 0, "Waiting for parallel replication deadlock handling to complete", 0};
PSI_stage_info stage_starting= { 0, "starting", 0};
PSI_stage_info stage_waiting_for_flush= { 0, "Waiting for non trans tables to be flushed", 0};
PSI_stage_info stage_waiting_for_ddl= { 0, "Waiting for DDLs", 0};

#ifdef WITH_WSREP
// Aditional Galera thread states
PSI_stage_info stage_waiting_isolation= { 0, "Waiting to execute in isolation", 0};
PSI_stage_info stage_waiting_certification= {0, "Waiting for certification", 0};
PSI_stage_info stage_waiting_ddl= {0, "Waiting for TOI DDL", 0};
PSI_stage_info stage_waiting_flow= {0, "Waiting for flow control", 0};
#endif /* WITH_WSREP */

PSI_memory_key key_memory_DATE_TIME_FORMAT;
PSI_memory_key key_memory_DDL_LOG_MEMORY_ENTRY;
PSI_memory_key key_memory_Event_queue_element_for_exec_names;
PSI_memory_key key_memory_Event_scheduler_scheduler_param;
PSI_memory_key key_memory_Filesort_info_merge;
PSI_memory_key key_memory_Filesort_info_record_pointers;
PSI_memory_key key_memory_Gis_read_stream_err_msg;
PSI_memory_key key_memory_JOIN_CACHE;
PSI_memory_key key_memory_MPVIO_EXT_auth_info;
PSI_memory_key key_memory_MYSQL_BIN_LOG_basename;
PSI_memory_key key_memory_MYSQL_BIN_LOG_index;
PSI_memory_key key_memory_MYSQL_LOCK;
PSI_memory_key key_memory_MYSQL_LOG_name;
PSI_memory_key key_memory_MYSQL_RELAY_LOG_basename;
PSI_memory_key key_memory_MYSQL_RELAY_LOG_index;
PSI_memory_key key_memory_NAMED_ILINK_name;
PSI_memory_key key_memory_PROFILE;
PSI_memory_key key_memory_QUICK_RANGE_SELECT_mrr_buf_desc;
PSI_memory_key key_memory_Query_cache;
PSI_memory_key key_memory_Relay_log_info_group_relay_log_name;
PSI_memory_key key_memory_Row_data_memory_memory;
PSI_memory_key key_memory_Rpl_info_file_buffer;
PSI_memory_key key_memory_SLAVE_INFO;
PSI_memory_key key_memory_ST_SCHEMA_TABLE;
PSI_memory_key key_memory_Sort_param_tmp_buffer;
PSI_memory_key key_memory_Sys_var_charptr_value;
PSI_memory_key key_memory_TABLE;
PSI_memory_key key_memory_TABLE_RULE_ENT;
PSI_memory_key key_memory_TC_LOG_MMAP_pages;
PSI_memory_key key_memory_THD_db;
PSI_memory_key key_memory_THD_handler_tables_hash;
PSI_memory_key key_memory_THD_variables;
PSI_memory_key key_memory_Table_trigger_dispatcher;
PSI_memory_key key_memory_Unique_merge_buffer;
PSI_memory_key key_memory_Unique_sort_buffer;
PSI_memory_key key_memory_User_level_lock;
PSI_memory_key key_memory_XID;
PSI_memory_key key_memory_acl_cache;
PSI_memory_key key_memory_acl_mem;
PSI_memory_key key_memory_acl_memex;
PSI_memory_key key_memory_binlog_cache_mngr;
PSI_memory_key key_memory_binlog_gtid_index;
PSI_memory_key key_memory_binlog_pos;
PSI_memory_key key_memory_binlog_recover_exec;
PSI_memory_key key_memory_binlog_statement_buffer;
PSI_memory_key key_memory_binlog_ver_1_event;
PSI_memory_key key_memory_bison_stack;
PSI_memory_key key_memory_blob_mem_storage;
PSI_memory_key key_memory_dboptions_hash;
PSI_memory_key key_memory_dbnames_cache;
PSI_memory_key key_memory_errmsgs;
PSI_memory_key key_memory_frm_string;
PSI_memory_key key_memory_gdl;
PSI_memory_key key_memory_global_system_variables;
PSI_memory_key key_memory_handler_errmsgs;
PSI_memory_key key_memory_handlerton;
PSI_memory_key key_memory_hash_index_key_buffer;
PSI_memory_key key_memory_host_cache_hostname;
PSI_memory_key key_memory_ignored_db;
PSI_memory_key key_memory_locked_table_list;
PSI_memory_key key_memory_locked_thread_list;
PSI_memory_key key_memory_my_str_malloc;
PSI_memory_key key_memory_native_functions;
PSI_memory_key key_memory_prepared_statement_main_mem_root;
PSI_memory_key key_memory_prepared_statement_map;
PSI_memory_key key_memory_queue_item;
PSI_memory_key key_memory_quick_range_select_root;
PSI_memory_key key_memory_rpl_filter;
PSI_memory_key key_memory_sp_cache;
PSI_memory_key key_memory_sp_head_call_root;
PSI_memory_key key_memory_sp_head_execute_root;
PSI_memory_key key_memory_sp_head_main_root;
PSI_memory_key key_memory_table_mapping_root;
PSI_memory_key key_memory_table_share;
PSI_memory_key key_memory_table_triggers_list;
PSI_memory_key key_memory_thd_main_mem_root;
PSI_memory_key key_memory_thd_transactions;
PSI_memory_key key_memory_user_conn;
PSI_memory_key key_memory_user_var_entry;
PSI_memory_key key_memory_user_var_entry_value;
PSI_memory_key key_memory_String_value;
PSI_memory_key key_memory_WSREP;

#ifdef HAVE_PSI_INTERFACE

PSI_stage_info *all_server_stages[]=
{
  & stage_after_apply_event,
  & stage_after_create,
  & stage_after_opening_tables,
  & stage_after_table_lock,
  & stage_allocating_local_table,
  & stage_alter_inplace,
  & stage_alter_inplace_commit,
  & stage_alter_inplace_prepare,
  & stage_apply_event,
  & stage_binlog_write,
  & stage_binlog_processing_checkpoint_notify,
  & stage_binlog_stopping_background_thread,
  & stage_binlog_waiting_background_tasks,
  & stage_changing_master,
  & stage_checking_master_version,
  & stage_checking_permissions,
  & stage_checking_privileges_on_cached_query,
  & stage_checking_query_cache_for_query,
  & stage_cleaning_up,
  & stage_closing_tables,
  & stage_commit,
  & stage_commit_implicit,
  & stage_connecting_to_master,
  & stage_converting_heap_to_myisam,
  & stage_copy_to_tmp_table,
  & stage_copying_to_group_table,
  & stage_copying_to_tmp_table,
  & stage_creating_delayed_handler,
  & stage_creating_sort_index,
  & stage_creating_table,
  & stage_creating_tmp_table,
  & stage_deleting_from_main_table,
  & stage_deleting_from_reference_tables,
  & stage_discard_or_import_tablespace,
  & stage_enabling_keys,
  & stage_end,
  & stage_executing,
  & stage_execution_of_init_command,
  & stage_explaining,
  & stage_finding_key_cache,
  & stage_finished_reading_one_binlog_switching_to_next_binlog,
  & stage_flushing_relay_log_and_master_info_repository,
  & stage_flushing_relay_log_info_file,
  & stage_freeing_items,
  & stage_fulltext_initialization,
  & stage_got_handler_lock,
  & stage_got_old_table,
  & stage_init,
  & stage_init_update,
  & stage_insert,
  & stage_invalidating_query_cache_entries_table,
  & stage_invalidating_query_cache_entries_table_list,
  & stage_killing_slave,
  & stage_logging_slow_query,
  & stage_making_temp_file_append_before_load_data,
  & stage_making_temp_file_create_before_load_data,
  & stage_manage_keys,
  & stage_master_has_sent_all_binlog_to_slave,
  & stage_opening_tables,
  & stage_optimizing,
  & stage_preparing,
  & stage_purging_old_relay_logs,
  & stage_starting_cleanup,
  & stage_query_end,
  & stage_queueing_master_event_to_the_relay_log,
  & stage_reading_event_from_the_relay_log,
  & stage_recreating_table,
  & stage_registering_slave_on_master,
  & stage_removing_duplicates,
  & stage_removing_tmp_table,
  & stage_rename,
  & stage_rename_result_table,
  & stage_requesting_binlog_dump,
  & stage_reschedule,
  & stage_rollback,
  & stage_rollback_implicit,
  & stage_searching_rows_for_update,
  & stage_sending_binlog_event_to_slave,
  & stage_sending_cached_result_to_client,
  & stage_sending_data,
  & stage_setup,
  & stage_show_explain,
  & stage_slave_has_read_all_relay_log,
  & stage_sorting,
  & stage_sorting_for_group,
  & stage_sorting_for_order,
  & stage_sorting_result,
  & stage_sql_thd_waiting_until_delay,
  & stage_statistics,
  & stage_storing_result_in_query_cache,
  & stage_storing_row_into_queue,
  & stage_system_lock,
  & stage_unlocking_tables,
  & stage_table_lock,
  & stage_filling_schema_table,
  & stage_update,
  & stage_updating,
  & stage_updating_main_table,
  & stage_updating_reference_tables,
  & stage_upgrading_lock,
  & stage_user_lock,
  & stage_user_sleep,
  & stage_verifying_table,
  & stage_waiting_for_delay_list,
  & stage_waiting_for_gtid_to_be_written_to_binary_log,
  & stage_waiting_for_handler_insert,
  & stage_waiting_for_handler_lock,
  & stage_waiting_for_handler_open,
  & stage_waiting_for_insert,
  & stage_waiting_for_master_to_send_event,
  & stage_waiting_for_master_update,
  & stage_waiting_for_prior_transaction_to_commit,
  & stage_waiting_for_prior_transaction_to_start_commit,
  & stage_waiting_for_query_cache_lock,
  & stage_waiting_for_relay_log_space,
  & stage_waiting_for_room_in_worker_thread,
  & stage_waiting_for_slave_mutex_on_exit,
  & stage_waiting_for_slave_thread_to_start,
  & stage_waiting_for_table_flush,
  & stage_waiting_for_the_next_event_in_relay_log,
  & stage_waiting_for_the_slave_thread_to_advance_position,
  & stage_waiting_for_work_from_sql_thread,
  & stage_waiting_to_finalize_termination,
  & stage_master_gtid_wait_primary,
  & stage_master_gtid_wait,
  & stage_gtid_wait_other_connection,
  & stage_slave_background_process_request,
  & stage_slave_background_wait_request,
  & stage_waiting_for_semi_sync_ack_from_slave,
  & stage_waiting_for_semi_sync_slave,
  & stage_reading_semi_sync_ack,
  & stage_waiting_for_deadlock_kill,
  & stage_starting
#ifdef WITH_WSREP
  ,
  & stage_waiting_isolation,
  & stage_waiting_certification,
  & stage_waiting_ddl,
  & stage_waiting_flow
#endif /* WITH_WSREP */
};

PSI_socket_key key_socket_tcpip, key_socket_unix, key_socket_client_connection;

static PSI_socket_info all_server_sockets[]=
{
  { &key_socket_tcpip, "server_tcpip_socket", PSI_FLAG_GLOBAL},
  { &key_socket_unix, "server_unix_socket", PSI_FLAG_GLOBAL},
  { &key_socket_client_connection, "client_connection", 0}
};

static PSI_memory_info all_server_memory[]=
{
  { &key_memory_locked_table_list, "Locked_tables_list::m_locked_tables_root", 0},
  { &key_memory_locked_thread_list, "display_table_locks", PSI_FLAG_THREAD},
  { &key_memory_thd_transactions, "THD::transactions::mem_root", PSI_FLAG_THREAD},
//  { &key_memory_delegate, "Delegate::memroot", 0},
  { &key_memory_acl_mem, "sql_acl_mem", PSI_FLAG_GLOBAL},
  { &key_memory_acl_memex, "sql_acl_memex", PSI_FLAG_GLOBAL},
  { &key_memory_acl_cache, "acl_cache", PSI_FLAG_GLOBAL},
  { &key_memory_thd_main_mem_root, "thd::main_mem_root", PSI_FLAG_THREAD},
//  { &key_memory_help, "help", 0},
//  { &key_memory_new_frm_mem, "new_frm_mem", 0},
  { &key_memory_table_share, "TABLE_SHARE::mem_root", PSI_FLAG_GLOBAL}, /* table definition cache */
  { &key_memory_gdl, "gdl", 0},
  { &key_memory_table_triggers_list, "Table_triggers_list", 0},
//  { &key_memory_servers, "servers", 0},
  { &key_memory_prepared_statement_map, "Prepared_statement_map", PSI_FLAG_THREAD},
  { &key_memory_prepared_statement_main_mem_root, "Prepared_statement::main_mem_root", PSI_FLAG_THREAD},
//  { &key_memory_protocol_rset_root, "Protocol_local::m_rset_root", PSI_FLAG_THREAD},
//  { &key_memory_warning_info_warn_root, "Warning_info::m_warn_root", PSI_FLAG_THREAD},
  { &key_memory_sp_cache, "THD::sp_cache", 0},
  { &key_memory_sp_head_main_root, "sp_head::main_mem_root", 0},
  { &key_memory_sp_head_execute_root, "sp_head::execute_mem_root", PSI_FLAG_THREAD},
  { &key_memory_sp_head_call_root, "sp_head::call_mem_root", PSI_FLAG_THREAD},
  { &key_memory_table_mapping_root, "table_mapping::m_mem_root", 0},
  { &key_memory_quick_range_select_root, "QUICK_RANGE_SELECT::alloc", PSI_FLAG_THREAD},
//  { &key_memory_quick_index_merge_root, "QUICK_INDEX_MERGE_SELECT::alloc", PSI_FLAG_THREAD},
//  { &key_memory_quick_ror_intersect_select_root, "QUICK_ROR_INTERSECT_SELECT::alloc", PSI_FLAG_THREAD},
//  { &key_memory_quick_ror_union_select_root, "QUICK_ROR_UNION_SELECT::alloc", PSI_FLAG_THREAD},
//  { &key_memory_quick_group_min_max_select_root, "QUICK_GROUP_MIN_MAX_SELECT::alloc", PSI_FLAG_THREAD},
//  { &key_memory_test_quick_select_exec, "test_quick_select", PSI_FLAG_THREAD},
//  { &key_memory_prune_partitions_exec, "prune_partitions::exec", 0},
  { &key_memory_binlog_recover_exec, "MYSQL_BIN_LOG::recover", 0},
  { &key_memory_blob_mem_storage, "Blob_mem_storage::storage", 0},
  { &key_memory_NAMED_ILINK_name, "NAMED_ILINK::name", 0},
  { &key_memory_String_value, "String::value", 0},
  { &key_memory_Sys_var_charptr_value, "Sys_var_charptr::value", 0},
  { &key_memory_queue_item, "Queue::queue_item", 0},
  { &key_memory_THD_db, "THD::db", 0},
  { &key_memory_user_var_entry, "user_var_entry", 0},
//  { &key_memory_Slave_job_group_group_relay_log_name, "Slave_job_group::group_relay_log_name", 0},
  { &key_memory_Relay_log_info_group_relay_log_name, "Relay_log_info::group_relay_log_name", 0},
  { &key_memory_binlog_cache_mngr, "binlog_cache_mngr", 0},
  { &key_memory_binlog_gtid_index, "binlog_gtid_index", 0},
  { &key_memory_Row_data_memory_memory, "Row_data_memory::memory", 0},
//  { &key_memory_Gtid_set_to_string, "Gtid_set::to_string", 0},
//  { &key_memory_Gtid_state_to_string, "Gtid_state::to_string", 0},
//  { &key_memory_Owned_gtids_to_string, "Owned_gtids::to_string", 0},
//  { &key_memory_log_event, "Log_event", 0},
//  { &key_memory_Incident_log_event_message, "Incident_log_event::message", 0},
//  { &key_memory_Rows_query_log_event_rows_query, "Rows_query_log_event::rows_query", 0},
  { &key_memory_Sort_param_tmp_buffer, "Sort_param::tmp_buffer", 0},
  { &key_memory_Filesort_info_merge, "Filesort_info::merge", 0},
  { &key_memory_Filesort_info_record_pointers, "Filesort_info::record_pointers", 0},
//  { &key_memory_Filesort_buffer_sort_keys, "Filesort_buffer::sort_keys", 0},
  { &key_memory_handler_errmsgs, "handler::errmsgs", 0},
  { &key_memory_handlerton, "handlerton", 0},
  { &key_memory_XID, "XID", 0},
  { &key_memory_host_cache_hostname, "host_cache::hostname", 0},
  { &key_memory_user_var_entry_value, "user_var_entry::value", 0},
  { &key_memory_User_level_lock, "User_level_lock", 0},
  { &key_memory_MYSQL_LOG_name, "MYSQL_LOG::name", 0},
  { &key_memory_TC_LOG_MMAP_pages, "TC_LOG_MMAP::pages", 0},
//  { &key_memory_my_bitmap_map, "my_bitmap_map", 0},
  { &key_memory_QUICK_RANGE_SELECT_mrr_buf_desc, "QUICK_RANGE_SELECT::mrr_buf_desc", 0},
  { &key_memory_Event_queue_element_for_exec_names, "Event_queue_element_for_exec::names", 0},
  { &key_memory_my_str_malloc, "my_str_malloc", 0},
  { &key_memory_MYSQL_BIN_LOG_basename, "MYSQL_BIN_LOG::basename", 0},
  { &key_memory_MYSQL_BIN_LOG_index, "MYSQL_BIN_LOG::index", 0},
  { &key_memory_MYSQL_RELAY_LOG_basename, "MYSQL_RELAY_LOG::basename", 0},
  { &key_memory_MYSQL_RELAY_LOG_index, "MYSQL_RELAY_LOG::index", 0},
  { &key_memory_rpl_filter, "rpl_filter memory", 0},
  { &key_memory_errmsgs, "errmsgs", 0},
  { &key_memory_Gis_read_stream_err_msg, "Gis_read_stream::err_msg", 0},
//  { &key_memory_Geometry_objects_data, "Geometry::ptr_and_wkb_data", 0},
  { &key_memory_MYSQL_LOCK, "MYSQL_LOCK", 0},
//  { &key_memory_NET_buff, "NET::buff", 0},
//  { &key_memory_NET_compress_packet, "NET::compress_packet", 0},
  { &key_memory_Event_scheduler_scheduler_param, "Event_scheduler::scheduler_param", 0},
//  { &key_memory_Gtid_set_Interval_chunk, "Gtid_set::Interval_chunk", 0},
//  { &key_memory_Owned_gtids_sidno_to_hash, "Owned_gtids::sidno_to_hash", 0},
//  { &key_memory_Sid_map_Node, "Sid_map::Node", 0},
//  { &key_memory_Gtid_state_group_commit_sidno, "Gtid_state::group_commit_sidno_locks", 0},
//  { &key_memory_Mutex_cond_array_Mutex_cond, "Mutex_cond_array::Mutex_cond", 0},
  { &key_memory_TABLE_RULE_ENT, "TABLE_RULE_ENT", 0},
//  { &key_memory_Rpl_info_table, "Rpl_info_table", 0},
  { &key_memory_Rpl_info_file_buffer, "Rpl_info_file::buffer", 0},
//  { &key_memory_db_worker_hash_entry, "db_worker_hash_entry", 0},
//  { &key_memory_rpl_slave_check_temp_dir, "rpl_slave::check_temp_dir", 0},
//  { &key_memory_rpl_slave_command_buffer, "rpl_slave::command_buffer", 0},
  { &key_memory_binlog_ver_1_event, "binlog_ver_1_event", 0},
  { &key_memory_SLAVE_INFO, "SLAVE_INFO", 0},
  { &key_memory_binlog_pos, "binlog_pos", 0},
//  { &key_memory_HASH_ROW_ENTRY, "HASH_ROW_ENTRY", 0},
  { &key_memory_binlog_statement_buffer, "binlog_statement_buffer", 0},
//  { &key_memory_partition_syntax_buffer, "partition_syntax_buffer", 0},
//  { &key_memory_READ_INFO, "READ_INFO", 0},
  { &key_memory_JOIN_CACHE, "JOIN_CACHE", 0},
//  { &key_memory_TABLE_sort_io_cache, "TABLE::sort_io_cache", 0},
//  { &key_memory_frm, "frm", 0},
  { &key_memory_Unique_sort_buffer, "Unique::sort_buffer", 0},
  { &key_memory_Unique_merge_buffer, "Unique::merge_buffer", 0},
  { &key_memory_TABLE, "TABLE", PSI_FLAG_GLOBAL}, /* Table cache */
//  { &key_memory_frm_extra_segment_buff, "frm::extra_segment_buff", 0},
//  { &key_memory_frm_form_pos, "frm::form_pos", 0},
  { &key_memory_frm_string, "frm::string", 0},
//  { &key_memory_LOG_name, "LOG_name", 0},
  { &key_memory_DATE_TIME_FORMAT, "DATE_TIME_FORMAT", 0},
  { &key_memory_DDL_LOG_MEMORY_ENTRY, "DDL_LOG_MEMORY_ENTRY", 0},
  { &key_memory_ST_SCHEMA_TABLE, "ST_SCHEMA_TABLE", 0},
  { &key_memory_ignored_db, "ignored_db", 0},
  { &key_memory_PROFILE, "PROFILE", 0},
  { &key_memory_global_system_variables, "global_system_variables", 0},
  { &key_memory_THD_variables, "THD::variables", 0},
//  { &key_memory_Security_context, "Security_context", 0},
//  { &key_memory_shared_memory_name, "Shared_memory_name", 0},
  { &key_memory_bison_stack, "bison_stack", 0},
  { &key_memory_THD_handler_tables_hash, "THD::handler_tables_hash", 0},
  { &key_memory_hash_index_key_buffer, "hash_index_key_buffer", 0},
  { &key_memory_dboptions_hash, "dboptions_hash", 0},
  { &key_memory_dbnames_cache, "dbnames_cache", 0},
  { &key_memory_user_conn, "user_conn", 0},
//  { &key_memory_LOG_POS_COORD, "LOG_POS_COORD", 0},
//  { &key_memory_XID_STATE, "XID_STATE", 0},
  { &key_memory_MPVIO_EXT_auth_info, "MPVIO_EXT::auth_info", 0},
//  { &key_memory_opt_bin_logname, "opt_bin_logname", 0},
  { &key_memory_Query_cache, "Query_cache", PSI_FLAG_GLOBAL},
//  { &key_memory_READ_RECORD_cache, "READ_RECORD_cache", 0},
//  { &key_memory_Quick_ranges, "Quick_ranges", 0},
//  { &key_memory_File_query_log_name, "File_query_log::name", 0},
  { &key_memory_Table_trigger_dispatcher, "Table_trigger_dispatcher::m_mem_root", 0},
//  { &key_memory_thd_timer, "thd_timer", 0},
//  { &key_memory_THD_Session_tracker, "THD::Session_tracker", 0},
//  { &key_memory_THD_Session_sysvar_resource_manager, "THD::Session_sysvar_resource_manager", 0},
//  { &key_memory_show_slave_status_io_gtid_set, "show_slave_status_io_gtid_set", 0},
//  { &key_memory_write_set_extraction, "write_set_extraction", 0},
//  { &key_memory_get_all_tables, "get_all_tables", 0},
//  { &key_memory_fill_schema_schemata, "fill_schema_schemata", 0},
  { &key_memory_native_functions, "native_functions", PSI_FLAG_GLOBAL},
  { &key_memory_WSREP, "wsrep", 0 }
};

/**
  Initialise all the performance schema instrumentation points
  used by the server.
*/
void init_server_psi_keys(void)
{
  const char* category= "sql";
  int count;

  count= array_elements(all_server_mutexes);
  mysql_mutex_register(category, all_server_mutexes, count);

  count= array_elements(all_server_rwlocks);
  mysql_rwlock_register(category, all_server_rwlocks, count);

  count= array_elements(all_server_conds);
  mysql_cond_register(category, all_server_conds, count);

  count= array_elements(all_server_threads);
  mysql_thread_register(category, all_server_threads, count);

  count= array_elements(all_server_files);
  mysql_file_register(category, all_server_files, count);

  count= array_elements(all_server_stages);
  mysql_stage_register(category, all_server_stages, count);

  count= array_elements(all_server_sockets);
  mysql_socket_register(category, all_server_sockets, count);

  count= array_elements(all_server_memory);
  mysql_memory_register(category, all_server_memory, count);

#ifdef HAVE_PSI_STATEMENT_INTERFACE
  init_sql_statement_info();
  count= array_elements(sql_statement_info);
  mysql_statement_register(category, sql_statement_info, count);

  init_sp_psi_keys();

  category= "com";
  init_com_statement_info();

  /*
    Register [0 .. COM_QUERY - 1] as "statement/com/..."
  */
  count= (int) COM_QUERY;
  mysql_statement_register(category, com_statement_info, count);

  /*
    Register [COM_QUERY + 1 .. COM_END] as "statement/com/..."
  */
  count= (int) COM_END - (int) COM_QUERY;
  mysql_statement_register(category, & com_statement_info[(int) COM_QUERY + 1], count);

  category= "abstract";
  /*
    Register [COM_QUERY] as "statement/abstract/com_query"
  */
  mysql_statement_register(category, & com_statement_info[(int) COM_QUERY], 1);

  /*
    When a new packet is received,
    it is instrumented as "statement/abstract/new_packet".
    Based on the packet type found, it later mutates to the
    proper narrow type, for example
    "statement/abstract/query" or "statement/com/ping".
    In cases of "statement/abstract/query", SQL queries are given to
    the parser, which mutates the statement type to an even more
    narrow classification, for example "statement/sql/select".
  */
  stmt_info_new_packet.m_key= 0;
  stmt_info_new_packet.m_name= "new_packet";
  stmt_info_new_packet.m_flags= PSI_FLAG_MUTABLE;
  mysql_statement_register(category, &stmt_info_new_packet, 1);

  /*
    Statements processed from the relay log are initially instrumented as
    "statement/abstract/relay_log". The parser will mutate the statement type to
    a more specific classification, for example "statement/sql/insert".
  */
  stmt_info_rpl.m_key= 0;
  stmt_info_rpl.m_name= "relay_log";
  stmt_info_rpl.m_flags= PSI_FLAG_MUTABLE;
  mysql_statement_register(category, &stmt_info_rpl, 1);
#endif
}

#endif /* HAVE_PSI_INTERFACE */


/*
  Connection ID allocation.

  We need to maintain thread_ids in the 32bit range,
  because this is how it is passed to the client in the protocol.

  The idea is to maintain a id range, initially set to
 (0,UINT32_MAX). Whenever new id is needed, we increment the
  lower limit and return its new value.

  On "overflow", if id can not be generated anymore(i.e lower == upper -1),
  we recalculate the range boundaries.
  To do that, we first collect thread ids that are in use, by traversing
  THD list, and find largest region within (0,UINT32_MAX), that is still free.

*/

static my_thread_id thread_id_max= UINT_MAX32;

#include <vector>
#include <algorithm>

/*
  Find largest unused thread_id range.

  i.e for every number N within the returned range,
  there is no existing connection with thread_id equal to N.

  The range is exclusive, lower bound is always >=0 and
  upper bound <=MAX_UINT32.

  @param[out] low  - lower bound for the range
  @param[out] high - upper bound for the range
*/

static my_bool recalculate_callback(THD *thd, std::vector<my_thread_id> *ids)
{
  ids->push_back(thd->thread_id);
  return 0;
}


static void recalculate_thread_id_range(my_thread_id *low, my_thread_id *high)
{
  std::vector<my_thread_id> ids;

  // Add sentinels
  ids.push_back(0);
  ids.push_back(UINT_MAX32);
  server_threads.iterate(recalculate_callback, &ids);

  std::sort(ids.begin(), ids.end());
  my_thread_id max_gap= 0;
  for (size_t i= 0; i < ids.size() - 1; i++)
  {
    my_thread_id gap= ids[i+1] - ids[i];
    if (gap > max_gap)
    {
      *low= ids[i];
      *high= ids[i+1];
      max_gap= gap;
    }
  }

  if (max_gap < 2)
  {
    /* Can't find free id. This is not really possible,
      we'd need 2^32 connections for this to happen.*/
    sql_print_error("Cannot find free connection id.");
    abort();
  }
}


my_thread_id next_thread_id(void)
{
  my_thread_id retval;
  DBUG_EXECUTE_IF("thread_id_overflow", global_thread_id= thread_id_max-2;);

  mysql_mutex_lock(&LOCK_thread_id);

  if (unlikely(global_thread_id == thread_id_max - 1))
  {
    recalculate_thread_id_range(&global_thread_id, &thread_id_max);
  }

  retval= ++global_thread_id;

  mysql_mutex_unlock(&LOCK_thread_id);
  return retval;
}<|MERGE_RESOLUTION|>--- conflicted
+++ resolved
@@ -3221,21 +3221,10 @@
       break;
 
     while ((error= my_sigwait(&set, &sig, &origin)) == EINTR) /* no-op */;
-<<<<<<< HEAD
 
     if (abort_loop)
       break;
 
-=======
-    if (cleanup_done)
-    {
-      DBUG_PRINT("quit",("signal_handler: calling my_thread_end()"));
-      my_thread_end();
-      signal_thread_in_use= 0;
-      pthread_exit(0);				// Safety
-      return 0;                                 // Avoid compiler warnings
-    }
->>>>>>> cd28b247
     switch (sig) {
     case SIGTERM:
     case SIGQUIT:
@@ -3283,7 +3272,6 @@
   }
   DBUG_PRINT("quit", ("signal_handler: calling my_thread_end()"));
   my_thread_end();
-  DBUG_LEAVE; // Must match DBUG_ENTER()
   signal_thread_in_use= 0;
   pthread_exit(0); // Safety
   return(0);					/* purecov: deadcode */
