/* Copyright (c) 2000, 2010, Oracle and/or its affiliates. All rights reserved.

   This program is free software; you can redistribute it and/or modify
   it under the terms of the GNU General Public License as published by
   the Free Software Foundation; version 2 of the License.

   This program is distributed in the hope that it will be useful,
   but WITHOUT ANY WARRANTY; without even the implied warranty of
   MERCHANTABILITY or FITNESS FOR A PARTICULAR PURPOSE.  See the
   GNU General Public License for more details.

   You should have received a copy of the GNU General Public License
   along with this program; if not, write to the Free Software
   Foundation, Inc., 59 Temple Place, Suite 330, Boston, MA  02111-1307  USA */

#include "my_global.h"                          /* NO_EMBEDDED_ACCESS_CHECKS */
#include "sql_priv.h"
#include "unireg.h"
#include <signal.h>
#ifndef __WIN__
#include <netdb.h>        // getservbyname, servent
#endif
#include "sql_parse.h"    // test_if_data_home_dir
#include "sql_cache.h"    // query_cache, query_cache_*
#include "sql_locale.h"   // MY_LOCALES, my_locales, my_locale_by_name
#include "sql_show.h"     // free_status_vars, add_status_vars,
                          // reset_status_vars
#include "strfunc.h"      // find_set_from_flags
#include "parse_file.h"   // File_parser_dummy_hook
#include "sql_db.h"       // my_dboptions_cache_free
                          // my_dboptions_cache_init
#include "sql_table.h"    // release_ddl_log, execute_ddl_log_recovery
#include "sql_connect.h"  // free_max_user_conn, init_max_user_conn,
                          // handle_one_connection
#include "sql_time.h"     // known_date_time_formats,
                          // get_date_time_format_str,
                          // date_time_format_make
#include "tztime.h"       // my_tz_free, my_tz_init, my_tz_SYSTEM
#include "hostname.h"     // hostname_cache_free, hostname_cache_init
#include "sql_acl.h"      // acl_free, grant_free, acl_init,
                          // grant_init
#include "sql_base.h"     // table_def_free, table_def_init,
                          // cached_open_tables,
                          // cached_table_definitions
#include "sql_test.h"     // mysql_print_status
#include "item_create.h"  // item_create_cleanup, item_create_init
#include "sql_servers.h"  // servers_free, servers_init
#include "init.h"         // unireg_init
#include "derror.h"       // init_errmessage
#include "derror.h"       // init_errmessage
#include "des_key_file.h" // load_des_key_file
#include "sql_manager.h"  // stop_handle_manager, start_handle_manager
#include <m_ctype.h>
#include <my_dir.h>
#include <my_bit.h>
#include "slave.h"
#include "rpl_mi.h"
#include "sql_repl.h"
#include "rpl_filter.h"
#include "repl_failsafe.h"
#include <sql_common.h>
#include <my_stacktrace.h>
#include "mysqld_suffix.h"
#include "mysys_err.h"
#include "events.h"
#include "sql_audit.h"
#include "probes_mysql.h"
#include "scheduler.h"
#include "debug_sync.h"
#include "sql_callback.h"

#ifdef WITH_PERFSCHEMA_STORAGE_ENGINE
#include "../storage/perfschema/pfs_server.h"
#endif /* WITH_PERFSCHEMA_STORAGE_ENGINE */

#include "keycaches.h"
#include "../storage/myisam/ha_myisam.h"
#include "set_var.h"

#include "rpl_injector.h"

#include "rpl_handler.h"

#ifdef HAVE_SYS_PRCTL_H
#include <sys/prctl.h>
#endif

#include <thr_alarm.h>
#include <ft_global.h>
#include <errmsg.h>
#include "sp_rcontext.h"
#include "sp_cache.h"
#include "sql_reload.h"  // reload_acl_and_cache

#ifdef HAVE_POLL_H
#include <poll.h>
#endif

#define mysqld_charset &my_charset_latin1

/* We have HAVE_purify below as this speeds up the shutdown of MySQL */

#if defined(HAVE_DEC_3_2_THREADS) || defined(SIGNALS_DONT_BREAK_READ) || defined(HAVE_purify) && defined(__linux__)
#define HAVE_CLOSE_SERVER_SOCK 1
#endif

extern "C" {					// Because of SCO 3.2V4.2
#include <errno.h>
#include <sys/stat.h>
#ifndef __GNU_LIBRARY__
#define __GNU_LIBRARY__				// Skip warnings in getopt.h
#endif
#include <my_getopt.h>
#ifdef HAVE_SYSENT_H
#include <sysent.h>
#endif
#ifdef HAVE_PWD_H
#include <pwd.h>				// For getpwent
#endif
#ifdef HAVE_GRP_H
#include <grp.h>
#endif
#include <my_net.h>

#if !defined(__WIN__)
#include <sys/resource.h>
#ifdef HAVE_SYS_UN_H
#include <sys/un.h>
#endif
#ifdef HAVE_SELECT_H
#include <select.h>
#endif
#ifdef HAVE_SYS_SELECT_H
#include <sys/select.h>
#endif
#include <sys/utsname.h>
#endif /* __WIN__ */

#include <my_libwrap.h>

#ifdef HAVE_SYS_MMAN_H
#include <sys/mman.h>
#endif

#ifdef __WIN__ 
#include <crtdbg.h>
#define SIGNAL_FMT "exception 0x%x"
#else
#define SIGNAL_FMT "signal %d"
#endif

#ifdef HAVE_SOLARIS_LARGE_PAGES
#include <sys/mman.h>
#if defined(__sun__) && defined(__GNUC__) && defined(__cplusplus) \
    && defined(_XOPEN_SOURCE)
extern int getpagesizes(size_t *, int);
extern int getpagesizes2(size_t *, int);
extern int memcntl(caddr_t, size_t, int, caddr_t, int, int);
#endif /* __sun__ ... */
#endif /* HAVE_SOLARIS_LARGE_PAGES */

#ifdef _AIX41
int initgroups(const char *,unsigned int);
#endif

#if defined(__FreeBSD__) && defined(HAVE_IEEEFP_H)
#include <ieeefp.h>
#ifdef HAVE_FP_EXCEPT				// Fix type conflict
typedef fp_except fp_except_t;
#endif
#endif /* __FreeBSD__ && HAVE_IEEEFP_H */
#ifdef HAVE_SYS_FPU_H
/* for IRIX to use set_fpc_csr() */
#include <sys/fpu.h>
#endif
#ifdef HAVE_FPU_CONTROL_H
#include <fpu_control.h>
#endif
#if defined(__i386__) && !defined(HAVE_FPU_CONTROL_H)
# define fpu_control_t unsigned int
# define _FPU_EXTENDED 0x300
# define _FPU_DOUBLE 0x200
# if defined(__GNUC__) || (defined(__SUNPRO_CC) && __SUNPRO_CC >= 0x590)
#  define _FPU_GETCW(cw) asm volatile ("fnstcw %0" : "=m" (*&cw))
#  define _FPU_SETCW(cw) asm volatile ("fldcw %0" : : "m" (*&cw))
# else
#  define _FPU_GETCW(cw) (cw= 0)
#  define _FPU_SETCW(cw)
# endif
#endif

extern "C" my_bool reopen_fstreams(const char *filename,
                                   FILE *outstream, FILE *errstream);

inline void setup_fpu()
{
#if defined(__FreeBSD__) && defined(HAVE_IEEEFP_H)
  /* We can't handle floating point exceptions with threads, so disable
     this on freebsd
     Don't fall for overflow, underflow,divide-by-zero or loss of precision
  */
#if defined(__i386__)
  fpsetmask(~(FP_X_INV | FP_X_DNML | FP_X_OFL | FP_X_UFL | FP_X_DZ |
	      FP_X_IMP));
#else
  fpsetmask(~(FP_X_INV |             FP_X_OFL | FP_X_UFL | FP_X_DZ |
              FP_X_IMP));
#endif /* __i386__ */
#endif /* __FreeBSD__ && HAVE_IEEEFP_H */

#ifdef HAVE_FESETROUND
    /* Set FPU rounding mode to "round-to-nearest" */
  fesetround(FE_TONEAREST);
#endif /* HAVE_FESETROUND */

  /*
    x86 (32-bit) requires FPU precision to be explicitly set to 64 bit
    (double precision) for portable results of floating point operations.
    However, there is no need to do so if compiler is using SSE2 for floating
    point, double values will be stored and processed in 64 bits anyway.
  */
#if defined(__i386__) && !defined(__SSE2_MATH__)
#if defined(_WIN32)
#if !defined(_WIN64)
  _control87(_PC_53, MCW_PC);
#endif /* !_WIN64 */
#else /* !_WIN32 */
  fpu_control_t cw;
  _FPU_GETCW(cw);
  cw= (cw & ~_FPU_EXTENDED) | _FPU_DOUBLE;
  _FPU_SETCW(cw);
#endif /* _WIN32 && */
#endif /* __i386__ */

#if defined(__sgi) && defined(HAVE_SYS_FPU_H)
  /* Enable denormalized DOUBLE values support for IRIX */
  union fpc_csr n;
  n.fc_word = get_fpc_csr();
  n.fc_struct.flush = 0;
  set_fpc_csr(n.fc_word);
#endif
}

} /* cplusplus */

#define MYSQL_KILL_SIGNAL SIGTERM

#ifdef HAVE_GLIBC2_STYLE_GETHOSTBYNAME_R
#include <sys/types.h>
#else
#include <my_pthread.h>			// For thr_setconcurency()
#endif

#ifdef SOLARIS
extern "C" int gethostname(char *name, int namelen);
#endif

extern "C" sig_handler handle_segfault(int sig);

#if defined(__linux__)
#define ENABLE_TEMP_POOL 1
#else
#define ENABLE_TEMP_POOL 0
#endif

/* Constants */

#include <welcome_copyright_notice.h> // ORACLE_WELCOME_COPYRIGHT_NOTICE

const char *show_comp_option_name[]= {"YES", "NO", "DISABLED"};

static const char *tc_heuristic_recover_names[]=
{
  "COMMIT", "ROLLBACK", NullS
};
static TYPELIB tc_heuristic_recover_typelib=
{
  array_elements(tc_heuristic_recover_names)-1,"",
  tc_heuristic_recover_names, NULL
};

const char *first_keyword= "first", *binary_keyword= "BINARY";
const char *my_localhost= "localhost", *delayed_user= "DELAYED";

bool opt_large_files= sizeof(my_off_t) > 4;
static my_bool opt_autocommit; ///< for --autocommit command-line option

/*
  Used with --help for detailed option
*/
static my_bool opt_help= 0, opt_verbose= 0;

arg_cmp_func Arg_comparator::comparator_matrix[5][2] =
{{&Arg_comparator::compare_string,     &Arg_comparator::compare_e_string},
 {&Arg_comparator::compare_real,       &Arg_comparator::compare_e_real},
 {&Arg_comparator::compare_int_signed, &Arg_comparator::compare_e_int},
 {&Arg_comparator::compare_row,        &Arg_comparator::compare_e_row},
 {&Arg_comparator::compare_decimal,    &Arg_comparator::compare_e_decimal}};

/* static variables */

#ifdef HAVE_PSI_INTERFACE
#if (defined(_WIN32) || defined(HAVE_SMEM)) && !defined(EMBEDDED_LIBRARY)
static PSI_thread_key key_thread_handle_con_namedpipes;
static PSI_cond_key key_COND_handler_count;
#endif /* _WIN32 || HAVE_SMEM && !EMBEDDED_LIBRARY */

#if defined(HAVE_SMEM) && !defined(EMBEDDED_LIBRARY)
static PSI_thread_key key_thread_handle_con_sharedmem;
#endif /* HAVE_SMEM && !EMBEDDED_LIBRARY */

#if (defined(_WIN32) || defined(HAVE_SMEM)) && !defined(EMBEDDED_LIBRARY)
static PSI_thread_key key_thread_handle_con_sockets;
#endif /* _WIN32 || HAVE_SMEM && !EMBEDDED_LIBRARY */

#ifdef __WIN__
static PSI_thread_key key_thread_handle_shutdown;
#endif /* __WIN__ */

#if defined (HAVE_OPENSSL) && !defined(HAVE_YASSL)
static PSI_rwlock_key key_rwlock_openssl;
#endif
#endif /* HAVE_PSI_INTERFACE */

/* the default log output is log tables */
static bool lower_case_table_names_used= 0;
static bool volatile select_thread_in_use, signal_thread_in_use;
/* See Bug#56666 and Bug#56760 */;
volatile bool ready_to_exit;
static my_bool opt_debugging= 0, opt_external_locking= 0, opt_console= 0;
static my_bool opt_short_log_format= 0;
static uint kill_cached_threads, wake_thread;
static ulong killed_threads;
static ulong max_used_connections;
static volatile ulong cached_thread_count= 0;
static char *mysqld_user, *mysqld_chroot;
static char *default_character_set_name;
static char *character_set_filesystem_name;
static char *lc_messages;
static char *lc_time_names_name;
static char *my_bind_addr_str;
static char *default_collation_name;
char *default_storage_engine;
static char compiled_default_collation_name[]= MYSQL_DEFAULT_COLLATION_NAME;
static I_List<THD> thread_cache;
static bool binlog_format_used= false;

LEX_STRING opt_init_connect, opt_init_slave;

static mysql_cond_t COND_thread_cache, COND_flush_thread_cache;

/* Global variables */

bool opt_bin_log, opt_ignore_builtin_innodb= 0;
my_bool opt_log, opt_slow_log;
ulonglong log_output_options;
my_bool opt_log_queries_not_using_indexes= 0;
bool opt_error_log= IF_WIN(1,0);
bool opt_disable_networking=0, opt_skip_show_db=0;
bool opt_skip_name_resolve=0;
my_bool opt_character_set_client_handshake= 1;
bool server_id_supplied = 0;
bool opt_endinfo, using_udf_functions;
my_bool locked_in_memory;
bool opt_using_transactions;
bool volatile abort_loop;
bool volatile shutdown_in_progress;
/*
  True if the bootstrap thread is running. Protected by LOCK_thread_count,
  just like thread_count.
  Used in bootstrap() function to determine if the bootstrap thread
  has completed. Note, that we can't use 'thread_count' instead,
  since in 5.1, in presence of the Event Scheduler, there may be
  event threads running in parallel, so it's impossible to know
  what value of 'thread_count' is a sign of completion of the
  bootstrap thread.

  At the same time, we can't start the event scheduler after
  bootstrap either, since we want to be able to process event-related
  SQL commands in the init file and in --bootstrap mode.
*/
bool in_bootstrap= FALSE;
/**
   @brief 'grant_option' is used to indicate if privileges needs
   to be checked, in which case the lock, LOCK_grant, is used
   to protect access to the grant table.
   @note This flag is dropped in 5.1 
   @see grant_init()
 */
bool volatile grant_option;

my_bool opt_skip_slave_start = 0; ///< If set, slave is not autostarted
my_bool opt_reckless_slave = 0;
my_bool opt_enable_named_pipe= 0;
my_bool opt_local_infile, opt_slave_compressed_protocol;
my_bool opt_safe_user_create = 0;
my_bool opt_show_slave_auth_info;
my_bool opt_log_slave_updates= 0;
char *opt_slave_skip_errors;

/**
  compatibility option:
    - index usage hints (USE INDEX without a FOR clause) behave as in 5.0
*/
my_bool old_mode;

/*
  Legacy global handlerton. These will be removed (please do not add more).
*/
handlerton *heap_hton;
handlerton *myisam_hton;
handlerton *partition_hton;

my_bool read_only= 0, opt_readonly= 0;
my_bool use_temp_pool, relay_log_purge;
my_bool relay_log_recovery;
my_bool opt_sync_frm, opt_allow_suspicious_udfs;
my_bool opt_secure_auth= 0;
char* opt_secure_file_priv;
my_bool opt_log_slow_admin_statements= 0;
my_bool opt_log_slow_slave_statements= 0;
my_bool lower_case_file_system= 0;
my_bool opt_large_pages= 0;
my_bool opt_super_large_pages= 0;
my_bool opt_myisam_use_mmap= 0;
uint   opt_large_page_size= 0;
#if defined(ENABLED_DEBUG_SYNC)
uint    opt_debug_sync_timeout= 0;
#endif /* defined(ENABLED_DEBUG_SYNC) */
my_bool opt_old_style_user_limits= 0, trust_function_creators= 0;
/*
  True if there is at least one per-hour limit for some user, so we should
  check them before each query (and possibly reset counters when hour is
  changed). False otherwise.
*/
volatile bool mqh_used = 0;
my_bool opt_noacl;
my_bool sp_automatic_privileges= 1;

ulong opt_binlog_rows_event_max_size;
const char *binlog_format_names[]= {"MIXED", "STATEMENT", "ROW", NullS};
#ifdef HAVE_INITGROUPS
static bool calling_initgroups= FALSE; /**< Used in SIGSEGV handler. */
#endif
uint mysqld_port, test_flags, select_errors, dropping_tables, ha_open_options;
uint mysqld_port_timeout;
ulong delay_key_write_options;
uint protocol_version;
uint lower_case_table_names;
ulong tc_heuristic_recover= 0;
uint volatile thread_count;
int32 thread_running;
ulong thread_created;
ulong back_log, connect_timeout, concurrency, server_id;
ulong table_cache_size, table_def_size;
ulong what_to_log;
ulong slow_launch_time, slave_open_temp_tables;
ulong open_files_limit, max_binlog_size, max_relay_log_size;
ulong slave_trans_retries;
uint  slave_net_timeout;
ulong slave_exec_mode_options;
ulonglong slave_type_conversions_options;
ulong thread_cache_size=0;
ulong binlog_cache_size=0;
ulonglong  max_binlog_cache_size=0;
ulong binlog_stmt_cache_size=0;
ulonglong  max_binlog_stmt_cache_size=0;
ulong query_cache_size=0;
ulong refresh_version;  /* Increments on each reload */
query_id_t global_query_id;
my_atomic_rwlock_t global_query_id_lock;
my_atomic_rwlock_t thread_running_lock;
ulong aborted_threads, aborted_connects;
ulong delayed_insert_timeout, delayed_insert_limit, delayed_queue_size;
ulong delayed_insert_threads, delayed_insert_writes, delayed_rows_in_use;
ulong delayed_insert_errors,flush_time;
ulong specialflag=0;
ulong binlog_cache_use= 0, binlog_cache_disk_use= 0;
ulong binlog_stmt_cache_use= 0, binlog_stmt_cache_disk_use= 0;
ulong max_connections, max_connect_errors;
/**
  Limit of the total number of prepared statements in the server.
  Is necessary to protect the server against out-of-memory attacks.
*/
ulong max_prepared_stmt_count;
/**
  Current total number of prepared statements in the server. This number
  is exact, and therefore may not be equal to the difference between
  `com_stmt_prepare' and `com_stmt_close' (global status variables), as
  the latter ones account for all registered attempts to prepare
  a statement (including unsuccessful ones).  Prepared statements are
  currently connection-local: if the same SQL query text is prepared in
  two different connections, this counts as two distinct prepared
  statements.
*/
ulong prepared_stmt_count=0;
ulong thread_id=1L,current_pid;
ulong slow_launch_threads = 0;
uint sync_binlog_period= 0, sync_relaylog_period= 0,
     sync_relayloginfo_period= 0, sync_masterinfo_period= 0;
ulong expire_logs_days = 0;
ulong rpl_recovery_rank=0;

const double log_10[] = {
  1e000, 1e001, 1e002, 1e003, 1e004, 1e005, 1e006, 1e007, 1e008, 1e009,
  1e010, 1e011, 1e012, 1e013, 1e014, 1e015, 1e016, 1e017, 1e018, 1e019,
  1e020, 1e021, 1e022, 1e023, 1e024, 1e025, 1e026, 1e027, 1e028, 1e029,
  1e030, 1e031, 1e032, 1e033, 1e034, 1e035, 1e036, 1e037, 1e038, 1e039,
  1e040, 1e041, 1e042, 1e043, 1e044, 1e045, 1e046, 1e047, 1e048, 1e049,
  1e050, 1e051, 1e052, 1e053, 1e054, 1e055, 1e056, 1e057, 1e058, 1e059,
  1e060, 1e061, 1e062, 1e063, 1e064, 1e065, 1e066, 1e067, 1e068, 1e069,
  1e070, 1e071, 1e072, 1e073, 1e074, 1e075, 1e076, 1e077, 1e078, 1e079,
  1e080, 1e081, 1e082, 1e083, 1e084, 1e085, 1e086, 1e087, 1e088, 1e089,
  1e090, 1e091, 1e092, 1e093, 1e094, 1e095, 1e096, 1e097, 1e098, 1e099,
  1e100, 1e101, 1e102, 1e103, 1e104, 1e105, 1e106, 1e107, 1e108, 1e109,
  1e110, 1e111, 1e112, 1e113, 1e114, 1e115, 1e116, 1e117, 1e118, 1e119,
  1e120, 1e121, 1e122, 1e123, 1e124, 1e125, 1e126, 1e127, 1e128, 1e129,
  1e130, 1e131, 1e132, 1e133, 1e134, 1e135, 1e136, 1e137, 1e138, 1e139,
  1e140, 1e141, 1e142, 1e143, 1e144, 1e145, 1e146, 1e147, 1e148, 1e149,
  1e150, 1e151, 1e152, 1e153, 1e154, 1e155, 1e156, 1e157, 1e158, 1e159,
  1e160, 1e161, 1e162, 1e163, 1e164, 1e165, 1e166, 1e167, 1e168, 1e169,
  1e170, 1e171, 1e172, 1e173, 1e174, 1e175, 1e176, 1e177, 1e178, 1e179,
  1e180, 1e181, 1e182, 1e183, 1e184, 1e185, 1e186, 1e187, 1e188, 1e189,
  1e190, 1e191, 1e192, 1e193, 1e194, 1e195, 1e196, 1e197, 1e198, 1e199,
  1e200, 1e201, 1e202, 1e203, 1e204, 1e205, 1e206, 1e207, 1e208, 1e209,
  1e210, 1e211, 1e212, 1e213, 1e214, 1e215, 1e216, 1e217, 1e218, 1e219,
  1e220, 1e221, 1e222, 1e223, 1e224, 1e225, 1e226, 1e227, 1e228, 1e229,
  1e230, 1e231, 1e232, 1e233, 1e234, 1e235, 1e236, 1e237, 1e238, 1e239,
  1e240, 1e241, 1e242, 1e243, 1e244, 1e245, 1e246, 1e247, 1e248, 1e249,
  1e250, 1e251, 1e252, 1e253, 1e254, 1e255, 1e256, 1e257, 1e258, 1e259,
  1e260, 1e261, 1e262, 1e263, 1e264, 1e265, 1e266, 1e267, 1e268, 1e269,
  1e270, 1e271, 1e272, 1e273, 1e274, 1e275, 1e276, 1e277, 1e278, 1e279,
  1e280, 1e281, 1e282, 1e283, 1e284, 1e285, 1e286, 1e287, 1e288, 1e289,
  1e290, 1e291, 1e292, 1e293, 1e294, 1e295, 1e296, 1e297, 1e298, 1e299,
  1e300, 1e301, 1e302, 1e303, 1e304, 1e305, 1e306, 1e307, 1e308
};

time_t server_start_time, flush_status_time;

char mysql_home[FN_REFLEN], pidfile_name[FN_REFLEN], system_time_zone[30];
char default_logfile_name[FN_REFLEN];
char *default_tz_name;
char log_error_file[FN_REFLEN], glob_hostname[FN_REFLEN];
char mysql_real_data_home[FN_REFLEN],
     lc_messages_dir[FN_REFLEN], reg_ext[FN_EXTLEN],
     mysql_charsets_dir[FN_REFLEN],
     *opt_init_file, *opt_tc_log_file;
char *lc_messages_dir_ptr, *log_error_file_ptr;
char mysql_unpacked_real_data_home[FN_REFLEN];
int mysql_unpacked_real_data_home_len;
uint mysql_real_data_home_len, mysql_data_home_len= 1;
uint reg_ext_length;
const key_map key_map_empty(0);
key_map key_map_full(0);                        // Will be initialized later

DATE_TIME_FORMAT global_date_format, global_datetime_format, global_time_format;
Time_zone *default_tz;

char *mysql_data_home= const_cast<char*>(".");
const char *mysql_real_data_home_ptr= mysql_real_data_home;
char server_version[SERVER_VERSION_LENGTH];
char *mysqld_unix_port, *opt_mysql_tmpdir;
ulong thread_handling;

/** name of reference on left expression in rewritten IN subquery */
const char *in_left_expr_name= "<left expr>";
/** name of additional condition */
const char *in_additional_cond= "<IN COND>";
const char *in_having_cond= "<IN HAVING>";

my_decimal decimal_zero;
/* classes for comparation parsing/processing */
Eq_creator eq_creator;
Ne_creator ne_creator;
Gt_creator gt_creator;
Lt_creator lt_creator;
Ge_creator ge_creator;
Le_creator le_creator;

MYSQL_FILE *bootstrap_file;
int bootstrap_error;

I_List<THD> threads;
Rpl_filter* rpl_filter;
Rpl_filter* binlog_filter;

struct system_variables global_system_variables;
struct system_variables max_system_variables;
struct system_status_var global_status_var;

MY_TMPDIR mysql_tmpdir_list;
MY_BITMAP temp_pool;

CHARSET_INFO *system_charset_info, *files_charset_info ;
CHARSET_INFO *national_charset_info, *table_alias_charset;
CHARSET_INFO *character_set_filesystem;
CHARSET_INFO *error_message_charset_info;

MY_LOCALE *my_default_lc_messages;
MY_LOCALE *my_default_lc_time_names;

SHOW_COMP_OPTION have_ssl, have_symlink, have_dlopen, have_query_cache;
SHOW_COMP_OPTION have_geometry, have_rtree_keys;
SHOW_COMP_OPTION have_crypt, have_compress;
SHOW_COMP_OPTION have_profiling;

/* Thread specific variables */

pthread_key(MEM_ROOT**,THR_MALLOC);
pthread_key(THD*, THR_THD);
mysql_mutex_t LOCK_thread_count;
mysql_mutex_t
  LOCK_status, LOCK_error_log, LOCK_uuid_generator,
  LOCK_delayed_insert, LOCK_delayed_status, LOCK_delayed_create,
  LOCK_crypt,
  LOCK_global_system_variables,
  LOCK_user_conn, LOCK_slave_list, LOCK_active_mi,
  LOCK_connection_count, LOCK_error_messages;
/**
  The below lock protects access to two global server variables:
  max_prepared_stmt_count and prepared_stmt_count. These variables
  set the limit and hold the current total number of prepared statements
  in the server, respectively. As PREPARE/DEALLOCATE rate in a loaded
  server may be fairly high, we need a dedicated lock.
*/
mysql_mutex_t LOCK_prepared_stmt_count;
#ifdef HAVE_OPENSSL
mysql_mutex_t LOCK_des_key_file;
#endif
mysql_rwlock_t LOCK_grant, LOCK_sys_init_connect, LOCK_sys_init_slave;
mysql_rwlock_t LOCK_system_variables_hash;
mysql_cond_t COND_thread_count;
pthread_t signal_thread;
pthread_attr_t connection_attrib;
mysql_mutex_t LOCK_server_started;
mysql_cond_t COND_server_started;

int mysqld_server_started= 0;

File_parser_dummy_hook file_parser_dummy_hook;

/* replication parameters, if master_host is not NULL, we are a slave */
uint report_port= MYSQL_PORT;
ulong master_retry_count=0;
char *master_info_file;
char *relay_log_info_file, *report_user, *report_password, *report_host;
char *opt_relay_logname = 0, *opt_relaylog_index_name=0;
char *opt_logname, *opt_slow_logname;

/* Static variables */

static bool kill_in_progress, segfaulted;
static my_bool opt_bootstrap, opt_myisam_log;
static int cleanup_done;
static ulong opt_specialflag;
static char *opt_update_logname, *opt_binlog_index_name;
char *mysql_home_ptr, *pidfile_name_ptr;
/** Initial command line arguments (count), after load_defaults().*/
static int defaults_argc;
/**
  Initial command line arguments (arguments), after load_defaults().
  This memory is allocated by @c load_defaults() and should be freed
  using @c free_defaults().
  Do not modify defaults_argc / defaults_argv,
  use remaining_argc / remaining_argv instead to parse the command
  line arguments in multiple steps.
*/
static char **defaults_argv;
/** Remaining command line arguments (count), filtered by handle_options().*/
static int remaining_argc;
/** Remaining command line arguments (arguments), filtered by handle_options().*/
static char **remaining_argv;
static char *opt_bin_logname;

int orig_argc;
char **orig_argv;

/*
  Since buffered_option_error_reporter is only used currently
  for parsing performance schema options, this code is not needed
  when the performance schema is not compiled in.
*/
#ifdef WITH_PERFSCHEMA_STORAGE_ENGINE
/**
  A log message for the error log, buffered in memory.
  Log messages are temporarily buffered when generated before the error log
  is initialized, and then printed once the error log is ready.
*/
class Buffered_log : public Sql_alloc
{
public:
  Buffered_log(enum loglevel level, const char *message);

  ~Buffered_log()
  {}

  void print(void);

private:
  /** Log message level. */
  enum loglevel m_level;
  /** Log message text. */
  String m_message;
};

/**
  Constructor.
  @param level          the message log level
  @param message        the message text
*/
Buffered_log::Buffered_log(enum loglevel level, const char *message)
  : m_level(level), m_message()
{
  m_message.copy(message, strlen(message), &my_charset_latin1);
}

/**
  Print a buffered log to the real log file.
*/
void Buffered_log::print()
{
  /*
    Since messages are buffered, they can be printed out
    of order with other entries in the log.
    Add "Buffered xxx" to the message text to prevent confusion.
  */
  switch(m_level)
  {
  case ERROR_LEVEL:
    sql_print_error("Buffered error: %s\n", m_message.c_ptr_safe());
    break;
  case WARNING_LEVEL:
    sql_print_warning("Buffered warning: %s\n", m_message.c_ptr_safe());
    break;
  case INFORMATION_LEVEL:
    /*
      Messages printed as "information" still end up in the mysqld *error* log,
      but with a [Note] tag instead of an [ERROR] tag.
      While this is probably fine for a human reading the log,
      it is upsetting existing automated scripts used to parse logs,
      because such scripts are likely to not already handle [Note] properly.
      INFORMATION_LEVEL messages are simply silenced, on purpose,
      to avoid un needed verbosity.
    */
    break;
  }
}

/**
  Collection of all the buffered log messages.
*/
class Buffered_logs
{
public:
  Buffered_logs()
  {}

  ~Buffered_logs()
  {}

  void init();
  void cleanup();

  void buffer(enum loglevel m_level, const char *msg);
  void print();
private:
  /**
    Memory root to use to store buffered logs.
    This memory root lifespan is between init and cleanup.
    Once the buffered logs are printed, they are not needed anymore,
    and all the memory used is reclaimed.
  */
  MEM_ROOT m_root;
  /** List of buffered log messages. */
  List<Buffered_log> m_list;
};

void Buffered_logs::init()
{
  init_alloc_root(&m_root, 1024, 0);
}

void Buffered_logs::cleanup()
{
  m_list.delete_elements();
  free_root(&m_root, MYF(0));
}

/**
  Add a log message to the buffer.
*/
void Buffered_logs::buffer(enum loglevel level, const char *msg)
{
  /*
    Do not let Sql_alloc::operator new(size_t) allocate memory,
    there is no memory root associated with the main() thread.
    Give explicitly the proper memory root to use to
    Sql_alloc::operator new(size_t, MEM_ROOT *) instead.
  */
  Buffered_log *log= new (&m_root) Buffered_log(level, msg);
  if (log)
    m_list.push_back(log, &m_root);
}

/**
  Print buffered log messages.
*/
void Buffered_logs::print()
{
  Buffered_log *log;
  List_iterator_fast<Buffered_log> it(m_list);
  while ((log= it++))
    log->print();
}

/** Logs reported before a logger is available. */
static Buffered_logs buffered_logs;

#ifndef EMBEDDED_LIBRARY
/**
  Error reporter that buffer log messages.
  @param level          log message level
  @param format         log message format string
*/
C_MODE_START
static void buffered_option_error_reporter(enum loglevel level,
                                           const char *format, ...)
{
  va_list args;
  char buffer[1024];

  va_start(args, format);
  my_vsnprintf(buffer, sizeof(buffer), format, args);
  va_end(args);
  buffered_logs.buffer(level, buffer);
}
C_MODE_END
#endif /* !EMBEDDED_LIBRARY */
#endif /* WITH_PERFSCHEMA_STORAGE_ENGINE */

static my_socket unix_sock,ip_sock;
struct rand_struct sql_rand; ///< used by sql_class.cc:THD::THD()

#ifndef EMBEDDED_LIBRARY
struct passwd *user_info;
static pthread_t select_thread;
static uint thr_kill_signal;
#endif

/* OS specific variables */

#ifdef __WIN__
#undef	 getpid
#include <process.h>

static mysql_cond_t COND_handler_count;
static uint handler_count;
static bool start_mode=0, use_opt_args;
static int opt_argc;
static char **opt_argv;

#if !defined(EMBEDDED_LIBRARY)
static HANDLE hEventShutdown;
static char shutdown_event_name[40];
#include "nt_servc.h"
static	 NTService  Service;	      ///< Service object for WinNT
#endif /* EMBEDDED_LIBRARY */
#endif /* __WIN__ */

#ifdef _WIN32
static char pipe_name[512];
static SECURITY_ATTRIBUTES saPipeSecurity;
static SECURITY_DESCRIPTOR sdPipeDescriptor;
static HANDLE hPipe = INVALID_HANDLE_VALUE;
#endif

#ifndef EMBEDDED_LIBRARY
bool mysqld_embedded=0;
#else
bool mysqld_embedded=1;
#endif

static my_bool plugins_are_initialized= FALSE;

#ifndef DBUG_OFF
static const char* default_dbug_option;
#endif
#ifdef HAVE_LIBWRAP
const char *libwrapName= NULL;
int allow_severity = LOG_INFO;
int deny_severity = LOG_WARNING;
#endif
#ifdef HAVE_QUERY_CACHE
ulong query_cache_min_res_unit= QUERY_CACHE_MIN_RESULT_DATA_SIZE;
Query_cache query_cache;
#endif
#ifdef HAVE_SMEM
char *shared_memory_base_name= default_shared_memory_base_name;
my_bool opt_enable_shared_memory;
HANDLE smem_event_connect_request= 0;
#endif

my_bool opt_use_ssl  = 0;
char *opt_ssl_ca= NULL, *opt_ssl_capath= NULL, *opt_ssl_cert= NULL,
     *opt_ssl_cipher= NULL, *opt_ssl_key= NULL;

#ifdef HAVE_OPENSSL
#include <openssl/crypto.h>
#ifndef HAVE_YASSL
typedef struct CRYPTO_dynlock_value
{
  mysql_rwlock_t lock;
} openssl_lock_t;

static openssl_lock_t *openssl_stdlocks;
static openssl_lock_t *openssl_dynlock_create(const char *, int);
static void openssl_dynlock_destroy(openssl_lock_t *, const char *, int);
static void openssl_lock_function(int, int, const char *, int);
static void openssl_lock(int, openssl_lock_t *, const char *, int);
static unsigned long openssl_id_function();
#endif
char *des_key_file;
#ifndef EMBEDDED_LIBRARY
struct st_VioSSLFd *ssl_acceptor_fd;
#endif
#endif /* HAVE_OPENSSL */

/**
  Number of currently active user connections. The variable is protected by
  LOCK_connection_count.
*/
uint connection_count= 0;

/* Function declarations */

pthread_handler_t signal_hand(void *arg);
static int mysql_init_variables(void);
static int get_options(int *argc_ptr, char ***argv_ptr);
static bool add_terminator(DYNAMIC_ARRAY *options);
extern "C" my_bool mysqld_get_one_option(int, const struct my_option *, char *);
static void set_server_version(void);
static int init_thread_environment();
static char *get_relative_path(const char *path);
static int fix_paths(void);
void handle_connections_sockets();
#ifdef _WIN32
pthread_handler_t handle_connections_sockets_thread(void *arg);
#endif
pthread_handler_t kill_server_thread(void *arg);
static void bootstrap(MYSQL_FILE *file);
static bool read_init_file(char *file_name);
#ifdef _WIN32
pthread_handler_t handle_connections_namedpipes(void *arg);
#endif
#ifdef HAVE_SMEM
pthread_handler_t handle_connections_shared_memory(void *arg);
#endif
pthread_handler_t handle_slave(void *arg);
static void clean_up(bool print_message);
static int test_if_case_insensitive(const char *dir_name);

#ifndef EMBEDDED_LIBRARY
static void usage(void);
static void start_signal_handler(void);
static void close_server_sock();
static void clean_up_mutexes(void);
static void wait_for_signal_thread_to_end(void);
static void create_pid_file();
static void mysqld_exit(int exit_code) __attribute__((noreturn));
#endif
static void end_ssl();


#ifndef EMBEDDED_LIBRARY
/****************************************************************************
** Code to end mysqld
****************************************************************************/

static void close_connections(void)
{
#ifdef EXTRA_DEBUG
  int count=0;
#endif
  DBUG_ENTER("close_connections");

  /* Clear thread cache */
  kill_cached_threads++;
  flush_thread_cache();

  /* kill connection thread */
#if !defined(__WIN__)
  DBUG_PRINT("quit", ("waiting for select thread: 0x%lx",
                      (ulong) select_thread));
  mysql_mutex_lock(&LOCK_thread_count);

  while (select_thread_in_use)
  {
    struct timespec abstime;
    int error;
    LINT_INIT(error);
    DBUG_PRINT("info",("Waiting for select thread"));

#ifndef DONT_USE_THR_ALARM
    if (pthread_kill(select_thread, thr_client_alarm))
      break;					// allready dead
#endif
    set_timespec(abstime, 2);
    for (uint tmp=0 ; tmp < 10 && select_thread_in_use; tmp++)
    {
      error= mysql_cond_timedwait(&COND_thread_count, &LOCK_thread_count,
                                  &abstime);
      if (error != EINTR)
	break;
    }
#ifdef EXTRA_DEBUG
    if (error != 0 && !count++)
      sql_print_error("Got error %d from mysql_cond_timedwait", error);
#endif
    close_server_sock();
  }
  mysql_mutex_unlock(&LOCK_thread_count);
#endif /* __WIN__ */


  /* Abort listening to new connections */
  DBUG_PRINT("quit",("Closing sockets"));
  if (!opt_disable_networking )
  {
    if (ip_sock != INVALID_SOCKET)
    {
      (void) shutdown(ip_sock, SHUT_RDWR);
      (void) closesocket(ip_sock);
      ip_sock= INVALID_SOCKET;
    }
  }
#ifdef _WIN32
  if (hPipe != INVALID_HANDLE_VALUE && opt_enable_named_pipe)
  {
    HANDLE temp;
    DBUG_PRINT("quit", ("Closing named pipes") );

    /* Create connection to the handle named pipe handler to break the loop */
    if ((temp = CreateFile(pipe_name,
			   GENERIC_READ | GENERIC_WRITE,
			   0,
			   NULL,
			   OPEN_EXISTING,
			   0,
			   NULL )) != INVALID_HANDLE_VALUE)
    {
      WaitNamedPipe(pipe_name, 1000);
      DWORD dwMode = PIPE_READMODE_BYTE | PIPE_WAIT;
      SetNamedPipeHandleState(temp, &dwMode, NULL, NULL);
      CancelIo(temp);
      DisconnectNamedPipe(temp);
      CloseHandle(temp);
    }
  }
#endif
#ifdef HAVE_SYS_UN_H
  if (unix_sock != INVALID_SOCKET)
  {
    (void) shutdown(unix_sock, SHUT_RDWR);
    (void) closesocket(unix_sock);
    (void) unlink(mysqld_unix_port);
    unix_sock= INVALID_SOCKET;
  }
#endif
  end_thr_alarm(0);			 // Abort old alarms.

  /*
    First signal all threads that it's time to die
    This will give the threads some time to gracefully abort their
    statements and inform their clients that the server is about to die.
  */

  THD *tmp;
  mysql_mutex_lock(&LOCK_thread_count); // For unlink from list

  I_List_iterator<THD> it(threads);
  while ((tmp=it++))
  {
    DBUG_PRINT("quit",("Informing thread %ld that it's time to die",
		       tmp->thread_id));
    /* We skip slave threads & scheduler on this first loop through. */
    if (tmp->slave_thread)
      continue;

    tmp->killed= THD::KILL_CONNECTION;
    MYSQL_CALLBACK(thread_scheduler, post_kill_notification, (tmp));
    mysql_mutex_lock(&tmp->LOCK_thd_data);
    if (tmp->mysys_var)
    {
      tmp->mysys_var->abort=1;
      mysql_mutex_lock(&tmp->mysys_var->mutex);
      if (tmp->mysys_var->current_cond)
      {
        mysql_mutex_lock(tmp->mysys_var->current_mutex);
        mysql_cond_broadcast(tmp->mysys_var->current_cond);
        mysql_mutex_unlock(tmp->mysys_var->current_mutex);
      }
      mysql_mutex_unlock(&tmp->mysys_var->mutex);
    }
    mysql_mutex_unlock(&tmp->LOCK_thd_data);
  }
  mysql_mutex_unlock(&LOCK_thread_count); // For unlink from list

  Events::deinit();
  end_slave();

  if (thread_count)
    sleep(2);					// Give threads time to die

  /*
    Force remaining threads to die by closing the connection to the client
    This will ensure that threads that are waiting for a command from the
    client on a blocking read call are aborted.
  */

  for (;;)
  {
    DBUG_PRINT("quit",("Locking LOCK_thread_count"));
    mysql_mutex_lock(&LOCK_thread_count); // For unlink from list
    if (!(tmp=threads.get()))
    {
      DBUG_PRINT("quit",("Unlocking LOCK_thread_count"));
      mysql_mutex_unlock(&LOCK_thread_count);
      break;
    }
#ifndef __bsdi__				// Bug in BSDI kernel
    if (tmp->vio_ok())
    {
      if (global_system_variables.log_warnings)
        sql_print_warning(ER_DEFAULT(ER_FORCING_CLOSE),my_progname,
                          tmp->thread_id,
                          (tmp->main_security_ctx.user ?
                           tmp->main_security_ctx.user : ""));
      close_connection(tmp);
    }
#endif
    DBUG_PRINT("quit",("Unlocking LOCK_thread_count"));
    mysql_mutex_unlock(&LOCK_thread_count);
  }
  /* All threads has now been aborted */
  DBUG_PRINT("quit",("Waiting for threads to die (count=%u)",thread_count));
  mysql_mutex_lock(&LOCK_thread_count);
  while (thread_count)
  {
    mysql_cond_wait(&COND_thread_count, &LOCK_thread_count);
    DBUG_PRINT("quit",("One thread died (count=%u)",thread_count));
  }
  mysql_mutex_unlock(&LOCK_thread_count);

  close_active_mi();
  DBUG_PRINT("quit",("close_connections thread"));
  DBUG_VOID_RETURN;
}


static void close_server_sock()
{
#ifdef HAVE_CLOSE_SERVER_SOCK
  DBUG_ENTER("close_server_sock");
  my_socket tmp_sock;
  tmp_sock=ip_sock;
  if (tmp_sock != INVALID_SOCKET)
  {
    ip_sock=INVALID_SOCKET;
    DBUG_PRINT("info",("calling shutdown on TCP/IP socket"));
    (void) shutdown(tmp_sock, SHUT_RDWR);
  }
  tmp_sock=unix_sock;
  if (tmp_sock != INVALID_SOCKET)
  {
    unix_sock=INVALID_SOCKET;
    DBUG_PRINT("info",("calling shutdown on unix socket"));
    (void) shutdown(tmp_sock, SHUT_RDWR);
    (void) unlink(mysqld_unix_port);
  }
  DBUG_VOID_RETURN;
#endif
}

#endif /*EMBEDDED_LIBRARY*/


void kill_mysql(void)
{
  DBUG_ENTER("kill_mysql");

#if defined(SIGNALS_DONT_BREAK_READ) && !defined(EMBEDDED_LIBRARY)
  abort_loop=1;					// Break connection loops
  close_server_sock();				// Force accept to wake up
#endif

#if defined(__WIN__)
#if !defined(EMBEDDED_LIBRARY)
  {
    if (!SetEvent(hEventShutdown))
    {
      DBUG_PRINT("error",("Got error: %ld from SetEvent",GetLastError()));
    }
    /*
      or:
      HANDLE hEvent=OpenEvent(0, FALSE, "MySqlShutdown");
      SetEvent(hEventShutdown);
      CloseHandle(hEvent);
    */
  }
#endif
#elif defined(HAVE_PTHREAD_KILL)
  if (pthread_kill(signal_thread, MYSQL_KILL_SIGNAL))
  {
    DBUG_PRINT("error",("Got error %d from pthread_kill",errno)); /* purecov: inspected */
  }
#elif !defined(SIGNALS_DONT_BREAK_READ)
  kill(current_pid, MYSQL_KILL_SIGNAL);
#endif
  DBUG_PRINT("quit",("After pthread_kill"));
  shutdown_in_progress=1;			// Safety if kill didn't work
#ifdef SIGNALS_DONT_BREAK_READ
  if (!kill_in_progress)
  {
    pthread_t tmp;
    abort_loop=1;
    if (mysql_thread_create(0, /* Not instrumented */
                            &tmp, &connection_attrib, kill_server_thread,
                            (void*) 0))
      sql_print_error("Can't create thread to kill server");
  }
#endif
  DBUG_VOID_RETURN;
}

/**
  Force server down. Kill all connections and threads and exit.

  @param  sig_ptr       Signal number that caused kill_server to be called.

  @note
    A signal number of 0 mean that the function was not called
    from a signal handler and there is thus no signal to block
    or stop, we just want to kill the server.
*/

#if !defined(__WIN__)
static void *kill_server(void *sig_ptr)
#define RETURN_FROM_KILL_SERVER return 0
#else
static void __cdecl kill_server(int sig_ptr)
#define RETURN_FROM_KILL_SERVER return
#endif
{
  DBUG_ENTER("kill_server");
#ifndef EMBEDDED_LIBRARY
  int sig=(int) (long) sig_ptr;			// This is passed a int
  // if there is a signal during the kill in progress, ignore the other
  if (kill_in_progress)				// Safety
  {
    DBUG_LEAVE;
    RETURN_FROM_KILL_SERVER;
  }
  kill_in_progress=TRUE;
  abort_loop=1;					// This should be set
  if (sig != 0) // 0 is not a valid signal number
    my_sigset(sig, SIG_IGN);                    /* purify inspected */
  if (sig == MYSQL_KILL_SIGNAL || sig == 0)
    sql_print_information(ER_DEFAULT(ER_NORMAL_SHUTDOWN),my_progname);
  else
    sql_print_error(ER_DEFAULT(ER_GOT_SIGNAL),my_progname,sig); /* purecov: inspected */

#if defined(HAVE_SMEM) && defined(__WIN__)    
  /*    
   Send event to smem_event_connect_request for aborting    
   */    
  if (!SetEvent(smem_event_connect_request))    
  {      
	  DBUG_PRINT("error",
		("Got error: %ld from SetEvent of smem_event_connect_request",
		 GetLastError()));    
  }
#endif  
  
  close_connections();
  if (sig != MYSQL_KILL_SIGNAL &&
      sig != 0)
    unireg_abort(1);				/* purecov: inspected */
  else
    unireg_end();

  /* purecov: begin deadcode */
  DBUG_LEAVE;                                   // Must match DBUG_ENTER()
  my_thread_end();
  pthread_exit(0);
  /* purecov: end */

  RETURN_FROM_KILL_SERVER;                      // Avoid compiler warnings

#else /* EMBEDDED_LIBRARY*/

  DBUG_LEAVE;
  RETURN_FROM_KILL_SERVER;

#endif /* EMBEDDED_LIBRARY */
}


#if defined(USE_ONE_SIGNAL_HAND)
pthread_handler_t kill_server_thread(void *arg __attribute__((unused)))
{
  my_thread_init();				// Initialize new thread
  kill_server(0);
  /* purecov: begin deadcode */
  my_thread_end();
  pthread_exit(0);
  return 0;
  /* purecov: end */
}
#endif


extern "C" sig_handler print_signal_warning(int sig)
{
  if (global_system_variables.log_warnings)
    sql_print_warning("Got signal %d from thread %ld", sig,my_thread_id());
#ifdef SIGNAL_HANDLER_RESET_ON_DELIVERY
  my_sigset(sig,print_signal_warning);		/* int. thread system calls */
#endif
#if !defined(__WIN__)
  if (sig == SIGALRM)
    alarm(2);					/* reschedule alarm */
#endif
}

#ifndef EMBEDDED_LIBRARY

static void init_error_log_mutex()
{
  mysql_mutex_init(key_LOCK_error_log, &LOCK_error_log, MY_MUTEX_INIT_FAST);
}


static void clean_up_error_log_mutex()
{
  mysql_mutex_destroy(&LOCK_error_log);
}


/**
  cleanup all memory and end program nicely.

    If SIGNALS_DONT_BREAK_READ is defined, this function is called
    by the main thread. To get MySQL to shut down nicely in this case
    (Mac OS X) we have to call exit() instead if pthread_exit().

  @note
    This function never returns.
*/
void unireg_end(void)
{
  clean_up(1);
  my_thread_end();
#if defined(SIGNALS_DONT_BREAK_READ)
  exit(0);
#else
  pthread_exit(0);				// Exit is in main thread
#endif
}


extern "C" void unireg_abort(int exit_code)
{
  DBUG_ENTER("unireg_abort");

  if (opt_help)
    usage();
  if (exit_code)
    sql_print_error("Aborting\n");
  clean_up(!opt_help && (exit_code || !opt_bootstrap)); /* purecov: inspected */
  DBUG_PRINT("quit",("done with cleanup in unireg_abort"));
  mysqld_exit(exit_code);
}

static void mysqld_exit(int exit_code)
{
  /*
    Important note: we wait for the signal thread to end,
    but if a kill -15 signal was sent, the signal thread did
    spawn the kill_server_thread thread, which is running concurrently.
  */
  wait_for_signal_thread_to_end();
  mysql_audit_finalize();
  clean_up_mutexes();
  clean_up_error_log_mutex();
#ifdef WITH_PERFSCHEMA_STORAGE_ENGINE
  /*
    Bug#56666 needs to be fixed before calling:
    shutdown_performance_schema();
  */
#endif
  my_end(opt_endinfo ? MY_CHECK_ERROR | MY_GIVE_INFO : 0);
  exit(exit_code); /* purecov: inspected */
}

#endif /* !EMBEDDED_LIBRARY */

void clean_up(bool print_message)
{
  DBUG_PRINT("exit",("clean_up"));
  if (cleanup_done++)
    return; /* purecov: inspected */

  stop_handle_manager();
  release_ddl_log();

  /*
    make sure that handlers finish up
    what they have that is dependent on the binlog
  */
  ha_binlog_end(current_thd);

  logger.cleanup_base();

  injector::free_instance();
  mysql_bin_log.cleanup();

#ifdef HAVE_REPLICATION
  if (use_slave_mask)
    bitmap_free(&slave_error_mask);
#endif
  my_tz_free();
  my_dboptions_cache_free();
#ifndef NO_EMBEDDED_ACCESS_CHECKS
  servers_free(1);
  acl_free(1);
  grant_free();
#endif
  query_cache_destroy();
  hostname_cache_free();
  item_user_lock_free();
  lex_free();				/* Free some memory */
  item_create_cleanup();
  free_charsets();
  if (!opt_noacl)
  {
#ifdef HAVE_DLOPEN
    udf_free();
#endif
  }
  table_def_start_shutdown();
  plugin_shutdown();
  ha_end();
  if (tc_log)
    tc_log->close();
  delegates_destroy();
  xid_cache_free();
  table_def_free();
  mdl_destroy();
  key_caches.delete_elements((void (*)(const char*, uchar*)) free_key_cache);
  multi_keycache_free();
  free_status_vars();
  end_thr_alarm(1);			/* Free allocated memory */
  my_free_open_file_info();
  if (defaults_argv)
    free_defaults(defaults_argv);
  free_tmpdir(&mysql_tmpdir_list);
  my_free(opt_bin_logname);
  bitmap_free(&temp_pool);
  free_max_user_conn();
#ifdef HAVE_REPLICATION
  end_slave_list();
#endif
  delete binlog_filter;
  delete rpl_filter;
  end_ssl();
  vio_end();
  my_regex_end();
#if defined(ENABLED_DEBUG_SYNC)
  /* End the debug sync facility. See debug_sync.cc. */
  debug_sync_end();
#endif /* defined(ENABLED_DEBUG_SYNC) */

#if !defined(EMBEDDED_LIBRARY)
  if (!opt_bootstrap)
    mysql_file_delete(key_file_pid, pidfile_name, MYF(0)); // This may not always exist
#endif
  if (print_message && my_default_lc_messages && server_start_time)
    sql_print_information(ER_DEFAULT(ER_SHUTDOWN_COMPLETE),my_progname);
  cleanup_errmsgs();
  MYSQL_CALLBACK(thread_scheduler, end, ());
  mysql_client_plugin_deinit();
  finish_client_errs();
  (void) my_error_unregister(ER_ERROR_FIRST, ER_ERROR_LAST); // finish server errs
  DBUG_PRINT("quit", ("Error messages freed"));
  /* Tell main we are ready */
  logger.cleanup_end();
  my_atomic_rwlock_destroy(&global_query_id_lock);
  my_atomic_rwlock_destroy(&thread_running_lock);
  mysql_mutex_lock(&LOCK_thread_count);
  DBUG_PRINT("quit", ("got thread count lock"));
  ready_to_exit=1;
  /* do the broadcast inside the lock to ensure that my_end() is not called */
  mysql_cond_broadcast(&COND_thread_count);
  mysql_mutex_unlock(&LOCK_thread_count);
  sys_var_end();

  /*
    The following lines may never be executed as the main thread may have
    killed us
  */
  DBUG_PRINT("quit", ("done with cleanup"));
} /* clean_up */


#ifndef EMBEDDED_LIBRARY

/**
  This is mainly needed when running with purify, but it's still nice to
  know that all child threads have died when mysqld exits.
*/
static void wait_for_signal_thread_to_end()
{
  uint i;
  /*
    Wait up to 10 seconds for signal thread to die. We use this mainly to
    avoid getting warnings that my_thread_end has not been called
  */
  for (i= 0 ; i < 100 && signal_thread_in_use; i++)
  {
    if (pthread_kill(signal_thread, MYSQL_KILL_SIGNAL) != ESRCH)
      break;
    my_sleep(100);				// Give it time to die
  }
}


static void clean_up_mutexes()
{
  mysql_rwlock_destroy(&LOCK_grant);
  mysql_mutex_destroy(&LOCK_thread_count);
  mysql_mutex_destroy(&LOCK_status);
  mysql_mutex_destroy(&LOCK_delayed_insert);
  mysql_mutex_destroy(&LOCK_delayed_status);
  mysql_mutex_destroy(&LOCK_delayed_create);
  mysql_mutex_destroy(&LOCK_manager);
  mysql_mutex_destroy(&LOCK_crypt);
  mysql_mutex_destroy(&LOCK_user_conn);
  mysql_mutex_destroy(&LOCK_connection_count);
#ifdef HAVE_OPENSSL
  mysql_mutex_destroy(&LOCK_des_key_file);
#ifndef HAVE_YASSL
  for (int i= 0; i < CRYPTO_num_locks(); ++i)
    mysql_rwlock_destroy(&openssl_stdlocks[i].lock);
  OPENSSL_free(openssl_stdlocks);
#endif
#endif
#ifdef HAVE_REPLICATION
  mysql_mutex_destroy(&LOCK_rpl_status);
  mysql_cond_destroy(&COND_rpl_status);
#endif
  mysql_mutex_destroy(&LOCK_active_mi);
  mysql_rwlock_destroy(&LOCK_sys_init_connect);
  mysql_rwlock_destroy(&LOCK_sys_init_slave);
  mysql_mutex_destroy(&LOCK_global_system_variables);
  mysql_rwlock_destroy(&LOCK_system_variables_hash);
  mysql_mutex_destroy(&LOCK_uuid_generator);
  mysql_mutex_destroy(&LOCK_prepared_stmt_count);
  mysql_mutex_destroy(&LOCK_error_messages);
  mysql_cond_destroy(&COND_thread_count);
  mysql_cond_destroy(&COND_thread_cache);
  mysql_cond_destroy(&COND_flush_thread_cache);
  mysql_cond_destroy(&COND_manager);
}
#endif /*EMBEDDED_LIBRARY*/


/****************************************************************************
** Init IP and UNIX socket
****************************************************************************/

#ifndef EMBEDDED_LIBRARY
static void set_ports()
{
  char	*env;
  if (!mysqld_port && !opt_disable_networking)
  {					// Get port if not from commandline
    mysqld_port= MYSQL_PORT;

    /*
      if builder specifically requested a default port, use that
      (even if it coincides with our factory default).
      only if they didn't do we check /etc/services (and, failing
      on that, fall back to the factory default of 3306).
      either default can be overridden by the environment variable
      MYSQL_TCP_PORT, which in turn can be overridden with command
      line options.
    */

#if MYSQL_PORT_DEFAULT == 0
    struct  servent *serv_ptr;
    if ((serv_ptr= getservbyname("mysql", "tcp")))
      mysqld_port= ntohs((u_short) serv_ptr->s_port); /* purecov: inspected */
#endif
    if ((env = getenv("MYSQL_TCP_PORT")))
      mysqld_port= (uint) atoi(env);		/* purecov: inspected */
  }
  if (!mysqld_unix_port)
  {
#ifdef __WIN__
    mysqld_unix_port= (char*) MYSQL_NAMEDPIPE;
#else
    mysqld_unix_port= (char*) MYSQL_UNIX_ADDR;
#endif
    if ((env = getenv("MYSQL_UNIX_PORT")))
      mysqld_unix_port= env;			/* purecov: inspected */
  }
}

/* Change to run as another user if started with --user */

static struct passwd *check_user(const char *user)
{
#if !defined(__WIN__)
  struct passwd *tmp_user_info;
  uid_t user_id= geteuid();

  // Don't bother if we aren't superuser
  if (user_id)
  {
    if (user)
    {
      /* Don't give a warning, if real user is same as given with --user */
      /* purecov: begin tested */
      tmp_user_info= getpwnam(user);
      if ((!tmp_user_info || user_id != tmp_user_info->pw_uid) &&
	  global_system_variables.log_warnings)
        sql_print_warning(
                    "One can only use the --user switch if running as root\n");
      /* purecov: end */
    }
    return NULL;
  }
  if (!user)
  {
    if (!opt_bootstrap)
    {
      sql_print_error("Fatal error: Please read \"Security\" section of the manual to find out how to run mysqld as root!\n");
      unireg_abort(1);
    }
    return NULL;
  }
  /* purecov: begin tested */
  if (!strcmp(user,"root"))
    return NULL;                        // Avoid problem with dynamic libraries

  if (!(tmp_user_info= getpwnam(user)))
  {
    // Allow a numeric uid to be used
    const char *pos;
    for (pos= user; my_isdigit(mysqld_charset,*pos); pos++) ;
    if (*pos)                                   // Not numeric id
      goto err;
    if (!(tmp_user_info= getpwuid(atoi(user))))
      goto err;
  }
  return tmp_user_info;
  /* purecov: end */

err:
  sql_print_error("Fatal error: Can't change to run as user '%s' ;  Please check that the user exists!\n",user);
  unireg_abort(1);

#ifdef PR_SET_DUMPABLE
  if (test_flags & TEST_CORE_ON_SIGNAL)
  {
    /* inform kernel that process is dumpable */
    (void) prctl(PR_SET_DUMPABLE, 1);
  }
#endif

#endif
  return NULL;
}

static void set_user(const char *user, struct passwd *user_info_arg)
{
  /* purecov: begin tested */
#if !defined(__WIN__)
  DBUG_ASSERT(user_info_arg != 0);
#ifdef HAVE_INITGROUPS
  /*
    We can get a SIGSEGV when calling initgroups() on some systems when NSS
    is configured to use LDAP and the server is statically linked.  We set
    calling_initgroups as a flag to the SIGSEGV handler that is then used to
    output a specific message to help the user resolve this problem.
  */
  calling_initgroups= TRUE;
  initgroups((char*) user, user_info_arg->pw_gid);
  calling_initgroups= FALSE;
#endif
  if (setgid(user_info_arg->pw_gid) == -1)
  {
    sql_perror("setgid");
    unireg_abort(1);
  }
  if (setuid(user_info_arg->pw_uid) == -1)
  {
    sql_perror("setuid");
    unireg_abort(1);
  }
#endif
  /* purecov: end */
}


static void set_effective_user(struct passwd *user_info_arg)
{
#if !defined(__WIN__)
  DBUG_ASSERT(user_info_arg != 0);
  if (setregid((gid_t)-1, user_info_arg->pw_gid) == -1)
  {
    sql_perror("setregid");
    unireg_abort(1);
  }
  if (setreuid((uid_t)-1, user_info_arg->pw_uid) == -1)
  {
    sql_perror("setreuid");
    unireg_abort(1);
  }
#endif
}


/** Change root user if started with @c --chroot . */
static void set_root(const char *path)
{
#if !defined(__WIN__)
  if (chroot(path) == -1)
  {
    sql_perror("chroot");
    unireg_abort(1);
  }
  my_setwd("/", MYF(0));
#endif
}


static void network_init(void)
{
#ifdef HAVE_SYS_UN_H
  struct sockaddr_un	UNIXaddr;
#endif
  int	arg;
  int   ret;
  uint  waited;
  uint  this_wait;
  uint  retry;
  char port_buf[NI_MAXSERV];
  DBUG_ENTER("network_init");
  LINT_INIT(ret);

  if (MYSQL_CALLBACK_ELSE(thread_scheduler, init, (), 0))
    unireg_abort(1);			/* purecov: inspected */

  set_ports();

  if (mysqld_port != 0 && !opt_disable_networking && !opt_bootstrap)
  {
    struct addrinfo *ai, *a;
    struct addrinfo hints;
    int error;
    DBUG_PRINT("general",("IP Socket is %d",mysqld_port));

    bzero(&hints, sizeof (hints));
    hints.ai_flags= AI_PASSIVE;
    hints.ai_socktype= SOCK_STREAM;
    hints.ai_family= AF_UNSPEC;

    my_snprintf(port_buf, NI_MAXSERV, "%d", mysqld_port);
    error= getaddrinfo(my_bind_addr_str, port_buf, &hints, &ai);
    if (error != 0)
    {
      DBUG_PRINT("error",("Got error: %d from getaddrinfo()", error));
      sql_perror(ER_DEFAULT(ER_IPSOCK_ERROR));  /* purecov: tested */
      unireg_abort(1);				/* purecov: tested */
    }

    for (a= ai; a != NULL; a= a->ai_next)
    {
      ip_sock= socket(a->ai_family, a->ai_socktype, a->ai_protocol);
      if (ip_sock != INVALID_SOCKET)
        break;
    }

    if (ip_sock == INVALID_SOCKET)
    {
      DBUG_PRINT("error",("Got error: %d from socket()",socket_errno));
      sql_perror(ER_DEFAULT(ER_IPSOCK_ERROR));  /* purecov: tested */
      unireg_abort(1);				/* purecov: tested */
    }

#ifndef __WIN__
    /*
      We should not use SO_REUSEADDR on windows as this would enable a
      user to open two mysqld servers with the same TCP/IP port.
    */
    arg= 1;
    (void) setsockopt(ip_sock,SOL_SOCKET,SO_REUSEADDR,(char*)&arg,sizeof(arg));
#endif /* __WIN__ */

#ifdef IPV6_V6ONLY
     /*
       For interoperability with older clients, IPv6 socket should
       listen on both IPv6 and IPv4 wildcard addresses.
       Turn off IPV6_V6ONLY option.

       NOTE: this will work starting from Windows Vista only.
       On Windows XP dual stack is not available, so it will not
       listen on the corresponding IPv4-address.
     */
    if (a->ai_family == AF_INET6)
    {
      arg= 0;
      (void) setsockopt(ip_sock, IPPROTO_IPV6, IPV6_V6ONLY, (char*)&arg,
                sizeof(arg));
    }
#endif
    /*
      Sometimes the port is not released fast enough when stopping and
      restarting the server. This happens quite often with the test suite
      on busy Linux systems. Retry to bind the address at these intervals:
      Sleep intervals: 1, 2, 4,  6,  9, 13, 17, 22, ...
      Retry at second: 1, 3, 7, 13, 22, 35, 52, 74, ...
      Limit the sequence by mysqld_port_timeout (set --port-open-timeout=#).
    */
    for (waited= 0, retry= 1; ; retry++, waited+= this_wait)
    {
      if (((ret= bind(ip_sock, a->ai_addr, a->ai_addrlen)) >= 0 ) ||
          (socket_errno != SOCKET_EADDRINUSE) ||
          (waited >= mysqld_port_timeout))
        break;
      sql_print_information("Retrying bind on TCP/IP port %u", mysqld_port);
      this_wait= retry * retry / 3 + 1;
      sleep(this_wait);
    }
    freeaddrinfo(ai);
    if (ret < 0)
    {
      DBUG_PRINT("error",("Got error: %d from bind",socket_errno));
      sql_perror("Can't start server: Bind on TCP/IP port");
      sql_print_error("Do you already have another mysqld server running on port: %d ?",mysqld_port);
      unireg_abort(1);
    }
    if (listen(ip_sock,(int) back_log) < 0)
    {
      sql_perror("Can't start server: listen() on TCP/IP port");
      sql_print_error("listen() on TCP/IP failed with error %d",
		      socket_errno);
      unireg_abort(1);
    }
  }

#ifdef _WIN32
  /* create named pipe */
  if (Service.IsNT() && mysqld_unix_port[0] && !opt_bootstrap &&
      opt_enable_named_pipe)
  {
    strxnmov(pipe_name, sizeof(pipe_name)-1, "\\\\.\\pipe\\",
	     mysqld_unix_port, NullS);
    bzero((char*) &saPipeSecurity, sizeof(saPipeSecurity));
    bzero((char*) &sdPipeDescriptor, sizeof(sdPipeDescriptor));
    if (!InitializeSecurityDescriptor(&sdPipeDescriptor,
				      SECURITY_DESCRIPTOR_REVISION))
    {
      sql_perror("Can't start server : Initialize security descriptor");
      unireg_abort(1);
    }
    if (!SetSecurityDescriptorDacl(&sdPipeDescriptor, TRUE, NULL, FALSE))
    {
      sql_perror("Can't start server : Set security descriptor");
      unireg_abort(1);
    }
    saPipeSecurity.nLength = sizeof(SECURITY_ATTRIBUTES);
    saPipeSecurity.lpSecurityDescriptor = &sdPipeDescriptor;
    saPipeSecurity.bInheritHandle = FALSE;
    if ((hPipe= CreateNamedPipe(pipe_name,
				PIPE_ACCESS_DUPLEX|FILE_FLAG_OVERLAPPED,
				PIPE_TYPE_BYTE |
				PIPE_READMODE_BYTE |
				PIPE_WAIT,
				PIPE_UNLIMITED_INSTANCES,
				(int) global_system_variables.net_buffer_length,
				(int) global_system_variables.net_buffer_length,
				NMPWAIT_USE_DEFAULT_WAIT,
				&saPipeSecurity)) == INVALID_HANDLE_VALUE)
      {
	LPVOID lpMsgBuf;
	int error=GetLastError();
	FormatMessage(FORMAT_MESSAGE_ALLOCATE_BUFFER |
		      FORMAT_MESSAGE_FROM_SYSTEM,
		      NULL, error, MAKELANGID(LANG_NEUTRAL, SUBLANG_DEFAULT),
		      (LPTSTR) &lpMsgBuf, 0, NULL );
	sql_perror((char *)lpMsgBuf);
	LocalFree(lpMsgBuf);
	unireg_abort(1);
      }
  }
#endif

#if defined(HAVE_SYS_UN_H)
  /*
  ** Create the UNIX socket
  */
  if (mysqld_unix_port[0] && !opt_bootstrap)
  {
    DBUG_PRINT("general",("UNIX Socket is %s",mysqld_unix_port));

    if (strlen(mysqld_unix_port) > (sizeof(UNIXaddr.sun_path) - 1))
    {
      sql_print_error("The socket file path is too long (> %u): %s",
                      (uint) sizeof(UNIXaddr.sun_path) - 1, mysqld_unix_port);
      unireg_abort(1);
    }
    if ((unix_sock= socket(AF_UNIX, SOCK_STREAM, 0)) < 0)
    {
      sql_perror("Can't start server : UNIX Socket "); /* purecov: inspected */
      unireg_abort(1);				/* purecov: inspected */
    }
    bzero((char*) &UNIXaddr, sizeof(UNIXaddr));
    UNIXaddr.sun_family = AF_UNIX;
    strmov(UNIXaddr.sun_path, mysqld_unix_port);
    (void) unlink(mysqld_unix_port);
    arg= 1;
    (void) setsockopt(unix_sock,SOL_SOCKET,SO_REUSEADDR,(char*)&arg,
		      sizeof(arg));
    umask(0);
    if (bind(unix_sock, reinterpret_cast<struct sockaddr *>(&UNIXaddr),
	     sizeof(UNIXaddr)) < 0)
    {
      sql_perror("Can't start server : Bind on unix socket"); /* purecov: tested */
      sql_print_error("Do you already have another mysqld server running on socket: %s ?",mysqld_unix_port);
      unireg_abort(1);					/* purecov: tested */
    }
    umask(((~my_umask) & 0666));
#if defined(S_IFSOCK) && defined(SECURE_SOCKETS)
    (void) chmod(mysqld_unix_port,S_IFSOCK);	/* Fix solaris 2.6 bug */
#endif
    if (listen(unix_sock,(int) back_log) < 0)
      sql_print_warning("listen() on Unix socket failed with error %d",
		      socket_errno);
  }
#endif
  DBUG_PRINT("info",("server started"));
  DBUG_VOID_RETURN;
}

#endif /*!EMBEDDED_LIBRARY*/


#ifndef EMBEDDED_LIBRARY
/**
  Close a connection.

  @param thd        Thread handle.
  @param sql_errno  The error code to send before disconnect.

  @note
    For the connection that is doing shutdown, this is called twice
*/
void close_connection(THD *thd, uint sql_errno)
{
  DBUG_ENTER("close_connection");

  if (sql_errno)
    net_send_error(thd, sql_errno, ER_DEFAULT(sql_errno), NULL);

  thd->disconnect();

  MYSQL_CONNECTION_DONE((int) sql_errno, thd->thread_id);

  if (MYSQL_CONNECTION_DONE_ENABLED())
  {
    sleep(0); /* Workaround to avoid tailcall optimisation */
  }
  MYSQL_AUDIT_NOTIFY_CONNECTION_DISCONNECT(thd, sql_errno);
  DBUG_VOID_RETURN;
}
#endif /* EMBEDDED_LIBRARY */


/** Called when a thread is aborted. */
/* ARGSUSED */
extern "C" sig_handler end_thread_signal(int sig __attribute__((unused)))
{
  THD *thd=current_thd;
  DBUG_ENTER("end_thread_signal");
  if (thd && ! thd->bootstrap)
  {
    statistic_increment(killed_threads, &LOCK_status);
    MYSQL_CALLBACK(thread_scheduler, end_thread, (thd,0)); /* purecov: inspected */
  }
  DBUG_VOID_RETURN;				/* purecov: deadcode */
}


/*
  Unlink thd from global list of available connections and free thd

  SYNOPSIS
    unlink_thd()
    thd		 Thread handler

  NOTES
    LOCK_thread_count is locked and left locked
*/

void unlink_thd(THD *thd)
{
  DBUG_ENTER("unlink_thd");
  DBUG_PRINT("enter", ("thd: 0x%lx", (long) thd));
  thd->cleanup();

  mysql_mutex_lock(&LOCK_connection_count);
  --connection_count;
  mysql_mutex_unlock(&LOCK_connection_count);

  mysql_mutex_lock(&LOCK_thread_count);
  thread_count--;
  delete thd;
  DBUG_VOID_RETURN;
}


/*
  Store thread in cache for reuse by new connections

  SYNOPSIS
    cache_thread()

  NOTES
    LOCK_thread_count has to be locked

  RETURN
    0  Thread was not put in cache
    1  Thread is to be reused by new connection.
       (ie, caller should return, not abort with pthread_exit())
*/


static bool cache_thread()
{
  mysql_mutex_assert_owner(&LOCK_thread_count);
  if (cached_thread_count < thread_cache_size &&
      ! abort_loop && !kill_cached_threads)
  {
    /* Don't kill the thread, just put it in cache for reuse */
    DBUG_PRINT("info", ("Adding thread to cache"));
    cached_thread_count++;

#ifdef HAVE_PSI_INTERFACE
    /*
      Delete the instrumentation for the job that just completed,
      before parking this pthread in the cache (blocked on COND_thread_cache).
    */
    if (likely(PSI_server != NULL))
      PSI_server->delete_current_thread();
#endif

    while (!abort_loop && ! wake_thread && ! kill_cached_threads)
      mysql_cond_wait(&COND_thread_cache, &LOCK_thread_count);
    cached_thread_count--;
    if (kill_cached_threads)
      mysql_cond_signal(&COND_flush_thread_cache);
    if (wake_thread)
    {
      THD *thd;
      wake_thread--;
      thd= thread_cache.get();
      thd->thread_stack= (char*) &thd;          // For store_globals
      (void) thd->store_globals();

#ifdef HAVE_PSI_INTERFACE
      /*
        Create new instrumentation for the new THD job,
        and attach it to this running pthread.
      */
      if (likely(PSI_server != NULL))
      {
        PSI_thread *psi= PSI_server->new_thread(key_thread_one_connection,
                                                thd, thd->thread_id);
        if (likely(psi != NULL))
          PSI_server->set_thread(psi);
      }
#endif

      /*
        THD::mysys_var::abort is associated with physical thread rather
        than with THD object. So we need to reset this flag before using
        this thread for handling of new THD object/connection.
      */
      thd->mysys_var->abort= 0;
      thd->thr_create_utime= my_micro_time();
      threads.append(thd);
      return(1);
    }
  }
  return(0);
}


/*
  End thread for the current connection

  SYNOPSIS
    one_thread_per_connection_end()
    thd		  Thread handler
    put_in_cache  Store thread in cache, if there is room in it
                  Normally this is true in all cases except when we got
                  out of resources initializing the current thread

  NOTES
    If thread is cached, we will wait until thread is scheduled to be
    reused and then we will return.
    If thread is not cached, we end the thread.

  RETURN
    0    Signal to handle_one_connection to reuse connection
*/

bool one_thread_per_connection_end(THD *thd, bool put_in_cache)
{
  DBUG_ENTER("one_thread_per_connection_end");
  unlink_thd(thd);
  if (put_in_cache)
    put_in_cache= cache_thread();
  mysql_mutex_unlock(&LOCK_thread_count);
  if (put_in_cache)
    DBUG_RETURN(0);                             // Thread is reused

  /* It's safe to broadcast outside a lock (COND... is not deleted here) */
  DBUG_PRINT("signal", ("Broadcasting COND_thread_count"));
  DBUG_LEAVE;                                   // Must match DBUG_ENTER()
  my_thread_end();
  mysql_cond_broadcast(&COND_thread_count);

  pthread_exit(0);
  return 0;                                     // Avoid compiler warnings
}


void flush_thread_cache()
{
  mysql_mutex_lock(&LOCK_thread_count);
  kill_cached_threads++;
  while (cached_thread_count)
  {
    mysql_cond_broadcast(&COND_thread_cache);
    mysql_cond_wait(&COND_flush_thread_cache, &LOCK_thread_count);
  }
  kill_cached_threads--;
  mysql_mutex_unlock(&LOCK_thread_count);
}


#ifdef THREAD_SPECIFIC_SIGPIPE
/**
  Aborts a thread nicely. Comes here on SIGPIPE.

  @todo
    One should have to fix that thr_alarm know about this thread too.
*/
extern "C" sig_handler abort_thread(int sig __attribute__((unused)))
{
  THD *thd=current_thd;
  DBUG_ENTER("abort_thread");
  if (thd)
    thd->killed= THD::KILL_CONNECTION;
  DBUG_VOID_RETURN;
}
#endif


/******************************************************************************
  Setup a signal thread with handles all signals.
  Because Linux doesn't support schemas use a mutex to check that
  the signal thread is ready before continuing
******************************************************************************/

#if defined(__WIN__)


/*
  On Windows, we use native SetConsoleCtrlHandler for handle events like Ctrl-C
  with graceful shutdown.
  Also, we do not use signal(), but SetUnhandledExceptionFilter instead - as it
  provides possibility to pass the exception to just-in-time debugger, collect
  dumps and potentially also the exception and thread context used to output
  callstack.
*/

static BOOL WINAPI console_event_handler( DWORD type ) 
{
  DBUG_ENTER("console_event_handler");
#ifndef EMBEDDED_LIBRARY
  if(type == CTRL_C_EVENT)
  {
     /*
       Do not shutdown before startup is finished and shutdown
       thread is initialized. Otherwise there is a race condition 
       between main thread doing initialization and CTRL-C thread doing
       cleanup, which can result into crash.
     */
#ifndef EMBEDDED_LIBRARY
     if(hEventShutdown)
       kill_mysql();
     else
#endif
       sql_print_warning("CTRL-C ignored during startup");
     DBUG_RETURN(TRUE);
  }
#endif
  DBUG_RETURN(FALSE);
}




#ifdef DEBUG_UNHANDLED_EXCEPTION_FILTER
#define DEBUGGER_ATTACH_TIMEOUT 120
/*
  Wait for debugger to attach and break into debugger. If debugger is not attached,
  resume after timeout.
*/
static void wait_for_debugger(int timeout_sec)
{
   if(!IsDebuggerPresent())
   {
     int i;
     printf("Waiting for debugger to attach, pid=%u\n",GetCurrentProcessId());
     fflush(stdout);
     for(i= 0; i < timeout_sec; i++)
     {
       Sleep(1000);
       if(IsDebuggerPresent())
       {
         /* Break into debugger */
         __debugbreak();
         return;
       }
     }
     printf("pid=%u, debugger not attached after %d seconds, resuming\n",GetCurrentProcessId(),
       timeout_sec);
     fflush(stdout);
   }
}
#endif /* DEBUG_UNHANDLED_EXCEPTION_FILTER */

LONG WINAPI my_unhandler_exception_filter(EXCEPTION_POINTERS *ex_pointers)
{
   static BOOL first_time= TRUE;
   if(!first_time)
   {
     /*
       This routine can be called twice, typically
       when detaching in JIT debugger.
       Return EXCEPTION_EXECUTE_HANDLER to terminate process.
     */
     return EXCEPTION_EXECUTE_HANDLER;
   }
   first_time= FALSE;
#ifdef DEBUG_UNHANDLED_EXCEPTION_FILTER
   /*
    Unfortunately there is no clean way to debug unhandled exception filters,
    as debugger does not stop there(also documented in MSDN) 
    To overcome, one could put a MessageBox, but this will not work in service.
    Better solution is to print error message and sleep some minutes 
    until debugger is attached
  */
  wait_for_debugger(DEBUGGER_ATTACH_TIMEOUT);
#endif /* DEBUG_UNHANDLED_EXCEPTION_FILTER */
  __try
  {
    my_set_exception_pointers(ex_pointers);
    handle_segfault(ex_pointers->ExceptionRecord->ExceptionCode);
  }
  __except(EXCEPTION_EXECUTE_HANDLER)
  {
    DWORD written;
    const char msg[] = "Got exception in exception handler!\n";
    WriteFile(GetStdHandle(STD_OUTPUT_HANDLE),msg, sizeof(msg)-1, 
      &written,NULL);
  }
  /*
    Return EXCEPTION_CONTINUE_SEARCH to give JIT debugger
    (drwtsn32 or vsjitdebugger) possibility to attach,
    if JIT debugger is configured.
    Windows Error reporting might generate a dump here.
  */
  return EXCEPTION_CONTINUE_SEARCH;
}


static void init_signals(void)
{
  if(opt_console)
    SetConsoleCtrlHandler(console_event_handler,TRUE);

    /* Avoid MessageBox()es*/
  _CrtSetReportMode(_CRT_WARN, _CRTDBG_MODE_FILE);
  _CrtSetReportFile(_CRT_WARN, _CRTDBG_FILE_STDERR);
  _CrtSetReportMode(_CRT_ERROR, _CRTDBG_MODE_FILE);
  _CrtSetReportFile(_CRT_ERROR, _CRTDBG_FILE_STDERR);
  _CrtSetReportMode(_CRT_ASSERT, _CRTDBG_MODE_FILE);
  _CrtSetReportFile(_CRT_ASSERT, _CRTDBG_FILE_STDERR);

   /*
     Do not use SEM_NOGPFAULTERRORBOX in the following SetErrorMode (),
     because it would prevent JIT debugger and Windows error reporting
     from working. We need WER or JIT-debugging, since our own unhandled
     exception filter is not guaranteed to work in all situation
     (like heap corruption or stack overflow)
   */
  SetErrorMode(SetErrorMode(0) | SEM_FAILCRITICALERRORS
                               | SEM_NOOPENFILEERRORBOX);
  SetUnhandledExceptionFilter(my_unhandler_exception_filter);
}


static void start_signal_handler(void)
{
#ifndef EMBEDDED_LIBRARY
  // Save vm id of this process
  if (!opt_bootstrap)
    create_pid_file();
#endif /* EMBEDDED_LIBRARY */
}


static void check_data_home(const char *path)
{}

#endif /* __WIN__ */

#ifdef HAVE_LINUXTHREADS
#define UNSAFE_DEFAULT_LINUX_THREADS 200
#endif


#if BACKTRACE_DEMANGLE
#include <cxxabi.h>
extern "C" char *my_demangle(const char *mangled_name, int *status)
{
  return abi::__cxa_demangle(mangled_name, NULL, NULL, status);
}
#endif


extern "C" sig_handler handle_segfault(int sig)
{
  time_t curr_time;
  struct tm tm;

  /*
    Strictly speaking, one needs a mutex here
    but since we have got SIGSEGV already, things are a mess
    so not having the mutex is not as bad as possibly using a buggy
    mutex - so we keep things simple
  */
  if (segfaulted)
  {
    fprintf(stderr, "Fatal " SIGNAL_FMT " while backtracing\n", sig);
    exit(1);
  }

  segfaulted = 1;

  curr_time= my_time(0);
  localtime_r(&curr_time, &tm);

  fprintf(stderr,"\
%02d%02d%02d %2d:%02d:%02d - mysqld got " SIGNAL_FMT " ;\n\
This could be because you hit a bug. It is also possible that this binary\n\
or one of the libraries it was linked against is corrupt, improperly built,\n\
or misconfigured. This error can also be caused by malfunctioning hardware.\n",
          tm.tm_year % 100, tm.tm_mon+1, tm.tm_mday,
          tm.tm_hour, tm.tm_min, tm.tm_sec,
	  sig);
  fprintf(stderr, "\
We will try our best to scrape up some info that will hopefully help diagnose\n\
the problem, but since we have already crashed, something is definitely wrong\n\
and this may fail.\n\n");
  fprintf(stderr, "key_buffer_size=%lu\n",
          (ulong) dflt_key_cache->key_cache_mem_size);
  fprintf(stderr, "read_buffer_size=%ld\n", (long) global_system_variables.read_buff_size);
  fprintf(stderr, "max_used_connections=%lu\n", max_used_connections);
  fprintf(stderr, "max_threads=%u\n", thread_scheduler->max_threads);
  fprintf(stderr, "thread_count=%u\n", thread_count);
  fprintf(stderr, "connection_count=%u\n", connection_count);
  fprintf(stderr, "It is possible that mysqld could use up to \n\
key_buffer_size + (read_buffer_size + sort_buffer_size)*max_threads = %lu K\n\
bytes of memory\n", ((ulong) dflt_key_cache->key_cache_mem_size +
		     (global_system_variables.read_buff_size +
		      global_system_variables.sortbuff_size) *
		     thread_scheduler->max_threads +
                     max_connections * sizeof(THD)) / 1024);
  fprintf(stderr, "Hope that's ok; if not, decrease some variables in the equation.\n\n");

#if defined(HAVE_LINUXTHREADS)
  if (sizeof(char*) == 4 && thread_count > UNSAFE_DEFAULT_LINUX_THREADS)
  {
    fprintf(stderr, "\
You seem to be running 32-bit Linux and have %d concurrent connections.\n\
If you have not changed STACK_SIZE in LinuxThreads and built the binary \n\
yourself, LinuxThreads is quite likely to steal a part of the global heap for\n\
the thread stack. Please read http://dev.mysql.com/doc/mysql/en/linux.html\n\n",
	    thread_count);
  }
#endif /* HAVE_LINUXTHREADS */

#ifdef HAVE_STACKTRACE
  THD *thd=current_thd;

  if (!(test_flags & TEST_NO_STACKTRACE))
  {
    fprintf(stderr, "Thread pointer: 0x%lx\n", (long) thd);
    fprintf(stderr, "Attempting backtrace. You can use the following "
                    "information to find out\nwhere mysqld died. If "
                    "you see no messages after this, something went\n"
                    "terribly wrong...\n");
    my_print_stacktrace(thd ? (uchar*) thd->thread_stack : NULL,
                        my_thread_stack_size);
  }
  if (thd)
  {
    const char *kreason= "UNKNOWN";
    switch (thd->killed) {
    case THD::NOT_KILLED:
      kreason= "NOT_KILLED";
      break;
    case THD::KILL_BAD_DATA:
      kreason= "KILL_BAD_DATA";
      break;
    case THD::KILL_CONNECTION:
      kreason= "KILL_CONNECTION";
      break;
    case THD::KILL_QUERY:
      kreason= "KILL_QUERY";
      break;
    case THD::KILLED_NO_VALUE:
      kreason= "KILLED_NO_VALUE";
      break;
    }
    fprintf(stderr, "\nTrying to get some variables.\n"
                    "Some pointers may be invalid and cause the dump to abort.\n");
    fprintf(stderr, "Query (%p): ", thd->query());
    my_safe_print_str(thd->query(), min(1024, thd->query_length()));
    fprintf(stderr, "Connection ID (thread ID): %lu\n", (ulong) thd->thread_id);
    fprintf(stderr, "Status: %s\n", kreason);
    fputc('\n', stderr);
  }
  fprintf(stderr, "\
The manual page at http://dev.mysql.com/doc/mysql/en/crashing.html contains\n\
information that should help you find out what is causing the crash.\n");
  fflush(stderr);
#endif /* HAVE_STACKTRACE */

#ifdef HAVE_INITGROUPS
  if (calling_initgroups)
    fprintf(stderr, "\n\
This crash occured while the server was calling initgroups(). This is\n\
often due to the use of a mysqld that is statically linked against glibc\n\
and configured to use LDAP in /etc/nsswitch.conf. You will need to either\n\
upgrade to a version of glibc that does not have this problem (2.3.4 or\n\
later when used with nscd), disable LDAP in your nsswitch.conf, or use a\n\
mysqld that is not statically linked.\n");
#endif

#ifdef HAVE_NPTL
  if (thd_lib_detected == THD_LIB_LT && !getenv("LD_ASSUME_KERNEL"))
    fprintf(stderr,"\n\
You are running a statically-linked LinuxThreads binary on an NPTL system.\n\
This can result in crashes on some distributions due to LT/NPTL conflicts.\n\
You should either build a dynamically-linked binary, or force LinuxThreads\n\
to be used with the LD_ASSUME_KERNEL environment variable. Please consult\n\
the documentation for your distribution on how to do that.\n");
#endif
  
  if (locked_in_memory)
  {
    fprintf(stderr, "\n\
The \"--memlock\" argument, which was enabled, uses system calls that are\n\
unreliable and unstable on some operating systems and operating-system\n\
versions (notably, some versions of Linux).  This crash could be due to use\n\
of those buggy OS calls.  You should consider whether you really need the\n\
\"--memlock\" parameter and/or consult the OS distributer about \"mlockall\"\n\
bugs.\n");
  }

#ifdef HAVE_WRITE_CORE
  if (test_flags & TEST_CORE_ON_SIGNAL)
  {
    fprintf(stderr, "Writing a core file\n");
    fflush(stderr);
    my_write_core(sig);
  }
#endif

#ifndef __WIN__
  /* On Windows, do not terminate, but pass control to exception filter */
  exit(1);
#endif
}

#if !defined(__WIN__)
#ifndef SA_RESETHAND
#define SA_RESETHAND 0
#endif
#ifndef SA_NODEFER
#define SA_NODEFER 0
#endif

#ifndef EMBEDDED_LIBRARY

static void init_signals(void)
{
  sigset_t set;
  struct sigaction sa;
  DBUG_ENTER("init_signals");

  my_sigset(THR_SERVER_ALARM,print_signal_warning); // Should never be called!

  if (!(test_flags & TEST_NO_STACKTRACE) || (test_flags & TEST_CORE_ON_SIGNAL))
  {
    sa.sa_flags = SA_RESETHAND | SA_NODEFER;
    sigemptyset(&sa.sa_mask);
    sigprocmask(SIG_SETMASK,&sa.sa_mask,NULL);

#ifdef HAVE_STACKTRACE
    my_init_stacktrace();
#endif
#if defined(__amiga__)
    sa.sa_handler=(void(*)())handle_segfault;
#else
    sa.sa_handler=handle_segfault;
#endif
    sigaction(SIGSEGV, &sa, NULL);
    sigaction(SIGABRT, &sa, NULL);
#ifdef SIGBUS
    sigaction(SIGBUS, &sa, NULL);
#endif
    sigaction(SIGILL, &sa, NULL);
    sigaction(SIGFPE, &sa, NULL);
  }

#ifdef HAVE_GETRLIMIT
  if (test_flags & TEST_CORE_ON_SIGNAL)
  {
    /* Change limits so that we will get a core file */
    STRUCT_RLIMIT rl;
    rl.rlim_cur = rl.rlim_max = RLIM_INFINITY;
    if (setrlimit(RLIMIT_CORE, &rl) && global_system_variables.log_warnings)
      sql_print_warning("setrlimit could not change the size of core files to 'infinity';  We may not be able to generate a core file on signals");
  }
#endif
  (void) sigemptyset(&set);
  my_sigset(SIGPIPE,SIG_IGN);
  sigaddset(&set,SIGPIPE);
#ifndef IGNORE_SIGHUP_SIGQUIT
  sigaddset(&set,SIGQUIT);
  sigaddset(&set,SIGHUP);
#endif
  sigaddset(&set,SIGTERM);

  /* Fix signals if blocked by parents (can happen on Mac OS X) */
  sigemptyset(&sa.sa_mask);
  sa.sa_flags = 0;
  sa.sa_handler = print_signal_warning;
  sigaction(SIGTERM, &sa, (struct sigaction*) 0);
  sa.sa_flags = 0;
  sa.sa_handler = print_signal_warning;
  sigaction(SIGHUP, &sa, (struct sigaction*) 0);
#ifdef SIGTSTP
  sigaddset(&set,SIGTSTP);
#endif
  if (thd_lib_detected != THD_LIB_LT)
    sigaddset(&set,THR_SERVER_ALARM);
  if (test_flags & TEST_SIGINT)
  {
    my_sigset(thr_kill_signal, end_thread_signal);
    // May be SIGINT
    sigdelset(&set, thr_kill_signal);
  }
  else
    sigaddset(&set,SIGINT);
  sigprocmask(SIG_SETMASK,&set,NULL);
  pthread_sigmask(SIG_SETMASK,&set,NULL);
  DBUG_VOID_RETURN;
}


static void start_signal_handler(void)
{
  int error;
  pthread_attr_t thr_attr;
  DBUG_ENTER("start_signal_handler");

  (void) pthread_attr_init(&thr_attr);
#if !defined(HAVE_DEC_3_2_THREADS)
  pthread_attr_setscope(&thr_attr,PTHREAD_SCOPE_SYSTEM);
  (void) pthread_attr_setdetachstate(&thr_attr,PTHREAD_CREATE_DETACHED);
#if defined(__ia64__) || defined(__ia64)
  /*
    Peculiar things with ia64 platforms - it seems we only have half the
    stack size in reality, so we have to double it here
  */
  pthread_attr_setstacksize(&thr_attr,my_thread_stack_size*2);
#else
  pthread_attr_setstacksize(&thr_attr,my_thread_stack_size);
#endif
#endif

  mysql_mutex_lock(&LOCK_thread_count);
  if ((error= mysql_thread_create(key_thread_signal_hand,
                                  &signal_thread, &thr_attr, signal_hand, 0)))
  {
    sql_print_error("Can't create interrupt-thread (error %d, errno: %d)",
		    error,errno);
    exit(1);
  }
  mysql_cond_wait(&COND_thread_count, &LOCK_thread_count);
  mysql_mutex_unlock(&LOCK_thread_count);

  (void) pthread_attr_destroy(&thr_attr);
  DBUG_VOID_RETURN;
}


/** This threads handles all signals and alarms. */
/* ARGSUSED */
pthread_handler_t signal_hand(void *arg __attribute__((unused)))
{
  sigset_t set;
  int sig;
  my_thread_init();				// Init new thread
  DBUG_ENTER("signal_hand");
  signal_thread_in_use= 1;

  /*
    Setup alarm handler
    This should actually be '+ max_number_of_slaves' instead of +10,
    but the +10 should be quite safe.
  */
  init_thr_alarm(thread_scheduler->max_threads +
		 global_system_variables.max_insert_delayed_threads + 10);
  if (thd_lib_detected != THD_LIB_LT && (test_flags & TEST_SIGINT))
  {
    (void) sigemptyset(&set);			// Setup up SIGINT for debug
    (void) sigaddset(&set,SIGINT);		// For debugging
    (void) pthread_sigmask(SIG_UNBLOCK,&set,NULL);
  }
  (void) sigemptyset(&set);			// Setup up SIGINT for debug
#ifdef USE_ONE_SIGNAL_HAND
  (void) sigaddset(&set,THR_SERVER_ALARM);	// For alarms
#endif
#ifndef IGNORE_SIGHUP_SIGQUIT
  (void) sigaddset(&set,SIGQUIT);
  (void) sigaddset(&set,SIGHUP);
#endif
  (void) sigaddset(&set,SIGTERM);
  (void) sigaddset(&set,SIGTSTP);

  /* Save pid to this process (or thread on Linux) */
  if (!opt_bootstrap)
    create_pid_file();

  /*
    signal to start_signal_handler that we are ready
    This works by waiting for start_signal_handler to free mutex,
    after which we signal it that we are ready.
    At this pointer there is no other threads running, so there
    should not be any other mysql_cond_signal() calls.
  */
  mysql_mutex_lock(&LOCK_thread_count);
  mysql_mutex_unlock(&LOCK_thread_count);
  mysql_cond_broadcast(&COND_thread_count);

  (void) pthread_sigmask(SIG_BLOCK,&set,NULL);
  for (;;)
  {
    int error;					// Used when debugging
    if (shutdown_in_progress && !abort_loop)
    {
      sig= SIGTERM;
      error=0;
    }
    else
      while ((error=my_sigwait(&set,&sig)) == EINTR) ;
    if (cleanup_done)
    {
      DBUG_PRINT("quit",("signal_handler: calling my_thread_end()"));
      my_thread_end();
      signal_thread_in_use= 0;
      DBUG_LEAVE;                               // Must match DBUG_ENTER()
      pthread_exit(0);				// Safety
      return 0;                                 // Avoid compiler warnings
    }
    switch (sig) {
    case SIGTERM:
    case SIGQUIT:
    case SIGKILL:
#ifdef EXTRA_DEBUG
      sql_print_information("Got signal %d to shutdown mysqld",sig);
#endif
      /* switch to the old log message processing */
      logger.set_handlers(LOG_FILE, opt_slow_log ? LOG_FILE:LOG_NONE,
                          opt_log ? LOG_FILE:LOG_NONE);
      DBUG_PRINT("info",("Got signal: %d  abort_loop: %d",sig,abort_loop));
      if (!abort_loop)
      {
	abort_loop=1;				// mark abort for threads
#ifdef HAVE_PSI_INTERFACE
        /* Delete the instrumentation for the signal thread */
        if (likely(PSI_server != NULL))
          PSI_server->delete_current_thread();
#endif
#ifdef USE_ONE_SIGNAL_HAND
	pthread_t tmp;
        if (mysql_thread_create(0, /* Not instrumented */
                                &tmp, &connection_attrib, kill_server_thread,
                                (void*) &sig))
	  sql_print_error("Can't create thread to kill server");
#else
	kill_server((void*) sig);	// MIT THREAD has a alarm thread
#endif
      }
      break;
    case SIGHUP:
      if (!abort_loop)
      {
        int not_used;
	mysql_print_status();		// Print some debug info
	reload_acl_and_cache((THD*) 0,
			     (REFRESH_LOG | REFRESH_TABLES | REFRESH_FAST |
			      REFRESH_GRANT |
			      REFRESH_THREADS | REFRESH_HOSTS),
			     (TABLE_LIST*) 0, &not_used); // Flush logs
      }
      /* reenable logs after the options were reloaded */
      if (log_output_options & LOG_NONE)
      {
        logger.set_handlers(LOG_FILE,
                            opt_slow_log ? LOG_TABLE : LOG_NONE,
                            opt_log ? LOG_TABLE : LOG_NONE);
      }
      else
      {
        logger.set_handlers(LOG_FILE,
                            opt_slow_log ? log_output_options : LOG_NONE,
                            opt_log ? log_output_options : LOG_NONE);
      }
      break;
#ifdef USE_ONE_SIGNAL_HAND
    case THR_SERVER_ALARM:
      process_alarm(sig);			// Trigger alarms.
      break;
#endif
    default:
#ifdef EXTRA_DEBUG
      sql_print_warning("Got signal: %d  error: %d",sig,error); /* purecov: tested */
#endif
      break;					/* purecov: tested */
    }
  }
  return(0);					/* purecov: deadcode */
}

static void check_data_home(const char *path)
{}

#endif /*!EMBEDDED_LIBRARY*/
#endif	/* __WIN__*/


/**
  All global error messages are sent here where the first one is stored
  for the client.
*/
/* ARGSUSED */
extern "C" void my_message_sql(uint error, const char *str, myf MyFlags);

void my_message_sql(uint error, const char *str, myf MyFlags)
{
  THD *thd= current_thd;
  DBUG_ENTER("my_message_sql");
  DBUG_PRINT("error", ("error: %u  message: '%s'", error, str));

  DBUG_ASSERT(str != NULL);
  /*
    An error should have a valid error number (!= 0), so it can be caught
    in stored procedures by SQL exception handlers.
    Calling my_error() with error == 0 is a bug.
    Remaining known places to fix:
    - storage/myisam/mi_create.c, my_printf_error()
    TODO:
    DBUG_ASSERT(error != 0);
  */

  if (error == 0)
  {
    /* At least, prevent new abuse ... */
    DBUG_ASSERT(strncmp(str, "MyISAM table", 12) == 0);
    error= ER_UNKNOWN_ERROR;
  }

  mysql_audit_general(thd, MYSQL_AUDIT_GENERAL_ERROR, error, str);

  if (thd)
  {
    if (MyFlags & ME_FATALERROR)
      thd->is_fatal_error= 1;
    (void) thd->raise_condition(error,
                                NULL,
                                MYSQL_ERROR::WARN_LEVEL_ERROR,
                                str);
  }

  /* When simulating OOM, skip writing to error log to avoid mtr errors */
  DBUG_EXECUTE_IF("simulate_out_of_memory", DBUG_VOID_RETURN;);

  if (!thd || MyFlags & ME_NOREFRESH)
    sql_print_error("%s: %s",my_progname,str); /* purecov: inspected */
  DBUG_VOID_RETURN;
}


#ifndef EMBEDDED_LIBRARY
extern "C" void *my_str_malloc_mysqld(size_t size);
extern "C" void my_str_free_mysqld(void *ptr);

void *my_str_malloc_mysqld(size_t size)
{
  return my_malloc(size, MYF(MY_FAE));
}


void my_str_free_mysqld(void *ptr)
{
  my_free(ptr);
}
#endif /* EMBEDDED_LIBRARY */


#ifdef __WIN__

pthread_handler_t handle_shutdown(void *arg)
{
  MSG msg;
  my_thread_init();

  /* this call should create the message queue for this thread */
  PeekMessage(&msg, NULL, 1, 65534,PM_NOREMOVE);
#if !defined(EMBEDDED_LIBRARY)
  if (WaitForSingleObject(hEventShutdown,INFINITE)==WAIT_OBJECT_0)
#endif /* EMBEDDED_LIBRARY */
     kill_server(MYSQL_KILL_SIGNAL);
  return 0;
}
#endif

const char *load_default_groups[]= {
#ifdef WITH_NDBCLUSTER_STORAGE_ENGINE
"mysql_cluster",
#endif
"mysqld","server", MYSQL_BASE_VERSION, 0, 0};

#if defined(__WIN__) && !defined(EMBEDDED_LIBRARY)
static const int load_default_groups_sz=
sizeof(load_default_groups)/sizeof(load_default_groups[0]);
#endif


#ifndef EMBEDDED_LIBRARY
static
int
check_enough_stack_size()
{
  uchar stack_top;

  return check_stack_overrun(current_thd, STACK_MIN_SIZE,
                             &stack_top);
}
#endif


/**
  Initialize one of the global date/time format variables.

  @param format_type		What kind of format should be supported
  @param var_ptr		Pointer to variable that should be updated

  @retval
    0 ok
  @retval
    1 error
*/

static bool init_global_datetime_format(timestamp_type format_type,
                                        DATE_TIME_FORMAT *format)
{
  /*
    Get command line option
    format->format.str is already set by my_getopt
  */
  format->format.length= strlen(format->format.str);

  if (parse_date_time_format(format_type, format))
  {
    fprintf(stderr, "Wrong date/time format specifier: %s\n",
            format->format.str);
    return true;
  }
  return false;
}

SHOW_VAR com_status_vars[]= {
  {"admin_commands",       (char*) offsetof(STATUS_VAR, com_other), SHOW_LONG_STATUS},
  {"assign_to_keycache",   (char*) offsetof(STATUS_VAR, com_stat[(uint) SQLCOM_ASSIGN_TO_KEYCACHE]), SHOW_LONG_STATUS},
  {"alter_db",             (char*) offsetof(STATUS_VAR, com_stat[(uint) SQLCOM_ALTER_DB]), SHOW_LONG_STATUS},
  {"alter_db_upgrade",     (char*) offsetof(STATUS_VAR, com_stat[(uint) SQLCOM_ALTER_DB_UPGRADE]), SHOW_LONG_STATUS},
  {"alter_event",          (char*) offsetof(STATUS_VAR, com_stat[(uint) SQLCOM_ALTER_EVENT]), SHOW_LONG_STATUS},
  {"alter_function",       (char*) offsetof(STATUS_VAR, com_stat[(uint) SQLCOM_ALTER_FUNCTION]), SHOW_LONG_STATUS},
  {"alter_procedure",      (char*) offsetof(STATUS_VAR, com_stat[(uint) SQLCOM_ALTER_PROCEDURE]), SHOW_LONG_STATUS},
  {"alter_server",         (char*) offsetof(STATUS_VAR, com_stat[(uint) SQLCOM_ALTER_SERVER]), SHOW_LONG_STATUS},
  {"alter_table",          (char*) offsetof(STATUS_VAR, com_stat[(uint) SQLCOM_ALTER_TABLE]), SHOW_LONG_STATUS},
  {"alter_tablespace",     (char*) offsetof(STATUS_VAR, com_stat[(uint) SQLCOM_ALTER_TABLESPACE]), SHOW_LONG_STATUS},
  {"analyze",              (char*) offsetof(STATUS_VAR, com_stat[(uint) SQLCOM_ANALYZE]), SHOW_LONG_STATUS},
  {"begin",                (char*) offsetof(STATUS_VAR, com_stat[(uint) SQLCOM_BEGIN]), SHOW_LONG_STATUS},
  {"binlog",               (char*) offsetof(STATUS_VAR, com_stat[(uint) SQLCOM_BINLOG_BASE64_EVENT]), SHOW_LONG_STATUS},
  {"call_procedure",       (char*) offsetof(STATUS_VAR, com_stat[(uint) SQLCOM_CALL]), SHOW_LONG_STATUS},
  {"change_db",            (char*) offsetof(STATUS_VAR, com_stat[(uint) SQLCOM_CHANGE_DB]), SHOW_LONG_STATUS},
  {"change_master",        (char*) offsetof(STATUS_VAR, com_stat[(uint) SQLCOM_CHANGE_MASTER]), SHOW_LONG_STATUS},
  {"check",                (char*) offsetof(STATUS_VAR, com_stat[(uint) SQLCOM_CHECK]), SHOW_LONG_STATUS},
  {"checksum",             (char*) offsetof(STATUS_VAR, com_stat[(uint) SQLCOM_CHECKSUM]), SHOW_LONG_STATUS},
  {"commit",               (char*) offsetof(STATUS_VAR, com_stat[(uint) SQLCOM_COMMIT]), SHOW_LONG_STATUS},
  {"create_db",            (char*) offsetof(STATUS_VAR, com_stat[(uint) SQLCOM_CREATE_DB]), SHOW_LONG_STATUS},
  {"create_event",         (char*) offsetof(STATUS_VAR, com_stat[(uint) SQLCOM_CREATE_EVENT]), SHOW_LONG_STATUS},
  {"create_function",      (char*) offsetof(STATUS_VAR, com_stat[(uint) SQLCOM_CREATE_SPFUNCTION]), SHOW_LONG_STATUS},
  {"create_index",         (char*) offsetof(STATUS_VAR, com_stat[(uint) SQLCOM_CREATE_INDEX]), SHOW_LONG_STATUS},
  {"create_procedure",     (char*) offsetof(STATUS_VAR, com_stat[(uint) SQLCOM_CREATE_PROCEDURE]), SHOW_LONG_STATUS},
  {"create_server",        (char*) offsetof(STATUS_VAR, com_stat[(uint) SQLCOM_CREATE_SERVER]), SHOW_LONG_STATUS},
  {"create_table",         (char*) offsetof(STATUS_VAR, com_stat[(uint) SQLCOM_CREATE_TABLE]), SHOW_LONG_STATUS},
  {"create_trigger",       (char*) offsetof(STATUS_VAR, com_stat[(uint) SQLCOM_CREATE_TRIGGER]), SHOW_LONG_STATUS},
  {"create_udf",           (char*) offsetof(STATUS_VAR, com_stat[(uint) SQLCOM_CREATE_FUNCTION]), SHOW_LONG_STATUS},
  {"create_user",          (char*) offsetof(STATUS_VAR, com_stat[(uint) SQLCOM_CREATE_USER]), SHOW_LONG_STATUS},
  {"create_view",          (char*) offsetof(STATUS_VAR, com_stat[(uint) SQLCOM_CREATE_VIEW]), SHOW_LONG_STATUS},
  {"dealloc_sql",          (char*) offsetof(STATUS_VAR, com_stat[(uint) SQLCOM_DEALLOCATE_PREPARE]), SHOW_LONG_STATUS},
  {"delete",               (char*) offsetof(STATUS_VAR, com_stat[(uint) SQLCOM_DELETE]), SHOW_LONG_STATUS},
  {"delete_multi",         (char*) offsetof(STATUS_VAR, com_stat[(uint) SQLCOM_DELETE_MULTI]), SHOW_LONG_STATUS},
  {"do",                   (char*) offsetof(STATUS_VAR, com_stat[(uint) SQLCOM_DO]), SHOW_LONG_STATUS},
  {"drop_db",              (char*) offsetof(STATUS_VAR, com_stat[(uint) SQLCOM_DROP_DB]), SHOW_LONG_STATUS},
  {"drop_event",           (char*) offsetof(STATUS_VAR, com_stat[(uint) SQLCOM_DROP_EVENT]), SHOW_LONG_STATUS},
  {"drop_function",        (char*) offsetof(STATUS_VAR, com_stat[(uint) SQLCOM_DROP_FUNCTION]), SHOW_LONG_STATUS},
  {"drop_index",           (char*) offsetof(STATUS_VAR, com_stat[(uint) SQLCOM_DROP_INDEX]), SHOW_LONG_STATUS},
  {"drop_procedure",       (char*) offsetof(STATUS_VAR, com_stat[(uint) SQLCOM_DROP_PROCEDURE]), SHOW_LONG_STATUS},
  {"drop_server",          (char*) offsetof(STATUS_VAR, com_stat[(uint) SQLCOM_DROP_SERVER]), SHOW_LONG_STATUS},
  {"drop_table",           (char*) offsetof(STATUS_VAR, com_stat[(uint) SQLCOM_DROP_TABLE]), SHOW_LONG_STATUS},
  {"drop_trigger",         (char*) offsetof(STATUS_VAR, com_stat[(uint) SQLCOM_DROP_TRIGGER]), SHOW_LONG_STATUS},
  {"drop_user",            (char*) offsetof(STATUS_VAR, com_stat[(uint) SQLCOM_DROP_USER]), SHOW_LONG_STATUS},
  {"drop_view",            (char*) offsetof(STATUS_VAR, com_stat[(uint) SQLCOM_DROP_VIEW]), SHOW_LONG_STATUS},
  {"empty_query",          (char*) offsetof(STATUS_VAR, com_stat[(uint) SQLCOM_EMPTY_QUERY]), SHOW_LONG_STATUS},
  {"execute_sql",          (char*) offsetof(STATUS_VAR, com_stat[(uint) SQLCOM_EXECUTE]), SHOW_LONG_STATUS},
  {"flush",                (char*) offsetof(STATUS_VAR, com_stat[(uint) SQLCOM_FLUSH]), SHOW_LONG_STATUS},
  {"grant",                (char*) offsetof(STATUS_VAR, com_stat[(uint) SQLCOM_GRANT]), SHOW_LONG_STATUS},
  {"ha_close",             (char*) offsetof(STATUS_VAR, com_stat[(uint) SQLCOM_HA_CLOSE]), SHOW_LONG_STATUS},
  {"ha_open",              (char*) offsetof(STATUS_VAR, com_stat[(uint) SQLCOM_HA_OPEN]), SHOW_LONG_STATUS},
  {"ha_read",              (char*) offsetof(STATUS_VAR, com_stat[(uint) SQLCOM_HA_READ]), SHOW_LONG_STATUS},
  {"help",                 (char*) offsetof(STATUS_VAR, com_stat[(uint) SQLCOM_HELP]), SHOW_LONG_STATUS},
  {"insert",               (char*) offsetof(STATUS_VAR, com_stat[(uint) SQLCOM_INSERT]), SHOW_LONG_STATUS},
  {"insert_select",        (char*) offsetof(STATUS_VAR, com_stat[(uint) SQLCOM_INSERT_SELECT]), SHOW_LONG_STATUS},
  {"install_plugin",       (char*) offsetof(STATUS_VAR, com_stat[(uint) SQLCOM_INSTALL_PLUGIN]), SHOW_LONG_STATUS},
  {"kill",                 (char*) offsetof(STATUS_VAR, com_stat[(uint) SQLCOM_KILL]), SHOW_LONG_STATUS},
  {"load",                 (char*) offsetof(STATUS_VAR, com_stat[(uint) SQLCOM_LOAD]), SHOW_LONG_STATUS},
  {"lock_tables",          (char*) offsetof(STATUS_VAR, com_stat[(uint) SQLCOM_LOCK_TABLES]), SHOW_LONG_STATUS},
  {"optimize",             (char*) offsetof(STATUS_VAR, com_stat[(uint) SQLCOM_OPTIMIZE]), SHOW_LONG_STATUS},
  {"preload_keys",         (char*) offsetof(STATUS_VAR, com_stat[(uint) SQLCOM_PRELOAD_KEYS]), SHOW_LONG_STATUS},
  {"prepare_sql",          (char*) offsetof(STATUS_VAR, com_stat[(uint) SQLCOM_PREPARE]), SHOW_LONG_STATUS},
  {"purge",                (char*) offsetof(STATUS_VAR, com_stat[(uint) SQLCOM_PURGE]), SHOW_LONG_STATUS},
  {"purge_before_date",    (char*) offsetof(STATUS_VAR, com_stat[(uint) SQLCOM_PURGE_BEFORE]), SHOW_LONG_STATUS},
  {"release_savepoint",    (char*) offsetof(STATUS_VAR, com_stat[(uint) SQLCOM_RELEASE_SAVEPOINT]), SHOW_LONG_STATUS},
  {"rename_table",         (char*) offsetof(STATUS_VAR, com_stat[(uint) SQLCOM_RENAME_TABLE]), SHOW_LONG_STATUS},
  {"rename_user",          (char*) offsetof(STATUS_VAR, com_stat[(uint) SQLCOM_RENAME_USER]), SHOW_LONG_STATUS},
  {"repair",               (char*) offsetof(STATUS_VAR, com_stat[(uint) SQLCOM_REPAIR]), SHOW_LONG_STATUS},
  {"replace",              (char*) offsetof(STATUS_VAR, com_stat[(uint) SQLCOM_REPLACE]), SHOW_LONG_STATUS},
  {"replace_select",       (char*) offsetof(STATUS_VAR, com_stat[(uint) SQLCOM_REPLACE_SELECT]), SHOW_LONG_STATUS},
  {"reset",                (char*) offsetof(STATUS_VAR, com_stat[(uint) SQLCOM_RESET]), SHOW_LONG_STATUS},
  {"resignal",             (char*) offsetof(STATUS_VAR, com_stat[(uint) SQLCOM_RESIGNAL]), SHOW_LONG_STATUS},
  {"revoke",               (char*) offsetof(STATUS_VAR, com_stat[(uint) SQLCOM_REVOKE]), SHOW_LONG_STATUS},
  {"revoke_all",           (char*) offsetof(STATUS_VAR, com_stat[(uint) SQLCOM_REVOKE_ALL]), SHOW_LONG_STATUS},
  {"rollback",             (char*) offsetof(STATUS_VAR, com_stat[(uint) SQLCOM_ROLLBACK]), SHOW_LONG_STATUS},
  {"rollback_to_savepoint",(char*) offsetof(STATUS_VAR, com_stat[(uint) SQLCOM_ROLLBACK_TO_SAVEPOINT]), SHOW_LONG_STATUS},
  {"savepoint",            (char*) offsetof(STATUS_VAR, com_stat[(uint) SQLCOM_SAVEPOINT]), SHOW_LONG_STATUS},
  {"select",               (char*) offsetof(STATUS_VAR, com_stat[(uint) SQLCOM_SELECT]), SHOW_LONG_STATUS},
  {"set_option",           (char*) offsetof(STATUS_VAR, com_stat[(uint) SQLCOM_SET_OPTION]), SHOW_LONG_STATUS},
  {"signal",               (char*) offsetof(STATUS_VAR, com_stat[(uint) SQLCOM_SIGNAL]), SHOW_LONG_STATUS},
  {"show_authors",         (char*) offsetof(STATUS_VAR, com_stat[(uint) SQLCOM_SHOW_AUTHORS]), SHOW_LONG_STATUS},
  {"show_binlog_events",   (char*) offsetof(STATUS_VAR, com_stat[(uint) SQLCOM_SHOW_BINLOG_EVENTS]), SHOW_LONG_STATUS},
  {"show_binlogs",         (char*) offsetof(STATUS_VAR, com_stat[(uint) SQLCOM_SHOW_BINLOGS]), SHOW_LONG_STATUS},
  {"show_charsets",        (char*) offsetof(STATUS_VAR, com_stat[(uint) SQLCOM_SHOW_CHARSETS]), SHOW_LONG_STATUS},
  {"show_collations",      (char*) offsetof(STATUS_VAR, com_stat[(uint) SQLCOM_SHOW_COLLATIONS]), SHOW_LONG_STATUS},
  {"show_contributors",    (char*) offsetof(STATUS_VAR, com_stat[(uint) SQLCOM_SHOW_CONTRIBUTORS]), SHOW_LONG_STATUS},
  {"show_create_db",       (char*) offsetof(STATUS_VAR, com_stat[(uint) SQLCOM_SHOW_CREATE_DB]), SHOW_LONG_STATUS},
  {"show_create_event",    (char*) offsetof(STATUS_VAR, com_stat[(uint) SQLCOM_SHOW_CREATE_EVENT]), SHOW_LONG_STATUS},
  {"show_create_func",     (char*) offsetof(STATUS_VAR, com_stat[(uint) SQLCOM_SHOW_CREATE_FUNC]), SHOW_LONG_STATUS},
  {"show_create_proc",     (char*) offsetof(STATUS_VAR, com_stat[(uint) SQLCOM_SHOW_CREATE_PROC]), SHOW_LONG_STATUS},
  {"show_create_table",    (char*) offsetof(STATUS_VAR, com_stat[(uint) SQLCOM_SHOW_CREATE]), SHOW_LONG_STATUS},
  {"show_create_trigger",  (char*) offsetof(STATUS_VAR, com_stat[(uint) SQLCOM_SHOW_CREATE_TRIGGER]), SHOW_LONG_STATUS},
  {"show_databases",       (char*) offsetof(STATUS_VAR, com_stat[(uint) SQLCOM_SHOW_DATABASES]), SHOW_LONG_STATUS},
  {"show_engine_logs",     (char*) offsetof(STATUS_VAR, com_stat[(uint) SQLCOM_SHOW_ENGINE_LOGS]), SHOW_LONG_STATUS},
  {"show_engine_mutex",    (char*) offsetof(STATUS_VAR, com_stat[(uint) SQLCOM_SHOW_ENGINE_MUTEX]), SHOW_LONG_STATUS},
  {"show_engine_status",   (char*) offsetof(STATUS_VAR, com_stat[(uint) SQLCOM_SHOW_ENGINE_STATUS]), SHOW_LONG_STATUS},
  {"show_events",          (char*) offsetof(STATUS_VAR, com_stat[(uint) SQLCOM_SHOW_EVENTS]), SHOW_LONG_STATUS},
  {"show_errors",          (char*) offsetof(STATUS_VAR, com_stat[(uint) SQLCOM_SHOW_ERRORS]), SHOW_LONG_STATUS},
  {"show_fields",          (char*) offsetof(STATUS_VAR, com_stat[(uint) SQLCOM_SHOW_FIELDS]), SHOW_LONG_STATUS},
#ifndef DBUG_OFF
  {"show_function_code",   (char*) offsetof(STATUS_VAR, com_stat[(uint) SQLCOM_SHOW_FUNC_CODE]), SHOW_LONG_STATUS},
#endif
  {"show_function_status", (char*) offsetof(STATUS_VAR, com_stat[(uint) SQLCOM_SHOW_STATUS_FUNC]), SHOW_LONG_STATUS},
  {"show_grants",          (char*) offsetof(STATUS_VAR, com_stat[(uint) SQLCOM_SHOW_GRANTS]), SHOW_LONG_STATUS},
  {"show_keys",            (char*) offsetof(STATUS_VAR, com_stat[(uint) SQLCOM_SHOW_KEYS]), SHOW_LONG_STATUS},
  {"show_master_status",   (char*) offsetof(STATUS_VAR, com_stat[(uint) SQLCOM_SHOW_MASTER_STAT]), SHOW_LONG_STATUS},
  {"show_new_master",      (char*) offsetof(STATUS_VAR, com_stat[(uint) SQLCOM_SHOW_NEW_MASTER]), SHOW_LONG_STATUS},
  {"show_open_tables",     (char*) offsetof(STATUS_VAR, com_stat[(uint) SQLCOM_SHOW_OPEN_TABLES]), SHOW_LONG_STATUS},
  {"show_plugins",         (char*) offsetof(STATUS_VAR, com_stat[(uint) SQLCOM_SHOW_PLUGINS]), SHOW_LONG_STATUS},
  {"show_privileges",      (char*) offsetof(STATUS_VAR, com_stat[(uint) SQLCOM_SHOW_PRIVILEGES]), SHOW_LONG_STATUS},
#ifndef DBUG_OFF
  {"show_procedure_code",  (char*) offsetof(STATUS_VAR, com_stat[(uint) SQLCOM_SHOW_PROC_CODE]), SHOW_LONG_STATUS},
#endif
  {"show_procedure_status",(char*) offsetof(STATUS_VAR, com_stat[(uint) SQLCOM_SHOW_STATUS_PROC]), SHOW_LONG_STATUS},
  {"show_processlist",     (char*) offsetof(STATUS_VAR, com_stat[(uint) SQLCOM_SHOW_PROCESSLIST]), SHOW_LONG_STATUS},
  {"show_profile",         (char*) offsetof(STATUS_VAR, com_stat[(uint) SQLCOM_SHOW_PROFILE]), SHOW_LONG_STATUS},
  {"show_profiles",        (char*) offsetof(STATUS_VAR, com_stat[(uint) SQLCOM_SHOW_PROFILES]), SHOW_LONG_STATUS},
  {"show_relaylog_events", (char*) offsetof(STATUS_VAR, com_stat[(uint) SQLCOM_SHOW_RELAYLOG_EVENTS]), SHOW_LONG_STATUS},
  {"show_slave_hosts",     (char*) offsetof(STATUS_VAR, com_stat[(uint) SQLCOM_SHOW_SLAVE_HOSTS]), SHOW_LONG_STATUS},
  {"show_slave_status",    (char*) offsetof(STATUS_VAR, com_stat[(uint) SQLCOM_SHOW_SLAVE_STAT]), SHOW_LONG_STATUS},
  {"show_status",          (char*) offsetof(STATUS_VAR, com_stat[(uint) SQLCOM_SHOW_STATUS]), SHOW_LONG_STATUS},
  {"show_storage_engines", (char*) offsetof(STATUS_VAR, com_stat[(uint) SQLCOM_SHOW_STORAGE_ENGINES]), SHOW_LONG_STATUS},
  {"show_table_status",    (char*) offsetof(STATUS_VAR, com_stat[(uint) SQLCOM_SHOW_TABLE_STATUS]), SHOW_LONG_STATUS},
  {"show_tables",          (char*) offsetof(STATUS_VAR, com_stat[(uint) SQLCOM_SHOW_TABLES]), SHOW_LONG_STATUS},
  {"show_triggers",        (char*) offsetof(STATUS_VAR, com_stat[(uint) SQLCOM_SHOW_TRIGGERS]), SHOW_LONG_STATUS},
  {"show_variables",       (char*) offsetof(STATUS_VAR, com_stat[(uint) SQLCOM_SHOW_VARIABLES]), SHOW_LONG_STATUS},
  {"show_warnings",        (char*) offsetof(STATUS_VAR, com_stat[(uint) SQLCOM_SHOW_WARNS]), SHOW_LONG_STATUS},
  {"slave_start",          (char*) offsetof(STATUS_VAR, com_stat[(uint) SQLCOM_SLAVE_START]), SHOW_LONG_STATUS},
  {"slave_stop",           (char*) offsetof(STATUS_VAR, com_stat[(uint) SQLCOM_SLAVE_STOP]), SHOW_LONG_STATUS},
  {"stmt_close",           (char*) offsetof(STATUS_VAR, com_stmt_close), SHOW_LONG_STATUS},
  {"stmt_execute",         (char*) offsetof(STATUS_VAR, com_stmt_execute), SHOW_LONG_STATUS},
  {"stmt_fetch",           (char*) offsetof(STATUS_VAR, com_stmt_fetch), SHOW_LONG_STATUS},
  {"stmt_prepare",         (char*) offsetof(STATUS_VAR, com_stmt_prepare), SHOW_LONG_STATUS},
  {"stmt_reprepare",       (char*) offsetof(STATUS_VAR, com_stmt_reprepare), SHOW_LONG_STATUS},
  {"stmt_reset",           (char*) offsetof(STATUS_VAR, com_stmt_reset), SHOW_LONG_STATUS},
  {"stmt_send_long_data",  (char*) offsetof(STATUS_VAR, com_stmt_send_long_data), SHOW_LONG_STATUS},
  {"truncate",             (char*) offsetof(STATUS_VAR, com_stat[(uint) SQLCOM_TRUNCATE]), SHOW_LONG_STATUS},
  {"uninstall_plugin",     (char*) offsetof(STATUS_VAR, com_stat[(uint) SQLCOM_UNINSTALL_PLUGIN]), SHOW_LONG_STATUS},
  {"unlock_tables",        (char*) offsetof(STATUS_VAR, com_stat[(uint) SQLCOM_UNLOCK_TABLES]), SHOW_LONG_STATUS},
  {"update",               (char*) offsetof(STATUS_VAR, com_stat[(uint) SQLCOM_UPDATE]), SHOW_LONG_STATUS},
  {"update_multi",         (char*) offsetof(STATUS_VAR, com_stat[(uint) SQLCOM_UPDATE_MULTI]), SHOW_LONG_STATUS},
  {"xa_commit",            (char*) offsetof(STATUS_VAR, com_stat[(uint) SQLCOM_XA_COMMIT]),SHOW_LONG_STATUS},
  {"xa_end",               (char*) offsetof(STATUS_VAR, com_stat[(uint) SQLCOM_XA_END]),SHOW_LONG_STATUS},
  {"xa_prepare",           (char*) offsetof(STATUS_VAR, com_stat[(uint) SQLCOM_XA_PREPARE]),SHOW_LONG_STATUS},
  {"xa_recover",           (char*) offsetof(STATUS_VAR, com_stat[(uint) SQLCOM_XA_RECOVER]),SHOW_LONG_STATUS},
  {"xa_rollback",          (char*) offsetof(STATUS_VAR, com_stat[(uint) SQLCOM_XA_ROLLBACK]),SHOW_LONG_STATUS},
  {"xa_start",             (char*) offsetof(STATUS_VAR, com_stat[(uint) SQLCOM_XA_START]),SHOW_LONG_STATUS},
  {NullS, NullS, SHOW_LONG}
};

/**
  Create the name of the default general log file
  
  @param[IN] buff    Location for building new string.
  @param[IN] log_ext The extension for the file (e.g .log)
  @returns Pointer to a new string containing the name
*/
static inline char *make_default_log_name(char *buff,const char* log_ext)
{
  return make_log_name(buff, default_logfile_name, log_ext);
}

static int init_common_variables()
{
  char buff[FN_REFLEN];
  umask(((~my_umask) & 0666));
  my_decimal_set_zero(&decimal_zero); // set decimal_zero constant;
  tzset();			// Set tzname

  max_system_variables.pseudo_thread_id= (ulong)~0;
  server_start_time= flush_status_time= my_time(0);

  rpl_filter= new Rpl_filter;
  binlog_filter= new Rpl_filter;
  if (!rpl_filter || !binlog_filter)
  {
    sql_perror("Could not allocate replication and binlog filters");
    return 1;
  }

  if (init_thread_environment() ||
      mysql_init_variables())
    return 1;

#ifdef HAVE_TZNAME
  {
    struct tm tm_tmp;
    localtime_r(&server_start_time,&tm_tmp);
    strmake(system_time_zone, tzname[tm_tmp.tm_isdst != 0 ? 1 : 0],
            sizeof(system_time_zone)-1);

 }
#endif
  /*
    We set SYSTEM time zone as reasonable default and
    also for failure of my_tz_init() and bootstrap mode.
    If user explicitly set time zone with --default-time-zone
    option we will change this value in my_tz_init().
  */
  global_system_variables.time_zone= my_tz_SYSTEM;

  /*
    Init mutexes for the global MYSQL_BIN_LOG objects.
    As safe_mutex depends on what MY_INIT() does, we can't init the mutexes of
    global MYSQL_BIN_LOGs in their constructors, because then they would be
    inited before MY_INIT(). So we do it here.
  */
  mysql_bin_log.init_pthread_objects();

  /* TODO: remove this when my_time_t is 64 bit compatible */
  if (!IS_TIME_T_VALID_FOR_TIMESTAMP(server_start_time))
  {
    sql_print_error("This MySQL server doesn't support dates later then 2038");
    return 1;
  }

  if (gethostname(glob_hostname,sizeof(glob_hostname)) < 0)
  {
    strmake(glob_hostname, STRING_WITH_LEN("localhost"));
    sql_print_warning("gethostname failed, using '%s' as hostname",
                      glob_hostname);
    strmake(default_logfile_name, STRING_WITH_LEN("mysql"));
  }
  else
    strmake(default_logfile_name, glob_hostname, 
	    sizeof(default_logfile_name)-5);

  strmake(pidfile_name, default_logfile_name, sizeof(pidfile_name)-5);
  strmov(fn_ext(pidfile_name),".pid");		// Add proper extension

  /*
    The default-storage-engine entry in my_long_options should have a
    non-null default value. It was earlier intialized as
    (longlong)"MyISAM" in my_long_options but this triggered a
    compiler error in the Sun Studio 12 compiler. As a work-around we
    set the def_value member to 0 in my_long_options and initialize it
    to the correct value here.

    From MySQL 5.5 onwards, the default storage engine is InnoDB
    (except in the embedded server, where the default continues to
    be MyISAM)
  */
#ifdef EMBEDDED_LIBRARY
  default_storage_engine= const_cast<char *>("MyISAM");
#else
  default_storage_engine= const_cast<char *>("InnoDB");
#endif

  /*
    Add server status variables to the dynamic list of
    status variables that is shown by SHOW STATUS.
    Later, in plugin_init, and mysql_install_plugin
    new entries could be added to that list.
  */
  if (add_status_vars(status_vars))
    return 1; // an error was already reported

#ifndef DBUG_OFF
  /*
    We have few debug-only commands in com_status_vars, only visible in debug
    builds. for simplicity we enable the assert only in debug builds

    There are 8 Com_ variables which don't have corresponding SQLCOM_ values:
    (TODO strictly speaking they shouldn't be here, should not have Com_ prefix
    that is. Perhaps Stmt_ ? Comstmt_ ? Prepstmt_ ?)

      Com_admin_commands       => com_other
      Com_stmt_close           => com_stmt_close
      Com_stmt_execute         => com_stmt_execute
      Com_stmt_fetch           => com_stmt_fetch
      Com_stmt_prepare         => com_stmt_prepare
      Com_stmt_reprepare       => com_stmt_reprepare
      Com_stmt_reset           => com_stmt_reset
      Com_stmt_send_long_data  => com_stmt_send_long_data

    With this correction the number of Com_ variables (number of elements in
    the array, excluding the last element - terminator) must match the number
    of SQLCOM_ constants.
  */
  compile_time_assert(sizeof(com_status_vars)/sizeof(com_status_vars[0]) - 1 ==
                     SQLCOM_END + 8);
#endif

  if (get_options(&remaining_argc, &remaining_argv))
    return 1;
  set_server_version();

#ifndef EMBEDDED_LIBRARY
  if (opt_help && !opt_verbose)
    unireg_abort(0);
#endif /*!EMBEDDED_LIBRARY*/

  DBUG_PRINT("info",("%s  Ver %s for %s on %s\n",my_progname,
		     server_version, SYSTEM_TYPE,MACHINE_TYPE));

#ifdef HAVE_LARGE_PAGES
  /* Initialize large page size */
  if (opt_large_pages && (opt_large_page_size= my_get_large_page_size()))
  {
      DBUG_PRINT("info", ("Large page set, large_page_size = %d",
                 opt_large_page_size));
      my_use_large_pages= 1;
      my_large_page_size= opt_large_page_size;
  }
  else
  {
    opt_large_pages= 0;
    /* 
       Either not configured to use large pages or Linux haven't
       been compiled with large page support
    */
  }
#endif /* HAVE_LARGE_PAGES */
#ifdef HAVE_SOLARIS_LARGE_PAGES
#define LARGE_PAGESIZE (4*1024*1024)  /* 4MB */
#define SUPER_LARGE_PAGESIZE (256*1024*1024)  /* 256MB */
  if (opt_large_pages)
  {
  /*
    tell the kernel that we want to use 4/256MB page for heap storage
    and also for the stack. We use 4 MByte as default and if the
    super-large-page is set we increase it to 256 MByte. 256 MByte
    is for server installations with GBytes of RAM memory where
    the MySQL Server will have page caches and other memory regions
    measured in a number of GBytes.
    We use as big pages as possible which isn't bigger than the above
    desired page sizes.
  */
   int nelem;
   size_t max_desired_page_size;
   if (opt_super_large_pages)
     max_desired_page_size= SUPER_LARGE_PAGESIZE;
   else
     max_desired_page_size= LARGE_PAGESIZE;
   nelem = getpagesizes(NULL, 0);
   if (nelem > 0)
   {
     size_t *pagesize = (size_t *) malloc(sizeof(size_t) * nelem);
     if (pagesize != NULL && getpagesizes(pagesize, nelem) > 0)
     {
       size_t max_page_size= 0;
       for (int i= 0; i < nelem; i++)
       {
         if (pagesize[i] > max_page_size &&
             pagesize[i] <= max_desired_page_size)
            max_page_size= pagesize[i];
       }
       free(pagesize);
       if (max_page_size > 0)
       {
         struct memcntl_mha mpss;

         mpss.mha_cmd= MHA_MAPSIZE_BSSBRK;
         mpss.mha_pagesize= max_page_size;
         mpss.mha_flags= 0;
         memcntl(NULL, 0, MC_HAT_ADVISE, (caddr_t)&mpss, 0, 0);
         mpss.mha_cmd= MHA_MAPSIZE_STACK;
         memcntl(NULL, 0, MC_HAT_ADVISE, (caddr_t)&mpss, 0, 0);
       }
     }
   }
  }
#endif /* HAVE_SOLARIS_LARGE_PAGES */

  /* connections and databases needs lots of files */
  {
    uint files, wanted_files, max_open_files;

    /* MyISAM requires two file handles per table. */
    wanted_files= 10+max_connections+table_cache_size*2;
    /*
      We are trying to allocate no less than max_connections*5 file
      handles (i.e. we are trying to set the limit so that they will
      be available).  In addition, we allocate no less than how much
      was already allocated.  However below we report a warning and
      recompute values only if we got less file handles than were
      explicitly requested.  No warning and re-computation occur if we
      can't get max_connections*5 but still got no less than was
      requested (value of wanted_files).
    */
    max_open_files= max(max(wanted_files, max_connections*5),
                        open_files_limit);
    files= my_set_max_open_files(max_open_files);

    if (files < wanted_files)
    {
      if (!open_files_limit)
      {
        /*
          If we have requested too much file handles than we bring
          max_connections in supported bounds.
        */
        max_connections= (ulong) min(files-10-TABLE_OPEN_CACHE_MIN*2,
                                     max_connections);
        /*
          Decrease table_cache_size according to max_connections, but
          not below TABLE_OPEN_CACHE_MIN.  Outer min() ensures that we
          never increase table_cache_size automatically (that could
          happen if max_connections is decreased above).
        */
        table_cache_size= (ulong) min(max((files-10-max_connections)/2,
                                          TABLE_OPEN_CACHE_MIN),
                                      table_cache_size);
	DBUG_PRINT("warning",
		   ("Changed limits: max_open_files: %u  max_connections: %ld  table_cache: %ld",
		    files, max_connections, table_cache_size));
	if (global_system_variables.log_warnings)
	  sql_print_warning("Changed limits: max_open_files: %u  max_connections: %ld  table_cache: %ld",
			files, max_connections, table_cache_size);
      }
      else if (global_system_variables.log_warnings)
	sql_print_warning("Could not increase number of max_open_files to more than %u (request: %u)", files, wanted_files);
    }
    open_files_limit= files;
  }
  unireg_init(opt_specialflag); /* Set up extern variabels */
  if (!(my_default_lc_messages=
        my_locale_by_name(lc_messages)))
  {
    sql_print_error("Unknown locale: '%s'", lc_messages);
    return 1;
  }
  global_system_variables.lc_messages= my_default_lc_messages;
  if (init_errmessage())	/* Read error messages from file */
    return 1;
  init_client_errs();
  mysql_client_plugin_init();
  lex_init();
  if (item_create_init())
    return 1;
  item_init();
<<<<<<< HEAD
  my_regex_init(&my_charset_latin1);
=======
  if (set_var_init())
    return 1;
#ifdef HAVE_REPLICATION
  if (init_replication_sys_vars())
    return 1;
#endif
  mysys_uses_curses=0;
#ifdef USE_REGEX
#ifndef EMBEDDED_LIBRARY
  my_regex_init(&my_charset_latin1, check_enough_stack_size);
#else
  my_regex_init(&my_charset_latin1, NULL);
#endif
#endif
>>>>>>> 6c777a62
  /*
    Process a comma-separated character set list and choose
    the first available character set. This is mostly for
    test purposes, to be able to start "mysqld" even if
    the requested character set is not available (see bug#18743).
  */
  for (;;)
  {
    char *next_character_set_name= strchr(default_character_set_name, ',');
    if (next_character_set_name)
      *next_character_set_name++= '\0';
    if (!(default_charset_info=
          get_charset_by_csname(default_character_set_name,
                                MY_CS_PRIMARY, MYF(MY_WME))))
    {
      if (next_character_set_name)
      {
        default_character_set_name= next_character_set_name;
        default_collation_name= 0;          // Ignore collation
      }
      else
        return 1;                           // Eof of the list
    }
    else
      break;
  }

  if (default_collation_name)
  {
    CHARSET_INFO *default_collation;
    default_collation= get_charset_by_name(default_collation_name, MYF(0));
    if (!default_collation)
    {
      sql_print_error(ER_DEFAULT(ER_UNKNOWN_COLLATION), default_collation_name);
      return 1;
    }
    if (!my_charset_same(default_charset_info, default_collation))
    {
      sql_print_error(ER_DEFAULT(ER_COLLATION_CHARSET_MISMATCH),
		      default_collation_name,
		      default_charset_info->csname);
      return 1;
    }
    default_charset_info= default_collation;
  }
  /* Set collactions that depends on the default collation */
  global_system_variables.collation_server=	 default_charset_info;
  global_system_variables.collation_database=	 default_charset_info;
  global_system_variables.collation_connection=  default_charset_info;
  global_system_variables.character_set_results= default_charset_info;
  global_system_variables.character_set_client=  default_charset_info;
  if (!(character_set_filesystem= 
        get_charset_by_csname(character_set_filesystem_name,
                              MY_CS_PRIMARY, MYF(MY_WME))))
    return 1;
  global_system_variables.character_set_filesystem= character_set_filesystem;

  if (!(my_default_lc_time_names=
        my_locale_by_name(lc_time_names_name)))
  {
    sql_print_error("Unknown locale: '%s'", lc_time_names_name);
    return 1;
  }
  global_system_variables.lc_time_names= my_default_lc_time_names;

  /* check log options and issue warnings if needed */
  if (opt_log && opt_logname && !(log_output_options & LOG_FILE) &&
      !(log_output_options & LOG_NONE))
    sql_print_warning("Although a path was specified for the "
                      "--log option, log tables are used. "
                      "To enable logging to files use the --log-output option.");

  if (opt_slow_log && opt_slow_logname && !(log_output_options & LOG_FILE)
      && !(log_output_options & LOG_NONE))
    sql_print_warning("Although a path was specified for the "
                      "--log-slow-queries option, log tables are used. "
                      "To enable logging to files use the --log-output=file option.");

#define FIX_LOG_VAR(VAR, ALT)                                   \
  if (!VAR || !*VAR)                                            \
  {                                                             \
    my_free(VAR); /* it could be an allocated empty string "" */ \
    VAR= my_strdup(ALT, MYF(0));                                \
  }

  FIX_LOG_VAR(opt_logname,
              make_default_log_name(buff, ".log"));
  FIX_LOG_VAR(opt_slow_logname,
              make_default_log_name(buff, "-slow.log"));

#if defined(ENABLED_DEBUG_SYNC)
  /* Initialize the debug sync facility. See debug_sync.cc. */
  if (debug_sync_init())
    return 1; /* purecov: tested */
#endif /* defined(ENABLED_DEBUG_SYNC) */

#if (ENABLE_TEMP_POOL)
  if (use_temp_pool && bitmap_init(&temp_pool,0,1024,1))
    return 1;
#else
  use_temp_pool= 0;
#endif

  if (my_dboptions_cache_init())
    return 1;

  /*
    Ensure that lower_case_table_names is set on system where we have case
    insensitive names.  If this is not done the users MyISAM tables will
    get corrupted if accesses with names of different case.
  */
  DBUG_PRINT("info", ("lower_case_table_names: %d", lower_case_table_names));
  lower_case_file_system= test_if_case_insensitive(mysql_real_data_home);
  if (!lower_case_table_names && lower_case_file_system == 1)
  {
    if (lower_case_table_names_used)
    {
      if (global_system_variables.log_warnings)
	sql_print_warning("\
You have forced lower_case_table_names to 0 through a command-line \
option, even though your file system '%s' is case insensitive.  This means \
that you can corrupt a MyISAM table by accessing it with different cases. \
You should consider changing lower_case_table_names to 1 or 2",
			mysql_real_data_home);
    }
    else
    {
      if (global_system_variables.log_warnings)
	sql_print_warning("Setting lower_case_table_names=2 because file system for %s is case insensitive", mysql_real_data_home);
      lower_case_table_names= 2;
    }
  }
  else if (lower_case_table_names == 2 &&
           !(lower_case_file_system=
             (test_if_case_insensitive(mysql_real_data_home) == 1)))
  {
    if (global_system_variables.log_warnings)
      sql_print_warning("lower_case_table_names was set to 2, even though your "
                        "the file system '%s' is case sensitive.  Now setting "
                        "lower_case_table_names to 0 to avoid future problems.",
			mysql_real_data_home);
    lower_case_table_names= 0;
  }
  else
  {
    lower_case_file_system=
      (test_if_case_insensitive(mysql_real_data_home) == 1);
  }

  /* Reset table_alias_charset, now that lower_case_table_names is set. */
  table_alias_charset= (lower_case_table_names ?
			files_charset_info :
			&my_charset_bin);

  return 0;
}


static int init_thread_environment()
{
  mysql_mutex_init(key_LOCK_thread_count, &LOCK_thread_count, MY_MUTEX_INIT_FAST);
  mysql_mutex_init(key_LOCK_status, &LOCK_status, MY_MUTEX_INIT_FAST);
  mysql_mutex_init(key_LOCK_delayed_insert,
                   &LOCK_delayed_insert, MY_MUTEX_INIT_FAST);
  mysql_mutex_init(key_LOCK_delayed_status,
                   &LOCK_delayed_status, MY_MUTEX_INIT_FAST);
  mysql_mutex_init(key_LOCK_delayed_create,
                   &LOCK_delayed_create, MY_MUTEX_INIT_SLOW);
  mysql_mutex_init(key_LOCK_manager,
                   &LOCK_manager, MY_MUTEX_INIT_FAST);
  mysql_mutex_init(key_LOCK_crypt, &LOCK_crypt, MY_MUTEX_INIT_FAST);
  mysql_mutex_init(key_LOCK_user_conn, &LOCK_user_conn, MY_MUTEX_INIT_FAST);
  mysql_mutex_init(key_LOCK_active_mi, &LOCK_active_mi, MY_MUTEX_INIT_FAST);
  mysql_mutex_init(key_LOCK_global_system_variables,
                   &LOCK_global_system_variables, MY_MUTEX_INIT_FAST);
  mysql_rwlock_init(key_rwlock_LOCK_system_variables_hash,
                    &LOCK_system_variables_hash);
  mysql_mutex_init(key_LOCK_prepared_stmt_count,
                   &LOCK_prepared_stmt_count, MY_MUTEX_INIT_FAST);
  mysql_mutex_init(key_LOCK_error_messages,
                   &LOCK_error_messages, MY_MUTEX_INIT_FAST);
  mysql_mutex_init(key_LOCK_uuid_generator,
                   &LOCK_uuid_generator, MY_MUTEX_INIT_FAST);
  mysql_mutex_init(key_LOCK_connection_count,
                   &LOCK_connection_count, MY_MUTEX_INIT_FAST);
#ifdef HAVE_OPENSSL
  mysql_mutex_init(key_LOCK_des_key_file,
                   &LOCK_des_key_file, MY_MUTEX_INIT_FAST);
#ifndef HAVE_YASSL
  openssl_stdlocks= (openssl_lock_t*) OPENSSL_malloc(CRYPTO_num_locks() *
                                                     sizeof(openssl_lock_t));
  for (int i= 0; i < CRYPTO_num_locks(); ++i)
    mysql_rwlock_init(key_rwlock_openssl, &openssl_stdlocks[i].lock);
  CRYPTO_set_dynlock_create_callback(openssl_dynlock_create);
  CRYPTO_set_dynlock_destroy_callback(openssl_dynlock_destroy);
  CRYPTO_set_dynlock_lock_callback(openssl_lock);
  CRYPTO_set_locking_callback(openssl_lock_function);
  CRYPTO_set_id_callback(openssl_id_function);
#endif
#endif
  mysql_rwlock_init(key_rwlock_LOCK_sys_init_connect, &LOCK_sys_init_connect);
  mysql_rwlock_init(key_rwlock_LOCK_sys_init_slave, &LOCK_sys_init_slave);
  mysql_rwlock_init(key_rwlock_LOCK_grant, &LOCK_grant);
  mysql_cond_init(key_COND_thread_count, &COND_thread_count, NULL);
  mysql_cond_init(key_COND_thread_cache, &COND_thread_cache, NULL);
  mysql_cond_init(key_COND_flush_thread_cache, &COND_flush_thread_cache, NULL);
  mysql_cond_init(key_COND_manager, &COND_manager, NULL);
#ifdef HAVE_REPLICATION
  mysql_mutex_init(key_LOCK_rpl_status, &LOCK_rpl_status, MY_MUTEX_INIT_FAST);
  mysql_cond_init(key_COND_rpl_status, &COND_rpl_status, NULL);
#endif
  mysql_mutex_init(key_LOCK_server_started,
                   &LOCK_server_started, MY_MUTEX_INIT_FAST);
  mysql_cond_init(key_COND_server_started, &COND_server_started, NULL);
  sp_cache_init();
#ifdef HAVE_EVENT_SCHEDULER
  Events::init_mutexes();
#endif
  /* Parameter for threads created for connections */
  (void) pthread_attr_init(&connection_attrib);
  (void) pthread_attr_setdetachstate(&connection_attrib,
				     PTHREAD_CREATE_DETACHED);
  pthread_attr_setscope(&connection_attrib, PTHREAD_SCOPE_SYSTEM);

  if (pthread_key_create(&THR_THD,NULL) ||
      pthread_key_create(&THR_MALLOC,NULL))
  {
    sql_print_error("Can't create thread-keys");
    return 1;
  }
  return 0;
}


#if defined(HAVE_OPENSSL) && !defined(HAVE_YASSL)
static unsigned long openssl_id_function()
{ 
  return (unsigned long) pthread_self();
} 


static openssl_lock_t *openssl_dynlock_create(const char *file, int line)
{ 
  openssl_lock_t *lock= new openssl_lock_t;
  mysql_rwlock_init(key_rwlock_openssl, &lock->lock);
  return lock;
}


static void openssl_dynlock_destroy(openssl_lock_t *lock, const char *file, 
				    int line)
{
  mysql_rwlock_destroy(&lock->lock);
  delete lock;
}


static void openssl_lock_function(int mode, int n, const char *file, int line)
{
  if (n < 0 || n > CRYPTO_num_locks())
  {
    /* Lock number out of bounds. */
    sql_print_error("Fatal: OpenSSL interface problem (n = %d)", n);
    abort();
  }
  openssl_lock(mode, &openssl_stdlocks[n], file, line);
}


static void openssl_lock(int mode, openssl_lock_t *lock, const char *file, 
			 int line)
{
  int err;
  char const *what;

  switch (mode) {
  case CRYPTO_LOCK|CRYPTO_READ:
    what = "read lock";
    err= mysql_rwlock_rdlock(&lock->lock);
    break;
  case CRYPTO_LOCK|CRYPTO_WRITE:
    what = "write lock";
    err= mysql_rwlock_wrlock(&lock->lock);
    break;
  case CRYPTO_UNLOCK|CRYPTO_READ:
  case CRYPTO_UNLOCK|CRYPTO_WRITE:
    what = "unlock";
    err= mysql_rwlock_unlock(&lock->lock);
    break;
  default:
    /* Unknown locking mode. */
    sql_print_error("Fatal: OpenSSL interface problem (mode=0x%x)", mode);
    abort();
  }
  if (err) 
  {
    sql_print_error("Fatal: can't %s OpenSSL lock", what);
    abort();
  }
}
#endif /* HAVE_OPENSSL */


static void init_ssl()
{
#ifdef HAVE_OPENSSL
#ifndef EMBEDDED_LIBRARY
  if (opt_use_ssl)
  {
    enum enum_ssl_init_error error= SSL_INITERR_NOERROR;

    /* having ssl_acceptor_fd != 0 signals the use of SSL */
    ssl_acceptor_fd= new_VioSSLAcceptorFd(opt_ssl_key, opt_ssl_cert,
					  opt_ssl_ca, opt_ssl_capath,
					  opt_ssl_cipher, &error);
    DBUG_PRINT("info",("ssl_acceptor_fd: 0x%lx", (long) ssl_acceptor_fd));
    if (!ssl_acceptor_fd)
    {
      sql_print_warning("Failed to setup SSL");
      sql_print_warning("SSL error: %s", sslGetErrString(error));
      opt_use_ssl = 0;
      have_ssl= SHOW_OPTION_DISABLED;
    }
  }
  else
  {
    have_ssl= SHOW_OPTION_DISABLED;
  }
#else
  have_ssl= SHOW_OPTION_DISABLED;
#endif /* ! EMBEDDED_LIBRARY */
  if (des_key_file)
    load_des_key_file(des_key_file);
#endif /* HAVE_OPENSSL */
}


static void end_ssl()
{
#ifdef HAVE_OPENSSL
#ifndef EMBEDDED_LIBRARY
  if (ssl_acceptor_fd)
  {
    free_vio_ssl_acceptor_fd(ssl_acceptor_fd);
    ssl_acceptor_fd= 0;
  }
#endif /* ! EMBEDDED_LIBRARY */
#endif /* HAVE_OPENSSL */
}


static int init_server_components()
{
  DBUG_ENTER("init_server_components");
  /*
    We need to call each of these following functions to ensure that
    all things are initialized so that unireg_abort() doesn't fail
  */
  mdl_init();
  if (table_def_init() | hostname_cache_init())
    unireg_abort(1);

  query_cache_set_min_res_unit(query_cache_min_res_unit);
  query_cache_init();
  query_cache_resize(query_cache_size);
  randominit(&sql_rand,(ulong) server_start_time,(ulong) server_start_time/2);
  setup_fpu();
  init_thr_lock();
#ifdef HAVE_REPLICATION
  init_slave_list();
#endif

  /* Setup logs */

  /*
    Enable old-fashioned error log, except when the user has requested
    help information. Since the implementation of plugin server
    variables the help output is now written much later.
  */
  if (opt_error_log && !opt_help)
  {
    if (!log_error_file_ptr[0])
      fn_format(log_error_file, pidfile_name, mysql_data_home, ".err",
                MY_REPLACE_EXT); /* replace '.<domain>' by '.err', bug#4997 */
    else
      fn_format(log_error_file, log_error_file_ptr, mysql_data_home, ".err",
                MY_UNPACK_FILENAME | MY_SAFE_PATH);
    /*
      _ptr may have been set to my_disabled_option or "" if no argument was
      passed, but we need to show the real name in SHOW VARIABLES:
    */
    log_error_file_ptr= log_error_file;
    if (!log_error_file[0])
      opt_error_log= 0;                         // Too long file name
    else
    {
      my_bool res;
#ifndef EMBEDDED_LIBRARY
      res= reopen_fstreams(log_error_file, stdout, stderr);
#else
      res= reopen_fstreams(log_error_file, NULL, stderr);
#endif

      if (!res)
        setbuf(stderr, NULL);
    }
  }

  proc_info_hook= set_thd_proc_info;

#ifdef WITH_PERFSCHEMA_STORAGE_ENGINE
  /*
    Parsing the performance schema command line option may have reported
    warnings/information messages.
    Now that the logger is finally available, and redirected
    to the proper file when the --log--error option is used,
    print the buffered messages to the log.
  */
  buffered_logs.print();
  buffered_logs.cleanup();
#endif /* WITH_PERFSCHEMA_STORAGE_ENGINE */

  if (xid_cache_init())
  {
    sql_print_error("Out of memory");
    unireg_abort(1);
  }

  /*
    initialize delegates for extension observers, errors have already
    been reported in the function
  */
  if (delegates_init())
    unireg_abort(1);

  /* need to configure logging before initializing storage engines */
  if (opt_log_slave_updates && !opt_bin_log)
  {
    sql_print_warning("You need to use --log-bin to make "
                    "--log-slave-updates work.");
  }
  if (!opt_bin_log && binlog_format_used)
    sql_print_warning("You need to use --log-bin to make "
                      "--binlog-format work.");

  /* Check that we have not let the format to unspecified at this point */
  DBUG_ASSERT((uint)global_system_variables.binlog_format <=
              array_elements(binlog_format_names)-1);

#ifdef HAVE_REPLICATION
  if (opt_log_slave_updates && replicate_same_server_id)
  {
    if (opt_bin_log)
    {
      sql_print_error("using --replicate-same-server-id in conjunction with \
--log-slave-updates is impossible, it would lead to infinite loops in this \
server.");
      unireg_abort(1);
    }
    else
      sql_print_warning("using --replicate-same-server-id in conjunction with \
--log-slave-updates would lead to infinite loops in this server. However this \
will be ignored as the --log-bin option is not defined.");
  }
#endif

  if (opt_bin_log)
  {
    /* Reports an error and aborts, if the --log-bin's path 
       is a directory.*/
    if (opt_bin_logname && 
        opt_bin_logname[strlen(opt_bin_logname) - 1] == FN_LIBCHAR)
    {
      sql_print_error("Path '%s' is a directory name, please specify \
a file name for --log-bin option", opt_bin_logname);
      unireg_abort(1);
    }

    /* Reports an error and aborts, if the --log-bin-index's path 
       is a directory.*/
    if (opt_binlog_index_name && 
        opt_binlog_index_name[strlen(opt_binlog_index_name) - 1] 
        == FN_LIBCHAR)
    {
      sql_print_error("Path '%s' is a directory name, please specify \
a file name for --log-bin-index option", opt_binlog_index_name);
      unireg_abort(1);
    }

    char buf[FN_REFLEN];
    const char *ln;
    ln= mysql_bin_log.generate_name(opt_bin_logname, "-bin", 1, buf);
    if (!opt_bin_logname && !opt_binlog_index_name)
    {
      /*
        User didn't give us info to name the binlog index file.
        Picking `hostname`-bin.index like did in 4.x, causes replication to
        fail if the hostname is changed later. So, we would like to instead
        require a name. But as we don't want to break many existing setups, we
        only give warning, not error.
      */
      sql_print_warning("No argument was provided to --log-bin, and "
                        "--log-bin-index was not used; so replication "
                        "may break when this MySQL server acts as a "
                        "master and has his hostname changed!! Please "
                        "use '--log-bin=%s' to avoid this problem.", ln);
    }
    if (ln == buf)
    {
      my_free(opt_bin_logname);
      opt_bin_logname=my_strdup(buf, MYF(0));
    }
    if (mysql_bin_log.open_index_file(opt_binlog_index_name, ln, TRUE))
    {
      unireg_abort(1);
    }
  }

  /* call ha_init_key_cache() on all key caches to init them */
  process_key_caches(&ha_init_key_cache);

  /* Allow storage engine to give real error messages */
  if (ha_init_errors())
    DBUG_RETURN(1);

  if (plugin_init(&remaining_argc, remaining_argv,
                  (opt_noacl ? PLUGIN_INIT_SKIP_PLUGIN_TABLE : 0) |
                  (opt_help ? PLUGIN_INIT_SKIP_INITIALIZATION : 0)))
  {
    sql_print_error("Failed to initialize plugins.");
    unireg_abort(1);
  }
  plugins_are_initialized= TRUE;  /* Don't separate from init function */

  have_csv= plugin_status(STRING_WITH_LEN("csv"),
                          MYSQL_STORAGE_ENGINE_PLUGIN);
  have_ndbcluster= plugin_status(STRING_WITH_LEN("ndbcluster"),
                                 MYSQL_STORAGE_ENGINE_PLUGIN);
  have_partitioning= plugin_status(STRING_WITH_LEN("partition"),
                                   MYSQL_STORAGE_ENGINE_PLUGIN);

  /* we do want to exit if there are any other unknown options */
  if (remaining_argc > 1)
  {
    int ho_error;
    struct my_option no_opts[]=
    {
      {0, 0, 0, 0, 0, 0, GET_NO_ARG, NO_ARG, 0, 0, 0, 0, 0, 0}
    };
    /*
      We need to eat any 'loose' arguments first before we conclude
      that there are unprocessed options.
    */
    my_getopt_skip_unknown= 0;

    if ((ho_error= handle_options(&remaining_argc, &remaining_argv, no_opts,
                                  mysqld_get_one_option)))
      unireg_abort(ho_error);
    /* Add back the program name handle_options removes */
    remaining_argc++;
    remaining_argv--;
    my_getopt_skip_unknown= TRUE;

    if (remaining_argc > 1)
    {
      fprintf(stderr, "%s: Too many arguments (first extra is '%s').\n"
              "Use --verbose --help to get a list of available options\n",
              my_progname, remaining_argv[1]);
      unireg_abort(1);
    }
  }

  if (opt_help)
    unireg_abort(0);

  /* if the errmsg.sys is not loaded, terminate to maintain behaviour */
  if (!DEFAULT_ERRMSGS[0][0])
    unireg_abort(1);  

  /* We have to initialize the storage engines before CSV logging */
  if (ha_init())
  {
    sql_print_error("Can't init databases");
    unireg_abort(1);
  }

#ifdef WITH_CSV_STORAGE_ENGINE
  if (opt_bootstrap)
    log_output_options= LOG_FILE;
  else
    logger.init_log_tables();

  if (log_output_options & LOG_NONE)
  {
    /*
      Issue a warining if there were specified additional options to the
      log-output along with NONE. Probably this wasn't what user wanted.
    */
    if ((log_output_options & LOG_NONE) && (log_output_options & ~LOG_NONE))
      sql_print_warning("There were other values specified to "
                        "log-output besides NONE. Disabling slow "
                        "and general logs anyway.");
    logger.set_handlers(LOG_FILE, LOG_NONE, LOG_NONE);
  }
  else
  {
    /* fall back to the log files if tables are not present */
    LEX_STRING csv_name={C_STRING_WITH_LEN("csv")};
    if (!plugin_is_ready(&csv_name, MYSQL_STORAGE_ENGINE_PLUGIN))
    {
      /* purecov: begin inspected */
      sql_print_error("CSV engine is not present, falling back to the "
                      "log files");
      log_output_options= (log_output_options & ~LOG_TABLE) | LOG_FILE;
      /* purecov: end */
    }

    logger.set_handlers(LOG_FILE, opt_slow_log ? log_output_options:LOG_NONE,
                        opt_log ? log_output_options:LOG_NONE);
  }
#else
  logger.set_handlers(LOG_FILE, opt_slow_log ? LOG_FILE:LOG_NONE,
                      opt_log ? LOG_FILE:LOG_NONE);
#endif

  /*
    Set the default storage engine
  */
  LEX_STRING name= { default_storage_engine, strlen(default_storage_engine) };
  plugin_ref plugin;
  handlerton *hton;
  if ((plugin= ha_resolve_by_name(0, &name)))
    hton= plugin_data(plugin, handlerton*);
  else
  {
    sql_print_error("Unknown/unsupported storage engine: %s",
                    default_storage_engine);
    unireg_abort(1);
  }
  if (!ha_storage_engine_is_enabled(hton))
  {
    if (!opt_bootstrap)
    {
      sql_print_error("Default storage engine (%s) is not available",
                      default_storage_engine);
      unireg_abort(1);
    }
    DBUG_ASSERT(global_system_variables.table_plugin);
  }
  else
  {
    /*
      Need to unlock as global_system_variables.table_plugin
      was acquired during plugin_init()
    */
    plugin_unlock(0, global_system_variables.table_plugin);
    global_system_variables.table_plugin= plugin;
  }

  tc_log= (total_ha_2pc > 1 ? (opt_bin_log  ?
                               (TC_LOG *) &mysql_bin_log :
                               (TC_LOG *) &tc_log_mmap) :
           (TC_LOG *) &tc_log_dummy);

  if (tc_log->open(opt_bin_log ? opt_bin_logname : opt_tc_log_file))
  {
    sql_print_error("Can't init tc log");
    unireg_abort(1);
  }

  if (ha_recover(0))
  {
    unireg_abort(1);
  }

  if (opt_bin_log && mysql_bin_log.open(opt_bin_logname, LOG_BIN, 0,
                                        WRITE_CACHE, 0, max_binlog_size, 0, TRUE))
    unireg_abort(1);

#ifdef HAVE_REPLICATION
  if (opt_bin_log && expire_logs_days)
  {
    time_t purge_time= server_start_time - expire_logs_days*24*60*60;
    if (purge_time >= 0)
      mysql_bin_log.purge_logs_before_date(purge_time);
  }
#endif

  if (opt_myisam_log)
    (void) mi_log(1);

#if defined(HAVE_MLOCKALL) && defined(MCL_CURRENT) && !defined(EMBEDDED_LIBRARY)
  if (locked_in_memory && !getuid())
  {
    if (setreuid((uid_t)-1, 0) == -1)
    {                        // this should never happen
      sql_perror("setreuid");
      unireg_abort(1);
    }
    if (mlockall(MCL_CURRENT))
    {
      if (global_system_variables.log_warnings)
	sql_print_warning("Failed to lock memory. Errno: %d\n",errno);
      locked_in_memory= 0;
    }
    if (user_info)
      set_user(mysqld_user, user_info);
  }
  else
#endif
    locked_in_memory=0;

  ft_init_stopwords();

  init_max_user_conn();
  init_update_queries();
  DBUG_RETURN(0);
}


#ifndef EMBEDDED_LIBRARY

static void create_shutdown_thread()
{
#ifdef __WIN__
  hEventShutdown=CreateEvent(0, FALSE, FALSE, shutdown_event_name);
  pthread_t hThread;
  if (mysql_thread_create(key_thread_handle_shutdown,
                          &hThread, &connection_attrib, handle_shutdown, 0))
    sql_print_warning("Can't create thread to handle shutdown requests");

  // On "Stop Service" we have to do regular shutdown
  Service.SetShutdownEvent(hEventShutdown);
#endif /* __WIN__ */
}

#endif /* EMBEDDED_LIBRARY */


#if (defined(_WIN32) || defined(HAVE_SMEM)) && !defined(EMBEDDED_LIBRARY)
static void handle_connections_methods()
{
  pthread_t hThread;
  DBUG_ENTER("handle_connections_methods");
  if (hPipe == INVALID_HANDLE_VALUE &&
      (!have_tcpip || opt_disable_networking) &&
      !opt_enable_shared_memory)
  {
    sql_print_error("TCP/IP, --shared-memory, or --named-pipe should be configured on NT OS");
    unireg_abort(1);				// Will not return
  }

  mysql_mutex_lock(&LOCK_thread_count);
  mysql_cond_init(key_COND_handler_count, &COND_handler_count, NULL);
  handler_count=0;
  if (hPipe != INVALID_HANDLE_VALUE)
  {
    handler_count++;
    if (mysql_thread_create(key_thread_handle_con_namedpipes,
                            &hThread, &connection_attrib,
                            handle_connections_namedpipes, 0))
    {
      sql_print_warning("Can't create thread to handle named pipes");
      handler_count--;
    }
  }
  if (have_tcpip && !opt_disable_networking)
  {
    handler_count++;
    if (mysql_thread_create(key_thread_handle_con_sockets,
                            &hThread, &connection_attrib,
                            handle_connections_sockets_thread, 0))
    {
      sql_print_warning("Can't create thread to handle TCP/IP");
      handler_count--;
    }
  }
#ifdef HAVE_SMEM
  if (opt_enable_shared_memory)
  {
    handler_count++;
    if (mysql_thread_create(key_thread_handle_con_sharedmem,
                            &hThread, &connection_attrib,
                            handle_connections_shared_memory, 0))
    {
      sql_print_warning("Can't create thread to handle shared memory");
      handler_count--;
    }
  }
#endif 

  while (handler_count > 0)
    mysql_cond_wait(&COND_handler_count, &LOCK_thread_count);
  mysql_mutex_unlock(&LOCK_thread_count);
  DBUG_VOID_RETURN;
}

void decrement_handler_count()
{
  mysql_mutex_lock(&LOCK_thread_count);
  handler_count--;
  mysql_cond_signal(&COND_handler_count);
  mysql_mutex_unlock(&LOCK_thread_count);
  my_thread_end();
}
#else
#define decrement_handler_count()
#endif /* defined(_WIN32) || defined(HAVE_SMEM) */


#ifndef EMBEDDED_LIBRARY
#ifndef DBUG_OFF
/*
  Debugging helper function to keep the locale database
  (see sql_locale.cc) and max_month_name_length and
  max_day_name_length variable values in consistent state.
*/
static void test_lc_time_sz()
{
  DBUG_ENTER("test_lc_time_sz");
  for (MY_LOCALE **loc= my_locales; *loc; loc++)
  {
    uint max_month_len= 0;
    uint max_day_len = 0;
    for (const char **month= (*loc)->month_names->type_names; *month; month++)
    {
      set_if_bigger(max_month_len,
                    my_numchars_mb(&my_charset_utf8_general_ci,
                                   *month, *month + strlen(*month)));
    }
    for (const char **day= (*loc)->day_names->type_names; *day; day++)
    {
      set_if_bigger(max_day_len,
                    my_numchars_mb(&my_charset_utf8_general_ci,
                                   *day, *day + strlen(*day)));
    }
    if ((*loc)->max_month_name_length != max_month_len ||
        (*loc)->max_day_name_length != max_day_len)
    {
      DBUG_PRINT("Wrong max day name(or month name) length for locale:",
                 ("%s", (*loc)->name));
      DBUG_ASSERT(0);
    }
  }
  DBUG_VOID_RETURN;
}
#endif//DBUG_OFF

#ifdef __WIN__
int win_main(int argc, char **argv)
#else
int mysqld_main(int argc, char **argv)
#endif
{
  /*
    Perform basic thread library and malloc initialization,
    to be able to read defaults files and parse options.
  */
  my_progname= argv[0];
  if (my_basic_init())
  {
    fprintf(stderr, "my_basic_init() failed.");
    return 1;
  }

  orig_argc= argc;
  orig_argv= argv;
  my_getopt_use_args_separator= TRUE;
  if (load_defaults(MYSQL_CONFIG_NAME, load_default_groups, &argc, &argv))
    return 1;
  my_getopt_use_args_separator= FALSE;
  defaults_argc= argc;
  defaults_argv= argv;
  remaining_argc= argc;
  remaining_argv= argv;

  /* Must be initialized early for comparison of options name */
  system_charset_info= &my_charset_utf8_general_ci;

  sys_var_init();

#ifdef WITH_PERFSCHEMA_STORAGE_ENGINE
  /*
    The performance schema needs to be initialized as early as possible,
    before to-be-instrumented objects of the server are initialized.
  */
  int ho_error;
  DYNAMIC_ARRAY all_early_options;

  my_getopt_register_get_addr(NULL);
  /* Skip unknown options so that they may be processed later */
  my_getopt_skip_unknown= TRUE;

  /* prepare all_early_options array */
  my_init_dynamic_array(&all_early_options, sizeof(my_option), 100, 25);
  sys_var_add_options(&all_early_options, sys_var::PARSE_EARLY);
  add_terminator(&all_early_options);

  /*
    Logs generated while parsing the command line
    options are buffered and printed later.
  */
  buffered_logs.init();
  my_getopt_error_reporter= buffered_option_error_reporter;

  ho_error= handle_options(&remaining_argc, &remaining_argv,
                           (my_option*)(all_early_options.buffer), NULL);
  delete_dynamic(&all_early_options);
  if (ho_error == 0)
  {
    /* Add back the program name handle_options removes */
    remaining_argc++;
    remaining_argv--;
    if (pfs_param.m_enabled)
    {
      PSI_hook= initialize_performance_schema(&pfs_param);
      if (PSI_hook == NULL)
      {
        pfs_param.m_enabled= false;
        buffered_logs.buffer(WARNING_LEVEL,
                             "Performance schema disabled (reason: init failed).");
      }
    }
  }
#else
  /*
    Other provider of the instrumentation interface should
    initialize PSI_hook here:
    - HAVE_PSI_INTERFACE is for the instrumentation interface
    - WITH_PERFSCHEMA_STORAGE_ENGINE is for one implementation
      of the interface,
    but there could be alternate implementations, which is why
    these two defines are kept separate.
  */
#endif /* WITH_PERFSCHEMA_STORAGE_ENGINE */

#ifdef HAVE_PSI_INTERFACE
  /*
    Obtain the current performance schema instrumentation interface,
    if available.
  */
  if (PSI_hook)
    PSI_server= (PSI*) PSI_hook->get_interface(PSI_CURRENT_VERSION);

  if (PSI_server)
  {
    /*
      Now that we have parsed the command line arguments, and have initialized
      the performance schema itself, the next step is to register all the
      server instruments.
    */
    init_server_psi_keys();
    /* Instrument the main thread */
    PSI_thread *psi= PSI_server->new_thread(key_thread_main, NULL, 0);
    if (psi)
      PSI_server->set_thread(psi);

    /*
      Now that some instrumentation is in place,
      recreate objects which were initialised early,
      so that they are instrumented as well.
    */
    my_thread_basic_global_reinit();
  }
#endif /* HAVE_PSI_INTERFACE */

  my_init();                                   // init my_sys library & pthreads
  init_error_log_mutex();

  /* Set signal used to kill MySQL */
#if defined(SIGUSR2)
  thr_kill_signal= thd_lib_detected == THD_LIB_LT ? SIGINT : SIGUSR2;
#else
  thr_kill_signal= SIGINT;
#endif

  /* Initialize audit interface globals. Audit plugins are inited later. */
  mysql_audit_initialize();

  /*
    Perform basic logger initialization logger. Should be called after
    MY_INIT, as it initializes mutexes. Log tables are inited later.
  */
  logger.init_base();

#ifdef WITH_PERFSCHEMA_STORAGE_ENGINE
  if (ho_error)
  {
    /*
      Parsing command line option failed,
      Since we don't have a workable remaining_argc/remaining_argv
      to continue the server initialization, this is as far as this
      code can go.
      This is the best effort to log meaningful messages:
      - messages will be printed to stderr, which is not redirected yet,
      - messages will be printed in the NT event log, for windows.
    */
    buffered_logs.print();
    buffered_logs.cleanup();
    /*
      Not enough initializations for unireg_abort()
      Using exit() for windows.
    */
    exit (ho_error);
  }
#endif /* WITH_PERFSCHEMA_STORAGE_ENGINE */

#ifdef _CUSTOMSTARTUPCONFIG_
  if (_cust_check_startup())
  {
    / * _cust_check_startup will report startup failure error * /
    exit(1);
  }
#endif

  if (init_common_variables())
    unireg_abort(1);				// Will do exit

  init_signals();
#if defined(__ia64__) || defined(__ia64)
  /*
    Peculiar things with ia64 platforms - it seems we only have half the
    stack size in reality, so we have to double it here
  */
  pthread_attr_setstacksize(&connection_attrib,my_thread_stack_size*2);
#else
  pthread_attr_setstacksize(&connection_attrib,my_thread_stack_size);
#endif
#ifdef HAVE_PTHREAD_ATTR_GETSTACKSIZE
  {
    /* Retrieve used stack size;  Needed for checking stack overflows */
    size_t stack_size= 0;
    pthread_attr_getstacksize(&connection_attrib, &stack_size);
#if defined(__ia64__) || defined(__ia64)
    stack_size/= 2;
#endif
    /* We must check if stack_size = 0 as Solaris 2.9 can return 0 here */
    if (stack_size && stack_size < my_thread_stack_size)
    {
      if (global_system_variables.log_warnings)
	sql_print_warning("Asked for %lu thread stack, but got %ld",
			  my_thread_stack_size, (long) stack_size);
#if defined(__ia64__) || defined(__ia64)
      my_thread_stack_size= stack_size*2;
#else
      my_thread_stack_size= stack_size;
#endif
    }
  }
#endif

  (void) thr_setconcurrency(concurrency);	// 10 by default

  select_thread=pthread_self();
  select_thread_in_use=1;

#ifdef HAVE_LIBWRAP
  libwrapName= my_progname+dirname_length(my_progname);
  openlog(libwrapName, LOG_PID, LOG_AUTH);
#endif

#ifndef DBUG_OFF
  test_lc_time_sz();
#endif

  /*
    We have enough space for fiddling with the argv, continue
  */
  check_data_home(mysql_real_data_home);
  if (my_setwd(mysql_real_data_home,MYF(MY_WME)) && !opt_help)
    unireg_abort(1);				/* purecov: inspected */

  if ((user_info= check_user(mysqld_user)))
  {
#if defined(HAVE_MLOCKALL) && defined(MCL_CURRENT)
    if (locked_in_memory) // getuid() == 0 here
      set_effective_user(user_info);
    else
#endif
      set_user(mysqld_user, user_info);
  }

  if (opt_bin_log && !server_id)
  {
    server_id= 1;
#ifdef EXTRA_DEBUG
    sql_print_warning("You have enabled the binary log, but you haven't set "
                      "server-id to a non-zero value: we force server id to 1; "
                      "updates will be logged to the binary log, but "
                      "connections from slaves will not be accepted.");
#endif
  }

  if (init_server_components())
    unireg_abort(1);

  init_ssl();
  network_init();

#ifdef __WIN__
  if (!opt_console)
  {
    if (reopen_fstreams(log_error_file, stdout, stderr))
      unireg_abort(1);
    setbuf(stderr, NULL);
    FreeConsole();				// Remove window
  }
#endif

  /*
   Initialize my_str_malloc() and my_str_free()
  */
  my_str_malloc= &my_str_malloc_mysqld;
  my_str_free= &my_str_free_mysqld;

  /*
    init signals & alarm
    After this we can't quit by a simple unireg_abort
  */
  error_handler_hook= my_message_sql;
  start_signal_handler();				// Creates pidfile

  if (mysql_rm_tmp_tables() || acl_init(opt_noacl) ||
      my_tz_init((THD *)0, default_tz_name, opt_bootstrap))
  {
    abort_loop=1;
    select_thread_in_use=0;

    (void) pthread_kill(signal_thread, MYSQL_KILL_SIGNAL);


    if (!opt_bootstrap)
      mysql_file_delete(key_file_pid, pidfile_name, MYF(MY_WME)); // Not needed anymore

    if (unix_sock != INVALID_SOCKET)
      unlink(mysqld_unix_port);
    exit(1);
  }

  if (!opt_noacl)
    (void) grant_init();

  if (!opt_bootstrap)
    servers_init(0);

  if (!opt_noacl)
  {
#ifdef HAVE_DLOPEN
    udf_init();
#endif
  }

  init_status_vars();
  if (opt_bootstrap) /* If running with bootstrap, do not start replication. */
    opt_skip_slave_start= 1;

  binlog_unsafe_map_init();
  /*
    init_slave() must be called after the thread keys are created.
    Some parts of the code (e.g. SHOW STATUS LIKE 'slave_running' and other
    places) assume that active_mi != 0, so let's fail if it's 0 (out of
    memory); a message has already been printed.
  */
  if (init_slave() && !active_mi)
  {
    unireg_abort(1);
  }

#ifdef WITH_PERFSCHEMA_STORAGE_ENGINE
  initialize_performance_schema_acl(opt_bootstrap);
  /*
    Do not check the structure of the performance schema tables
    during bootstrap:
    - the tables are not supposed to exist yet, bootstrap will create them
    - a check would print spurious error messages
  */
  if (! opt_bootstrap)
    check_performance_schema();
#endif

  initialize_information_schema_acl();

  execute_ddl_log_recovery();

  if (Events::init(opt_noacl || opt_bootstrap))
    unireg_abort(1);

  if (opt_bootstrap)
  {
    select_thread_in_use= 0;                    // Allow 'kill' to work
    bootstrap(mysql_stdin);
    unireg_abort(bootstrap_error ? 1 : 0);
  }
  if (opt_init_file && *opt_init_file)
  {
    if (read_init_file(opt_init_file))
      unireg_abort(1);
  }

  create_shutdown_thread();
  start_handle_manager();

  sql_print_information(ER_DEFAULT(ER_STARTUP),my_progname,server_version,
                        ((unix_sock == INVALID_SOCKET) ? (char*) ""
                                                       : mysqld_unix_port),
                         mysqld_port,
                         MYSQL_COMPILATION_COMMENT);
#if defined(_WIN32) && !defined(EMBEDDED_LIBRARY)
  Service.SetRunning();
#endif


  /* Signal threads waiting for server to be started */
  mysql_mutex_lock(&LOCK_server_started);
  mysqld_server_started= 1;
  mysql_cond_signal(&COND_server_started);
  mysql_mutex_unlock(&LOCK_server_started);

#if defined(_WIN32) || defined(HAVE_SMEM)
  handle_connections_methods();
#else
  handle_connections_sockets();
#endif /* _WIN32 || HAVE_SMEM */

  /* (void) pthread_attr_destroy(&connection_attrib); */
  
  DBUG_PRINT("quit",("Exiting main thread"));

#ifndef __WIN__
#ifdef EXTRA_DEBUG2
  sql_print_error("Before Lock_thread_count");
#endif
  mysql_mutex_lock(&LOCK_thread_count);
  DBUG_PRINT("quit", ("Got thread_count mutex"));
  select_thread_in_use=0;			// For close_connections
  mysql_mutex_unlock(&LOCK_thread_count);
  mysql_cond_broadcast(&COND_thread_count);
#ifdef EXTRA_DEBUG2
  sql_print_error("After lock_thread_count");
#endif
#endif /* __WIN__ */

#ifdef HAVE_PSI_INTERFACE
  /*
    Disable the main thread instrumentation,
    to avoid recording events during the shutdown.
  */
  if (PSI_server)
    PSI_server->delete_current_thread();
#endif

  /* Wait until cleanup is done */
  mysql_mutex_lock(&LOCK_thread_count);
  while (!ready_to_exit)
    mysql_cond_wait(&COND_thread_count, &LOCK_thread_count);
  mysql_mutex_unlock(&LOCK_thread_count);

#if defined(__WIN__) && !defined(EMBEDDED_LIBRARY)
  if (Service.IsNT() && start_mode)
    Service.Stop();
  else
  {
    Service.SetShutdownEvent(0);
    if (hEventShutdown)
      CloseHandle(hEventShutdown);
  }
#endif
  clean_up(1);
  mysqld_exit(0);
}

#endif /* !EMBEDDED_LIBRARY */


/****************************************************************************
  Main and thread entry function for Win32
  (all this is needed only to run mysqld as a service on WinNT)
****************************************************************************/

#if defined(__WIN__) && !defined(EMBEDDED_LIBRARY)
int mysql_service(void *p)
{
  if (use_opt_args)
    win_main(opt_argc, opt_argv);
  else
    win_main(Service.my_argc, Service.my_argv);
  return 0;
}


/* Quote string if it contains space, else copy */

static char *add_quoted_string(char *to, const char *from, char *to_end)
{
  uint length= (uint) (to_end-to);

  if (!strchr(from, ' '))
    return strmake(to, from, length-1);
  return strxnmov(to, length-1, "\"", from, "\"", NullS);
}


/**
  Handle basic handling of services, like installation and removal.

  @param argv	   	        Pointer to argument list
  @param servicename		Internal name of service
  @param displayname		Display name of service (in taskbar ?)
  @param file_path		Path to this program
  @param startup_option	Startup option to mysqld

  @retval
    0		option handled
  @retval
    1		Could not handle option
*/

static bool
default_service_handling(char **argv,
			 const char *servicename,
			 const char *displayname,
			 const char *file_path,
			 const char *extra_opt,
			 const char *account_name)
{
  char path_and_service[FN_REFLEN+FN_REFLEN+32], *pos, *end;
  const char *opt_delim;
  end= path_and_service + sizeof(path_and_service)-3;

  /* We have to quote filename if it contains spaces */
  pos= add_quoted_string(path_and_service, file_path, end);
  if (*extra_opt)
  {
    /* 
     Add option after file_path. There will be zero or one extra option.  It's 
     assumed to be --defaults-file=file but isn't checked.  The variable (not
     the option name) should be quoted if it contains a string.  
    */
    *pos++= ' ';
    if (opt_delim= strchr(extra_opt, '='))
    {
      size_t length= ++opt_delim - extra_opt;
      pos= strnmov(pos, extra_opt, length);
    }
    else
      opt_delim= extra_opt;
    
    pos= add_quoted_string(pos, opt_delim, end);
  }
  /* We must have servicename last */
  *pos++= ' ';
  (void) add_quoted_string(pos, servicename, end);

  if (Service.got_service_option(argv, "install"))
  {
    Service.Install(1, servicename, displayname, path_and_service,
                    account_name);
    return 0;
  }
  if (Service.got_service_option(argv, "install-manual"))
  {
    Service.Install(0, servicename, displayname, path_and_service,
                    account_name);
    return 0;
  }
  if (Service.got_service_option(argv, "remove"))
  {
    Service.Remove(servicename);
    return 0;
  }
  return 1;
}


int mysqld_main(int argc, char **argv)
{
  /*
    When several instances are running on the same machine, we
    need to have an  unique  named  hEventShudown  through the
    application PID e.g.: MySQLShutdown1890; MySQLShutdown2342
  */
  int10_to_str((int) GetCurrentProcessId(),strmov(shutdown_event_name,
                                                  "MySQLShutdown"), 10);

  /* Must be initialized early for comparison of service name */
  system_charset_info= &my_charset_utf8_general_ci;

  if (Service.GetOS())	/* true NT family */
  {
    char file_path[FN_REFLEN];
    my_path(file_path, argv[0], "");		      /* Find name in path */
    fn_format(file_path,argv[0],file_path,"",
	      MY_REPLACE_DIR | MY_UNPACK_FILENAME | MY_RESOLVE_SYMLINKS);

    if (argc == 2)
    {
      if (!default_service_handling(argv, MYSQL_SERVICENAME, MYSQL_SERVICENAME,
				   file_path, "", NULL))
	return 0;
      if (Service.IsService(argv[1]))        /* Start an optional service */
      {
	/*
	  Only add the service name to the groups read from the config file
	  if it's not "MySQL". (The default service name should be 'mysqld'
	  but we started a bad tradition by calling it MySQL from the start
	  and we are now stuck with it.
	*/
	if (my_strcasecmp(system_charset_info, argv[1],"mysql"))
	  load_default_groups[load_default_groups_sz-2]= argv[1];
        start_mode= 1;
        Service.Init(argv[1], mysql_service);
        return 0;
      }
    }
    else if (argc == 3) /* install or remove any optional service */
    {
      if (!default_service_handling(argv, argv[2], argv[2], file_path, "",
                                    NULL))
	return 0;
      if (Service.IsService(argv[2]))
      {
	/*
	  mysqld was started as
	  mysqld --defaults-file=my_path\my.ini service-name
	*/
	use_opt_args=1;
	opt_argc= 2;				// Skip service-name
	opt_argv=argv;
	start_mode= 1;
	if (my_strcasecmp(system_charset_info, argv[2],"mysql"))
	  load_default_groups[load_default_groups_sz-2]= argv[2];
	Service.Init(argv[2], mysql_service);
	return 0;
      }
    }
    else if (argc == 4 || argc == 5)
    {
      /*
        This may seem strange, because we handle --local-service while
        preserving 4.1's behavior of allowing any one other argument that is
        passed to the service on startup. (The assumption is that this is
        --defaults-file=file, but that was not enforced in 4.1, so we don't
        enforce it here.)
      */
      const char *extra_opt= NullS;
      const char *account_name = NullS;
      int index;
      for (index = 3; index < argc; index++)
      {
        if (!strcmp(argv[index], "--local-service"))
          account_name= "NT AUTHORITY\\LocalService";
        else
          extra_opt= argv[index];
      }

      if (argc == 4 || account_name)
        if (!default_service_handling(argv, argv[2], argv[2], file_path,
                                      extra_opt, account_name))
          return 0;
    }
    else if (argc == 1 && Service.IsService(MYSQL_SERVICENAME))
    {
      /* start the default service */
      start_mode= 1;
      Service.Init(MYSQL_SERVICENAME, mysql_service);
      return 0;
    }
  }
  /* Start as standalone server */
  Service.my_argc=argc;
  Service.my_argv=argv;
  mysql_service(NULL);
  return 0;
}
#endif


/**
  Execute all commands from a file. Used by the mysql_install_db script to
  create MySQL privilege tables without having to start a full MySQL server.
*/

static void bootstrap(MYSQL_FILE *file)
{
  DBUG_ENTER("bootstrap");

  THD *thd= new THD;
  thd->bootstrap=1;
  my_net_init(&thd->net,(st_vio*) 0);
  thd->max_client_packet_length= thd->net.max_packet;
  thd->security_ctx->master_access= ~(ulong)0;
  thd->thread_id= thd->variables.pseudo_thread_id= thread_id++;
  thread_count++;
  in_bootstrap= TRUE;

  bootstrap_file=file;
#ifndef EMBEDDED_LIBRARY			// TODO:  Enable this
  if (mysql_thread_create(key_thread_bootstrap,
                          &thd->real_id, &connection_attrib, handle_bootstrap,
                          (void*) thd))
  {
    sql_print_warning("Can't create thread to handle bootstrap");
    bootstrap_error=-1;
    DBUG_VOID_RETURN;
  }
  /* Wait for thread to die */
  mysql_mutex_lock(&LOCK_thread_count);
  while (in_bootstrap)
  {
    mysql_cond_wait(&COND_thread_count, &LOCK_thread_count);
    DBUG_PRINT("quit",("One thread died (count=%u)",thread_count));
  }
  mysql_mutex_unlock(&LOCK_thread_count);
#else
  thd->mysql= 0;
  do_handle_bootstrap(thd);
#endif

  DBUG_VOID_RETURN;
}


static bool read_init_file(char *file_name)
{
  MYSQL_FILE *file;
  DBUG_ENTER("read_init_file");
  DBUG_PRINT("enter",("name: %s",file_name));
  if (!(file= mysql_file_fopen(key_file_init, file_name,
                               O_RDONLY, MYF(MY_WME))))
    DBUG_RETURN(TRUE);
  bootstrap(file);
  mysql_file_fclose(file, MYF(MY_WME));
  DBUG_RETURN(FALSE);
}


#ifndef EMBEDDED_LIBRARY

/*
   Simple scheduler that use the main thread to handle the request

   NOTES
     This is only used for debugging, when starting mysqld with
     --thread-handling=no-threads or --one-thread

     When we enter this function, LOCK_thread_count is hold!
*/

void handle_connection_in_main_thread(THD *thd)
{
  mysql_mutex_assert_owner(&LOCK_thread_count);
  thread_cache_size=0;			// Safety
  threads.append(thd);
  mysql_mutex_unlock(&LOCK_thread_count);
  thd->start_utime= my_micro_time();
  do_handle_one_connection(thd);
}


/*
  Scheduler that uses one thread per connection
*/

void create_thread_to_handle_connection(THD *thd)
{
  if (cached_thread_count > wake_thread)
  {
    /* Get thread from cache */
    thread_cache.append(thd);
    wake_thread++;
    mysql_cond_signal(&COND_thread_cache);
  }
  else
  {
    char error_message_buff[MYSQL_ERRMSG_SIZE];
    /* Create new thread to handle connection */
    int error;
    thread_created++;
    threads.append(thd);
    DBUG_PRINT("info",(("creating thread %lu"), thd->thread_id));
    thd->prior_thr_create_utime= thd->start_utime= my_micro_time();
    if ((error= mysql_thread_create(key_thread_one_connection,
                                    &thd->real_id, &connection_attrib,
                                    handle_one_connection,
                                    (void*) thd)))
    {
      /* purecov: begin inspected */
      DBUG_PRINT("error",
                 ("Can't create thread to handle request (error %d)",
                  error));
      thread_count--;
      thd->killed= THD::KILL_CONNECTION;			// Safety
      mysql_mutex_unlock(&LOCK_thread_count);

      mysql_mutex_lock(&LOCK_connection_count);
      --connection_count;
      mysql_mutex_unlock(&LOCK_connection_count);

      statistic_increment(aborted_connects,&LOCK_status);
      /* Can't use my_error() since store_globals has not been called. */
      my_snprintf(error_message_buff, sizeof(error_message_buff),
                  ER_THD(thd, ER_CANT_CREATE_THREAD), error);
      net_send_error(thd, ER_CANT_CREATE_THREAD, error_message_buff, NULL);
      close_connection(thd);
      mysql_mutex_lock(&LOCK_thread_count);
      delete thd;
      mysql_mutex_unlock(&LOCK_thread_count);
      return;
      /* purecov: end */
    }
  }
  mysql_mutex_unlock(&LOCK_thread_count);
  DBUG_PRINT("info",("Thread created"));
}


/**
  Create new thread to handle incoming connection.

    This function will create new thread to handle the incoming
    connection.  If there are idle cached threads one will be used.
    'thd' will be pushed into 'threads'.

    In single-threaded mode (\#define ONE_THREAD) connection will be
    handled inside this function.

  @param[in,out] thd    Thread handle of future thread.
*/

static void create_new_thread(THD *thd)
{
  DBUG_ENTER("create_new_thread");

  /*
    Don't allow too many connections. We roughly check here that we allow
    only (max_connections + 1) connections.
  */

  mysql_mutex_lock(&LOCK_connection_count);

  if (connection_count >= max_connections + 1 || abort_loop)
  {
    mysql_mutex_unlock(&LOCK_connection_count);

    DBUG_PRINT("error",("Too many connections"));
    close_connection(thd, ER_CON_COUNT_ERROR);
    delete thd;
    DBUG_VOID_RETURN;
  }

  ++connection_count;

  if (connection_count > max_used_connections)
    max_used_connections= connection_count;

  mysql_mutex_unlock(&LOCK_connection_count);

  /* Start a new thread to handle connection. */

  mysql_mutex_lock(&LOCK_thread_count);

  /*
    The initialization of thread_id is done in create_embedded_thd() for
    the embedded library.
    TODO: refactor this to avoid code duplication there
  */
  thd->thread_id= thd->variables.pseudo_thread_id= thread_id++;

  thread_count++;

  MYSQL_CALLBACK(thread_scheduler, add_connection, (thd));

  DBUG_VOID_RETURN;
}
#endif /* EMBEDDED_LIBRARY */


#ifdef SIGNALS_DONT_BREAK_READ
inline void kill_broken_server()
{
  /* hack to get around signals ignored in syscalls for problem OS's */
  if (unix_sock == INVALID_SOCKET ||
      (!opt_disable_networking && ip_sock == INVALID_SOCKET))
  {
    select_thread_in_use = 0;
    /* The following call will never return */
    kill_server((void*) MYSQL_KILL_SIGNAL);
  }
}
#define MAYBE_BROKEN_SYSCALL kill_broken_server();
#else
#define MAYBE_BROKEN_SYSCALL
#endif

	/* Handle new connections and spawn new process to handle them */

#ifndef EMBEDDED_LIBRARY

void handle_connections_sockets()
{
  my_socket UNINIT_VAR(sock), UNINIT_VAR(new_sock);
  uint error_count=0;
  THD *thd;
  struct sockaddr_storage cAddr;
  int ip_flags=0,socket_flags=0,flags=0,retval;
  st_vio *vio_tmp;
#ifdef HAVE_POLL
  int socket_count= 0;
  struct pollfd fds[2]; // for ip_sock and unix_sock
#else
  fd_set readFDs,clientFDs;
  uint max_used_connection= (uint) (max(ip_sock,unix_sock)+1);
#endif

  DBUG_ENTER("handle_connections_sockets");

#ifndef HAVE_POLL
  FD_ZERO(&clientFDs);
#endif

  if (ip_sock != INVALID_SOCKET)
  {
#ifdef HAVE_POLL
    fds[socket_count].fd= ip_sock;
    fds[socket_count].events= POLLIN;
    socket_count++;
#else
    FD_SET(ip_sock,&clientFDs);
#endif    
#ifdef HAVE_FCNTL
    ip_flags = fcntl(ip_sock, F_GETFL, 0);
#endif
  }
#ifdef HAVE_SYS_UN_H
#ifdef HAVE_POLL
  fds[socket_count].fd= unix_sock;
  fds[socket_count].events= POLLIN;
  socket_count++;
#else
  FD_SET(unix_sock,&clientFDs);
#endif
#ifdef HAVE_FCNTL
  socket_flags=fcntl(unix_sock, F_GETFL, 0);
#endif
#endif

  DBUG_PRINT("general",("Waiting for connections."));
  MAYBE_BROKEN_SYSCALL;
  while (!abort_loop)
  {
#ifdef HAVE_POLL
    retval= poll(fds, socket_count, -1);
#else
    readFDs=clientFDs;

    retval= select((int) max_used_connection,&readFDs,0,0,0);
#endif

    if (retval < 0)
    {
      if (socket_errno != SOCKET_EINTR)
      {
	if (!select_errors++ && !abort_loop)	/* purecov: inspected */
	  sql_print_error("mysqld: Got error %d from select",socket_errno); /* purecov: inspected */
      }
      MAYBE_BROKEN_SYSCALL
      continue;
    }

    if (abort_loop)
    {
      MAYBE_BROKEN_SYSCALL;
      break;
    }

    /* Is this a new connection request ? */
#ifdef HAVE_POLL
    for (int i= 0; i < socket_count; ++i) 
    {
      if (fds[i].revents & POLLIN)
      {
        sock= fds[i].fd;
#ifdef HAVE_FCNTL
        flags= fcntl(sock, F_GETFL, 0);
#else
        flags= 0;
#endif // HAVE_FCNTL
        break;
      }
    }
#else  // HAVE_POLL
#ifdef HAVE_SYS_UN_H
    if (FD_ISSET(unix_sock,&readFDs))
    {
      sock = unix_sock;
      flags= socket_flags;
    }
    else
#endif // HAVE_SYS_UN_H
    {
      sock = ip_sock;
      flags= ip_flags;
    }
#endif // HAVE_POLL

#if !defined(NO_FCNTL_NONBLOCK)
    if (!(test_flags & TEST_BLOCKING))
    {
#if defined(O_NONBLOCK)
      fcntl(sock, F_SETFL, flags | O_NONBLOCK);
#elif defined(O_NDELAY)
      fcntl(sock, F_SETFL, flags | O_NDELAY);
#endif
    }
#endif /* NO_FCNTL_NONBLOCK */
    for (uint retry=0; retry < MAX_ACCEPT_RETRY; retry++)
    {
      size_socket length= sizeof(struct sockaddr_storage);
      new_sock= accept(sock, (struct sockaddr *)(&cAddr),
                       &length);
      if (new_sock != INVALID_SOCKET ||
	  (socket_errno != SOCKET_EINTR && socket_errno != SOCKET_EAGAIN))
	break;
      MAYBE_BROKEN_SYSCALL;
#if !defined(NO_FCNTL_NONBLOCK)
      if (!(test_flags & TEST_BLOCKING))
      {
	if (retry == MAX_ACCEPT_RETRY - 1)
	  fcntl(sock, F_SETFL, flags);		// Try without O_NONBLOCK
      }
#endif
    }
#if !defined(NO_FCNTL_NONBLOCK)
    if (!(test_flags & TEST_BLOCKING))
      fcntl(sock, F_SETFL, flags);
#endif
    if (new_sock == INVALID_SOCKET)
    {
      if ((error_count++ & 255) == 0)		// This can happen often
	sql_perror("Error in accept");
      MAYBE_BROKEN_SYSCALL;
      if (socket_errno == SOCKET_ENFILE || socket_errno == SOCKET_EMFILE)
	sleep(1);				// Give other threads some time
      continue;
    }

#ifdef HAVE_LIBWRAP
    {
      if (sock == ip_sock)
      {
	struct request_info req;
	signal(SIGCHLD, SIG_DFL);
	request_init(&req, RQ_DAEMON, libwrapName, RQ_FILE, new_sock, NULL);
	my_fromhost(&req);
	if (!my_hosts_access(&req))
	{
	  /*
	    This may be stupid but refuse() includes an exit(0)
	    which we surely don't want...
	    clean_exit() - same stupid thing ...
	  */
	  syslog(deny_severity, "refused connect from %s",
		 my_eval_client(&req));

	  /*
	    C++ sucks (the gibberish in front just translates the supplied
	    sink function pointer in the req structure from a void (*sink)();
	    to a void(*sink)(int) if you omit the cast, the C++ compiler
	    will cry...
	  */
	  if (req.sink)
	    ((void (*)(int))req.sink)(req.fd);

	  (void) shutdown(new_sock, SHUT_RDWR);
	  (void) closesocket(new_sock);
	  continue;
	}
      }
    }
#endif /* HAVE_LIBWRAP */

    {
      size_socket dummyLen;
      struct sockaddr_storage dummy;
      dummyLen = sizeof(dummy);
      if (  getsockname(new_sock,(struct sockaddr *)&dummy, 
                  (SOCKET_SIZE_TYPE *)&dummyLen) < 0  )
      {
	sql_perror("Error on new connection socket");
	(void) shutdown(new_sock, SHUT_RDWR);
	(void) closesocket(new_sock);
	continue;
      }
    }

    /*
    ** Don't allow too many connections
    */

    if (!(thd= new THD))
    {
      (void) shutdown(new_sock, SHUT_RDWR);
      (void) closesocket(new_sock);
      continue;
    }
    if (!(vio_tmp=vio_new(new_sock,
			  sock == unix_sock ? VIO_TYPE_SOCKET :
			  VIO_TYPE_TCPIP,
			  sock == unix_sock ? VIO_LOCALHOST: 0)) ||
	my_net_init(&thd->net,vio_tmp))
    {
      /*
        Only delete the temporary vio if we didn't already attach it to the
        NET object. The destructor in THD will delete any initialized net
        structure.
      */
      if (vio_tmp && thd->net.vio != vio_tmp)
        vio_delete(vio_tmp);
      else
      {
	(void) shutdown(new_sock, SHUT_RDWR);
	(void) closesocket(new_sock);
      }
      delete thd;
      continue;
    }
    if (sock == unix_sock)
      thd->security_ctx->host=(char*) my_localhost;

    create_new_thread(thd);
  }
  DBUG_VOID_RETURN;
}


#ifdef _WIN32
pthread_handler_t handle_connections_sockets_thread(void *arg)
{
  my_thread_init();
  handle_connections_sockets();
  decrement_handler_count();
  return 0;
}

pthread_handler_t handle_connections_namedpipes(void *arg)
{
  HANDLE hConnectedPipe;
  OVERLAPPED connectOverlapped= {0};
  THD *thd;
  my_thread_init();
  DBUG_ENTER("handle_connections_namedpipes");
  connectOverlapped.hEvent= CreateEvent(NULL, TRUE, FALSE, NULL);
  if (!connectOverlapped.hEvent)
  {
    sql_print_error("Can't create event, last error=%u", GetLastError());
    unireg_abort(1);
  }
  DBUG_PRINT("general",("Waiting for named pipe connections."));
  while (!abort_loop)
  {
    /* wait for named pipe connection */
    BOOL fConnected= ConnectNamedPipe(hPipe, &connectOverlapped);
    if (!fConnected && (GetLastError() == ERROR_IO_PENDING))
    {
        /*
          ERROR_IO_PENDING says async IO has started but not yet finished.
          GetOverlappedResult will wait for completion.
        */
        DWORD bytes;
        fConnected= GetOverlappedResult(hPipe, &connectOverlapped,&bytes, TRUE);
    }
    if (abort_loop)
      break;
    if (!fConnected)
      fConnected = GetLastError() == ERROR_PIPE_CONNECTED;
    if (!fConnected)
    {
      CloseHandle(hPipe);
      if ((hPipe= CreateNamedPipe(pipe_name,
                                  PIPE_ACCESS_DUPLEX |
                                  FILE_FLAG_OVERLAPPED,
                                  PIPE_TYPE_BYTE |
                                  PIPE_READMODE_BYTE |
                                  PIPE_WAIT,
                                  PIPE_UNLIMITED_INSTANCES,
                                  (int) global_system_variables.
                                  net_buffer_length,
                                  (int) global_system_variables.
                                  net_buffer_length,
                                  NMPWAIT_USE_DEFAULT_WAIT,
                                  &saPipeSecurity)) ==
	  INVALID_HANDLE_VALUE)
      {
	sql_perror("Can't create new named pipe!");
	break;					// Abort
      }
    }
    hConnectedPipe = hPipe;
    /* create new pipe for new connection */
    if ((hPipe = CreateNamedPipe(pipe_name,
                 PIPE_ACCESS_DUPLEX |
                 FILE_FLAG_OVERLAPPED,
				 PIPE_TYPE_BYTE |
				 PIPE_READMODE_BYTE |
				 PIPE_WAIT,
				 PIPE_UNLIMITED_INSTANCES,
				 (int) global_system_variables.net_buffer_length,
				 (int) global_system_variables.net_buffer_length,
				 NMPWAIT_USE_DEFAULT_WAIT,
				 &saPipeSecurity)) ==
	INVALID_HANDLE_VALUE)
    {
      sql_perror("Can't create new named pipe!");
      hPipe=hConnectedPipe;
      continue;					// We have to try again
    }

    if (!(thd = new THD))
    {
      DisconnectNamedPipe(hConnectedPipe);
      CloseHandle(hConnectedPipe);
      continue;
    }
    if (!(thd->net.vio= vio_new_win32pipe(hConnectedPipe)) ||
	my_net_init(&thd->net, thd->net.vio))
    {
      close_connection(thd, ER_OUT_OF_RESOURCES);
      delete thd;
      continue;
    }
    /* Host is unknown */
    thd->security_ctx->host= my_strdup(my_localhost, MYF(0));
    create_new_thread(thd);
  }
  CloseHandle(connectOverlapped.hEvent);
  DBUG_LEAVE;
  decrement_handler_count();
  return 0;
}
#endif /* _WIN32 */


#ifdef HAVE_SMEM

/**
  Thread of shared memory's service.

  @param arg                              Arguments of thread
*/
pthread_handler_t handle_connections_shared_memory(void *arg)
{
  /* file-mapping object, use for create shared memory */
  HANDLE handle_connect_file_map= 0;
  char  *handle_connect_map= 0;                 // pointer on shared memory
  HANDLE event_connect_answer= 0;
  ulong smem_buffer_length= shared_memory_buffer_length + 4;
  ulong connect_number= 1;
  char *tmp= NULL;
  char *suffix_pos;
  char connect_number_char[22], *p;
  const char *errmsg= 0;
  SECURITY_ATTRIBUTES *sa_event= 0, *sa_mapping= 0;
  my_thread_init();
  DBUG_ENTER("handle_connections_shared_memorys");
  DBUG_PRINT("general",("Waiting for allocated shared memory."));

  /*
     get enough space base-name + '_' + longest suffix we might ever send
   */
  if (!(tmp= (char *)my_malloc(strlen(shared_memory_base_name) + 32L, MYF(MY_FAE))))
    goto error;

  if (my_security_attr_create(&sa_event, &errmsg,
                              GENERIC_ALL, SYNCHRONIZE | EVENT_MODIFY_STATE))
    goto error;

  if (my_security_attr_create(&sa_mapping, &errmsg,
                             GENERIC_ALL, FILE_MAP_READ | FILE_MAP_WRITE))
    goto error;

  /*
    The name of event and file-mapping events create agree next rule:
      shared_memory_base_name+unique_part
    Where:
      shared_memory_base_name is unique value for each server
      unique_part is unique value for each object (events and file-mapping)
  */
  suffix_pos= strxmov(tmp,shared_memory_base_name,"_",NullS);
  strmov(suffix_pos, "CONNECT_REQUEST");
  if ((smem_event_connect_request= CreateEvent(sa_event,
                                               FALSE, FALSE, tmp)) == 0)
  {
    errmsg= "Could not create request event";
    goto error;
  }
  strmov(suffix_pos, "CONNECT_ANSWER");
  if ((event_connect_answer= CreateEvent(sa_event, FALSE, FALSE, tmp)) == 0)
  {
    errmsg="Could not create answer event";
    goto error;
  }
  strmov(suffix_pos, "CONNECT_DATA");
  if ((handle_connect_file_map=
       CreateFileMapping(INVALID_HANDLE_VALUE, sa_mapping,
                         PAGE_READWRITE, 0, sizeof(connect_number), tmp)) == 0)
  {
    errmsg= "Could not create file mapping";
    goto error;
  }
  if ((handle_connect_map= (char *)MapViewOfFile(handle_connect_file_map,
						  FILE_MAP_WRITE,0,0,
						  sizeof(DWORD))) == 0)
  {
    errmsg= "Could not create shared memory service";
    goto error;
  }

  while (!abort_loop)
  {
    /* Wait a request from client */
    WaitForSingleObject(smem_event_connect_request,INFINITE);

    /*
       it can be after shutdown command
    */
    if (abort_loop)
      goto error;

    HANDLE handle_client_file_map= 0;
    char  *handle_client_map= 0;
    HANDLE event_client_wrote= 0;
    HANDLE event_client_read= 0;    // for transfer data server <-> client
    HANDLE event_server_wrote= 0;
    HANDLE event_server_read= 0;
    HANDLE event_conn_closed= 0;
    THD *thd= 0;

    p= int10_to_str(connect_number, connect_number_char, 10);
    /*
      The name of event and file-mapping events create agree next rule:
        shared_memory_base_name+unique_part+number_of_connection
        Where:
	  shared_memory_base_name is uniquel value for each server
	  unique_part is unique value for each object (events and file-mapping)
	  number_of_connection is connection-number between server and client
    */
    suffix_pos= strxmov(tmp,shared_memory_base_name,"_",connect_number_char,
			 "_",NullS);
    strmov(suffix_pos, "DATA");
    if ((handle_client_file_map=
         CreateFileMapping(INVALID_HANDLE_VALUE, sa_mapping,
                           PAGE_READWRITE, 0, smem_buffer_length, tmp)) == 0)
    {
      errmsg= "Could not create file mapping";
      goto errorconn;
    }
    if ((handle_client_map= (char*)MapViewOfFile(handle_client_file_map,
						  FILE_MAP_WRITE,0,0,
						  smem_buffer_length)) == 0)
    {
      errmsg= "Could not create memory map";
      goto errorconn;
    }
    strmov(suffix_pos, "CLIENT_WROTE");
    if ((event_client_wrote= CreateEvent(sa_event, FALSE, FALSE, tmp)) == 0)
    {
      errmsg= "Could not create client write event";
      goto errorconn;
    }
    strmov(suffix_pos, "CLIENT_READ");
    if ((event_client_read= CreateEvent(sa_event, FALSE, FALSE, tmp)) == 0)
    {
      errmsg= "Could not create client read event";
      goto errorconn;
    }
    strmov(suffix_pos, "SERVER_READ");
    if ((event_server_read= CreateEvent(sa_event, FALSE, FALSE, tmp)) == 0)
    {
      errmsg= "Could not create server read event";
      goto errorconn;
    }
    strmov(suffix_pos, "SERVER_WROTE");
    if ((event_server_wrote= CreateEvent(sa_event,
                                         FALSE, FALSE, tmp)) == 0)
    {
      errmsg= "Could not create server write event";
      goto errorconn;
    }
    strmov(suffix_pos, "CONNECTION_CLOSED");
    if ((event_conn_closed= CreateEvent(sa_event,
                                        TRUE, FALSE, tmp)) == 0)
    {
      errmsg= "Could not create closed connection event";
      goto errorconn;
    }
    if (abort_loop)
      goto errorconn;
    if (!(thd= new THD))
      goto errorconn;
    /* Send number of connection to client */
    int4store(handle_connect_map, connect_number);
    if (!SetEvent(event_connect_answer))
    {
      errmsg= "Could not send answer event";
      goto errorconn;
    }
    /* Set event that client should receive data */
    if (!SetEvent(event_client_read))
    {
      errmsg= "Could not set client to read mode";
      goto errorconn;
    }
    if (!(thd->net.vio= vio_new_win32shared_memory(handle_client_file_map,
                                                   handle_client_map,
                                                   event_client_wrote,
                                                   event_client_read,
                                                   event_server_wrote,
                                                   event_server_read,
                                                   event_conn_closed)) ||
                        my_net_init(&thd->net, thd->net.vio))
    {
      close_connection(thd, ER_OUT_OF_RESOURCES);
      errmsg= 0;
      goto errorconn;
    }
    thd->security_ctx->host= my_strdup(my_localhost, MYF(0)); /* Host is unknown */
    create_new_thread(thd);
    connect_number++;
    continue;

errorconn:
    /* Could not form connection;  Free used handlers/memort and retry */
    if (errmsg)
    {
      char buff[180];
      strxmov(buff, "Can't create shared memory connection: ", errmsg, ".",
	      NullS);
      sql_perror(buff);
    }
    if (handle_client_file_map)
      CloseHandle(handle_client_file_map);
    if (handle_client_map)
      UnmapViewOfFile(handle_client_map);
    if (event_server_wrote)
      CloseHandle(event_server_wrote);
    if (event_server_read)
      CloseHandle(event_server_read);
    if (event_client_wrote)
      CloseHandle(event_client_wrote);
    if (event_client_read)
      CloseHandle(event_client_read);
    if (event_conn_closed)
      CloseHandle(event_conn_closed);
    delete thd;
  }

  /* End shared memory handling */
error:
  if (tmp)
    my_free(tmp);

  if (errmsg)
  {
    char buff[180];
    strxmov(buff, "Can't create shared memory service: ", errmsg, ".", NullS);
    sql_perror(buff);
  }
  my_security_attr_free(sa_event);
  my_security_attr_free(sa_mapping);
  if (handle_connect_map)	UnmapViewOfFile(handle_connect_map);
  if (handle_connect_file_map)	CloseHandle(handle_connect_file_map);
  if (event_connect_answer)	CloseHandle(event_connect_answer);
  if (smem_event_connect_request) CloseHandle(smem_event_connect_request);
  DBUG_LEAVE;
  decrement_handler_count();
  return 0;
}
#endif /* HAVE_SMEM */
#endif /* EMBEDDED_LIBRARY */


/****************************************************************************
  Handle start options
******************************************************************************/

DYNAMIC_ARRAY all_options;

/**
  System variables are automatically command-line options (few
  exceptions are documented in sys_var.h), so don't need
  to be listed here.
*/

struct my_option my_long_options[]=
{
  {"help", '?', "Display this help and exit.", 
   &opt_help, &opt_help, 0, GET_BOOL, NO_ARG, 0, 0, 0, 0,
   0, 0},
#ifdef HAVE_REPLICATION
  {"abort-slave-event-count", 0,
   "Option used by mysql-test for debugging and testing of replication.",
   &abort_slave_event_count,  &abort_slave_event_count,
   0, GET_INT, REQUIRED_ARG, 0, 0, 0, 0, 0, 0},
#endif /* HAVE_REPLICATION */
  {"allow-suspicious-udfs", 0,
   "Allows use of UDFs consisting of only one symbol xxx() "
   "without corresponding xxx_init() or xxx_deinit(). That also means "
   "that one can load any function from any library, for example exit() "
   "from libc.so",
   &opt_allow_suspicious_udfs, &opt_allow_suspicious_udfs,
   0, GET_BOOL, NO_ARG, 0, 0, 0, 0, 0, 0},
  {"ansi", 'a', "Use ANSI SQL syntax instead of MySQL syntax. This mode "
   "will also set transaction isolation level 'serializable'.", 0, 0, 0,
   GET_NO_ARG, NO_ARG, 0, 0, 0, 0, 0, 0},
  /*
    Because Sys_var_bit does not support command-line options, we need to
    explicitely add one for --autocommit
  */
  {"autocommit", 0, "Set default value for autocommit (0 or 1)",
   &opt_autocommit, &opt_autocommit, 0,
   GET_BOOL, OPT_ARG, 1, 0, 0, 0, 0, NULL},
  {"bind-address", OPT_BIND_ADDRESS, "IP address to bind to.",
   &my_bind_addr_str, &my_bind_addr_str, 0, GET_STR,
   REQUIRED_ARG, 0, 0, 0, 0, 0, 0},
  {"binlog-do-db", OPT_BINLOG_DO_DB,
   "Tells the master it should log updates for the specified database, "
   "and exclude all others not explicitly mentioned.",
   0, 0, 0, GET_STR, REQUIRED_ARG, 0, 0, 0, 0, 0, 0},
  {"binlog-ignore-db", OPT_BINLOG_IGNORE_DB,
   "Tells the master that updates to the given database should not be logged to the binary log.",
   0, 0, 0, GET_STR, REQUIRED_ARG, 0, 0, 0, 0, 0, 0},
  {"binlog-row-event-max-size", 0,
   "The maximum size of a row-based binary log event in bytes. Rows will be "
   "grouped into events smaller than this size if possible. "
   "The value has to be a multiple of 256.",
   &opt_binlog_rows_event_max_size, &opt_binlog_rows_event_max_size,
   0, GET_ULONG, REQUIRED_ARG,
   /* def_value */ 1024, /* min_value */  256, /* max_value */ ULONG_MAX, 
   /* sub_size */     0, /* block_size */ 256, 
   /* app_type */ 0
  },
#ifndef DISABLE_GRANT_OPTIONS
  {"bootstrap", OPT_BOOTSTRAP, "Used by mysql installation scripts.", 0, 0, 0,
   GET_NO_ARG, NO_ARG, 0, 0, 0, 0, 0, 0},
#endif
  {"character-set-client-handshake", 0,
   "Don't ignore client side character set value sent during handshake.",
   &opt_character_set_client_handshake,
   &opt_character_set_client_handshake,
    0, GET_BOOL, NO_ARG, 1, 0, 0, 0, 0, 0},
  {"character-set-filesystem", 0,
   "Set the filesystem character set.",
   &character_set_filesystem_name,
   &character_set_filesystem_name,
   0, GET_STR, REQUIRED_ARG, 0, 0, 0, 0, 0, 0 },
  {"character-set-server", 'C', "Set the default character set.",
   &default_character_set_name, &default_character_set_name,
   0, GET_STR, REQUIRED_ARG, 0, 0, 0, 0, 0, 0 },
  {"chroot", 'r', "Chroot mysqld daemon during startup.",
   &mysqld_chroot, &mysqld_chroot, 0, GET_STR, REQUIRED_ARG,
   0, 0, 0, 0, 0, 0},
  {"collation-server", 0, "Set the default collation.",
   &default_collation_name, &default_collation_name,
   0, GET_STR, REQUIRED_ARG, 0, 0, 0, 0, 0, 0 },
  {"console", OPT_CONSOLE, "Write error output on screen; don't remove the console window on windows.",
   &opt_console, &opt_console, 0, GET_BOOL, NO_ARG, 0, 0, 0,
   0, 0, 0},
  {"core-file", OPT_WANT_CORE, "Write core on errors.", 0, 0, 0, GET_NO_ARG,
   NO_ARG, 0, 0, 0, 0, 0, 0},
  /* default-storage-engine should have "MyISAM" as def_value. Instead
     of initializing it here it is done in init_common_variables() due
     to a compiler bug in Sun Studio compiler. */
  {"default-storage-engine", 0, "The default storage engine for new tables",
   &default_storage_engine, 0, 0, GET_STR, REQUIRED_ARG,
   0, 0, 0, 0, 0, 0 },
  {"default-time-zone", 0, "Set the default time zone.",
   &default_tz_name, &default_tz_name,
   0, GET_STR, REQUIRED_ARG, 0, 0, 0, 0, 0, 0 },
#ifdef HAVE_OPENSSL
  {"des-key-file", 0,
   "Load keys for des_encrypt() and des_encrypt from given file.",
   &des_key_file, &des_key_file, 0, GET_STR, REQUIRED_ARG,
   0, 0, 0, 0, 0, 0},
#endif /* HAVE_OPENSSL */
#ifdef HAVE_REPLICATION
  {"disconnect-slave-event-count", 0,
   "Option used by mysql-test for debugging and testing of replication.",
   &disconnect_slave_event_count, &disconnect_slave_event_count,
   0, GET_INT, REQUIRED_ARG, 0, 0, 0, 0, 0, 0},
#endif /* HAVE_REPLICATION */
  {"exit-info", 'T', "Used for debugging. Use at your own risk.", 0, 0, 0,
   GET_LONG, OPT_ARG, 0, 0, 0, 0, 0, 0},

  {"external-locking", 0, "Use system (external) locking (disabled by "
   "default).  With this option enabled you can run myisamchk to test "
   "(not repair) tables while the MySQL server is running. Disable with "
   "--skip-external-locking.", &opt_external_locking, &opt_external_locking,
   0, GET_BOOL, NO_ARG, 0, 0, 0, 0, 0, 0},
  /* We must always support the next option to make scripts like mysqltest
     easier to do */
  {"gdb", 0,
   "Set up signals usable for debugging.",
   &opt_debugging, &opt_debugging,
   0, GET_BOOL, NO_ARG, 0, 0, 0, 0, 0, 0},
#ifdef HAVE_LARGE_PAGE_OPTION
  {"super-large-pages", 0, "Enable support for super large pages.",
   &opt_super_large_pages, &opt_super_large_pages, 0,
   GET_BOOL, OPT_ARG, 0, 0, 1, 0, 1, 0},
#endif
  {"language", 'L',
   "Client error messages in given language. May be given as a full path. "
   "Deprecated. Use --lc-messages-dir instead.",
   &lc_messages_dir_ptr, &lc_messages_dir_ptr, 0,
   GET_STR, REQUIRED_ARG, 0, 0, 0, 0, 0, 0},
  {"lc-messages", 0,
   "Set the language used for the error messages.",
   &lc_messages, &lc_messages, 0, GET_STR, REQUIRED_ARG,
   0, 0, 0, 0, 0, 0 },
  {"lc-time-names", 0,
   "Set the language used for the month names and the days of the week.",
   &lc_time_names_name, &lc_time_names_name,
   0, GET_STR, REQUIRED_ARG, 0, 0, 0, 0, 0, 0 },
  {"log", 'l', "Log connections and queries to file (deprecated option, use "
   "--general-log/--general-log-file instead).", &opt_logname, &opt_logname,
   0, GET_STR_ALLOC, OPT_ARG, 0, 0, 0, 0, 0, 0},
  {"log-bin", OPT_BIN_LOG,
   "Log update queries in binary format. Optional (but strongly recommended "
   "to avoid replication problems if server's hostname changes) argument "
   "should be the chosen location for the binary log files.",
   &opt_bin_logname, &opt_bin_logname, 0, GET_STR_ALLOC,
   OPT_ARG, 0, 0, 0, 0, 0, 0},
  {"log-bin-index", 0,
   "File that holds the names for last binary log files.",
   &opt_binlog_index_name, &opt_binlog_index_name, 0, GET_STR,
   REQUIRED_ARG, 0, 0, 0, 0, 0, 0},
  {"log-isam", OPT_ISAM_LOG, "Log all MyISAM changes to file.",
   &myisam_log_filename, &myisam_log_filename, 0, GET_STR,
   OPT_ARG, 0, 0, 0, 0, 0, 0},
  {"log-short-format", 0,
   "Don't log extra information to update and slow-query logs.",
   &opt_short_log_format, &opt_short_log_format,
   0, GET_BOOL, NO_ARG, 0, 0, 0, 0, 0, 0},
  {"log-slow-admin-statements", 0,
   "Log slow OPTIMIZE, ANALYZE, ALTER and other administrative statements to "
   "the slow log if it is open.", &opt_log_slow_admin_statements,
   &opt_log_slow_admin_statements, 0, GET_BOOL, NO_ARG, 0, 0, 0, 0, 0, 0},
 {"log-slow-slave-statements", 0,
  "Log slow statements executed by slave thread to the slow log if it is open.",
  &opt_log_slow_slave_statements, &opt_log_slow_slave_statements,
  0, GET_BOOL, NO_ARG, 0, 0, 0, 0, 0, 0},
  {"log-slow-queries", OPT_SLOW_QUERY_LOG,
   "Log slow queries to a table or log file. Defaults logging to table "
   "mysql.slow_log or hostname-slow.log if --log-output=file is used. "
   "Must be enabled to activate other slow log options. "
   "Deprecated option, use --slow-query-log/--slow-query-log-file instead.",
   &opt_slow_logname, &opt_slow_logname, 0, GET_STR_ALLOC, OPT_ARG,
   0, 0, 0, 0, 0, 0},
  {"log-tc", 0,
   "Path to transaction coordinator log (used for transactions that affect "
   "more than one storage engine, when binary log is disabled).",
   &opt_tc_log_file, &opt_tc_log_file, 0, GET_STR,
   REQUIRED_ARG, 0, 0, 0, 0, 0, 0},
#ifdef HAVE_MMAP
  {"log-tc-size", 0, "Size of transaction coordinator log.",
   &opt_tc_log_size, &opt_tc_log_size, 0, GET_ULONG,
   REQUIRED_ARG, TC_LOG_MIN_SIZE, TC_LOG_MIN_SIZE, ULONG_MAX, 0,
   TC_LOG_PAGE_SIZE, 0},
#endif
  {"master-info-file", 0,
   "The location and name of the file that remembers the master and where "
   "the I/O replication thread is in the master's binlogs.",
   &master_info_file, &master_info_file, 0, GET_STR,
   REQUIRED_ARG, 0, 0, 0, 0, 0, 0},
  {"master-retry-count", 0,
   "The number of tries the slave will make to connect to the master before giving up.",
   &master_retry_count, &master_retry_count, 0, GET_ULONG,
   REQUIRED_ARG, 3600*24, 0, 0, 0, 0, 0},
#ifdef HAVE_REPLICATION
  {"init-rpl-role", 0, "Set the replication role.",
   &rpl_status, &rpl_status, &rpl_role_typelib,
   GET_ENUM, REQUIRED_ARG, 0, 0, 0, 0, 0, 0},
  {"max-binlog-dump-events", 0,
   "Option used by mysql-test for debugging and testing of replication.",
   &max_binlog_dump_events, &max_binlog_dump_events, 0,
   GET_INT, REQUIRED_ARG, 0, 0, 0, 0, 0, 0},
#endif /* HAVE_REPLICATION */
  {"memlock", 0, "Lock mysqld in memory.", &locked_in_memory,
   &locked_in_memory, 0, GET_BOOL, NO_ARG, 0, 0, 0, 0, 0, 0},
  {"one-thread", OPT_ONE_THREAD,
   "(Deprecated): Only use one thread (for debugging under Linux). Use "
   "thread-handling=no-threads instead.",
   0, 0, 0, GET_NO_ARG, NO_ARG, 0, 0, 0, 0, 0, 0},
  {"old-style-user-limits", 0,
   "Enable old-style user limits (before 5.0.3, user resources were counted "
   "per each user+host vs. per account).",
   &opt_old_style_user_limits, &opt_old_style_user_limits,
   0, GET_BOOL, NO_ARG, 0, 0, 0, 0, 0, 0},
  {"port-open-timeout", 0,
   "Maximum time in seconds to wait for the port to become free. "
   "(Default: No wait).", &mysqld_port_timeout, &mysqld_port_timeout, 0,
   GET_UINT, REQUIRED_ARG, 0, 0, 0, 0, 0, 0},
  {"replicate-do-db", OPT_REPLICATE_DO_DB,
   "Tells the slave thread to restrict replication to the specified database. "
   "To specify more than one database, use the directive multiple times, "
   "once for each database. Note that this will only work if you do not use "
   "cross-database queries such as UPDATE some_db.some_table SET foo='bar' "
   "while having selected a different or no database. If you need cross "
   "database updates to work, make sure you have 3.23.28 or later, and use "
   "replicate-wild-do-table=db_name.%.",
   0, 0, 0, GET_STR, REQUIRED_ARG, 0, 0, 0, 0, 0, 0},
  {"replicate-do-table", OPT_REPLICATE_DO_TABLE,
   "Tells the slave thread to restrict replication to the specified table. "
   "To specify more than one table, use the directive multiple times, once "
   "for each table. This will work for cross-database updates, in contrast "
   "to replicate-do-db.", 0, 0, 0, GET_STR, REQUIRED_ARG, 0, 0, 0, 0, 0, 0},
  {"replicate-ignore-db", OPT_REPLICATE_IGNORE_DB,
   "Tells the slave thread to not replicate to the specified database. To "
   "specify more than one database to ignore, use the directive multiple "
   "times, once for each database. This option will not work if you use "
   "cross database updates. If you need cross database updates to work, "
   "make sure you have 3.23.28 or later, and use replicate-wild-ignore-"
   "table=db_name.%. ", 0, 0, 0, GET_STR, REQUIRED_ARG, 0, 0, 0, 0, 0, 0},
  {"replicate-ignore-table", OPT_REPLICATE_IGNORE_TABLE,
   "Tells the slave thread to not replicate to the specified table. To specify "
   "more than one table to ignore, use the directive multiple times, once for "
   "each table. This will work for cross-database updates, in contrast to "
   "replicate-ignore-db.", 0, 0, 0, GET_STR, REQUIRED_ARG, 0, 0, 0, 0, 0, 0},
  {"replicate-rewrite-db", OPT_REPLICATE_REWRITE_DB,
   "Updates to a database with a different name than the original. Example: "
   "replicate-rewrite-db=master_db_name->slave_db_name.",
   0, 0, 0, GET_STR, REQUIRED_ARG, 0, 0, 0, 0, 0, 0},
#ifdef HAVE_REPLICATION
  {"replicate-same-server-id", 0,
   "In replication, if set to 1, do not skip events having our server id. "
   "Default value is 0 (to break infinite loops in circular replication). "
   "Can't be set to 1 if --log-slave-updates is used.",
   &replicate_same_server_id, &replicate_same_server_id,
   0, GET_BOOL, NO_ARG, 0, 0, 0, 0, 0, 0},
#endif
  {"replicate-wild-do-table", OPT_REPLICATE_WILD_DO_TABLE,
   "Tells the slave thread to restrict replication to the tables that match "
   "the specified wildcard pattern. To specify more than one table, use the "
   "directive multiple times, once for each table. This will work for cross-"
   "database updates. Example: replicate-wild-do-table=foo%.bar% will "
   "replicate only updates to tables in all databases that start with foo "
   "and whose table names start with bar.",
   0, 0, 0, GET_STR, REQUIRED_ARG, 0, 0, 0, 0, 0, 0},
  {"replicate-wild-ignore-table", OPT_REPLICATE_WILD_IGNORE_TABLE,
   "Tells the slave thread to not replicate to the tables that match the "
   "given wildcard pattern. To specify more than one table to ignore, use "
   "the directive multiple times, once for each table. This will work for "
   "cross-database updates. Example: replicate-wild-ignore-table=foo%.bar% "
   "will not do updates to tables in databases that start with foo and whose "
   "table names start with bar.",
   0, 0, 0, GET_STR, REQUIRED_ARG, 0, 0, 0, 0, 0, 0},
  {"safe-mode", OPT_SAFE, "Skip some optimize stages (for testing).",
   0, 0, 0, GET_NO_ARG, NO_ARG, 0, 0, 0, 0, 0, 0},
  {"safe-user-create", 0,
   "Don't allow new user creation by the user who has no write privileges to the mysql.user table.",
   &opt_safe_user_create, &opt_safe_user_create, 0, GET_BOOL,
   NO_ARG, 0, 0, 0, 0, 0, 0},
  {"show-slave-auth-info", 0,
   "Show user and password in SHOW SLAVE HOSTS on this master.",
   &opt_show_slave_auth_info, &opt_show_slave_auth_info, 0,
   GET_BOOL, NO_ARG, 0, 0, 0, 0, 0, 0},
#ifndef DISABLE_GRANT_OPTIONS
  {"skip-grant-tables", 0,
   "Start without grant tables. This gives all users FULL ACCESS to all tables.",
   &opt_noacl, &opt_noacl, 0, GET_BOOL, NO_ARG, 0, 0, 0, 0, 0,
   0},
#endif
  {"skip-host-cache", OPT_SKIP_HOST_CACHE, "Don't cache host names.", 0, 0, 0,
   GET_NO_ARG, NO_ARG, 0, 0, 0, 0, 0, 0},
  {"skip-new", OPT_SKIP_NEW, "Don't use new, possibly wrong routines.",
   0, 0, 0, GET_NO_ARG, NO_ARG, 0, 0, 0, 0, 0, 0},
  {"skip-slave-start", 0,
   "If set, slave is not autostarted.", &opt_skip_slave_start,
   &opt_skip_slave_start, 0, GET_BOOL, NO_ARG, 0, 0, 0, 0, 0, 0},
  {"skip-stack-trace", OPT_SKIP_STACK_TRACE,
   "Don't print a stack trace on failure.", 0, 0, 0, GET_NO_ARG, NO_ARG, 0, 0,
   0, 0, 0, 0},
  {"skip-thread-priority", OPT_SKIP_PRIOR,
   "Don't give threads different priorities. This option is deprecated "
   "because it has no effect; the implied behavior is already the default.",
   0, 0, 0, GET_NO_ARG, NO_ARG, 0, 0, 0, 0, 0, 0},
#ifdef HAVE_REPLICATION
  {"sporadic-binlog-dump-fail", 0,
   "Option used by mysql-test for debugging and testing of replication.",
   &opt_sporadic_binlog_dump_fail,
   &opt_sporadic_binlog_dump_fail, 0, GET_BOOL, NO_ARG, 0, 0, 0, 0, 0,
   0},
#endif /* HAVE_REPLICATION */
#ifdef HAVE_OPENSSL
  {"ssl", 0,
   "Enable SSL for connection (automatically enabled with other flags).",
   &opt_use_ssl, &opt_use_ssl, 0, GET_BOOL, OPT_ARG, 0, 0, 0,
   0, 0, 0},
#endif
#ifdef __WIN__
  {"standalone", 0,
  "Dummy option to start as a standalone program (NT).", 0, 0, 0, GET_NO_ARG,
   NO_ARG, 0, 0, 0, 0, 0, 0},
#endif
  {"symbolic-links", 's', "Enable symbolic link support.",
   &my_use_symdir, &my_use_symdir, 0, GET_BOOL, NO_ARG,
   /*
     The system call realpath() produces warnings under valgrind and
     purify. These are not suppressed: instead we disable symlinks
     option if compiled with valgrind support.
   */
   IF_PURIFY(0,1), 0, 0, 0, 0, 0},
  {"sysdate-is-now", 0,
   "Non-default option to alias SYSDATE() to NOW() to make it safe-replicable. "
   "Since 5.0, SYSDATE() returns a `dynamic' value different for different "
   "invocations, even within the same statement.",
   &global_system_variables.sysdate_is_now,
   0, 0, GET_BOOL, NO_ARG, 0, 0, 1, 0, 1, 0},
  {"tc-heuristic-recover", 0,
   "Decision to use in heuristic recover process. Possible values are COMMIT "
   "or ROLLBACK.", &tc_heuristic_recover, &tc_heuristic_recover,
   &tc_heuristic_recover_typelib, GET_ENUM, REQUIRED_ARG, 0, 0, 0, 0, 0, 0},
#if defined(ENABLED_DEBUG_SYNC)
  {"debug-sync-timeout", OPT_DEBUG_SYNC_TIMEOUT,
   "Enable the debug sync facility "
   "and optionally specify a default wait timeout in seconds. "
   "A zero value keeps the facility disabled.",
   &opt_debug_sync_timeout, 0,
   0, GET_UINT, OPT_ARG, 0, 0, UINT_MAX, 0, 0, 0},
#endif /* defined(ENABLED_DEBUG_SYNC) */
  {"temp-pool", 0,
#if (ENABLE_TEMP_POOL)
   "Using this option will cause most temporary files created to use a small "
   "set of names, rather than a unique name for each new file.",
#else
   "This option is ignored on this OS.",
#endif
   &use_temp_pool, &use_temp_pool, 0, GET_BOOL, NO_ARG, 1,
   0, 0, 0, 0, 0},
  {"transaction-isolation", 0,
   "Default transaction isolation level.",
   &global_system_variables.tx_isolation,
   &global_system_variables.tx_isolation, &tx_isolation_typelib,
   GET_ENUM, REQUIRED_ARG, ISO_REPEATABLE_READ, 0, 0, 0, 0, 0},
  {"user", 'u', "Run mysqld daemon as user.", 0, 0, 0, GET_STR, REQUIRED_ARG,
   0, 0, 0, 0, 0, 0},
  {"verbose", 'v', "Used with --help option for detailed help.",
   &opt_verbose, &opt_verbose, 0, GET_BOOL, NO_ARG, 0, 0, 0, 0, 0, 0},
  {"version", 'V', "Output version information and exit.", 0, 0, 0, GET_NO_ARG,
   NO_ARG, 0, 0, 0, 0, 0, 0},
  {"plugin-load", 0,
   "Optional semicolon-separated list of plugins to load, where each plugin is "
   "identified as name=library, where name is the plugin name and library "
   "is the plugin library in plugin_dir.",
   &opt_plugin_load, &opt_plugin_load, 0,
   GET_STR, REQUIRED_ARG, 0, 0, 0, 0, 0, 0},
  {"table_cache", 0, "Deprecated; use --table-open-cache instead.",
   &table_cache_size, &table_cache_size, 0, GET_ULONG,
   REQUIRED_ARG, TABLE_OPEN_CACHE_DEFAULT, 1, 512*1024L, 0, 1, 0},
  {0, 0, 0, 0, 0, 0, GET_NO_ARG, NO_ARG, 0, 0, 0, 0, 0, 0}
};


static int show_queries(THD *thd, SHOW_VAR *var, char *buff)
{
  var->type= SHOW_LONGLONG;
  var->value= (char *)&thd->query_id;
  return 0;
}


static int show_net_compression(THD *thd, SHOW_VAR *var, char *buff)
{
  var->type= SHOW_MY_BOOL;
  var->value= (char *)&thd->net.compress;
  return 0;
}

static int show_starttime(THD *thd, SHOW_VAR *var, char *buff)
{
  var->type= SHOW_LONG;
  var->value= buff;
  *((long *)buff)= (long) (thd->query_start() - server_start_time);
  return 0;
}

#ifdef ENABLED_PROFILING
static int show_flushstatustime(THD *thd, SHOW_VAR *var, char *buff)
{
  var->type= SHOW_LONG;
  var->value= buff;
  *((long *)buff)= (long) (thd->query_start() - flush_status_time);
  return 0;
}
#endif

#ifdef HAVE_REPLICATION
static int show_rpl_status(THD *thd, SHOW_VAR *var, char *buff)
{
  var->type= SHOW_CHAR;
  var->value= const_cast<char*>(rpl_status_type[(int)rpl_status]);
  return 0;
}

static int show_slave_running(THD *thd, SHOW_VAR *var, char *buff)
{
  var->type= SHOW_MY_BOOL;
  mysql_mutex_lock(&LOCK_active_mi);
  var->value= buff;
  *((my_bool *)buff)= (my_bool) (active_mi && 
                                 active_mi->slave_running == MYSQL_SLAVE_RUN_CONNECT &&
                                 active_mi->rli.slave_running);
  mysql_mutex_unlock(&LOCK_active_mi);
  return 0;
}

static int show_slave_retried_trans(THD *thd, SHOW_VAR *var, char *buff)
{
  /*
    TODO: with multimaster, have one such counter per line in
    SHOW SLAVE STATUS, and have the sum over all lines here.
  */
  mysql_mutex_lock(&LOCK_active_mi);
  if (active_mi)
  {
    var->type= SHOW_LONG;
    var->value= buff;
    mysql_mutex_lock(&active_mi->rli.data_lock);
    *((long *)buff)= (long)active_mi->rli.retried_trans;
    mysql_mutex_unlock(&active_mi->rli.data_lock);
  }
  else
    var->type= SHOW_UNDEF;
  mysql_mutex_unlock(&LOCK_active_mi);
  return 0;
}

static int show_slave_received_heartbeats(THD *thd, SHOW_VAR *var, char *buff)
{
  mysql_mutex_lock(&LOCK_active_mi);
  if (active_mi)
  {
    var->type= SHOW_LONGLONG;
    var->value= buff;
    mysql_mutex_lock(&active_mi->rli.data_lock);
    *((longlong *)buff)= active_mi->received_heartbeats;
    mysql_mutex_unlock(&active_mi->rli.data_lock);
  }
  else
    var->type= SHOW_UNDEF;
  mysql_mutex_unlock(&LOCK_active_mi);
  return 0;
}

static int show_heartbeat_period(THD *thd, SHOW_VAR *var, char *buff)
{
  mysql_mutex_lock(&LOCK_active_mi);
  if (active_mi)
  {
    var->type= SHOW_CHAR;
    var->value= buff;
    sprintf(buff, "%.3f", active_mi->heartbeat_period);
  }
  else
    var->type= SHOW_UNDEF;
  mysql_mutex_unlock(&LOCK_active_mi);
  return 0;
}


#endif /* HAVE_REPLICATION */

static int show_open_tables(THD *thd, SHOW_VAR *var, char *buff)
{
  var->type= SHOW_LONG;
  var->value= buff;
  *((long *)buff)= (long)cached_open_tables();
  return 0;
}

static int show_prepared_stmt_count(THD *thd, SHOW_VAR *var, char *buff)
{
  var->type= SHOW_LONG;
  var->value= buff;
  mysql_mutex_lock(&LOCK_prepared_stmt_count);
  *((long *)buff)= (long)prepared_stmt_count;
  mysql_mutex_unlock(&LOCK_prepared_stmt_count);
  return 0;
}

static int show_table_definitions(THD *thd, SHOW_VAR *var, char *buff)
{
  var->type= SHOW_LONG;
  var->value= buff;
  *((long *)buff)= (long)cached_table_definitions();
  return 0;
}

#if defined(HAVE_OPENSSL) && !defined(EMBEDDED_LIBRARY)
/* Functions relying on CTX */
static int show_ssl_ctx_sess_accept(THD *thd, SHOW_VAR *var, char *buff)
{
  var->type= SHOW_LONG;
  var->value= buff;
  *((long *)buff)= (!ssl_acceptor_fd ? 0 :
                     SSL_CTX_sess_accept(ssl_acceptor_fd->ssl_context));
  return 0;
}

static int show_ssl_ctx_sess_accept_good(THD *thd, SHOW_VAR *var, char *buff)
{
  var->type= SHOW_LONG;
  var->value= buff;
  *((long *)buff)= (!ssl_acceptor_fd ? 0 :
                     SSL_CTX_sess_accept_good(ssl_acceptor_fd->ssl_context));
  return 0;
}

static int show_ssl_ctx_sess_connect_good(THD *thd, SHOW_VAR *var, char *buff)
{
  var->type= SHOW_LONG;
  var->value= buff;
  *((long *)buff)= (!ssl_acceptor_fd ? 0 :
                     SSL_CTX_sess_connect_good(ssl_acceptor_fd->ssl_context));
  return 0;
}

static int show_ssl_ctx_sess_accept_renegotiate(THD *thd, SHOW_VAR *var, char *buff)
{
  var->type= SHOW_LONG;
  var->value= buff;
  *((long *)buff)= (!ssl_acceptor_fd ? 0 :
                     SSL_CTX_sess_accept_renegotiate(ssl_acceptor_fd->ssl_context));
  return 0;
}

static int show_ssl_ctx_sess_connect_renegotiate(THD *thd, SHOW_VAR *var, char *buff)
{
  var->type= SHOW_LONG;
  var->value= buff;
  *((long *)buff)= (!ssl_acceptor_fd ? 0 :
                     SSL_CTX_sess_connect_renegotiate(ssl_acceptor_fd->ssl_context));
  return 0;
}

static int show_ssl_ctx_sess_cb_hits(THD *thd, SHOW_VAR *var, char *buff)
{
  var->type= SHOW_LONG;
  var->value= buff;
  *((long *)buff)= (!ssl_acceptor_fd ? 0 :
                     SSL_CTX_sess_cb_hits(ssl_acceptor_fd->ssl_context));
  return 0;
}

static int show_ssl_ctx_sess_hits(THD *thd, SHOW_VAR *var, char *buff)
{
  var->type= SHOW_LONG;
  var->value= buff;
  *((long *)buff)= (!ssl_acceptor_fd ? 0 :
                     SSL_CTX_sess_hits(ssl_acceptor_fd->ssl_context));
  return 0;
}

static int show_ssl_ctx_sess_cache_full(THD *thd, SHOW_VAR *var, char *buff)
{
  var->type= SHOW_LONG;
  var->value= buff;
  *((long *)buff)= (!ssl_acceptor_fd ? 0 :
                     SSL_CTX_sess_cache_full(ssl_acceptor_fd->ssl_context));
  return 0;
}

static int show_ssl_ctx_sess_misses(THD *thd, SHOW_VAR *var, char *buff)
{
  var->type= SHOW_LONG;
  var->value= buff;
  *((long *)buff)= (!ssl_acceptor_fd ? 0 :
                     SSL_CTX_sess_misses(ssl_acceptor_fd->ssl_context));
  return 0;
}

static int show_ssl_ctx_sess_timeouts(THD *thd, SHOW_VAR *var, char *buff)
{
  var->type= SHOW_LONG;
  var->value= buff;
  *((long *)buff)= (!ssl_acceptor_fd ? 0 :
                     SSL_CTX_sess_timeouts(ssl_acceptor_fd->ssl_context));
  return 0;
}

static int show_ssl_ctx_sess_number(THD *thd, SHOW_VAR *var, char *buff)
{
  var->type= SHOW_LONG;
  var->value= buff;
  *((long *)buff)= (!ssl_acceptor_fd ? 0 :
                     SSL_CTX_sess_number(ssl_acceptor_fd->ssl_context));
  return 0;
}

static int show_ssl_ctx_sess_connect(THD *thd, SHOW_VAR *var, char *buff)
{
  var->type= SHOW_LONG;
  var->value= buff;
  *((long *)buff)= (!ssl_acceptor_fd ? 0 :
                     SSL_CTX_sess_connect(ssl_acceptor_fd->ssl_context));
  return 0;
}

static int show_ssl_ctx_sess_get_cache_size(THD *thd, SHOW_VAR *var, char *buff)
{
  var->type= SHOW_LONG;
  var->value= buff;
  *((long *)buff)= (!ssl_acceptor_fd ? 0 :
                     SSL_CTX_sess_get_cache_size(ssl_acceptor_fd->ssl_context));
  return 0;
}

static int show_ssl_ctx_get_verify_mode(THD *thd, SHOW_VAR *var, char *buff)
{
  var->type= SHOW_LONG;
  var->value= buff;
  *((long *)buff)= (!ssl_acceptor_fd ? 0 :
                     SSL_CTX_get_verify_mode(ssl_acceptor_fd->ssl_context));
  return 0;
}

static int show_ssl_ctx_get_verify_depth(THD *thd, SHOW_VAR *var, char *buff)
{
  var->type= SHOW_LONG;
  var->value= buff;
  *((long *)buff)= (!ssl_acceptor_fd ? 0 :
                     SSL_CTX_get_verify_depth(ssl_acceptor_fd->ssl_context));
  return 0;
}

static int show_ssl_ctx_get_session_cache_mode(THD *thd, SHOW_VAR *var, char *buff)
{
  var->type= SHOW_CHAR;
  if (!ssl_acceptor_fd)
    var->value= const_cast<char*>("NONE");
  else
    switch (SSL_CTX_get_session_cache_mode(ssl_acceptor_fd->ssl_context))
    {
    case SSL_SESS_CACHE_OFF:
      var->value= const_cast<char*>("OFF"); break;
    case SSL_SESS_CACHE_CLIENT:
      var->value= const_cast<char*>("CLIENT"); break;
    case SSL_SESS_CACHE_SERVER:
      var->value= const_cast<char*>("SERVER"); break;
    case SSL_SESS_CACHE_BOTH:
      var->value= const_cast<char*>("BOTH"); break;
    case SSL_SESS_CACHE_NO_AUTO_CLEAR:
      var->value= const_cast<char*>("NO_AUTO_CLEAR"); break;
    case SSL_SESS_CACHE_NO_INTERNAL_LOOKUP:
      var->value= const_cast<char*>("NO_INTERNAL_LOOKUP"); break;
    default:
      var->value= const_cast<char*>("Unknown"); break;
    }
  return 0;
}

/*
   Functions relying on SSL 
   Note: In the show_ssl_* functions, we need to check if we have a
         valid vio-object since this isn't always true, specifically
         when session_status or global_status is requested from
         inside an Event.
 */
static int show_ssl_get_version(THD *thd, SHOW_VAR *var, char *buff)
{
  var->type= SHOW_CHAR;
  if( thd->vio_ok() && thd->net.vio->ssl_arg )
    var->value= const_cast<char*>(SSL_get_version((SSL*) thd->net.vio->ssl_arg));
  else
    var->value= (char *)"";
  return 0;
}

static int show_ssl_session_reused(THD *thd, SHOW_VAR *var, char *buff)
{
  var->type= SHOW_LONG;
  var->value= buff;
  if( thd->vio_ok() && thd->net.vio->ssl_arg )
    *((long *)buff)= (long)SSL_session_reused((SSL*) thd->net.vio->ssl_arg);
  else
    *((long *)buff)= 0;
  return 0;
}

static int show_ssl_get_default_timeout(THD *thd, SHOW_VAR *var, char *buff)
{
  var->type= SHOW_LONG;
  var->value= buff;
  if( thd->vio_ok() && thd->net.vio->ssl_arg )
    *((long *)buff)= (long)SSL_get_default_timeout((SSL*)thd->net.vio->ssl_arg);
  else
    *((long *)buff)= 0;
  return 0;
}

static int show_ssl_get_verify_mode(THD *thd, SHOW_VAR *var, char *buff)
{
  var->type= SHOW_LONG;
  var->value= buff;
  if( thd->net.vio && thd->net.vio->ssl_arg )
    *((long *)buff)= (long)SSL_get_verify_mode((SSL*)thd->net.vio->ssl_arg);
  else
    *((long *)buff)= 0;
  return 0;
}

static int show_ssl_get_verify_depth(THD *thd, SHOW_VAR *var, char *buff)
{
  var->type= SHOW_LONG;
  var->value= buff;
  if( thd->vio_ok() && thd->net.vio->ssl_arg )
    *((long *)buff)= (long)SSL_get_verify_depth((SSL*)thd->net.vio->ssl_arg);
  else
    *((long *)buff)= 0;
  return 0;
}

static int show_ssl_get_cipher(THD *thd, SHOW_VAR *var, char *buff)
{
  var->type= SHOW_CHAR;
  if( thd->vio_ok() && thd->net.vio->ssl_arg )
    var->value= const_cast<char*>(SSL_get_cipher((SSL*) thd->net.vio->ssl_arg));
  else
    var->value= (char *)"";
  return 0;
}

static int show_ssl_get_cipher_list(THD *thd, SHOW_VAR *var, char *buff)
{
  var->type= SHOW_CHAR;
  var->value= buff;
  if (thd->vio_ok() && thd->net.vio->ssl_arg)
  {
    int i;
    const char *p;
    char *end= buff + SHOW_VAR_FUNC_BUFF_SIZE;
    for (i=0; (p= SSL_get_cipher_list((SSL*) thd->net.vio->ssl_arg,i)) &&
               buff < end; i++)
    {
      buff= strnmov(buff, p, end-buff-1);
      *buff++= ':';
    }
    if (i)
      buff--;
  }
  *buff=0;
  return 0;
}

#endif /* HAVE_OPENSSL && !EMBEDDED_LIBRARY */


/*
  Variables shown by SHOW STATUS in alphabetical order
*/

SHOW_VAR status_vars[]= {
  {"Aborted_clients",          (char*) &aborted_threads,        SHOW_LONG},
  {"Aborted_connects",         (char*) &aborted_connects,       SHOW_LONG},
  {"Binlog_cache_disk_use",    (char*) &binlog_cache_disk_use,  SHOW_LONG},
  {"Binlog_cache_use",         (char*) &binlog_cache_use,       SHOW_LONG},
  {"Binlog_stmt_cache_disk_use",(char*) &binlog_stmt_cache_disk_use,  SHOW_LONG},
  {"Binlog_stmt_cache_use",    (char*) &binlog_stmt_cache_use,       SHOW_LONG},
  {"Bytes_received",           (char*) offsetof(STATUS_VAR, bytes_received), SHOW_LONGLONG_STATUS},
  {"Bytes_sent",               (char*) offsetof(STATUS_VAR, bytes_sent), SHOW_LONGLONG_STATUS},
  {"Com",                      (char*) com_status_vars, SHOW_ARRAY},
  {"Compression",              (char*) &show_net_compression, SHOW_FUNC},
  {"Connections",              (char*) &thread_id,              SHOW_LONG_NOFLUSH},
  {"Created_tmp_disk_tables",  (char*) offsetof(STATUS_VAR, created_tmp_disk_tables), SHOW_LONG_STATUS},
  {"Created_tmp_files",	       (char*) &my_tmp_file_created,	SHOW_LONG},
  {"Created_tmp_tables",       (char*) offsetof(STATUS_VAR, created_tmp_tables), SHOW_LONG_STATUS},
  {"Delayed_errors",           (char*) &delayed_insert_errors,  SHOW_LONG},
  {"Delayed_insert_threads",   (char*) &delayed_insert_threads, SHOW_LONG_NOFLUSH},
  {"Delayed_writes",           (char*) &delayed_insert_writes,  SHOW_LONG},
  {"Flush_commands",           (char*) &refresh_version,        SHOW_LONG_NOFLUSH},
  {"Handler_commit",           (char*) offsetof(STATUS_VAR, ha_commit_count), SHOW_LONG_STATUS},
  {"Handler_delete",           (char*) offsetof(STATUS_VAR, ha_delete_count), SHOW_LONG_STATUS},
  {"Handler_discover",         (char*) offsetof(STATUS_VAR, ha_discover_count), SHOW_LONG_STATUS},
  {"Handler_prepare",          (char*) offsetof(STATUS_VAR, ha_prepare_count),  SHOW_LONG_STATUS},
  {"Handler_read_first",       (char*) offsetof(STATUS_VAR, ha_read_first_count), SHOW_LONG_STATUS},
  {"Handler_read_key",         (char*) offsetof(STATUS_VAR, ha_read_key_count), SHOW_LONG_STATUS},
  {"Handler_read_last",        (char*) offsetof(STATUS_VAR, ha_read_last_count), SHOW_LONG_STATUS},
  {"Handler_read_next",        (char*) offsetof(STATUS_VAR, ha_read_next_count), SHOW_LONG_STATUS},
  {"Handler_read_prev",        (char*) offsetof(STATUS_VAR, ha_read_prev_count), SHOW_LONG_STATUS},
  {"Handler_read_rnd",         (char*) offsetof(STATUS_VAR, ha_read_rnd_count), SHOW_LONG_STATUS},
  {"Handler_read_rnd_next",    (char*) offsetof(STATUS_VAR, ha_read_rnd_next_count), SHOW_LONG_STATUS},
  {"Handler_rollback",         (char*) offsetof(STATUS_VAR, ha_rollback_count), SHOW_LONG_STATUS},
  {"Handler_savepoint",        (char*) offsetof(STATUS_VAR, ha_savepoint_count), SHOW_LONG_STATUS},
  {"Handler_savepoint_rollback",(char*) offsetof(STATUS_VAR, ha_savepoint_rollback_count), SHOW_LONG_STATUS},
  {"Handler_update",           (char*) offsetof(STATUS_VAR, ha_update_count), SHOW_LONG_STATUS},
  {"Handler_write",            (char*) offsetof(STATUS_VAR, ha_write_count), SHOW_LONG_STATUS},
  {"Key_blocks_not_flushed",   (char*) offsetof(KEY_CACHE, global_blocks_changed), SHOW_KEY_CACHE_LONG},
  {"Key_blocks_unused",        (char*) offsetof(KEY_CACHE, blocks_unused), SHOW_KEY_CACHE_LONG},
  {"Key_blocks_used",          (char*) offsetof(KEY_CACHE, blocks_used), SHOW_KEY_CACHE_LONG},
  {"Key_read_requests",        (char*) offsetof(KEY_CACHE, global_cache_r_requests), SHOW_KEY_CACHE_LONGLONG},
  {"Key_reads",                (char*) offsetof(KEY_CACHE, global_cache_read), SHOW_KEY_CACHE_LONGLONG},
  {"Key_write_requests",       (char*) offsetof(KEY_CACHE, global_cache_w_requests), SHOW_KEY_CACHE_LONGLONG},
  {"Key_writes",               (char*) offsetof(KEY_CACHE, global_cache_write), SHOW_KEY_CACHE_LONGLONG},
  {"Last_query_cost",          (char*) offsetof(STATUS_VAR, last_query_cost), SHOW_DOUBLE_STATUS},
  {"Max_used_connections",     (char*) &max_used_connections,  SHOW_LONG},
  {"Not_flushed_delayed_rows", (char*) &delayed_rows_in_use,    SHOW_LONG_NOFLUSH},
  {"Open_files",               (char*) &my_file_opened,         SHOW_LONG_NOFLUSH},
  {"Open_streams",             (char*) &my_stream_opened,       SHOW_LONG_NOFLUSH},
  {"Open_table_definitions",   (char*) &show_table_definitions, SHOW_FUNC},
  {"Open_tables",              (char*) &show_open_tables,       SHOW_FUNC},
  {"Opened_files",             (char*) &my_file_total_opened, SHOW_LONG_NOFLUSH},
  {"Opened_tables",            (char*) offsetof(STATUS_VAR, opened_tables), SHOW_LONG_STATUS},
  {"Opened_table_definitions", (char*) offsetof(STATUS_VAR, opened_shares), SHOW_LONG_STATUS},
  {"Prepared_stmt_count",      (char*) &show_prepared_stmt_count, SHOW_FUNC},
#ifdef HAVE_QUERY_CACHE
  {"Qcache_free_blocks",       (char*) &query_cache.free_memory_blocks, SHOW_LONG_NOFLUSH},
  {"Qcache_free_memory",       (char*) &query_cache.free_memory, SHOW_LONG_NOFLUSH},
  {"Qcache_hits",              (char*) &query_cache.hits,       SHOW_LONG},
  {"Qcache_inserts",           (char*) &query_cache.inserts,    SHOW_LONG},
  {"Qcache_lowmem_prunes",     (char*) &query_cache.lowmem_prunes, SHOW_LONG},
  {"Qcache_not_cached",        (char*) &query_cache.refused,    SHOW_LONG},
  {"Qcache_queries_in_cache",  (char*) &query_cache.queries_in_cache, SHOW_LONG_NOFLUSH},
  {"Qcache_total_blocks",      (char*) &query_cache.total_blocks, SHOW_LONG_NOFLUSH},
#endif /*HAVE_QUERY_CACHE*/
  {"Queries",                  (char*) &show_queries,            SHOW_FUNC},
  {"Questions",                (char*) offsetof(STATUS_VAR, questions), SHOW_LONG_STATUS},
#ifdef HAVE_REPLICATION
  {"Rpl_status",               (char*) &show_rpl_status,          SHOW_FUNC},
#endif
  {"Select_full_join",         (char*) offsetof(STATUS_VAR, select_full_join_count), SHOW_LONG_STATUS},
  {"Select_full_range_join",   (char*) offsetof(STATUS_VAR, select_full_range_join_count), SHOW_LONG_STATUS},
  {"Select_range",             (char*) offsetof(STATUS_VAR, select_range_count), SHOW_LONG_STATUS},
  {"Select_range_check",       (char*) offsetof(STATUS_VAR, select_range_check_count), SHOW_LONG_STATUS},
  {"Select_scan",	       (char*) offsetof(STATUS_VAR, select_scan_count), SHOW_LONG_STATUS},
  {"Slave_open_temp_tables",   (char*) &slave_open_temp_tables, SHOW_LONG},
#ifdef HAVE_REPLICATION
  {"Slave_retried_transactions",(char*) &show_slave_retried_trans, SHOW_FUNC},
  {"Slave_heartbeat_period",   (char*) &show_heartbeat_period, SHOW_FUNC},
  {"Slave_received_heartbeats",(char*) &show_slave_received_heartbeats, SHOW_FUNC},
  {"Slave_running",            (char*) &show_slave_running,     SHOW_FUNC},
#endif
  {"Slow_launch_threads",      (char*) &slow_launch_threads,    SHOW_LONG},
  {"Slow_queries",             (char*) offsetof(STATUS_VAR, long_query_count), SHOW_LONG_STATUS},
  {"Sort_merge_passes",	       (char*) offsetof(STATUS_VAR, filesort_merge_passes), SHOW_LONG_STATUS},
  {"Sort_range",	       (char*) offsetof(STATUS_VAR, filesort_range_count), SHOW_LONG_STATUS},
  {"Sort_rows",		       (char*) offsetof(STATUS_VAR, filesort_rows), SHOW_LONG_STATUS},
  {"Sort_scan",		       (char*) offsetof(STATUS_VAR, filesort_scan_count), SHOW_LONG_STATUS},
#ifdef HAVE_OPENSSL
#ifndef EMBEDDED_LIBRARY
  {"Ssl_accept_renegotiates",  (char*) &show_ssl_ctx_sess_accept_renegotiate, SHOW_FUNC},
  {"Ssl_accepts",              (char*) &show_ssl_ctx_sess_accept, SHOW_FUNC},
  {"Ssl_callback_cache_hits",  (char*) &show_ssl_ctx_sess_cb_hits, SHOW_FUNC},
  {"Ssl_cipher",               (char*) &show_ssl_get_cipher, SHOW_FUNC},
  {"Ssl_cipher_list",          (char*) &show_ssl_get_cipher_list, SHOW_FUNC},
  {"Ssl_client_connects",      (char*) &show_ssl_ctx_sess_connect, SHOW_FUNC},
  {"Ssl_connect_renegotiates", (char*) &show_ssl_ctx_sess_connect_renegotiate, SHOW_FUNC},
  {"Ssl_ctx_verify_depth",     (char*) &show_ssl_ctx_get_verify_depth, SHOW_FUNC},
  {"Ssl_ctx_verify_mode",      (char*) &show_ssl_ctx_get_verify_mode, SHOW_FUNC},
  {"Ssl_default_timeout",      (char*) &show_ssl_get_default_timeout, SHOW_FUNC},
  {"Ssl_finished_accepts",     (char*) &show_ssl_ctx_sess_accept_good, SHOW_FUNC},
  {"Ssl_finished_connects",    (char*) &show_ssl_ctx_sess_connect_good, SHOW_FUNC},
  {"Ssl_session_cache_hits",   (char*) &show_ssl_ctx_sess_hits, SHOW_FUNC},
  {"Ssl_session_cache_misses", (char*) &show_ssl_ctx_sess_misses, SHOW_FUNC},
  {"Ssl_session_cache_mode",   (char*) &show_ssl_ctx_get_session_cache_mode, SHOW_FUNC},
  {"Ssl_session_cache_overflows", (char*) &show_ssl_ctx_sess_cache_full, SHOW_FUNC},
  {"Ssl_session_cache_size",   (char*) &show_ssl_ctx_sess_get_cache_size, SHOW_FUNC},
  {"Ssl_session_cache_timeouts", (char*) &show_ssl_ctx_sess_timeouts, SHOW_FUNC},
  {"Ssl_sessions_reused",      (char*) &show_ssl_session_reused, SHOW_FUNC},
  {"Ssl_used_session_cache_entries",(char*) &show_ssl_ctx_sess_number, SHOW_FUNC},
  {"Ssl_verify_depth",         (char*) &show_ssl_get_verify_depth, SHOW_FUNC},
  {"Ssl_verify_mode",          (char*) &show_ssl_get_verify_mode, SHOW_FUNC},
  {"Ssl_version",              (char*) &show_ssl_get_version, SHOW_FUNC},
#endif
#endif /* HAVE_OPENSSL */
  {"Table_locks_immediate",    (char*) &locks_immediate,        SHOW_LONG},
  {"Table_locks_waited",       (char*) &locks_waited,           SHOW_LONG},
#ifdef HAVE_MMAP
  {"Tc_log_max_pages_used",    (char*) &tc_log_max_pages_used,  SHOW_LONG},
  {"Tc_log_page_size",         (char*) &tc_log_page_size,       SHOW_LONG},
  {"Tc_log_page_waits",        (char*) &tc_log_page_waits,      SHOW_LONG},
#endif
  {"Threads_cached",           (char*) &cached_thread_count,    SHOW_LONG_NOFLUSH},
  {"Threads_connected",        (char*) &connection_count,       SHOW_INT},
  {"Threads_created",	       (char*) &thread_created,		SHOW_LONG_NOFLUSH},
  {"Threads_running",          (char*) &thread_running,         SHOW_INT},
  {"Uptime",                   (char*) &show_starttime,         SHOW_FUNC},
#ifdef ENABLED_PROFILING
  {"Uptime_since_flush_status",(char*) &show_flushstatustime,   SHOW_FUNC},
#endif
  {NullS, NullS, SHOW_LONG}
};

bool add_terminator(DYNAMIC_ARRAY *options)
{
  my_option empty_element= {0, 0, 0, 0, 0, 0, GET_NO_ARG, NO_ARG, 0, 0, 0, 0, 0, 0};
  return insert_dynamic(options, (uchar *)&empty_element);
}

#ifndef EMBEDDED_LIBRARY
static void print_version(void)
{
  set_server_version();

  printf("%s  Ver %s for %s on %s (%s)\n",my_progname,
	 server_version,SYSTEM_TYPE,MACHINE_TYPE, MYSQL_COMPILATION_COMMENT);
}

/** Compares two options' names, treats - and _ the same */
static int option_cmp(my_option *a, my_option *b)
{
  const char *sa= a->name;
  const char *sb= b->name;
  for (; *sa || *sb; sa++, sb++)
  {
    if (*sa < *sb)
    {
      if (*sa == '-' && *sb == '_')
        continue;
      else
        return -1;
    }
    if (*sa > *sb)
    {
      if (*sa == '_' && *sb == '-')
        continue;
      else
        return 1;
    }
  }
  DBUG_ASSERT(a->name == b->name);
  return 0;
}

static void print_help()
{
  MEM_ROOT mem_root;
  init_alloc_root(&mem_root, 4096, 4096);

  pop_dynamic(&all_options);
  sys_var_add_options(&all_options, sys_var::PARSE_EARLY);
  add_plugin_options(&all_options, &mem_root);
  sort_dynamic(&all_options, (qsort_cmp) option_cmp);
  add_terminator(&all_options);

  my_print_help((my_option*) all_options.buffer);
  my_print_variables((my_option*) all_options.buffer);

  free_root(&mem_root, MYF(0));
  delete_dynamic(&all_options);
}

static void usage(void)
{
  DBUG_ENTER("usage");
  if (!(default_charset_info= get_charset_by_csname(default_character_set_name,
					           MY_CS_PRIMARY,
						   MYF(MY_WME))))
    exit(1);
  if (!default_collation_name)
    default_collation_name= (char*) default_charset_info->name;
  print_version();
  puts(ORACLE_WELCOME_COPYRIGHT_NOTICE("2000, 2010"));
  puts("Starts the MySQL database server.\n");
  printf("Usage: %s [OPTIONS]\n", my_progname);
  if (!opt_verbose)
    puts("\nFor more help options (several pages), use mysqld --verbose --help.");
  else
  {
#ifdef __WIN__
  puts("NT and Win32 specific options:\n\
  --install                     Install the default service (NT).\n\
  --install-manual              Install the default service started manually (NT).\n\
  --install service_name        Install an optional service (NT).\n\
  --install-manual service_name Install an optional service started manually (NT).\n\
  --remove                      Remove the default service from the service list (NT).\n\
  --remove service_name         Remove the service_name from the service list (NT).\n\
  --enable-named-pipe           Only to be used for the default server (NT).\n\
  --standalone                  Dummy option to start as a standalone server (NT).\
");
  puts("");
#endif
  print_defaults(MYSQL_CONFIG_NAME,load_default_groups);
  puts("");
  set_ports();

  /* Print out all the options including plugin supplied options */
  print_help();

  if (! plugins_are_initialized)
  {
    puts("\n\
Plugins have parameters that are not reflected in this list\n\
because execution stopped before plugins were initialized.");
  }

  puts("\n\
To see what values a running MySQL server is using, type\n\
'mysqladmin variables' instead of 'mysqld --verbose --help'.");
  }
  DBUG_VOID_RETURN;
}
#endif /*!EMBEDDED_LIBRARY*/

/**
  Initialize MySQL global variables to default values.

  @note
    The reason to set a lot of global variables to zero is to allow one to
    restart the embedded server with a clean environment
    It's also needed on some exotic platforms where global variables are
    not set to 0 when a program starts.

    We don't need to set variables refered to in my_long_options
    as these are initialized by my_getopt.
*/

static int mysql_init_variables(void)
{
  /* Things reset to zero */
  opt_skip_slave_start= opt_reckless_slave = 0;
  mysql_home[0]= pidfile_name[0]= log_error_file[0]= 0;
  myisam_test_invalid_symlink= test_if_data_home_dir;
  opt_log= opt_slow_log= 0;
  opt_bin_log= 0;
  opt_disable_networking= opt_skip_show_db=0;
  opt_skip_name_resolve= 0;
  opt_ignore_builtin_innodb= 0;
  opt_logname= opt_update_logname= opt_binlog_index_name= opt_slow_logname= 0;
  opt_tc_log_file= (char *)"tc.log";      // no hostname in tc_log file name !
  opt_secure_auth= 0;
  opt_bootstrap= opt_myisam_log= 0;
  mqh_used= 0;
  segfaulted= kill_in_progress= 0;
  cleanup_done= 0;
  server_id_supplied= 0;
  test_flags= select_errors= dropping_tables= ha_open_options=0;
  thread_count= thread_running= kill_cached_threads= wake_thread=0;
  slave_open_temp_tables= 0;
  cached_thread_count= 0;
  opt_endinfo= using_udf_functions= 0;
  opt_using_transactions= 0;
  abort_loop= select_thread_in_use= signal_thread_in_use= 0;
  ready_to_exit= shutdown_in_progress= grant_option= 0;
  aborted_threads= aborted_connects= 0;
  delayed_insert_threads= delayed_insert_writes= delayed_rows_in_use= 0;
  delayed_insert_errors= thread_created= 0;
  specialflag= 0;
  binlog_cache_use=  binlog_cache_disk_use= 0;
  max_used_connections= slow_launch_threads = 0;
  mysqld_user= mysqld_chroot= opt_init_file= opt_bin_logname = 0;
  prepared_stmt_count= 0;
  mysqld_unix_port= opt_mysql_tmpdir= my_bind_addr_str= NullS;
  bzero((uchar*) &mysql_tmpdir_list, sizeof(mysql_tmpdir_list));
  bzero((char *) &global_status_var, sizeof(global_status_var));
  opt_large_pages= 0;
  opt_super_large_pages= 0;
#if defined(ENABLED_DEBUG_SYNC)
  opt_debug_sync_timeout= 0;
#endif /* defined(ENABLED_DEBUG_SYNC) */
  key_map_full.set_all();

  /* Character sets */
  system_charset_info= &my_charset_utf8_general_ci;
  files_charset_info= &my_charset_utf8_general_ci;
  national_charset_info= &my_charset_utf8_general_ci;
  table_alias_charset= &my_charset_bin;
  character_set_filesystem= &my_charset_bin;

  opt_specialflag= SPECIAL_ENGLISH;
  unix_sock= ip_sock= INVALID_SOCKET;
  mysql_home_ptr= mysql_home;
  pidfile_name_ptr= pidfile_name;
  log_error_file_ptr= log_error_file;
  lc_messages_dir_ptr= lc_messages_dir;
  protocol_version= PROTOCOL_VERSION;
  what_to_log= ~ (1L << (uint) COM_TIME);
  refresh_version= 1L;	/* Increments on each reload */
  global_query_id= thread_id= 1L;
  my_atomic_rwlock_init(&global_query_id_lock);
  my_atomic_rwlock_init(&thread_running_lock);
  strmov(server_version, MYSQL_SERVER_VERSION);
  threads.empty();
  thread_cache.empty();
  key_caches.empty();
  if (!(dflt_key_cache= get_or_create_key_cache(default_key_cache_base.str,
                                                default_key_cache_base.length)))
  {
    sql_print_error("Cannot allocate the keycache");
    return 1;
  }
  /* set key_cache_hash.default_value = dflt_key_cache */
  multi_keycache_init();

  /* Set directory paths */
  mysql_real_data_home_len=
    strmake(mysql_real_data_home, get_relative_path(MYSQL_DATADIR),
            sizeof(mysql_real_data_home)-1) - mysql_real_data_home;
  /* Replication parameters */
  master_info_file= (char*) "master.info",
    relay_log_info_file= (char*) "relay-log.info";
  report_user= report_password = report_host= 0;	/* TO BE DELETED */
  opt_relay_logname= opt_relaylog_index_name= 0;

  /* Variables in libraries */
  charsets_dir= 0;
  default_character_set_name= (char*) MYSQL_DEFAULT_CHARSET_NAME;
  default_collation_name= compiled_default_collation_name;
  character_set_filesystem_name= (char*) "binary";
  lc_messages= (char*) "en_US";
  lc_time_names_name= (char*) "en_US";
  
  /* Variables that depends on compile options */
#ifndef DBUG_OFF
  default_dbug_option=IF_WIN("d:t:i:O,\\mysqld.trace",
			     "d:t:i:o,/tmp/mysqld.trace");
#endif
  opt_error_log= IF_WIN(1,0);
#ifdef ENABLED_PROFILING
    have_profiling = SHOW_OPTION_YES;
#else
    have_profiling = SHOW_OPTION_NO;
#endif

#ifdef HAVE_OPENSSL
  have_ssl=SHOW_OPTION_YES;
#else
  have_ssl=SHOW_OPTION_NO;
#endif
#ifdef HAVE_BROKEN_REALPATH
  have_symlink=SHOW_OPTION_NO;
#else
  have_symlink=SHOW_OPTION_YES;
#endif
#ifdef HAVE_DLOPEN
  have_dlopen=SHOW_OPTION_YES;
#else
  have_dlopen=SHOW_OPTION_NO;
#endif
#ifdef HAVE_QUERY_CACHE
  have_query_cache=SHOW_OPTION_YES;
#else
  have_query_cache=SHOW_OPTION_NO;
#endif
#ifdef HAVE_SPATIAL
  have_geometry=SHOW_OPTION_YES;
#else
  have_geometry=SHOW_OPTION_NO;
#endif
#ifdef HAVE_RTREE_KEYS
  have_rtree_keys=SHOW_OPTION_YES;
#else
  have_rtree_keys=SHOW_OPTION_NO;
#endif
#ifdef HAVE_CRYPT
  have_crypt=SHOW_OPTION_YES;
#else
  have_crypt=SHOW_OPTION_NO;
#endif
#ifdef HAVE_COMPRESS
  have_compress= SHOW_OPTION_YES;
#else
  have_compress= SHOW_OPTION_NO;
#endif
#ifdef HAVE_LIBWRAP
  libwrapName= NullS;
#endif
#ifdef HAVE_OPENSSL
  des_key_file = 0;
#ifndef EMBEDDED_LIBRARY
  ssl_acceptor_fd= 0;
#endif /* ! EMBEDDED_LIBRARY */
#endif /* HAVE_OPENSSL */
#ifdef HAVE_SMEM
  shared_memory_base_name= default_shared_memory_base_name;
#endif

#if defined(__WIN__)
  /* Allow Win32 users to move MySQL anywhere */
  {
    char prg_dev[LIBLEN];
    char executing_path_name[LIBLEN];
    if (!test_if_hard_path(my_progname))
    {
      // we don't want to use GetModuleFileName inside of my_path since
      // my_path is a generic path dereferencing function and here we care
      // only about the executing binary.
      GetModuleFileName(NULL, executing_path_name, sizeof(executing_path_name));
      my_path(prg_dev, executing_path_name, NULL);
    }
    else
      my_path(prg_dev, my_progname, "mysql/bin");
    strcat(prg_dev,"/../");			// Remove 'bin' to get base dir
    cleanup_dirname(mysql_home,prg_dev);
  }
#else
  const char *tmpenv;
  if (!(tmpenv = getenv("MY_BASEDIR_VERSION")))
    tmpenv = DEFAULT_MYSQL_HOME;
  (void) strmake(mysql_home, tmpenv, sizeof(mysql_home)-1);
#endif
  return 0;
}

my_bool
mysqld_get_one_option(int optid,
                      const struct my_option *opt __attribute__((unused)),
                      char *argument)
{
  switch(optid) {
  case '#':
#ifndef DBUG_OFF
    DBUG_SET_INITIAL(argument ? argument : default_dbug_option);
#endif
    opt_endinfo=1;				/* unireg: memory allocation */
    break;
  case 'a':
    global_system_variables.sql_mode= MODE_ANSI;
    global_system_variables.tx_isolation= ISO_SERIALIZABLE;
    break;
  case 'b':
    strmake(mysql_home,argument,sizeof(mysql_home)-1);
    break;
  case 'C':
    if (default_collation_name == compiled_default_collation_name)
      default_collation_name= 0;
    break;
  case 'l':
    WARN_DEPRECATED(NULL, 7, 0, "--log", "'--general-log'/'--general-log-file'");
    opt_log=1;
    break;
  case 'h':
    strmake(mysql_real_data_home,argument, sizeof(mysql_real_data_home)-1);
    /* Correct pointer set by my_getopt (for embedded library) */
    mysql_real_data_home_ptr= mysql_real_data_home;
    break;
  case 'u':
    if (!mysqld_user || !strcmp(mysqld_user, argument))
      mysqld_user= argument;
    else
      sql_print_warning("Ignoring user change to '%s' because the user was set to '%s' earlier on the command line\n", argument, mysqld_user);
    break;
  case 'L':
    strmake(lc_messages_dir, argument, sizeof(lc_messages_dir)-1);
    lc_messages_dir_ptr= lc_messages_dir;
    break;
  case OPT_BINLOG_FORMAT:
    binlog_format_used= true;
    break;
#include <sslopt-case.h>
#ifndef EMBEDDED_LIBRARY
  case 'V':
    print_version();
    exit(0);
#endif /*EMBEDDED_LIBRARY*/
  case 'W':
    if (!argument)
      global_system_variables.log_warnings++;
    else if (argument == disabled_my_option)
      global_system_variables.log_warnings= 0L;
    else
      global_system_variables.log_warnings= atoi(argument);
    break;
  case 'T':
    test_flags= argument ? (uint) atoi(argument) : 0;
    opt_endinfo=1;
    break;
  case (int) OPT_ISAM_LOG:
    opt_myisam_log=1;
    break;
  case (int) OPT_BIN_LOG:
    opt_bin_log= test(argument != disabled_my_option);
    break;
#ifdef HAVE_REPLICATION
  case (int)OPT_REPLICATE_IGNORE_DB:
  {
    rpl_filter->add_ignore_db(argument);
    break;
  }
  case (int)OPT_REPLICATE_DO_DB:
  {
    rpl_filter->add_do_db(argument);
    break;
  }
  case (int)OPT_REPLICATE_REWRITE_DB:
  {
    char* key = argument,*p, *val;

    if (!(p= strstr(argument, "->")))
    {
      sql_print_error("Bad syntax in replicate-rewrite-db - missing '->'!\n");
      return 1;
    }
    val= p--;
    while (my_isspace(mysqld_charset, *p) && p > argument)
      *p-- = 0;
    if (p == argument)
    {
      sql_print_error("Bad syntax in replicate-rewrite-db - empty FROM db!\n");
      return 1;
    }
    *val= 0;
    val+= 2;
    while (*val && my_isspace(mysqld_charset, *val))
      val++;
    if (!*val)
    {
      sql_print_error("Bad syntax in replicate-rewrite-db - empty TO db!\n");
      return 1;
    }

    rpl_filter->add_db_rewrite(key, val);
    break;
  }

  case (int)OPT_BINLOG_IGNORE_DB:
  {
    binlog_filter->add_ignore_db(argument);
    break;
  }
  case (int)OPT_BINLOG_DO_DB:
  {
    binlog_filter->add_do_db(argument);
    break;
  }
  case (int)OPT_REPLICATE_DO_TABLE:
  {
    if (rpl_filter->add_do_table(argument))
    {
      sql_print_error("Could not add do table rule '%s'!\n", argument);
      return 1;
    }
    break;
  }
  case (int)OPT_REPLICATE_WILD_DO_TABLE:
  {
    if (rpl_filter->add_wild_do_table(argument))
    {
      sql_print_error("Could not add do table rule '%s'!\n", argument);
      return 1;
    }
    break;
  }
  case (int)OPT_REPLICATE_WILD_IGNORE_TABLE:
  {
    if (rpl_filter->add_wild_ignore_table(argument))
    {
      sql_print_error("Could not add ignore table rule '%s'!\n", argument);
      return 1;
    }
    break;
  }
  case (int)OPT_REPLICATE_IGNORE_TABLE:
  {
    if (rpl_filter->add_ignore_table(argument))
    {
      sql_print_error("Could not add ignore table rule '%s'!\n", argument);
      return 1;
    }
    break;
  }
#endif /* HAVE_REPLICATION */
  case (int) OPT_SLOW_QUERY_LOG:
    WARN_DEPRECATED(NULL, 7, 0, "--log-slow-queries", "'--slow-query-log'/'--slow-query-log-file'");
    opt_slow_log= 1;
    break;
  case (int) OPT_SKIP_NEW:
    opt_specialflag|= SPECIAL_NO_NEW_FUNC;
    delay_key_write_options= DELAY_KEY_WRITE_NONE;
    myisam_concurrent_insert=0;
    myisam_recover_options= HA_RECOVER_OFF;
    sp_automatic_privileges=0;
    my_use_symdir=0;
    ha_open_options&= ~(HA_OPEN_ABORT_IF_CRASHED | HA_OPEN_DELAY_KEY_WRITE);
#ifdef HAVE_QUERY_CACHE
    query_cache_size=0;
#endif
    break;
  case (int) OPT_SAFE:
    opt_specialflag|= SPECIAL_SAFE_MODE;
    delay_key_write_options= DELAY_KEY_WRITE_NONE;
    myisam_recover_options= HA_RECOVER_DEFAULT;
    ha_open_options&= ~(HA_OPEN_DELAY_KEY_WRITE);
    break;
  case (int) OPT_SKIP_PRIOR:
    opt_specialflag|= SPECIAL_NO_PRIOR;
    sql_print_warning("The --skip-thread-priority startup option is deprecated "
                      "and will be removed in MySQL 7.0. This option has no effect "
                      "as the implied behavior is already the default.");
    break;
  case (int) OPT_SKIP_HOST_CACHE:
    opt_specialflag|= SPECIAL_NO_HOST_CACHE;
    break;
  case (int) OPT_SKIP_RESOLVE:
    opt_skip_name_resolve= 1;
    opt_specialflag|=SPECIAL_NO_RESOLVE;
    break;
  case (int) OPT_WANT_CORE:
    test_flags |= TEST_CORE_ON_SIGNAL;
    break;
  case (int) OPT_SKIP_STACK_TRACE:
    test_flags|=TEST_NO_STACKTRACE;
    break;
  case (int) OPT_BIND_ADDRESS:
    {
      struct addrinfo *res_lst, hints;    

      bzero(&hints, sizeof(struct addrinfo));
      hints.ai_socktype= SOCK_STREAM;
      hints.ai_protocol= IPPROTO_TCP;

      if (getaddrinfo(argument, NULL, &hints, &res_lst) != 0) 
      {
        sql_print_error("Can't start server: cannot resolve hostname!");
        return 1;
      }

      if (res_lst->ai_next)
      {
        sql_print_error("Can't start server: bind-address refers to multiple interfaces!");
        return 1;
      }
      freeaddrinfo(res_lst);
    }
    break;
  case OPT_CONSOLE:
    if (opt_console)
      opt_error_log= 0;			// Force logs to stdout
    break;
  case OPT_BOOTSTRAP:
    opt_noacl=opt_bootstrap=1;
    break;
  case OPT_SERVER_ID:
    server_id_supplied = 1;
    break;
  case OPT_ONE_THREAD:
    thread_handling= SCHEDULER_ONE_THREAD_PER_CONNECTION;
    break;
  case OPT_LOWER_CASE_TABLE_NAMES:
    lower_case_table_names_used= 1;
    break;
#if defined(ENABLED_DEBUG_SYNC)
  case OPT_DEBUG_SYNC_TIMEOUT:
    /*
      Debug Sync Facility. See debug_sync.cc.
      Default timeout for WAIT_FOR action.
      Default value is zero (facility disabled).
      If option is given without an argument, supply a non-zero value.
    */
    if (!argument)
    {
      /* purecov: begin tested */
      opt_debug_sync_timeout= DEBUG_SYNC_DEFAULT_WAIT_TIMEOUT;
      /* purecov: end */
    }
    break;
#endif /* defined(ENABLED_DEBUG_SYNC) */
  case OPT_ENGINE_CONDITION_PUSHDOWN:
    /*
      The last of --engine-condition-pushdown and --optimizer_switch on
      command line wins (see get_options().
    */
    if (global_system_variables.engine_condition_pushdown)
      global_system_variables.optimizer_switch|=
        OPTIMIZER_SWITCH_ENGINE_CONDITION_PUSHDOWN;
    else
      global_system_variables.optimizer_switch&=
        ~OPTIMIZER_SWITCH_ENGINE_CONDITION_PUSHDOWN;
    break;
  case OPT_LOG_ERROR:
    /*
      "No --log-error" == "write errors to stderr",
      "--log-error without argument" == "write errors to a file".
    */
    if (argument == NULL) /* no argument */
      log_error_file_ptr= const_cast<char*>("");
    break;
  }
  return 0;
}


/** Handle arguments for multiple key caches. */

C_MODE_START

static void*
mysql_getopt_value(const char *keyname, uint key_length,
		   const struct my_option *option, int *error)
{
  if (error)
    *error= 0;
  switch (option->id) {
  case OPT_KEY_BUFFER_SIZE:
  case OPT_KEY_CACHE_BLOCK_SIZE:
  case OPT_KEY_CACHE_DIVISION_LIMIT:
  case OPT_KEY_CACHE_AGE_THRESHOLD:
  {
    KEY_CACHE *key_cache;
    if (!(key_cache= get_or_create_key_cache(keyname, key_length)))
    {
      if (error)
        *error= EXIT_OUT_OF_MEMORY;
      return 0;
    }
    switch (option->id) {
    case OPT_KEY_BUFFER_SIZE:
      return &key_cache->param_buff_size;
    case OPT_KEY_CACHE_BLOCK_SIZE:
      return &key_cache->param_block_size;
    case OPT_KEY_CACHE_DIVISION_LIMIT:
      return &key_cache->param_division_limit;
    case OPT_KEY_CACHE_AGE_THRESHOLD:
      return &key_cache->param_age_threshold;
    }
  }
  }
  return option->value;
}

static void option_error_reporter(enum loglevel level, const char *format, ...)
{
  va_list args;
  va_start(args, format);

  /* Don't print warnings for --loose options during bootstrap */
  if (level == ERROR_LEVEL || !opt_bootstrap ||
      global_system_variables.log_warnings)
  {
    vprint_msg_to_log(level, format, args);
  }
  va_end(args);
}

C_MODE_END

/**
  Get server options from the command line,
  and perform related server initializations.
  @param [in, out] argc_ptr       command line options (count)
  @param [in, out] argv_ptr       command line options (values)
  @return 0 on success

  @todo
  - FIXME add EXIT_TOO_MANY_ARGUMENTS to "mysys_err.h" and return that code?
*/
static int get_options(int *argc_ptr, char ***argv_ptr)
{
  int ho_error;

  my_getopt_register_get_addr(mysql_getopt_value);
  my_getopt_error_reporter= option_error_reporter;

  /* prepare all_options array */
  my_init_dynamic_array(&all_options, sizeof(my_option),
                        array_elements(my_long_options),
                        array_elements(my_long_options)/4);
  for (my_option *opt= my_long_options;
       opt < my_long_options + array_elements(my_long_options) - 1;
       opt++)
    insert_dynamic(&all_options, (uchar*) opt);
  sys_var_add_options(&all_options, sys_var::PARSE_NORMAL);
  add_terminator(&all_options);

  /* Skip unknown options so that they may be processed later by plugins */
  my_getopt_skip_unknown= TRUE;

  if ((ho_error= handle_options(argc_ptr, argv_ptr, (my_option*)(all_options.buffer),
                                mysqld_get_one_option)))
    return ho_error;

  if (!opt_help)
    delete_dynamic(&all_options);

  /* Add back the program name handle_options removes */
  (*argc_ptr)++;
  (*argv_ptr)--;

  /*
    Options have been parsed. Now some of them need additional special
    handling, like custom value checking, checking of incompatibilites
    between options, setting of multiple variables, etc.
    Do them here.
  */

  if ((opt_log_slow_admin_statements || opt_log_queries_not_using_indexes ||
       opt_log_slow_slave_statements) &&
      !opt_slow_log)
    sql_print_warning("options --log-slow-admin-statements, --log-queries-not-using-indexes and --log-slow-slave-statements have no effect if --log_slow_queries is not set");

  if (log_error_file_ptr != disabled_my_option)
    opt_error_log= 1;
  else
    log_error_file_ptr= const_cast<char*>("");

  opt_init_connect.length=strlen(opt_init_connect.str);
  opt_init_slave.length=strlen(opt_init_slave.str);

  if (global_system_variables.low_priority_updates)
    thr_upgraded_concurrent_insert_lock= TL_WRITE_LOW_PRIORITY;

  if (ft_boolean_check_syntax_string((uchar*) ft_boolean_syntax))
  {
    sql_print_error("Invalid ft-boolean-syntax string: %s\n",
                    ft_boolean_syntax);
    return 1;
  }

  if (opt_disable_networking)
    mysqld_port= 0;

  if (opt_skip_show_db)
    opt_specialflag|= SPECIAL_SKIP_SHOW_DB;

  if (myisam_flush)
    flush_time= 0;

#ifdef HAVE_REPLICATION
  if (opt_slave_skip_errors)
    init_slave_skip_errors(opt_slave_skip_errors);
#endif

  if (global_system_variables.max_join_size == HA_POS_ERROR)
    global_system_variables.option_bits|= OPTION_BIG_SELECTS;
  else
    global_system_variables.option_bits&= ~OPTION_BIG_SELECTS;

  // Synchronize @@global.autocommit on --autocommit
  const ulonglong turn_bit_on= opt_autocommit ?
    OPTION_AUTOCOMMIT : OPTION_NOT_AUTOCOMMIT;
  global_system_variables.option_bits=
    (global_system_variables.option_bits &
     ~(OPTION_NOT_AUTOCOMMIT | OPTION_AUTOCOMMIT)) | turn_bit_on;

  global_system_variables.sql_mode=
    expand_sql_mode(global_system_variables.sql_mode);
#if defined(HAVE_BROKEN_REALPATH)
  my_use_symdir=0;
  my_disable_symlinks=1;
  have_symlink=SHOW_OPTION_NO;
#else
  if (!my_use_symdir)
  {
    my_disable_symlinks=1;
    have_symlink=SHOW_OPTION_DISABLED;
  }
#endif
  if (opt_debugging)
  {
    /* Allow break with SIGINT, no core or stack trace */
    test_flags|= TEST_SIGINT | TEST_NO_STACKTRACE;
    test_flags&= ~TEST_CORE_ON_SIGNAL;
  }
  /* Set global MyISAM variables from delay_key_write_options */
  fix_delay_key_write(0, 0, OPT_GLOBAL);

#ifndef EMBEDDED_LIBRARY
  if (mysqld_chroot)
    set_root(mysqld_chroot);
#else
  thread_handling = SCHEDULER_NO_THREADS;
  max_allowed_packet= global_system_variables.max_allowed_packet;
  net_buffer_length= global_system_variables.net_buffer_length;
#endif
  if (fix_paths())
    return 1;

  /*
    Set some global variables from the global_system_variables
    In most cases the global variables will not be used
  */
  my_disable_locking= myisam_single_user= test(opt_external_locking == 0);
  my_default_record_cache_size=global_system_variables.read_buff_size;

  global_system_variables.long_query_time= (ulonglong)
    (global_system_variables.long_query_time_double * 1e6);

  if (opt_short_log_format)
    opt_specialflag|= SPECIAL_SHORT_LOG_FORMAT;

  if (init_global_datetime_format(MYSQL_TIMESTAMP_DATE,
                                  &global_date_format) ||
      init_global_datetime_format(MYSQL_TIMESTAMP_TIME,
                                  &global_time_format) ||
      init_global_datetime_format(MYSQL_TIMESTAMP_DATETIME,
                                  &global_datetime_format))
    return 1;

#ifdef EMBEDDED_LIBRARY
  one_thread_scheduler();
#else
  if (thread_handling <= SCHEDULER_ONE_THREAD_PER_CONNECTION)
    one_thread_per_connection_scheduler();
  else                  /* thread_handling == SCHEDULER_NO_THREADS) */
    one_thread_scheduler();
#endif

  global_system_variables.engine_condition_pushdown=
    test(global_system_variables.optimizer_switch &
         OPTIMIZER_SWITCH_ENGINE_CONDITION_PUSHDOWN);

  opt_readonly= read_only;

  return 0;
}


/*
  Create version name for running mysqld version
  We automaticly add suffixes -debug, -embedded and -log to the version
  name to make the version more descriptive.
  (MYSQL_SERVER_SUFFIX is set by the compilation environment)
*/

static void set_server_version(void)
{
  char *end= strxmov(server_version, MYSQL_SERVER_VERSION,
                     MYSQL_SERVER_SUFFIX_STR, NullS);
#ifdef EMBEDDED_LIBRARY
  end= strmov(end, "-embedded");
#endif
#ifndef DBUG_OFF
  if (!strstr(MYSQL_SERVER_SUFFIX_STR, "-debug"))
    end= strmov(end, "-debug");
#endif
  if (opt_log || opt_slow_log || opt_bin_log)
    strmov(end, "-log");                        // This may slow down system
}


static char *get_relative_path(const char *path)
{
  if (test_if_hard_path(path) &&
      is_prefix(path,DEFAULT_MYSQL_HOME) &&
      strcmp(DEFAULT_MYSQL_HOME,FN_ROOTDIR))
  {
    path+=(uint) strlen(DEFAULT_MYSQL_HOME);
    while (*path == FN_LIBCHAR || *path == FN_LIBCHAR2)
      path++;
  }
  return (char*) path;
}


/**
  Fix filename and replace extension where 'dir' is relative to
  mysql_real_data_home.
  @return
    1 if len(path) > FN_REFLEN
*/

bool
fn_format_relative_to_data_home(char * to, const char *name,
				const char *dir, const char *extension)
{
  char tmp_path[FN_REFLEN];
  if (!test_if_hard_path(dir))
  {
    strxnmov(tmp_path,sizeof(tmp_path)-1, mysql_real_data_home,
	     dir, NullS);
    dir=tmp_path;
  }
  return !fn_format(to, name, dir, extension,
		    MY_APPEND_EXT | MY_UNPACK_FILENAME | MY_SAFE_PATH);
}


/**
  Test a file path to determine if the path is compatible with the secure file
  path restriction.
 
  @param path null terminated character string

  @return
    @retval TRUE The path is secure
    @retval FALSE The path isn't secure
*/

bool is_secure_file_path(char *path)
{
  char buff1[FN_REFLEN], buff2[FN_REFLEN];
  /*
    All paths are secure if opt_secure_file_path is 0
  */
  if (!opt_secure_file_priv)
    return TRUE;

  if (strlen(path) >= FN_REFLEN)
    return FALSE;

  if (my_realpath(buff1, path, 0))
  {
    /*
      The supplied file path might have been a file and not a directory.
    */
    int length= (int)dirname_length(path);
    if (length >= FN_REFLEN)
      return FALSE;
    memcpy(buff2, path, length);
    buff2[length]= '\0';
    if (length == 0 || my_realpath(buff1, buff2, 0))
      return FALSE;
  }
  convert_dirname(buff2, buff1, NullS);
  if (strncmp(opt_secure_file_priv, buff2, strlen(opt_secure_file_priv)))
    return FALSE;
  return TRUE;
}

static int fix_paths(void)
{
  char buff[FN_REFLEN],*pos;
  convert_dirname(mysql_home,mysql_home,NullS);
  /* Resolve symlinks to allow 'mysql_home' to be a relative symlink */
  my_realpath(mysql_home,mysql_home,MYF(0));
  /* Ensure that mysql_home ends in FN_LIBCHAR */
  pos=strend(mysql_home);
  if (pos[-1] != FN_LIBCHAR)
  {
    pos[0]= FN_LIBCHAR;
    pos[1]= 0;
  }
  convert_dirname(lc_messages_dir, lc_messages_dir, NullS);
  convert_dirname(mysql_real_data_home,mysql_real_data_home,NullS);
  (void) my_load_path(mysql_home,mysql_home,""); // Resolve current dir
  (void) my_load_path(mysql_real_data_home,mysql_real_data_home,mysql_home);
  (void) my_load_path(pidfile_name, pidfile_name_ptr, mysql_real_data_home);
  (void) my_load_path(opt_plugin_dir, opt_plugin_dir_ptr ? opt_plugin_dir_ptr :
                                      get_relative_path(PLUGINDIR), mysql_home);
  opt_plugin_dir_ptr= opt_plugin_dir;

  my_realpath(mysql_unpacked_real_data_home, mysql_real_data_home, MYF(0));
  mysql_unpacked_real_data_home_len= 
    (int) strlen(mysql_unpacked_real_data_home);
  if (mysql_unpacked_real_data_home[mysql_unpacked_real_data_home_len-1] == FN_LIBCHAR)
    --mysql_unpacked_real_data_home_len;

  char *sharedir=get_relative_path(SHAREDIR);
  if (test_if_hard_path(sharedir))
    strmake(buff,sharedir,sizeof(buff)-1);		/* purecov: tested */
  else
    strxnmov(buff,sizeof(buff)-1,mysql_home,sharedir,NullS);
  convert_dirname(buff,buff,NullS);
  (void) my_load_path(lc_messages_dir, lc_messages_dir, buff);

  /* If --character-sets-dir isn't given, use shared library dir */
  if (charsets_dir)
    strmake(mysql_charsets_dir, charsets_dir, sizeof(mysql_charsets_dir)-1);
  else
    strxnmov(mysql_charsets_dir, sizeof(mysql_charsets_dir)-1, buff,
	     CHARSET_DIR, NullS);
  (void) my_load_path(mysql_charsets_dir, mysql_charsets_dir, buff);
  convert_dirname(mysql_charsets_dir, mysql_charsets_dir, NullS);
  charsets_dir=mysql_charsets_dir;

  if (init_tmpdir(&mysql_tmpdir_list, opt_mysql_tmpdir))
    return 1;
  if (!opt_mysql_tmpdir)
    opt_mysql_tmpdir= mysql_tmpdir;
#ifdef HAVE_REPLICATION
  if (!slave_load_tmpdir)
    slave_load_tmpdir= mysql_tmpdir;
#endif /* HAVE_REPLICATION */
  /*
    Convert the secure-file-priv option to system format, allowing
    a quick strcmp to check if read or write is in an allowed dir
   */
  if (opt_secure_file_priv)
  {
    if (*opt_secure_file_priv == 0)
    {
      opt_secure_file_priv= 0;
    }
    else
    {
      if (strlen(opt_secure_file_priv) >= FN_REFLEN)
        opt_secure_file_priv[FN_REFLEN-1]= '\0';
      if (my_realpath(buff, opt_secure_file_priv, 0))
      {
        sql_print_warning("Failed to normalize the argument for --secure-file-priv.");
        return 1;
      }
      char *secure_file_real_path= (char *)my_malloc(FN_REFLEN, MYF(MY_FAE));
      convert_dirname(secure_file_real_path, buff, NullS);
      my_free(opt_secure_file_priv);
      opt_secure_file_priv= secure_file_real_path;
    }
  }
  
  return 0;
}

/**
  Check if file system used for databases is case insensitive.

  @param dir_name			Directory to test

  @retval
    -1  Don't know (Test failed)
  @retval
    0   File system is case sensitive
  @retval
    1   File system is case insensitive
*/

static int test_if_case_insensitive(const char *dir_name)
{
  int result= 0;
  File file;
  char buff[FN_REFLEN], buff2[FN_REFLEN];
  MY_STAT stat_info;
  DBUG_ENTER("test_if_case_insensitive");

  fn_format(buff, glob_hostname, dir_name, ".lower-test",
	    MY_UNPACK_FILENAME | MY_REPLACE_EXT | MY_REPLACE_DIR);
  fn_format(buff2, glob_hostname, dir_name, ".LOWER-TEST",
	    MY_UNPACK_FILENAME | MY_REPLACE_EXT | MY_REPLACE_DIR);
  mysql_file_delete(key_file_casetest, buff2, MYF(0));
  if ((file= mysql_file_create(key_file_casetest,
                               buff, 0666, O_RDWR, MYF(0))) < 0)
  {
    sql_print_warning("Can't create test file %s", buff);
    DBUG_RETURN(-1);
  }
  mysql_file_close(file, MYF(0));
  if (mysql_file_stat(key_file_casetest, buff2, &stat_info, MYF(0)))
    result= 1;					// Can access file
  mysql_file_delete(key_file_casetest, buff, MYF(MY_WME));
  DBUG_PRINT("exit", ("result: %d", result));
  DBUG_RETURN(result);
}


#ifndef EMBEDDED_LIBRARY

/**
  Create file to store pid number.
*/
static void create_pid_file()
{
  File file;
  if ((file= mysql_file_create(key_file_pid, pidfile_name, 0664,
                               O_WRONLY | O_TRUNC, MYF(MY_WME))) >= 0)
  {
    char buff[21], *end;
    end= int10_to_str((long) getpid(), buff, 10);
    *end++= '\n';
    if (!mysql_file_write(file, (uchar*) buff, (uint) (end-buff),
                          MYF(MY_WME | MY_NABP)))
    {
      mysql_file_close(file, MYF(0));
      return;
    }
    mysql_file_close(file, MYF(0));
  }
  sql_perror("Can't start server: can't create PID file");
  exit(1);
}
#endif /* EMBEDDED_LIBRARY */

/** Clear most status variables. */
void refresh_status(THD *thd)
{
  mysql_mutex_lock(&LOCK_status);

  /* Add thread's status variabes to global status */
  add_to_status(&global_status_var, &thd->status_var);

  /* Reset thread's status variables */
  bzero((uchar*) &thd->status_var, sizeof(thd->status_var));

  /* Reset some global variables */
  reset_status_vars();

  /* Reset the counters of all key caches (default and named). */
  process_key_caches(reset_key_cache_counters);
  flush_status_time= time((time_t*) 0);
  mysql_mutex_unlock(&LOCK_status);

  /*
    Set max_used_connections to the number of currently open
    connections.  Lock LOCK_thread_count out of LOCK_status to avoid
    deadlocks.  Status reset becomes not atomic, but status data is
    not exact anyway.
  */
  mysql_mutex_lock(&LOCK_thread_count);
  max_used_connections= thread_count-delayed_insert_threads;
  mysql_mutex_unlock(&LOCK_thread_count);
}


/*****************************************************************************
  Instantiate variables for missing storage engines
  This section should go away soon
*****************************************************************************/

/*****************************************************************************
  Instantiate templates
*****************************************************************************/

#ifdef HAVE_EXPLICIT_TEMPLATE_INSTANTIATION
/* Used templates */
template class I_List<THD>;
template class I_List_iterator<THD>;
template class I_List<i_string>;
template class I_List<i_string_pair>;
template class I_List<Statement>;
template class I_List_iterator<Statement>;
#endif

#ifdef HAVE_PSI_INTERFACE
#ifdef HAVE_MMAP
PSI_mutex_key key_PAGE_lock, key_LOCK_sync, key_LOCK_active, key_LOCK_pool;
#endif /* HAVE_MMAP */

#ifdef HAVE_OPENSSL
PSI_mutex_key key_LOCK_des_key_file;
#endif /* HAVE_OPENSSL */

PSI_mutex_key key_BINLOG_LOCK_index, key_BINLOG_LOCK_prep_xids,
  key_delayed_insert_mutex, key_hash_filo_lock, key_LOCK_active_mi,
  key_LOCK_connection_count, key_LOCK_crypt, key_LOCK_delayed_create,
  key_LOCK_delayed_insert, key_LOCK_delayed_status, key_LOCK_error_log,
  key_LOCK_gdl, key_LOCK_global_system_variables,
  key_LOCK_manager,
  key_LOCK_prepared_stmt_count,
  key_LOCK_rpl_status, key_LOCK_server_started, key_LOCK_status,
  key_LOCK_system_variables_hash, key_LOCK_table_share, key_LOCK_thd_data,
  key_LOCK_user_conn, key_LOCK_uuid_generator, key_LOG_LOCK_log,
  key_master_info_data_lock, key_master_info_run_lock,
  key_mutex_slave_reporting_capability_err_lock, key_relay_log_info_data_lock,
  key_relay_log_info_log_space_lock, key_relay_log_info_run_lock,
  key_structure_guard_mutex, key_TABLE_SHARE_LOCK_ha_data,
  key_LOCK_error_messages, key_LOG_INFO_lock, key_LOCK_thread_count,
  key_PARTITION_LOCK_auto_inc;

static PSI_mutex_info all_server_mutexes[]=
{
#ifdef HAVE_MMAP
  { &key_PAGE_lock, "PAGE::lock", 0},
  { &key_LOCK_sync, "TC_LOG_MMAP::LOCK_sync", 0},
  { &key_LOCK_active, "TC_LOG_MMAP::LOCK_active", 0},
  { &key_LOCK_pool, "TC_LOG_MMAP::LOCK_pool", 0},
#endif /* HAVE_MMAP */

#ifdef HAVE_OPENSSL
  { &key_LOCK_des_key_file, "LOCK_des_key_file", PSI_FLAG_GLOBAL},
#endif /* HAVE_OPENSSL */

  { &key_BINLOG_LOCK_index, "MYSQL_BIN_LOG::LOCK_index", 0},
  { &key_BINLOG_LOCK_prep_xids, "MYSQL_BIN_LOG::LOCK_prep_xids", 0},
  { &key_delayed_insert_mutex, "Delayed_insert::mutex", 0},
  { &key_hash_filo_lock, "hash_filo::lock", 0},
  { &key_LOCK_active_mi, "LOCK_active_mi", PSI_FLAG_GLOBAL},
  { &key_LOCK_connection_count, "LOCK_connection_count", PSI_FLAG_GLOBAL},
  { &key_LOCK_crypt, "LOCK_crypt", PSI_FLAG_GLOBAL},
  { &key_LOCK_delayed_create, "LOCK_delayed_create", PSI_FLAG_GLOBAL},
  { &key_LOCK_delayed_insert, "LOCK_delayed_insert", PSI_FLAG_GLOBAL},
  { &key_LOCK_delayed_status, "LOCK_delayed_status", PSI_FLAG_GLOBAL},
  { &key_LOCK_error_log, "LOCK_error_log", PSI_FLAG_GLOBAL},
  { &key_LOCK_gdl, "LOCK_gdl", PSI_FLAG_GLOBAL},
  { &key_LOCK_global_system_variables, "LOCK_global_system_variables", PSI_FLAG_GLOBAL},
  { &key_LOCK_manager, "LOCK_manager", PSI_FLAG_GLOBAL},
  { &key_LOCK_prepared_stmt_count, "LOCK_prepared_stmt_count", PSI_FLAG_GLOBAL},
  { &key_LOCK_rpl_status, "LOCK_rpl_status", PSI_FLAG_GLOBAL},
  { &key_LOCK_server_started, "LOCK_server_started", PSI_FLAG_GLOBAL},
  { &key_LOCK_status, "LOCK_status", PSI_FLAG_GLOBAL},
  { &key_LOCK_system_variables_hash, "LOCK_system_variables_hash", PSI_FLAG_GLOBAL},
  { &key_LOCK_table_share, "LOCK_table_share", PSI_FLAG_GLOBAL},
  { &key_LOCK_thd_data, "THD::LOCK_thd_data", 0},
  { &key_LOCK_user_conn, "LOCK_user_conn", PSI_FLAG_GLOBAL},
  { &key_LOCK_uuid_generator, "LOCK_uuid_generator", PSI_FLAG_GLOBAL},
  { &key_LOG_LOCK_log, "LOG::LOCK_log", 0},
  { &key_master_info_data_lock, "Master_info::data_lock", 0},
  { &key_master_info_run_lock, "Master_info::run_lock", 0},
  { &key_mutex_slave_reporting_capability_err_lock, "Slave_reporting_capability::err_lock", 0},
  { &key_relay_log_info_data_lock, "Relay_log_info::data_lock", 0},
  { &key_relay_log_info_log_space_lock, "Relay_log_info::log_space_lock", 0},
  { &key_relay_log_info_run_lock, "Relay_log_info::run_lock", 0},
  { &key_structure_guard_mutex, "Query_cache::structure_guard_mutex", 0},
  { &key_TABLE_SHARE_LOCK_ha_data, "TABLE_SHARE::LOCK_ha_data", 0},
  { &key_LOCK_error_messages, "LOCK_error_messages", PSI_FLAG_GLOBAL},
  { &key_LOG_INFO_lock, "LOG_INFO::lock", 0},
  { &key_LOCK_thread_count, "LOCK_thread_count", PSI_FLAG_GLOBAL},
  { &key_PARTITION_LOCK_auto_inc, "HA_DATA_PARTITION::LOCK_auto_inc", 0}
};

PSI_rwlock_key key_rwlock_LOCK_grant, key_rwlock_LOCK_logger,
  key_rwlock_LOCK_sys_init_connect, key_rwlock_LOCK_sys_init_slave,
  key_rwlock_LOCK_system_variables_hash, key_rwlock_query_cache_query_lock;

static PSI_rwlock_info all_server_rwlocks[]=
{
#if defined (HAVE_OPENSSL) && !defined(HAVE_YASSL)
  { &key_rwlock_openssl, "CRYPTO_dynlock_value::lock", 0},
#endif
  { &key_rwlock_LOCK_grant, "LOCK_grant", PSI_FLAG_GLOBAL},
  { &key_rwlock_LOCK_logger, "LOGGER::LOCK_logger", 0},
  { &key_rwlock_LOCK_sys_init_connect, "LOCK_sys_init_connect", PSI_FLAG_GLOBAL},
  { &key_rwlock_LOCK_sys_init_slave, "LOCK_sys_init_slave", PSI_FLAG_GLOBAL},
  { &key_rwlock_LOCK_system_variables_hash, "LOCK_system_variables_hash", PSI_FLAG_GLOBAL},
  { &key_rwlock_query_cache_query_lock, "Query_cache_query::lock", 0}
};

#ifdef HAVE_MMAP
PSI_cond_key key_PAGE_cond, key_COND_active, key_COND_pool;
#endif /* HAVE_MMAP */

PSI_cond_key key_BINLOG_COND_prep_xids, key_BINLOG_update_cond,
  key_COND_cache_status_changed, key_COND_manager,
  key_COND_rpl_status, key_COND_server_started,
  key_delayed_insert_cond, key_delayed_insert_cond_client,
  key_item_func_sleep_cond, key_master_info_data_cond,
  key_master_info_start_cond, key_master_info_stop_cond,
  key_relay_log_info_data_cond, key_relay_log_info_log_space_cond,
  key_relay_log_info_start_cond, key_relay_log_info_stop_cond,
  key_TABLE_SHARE_cond, key_user_level_lock_cond,
  key_COND_thread_count, key_COND_thread_cache, key_COND_flush_thread_cache;

static PSI_cond_info all_server_conds[]=
{
#if (defined(_WIN32) || defined(HAVE_SMEM)) && !defined(EMBEDDED_LIBRARY)
  { &key_COND_handler_count, "COND_handler_count", PSI_FLAG_GLOBAL},
#endif /* _WIN32 || HAVE_SMEM && !EMBEDDED_LIBRARY */
#ifdef HAVE_MMAP
  { &key_PAGE_cond, "PAGE::cond", 0},
  { &key_COND_active, "TC_LOG_MMAP::COND_active", 0},
  { &key_COND_pool, "TC_LOG_MMAP::COND_pool", 0},
#endif /* HAVE_MMAP */
  { &key_BINLOG_COND_prep_xids, "MYSQL_BIN_LOG::COND_prep_xids", 0},
  { &key_BINLOG_update_cond, "MYSQL_BIN_LOG::update_cond", 0},
  { &key_COND_cache_status_changed, "Query_cache::COND_cache_status_changed", 0},
  { &key_COND_manager, "COND_manager", PSI_FLAG_GLOBAL},
  { &key_COND_rpl_status, "COND_rpl_status", PSI_FLAG_GLOBAL},
  { &key_COND_server_started, "COND_server_started", PSI_FLAG_GLOBAL},
  { &key_delayed_insert_cond, "Delayed_insert::cond", 0},
  { &key_delayed_insert_cond_client, "Delayed_insert::cond_client", 0},
  { &key_item_func_sleep_cond, "Item_func_sleep::cond", 0},
  { &key_master_info_data_cond, "Master_info::data_cond", 0},
  { &key_master_info_start_cond, "Master_info::start_cond", 0},
  { &key_master_info_stop_cond, "Master_info::stop_cond", 0},
  { &key_relay_log_info_data_cond, "Relay_log_info::data_cond", 0},
  { &key_relay_log_info_log_space_cond, "Relay_log_info::log_space_cond", 0},
  { &key_relay_log_info_start_cond, "Relay_log_info::start_cond", 0},
  { &key_relay_log_info_stop_cond, "Relay_log_info::stop_cond", 0},
  { &key_TABLE_SHARE_cond, "TABLE_SHARE::cond", 0},
  { &key_user_level_lock_cond, "User_level_lock::cond", 0},
  { &key_COND_thread_count, "COND_thread_count", PSI_FLAG_GLOBAL},
  { &key_COND_thread_cache, "COND_thread_cache", PSI_FLAG_GLOBAL},
  { &key_COND_flush_thread_cache, "COND_flush_thread_cache", PSI_FLAG_GLOBAL}
};

PSI_thread_key key_thread_bootstrap, key_thread_delayed_insert,
  key_thread_handle_manager, key_thread_main,
  key_thread_one_connection, key_thread_signal_hand;

static PSI_thread_info all_server_threads[]=
{
#if (defined(_WIN32) || defined(HAVE_SMEM)) && !defined(EMBEDDED_LIBRARY)
  { &key_thread_handle_con_namedpipes, "con_named_pipes", PSI_FLAG_GLOBAL},
#endif /* _WIN32 || HAVE_SMEM && !EMBEDDED_LIBRARY */

#if defined(HAVE_SMEM) && !defined(EMBEDDED_LIBRARY)
  { &key_thread_handle_con_sharedmem, "con_shared_mem", PSI_FLAG_GLOBAL},
#endif /* HAVE_SMEM && !EMBEDDED_LIBRARY */

#if (defined(_WIN32) || defined(HAVE_SMEM)) && !defined(EMBEDDED_LIBRARY)
  { &key_thread_handle_con_sockets, "con_sockets", PSI_FLAG_GLOBAL},
#endif /* _WIN32 || HAVE_SMEM && !EMBEDDED_LIBRARY */

#ifdef __WIN__
  { &key_thread_handle_shutdown, "shutdown", PSI_FLAG_GLOBAL},
#endif /* __WIN__ */

  { &key_thread_bootstrap, "bootstrap", PSI_FLAG_GLOBAL},
  { &key_thread_delayed_insert, "delayed_insert", 0},
  { &key_thread_handle_manager, "manager", PSI_FLAG_GLOBAL},
  { &key_thread_main, "main", PSI_FLAG_GLOBAL},
  { &key_thread_one_connection, "one_connection", 0},
  { &key_thread_signal_hand, "signal_handler", PSI_FLAG_GLOBAL}
};

#ifdef HAVE_MMAP
PSI_file_key key_file_map;
#endif /* HAVE_MMAP */

PSI_file_key key_file_binlog, key_file_binlog_index, key_file_casetest,
  key_file_dbopt, key_file_des_key_file, key_file_ERRMSG, key_select_to_file,
  key_file_fileparser, key_file_frm, key_file_global_ddl_log, key_file_load,
  key_file_loadfile, key_file_log_event_data, key_file_log_event_info,
  key_file_master_info, key_file_misc, key_file_partition,
  key_file_pid, key_file_relay_log_info, key_file_send_file, key_file_tclog,
  key_file_trg, key_file_trn, key_file_init;
PSI_file_key key_file_query_log, key_file_slow_log;

static PSI_file_info all_server_files[]=
{
#ifdef HAVE_MMAP
  { &key_file_map, "map", 0},
#endif /* HAVE_MMAP */
  { &key_file_binlog, "binlog", 0},
  { &key_file_binlog_index, "binlog_index", 0},
  { &key_file_casetest, "casetest", 0},
  { &key_file_dbopt, "dbopt", 0},
  { &key_file_des_key_file, "des_key_file", 0},
  { &key_file_ERRMSG, "ERRMSG", 0},
  { &key_select_to_file, "select_to_file", 0},
  { &key_file_fileparser, "file_parser", 0},
  { &key_file_frm, "FRM", 0},
  { &key_file_global_ddl_log, "global_ddl_log", 0},
  { &key_file_load, "load", 0},
  { &key_file_loadfile, "LOAD_FILE", 0},
  { &key_file_log_event_data, "log_event_data", 0},
  { &key_file_log_event_info, "log_event_info", 0},
  { &key_file_master_info, "master_info", 0},
  { &key_file_misc, "misc", 0},
  { &key_file_partition, "partition", 0},
  { &key_file_pid, "pid", 0},
  { &key_file_query_log, "query_log", 0},
  { &key_file_relay_log_info, "relay_log_info", 0},
  { &key_file_send_file, "send_file", 0},
  { &key_file_slow_log, "slow_log", 0},
  { &key_file_tclog, "tclog", 0},
  { &key_file_trg, "trigger_name", 0},
  { &key_file_trn, "trigger", 0},
  { &key_file_init, "init", 0}
};

/**
  Initialise all the performance schema instrumentation points
  used by the server.
*/
void init_server_psi_keys(void)
{
  const char* category= "sql";
  int count;

  if (PSI_server == NULL)
    return;

  count= array_elements(all_server_mutexes);
  PSI_server->register_mutex(category, all_server_mutexes, count);

  count= array_elements(all_server_rwlocks);
  PSI_server->register_rwlock(category, all_server_rwlocks, count);

  count= array_elements(all_server_conds);
  PSI_server->register_cond(category, all_server_conds, count);

  count= array_elements(all_server_threads);
  PSI_server->register_thread(category, all_server_threads, count);

  count= array_elements(all_server_files);
  PSI_server->register_file(category, all_server_files, count);
}

#endif /* HAVE_PSI_INTERFACE */
<|MERGE_RESOLUTION|>--- conflicted
+++ resolved
@@ -3353,24 +3353,11 @@
   if (item_create_init())
     return 1;
   item_init();
-<<<<<<< HEAD
-  my_regex_init(&my_charset_latin1);
-=======
-  if (set_var_init())
-    return 1;
-#ifdef HAVE_REPLICATION
-  if (init_replication_sys_vars())
-    return 1;
-#endif
-  mysys_uses_curses=0;
-#ifdef USE_REGEX
 #ifndef EMBEDDED_LIBRARY
   my_regex_init(&my_charset_latin1, check_enough_stack_size);
 #else
   my_regex_init(&my_charset_latin1, NULL);
 #endif
-#endif
->>>>>>> 6c777a62
   /*
     Process a comma-separated character set list and choose
     the first available character set. This is mostly for
