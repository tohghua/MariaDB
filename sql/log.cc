/* Copyright (c) 2000, 2018, Oracle and/or its affiliates.
   Copyright (c) 2009, 2020, MariaDB Corporation.

   This program is free software; you can redistribute it and/or modify
   it under the terms of the GNU General Public License as published by
   the Free Software Foundation; version 2 of the License.

   This program is distributed in the hope that it will be useful,
   but WITHOUT ANY WARRANTY; without even the implied warranty of
   MERCHANTABILITY or FITNESS FOR A PARTICULAR PURPOSE.  See the
   GNU General Public License for more details.

   You should have received a copy of the GNU General Public License
   along with this program; if not, write to the Free Software
   Foundation, Inc., 51 Franklin Street, Fifth Floor, Boston, MA  02110-1335  USA */


/**
  @file

  @brief
  logging of commands

  @todo
    Abort logging when we get an error in reading or writing log files
*/

#include "mariadb.h"		/* NO_EMBEDDED_ACCESS_CHECKS */
#include "sql_priv.h"
#include "log.h"
#include "sql_base.h"                           // open_log_table
#include "sql_repl.h"
#include "sql_delete.h"                         // mysql_truncate
#include "sql_parse.h"                          // command_name
#include "sql_time.h"           // calc_time_from_sec, my_time_compare
#include "tztime.h"             // my_tz_OFFSET0, struct Time_zone
#include "sql_acl.h"            // SUPER_ACL
#include "log_event.h"          // Query_log_event
#include "rpl_filter.h"
#include "rpl_rli.h"
#include "sql_audit.h"
#include "mysqld.h"

#include <my_dir.h>
#include <m_ctype.h>				// For test_if_number

#include <set_var.h> // for Sys_last_gtid_ptr

#ifdef _WIN32
#include "message.h"
#endif

#include "sql_plugin.h"
#include "debug_sync.h"
#include "sql_show.h"
#include "my_pthread.h"
#include "semisync_master.h"
#include "wsrep_mysqld.h"
#include "sp_rcontext.h"
#include "sp_head.h"

/* max size of the log message */
#define MAX_LOG_BUFFER_SIZE 1024
#define MAX_TIME_SIZE 32
#define MY_OFF_T_UNDEF (~(my_off_t)0UL)
/* Truncate cache log files bigger than this */
#define CACHE_FILE_TRUNC_SIZE 65536

#define FLAGSTR(V,F) ((V)&(F)?#F" ":"")

handlerton *binlog_hton;
LOGGER logger;

const char *log_bin_index= 0;
const char *log_bin_basename= 0;

MYSQL_BIN_LOG mysql_bin_log(&sync_binlog_period);

static bool test_if_number(const char *str,
			   ulong *res, bool allow_wildcards);
static int binlog_init(void *p);
static int binlog_close_connection(handlerton *hton, THD *thd);
static int binlog_savepoint_set(handlerton *hton, THD *thd, void *sv);
static int binlog_savepoint_rollback(handlerton *hton, THD *thd, void *sv);
static bool binlog_savepoint_rollback_can_release_mdl(handlerton *hton,
                                                      THD *thd);
static int binlog_commit(handlerton *hton, THD *thd, bool all);
static int binlog_rollback(handlerton *hton, THD *thd, bool all);
static int binlog_prepare(handlerton *hton, THD *thd, bool all);
static int binlog_start_consistent_snapshot(handlerton *hton, THD *thd);

static const LEX_CSTRING write_error_msg=
    { STRING_WITH_LEN("error writing to the binary log") };

static my_bool opt_optimize_thread_scheduling= TRUE;
ulong binlog_checksum_options;
#ifndef DBUG_OFF
ulong opt_binlog_dbug_fsync_sleep= 0;
#endif

mysql_mutex_t LOCK_prepare_ordered;
mysql_cond_t COND_prepare_ordered;
mysql_mutex_t LOCK_after_binlog_sync;
mysql_mutex_t LOCK_commit_ordered;

static ulonglong binlog_status_var_num_commits;
static ulonglong binlog_status_var_num_group_commits;
static ulonglong binlog_status_group_commit_trigger_count;
static ulonglong binlog_status_group_commit_trigger_lock_wait;
static ulonglong binlog_status_group_commit_trigger_timeout;
static char binlog_snapshot_file[FN_REFLEN];
static ulonglong binlog_snapshot_position;

static const char *fatal_log_error=
  "Could not use %s for logging (error %d). "
  "Turning logging off for the whole duration of the MariaDB server process. "
  "To turn it on again: fix the cause, shutdown the MariaDB server and "
  "restart it.";


static SHOW_VAR binlog_status_vars_detail[]=
{
  {"commits",
    (char *)&binlog_status_var_num_commits, SHOW_LONGLONG},
  {"group_commits",
    (char *)&binlog_status_var_num_group_commits, SHOW_LONGLONG},
  {"group_commit_trigger_count",
    (char *)&binlog_status_group_commit_trigger_count, SHOW_LONGLONG},
  {"group_commit_trigger_lock_wait",
    (char *)&binlog_status_group_commit_trigger_lock_wait, SHOW_LONGLONG},
  {"group_commit_trigger_timeout",
    (char *)&binlog_status_group_commit_trigger_timeout, SHOW_LONGLONG},
  {"snapshot_file",
    (char *)&binlog_snapshot_file, SHOW_CHAR},
  {"snapshot_position",
   (char *)&binlog_snapshot_position, SHOW_LONGLONG},
  {NullS, NullS, SHOW_LONG}
};

/*
  Variables for the binlog background thread.
  Protected by the MYSQL_BIN_LOG::LOCK_binlog_background_thread mutex.
 */
static bool binlog_background_thread_started= false;
static bool binlog_background_thread_stop= false;
static MYSQL_BIN_LOG::xid_count_per_binlog *
    binlog_background_thread_queue= NULL;

static bool start_binlog_background_thread();

static rpl_binlog_state rpl_global_gtid_binlog_state;

void setup_log_handling()
{
  rpl_global_gtid_binlog_state.init();
}


/**
   purge logs, master and slave sides both, related error code
   convertor.
   Called from @c purge_error_message(), @c MYSQL_BIN_LOG::reset_logs()

   @param  res  an internal to purging routines error code 

   @return the user level error code ER_*
*/
uint purge_log_get_error_code(int res)
{
  uint errcode= 0;

  switch (res)  {
  case 0: break;
  case LOG_INFO_EOF:	errcode= ER_UNKNOWN_TARGET_BINLOG; break;
  case LOG_INFO_IO:	errcode= ER_IO_ERR_LOG_INDEX_READ; break;
  case LOG_INFO_INVALID:errcode= ER_BINLOG_PURGE_PROHIBITED; break;
  case LOG_INFO_SEEK:	errcode= ER_FSEEK_FAIL; break;
  case LOG_INFO_MEM:	errcode= ER_OUT_OF_RESOURCES; break;
  case LOG_INFO_FATAL:	errcode= ER_BINLOG_PURGE_FATAL_ERR; break;
  case LOG_INFO_IN_USE: errcode= ER_LOG_IN_USE; break;
  case LOG_INFO_EMFILE: errcode= ER_BINLOG_PURGE_EMFILE; break;
  default:		errcode= ER_LOG_PURGE_UNKNOWN_ERR; break;
  }

  return errcode;
}

/**
  Silence all errors and warnings reported when performing a write
  to a log table.
  Errors and warnings are not reported to the client or SQL exception
  handlers, so that the presence of logging does not interfere and affect
  the logic of an application.
*/
class Silence_log_table_errors : public Internal_error_handler
{
  char m_message[MYSQL_ERRMSG_SIZE];
public:
  Silence_log_table_errors()
  {
    m_message[0]= '\0';
  }

  virtual ~Silence_log_table_errors() {}

  virtual bool handle_condition(THD *thd,
                                uint sql_errno,
                                const char* sql_state,
                                Sql_condition::enum_warning_level *level,
                                const char* msg,
                                Sql_condition ** cond_hdl);
  const char *message() const { return m_message; }
};

bool
Silence_log_table_errors::handle_condition(THD *,
                                           uint,
                                           const char*,
                                           Sql_condition::enum_warning_level*,
                                           const char* msg,
                                           Sql_condition ** cond_hdl)
{
  *cond_hdl= NULL;
  strmake_buf(m_message, msg);
  return TRUE;
}

sql_print_message_func sql_print_message_handlers[3] =
{
  sql_print_information,
  sql_print_warning,
  sql_print_error
};


/**
  Create the name of the log file
  
  @param[OUT] out    a pointer to a new allocated name will go there
  @param[IN] log_ext The extension for the file (e.g .log)
  @param[IN] once    whether to use malloc_once or a normal malloc.
*/
void make_default_log_name(char **out, const char* log_ext, bool once)
{
  char buff[FN_REFLEN+10];
  fn_format(buff, opt_log_basename, "", log_ext, MYF(MY_REPLACE_EXT));
  if (once)
    *out= my_once_strdup(buff, MYF(MY_WME));
  else
  {
    my_free(*out);
    *out= my_strdup(buff, MYF(MY_WME));
  }
}


/*
  Helper classes to store non-transactional and transactional data
  before copying it to the binary log.
*/
class binlog_cache_data
{
public:
  binlog_cache_data(): m_pending(0), status(0),
  before_stmt_pos(MY_OFF_T_UNDEF),
  incident(FALSE), changes_to_non_trans_temp_table_flag(FALSE),
  saved_max_binlog_cache_size(0), ptr_binlog_cache_use(0),
  ptr_binlog_cache_disk_use(0)
  { }
  
  ~binlog_cache_data()
  {
    DBUG_ASSERT(empty());
    close_cached_file(&cache_log);
  }

  /*
    Return 1 if there is no relevant entries in the cache

    This is:
    - Cache is empty
    - There are row or critical (DDL?) events in the cache

    The status test is needed to avoid writing entries with only
    a table map entry, which would crash in do_apply_event() on the slave
    as it assumes that there is always a row entry after a table map.
  */
  bool empty() const
  {
    return (pending() == NULL &&
            (my_b_write_tell(&cache_log) == 0 ||
             ((status & (LOGGED_ROW_EVENT | LOGGED_CRITICAL)) == 0)));
  }

  Rows_log_event *pending() const
  {
    return m_pending;
  }

  void set_pending(Rows_log_event *const pending_arg)
  {
    m_pending= pending_arg;
  }

  void set_incident(void)
  {
    incident= TRUE;
  }
  
  bool has_incident(void)
  {
    return(incident);
  }

  void set_changes_to_non_trans_temp_table()
  {
    changes_to_non_trans_temp_table_flag= TRUE;    
  }

  bool changes_to_non_trans_temp_table()
  {
    return (changes_to_non_trans_temp_table_flag);    
  }

  void reset()
  {
    bool cache_was_empty= empty();
    bool truncate_file= (cache_log.file != -1 &&
                         my_b_write_tell(&cache_log) > CACHE_FILE_TRUNC_SIZE);
    truncate(0,1);                              // Forget what's in cache
    if (!cache_was_empty)
      compute_statistics();
    if (truncate_file)
      my_chsize(cache_log.file, 0, 0, MYF(MY_WME));

    changes_to_non_trans_temp_table_flag= FALSE;
    status= 0;
    incident= FALSE;
    before_stmt_pos= MY_OFF_T_UNDEF;
    DBUG_ASSERT(empty());
  }

  my_off_t get_byte_position() const
  {
    return my_b_tell(&cache_log);
  }

  my_off_t get_prev_position()
  {
     return(before_stmt_pos);
  }

  void set_prev_position(my_off_t pos)
  {
     before_stmt_pos= pos;
  }
  
  void restore_prev_position()
  {
    truncate(before_stmt_pos);
  }

  void restore_savepoint(my_off_t pos)
  {
    truncate(pos);
    if (pos < before_stmt_pos)
      before_stmt_pos= MY_OFF_T_UNDEF;
  }

  void set_binlog_cache_info(my_off_t param_max_binlog_cache_size,
                             ulong *param_ptr_binlog_cache_use,
                             ulong *param_ptr_binlog_cache_disk_use)
  {
    /*
      The assertions guarantee that the set_binlog_cache_info is
      called just once and information passed as parameters are
      never zero.

      This is done while calling the constructor binlog_cache_mngr.
      We cannot set informaton in the constructor binlog_cache_data
      because the space for binlog_cache_mngr is allocated through
      a placement new.

      In the future, we can refactor this and change it to avoid
      the set_binlog_info. 
    */
    DBUG_ASSERT(saved_max_binlog_cache_size == 0 &&
                param_max_binlog_cache_size != 0 &&
                ptr_binlog_cache_use == 0 &&
                param_ptr_binlog_cache_use != 0 &&
                ptr_binlog_cache_disk_use == 0 &&
                param_ptr_binlog_cache_disk_use != 0);

    saved_max_binlog_cache_size= param_max_binlog_cache_size;
    ptr_binlog_cache_use= param_ptr_binlog_cache_use;
    ptr_binlog_cache_disk_use= param_ptr_binlog_cache_disk_use;
    cache_log.end_of_file= saved_max_binlog_cache_size;
  }

  void add_status(enum_logged_status status_arg)
  {
    status|= status_arg;
  }

  /*
    Cache to store data before copying it to the binary log.
  */
  IO_CACHE cache_log;

private:
  /*
    Pending binrows event. This event is the event where the rows are currently
    written.
   */
  Rows_log_event *m_pending;

  /*
    Bit flags for what has been writting to cache. Used to
    discard logs without any data changes.
    see enum_logged_status;
  */
  uint32 status;

  /*
    Binlog position before the start of the current statement.
  */
  my_off_t before_stmt_pos;
 
  /*
    This indicates that some events did not get into the cache and most likely
    it is corrupted.
  */ 
  bool incident;

  /*
    This flag indicates if the cache has changes to temporary tables.
    @TODO This a temporary fix and should be removed after BUG#54562.
  */
  bool changes_to_non_trans_temp_table_flag;

  /**
    This function computes binlog cache and disk usage.
  */
  void compute_statistics()
  {
    statistic_increment(*ptr_binlog_cache_use, &LOCK_status);
    if (cache_log.disk_writes != 0)
    {
#ifdef REAL_STATISTICS
      statistic_add(*ptr_binlog_cache_disk_use,
                    cache_log.disk_writes, &LOCK_status);
#else
      statistic_increment(*ptr_binlog_cache_disk_use, &LOCK_status);
#endif
      cache_log.disk_writes= 0;
    }
  }

  /*
    Stores the values of maximum size of the cache allowed when this cache
    is configured. This corresponds to either
      . max_binlog_cache_size or max_binlog_stmt_cache_size.
  */
  my_off_t saved_max_binlog_cache_size;

  /*
    Stores a pointer to the status variable that keeps track of the in-memory 
    cache usage. This corresponds to either
      . binlog_cache_use or binlog_stmt_cache_use.
  */
  ulong *ptr_binlog_cache_use;

  /*
    Stores a pointer to the status variable that keeps track of the disk
    cache usage. This corresponds to either
      . binlog_cache_disk_use or binlog_stmt_cache_disk_use.
  */
  ulong *ptr_binlog_cache_disk_use;

  /*
    It truncates the cache to a certain position. This includes deleting the
    pending event.
   */
  void truncate(my_off_t pos, bool reset_cache=0)
  {
    DBUG_PRINT("info", ("truncating to position %lu", (ulong) pos));
    cache_log.error=0;
    if (pending())
    {
      delete pending();
      set_pending(0);
    }
    reinit_io_cache(&cache_log, WRITE_CACHE, pos, 0, reset_cache);
    cache_log.end_of_file= saved_max_binlog_cache_size;
  }

  binlog_cache_data& operator=(const binlog_cache_data& info);
  binlog_cache_data(const binlog_cache_data& info);
};


void Log_event_writer::add_status(enum_logged_status status)
{
  if (likely(cache_data))
    cache_data->add_status(status);
}

class binlog_cache_mngr {
public:
  binlog_cache_mngr(my_off_t param_max_binlog_stmt_cache_size,
                    my_off_t param_max_binlog_cache_size,
                    ulong *param_ptr_binlog_stmt_cache_use,
                    ulong *param_ptr_binlog_stmt_cache_disk_use,
                    ulong *param_ptr_binlog_cache_use,
                    ulong *param_ptr_binlog_cache_disk_use)
    : last_commit_pos_offset(0), using_xa(FALSE), xa_xid(0)
  {
     stmt_cache.set_binlog_cache_info(param_max_binlog_stmt_cache_size,
                                      param_ptr_binlog_stmt_cache_use,
                                      param_ptr_binlog_stmt_cache_disk_use);
     trx_cache.set_binlog_cache_info(param_max_binlog_cache_size,
                                     param_ptr_binlog_cache_use,
                                     param_ptr_binlog_cache_disk_use);
     last_commit_pos_file[0]= 0;
  }

  void reset(bool do_stmt, bool do_trx)
  {
    if (do_stmt)
      stmt_cache.reset();
    if (do_trx)
    {
      trx_cache.reset();
      using_xa= FALSE;
      last_commit_pos_file[0]= 0;
      last_commit_pos_offset= 0;
    }
  }

  binlog_cache_data* get_binlog_cache_data(bool is_transactional)
  {
    return (is_transactional ? &trx_cache : &stmt_cache);
  }

  IO_CACHE* get_binlog_cache_log(bool is_transactional)
  {
    return (is_transactional ? &trx_cache.cache_log : &stmt_cache.cache_log);
  }

  binlog_cache_data stmt_cache;

  binlog_cache_data trx_cache;

  /*
    Binlog position for current transaction.
    For START TRANSACTION WITH CONSISTENT SNAPSHOT, this is the binlog
    position corresponding to the snapshot taken. During (and after) commit,
    this is set to the binlog position corresponding to just after the
    commit (so storage engines can store it in their transaction log).
  */
  char last_commit_pos_file[FN_REFLEN];
  my_off_t last_commit_pos_offset;

  /*
    Flag set true if this transaction is committed with log_xid() as part of
    XA, false if not.
  */
  bool using_xa;
  my_xid xa_xid;
  bool need_unlog;
  /*
    Id of binlog that transaction was written to; only needed if need_unlog is
    true.
  */
  ulong binlog_id;
  /* Set if we get an error during commit that must be returned from unlog(). */
  bool delayed_error;

private:

  binlog_cache_mngr& operator=(const binlog_cache_mngr& info);
  binlog_cache_mngr(const binlog_cache_mngr& info);
};

bool LOGGER::is_log_table_enabled(uint log_table_type)
{
  switch (log_table_type) {
  case QUERY_LOG_SLOW:
    return (table_log_handler != NULL) && global_system_variables.sql_log_slow;
  case QUERY_LOG_GENERAL:
    return (table_log_handler != NULL) && opt_log ;
  default:
    DBUG_ASSERT(0);
    return FALSE;                             /* make compiler happy */
  }
}

/**
   Check if a given table is opened log table

   @param table             Table to check
   @param check_if_opened   Only fail if it's a log table in use
   @param error_msg	    String to put in error message if not ok.
                            No error message if 0
   @return 0 ok
   @return # Type of log file
 */

int check_if_log_table(const TABLE_LIST *table,
                       bool check_if_opened,
                       const char *error_msg)
{
  int result= 0;
  if (table->db.length == 5 &&
      !my_strcasecmp(table_alias_charset, table->db.str, "mysql"))
  {
    const char *table_name= table->table_name.str;

    if (table->table_name.length == 11 &&
        !my_strcasecmp(table_alias_charset, table_name, "general_log"))
    {
      result= QUERY_LOG_GENERAL;
      goto end;
    }

    if (table->table_name.length == 8 &&
        !my_strcasecmp(table_alias_charset, table_name, "slow_log"))
    {
      result= QUERY_LOG_SLOW;
      goto end;
    }
  }
  return 0;

end:
  if (!check_if_opened || logger.is_log_table_enabled(result))
  {
    if (error_msg)
      my_error(ER_BAD_LOG_STATEMENT, MYF(0), error_msg);
    return result;
  }
  return 0;
}


Log_to_csv_event_handler::Log_to_csv_event_handler()
{
}


Log_to_csv_event_handler::~Log_to_csv_event_handler()
{
}


void Log_to_csv_event_handler::cleanup()
{
  logger.is_log_tables_initialized= FALSE;
}

/* log event handlers */

/**
  Log command to the general log table

  Log given command to the general log table.

  @param  event_time        command start timestamp
  @param  user_host         the pointer to the string with user@host info
  @param  user_host_len     length of the user_host string. this is computed
                            once and passed to all general log event handlers
  @param  thread_id         Id of the thread, issued a query
  @param  command_type      the type of the command being logged
  @param  command_type_len  the length of the string above
  @param  sql_text          the very text of the query being executed
  @param  sql_text_len      the length of sql_text string


  @return This function attempts to never call my_error(). This is
  necessary, because general logging happens already after a statement
  status has been sent to the client, so the client can not see the
  error anyway. Besides, the error is not related to the statement
  being executed and is internal, and thus should be handled
  internally (@todo: how?).
  If a write to the table has failed, the function attempts to
  write to a short error message to the file. The failure is also
  indicated in the return value. 

  @retval  FALSE   OK
  @retval  TRUE    error occurred
*/

bool Log_to_csv_event_handler::
  log_general(THD *thd, my_hrtime_t event_time, const char *user_host, size_t user_host_len, my_thread_id thread_id_arg,
              const char *command_type, size_t command_type_len,
              const char *sql_text, size_t sql_text_len,
              CHARSET_INFO *client_cs)
{
  TABLE_LIST table_list;
  TABLE *table;
  bool result= TRUE;
  bool need_close= FALSE;
  bool need_pop= FALSE;
  bool need_rnd_end= FALSE;
  uint field_index;
  Silence_log_table_errors error_handler;
  Open_tables_backup open_tables_backup;
  ulonglong save_thd_options;
  bool save_time_zone_used;
  DBUG_ENTER("log_general");

  /*
    CSV uses TIME_to_timestamp() internally if table needs to be repaired
    which will set thd->time_zone_used
  */
  save_time_zone_used= thd->time_zone_used;

  save_thd_options= thd->variables.option_bits;
  thd->variables.option_bits&= ~OPTION_BIN_LOG;

  table_list.init_one_table(&MYSQL_SCHEMA_NAME, &GENERAL_LOG_NAME, 0,
                            TL_WRITE_CONCURRENT_INSERT);

  /*
    1) open_log_table generates an error of the
    table can not be opened or is corrupted.
    2) "INSERT INTO general_log" can generate warning sometimes.

    Suppress these warnings and errors, they can't be dealt with
    properly anyway.

    QQ: this problem needs to be studied in more detail.
    Comment this 2 lines and run "cast.test" to see what's happening.
  */
  thd->push_internal_handler(& error_handler);
  need_pop= TRUE;

  if (!(table= open_log_table(thd, &table_list, &open_tables_backup)))
    goto err;

  need_close= TRUE;

  if (table->file->extra(HA_EXTRA_MARK_AS_LOG_TABLE) ||
      table->file->ha_rnd_init_with_error(0))
    goto err;

  need_rnd_end= TRUE;

  /* Honor next number columns if present */
  table->next_number_field= table->found_next_number_field;

  /*
    NOTE: we do not call restore_record() here, as all fields are
    filled by the Logger (=> no need to load default ones).
  */

  /*
    We do not set a value for table->field[0], as it will use
    default value (which is CURRENT_TIMESTAMP).
  */

  /* check that all columns exist */
  if (table->s->fields < 6)
    goto err;

  DBUG_ASSERT(table->field[0]->type() == MYSQL_TYPE_TIMESTAMP);

  ((Field_timestamp*) table->field[0])->store_TIME(
                  hrtime_to_my_time(event_time), hrtime_sec_part(event_time));

  /* do a write */
  if (table->field[1]->store(user_host, user_host_len, client_cs) ||
      table->field[2]->store((longlong) thread_id_arg, TRUE) ||
      table->field[3]->store((longlong) global_system_variables.server_id,
                             TRUE) ||
      table->field[4]->store(command_type, command_type_len, client_cs))
    goto err;

  /*
    A positive return value in store() means truncation.
    Still logging a message in the log in this case.
  */
  table->field[5]->flags|= FIELDFLAG_HEX_ESCAPE;
  if (table->field[5]->store(sql_text, sql_text_len, client_cs) < 0)
    goto err;

  /* mark all fields as not null */
  table->field[1]->set_notnull();
  table->field[2]->set_notnull();
  table->field[3]->set_notnull();
  table->field[4]->set_notnull();
  table->field[5]->set_notnull();

  /* Set any extra columns to their default values */
  for (field_index= 6 ; field_index < table->s->fields ; field_index++)
  {
    table->field[field_index]->set_default();
  }

  /* log table entries are not replicated */
  if (table->file->ha_write_row(table->record[0]))
    goto err;

  result= FALSE;

err:
  if (result && !thd->killed)
    sql_print_error("Failed to write to mysql.general_log: %s",
                    error_handler.message());

  if (need_rnd_end)
  {
    table->file->ha_rnd_end();
    table->file->ha_release_auto_increment();
  }
  if (need_pop)
    thd->pop_internal_handler();
  if (need_close)
    close_log_table(thd, &open_tables_backup);

  thd->variables.option_bits= save_thd_options;
  thd->time_zone_used= save_time_zone_used;
  DBUG_RETURN(result);
}


/*
  Log a query to the slow log table

  SYNOPSIS
    log_slow()
    thd               THD of the query
    current_time      current timestamp
    user_host         the pointer to the string with user@host info
    user_host_len     length of the user_host string. this is computed once
                      and passed to all general log event handlers
    query_time        Amount of time the query took to execute (in microseconds)
    lock_time         Amount of time the query was locked (in microseconds)
    is_command        The flag, which determines, whether the sql_text is a
                      query or an administrator command (these are treated
                      differently by the old logging routines)
    sql_text          the very text of the query or administrator command
                      processed
    sql_text_len      the length of sql_text string

  DESCRIPTION

   Log a query to the slow log table

  RETURN
    FALSE - OK
    TRUE - error occurred
*/

bool Log_to_csv_event_handler::
  log_slow(THD *thd, my_hrtime_t current_time,
           const char *user_host, size_t user_host_len,
           ulonglong query_utime, ulonglong lock_utime, bool is_command,
           const char *sql_text, size_t sql_text_len)
{
  TABLE_LIST table_list;
  TABLE *table;
  bool result= TRUE;
  bool need_close= FALSE;
  bool need_rnd_end= FALSE;
  Silence_log_table_errors error_handler;
  Open_tables_backup open_tables_backup;
  CHARSET_INFO *client_cs= thd->variables.character_set_client;
  bool save_time_zone_used;
  long query_time= (long) MY_MIN(query_utime/1000000, TIME_MAX_VALUE_SECONDS);
  long lock_time=  (long) MY_MIN(lock_utime/1000000, TIME_MAX_VALUE_SECONDS);
  long query_time_micro= (long) (query_utime % 1000000);
  long lock_time_micro=  (long) (lock_utime % 1000000);

  DBUG_ENTER("Log_to_csv_event_handler::log_slow");

  thd->push_internal_handler(& error_handler);
  /*
    CSV uses TIME_to_timestamp() internally if table needs to be repaired
    which will set thd->time_zone_used
  */
  save_time_zone_used= thd->time_zone_used;

  table_list.init_one_table(&MYSQL_SCHEMA_NAME, &SLOW_LOG_NAME, 0,
                            TL_WRITE_CONCURRENT_INSERT);

  if (!(table= open_log_table(thd, &table_list, &open_tables_backup)))
    goto err;

  need_close= TRUE;

  if (table->file->extra(HA_EXTRA_MARK_AS_LOG_TABLE) ||
      table->file->ha_rnd_init_with_error(0))
    goto err;

  need_rnd_end= TRUE;

  /* Honor next number columns if present */
  table->next_number_field= table->found_next_number_field;

  restore_record(table, s->default_values);    // Get empty record

  /* check that all columns exist */
  if (table->s->fields < 13)
    goto err;

  /* store the time and user values */
  DBUG_ASSERT(table->field[0]->type() == MYSQL_TYPE_TIMESTAMP);
  ((Field_timestamp*) table->field[0])->store_TIME(
             hrtime_to_my_time(current_time), hrtime_sec_part(current_time));
  if (table->field[1]->store(user_host, user_host_len, client_cs))
    goto err;

  /*
    A TIME field can not hold the full longlong range; query_time or
    lock_time may be truncated without warning here, if greater than
    839 hours (~35 days)
  */
  MYSQL_TIME t;
  t.neg= 0;

  /* fill in query_time field */
  calc_time_from_sec(&t, query_time, query_time_micro);
  if (table->field[2]->store_time(&t))
    goto err;
  /* lock_time */
  calc_time_from_sec(&t, lock_time, lock_time_micro);
  if (table->field[3]->store_time(&t))
    goto err;
  /* rows_sent */
  if (table->field[4]->store((longlong) thd->get_sent_row_count(), TRUE))
    goto err;
  /* rows_examined */
  if (table->field[5]->store((longlong) thd->get_examined_row_count(), TRUE))
    goto err;

  /* fill database field */
  if (thd->db.str)
  {
    if (table->field[6]->store(thd->db.str, thd->db.length, client_cs))
      goto err;
    table->field[6]->set_notnull();
  }

  if (thd->stmt_depends_on_first_successful_insert_id_in_prev_stmt)
  {
    if (table->
        field[7]->store((longlong)
                        thd->first_successful_insert_id_in_prev_stmt_for_binlog,
                        TRUE))
      goto err;
    table->field[7]->set_notnull();
  }

  /*
    Set value if we do an insert on autoincrement column. Note that for
    some engines (those for which get_auto_increment() does not leave a
    table lock until the statement ends), this is just the first value and
    the next ones used may not be contiguous to it.
  */
  if (thd->auto_inc_intervals_in_cur_stmt_for_binlog.nb_elements() > 0)
  {
    if (table->
        field[8]->store((longlong)
          thd->auto_inc_intervals_in_cur_stmt_for_binlog.minimum(), TRUE))
      goto err;
    table->field[8]->set_notnull();
  }

  if (table->field[9]->store((longlong)global_system_variables.server_id, TRUE))
    goto err;
  table->field[9]->set_notnull();

  /*
    Column sql_text.
    A positive return value in store() means truncation.
    Still logging a message in the log in this case.
  */
  if (table->field[10]->store(sql_text, sql_text_len, client_cs) < 0)
    goto err;

  if (table->field[11]->store((longlong) thd->thread_id, TRUE))
    goto err;

  /* Rows_affected */
  if (table->field[12]->store(thd->get_stmt_da()->is_ok() ?
                              (longlong) thd->get_stmt_da()->affected_rows() :
                              0, TRUE))
    goto err;

  /* log table entries are not replicated */
  if (table->file->ha_write_row(table->record[0]))
    goto err;

  result= FALSE;

err:
  thd->pop_internal_handler();

  if (result && !thd->killed)
    sql_print_error("Failed to write to mysql.slow_log: %s",
                    error_handler.message());

  if (need_rnd_end)
  {
    table->file->ha_rnd_end();
    table->file->ha_release_auto_increment();
  }
  if (need_close)
    close_log_table(thd, &open_tables_backup);
  thd->time_zone_used= save_time_zone_used;
  DBUG_RETURN(result);
}

int Log_to_csv_event_handler::
  activate_log(THD *thd, uint log_table_type)
{
  TABLE_LIST table_list;
  TABLE *table;
  LEX_CSTRING *UNINIT_VAR(log_name);
  int result;
  Open_tables_backup open_tables_backup;

  DBUG_ENTER("Log_to_csv_event_handler::activate_log");

  if (log_table_type == QUERY_LOG_GENERAL)
  {
    log_name= &GENERAL_LOG_NAME;
  }
  else
  {
    DBUG_ASSERT(log_table_type == QUERY_LOG_SLOW);

    log_name= &SLOW_LOG_NAME;
  }
  table_list.init_one_table(&MYSQL_SCHEMA_NAME, log_name, 0, TL_WRITE_CONCURRENT_INSERT);

  table= open_log_table(thd, &table_list, &open_tables_backup);
  if (table)
  {
    result= 0;
    close_log_table(thd, &open_tables_backup);
  }
  else
    result= 1;

  DBUG_RETURN(result);
}

bool Log_to_csv_event_handler::
  log_error(enum loglevel level, const char *format, va_list args)
{
  /* No log table is implemented */
  DBUG_ASSERT(0);
  return FALSE;
}

bool Log_to_file_event_handler::
  log_error(enum loglevel level, const char *format,
            va_list args)
{
  return vprint_msg_to_log(level, format, args);
}

void Log_to_file_event_handler::init_pthread_objects()
{
  mysql_log.init_pthread_objects();
  mysql_slow_log.init_pthread_objects();
}


/** Wrapper around MYSQL_LOG::write() for slow log. */

bool Log_to_file_event_handler::
  log_slow(THD *thd, my_hrtime_t current_time,
           const char *user_host, size_t user_host_len,
           ulonglong query_utime, ulonglong lock_utime, bool is_command,
           const char *sql_text, size_t sql_text_len)
{
  Silence_log_table_errors error_handler;
  thd->push_internal_handler(&error_handler);
  bool retval= mysql_slow_log.write(thd, hrtime_to_my_time(current_time),
                                    user_host, user_host_len,
                                    query_utime, lock_utime, is_command,
                                    sql_text, sql_text_len);
  thd->pop_internal_handler();
  return retval;
}


/**
   Wrapper around MYSQL_LOG::write() for general log. We need it since we
   want all log event handlers to have the same signature.
*/

bool Log_to_file_event_handler::
  log_general(THD *thd, my_hrtime_t event_time, const char *user_host, size_t user_host_len, my_thread_id thread_id_arg,
              const char *command_type, size_t command_type_len,
              const char *sql_text, size_t sql_text_len,
              CHARSET_INFO *client_cs)
{
  Silence_log_table_errors error_handler;
  thd->push_internal_handler(&error_handler);
  bool retval= mysql_log.write(hrtime_to_time(event_time), user_host,
                               user_host_len,
                               thread_id_arg, command_type, command_type_len,
                               sql_text, sql_text_len);
  thd->pop_internal_handler();
  return retval;
}


bool Log_to_file_event_handler::init()
{
  if (!is_initialized)
  {
    if (global_system_variables.sql_log_slow)
      mysql_slow_log.open_slow_log(opt_slow_logname);

    if (opt_log)
      mysql_log.open_query_log(opt_logname);

    is_initialized= TRUE;
  }

  return FALSE;
}


void Log_to_file_event_handler::cleanup()
{
  mysql_log.cleanup();
  mysql_slow_log.cleanup();
}

void Log_to_file_event_handler::flush()
{
  /* reopen log files */
  if (opt_log)
    mysql_log.reopen_file();
  if (global_system_variables.sql_log_slow)
    mysql_slow_log.reopen_file();
}

/*
  Log error with all enabled log event handlers

  SYNOPSIS
    error_log_print()

    level             The level of the error significance: NOTE,
                      WARNING or ERROR.
    format            format string for the error message
    args              list of arguments for the format string

  RETURN
    FALSE - OK
    TRUE - error occurred
*/

bool LOGGER::error_log_print(enum loglevel level, const char *format,
                             va_list args)
{
  bool error= FALSE;
  Log_event_handler **current_handler;

  /* currently we don't need locking here as there is no error_log table */
  for (current_handler= error_log_handler_list ; *current_handler ;)
    error= (*current_handler++)->log_error(level, format, args) || error;

  return error;
}


void LOGGER::cleanup_base()
{
  DBUG_ASSERT(inited == 1);
  mysql_rwlock_destroy(&LOCK_logger);
  if (table_log_handler)
  {
    table_log_handler->cleanup();
    delete table_log_handler;
    table_log_handler= NULL;
  }
  if (file_log_handler)
    file_log_handler->cleanup();
}


void LOGGER::cleanup_end()
{
  DBUG_ASSERT(inited == 1);
  if (file_log_handler)
  {
    delete file_log_handler;
    file_log_handler=NULL;
  }
  inited= 0;
}


/**
  Perform basic log initialization: create file-based log handler and
  init error log.
*/
void LOGGER::init_base()
{
  DBUG_ASSERT(inited == 0);
  inited= 1;

  /*
    Here we create file log handler. We don't do it for the table log handler
    here as it cannot be created so early. The reason is THD initialization,
    which depends on the system variables (parsed later).
  */
  if (!file_log_handler)
    file_log_handler= new Log_to_file_event_handler;

  /* by default we use traditional error log */
  init_error_log(LOG_FILE);

  file_log_handler->init_pthread_objects();
  mysql_rwlock_init(key_rwlock_LOCK_logger, &LOCK_logger);
}


void LOGGER::init_log_tables()
{
  if (!table_log_handler)
    table_log_handler= new Log_to_csv_event_handler;

  if (!is_log_tables_initialized &&
      !table_log_handler->init() && !file_log_handler->init())
    is_log_tables_initialized= TRUE;
}


/**
  Close and reopen the slow log (with locks).
  
  @returns FALSE.
*/
bool LOGGER::flush_slow_log()
{
  /*
    Now we lock logger, as nobody should be able to use logging routines while
    log tables are closed
  */
  logger.lock_exclusive();

  /* Reopen slow log file */
  if (global_system_variables.sql_log_slow)
    file_log_handler->get_mysql_slow_log()->reopen_file();

  /* End of log flush */
  logger.unlock();

  return 0;
}


/**
  Close and reopen the general log (with locks).

  @returns FALSE.
*/
bool LOGGER::flush_general_log()
{
  /*
    Now we lock logger, as nobody should be able to use logging routines while
    log tables are closed
  */
  logger.lock_exclusive();

  /* Reopen general log file */
  if (opt_log)
    file_log_handler->get_mysql_log()->reopen_file();

  /* End of log flush */
  logger.unlock();

  return 0;
}


/*
  Log slow query with all enabled log event handlers

  SYNOPSIS
    slow_log_print()

    thd                 THD of the query being logged
    query               The query being logged
    query_length        The length of the query string
    current_utime       Current time in microseconds (from undefined start)

  RETURN
    FALSE   OK
    TRUE    error occurred
*/

bool LOGGER::slow_log_print(THD *thd, const char *query, size_t query_length,
                            ulonglong current_utime)

{
  bool error= FALSE;
  Log_event_handler **current_handler;
  bool is_command= FALSE;
  char user_host_buff[MAX_USER_HOST_SIZE + 1];
  Security_context *sctx= thd->security_ctx;
  uint user_host_len= 0;
  ulonglong query_utime, lock_utime;

  DBUG_ASSERT(thd->enable_slow_log);
  /*
    Print the message to the buffer if we have slow log enabled
  */

  if (*slow_log_handler_list)
  {
    /* do not log slow queries from replication threads */
    if (!thd->variables.sql_log_slow)
      return 0;

    lock_shared();
    if (!global_system_variables.sql_log_slow)
    {
      unlock();
      return 0;
    }

    /* fill in user_host value: the format is "%s[%s] @ %s [%s]" */
    user_host_len= (uint)(strxnmov(user_host_buff, MAX_USER_HOST_SIZE,
                             sctx->priv_user, "[",
                             sctx->user ? sctx->user : (thd->slave_thread ? "SQL_SLAVE" : ""), "] @ ",
                             sctx->host ? sctx->host : "", " [",
                             sctx->ip ? sctx->ip : "", "]", NullS) -
                    user_host_buff);

    DBUG_ASSERT(thd->start_utime);
    DBUG_ASSERT(thd->start_time);
    query_utime= (current_utime - thd->start_utime);
    lock_utime=  (thd->utime_after_lock - thd->start_utime);
    my_hrtime_t current_time= { hrtime_from_time(thd->start_time) +
                                thd->start_time_sec_part + query_utime };

    if (!query)
    {
      is_command= TRUE;
      query= command_name[thd->get_command()].str;
      query_length= (uint)command_name[thd->get_command()].length;
    }

    for (current_handler= slow_log_handler_list; *current_handler ;)
      error= (*current_handler++)->log_slow(thd, current_time,
                                            user_host_buff, user_host_len,
                                            query_utime, lock_utime, is_command,
                                            query, query_length) || error;

    unlock();
  }
  return error;
}

bool LOGGER::general_log_write(THD *thd, enum enum_server_command command,
                               const char *query, size_t query_length)
{
  bool error= FALSE;
  Log_event_handler **current_handler= general_log_handler_list;
  char user_host_buff[MAX_USER_HOST_SIZE + 1];
  uint user_host_len= 0;
  my_hrtime_t current_time;

  DBUG_ASSERT(thd);

  user_host_len= make_user_name(thd, user_host_buff);

  current_time= my_hrtime();

  mysql_audit_general_log(thd, hrtime_to_time(current_time),
                          user_host_buff, user_host_len,
                          command_name[(uint) command].str,
                          (uint)command_name[(uint) command].length,
                          query, (uint)query_length);
                        
  if (opt_log && log_command(thd, command))
  {
    lock_shared();
    while (*current_handler)
      error|= (*current_handler++)->
        log_general(thd, current_time, user_host_buff,
                    user_host_len, thd->thread_id,
                    command_name[(uint) command].str,
                    command_name[(uint) command].length,
                    query, query_length,
                    thd->variables.character_set_client) || error;
    unlock();
  }

  return error;
}

bool LOGGER::general_log_print(THD *thd, enum enum_server_command command,
                               const char *format, va_list args)
{
  size_t message_buff_len= 0;
  char message_buff[MAX_LOG_BUFFER_SIZE];

  /* prepare message */
  if (format)
    message_buff_len= my_vsnprintf(message_buff, sizeof(message_buff),
                                   format, args);
  else
    message_buff[0]= '\0';

  return general_log_write(thd, command, message_buff, message_buff_len);
}

void LOGGER::init_error_log(ulonglong error_log_printer)
{
  if (error_log_printer & LOG_NONE)
  {
    error_log_handler_list[0]= 0;
    return;
  }

  switch (error_log_printer) {
  case LOG_FILE:
    error_log_handler_list[0]= file_log_handler;
    error_log_handler_list[1]= 0;
    break;
    /* these two are disabled for now */
  case LOG_TABLE:
    DBUG_ASSERT(0);
    break;
  case LOG_TABLE|LOG_FILE:
    DBUG_ASSERT(0);
    break;
  }
}

void LOGGER::init_slow_log(ulonglong slow_log_printer)
{
  if (slow_log_printer & LOG_NONE)
  {
    slow_log_handler_list[0]= 0;
    return;
  }

  switch (slow_log_printer) {
  case LOG_FILE:
    slow_log_handler_list[0]= file_log_handler;
    slow_log_handler_list[1]= 0;
    break;
  case LOG_TABLE:
    slow_log_handler_list[0]= table_log_handler;
    slow_log_handler_list[1]= 0;
    break;
  case LOG_TABLE|LOG_FILE:
    slow_log_handler_list[0]= file_log_handler;
    slow_log_handler_list[1]= table_log_handler;
    slow_log_handler_list[2]= 0;
    break;
  }
}

void LOGGER::init_general_log(ulonglong general_log_printer)
{
  if (general_log_printer & LOG_NONE)
  {
    general_log_handler_list[0]= 0;
    return;
  }

  switch (general_log_printer) {
  case LOG_FILE:
    general_log_handler_list[0]= file_log_handler;
    general_log_handler_list[1]= 0;
    break;
  case LOG_TABLE:
    general_log_handler_list[0]= table_log_handler;
    general_log_handler_list[1]= 0;
    break;
  case LOG_TABLE|LOG_FILE:
    general_log_handler_list[0]= file_log_handler;
    general_log_handler_list[1]= table_log_handler;
    general_log_handler_list[2]= 0;
    break;
  }
}


bool LOGGER::activate_log_handler(THD* thd, uint log_type)
{
  MYSQL_QUERY_LOG *file_log;
  bool res= FALSE;
  lock_exclusive();
  switch (log_type) {
  case QUERY_LOG_SLOW:
    if (!global_system_variables.sql_log_slow)
    {
      file_log= file_log_handler->get_mysql_slow_log();

      file_log->open_slow_log(opt_slow_logname);
      if (table_log_handler->activate_log(thd, QUERY_LOG_SLOW))
      {
        /* Error printed by open table in activate_log() */
        res= TRUE;
        file_log->close(0);
      }
      else
      {
        init_slow_log(log_output_options);
        global_system_variables.sql_log_slow= TRUE;
      }
    }
    break;
  case QUERY_LOG_GENERAL:
    if (!opt_log)
    {
      file_log= file_log_handler->get_mysql_log();

      file_log->open_query_log(opt_logname);
      if (table_log_handler->activate_log(thd, QUERY_LOG_GENERAL))
      {
        /* Error printed by open table in activate_log() */
        res= TRUE;
        file_log->close(0);
      }
      else
      {
        init_general_log(log_output_options);
        opt_log= TRUE;
      }
    }
    break;
  default:
    DBUG_ASSERT(0);
  }
  unlock();
  return res;
}


void LOGGER::deactivate_log_handler(THD *thd, uint log_type)
{
  my_bool *tmp_opt= 0;
  MYSQL_LOG *UNINIT_VAR(file_log);

  switch (log_type) {
  case QUERY_LOG_SLOW:
    tmp_opt= &global_system_variables.sql_log_slow;
    file_log= file_log_handler->get_mysql_slow_log();
    break;
  case QUERY_LOG_GENERAL:
    tmp_opt= &opt_log;
    file_log= file_log_handler->get_mysql_log();
    break;
  default:
    MY_ASSERT_UNREACHABLE();
  }

  if (!(*tmp_opt))
    return;

  lock_exclusive();
  file_log->close(0);
  *tmp_opt= FALSE;
  unlock();
}


/* the parameters are unused for the log tables */
bool Log_to_csv_event_handler::init()
{
  return 0;
}

int LOGGER::set_handlers(ulonglong error_log_printer,
                         ulonglong slow_log_printer,
                         ulonglong general_log_printer)
{
  /* error log table is not supported yet */
  DBUG_ASSERT(error_log_printer < LOG_TABLE);

  lock_exclusive();

  if ((slow_log_printer & LOG_TABLE || general_log_printer & LOG_TABLE) &&
      !is_log_tables_initialized)
  {
    slow_log_printer= (slow_log_printer & ~LOG_TABLE) | LOG_FILE;
    general_log_printer= (general_log_printer & ~LOG_TABLE) | LOG_FILE;

    sql_print_error("Failed to initialize log tables. "
                    "Falling back to the old-fashioned logs");
  }

  init_error_log(error_log_printer);
  init_slow_log(slow_log_printer);
  init_general_log(general_log_printer);

  unlock();

  return 0;
}

 /*
  Save position of binary log transaction cache.

  SYNPOSIS
    binlog_trans_log_savepos()

    thd      The thread to take the binlog data from
    pos      Pointer to variable where the position will be stored

  DESCRIPTION

    Save the current position in the binary log transaction cache into
    the variable pointed to by 'pos'
 */

static void
binlog_trans_log_savepos(THD *thd, my_off_t *pos)
{
  DBUG_ENTER("binlog_trans_log_savepos");
  DBUG_ASSERT(pos != NULL);
  binlog_cache_mngr *const cache_mngr= thd->binlog_setup_trx_data();
  DBUG_ASSERT((WSREP(thd) && wsrep_emulate_bin_log) || mysql_bin_log.is_open());
  *pos= cache_mngr->trx_cache.get_byte_position();
  DBUG_PRINT("return", ("*pos: %lu", (ulong) *pos));
  DBUG_VOID_RETURN;
}


/*
  Truncate the binary log transaction cache.

  SYNPOSIS
    binlog_trans_log_truncate()

    thd      The thread to take the binlog data from
    pos      Position to truncate to

  DESCRIPTION

    Truncate the binary log to the given position. Will not change
    anything else.

 */
static void
binlog_trans_log_truncate(THD *thd, my_off_t pos)
{
  DBUG_ENTER("binlog_trans_log_truncate");
  DBUG_PRINT("enter", ("pos: %lu", (ulong) pos));

  DBUG_ASSERT(thd_get_ha_data(thd, binlog_hton) != NULL);
  /* Only true if binlog_trans_log_savepos() wasn't called before */
  DBUG_ASSERT(pos != ~(my_off_t) 0);

  binlog_cache_mngr *const cache_mngr=
    (binlog_cache_mngr*) thd_get_ha_data(thd, binlog_hton);
  cache_mngr->trx_cache.restore_savepoint(pos);
  DBUG_VOID_RETURN;
}


/*
  this function is mostly a placeholder.
  conceptually, binlog initialization (now mostly done in MYSQL_BIN_LOG::open)
  should be moved here.
*/

int binlog_init(void *p)
{
  binlog_hton= (handlerton *)p;
  binlog_hton->state= (WSREP_ON || opt_bin_log) ? SHOW_OPTION_YES
                                                : SHOW_OPTION_NO;
  binlog_hton->db_type=DB_TYPE_BINLOG;
  binlog_hton->savepoint_offset= sizeof(my_off_t);
  binlog_hton->close_connection= binlog_close_connection;
  binlog_hton->savepoint_set= binlog_savepoint_set;
  binlog_hton->savepoint_rollback= binlog_savepoint_rollback;
  binlog_hton->savepoint_rollback_can_release_mdl=
                                     binlog_savepoint_rollback_can_release_mdl;
  binlog_hton->commit= binlog_commit;
  binlog_hton->rollback= binlog_rollback;
  binlog_hton->prepare= binlog_prepare;
  binlog_hton->start_consistent_snapshot= binlog_start_consistent_snapshot;
  binlog_hton->flags= HTON_NOT_USER_SELECTABLE | HTON_HIDDEN;
  return 0;
}

#ifdef WITH_WSREP
#include "wsrep_binlog.h"
#endif /* WITH_WSREP */
static int binlog_close_connection(handlerton *hton, THD *thd)
{
  DBUG_ENTER("binlog_close_connection");
  binlog_cache_mngr *const cache_mngr=
    (binlog_cache_mngr*) thd_get_ha_data(thd, binlog_hton);
#ifdef WITH_WSREP
  if (cache_mngr && !cache_mngr->trx_cache.empty()) {
    IO_CACHE* cache= get_trans_log(thd);
    uchar *buf;
    size_t len=0;
    wsrep_write_cache_buf(cache, &buf, &len);
    WSREP_WARN("binlog trx cache not empty (%zu bytes) @ connection close %lld",
               len, (longlong) thd->thread_id);
    if (len > 0) wsrep_dump_rbr_buf(thd, buf, len);

    cache = cache_mngr->get_binlog_cache_log(false);
    wsrep_write_cache_buf(cache, &buf, &len);
    WSREP_WARN("binlog stmt cache not empty (%zu bytes) @ connection close %lld",
               len, (longlong) thd->thread_id);
    if (len > 0) wsrep_dump_rbr_buf(thd, buf, len);
  }
#endif /* WITH_WSREP */
  DBUG_ASSERT(cache_mngr->trx_cache.empty() && cache_mngr->stmt_cache.empty());
  thd_set_ha_data(thd, binlog_hton, NULL);
  cache_mngr->~binlog_cache_mngr();
  my_free(cache_mngr);
  DBUG_RETURN(0);
}

/*
  This function flushes a cache upon commit/rollback.

  SYNOPSIS
    binlog_flush_cache()

    thd        The thread whose transaction should be ended
    cache_mngr Pointer to the binlog_cache_mngr to use
    all        True if the entire transaction should be ended, false if
               only the statement transaction should be ended.
    end_ev     The end event to use (COMMIT, ROLLBACK, or commit XID)
    using_stmt True if the statement cache should be flushed
    using_trx  True if the transaction cache should be flushed

  DESCRIPTION

    End the currently transaction or statement. The transaction can be either
    a real transaction or a statement transaction.

    This can be to commit a transaction, with a COMMIT query event or an XA
    commit XID event. But it can also be to rollback a transaction with a
    ROLLBACK query event, used for rolling back transactions which also
    contain updates to non-transactional tables. Or it can be a flush of
    a statement cache.
 */

static int
binlog_flush_cache(THD *thd, binlog_cache_mngr *cache_mngr,
                   Log_event *end_ev, bool all, bool using_stmt,
                   bool using_trx)
{
  int error= 0;
  DBUG_ENTER("binlog_flush_cache");
  DBUG_PRINT("enter", ("end_ev: %p", end_ev));

  if ((using_stmt && !cache_mngr->stmt_cache.empty()) ||
      (using_trx && !cache_mngr->trx_cache.empty()))
  {
    if (using_stmt && thd->binlog_flush_pending_rows_event(TRUE, FALSE))
      DBUG_RETURN(1);
    if (using_trx && thd->binlog_flush_pending_rows_event(TRUE, TRUE))
      DBUG_RETURN(1);

    /*
      Doing a commit or a rollback including non-transactional tables,
      i.e., ending a transaction where we might write the transaction
      cache to the binary log.

      We can always end the statement when ending a transaction since
      transactions are not allowed inside stored functions.  If they
      were, we would have to ensure that we're not ending a statement
      inside a stored function.
    */
    error= mysql_bin_log.write_transaction_to_binlog(thd, cache_mngr,
                                                     end_ev, all,
                                                     using_stmt, using_trx);
  }
  else
  {
    /*
      This can happen in row-format binlog with something like
          BEGIN; INSERT INTO nontrans_table; INSERT IGNORE INTO trans_table;
      The nontrans_table is written directly into the binlog before commit,
      and if the trans_table is ignored there will be no rows to write when
      we get here.

      So there is no work to do. Therefore, we will not increment any XID
      count, so we must not decrement any XID count in unlog().
    */
    cache_mngr->need_unlog= 0;
  }
  cache_mngr->reset(using_stmt, using_trx);

  DBUG_ASSERT((!using_stmt || cache_mngr->stmt_cache.empty()) &&
              (!using_trx || cache_mngr->trx_cache.empty()));
  DBUG_RETURN(error);
}


/**
  This function flushes the stmt-cache upon commit.

  @param thd                The thread whose transaction should be flushed
  @param cache_mngr         Pointer to the cache manager

  @return
    nonzero if an error pops up when flushing the cache.
*/
static inline int
binlog_commit_flush_stmt_cache(THD *thd, bool all,
                               binlog_cache_mngr *cache_mngr)
{
  DBUG_ENTER("binlog_commit_flush_stmt_cache");
#ifdef WITH_WSREP
  if (thd->wsrep_mysql_replicated > 0)
  {
    DBUG_ASSERT(WSREP_ON);
    WSREP_DEBUG("avoiding binlog_commit_flush_trx_cache: %d",
                thd->wsrep_mysql_replicated);
    return 0;
  }
#endif

  Query_log_event end_evt(thd, STRING_WITH_LEN("COMMIT"),
                          FALSE, TRUE, TRUE, 0);
  DBUG_RETURN(binlog_flush_cache(thd, cache_mngr, &end_evt, all, TRUE, FALSE));
}

/**
  This function flushes the trx-cache upon commit.

  @param thd                The thread whose transaction should be flushed
  @param cache_mngr         Pointer to the cache manager

  @return
    nonzero if an error pops up when flushing the cache.
*/
static inline int
binlog_commit_flush_trx_cache(THD *thd, bool all, binlog_cache_mngr *cache_mngr)
{
  DBUG_ENTER("binlog_commit_flush_trx_cache");
  Query_log_event end_evt(thd, STRING_WITH_LEN("COMMIT"),
                          TRUE, TRUE, TRUE, 0);
  DBUG_RETURN(binlog_flush_cache(thd, cache_mngr, &end_evt, all, FALSE, TRUE));
}

/**
  This function flushes the trx-cache upon rollback.

  @param thd                The thread whose transaction should be flushed
  @param cache_mngr         Pointer to the cache manager

  @return
    nonzero if an error pops up when flushing the cache.
*/
static inline int
binlog_rollback_flush_trx_cache(THD *thd, bool all,
                                binlog_cache_mngr *cache_mngr)
{
  Query_log_event end_evt(thd, STRING_WITH_LEN("ROLLBACK"),
                          TRUE, TRUE, TRUE, 0);
  return (binlog_flush_cache(thd, cache_mngr, &end_evt, all, FALSE, TRUE));
}

/**
  This function flushes the trx-cache upon commit.

  @param thd                The thread whose transaction should be flushed
  @param cache_mngr         Pointer to the cache manager
  @param xid                Transaction Id

  @return
    nonzero if an error pops up when flushing the cache.
*/
static inline int
binlog_commit_flush_xid_caches(THD *thd, binlog_cache_mngr *cache_mngr,
                               bool all, my_xid xid)
{
  if (xid)
  {
    Xid_log_event end_evt(thd, xid, TRUE);
    return (binlog_flush_cache(thd, cache_mngr, &end_evt, all, TRUE, TRUE));
  }
  else
  {
    /*
      Empty xid occurs in XA COMMIT ... ONE PHASE.
      In this case, we do not have a MySQL xid for the transaction, and the
      external XA transaction coordinator will have to handle recovery if
      needed. So we end the transaction with a plain COMMIT query event.
    */
    Query_log_event end_evt(thd, STRING_WITH_LEN("COMMIT"),
                            TRUE, TRUE, TRUE, 0);
    return (binlog_flush_cache(thd, cache_mngr, &end_evt, all, TRUE, TRUE));
  }
}

/**
  This function truncates the transactional cache upon committing or rolling
  back either a transaction or a statement.

  @param thd        The thread whose transaction should be flushed
  @param cache_mngr Pointer to the cache data to be flushed
  @param all        @c true means truncate the transaction, otherwise the
                    statement must be truncated.

  @return
    nonzero if an error pops up when truncating the transactional cache.
*/
static int
binlog_truncate_trx_cache(THD *thd, binlog_cache_mngr *cache_mngr, bool all)
{
  DBUG_ENTER("binlog_truncate_trx_cache");
  int error=0;
  /*
    This function handles transactional changes and as such this flag
    equals to true.
  */
  bool const is_transactional= TRUE;

  DBUG_PRINT("info", ("thd->options={ %s %s}, transaction: %s",
                      FLAGSTR(thd->variables.option_bits, OPTION_NOT_AUTOCOMMIT),
                      FLAGSTR(thd->variables.option_bits, OPTION_BEGIN),
                      all ? "all" : "stmt"));

  thd->binlog_remove_pending_rows_event(TRUE, is_transactional);
  /*
    If rolling back an entire transaction or a single statement not
    inside a transaction, we reset the transaction cache.
  */
  if (ending_trans(thd, all))
  {
    if (cache_mngr->trx_cache.has_incident())
      error= mysql_bin_log.write_incident(thd);

    thd->clear_binlog_table_maps();

    cache_mngr->reset(false, true);
  }
  /*
    If rolling back a statement in a transaction, we truncate the
    transaction cache to remove the statement.
  */
  else
    cache_mngr->trx_cache.restore_prev_position();

  DBUG_ASSERT(thd->binlog_get_pending_rows_event(is_transactional) == NULL);
  DBUG_RETURN(error);
}

static int binlog_prepare(handlerton *hton, THD *thd, bool all)
{
  /*
    do nothing.
    just pretend we can do 2pc, so that MySQL won't
    switch to 1pc.
    real work will be done in MYSQL_BIN_LOG::log_and_order()
  */
  return 0;
}

/*
  We flush the cache wrapped in a beging/rollback if:
    . aborting a single or multi-statement transaction and;
    . the OPTION_KEEP_LOG is active or;
    . the format is STMT and a non-trans table was updated or;
    . the format is MIXED and a temporary non-trans table was
      updated or;
    . the format is MIXED, non-trans table was updated and
      aborting a single statement transaction;
*/
static bool trans_cannot_safely_rollback(THD *thd, bool all)
{
  binlog_cache_mngr *const cache_mngr=
    (binlog_cache_mngr*) thd_get_ha_data(thd, binlog_hton);

  return ((thd->variables.option_bits & OPTION_KEEP_LOG) ||
          (trans_has_updated_non_trans_table(thd) &&
           thd->wsrep_binlog_format() == BINLOG_FORMAT_STMT) ||
          (cache_mngr->trx_cache.changes_to_non_trans_temp_table() &&
           thd->wsrep_binlog_format() == BINLOG_FORMAT_MIXED) ||
          (trans_has_updated_non_trans_table(thd) &&
           ending_single_stmt_trans(thd,all) &&
           thd->wsrep_binlog_format() == BINLOG_FORMAT_MIXED));
}


/**
  This function is called once after each statement.

  It has the responsibility to flush the caches to the binary log on commits.

  @param hton  The binlog handlerton.
  @param thd   The client thread that executes the transaction.
  @param all   This is @c true if this is a real transaction commit, and
               @false otherwise.

  @see handlerton::commit
*/
static int binlog_commit(handlerton *hton, THD *thd, bool all)
{
  int error= 0;
  PSI_stage_info org_stage;
  DBUG_ENTER("binlog_commit");

  binlog_cache_mngr *const cache_mngr=
    (binlog_cache_mngr*) thd_get_ha_data(thd, binlog_hton);

  if (!cache_mngr)
  {
    DBUG_ASSERT(WSREP(thd));
    DBUG_RETURN(0);
  }

  DBUG_PRINT("debug",
             ("all: %d, in_transaction: %s, all.modified_non_trans_table: %s, stmt.modified_non_trans_table: %s",
              all,
              YESNO(thd->in_multi_stmt_transaction_mode()),
              YESNO(thd->transaction.all.modified_non_trans_table),
              YESNO(thd->transaction.stmt.modified_non_trans_table)));


  thd->backup_stage(&org_stage);
  THD_STAGE_INFO(thd, stage_binlog_write);
  if (!cache_mngr->stmt_cache.empty())
  {
    error= binlog_commit_flush_stmt_cache(thd, all, cache_mngr);
  }

  if (cache_mngr->trx_cache.empty())
  {
    /*
      we're here because cache_log was flushed in MYSQL_BIN_LOG::log_xid()
    */
    cache_mngr->reset(false, true);
    THD_STAGE_INFO(thd, org_stage);
    DBUG_RETURN(error);
  }

  /*
    We commit the transaction if:
     - We are not in a transaction and committing a statement, or
     - We are in a transaction and a full transaction is committed.
    Otherwise, we accumulate the changes.
  */
  if (likely(!error) && ending_trans(thd, all))
    error= binlog_commit_flush_trx_cache(thd, all, cache_mngr);

  /*
    This is part of the stmt rollback.
  */
  if (!all)
    cache_mngr->trx_cache.set_prev_position(MY_OFF_T_UNDEF);

  THD_STAGE_INFO(thd, org_stage);
  DBUG_RETURN(error);
}

/**
  This function is called when a transaction or a statement is rolled back.

  @param hton  The binlog handlerton.
  @param thd   The client thread that executes the transaction.
  @param all   This is @c true if this is a real transaction rollback, and
               @false otherwise.

  @see handlerton::rollback
*/
static int binlog_rollback(handlerton *hton, THD *thd, bool all)
{
  DBUG_ENTER("binlog_rollback");
  int error= 0;
  binlog_cache_mngr *const cache_mngr=
    (binlog_cache_mngr*) thd_get_ha_data(thd, binlog_hton);

  if (!cache_mngr)
  {
    DBUG_ASSERT(WSREP(thd));
    DBUG_RETURN(0);
  }

  DBUG_PRINT("debug", ("all: %s, all.modified_non_trans_table: %s, stmt.modified_non_trans_table: %s",
                       YESNO(all),
                       YESNO(thd->transaction.all.modified_non_trans_table),
                       YESNO(thd->transaction.stmt.modified_non_trans_table)));

  /*
    If an incident event is set we do not flush the content of the statement
    cache because it may be corrupted.
  */
  if (cache_mngr->stmt_cache.has_incident())
  {
    error= mysql_bin_log.write_incident(thd);
    cache_mngr->reset(true, false);
  }
  else if (!cache_mngr->stmt_cache.empty())
  {
    error= binlog_commit_flush_stmt_cache(thd, all, cache_mngr);
  }

  if (cache_mngr->trx_cache.empty())
  {
    /*
      we're here because cache_log was flushed in MYSQL_BIN_LOG::log_xid()
    */
    cache_mngr->reset(false, true);
    DBUG_RETURN(error);
  }
  if (!wsrep_emulate_bin_log && mysql_bin_log.check_write_error(thd))
  {
    /*
      "all == true" means that a "rollback statement" triggered the error and
      this function was called. However, this must not happen as a rollback
      is written directly to the binary log. And in auto-commit mode, a single
      statement that is rolled back has the flag all == false.
    */
    DBUG_ASSERT(!all);
    /*
      We reach this point if the effect of a statement did not properly get into
      a cache and need to be rolled back.
    */
    error |= binlog_truncate_trx_cache(thd, cache_mngr, all);
  }
  else if (likely(!error))
  {  
    if (ending_trans(thd, all) && trans_cannot_safely_rollback(thd, all))
      error= binlog_rollback_flush_trx_cache(thd, all, cache_mngr);
    /*
      Truncate the cache if:
        . aborting a single or multi-statement transaction or;
        . the OPTION_KEEP_LOG is not active and;
        . the format is not STMT or no non-trans table was
          updated and;
        . the format is not MIXED or no temporary non-trans table
          was updated.
    */
    else if (ending_trans(thd, all) ||
             (!(thd->variables.option_bits & OPTION_KEEP_LOG) &&
              (!stmt_has_updated_non_trans_table(thd) ||
               thd->wsrep_binlog_format() != BINLOG_FORMAT_STMT) &&
              (!cache_mngr->trx_cache.changes_to_non_trans_temp_table() ||
               thd->wsrep_binlog_format() != BINLOG_FORMAT_MIXED)))
      error= binlog_truncate_trx_cache(thd, cache_mngr, all);
  }

  /* 
    This is part of the stmt rollback.
  */
  if (!all)
    cache_mngr->trx_cache.set_prev_position(MY_OFF_T_UNDEF);

  DBUG_RETURN(error);
}


void binlog_reset_cache(THD *thd)
{
  binlog_cache_mngr *const cache_mngr= opt_bin_log ? 
    (binlog_cache_mngr*) thd_get_ha_data(thd, binlog_hton) : 0;
  DBUG_ENTER("binlog_reset_cache");
  if (cache_mngr)
  {
    thd->binlog_remove_pending_rows_event(TRUE, TRUE);
    cache_mngr->reset(true, true);
  }
  DBUG_VOID_RETURN;
}


void MYSQL_BIN_LOG::set_write_error(THD *thd, bool is_transactional)
{
  DBUG_ENTER("MYSQL_BIN_LOG::set_write_error");

  write_error= 1;

  if (unlikely(check_write_error(thd)))
    DBUG_VOID_RETURN;

  if (my_errno == EFBIG)
  {
    if (is_transactional)
    {
      my_message(ER_TRANS_CACHE_FULL, ER_THD(thd, ER_TRANS_CACHE_FULL), MYF(MY_WME));
    }
    else
    {
      my_message(ER_STMT_CACHE_FULL, ER_THD(thd, ER_STMT_CACHE_FULL), MYF(MY_WME));
    }
  }
  else
  {
    my_error(ER_ERROR_ON_WRITE, MYF(MY_WME), name, errno);
  }

  DBUG_VOID_RETURN;
}

bool MYSQL_BIN_LOG::check_write_error(THD *thd)
{
  DBUG_ENTER("MYSQL_BIN_LOG::check_write_error");

  bool checked= FALSE;

  if (likely(!thd->is_error()))
    DBUG_RETURN(checked);

  switch (thd->get_stmt_da()->sql_errno())
  {
    case ER_TRANS_CACHE_FULL:
    case ER_STMT_CACHE_FULL:
    case ER_ERROR_ON_WRITE:
    case ER_BINLOG_LOGGING_IMPOSSIBLE:
      checked= TRUE;
    break;
  }

  DBUG_RETURN(checked);
}


/**
  @note
  How do we handle this (unlikely but legal) case:
  @verbatim
    [transaction] + [update to non-trans table] + [rollback to savepoint] ?
  @endverbatim
  The problem occurs when a savepoint is before the update to the
  non-transactional table. Then when there's a rollback to the savepoint, if we
  simply truncate the binlog cache, we lose the part of the binlog cache where
  the update is. If we want to not lose it, we need to write the SAVEPOINT
  command and the ROLLBACK TO SAVEPOINT command to the binlog cache. The latter
  is easy: it's just write at the end of the binlog cache, but the former
  should be *inserted* to the place where the user called SAVEPOINT. The
  solution is that when the user calls SAVEPOINT, we write it to the binlog
  cache (so no need to later insert it). As transactions are never intermixed
  in the binary log (i.e. they are serialized), we won't have conflicts with
  savepoint names when using mysqlbinlog or in the slave SQL thread.
  Then when ROLLBACK TO SAVEPOINT is called, if we updated some
  non-transactional table, we don't truncate the binlog cache but instead write
  ROLLBACK TO SAVEPOINT to it; otherwise we truncate the binlog cache (which
  will chop the SAVEPOINT command from the binlog cache, which is good as in
  that case there is no need to have it in the binlog).
*/

static int binlog_savepoint_set(handlerton *hton, THD *thd, void *sv)
{
  int error= 1;
  DBUG_ENTER("binlog_savepoint_set");

  if (wsrep_emulate_bin_log)
    DBUG_RETURN(0);

  char buf[1024];

  String log_query(buf, sizeof(buf), &my_charset_bin);
  if (log_query.copy(STRING_WITH_LEN("SAVEPOINT "), &my_charset_bin) ||
      append_identifier(thd, &log_query, &thd->lex->ident))
    DBUG_RETURN(1);
  int errcode= query_error_code(thd, thd->killed == NOT_KILLED);
  Query_log_event qinfo(thd, log_query.c_ptr_safe(), log_query.length(),
                        TRUE, FALSE, TRUE, errcode);
  /* 
    We cannot record the position before writing the statement
    because a rollback to a savepoint (.e.g. consider it "S") would
    prevent the savepoint statement (i.e. "SAVEPOINT S") from being
    written to the binary log despite the fact that the server could
    still issue other rollback statements to the same savepoint (i.e. 
    "S"). 
    Given that the savepoint is valid until the server releases it,
    ie, until the transaction commits or it is released explicitly,
    we need to log it anyway so that we don't have "ROLLBACK TO S"
    or "RELEASE S" without the preceding "SAVEPOINT S" in the binary
    log.
  */
  if (likely(!(error= mysql_bin_log.write(&qinfo))))
    binlog_trans_log_savepos(thd, (my_off_t*) sv);

  DBUG_RETURN(error);
}

static int binlog_savepoint_rollback(handlerton *hton, THD *thd, void *sv)
{
  DBUG_ENTER("binlog_savepoint_rollback");

  if (wsrep_emulate_bin_log)
    DBUG_RETURN(0);

  /*
    Write ROLLBACK TO SAVEPOINT to the binlog cache if we have updated some
    non-transactional table. Otherwise, truncate the binlog cache starting
    from the SAVEPOINT command.
  */
  if (unlikely(trans_has_updated_non_trans_table(thd) ||
               (thd->variables.option_bits & OPTION_KEEP_LOG)))
  {
    char buf[1024];
    String log_query(buf, sizeof(buf), &my_charset_bin);
    if (log_query.copy(STRING_WITH_LEN("ROLLBACK TO "), &my_charset_bin) ||
        append_identifier(thd, &log_query, &thd->lex->ident))
      DBUG_RETURN(1);
    int errcode= query_error_code(thd, thd->killed == NOT_KILLED);
    Query_log_event qinfo(thd, log_query.ptr(), log_query.length(),
                          TRUE, FALSE, TRUE, errcode);
    DBUG_RETURN(mysql_bin_log.write(&qinfo));
  }

  binlog_trans_log_truncate(thd, *(my_off_t*)sv);

  /*
    When a SAVEPOINT is executed inside a stored function/trigger we force the
    pending event to be flushed with a STMT_END_F flag and clear the table maps
    as well to ensure that following DMLs will have a clean state to start
    with. ROLLBACK inside a stored routine has to finalize possibly existing
    current row-based pending event with cleaning up table maps. That ensures
    that following DMLs will have a clean state to start with.
   */
  if (thd->in_sub_stmt)
    thd->clear_binlog_table_maps();

  DBUG_RETURN(0);
}


/**
  Check whether binlog state allows to safely release MDL locks after
  rollback to savepoint.

  @param hton  The binlog handlerton.
  @param thd   The client thread that executes the transaction.

  @return true  - It is safe to release MDL locks.
          false - If it is not.
*/
static bool binlog_savepoint_rollback_can_release_mdl(handlerton *hton,
                                                      THD *thd)
{
  DBUG_ENTER("binlog_savepoint_rollback_can_release_mdl");
  /*
    If we have not updated any non-transactional tables rollback
    to savepoint will simply truncate binlog cache starting from
    SAVEPOINT command. So it should be safe to release MDL acquired
    after SAVEPOINT command in this case.
  */
  DBUG_RETURN(!trans_cannot_safely_rollback(thd, true));
}


int check_binlog_magic(IO_CACHE* log, const char** errmsg)
{
  uchar magic[4];
  DBUG_ASSERT(my_b_tell(log) == 0);

  if (my_b_read(log, magic, sizeof(magic)))
  {
    *errmsg = "I/O error reading the header from the binary log";
    sql_print_error("%s, errno=%d, io cache code=%d", *errmsg, my_errno,
		    log->error);
    return 1;
  }
  if (bcmp(magic, BINLOG_MAGIC, sizeof(magic)))
  {
    *errmsg = "Binlog has bad magic number;  It's not a binary log file that can be used by this version of MySQL";
    return 1;
  }
  return 0;
}


File open_binlog(IO_CACHE *log, const char *log_file_name, const char **errmsg)
{
  File file;
  DBUG_ENTER("open_binlog");

  if ((file= mysql_file_open(key_file_binlog,
                             log_file_name, O_RDONLY | O_BINARY | O_SHARE,
                             MYF(MY_WME))) < 0)
  {
    sql_print_error("Failed to open log (file '%s', errno %d)",
                    log_file_name, my_errno);
    *errmsg = "Could not open log file";
    goto err;
  }
  if (init_io_cache(log, file, (size_t)binlog_file_cache_size, READ_CACHE, 0, 0,
                    MYF(MY_WME|MY_DONT_CHECK_FILESIZE)))
  {
    sql_print_error("Failed to create a cache on log (file '%s')",
                    log_file_name);
    *errmsg = "Could not open log file";
    goto err;
  }
  if (check_binlog_magic(log,errmsg))
    goto err;
  DBUG_RETURN(file);

err:
  if (file >= 0)
  {
    mysql_file_close(file, MYF(0));
    end_io_cache(log);
  }
  DBUG_RETURN(-1);
}

#ifdef _WIN32
static int eventSource = 0;

static void setup_windows_event_source()
{
  HKEY    hRegKey= NULL;
  DWORD   dwError= 0;
  TCHAR   szPath[MAX_PATH];
  DWORD dwTypes;

  if (eventSource)               // Ensure that we are only called once
    return;
  eventSource= 1;

  // Create the event source registry key
  dwError= RegCreateKey(HKEY_LOCAL_MACHINE,
                          "SYSTEM\\CurrentControlSet\\Services\\EventLog\\Application\\MySQL", 
                          &hRegKey);

  /* Name of the PE module that contains the message resource */
  GetModuleFileName(NULL, szPath, MAX_PATH);

  /* Register EventMessageFile */
  dwError = RegSetValueEx(hRegKey, "EventMessageFile", 0, REG_EXPAND_SZ,
                          (PBYTE) szPath, (DWORD) (strlen(szPath) + 1));

  /* Register supported event types */
  dwTypes= (EVENTLOG_ERROR_TYPE | EVENTLOG_WARNING_TYPE |
            EVENTLOG_INFORMATION_TYPE);
  dwError= RegSetValueEx(hRegKey, "TypesSupported", 0, REG_DWORD,
                         (LPBYTE) &dwTypes, sizeof dwTypes);

  RegCloseKey(hRegKey);
}

#endif /* _WIN32 */


/**
  Find a unique filename for 'filename.#'.

  Set '#' to the number next to the maximum found in the most
  recent log file extension.

  This function will return nonzero if: (i) the generated name
  exceeds FN_REFLEN; (ii) if the number of extensions is exhausted;
  or (iii) some other error happened while examining the filesystem.

  @return
    nonzero if not possible to get unique filename.
*/

static int find_uniq_filename(char *name, ulong next_log_number)
{
  uint                  i;
  char                  buff[FN_REFLEN], ext_buf[FN_REFLEN];
  struct st_my_dir     *dir_info;
  struct fileinfo *file_info;
  ulong                 max_found, next, UNINIT_VAR(number);
  size_t		buf_length, length;
  char			*start, *end;
  int                   error= 0;
  DBUG_ENTER("find_uniq_filename");

  length= dirname_part(buff, name, &buf_length);
  start=  name + length;
  end=    strend(start);

  *end='.';
  length= (size_t) (end - start + 1);

  if ((DBUG_EVALUATE_IF("error_unique_log_filename", 1, 
                        unlikely(!(dir_info= my_dir(buff,
                                                    MYF(MY_DONT_SORT)))))))
  {						// This shouldn't happen
    strmov(end,".1");				// use name+1
    DBUG_RETURN(1);
  }
  file_info= dir_info->dir_entry;
  max_found= next_log_number ? next_log_number-1 : 0;
  for (i= dir_info->number_of_files ; i-- ; file_info++)
  {
    if (strncmp(file_info->name, start, length) == 0 &&
	test_if_number(file_info->name+length, &number,0))
    {
      set_if_bigger(max_found,(ulong) number);
    }
  }
  my_dirend(dir_info);

  /* check if reached the maximum possible extension number */
  if (max_found >= MAX_LOG_UNIQUE_FN_EXT)
  {
    sql_print_error("Log filename extension number exhausted: %06lu. \
Please fix this by archiving old logs and \
updating the index files.", max_found);
    error= 1;
    goto end;
  }

  next= max_found + 1;
  if (sprintf(ext_buf, "%06lu", next)<0)
  {
    error= 1;
    goto end;
  }
  *end++='.';

  /* 
    Check if the generated extension size + the file name exceeds the
    buffer size used. If one did not check this, then the filename might be
    truncated, resulting in error.
   */
  if (((strlen(ext_buf) + (end - name)) >= FN_REFLEN))
  {
    sql_print_error("Log filename too large: %s%s (%zu). \
Please fix this by archiving old logs and updating the \
index files.", name, ext_buf, (strlen(ext_buf) + (end - name)));
    error= 1;
    goto end;
  }

  if (sprintf(end, "%06lu", next)<0)
  {
    error= 1;
    goto end;
  }

  /* print warning if reaching the end of available extensions. */
  if ((next > (MAX_LOG_UNIQUE_FN_EXT - LOG_WARN_UNIQUE_FN_EXT_LEFT)))
    sql_print_warning("Next log extension: %lu. \
Remaining log filename extensions: %lu. \
Please consider archiving some logs.", next, (MAX_LOG_UNIQUE_FN_EXT - next));

end:
  DBUG_RETURN(error);
}


void MYSQL_LOG::init(enum_log_type log_type_arg,
                     enum cache_type io_cache_type_arg)
{
  DBUG_ENTER("MYSQL_LOG::init");
  log_type= log_type_arg;
  io_cache_type= io_cache_type_arg;
  DBUG_PRINT("info",("log_type: %d", log_type));
  DBUG_VOID_RETURN;
}


bool MYSQL_LOG::init_and_set_log_file_name(const char *log_name,
                                           const char *new_name,
                                           ulong next_log_number,
                                           enum_log_type log_type_arg,
                                           enum cache_type io_cache_type_arg)
{
  init(log_type_arg, io_cache_type_arg);

  if (new_name)
  {
    strmov(log_file_name, new_name);
  }
  else if (!new_name && generate_new_name(log_file_name, log_name,
                                          next_log_number))
    return TRUE;

  return FALSE;
}


/*
  Open a (new) log file.

  SYNOPSIS
    open()

    log_name            The name of the log to open
    log_type_arg        The type of the log. E.g. LOG_NORMAL
    new_name            The new name for the logfile. This is only needed
                        when the method is used to open the binlog file.
    io_cache_type_arg   The type of the IO_CACHE to use for this log file

  DESCRIPTION
    Open the logfile, init IO_CACHE and write startup messages
    (in case of general and slow query logs).

  RETURN VALUES
    0   ok
    1   error
*/

bool MYSQL_LOG::open(
#ifdef HAVE_PSI_INTERFACE
                     PSI_file_key log_file_key,
#endif
                     const char *log_name, enum_log_type log_type_arg,
                     const char *new_name, ulong next_log_number,
                     enum cache_type io_cache_type_arg)
{
  char buff[FN_REFLEN];
  MY_STAT f_stat;
  File file= -1;
  my_off_t seek_offset;
  bool is_fifo = false;
  int open_flags= O_CREAT | O_BINARY | O_CLOEXEC;
  DBUG_ENTER("MYSQL_LOG::open");
  DBUG_PRINT("enter", ("log_type: %d", (int) log_type_arg));

  write_error= 0;

  if (!(name= my_strdup(log_name, MYF(MY_WME))))
  {
    name= (char *)log_name; // for the error message
    goto err;
  }

  /*
    log_type is LOG_UNKNOWN if we should not generate a new name
    This is only used when called from MYSQL_BINARY_LOG::open, which
    has already updated log_file_name.
   */
  if (log_type_arg != LOG_UNKNOWN &&
      init_and_set_log_file_name(name, new_name, next_log_number,
                                 log_type_arg, io_cache_type_arg))
    goto err;

  is_fifo = my_stat(log_file_name, &f_stat, MYF(0)) &&
            MY_S_ISFIFO(f_stat.st_mode);

  if (io_cache_type == SEQ_READ_APPEND)
    open_flags |= O_RDWR | O_APPEND;
  else
    open_flags |= O_WRONLY | (log_type == LOG_BIN ? 0 : O_APPEND);

  if (is_fifo)
    open_flags |= O_NONBLOCK;

  db[0]= 0;

#ifdef HAVE_PSI_INTERFACE
  /* Keep the key for reopen */
  m_log_file_key= log_file_key;
#endif

  if ((file= mysql_file_open(log_file_key, log_file_name, open_flags,
                             MYF(MY_WME | ME_WAITTANG))) < 0)
    goto err;

  if (is_fifo)
    seek_offset= 0;
  else if ((seek_offset= mysql_file_tell(file, MYF(MY_WME))))
    goto err;

  if (init_io_cache(&log_file, file, IO_SIZE, io_cache_type, seek_offset, 0,
                    MYF(MY_WME | MY_NABP |
                        ((log_type == LOG_BIN) ? MY_WAIT_IF_FULL : 0))))
    goto err;

  if (log_type == LOG_NORMAL)
  {
    char *end;
    size_t len=my_snprintf(buff, sizeof(buff), "%s, Version: %s (%s). "
#ifdef EMBEDDED_LIBRARY
                        "embedded library\n",
                        my_progname, server_version, MYSQL_COMPILATION_COMMENT
#elif defined(_WIN32)
			"started with:\nTCP Port: %d, Named Pipe: %s\n",
                        my_progname, server_version, MYSQL_COMPILATION_COMMENT,
                        mysqld_port, mysqld_unix_port
#else
			"started with:\nTcp port: %d  Unix socket: %s\n",
                        my_progname, server_version, MYSQL_COMPILATION_COMMENT,
                        mysqld_port, mysqld_unix_port
#endif
                       );
    end= strnmov(buff + len, "Time\t\t    Id Command\tArgument\n",
                 sizeof(buff) - len);
    if (my_b_write(&log_file, (uchar*) buff, (uint) (end-buff)) ||
	flush_io_cache(&log_file))
      goto err;
  }

  log_state= LOG_OPENED;
  DBUG_RETURN(0);

err:
  sql_print_error(fatal_log_error, name, errno);
  if (file >= 0)
    mysql_file_close(file, MYF(0));
  end_io_cache(&log_file);
  my_free(name);
  name= NULL;
  log_state= LOG_CLOSED;
  DBUG_RETURN(1);
}

MYSQL_LOG::MYSQL_LOG()
  : name(0), write_error(FALSE), inited(FALSE), log_type(LOG_UNKNOWN),
    log_state(LOG_CLOSED)
{
  /*
    We don't want to initialize LOCK_Log here as such initialization depends on
    safe_mutex (when using safe_mutex) which depends on MY_INIT(), which is
    called only in main(). Doing initialization here would make it happen
    before main().
  */
  bzero((char*) &log_file, sizeof(log_file));
}

void MYSQL_LOG::init_pthread_objects()
{
  DBUG_ASSERT(inited == 0);
  inited= 1;
  mysql_mutex_init(key_LOG_LOCK_log, &LOCK_log, MY_MUTEX_INIT_SLOW);
}

/*
  Close the log file

  SYNOPSIS
    close()
    exiting     Bitmask. LOG_CLOSE_TO_BE_OPENED is used if we intend to call
                open at once after close. LOG_CLOSE_DELAYED_CLOSE is used for
                binlog rotation, to delay actual close of the old file until
                we have successfully created the new file.

  NOTES
    One can do an open on the object at once after doing a close.
    The internal structures are not freed until cleanup() is called
*/

void MYSQL_LOG::close(uint exiting)
{					// One can't set log_type here!
  DBUG_ENTER("MYSQL_LOG::close");
  DBUG_PRINT("enter",("exiting: %d", (int) exiting));
  if (log_state == LOG_OPENED)
  {
    end_io_cache(&log_file);

    if (log_type == LOG_BIN && mysql_file_sync(log_file.file, MYF(MY_WME)) && ! write_error)
    {
      write_error= 1;
      sql_print_error(ER_DEFAULT(ER_ERROR_ON_WRITE), name, errno);
    }

    if (!(exiting & LOG_CLOSE_DELAYED_CLOSE) &&
        mysql_file_close(log_file.file, MYF(MY_WME)) && ! write_error)
    {
      write_error= 1;
      sql_print_error(ER_DEFAULT(ER_ERROR_ON_WRITE), name, errno);
    }
  }

  log_state= (exiting & LOG_CLOSE_TO_BE_OPENED) ? LOG_TO_BE_OPENED : LOG_CLOSED;
  my_free(name);
  name= NULL;
  DBUG_VOID_RETURN;
}

/** This is called only once. */

void MYSQL_LOG::cleanup()
{
  DBUG_ENTER("cleanup");
  if (inited)
  {
    inited= 0;
    mysql_mutex_destroy(&LOCK_log);
    close(0);
  }
  DBUG_VOID_RETURN;
}


int MYSQL_LOG::generate_new_name(char *new_name, const char *log_name,
                                 ulong next_log_number)
{
  fn_format(new_name, log_name, mysql_data_home, "", 4);
  if (log_type == LOG_BIN)
  {
    if (!fn_ext(log_name)[0])
    {
      if (DBUG_EVALUATE_IF("binlog_inject_new_name_error", TRUE, FALSE) ||
          unlikely(find_uniq_filename(new_name, next_log_number)))
      {
        THD *thd= current_thd;
        if (unlikely(thd))
          my_error(ER_NO_UNIQUE_LOGFILE, MYF(ME_FATALERROR), log_name);
        sql_print_error(ER_DEFAULT(ER_NO_UNIQUE_LOGFILE), log_name);
	return 1;
      }
    }
  }
  return 0;
}


/*
  Reopen the log file

  SYNOPSIS
    reopen_file()

  DESCRIPTION
    Reopen the log file. The method is used during FLUSH LOGS
    and locks LOCK_log mutex
*/


void MYSQL_QUERY_LOG::reopen_file()
{
  char *save_name;
  DBUG_ENTER("MYSQL_LOG::reopen_file");

  mysql_mutex_lock(&LOCK_log);
  if (!is_open())
  {
    DBUG_PRINT("info",("log is closed"));
    mysql_mutex_unlock(&LOCK_log);
    DBUG_VOID_RETURN;
  }

  save_name= name;
  name= 0;				// Don't free name
  close(LOG_CLOSE_TO_BE_OPENED);

  /*
     Note that at this point, log_state != LOG_CLOSED (important for is_open()).
  */

  open(
#ifdef HAVE_PSI_INTERFACE
       m_log_file_key,
#endif
       save_name, log_type, 0, 0, io_cache_type);
  my_free(save_name);

  mysql_mutex_unlock(&LOCK_log);

  DBUG_VOID_RETURN;
}


/*
  Write a command to traditional general log file

  SYNOPSIS
    write()

    event_time        command start timestamp
    user_host         the pointer to the string with user@host info
    user_host_len     length of the user_host string. this is computed once
                      and passed to all general log  event handlers
    thread_id         Id of the thread, issued a query
    command_type      the type of the command being logged
    command_type_len  the length of the string above
    sql_text          the very text of the query being executed
    sql_text_len      the length of sql_text string

  DESCRIPTION

   Log given command to to normal (not rotable) log file

  RETURN
    FASE - OK
    TRUE - error occurred
*/

bool MYSQL_QUERY_LOG::write(time_t event_time, const char *user_host, size_t user_host_len, my_thread_id thread_id_arg,
                            const char *command_type, size_t command_type_len,
                            const char *sql_text, size_t sql_text_len)
{
  char buff[32];
  char local_time_buff[MAX_TIME_SIZE];
  struct tm start;
  size_t time_buff_len= 0;

  mysql_mutex_lock(&LOCK_log);

  /* Test if someone closed between the is_open test and lock */
  if (is_open())
  {
    /* for testing output of timestamp and thread id */
    DBUG_EXECUTE_IF("reset_log_last_time", last_time= 0;);

    /* Note that my_b_write() assumes it knows the length for this */
    if (event_time != last_time)
    {
      last_time= event_time;

      localtime_r(&event_time, &start);

      time_buff_len= my_snprintf(local_time_buff, MAX_TIME_SIZE,
                                 "%02d%02d%02d %2d:%02d:%02d\t",
                                 start.tm_year % 100, start.tm_mon + 1,
                                 start.tm_mday, start.tm_hour,
                                 start.tm_min, start.tm_sec);

      if (my_b_write(&log_file, (uchar*) local_time_buff, time_buff_len))
        goto err;
    }
    else
      if (my_b_write(&log_file, (uchar*) "\t\t" ,2) < 0)
        goto err;

    /* command_type, thread_id */
    size_t length= my_snprintf(buff, 32, "%6llu ", thread_id_arg);

    if (my_b_write(&log_file, (uchar*) buff, length))
      goto err;

    if (my_b_write(&log_file, (uchar*) command_type, command_type_len))
      goto err;

    if (my_b_write(&log_file, (uchar*) "\t", 1))
      goto err;

    /* sql_text */
    if (my_b_write(&log_file, (uchar*) sql_text, sql_text_len))
      goto err;

    if (my_b_write(&log_file, (uchar*) "\n", 1) ||
        flush_io_cache(&log_file))
      goto err;
  }

  mysql_mutex_unlock(&LOCK_log);
  return FALSE;
err:

  if (!write_error)
  {
    write_error= 1;
    sql_print_error(ER_DEFAULT(ER_ERROR_ON_WRITE), name, errno);
  }
  mysql_mutex_unlock(&LOCK_log);
  return TRUE;
}


/*
  Log a query to the traditional slow log file

  SYNOPSIS
    write()

    thd               THD of the query
    current_time      current timestamp
    user_host         the pointer to the string with user@host info
    user_host_len     length of the user_host string. this is computed once
                      and passed to all general log event handlers
    query_utime       Amount of time the query took to execute (in microseconds)
    lock_utime        Amount of time the query was locked (in microseconds)
    is_command        The flag, which determines, whether the sql_text is a
                      query or an administrator command.
    sql_text          the very text of the query or administrator command
                      processed
    sql_text_len      the length of sql_text string

  DESCRIPTION

   Log a query to the slow log file.

  RETURN
    FALSE - OK
    TRUE - error occurred
*/

bool MYSQL_QUERY_LOG::write(THD *thd, time_t current_time,
                            const char *user_host, size_t user_host_len, ulonglong query_utime,
                            ulonglong lock_utime, bool is_command,
                            const char *sql_text, size_t sql_text_len)
{
  bool error= 0;
  char llbuff[22];
  DBUG_ENTER("MYSQL_QUERY_LOG::write");

  mysql_mutex_lock(&LOCK_log);
  if (is_open())
  {						// Safety agains reopen
    char buff[80], *end;
    char query_time_buff[22+7], lock_time_buff[22+7];
    size_t buff_len;
    end= buff;

    if (!(specialflag & SPECIAL_SHORT_LOG_FORMAT))
    {
      if (current_time != last_time)
      {
        last_time= current_time;
        struct tm start;
        localtime_r(&current_time, &start);

        buff_len= my_snprintf(buff, sizeof buff,
                              "# Time: %02d%02d%02d %2d:%02d:%02d\n",
                              start.tm_year % 100, start.tm_mon + 1,
                              start.tm_mday, start.tm_hour,
                              start.tm_min, start.tm_sec);

        /* Note that my_b_write() assumes it knows the length for this */
        if (my_b_write(&log_file, (uchar*) buff, buff_len))
          goto err;
      }
      const uchar uh[]= "# User@Host: ";
      if (my_b_write(&log_file, uh, sizeof(uh) - 1) ||
          my_b_write(&log_file, (uchar*) user_host, user_host_len) ||
          my_b_write(&log_file, (uchar*) "\n", 1))
        goto err;
    
    /* For slow query log */
    sprintf(query_time_buff, "%.6f", ulonglong2double(query_utime)/1000000.0);
    sprintf(lock_time_buff,  "%.6f", ulonglong2double(lock_utime)/1000000.0);
    if (my_b_printf(&log_file,
                    "# Thread_id: %lu  Schema: %s  QC_hit: %s\n"
                    "# Query_time: %s  Lock_time: %s  Rows_sent: %lu  Rows_examined: %lu\n"
                    "# Rows_affected: %lu  Bytes_sent: %lu\n",
                    (ulong) thd->thread_id, thd->get_db(),
                    ((thd->query_plan_flags & QPLAN_QC) ? "Yes" : "No"),
                    query_time_buff, lock_time_buff,
                    (ulong) thd->get_sent_row_count(),
                    (ulong) thd->get_examined_row_count(),
                    (ulong) thd->get_affected_rows(),
                    (ulong) (thd->status_var.bytes_sent - thd->bytes_sent_old)))
      goto err;

    if ((thd->variables.log_slow_verbosity & LOG_SLOW_VERBOSITY_QUERY_PLAN)
        && thd->tmp_tables_used &&
        my_b_printf(&log_file,
                    "# Tmp_tables: %lu  Tmp_disk_tables: %lu  "
                    "Tmp_table_sizes: %s\n",
                    (ulong) thd->tmp_tables_used,
                    (ulong) thd->tmp_tables_disk_used,
                    llstr(thd->tmp_tables_size, llbuff)))
      goto err;

    if (thd->spcont &&
        my_b_printf(&log_file, "# Stored_routine: %s\n",
                    ErrConvDQName(thd->spcont->m_sp).ptr()))
      goto err;

     if ((thd->variables.log_slow_verbosity & LOG_SLOW_VERBOSITY_QUERY_PLAN) &&
         (thd->query_plan_flags &
          (QPLAN_FULL_SCAN | QPLAN_FULL_JOIN | QPLAN_TMP_TABLE |
           QPLAN_TMP_DISK | QPLAN_FILESORT | QPLAN_FILESORT_DISK |
           QPLAN_FILESORT_PRIORITY_QUEUE)) &&
         my_b_printf(&log_file,
                     "# Full_scan: %s  Full_join: %s  "
                     "Tmp_table: %s  Tmp_table_on_disk: %s\n"
                     "# Filesort: %s  Filesort_on_disk: %s  Merge_passes: %lu  "
                     "Priority_queue: %s\n",
                     ((thd->query_plan_flags & QPLAN_FULL_SCAN) ? "Yes" : "No"),
                     ((thd->query_plan_flags & QPLAN_FULL_JOIN) ? "Yes" : "No"),
                     (thd->tmp_tables_used ? "Yes" : "No"),
                     (thd->tmp_tables_disk_used ? "Yes" : "No"),
                     ((thd->query_plan_flags & QPLAN_FILESORT) ? "Yes" : "No"),
                     ((thd->query_plan_flags & QPLAN_FILESORT_DISK) ?
                      "Yes" : "No"),
                     thd->query_plan_fsort_passes,
                     ((thd->query_plan_flags & QPLAN_FILESORT_PRIORITY_QUEUE) ? 
                       "Yes" : "No")
                     ))
      goto err;
    if (thd->variables.log_slow_verbosity & LOG_SLOW_VERBOSITY_EXPLAIN &&
        thd->lex->explain)
    {
      StringBuffer<128> buf;
      DBUG_ASSERT(!thd->free_list);
      if (!print_explain_for_slow_log(thd->lex, thd, &buf))
        if (my_b_printf(&log_file, "%s", buf.c_ptr_safe()))
          goto err;
      thd->free_items();
    }
    if (thd->db.str && strcmp(thd->db.str, db))
    {						// Database changed
      if (my_b_printf(&log_file,"use %s;\n",thd->db.str))
        goto err;
      strmov(db,thd->db.str);
    }
    if (thd->stmt_depends_on_first_successful_insert_id_in_prev_stmt)
    {
      end=strmov(end, ",last_insert_id=");
      end=longlong10_to_str((longlong)
                            thd->first_successful_insert_id_in_prev_stmt_for_binlog,
                            end, -10);
    }
    // Save value if we do an insert.
    if (thd->auto_inc_intervals_in_cur_stmt_for_binlog.nb_elements() > 0)
    {
      if (!(specialflag & SPECIAL_SHORT_LOG_FORMAT))
      {
        end=strmov(end,",insert_id=");
        end=longlong10_to_str((longlong)
                              thd->auto_inc_intervals_in_cur_stmt_for_binlog.minimum(),
                              end, -10);
      }
    }

    /*
      This info used to show up randomly, depending on whether the query
      checked the query start time or not. now we always write current
      timestamp to the slow log
    */
    end= strmov(end, ",timestamp=");
    end= int10_to_str((long) current_time, end, 10);

    if (end != buff)
    {
      *end++=';';
      *end='\n';
      if (my_b_write(&log_file, (uchar*) "SET ", 4) ||
          my_b_write(&log_file, (uchar*) buff + 1, (uint) (end-buff)))
        goto err;
    }
    if (is_command)
    {
      end= strxmov(buff, "# administrator command: ", NullS);
      buff_len= (ulong) (end - buff);
      DBUG_EXECUTE_IF("simulate_slow_log_write_error",
                      {DBUG_SET("+d,simulate_file_write_error");});
      if(my_b_write(&log_file, (uchar*) buff, buff_len))
        goto err;
    }
    if (my_b_write(&log_file, (uchar*) sql_text, sql_text_len) ||
        my_b_write(&log_file, (uchar*) ";\n",2) ||
        flush_io_cache(&log_file))
      goto err;

    }
  }
end:
  mysql_mutex_unlock(&LOCK_log);
  DBUG_RETURN(error);

err:
  error= 1;
  if (!write_error)
  {
    write_error= 1;
    sql_print_error(ER_THD(thd, ER_ERROR_ON_WRITE), name, errno);
  }
  goto end;
}


/**
  @todo
  The following should be using fn_format();  We just need to
  first change fn_format() to cut the file name if it's too long.
*/
const char *MYSQL_LOG::generate_name(const char *log_name,
                                     const char *suffix,
                                     bool strip_ext, char *buff)
{
  if (!log_name || !log_name[0])
  {
    strmake(buff, pidfile_name, FN_REFLEN - strlen(suffix) - 1);
    return (const char *)
      fn_format(buff, buff, "", suffix, MYF(MY_REPLACE_EXT|MY_REPLACE_DIR));
  }
  // get rid of extension if the log is binary to avoid problems
  if (strip_ext)
  {
    char *p= fn_ext(log_name);
    uint length= (uint) (p - log_name);
    strmake(buff, log_name, MY_MIN(length, FN_REFLEN-1));
    return (const char*)buff;
  }
  return log_name;
}


/*
  Print some additional information about addition/removal of
  XID list entries.
  TODO: Remove once MDEV-9510 is fixed.
*/
#ifdef WITH_WSREP
#define WSREP_XID_LIST_ENTRY(X, Y)                    \
  if (wsrep_debug)                                    \
  {                                                   \
    char buf[FN_REFLEN];                              \
    strmake(buf, Y->binlog_name, Y->binlog_name_len); \
    WSREP_DEBUG(X, buf, Y->binlog_id);                \
  }
#else
#define WSREP_XID_LIST_ENTRY(X, Y) do { } while(0)
#endif

MYSQL_BIN_LOG::MYSQL_BIN_LOG(uint *sync_period)
  :reset_master_pending(0), mark_xid_done_waiting(0),
   bytes_written(0), file_id(1), open_count(1),
   group_commit_queue(0), group_commit_queue_busy(FALSE),
   num_commits(0), num_group_commits(0),
   group_commit_trigger_count(0), group_commit_trigger_timeout(0),
   group_commit_trigger_lock_wait(0),
   sync_period_ptr(sync_period), sync_counter(0),
   state_file_deleted(false), binlog_state_recover_done(false),
   is_relay_log(0), relay_signal_cnt(0),
   checksum_alg_reset(BINLOG_CHECKSUM_ALG_UNDEF),
   relay_log_checksum_alg(BINLOG_CHECKSUM_ALG_UNDEF),
   description_event_for_exec(0), description_event_for_queue(0),
   current_binlog_id(0)
{
  /*
    We don't want to initialize locks here as such initialization depends on
    safe_mutex (when using safe_mutex) which depends on MY_INIT(), which is
    called only in main(). Doing initialization here would make it happen
    before main().
  */
  index_file_name[0] = 0;
  bzero((char*) &index_file, sizeof(index_file));
  bzero((char*) &purge_index_file, sizeof(purge_index_file));
}

void MYSQL_BIN_LOG::stop_background_thread()
{
  if (binlog_background_thread_started)
  {
    mysql_mutex_lock(&LOCK_binlog_background_thread);
    binlog_background_thread_stop= true;
    mysql_cond_signal(&COND_binlog_background_thread);
    while (binlog_background_thread_stop)
      mysql_cond_wait(&COND_binlog_background_thread_end,
                      &LOCK_binlog_background_thread);
    mysql_mutex_unlock(&LOCK_binlog_background_thread);
    binlog_background_thread_started= false;
  }
}

/* this is called only once */

void MYSQL_BIN_LOG::cleanup()
{
  DBUG_ENTER("cleanup");
  if (inited)
  {
    xid_count_per_binlog *b;

    /* Wait for the binlog background thread to stop. */
    if (!is_relay_log)
      stop_background_thread();

    inited= 0;
    mysql_mutex_lock(&LOCK_log);
    close(LOG_CLOSE_INDEX|LOG_CLOSE_STOP_EVENT);
    mysql_mutex_unlock(&LOCK_log);
    delete description_event_for_queue;
    delete description_event_for_exec;

    while ((b= binlog_xid_count_list.get()))
    {
      /*
        There should be no pending XIDs at shutdown, and only one entry (for
        the active binlog file) in the list.
      */
      DBUG_ASSERT(b->xid_count == 0);
      DBUG_ASSERT(!binlog_xid_count_list.head());
      WSREP_XID_LIST_ENTRY("MYSQL_BIN_LOG::cleanup(): Removing xid_list_entry "
                           "for %s (%lu)", b);
      delete b;
    }

    mysql_mutex_destroy(&LOCK_log);
    mysql_mutex_destroy(&LOCK_index);
    mysql_mutex_destroy(&LOCK_xid_list);
    mysql_mutex_destroy(&LOCK_binlog_background_thread);
    mysql_mutex_destroy(&LOCK_binlog_end_pos);
    mysql_cond_destroy(&COND_relay_log_updated);
    mysql_cond_destroy(&COND_bin_log_updated);
    mysql_cond_destroy(&COND_queue_busy);
    mysql_cond_destroy(&COND_xid_list);
    mysql_cond_destroy(&COND_binlog_background_thread);
    mysql_cond_destroy(&COND_binlog_background_thread_end);
  }

  /*
    Free data for global binlog state.
    We can't do that automaticly as we need to do this before
    safemalloc is shut down
  */
  if (!is_relay_log)
    rpl_global_gtid_binlog_state.free();
  DBUG_VOID_RETURN;
}


/* Init binlog-specific vars */
void MYSQL_BIN_LOG::init(ulong max_size_arg)
{
  DBUG_ENTER("MYSQL_BIN_LOG::init");
  max_size= max_size_arg;
  DBUG_PRINT("info",("max_size: %lu", max_size));
  DBUG_VOID_RETURN;
}


void MYSQL_BIN_LOG::init_pthread_objects()
{
  MYSQL_LOG::init_pthread_objects();
  mysql_mutex_init(m_key_LOCK_index, &LOCK_index, MY_MUTEX_INIT_SLOW);
  mysql_mutex_setflags(&LOCK_index, MYF_NO_DEADLOCK_DETECTION);
  mysql_mutex_init(key_BINLOG_LOCK_xid_list,
                   &LOCK_xid_list, MY_MUTEX_INIT_FAST);
  mysql_cond_init(m_key_relay_log_update, &COND_relay_log_updated, 0);
  mysql_cond_init(m_key_bin_log_update, &COND_bin_log_updated, 0);
  mysql_cond_init(m_key_COND_queue_busy, &COND_queue_busy, 0);
  mysql_cond_init(key_BINLOG_COND_xid_list, &COND_xid_list, 0);

  mysql_mutex_init(key_BINLOG_LOCK_binlog_background_thread,
                   &LOCK_binlog_background_thread, MY_MUTEX_INIT_FAST);
  mysql_cond_init(key_BINLOG_COND_binlog_background_thread,
                  &COND_binlog_background_thread, 0);
  mysql_cond_init(key_BINLOG_COND_binlog_background_thread_end,
                  &COND_binlog_background_thread_end, 0);

  mysql_mutex_init(m_key_LOCK_binlog_end_pos, &LOCK_binlog_end_pos,
                   MY_MUTEX_INIT_SLOW);
}


bool MYSQL_BIN_LOG::open_index_file(const char *index_file_name_arg,
                                    const char *log_name, bool need_mutex)
{
  File index_file_nr= -1;
  DBUG_ASSERT(!my_b_inited(&index_file));

  /*
    First open of this class instance
    Create an index file that will hold all file names uses for logging.
    Add new entries to the end of it.
  */
  myf opt= MY_UNPACK_FILENAME;
  if (!index_file_name_arg)
  {
    index_file_name_arg= log_name;    // Use same basename for index file
    opt= MY_UNPACK_FILENAME | MY_REPLACE_EXT;
  }
  fn_format(index_file_name, index_file_name_arg, mysql_data_home,
            ".index", opt);
  if ((index_file_nr= mysql_file_open(m_key_file_log_index,
                                      index_file_name,
                                      O_RDWR | O_CREAT | O_BINARY | O_CLOEXEC,
                                      MYF(MY_WME))) < 0 ||
       mysql_file_sync(index_file_nr, MYF(MY_WME)) ||
       init_io_cache(&index_file, index_file_nr,
                     IO_SIZE, WRITE_CACHE,
                     mysql_file_seek(index_file_nr, 0L, MY_SEEK_END, MYF(0)),
                                     0, MYF(MY_WME | MY_WAIT_IF_FULL)) ||
      DBUG_EVALUATE_IF("fault_injection_openning_index", 1, 0))
  {
    /*
      TODO: all operations creating/deleting the index file or a log, should
      call my_sync_dir() or my_sync_dir_by_file() to be durable.
      TODO: file creation should be done with mysql_file_create()
      not mysql_file_open().
    */
    if (index_file_nr >= 0)
      mysql_file_close(index_file_nr, MYF(0));
    return TRUE;
  }

#ifdef HAVE_REPLICATION
  /*
    Sync the index by purging any binary log file that is not registered.
    In other words, either purge binary log files that were removed from
    the index but not purged from the file system due to a crash or purge
    any binary log file that was created but not register in the index
    due to a crash.
  */

  if (set_purge_index_file_name(index_file_name_arg) ||
      open_purge_index_file(FALSE) ||
      purge_index_entry(NULL, NULL, need_mutex) ||
      close_purge_index_file() ||
      DBUG_EVALUATE_IF("fault_injection_recovering_index", 1, 0))
  {
    sql_print_error("MYSQL_BIN_LOG::open_index_file failed to sync the index "
                    "file.");
    return TRUE;
  }
#endif

  return FALSE;
}


/**
  Open a (new) binlog file.

  - Open the log file and the index file. Register the new
  file name in it
  - When calling this when the file is in use, you must have a locks
  on LOCK_log and LOCK_index.

  @retval
    0	ok
  @retval
    1	error
*/

bool MYSQL_BIN_LOG::open(const char *log_name,
                         enum_log_type log_type_arg,
                         const char *new_name,
                         ulong next_log_number,
                         enum cache_type io_cache_type_arg,
                         ulong max_size_arg,
                         bool null_created_arg,
                         bool need_mutex)
{
  File file= -1;
  xid_count_per_binlog *new_xid_list_entry= NULL, *b;
  DBUG_ENTER("MYSQL_BIN_LOG::open");
  DBUG_PRINT("enter",("log_type: %d",(int) log_type_arg));

  mysql_mutex_assert_owner(&LOCK_log);

  if (!is_relay_log)
  {
    if (!binlog_state_recover_done)
    {
      binlog_state_recover_done= true;
      if (do_binlog_recovery(opt_bin_logname, false))
        DBUG_RETURN(1);
    }

    if (!binlog_background_thread_started &&
        start_binlog_background_thread())
      DBUG_RETURN(1);
  }

  /* We need to calculate new log file name for purge to delete old */
  if (init_and_set_log_file_name(log_name, new_name, next_log_number,
                                 log_type_arg, io_cache_type_arg))
  {
    sql_print_error("MYSQL_BIN_LOG::open failed to generate new file name.");
    DBUG_RETURN(1);
  }

#ifdef HAVE_REPLICATION
  if (open_purge_index_file(TRUE) ||
      register_create_index_entry(log_file_name) ||
      sync_purge_index_file() ||
      DBUG_EVALUATE_IF("fault_injection_registering_index", 1, 0))
  {
    /**
        TODO:
        Although this was introduced to appease valgrind when
        injecting emulated faults using
        fault_injection_registering_index it may be good to consider
        what actually happens when open_purge_index_file succeeds but
        register or sync fails.

        Perhaps we might need the code below in MYSQL_LOG_BIN::cleanup
        for "real life" purposes as well? 
     */
    DBUG_EXECUTE_IF("fault_injection_registering_index", {
      if (my_b_inited(&purge_index_file))
      {
        end_io_cache(&purge_index_file);
        my_close(purge_index_file.file, MYF(0));
      }
    });

    sql_print_error("MYSQL_BIN_LOG::open failed to sync the index file.");
    DBUG_RETURN(1);
  }
  DBUG_EXECUTE_IF("crash_create_non_critical_before_update_index", DBUG_SUICIDE(););
#endif

  write_error= 0;

  /* open the main log file */
  if (MYSQL_LOG::open(
#ifdef HAVE_PSI_INTERFACE
                      m_key_file_log,
#endif
                      log_name,
                      LOG_UNKNOWN, /* Don't generate new name */
                      0, 0, io_cache_type_arg))
  {
#ifdef HAVE_REPLICATION
    close_purge_index_file();
#endif
    DBUG_RETURN(1);                            /* all warnings issued */
  }

  init(max_size_arg);

  open_count++;

  DBUG_ASSERT(log_type == LOG_BIN);

  {
    bool write_file_name_to_index_file=0;

    if (!my_b_filelength(&log_file))
    {
      /*
	The binary log file was empty (probably newly created)
	This is the normal case and happens when the user doesn't specify
	an extension for the binary log files.
	In this case we write a standard header to it.
      */
      if (my_b_safe_write(&log_file, BINLOG_MAGIC,
			  BIN_LOG_HEADER_SIZE))
        goto err;
      bytes_written+= BIN_LOG_HEADER_SIZE;
      write_file_name_to_index_file= 1;
    }

    {
      /*
        In 4.x we put Start event only in the first binlog. But from 5.0 we
        want a Start event even if this is not the very first binlog.
      */
      Format_description_log_event s(BINLOG_VERSION);
      /*
        don't set LOG_EVENT_BINLOG_IN_USE_F for SEQ_READ_APPEND io_cache
        as we won't be able to reset it later
      */
      if (io_cache_type == WRITE_CACHE)
        s.flags |= LOG_EVENT_BINLOG_IN_USE_F;

      if (is_relay_log)
      {
        if (relay_log_checksum_alg == BINLOG_CHECKSUM_ALG_UNDEF)
          relay_log_checksum_alg=
            opt_slave_sql_verify_checksum ? (enum_binlog_checksum_alg) binlog_checksum_options
                                          : BINLOG_CHECKSUM_ALG_OFF;
        s.checksum_alg= relay_log_checksum_alg;
      }
      else
        s.checksum_alg= (enum_binlog_checksum_alg)binlog_checksum_options;

      crypto.scheme = 0;
      DBUG_ASSERT(s.checksum_alg != BINLOG_CHECKSUM_ALG_UNDEF);
      if (!s.is_valid())
        goto err;
      s.dont_set_created= null_created_arg;
      if (write_event(&s))
        goto err;
      bytes_written+= s.data_written;

      if (encrypt_binlog)
      {
        uint key_version= encryption_key_get_latest_version(ENCRYPTION_KEY_SYSTEM_DATA);
        if (key_version == ENCRYPTION_KEY_VERSION_INVALID)
        {
          sql_print_error("Failed to enable encryption of binary logs");
          goto err;
        }

        if (key_version != ENCRYPTION_KEY_NOT_ENCRYPTED)
        {
          if (my_random_bytes(crypto.nonce, sizeof(crypto.nonce)))
            goto err;

          Start_encryption_log_event sele(1, key_version, crypto.nonce);
          sele.checksum_alg= s.checksum_alg;
          if (write_event(&sele))
            goto err;

          // Start_encryption_log_event is written, enable the encryption
          if (crypto.init(sele.crypto_scheme, key_version))
            goto err;
        }
      }

      if (!is_relay_log)
      {
        char buf[FN_REFLEN];

        /*
          Output a Gtid_list_log_event at the start of the binlog file.

          This is used to quickly determine which GTIDs are found in binlog
          files earlier than this one, and which are found in this (or later)
          binlogs.

          The list gives a mapping from (domain_id, server_id) -> seq_no (so
          this means that there is at most one entry for every unique pair
          (domain_id, server_id) in the list). It indicates that this seq_no is
          the last one found in an earlier binlog file for this (domain_id,
          server_id) combination - so any higher seq_no should be search for
          from this binlog file, or a later one.

          This allows to locate the binlog file containing a given GTID by
          scanning backwards, reading just the Gtid_list_log_event at the
          start of each file, and scanning only the relevant binlog file when
          found, not all binlog files.

          The existence of a given entry (domain_id, server_id, seq_no)
          guarantees only that this seq_no will not be found in this or any
          later binlog file. It does not guarantee that it can be found it an
          earlier binlog file, for example the file may have been purged.

          If there is no entry for a given (domain_id, server_id) pair, then
          it means that no such GTID exists in any earlier binlog. It is
          permissible to remove such pair from future Gtid_list_log_events
          if all previous binlog files containing such GTIDs have been purged
          (though such optimization is not performed at the time of this
          writing). So if there is no entry for given GTID it means that such
          GTID should be search for in this or later binlog file, same as if
          there had been an entry (domain_id, server_id, 0).
        */

        Gtid_list_log_event gl_ev(&rpl_global_gtid_binlog_state, 0);
        if (write_event(&gl_ev))
          goto err;

        /* Output a binlog checkpoint event at the start of the binlog file. */

        /*
          Construct an entry in the binlog_xid_count_list for the new binlog
          file (we will not link it into the list until we know the new file
          is successfully created; otherwise we would have to remove it again
          if creation failed, which gets tricky since other threads may have
          seen the entry in the meantime - and we do not want to hold
          LOCK_xid_list for long periods of time).

          Write the current binlog checkpoint into the log, so XA recovery will
          know from where to start recovery.
        */
<<<<<<< HEAD
        size_t off= dirname_length(log_file_name);
        size_t len= strlen(log_file_name) - off;
        char *entry_mem, *name_mem;
        if (!(new_xid_list_entry = (xid_count_per_binlog *)
              my_multi_malloc(MYF(MY_WME),
                              &entry_mem, sizeof(xid_count_per_binlog),
                              &name_mem, len,
                              NULL)))
          goto err;
        memcpy(name_mem, log_file_name+off, len);
        new_xid_list_entry->binlog_name= name_mem;
        new_xid_list_entry->binlog_name_len= (int)len;
        new_xid_list_entry->xid_count= 0;
        new_xid_list_entry->notify_count= 0;
=======
        uint off= dirname_length(log_file_name);
        uint len= strlen(log_file_name) - off;
        new_xid_list_entry= new xid_count_per_binlog(log_file_name+off, (int)len);
        if (!new_xid_list_entry)
          goto err;
>>>>>>> 256994ef

        /*
          Find the name for the Initial binlog checkpoint.

          Normally this will just be the first entry, as we delete entries
          when their count drops to zero. But we scan the list to handle any
          corner case, eg. for the first binlog file opened after startup, the
          list will be empty.
        */
        mysql_mutex_lock(&LOCK_xid_list);
        I_List_iterator<xid_count_per_binlog> it(binlog_xid_count_list);
        while ((b= it++) && b->xid_count == 0)
          ;
        mysql_mutex_unlock(&LOCK_xid_list);
        if (!b)
          b= new_xid_list_entry;
<<<<<<< HEAD
        strmake(buf, b->binlog_name, b->binlog_name_len);
        Binlog_checkpoint_log_event ev(buf, (uint)len);
=======
        if (b->binlog_name)
          strmake(buf, b->binlog_name, b->binlog_name_len);
        else
          goto err;
        Binlog_checkpoint_log_event ev(buf, len);
>>>>>>> 256994ef
        DBUG_EXECUTE_IF("crash_before_write_checkpoint_event",
                        flush_io_cache(&log_file);
                        mysql_file_sync(log_file.file, MYF(MY_WME));
                        DBUG_SUICIDE(););
        if (write_event(&ev))
          goto err;
        bytes_written+= ev.data_written;
      }
    }
    if (description_event_for_queue &&
        description_event_for_queue->binlog_version>=4)
    {
      /*
        This is a relay log written to by the I/O slave thread.
        Write the event so that others can later know the format of this relay
        log.
        Note that this event is very close to the original event from the
        master (it has binlog version of the master, event types of the
        master), so this is suitable to parse the next relay log's event. It
        has been produced by
        Format_description_log_event::Format_description_log_event(char* buf,).
        Why don't we want to write the description_event_for_queue if this
        event is for format<4 (3.23 or 4.x): this is because in that case, the
        description_event_for_queue describes the data received from the
        master, but not the data written to the relay log (*conversion*),
        which is in format 4 (slave's).
      */
      /*
        Set 'created' to 0, so that in next relay logs this event does not
        trigger cleaning actions on the slave in
        Format_description_log_event::apply_event_impl().
      */
      description_event_for_queue->created= 0;
      /* Don't set log_pos in event header */
      description_event_for_queue->set_artificial_event();

      if (write_event(description_event_for_queue))
        goto err;
      bytes_written+= description_event_for_queue->data_written;
    }
    if (flush_io_cache(&log_file) ||
        mysql_file_sync(log_file.file, MYF(MY_WME|MY_SYNC_FILESIZE)))
      goto err;

    my_off_t offset= my_b_tell(&log_file);

    if (!is_relay_log)
    {
      /* update binlog_end_pos so that it can be read by after sync hook */
      reset_binlog_end_pos(log_file_name, offset);

      mysql_mutex_lock(&LOCK_commit_ordered);
      strmake_buf(last_commit_pos_file, log_file_name);
      last_commit_pos_offset= offset;
      mysql_mutex_unlock(&LOCK_commit_ordered);
    }

    if (write_file_name_to_index_file)
    {
#ifdef HAVE_REPLICATION
#ifdef ENABLED_DEBUG_SYNC
      if (current_thd)
        DEBUG_SYNC(current_thd, "binlog_open_before_update_index");
#endif
      DBUG_EXECUTE_IF("crash_create_critical_before_update_index", DBUG_SUICIDE(););
#endif

      DBUG_ASSERT(my_b_inited(&index_file) != 0);
      reinit_io_cache(&index_file, WRITE_CACHE,
                      my_b_filelength(&index_file), 0, 0);
      /*
        As this is a new log file, we write the file name to the index
        file. As every time we write to the index file, we sync it.
      */
      if (DBUG_EVALUATE_IF("fault_injection_updating_index", 1, 0) ||
          my_b_write(&index_file, (uchar*) log_file_name,
                     strlen(log_file_name)) ||
          my_b_write(&index_file, (uchar*) "\n", 1) ||
          flush_io_cache(&index_file) ||
          mysql_file_sync(index_file.file, MYF(MY_WME|MY_SYNC_FILESIZE)))
        goto err;

#ifdef HAVE_REPLICATION
      DBUG_EXECUTE_IF("crash_create_after_update_index", DBUG_SUICIDE(););
#endif
    }
  }

  if (!is_relay_log)
  {
    /*
      Now the file was created successfully, so we can link in the entry for
      the new binlog file in binlog_xid_count_list.
    */
    mysql_mutex_lock(&LOCK_xid_list);
    ++current_binlog_id;
    new_xid_list_entry->binlog_id= current_binlog_id;
    /* Remove any initial entries with no pending XIDs.  */
    while ((b= binlog_xid_count_list.head()) && b->xid_count == 0)
    {
      WSREP_XID_LIST_ENTRY("MYSQL_BIN_LOG::open(): Removing xid_list_entry for "
                           "%s (%lu)", b);
      delete binlog_xid_count_list.get();
    }
    mysql_cond_broadcast(&COND_xid_list);
    WSREP_XID_LIST_ENTRY("MYSQL_BIN_LOG::open(): Adding new xid_list_entry for "
                         "%s (%lu)", new_xid_list_entry);
    binlog_xid_count_list.push_back(new_xid_list_entry);
    mysql_mutex_unlock(&LOCK_xid_list);

    /*
      Now that we have synced a new binlog file with an initial Gtid_list
      event, it is safe to delete the binlog state file. We will write out
      a new, updated file at shutdown, and if we crash before we can recover
      the state from the newly written binlog file.

      Since the state file will contain out-of-date data as soon as the first
      new GTID is binlogged, it is better to remove it, to avoid any risk of
      accidentally reading incorrect data later.
    */
    if (!state_file_deleted)
    {
      char buf[FN_REFLEN];
      fn_format(buf, opt_bin_logname, mysql_data_home, ".state",
                MY_UNPACK_FILENAME);
      my_delete(buf, MY_SYNC_DIR);
      state_file_deleted= true;
    }
  }

  log_state= LOG_OPENED;

#ifdef HAVE_REPLICATION
  close_purge_index_file();
#endif

  /* Notify the io thread that binlog is rotated to a new file */
  if (is_relay_log)
    signal_relay_log_update();
  else
    update_binlog_end_pos();
  DBUG_RETURN(0);

err:
  int tmp_errno= errno;
#ifdef HAVE_REPLICATION
  if (is_inited_purge_index_file())
    purge_index_entry(NULL, NULL, need_mutex);
  close_purge_index_file();
#endif
  sql_print_error(fatal_log_error, name, tmp_errno);
  if (new_xid_list_entry)
    delete new_xid_list_entry;
  if (file >= 0)
    mysql_file_close(file, MYF(0));
  close(LOG_CLOSE_INDEX);
  DBUG_RETURN(1);
}


int MYSQL_BIN_LOG::get_current_log(LOG_INFO* linfo)
{
  mysql_mutex_lock(&LOCK_log);
  int ret = raw_get_current_log(linfo);
  mysql_mutex_unlock(&LOCK_log);
  return ret;
}

int MYSQL_BIN_LOG::raw_get_current_log(LOG_INFO* linfo)
{
  mysql_mutex_assert_owner(&LOCK_log);
  strmake_buf(linfo->log_file_name, log_file_name);
  linfo->pos = my_b_tell(&log_file);
  return 0;
}

/**
  Move all data up in a file in an filename index file.

    We do the copy outside of the IO_CACHE as the cache buffers would just
    make things slower and more complicated.
    In most cases the copy loop should only do one read.

  @param index_file			File to move
  @param offset			Move everything from here to beginning

  @note
    File will be truncated to be 'offset' shorter or filled up with newlines

  @retval
    0	ok
*/

#ifdef HAVE_REPLICATION

static bool copy_up_file_and_fill(IO_CACHE *index_file, my_off_t offset)
{
  int bytes_read;
  my_off_t init_offset= offset;
  File file= index_file->file;
  uchar io_buf[IO_SIZE*2];
  DBUG_ENTER("copy_up_file_and_fill");

  for (;; offset+= bytes_read)
  {
    mysql_file_seek(file, offset, MY_SEEK_SET, MYF(0));
    if ((bytes_read= (int) mysql_file_read(file, io_buf, sizeof(io_buf),
                                           MYF(MY_WME)))
	< 0)
      goto err;
    if (!bytes_read)
      break;					// end of file
    mysql_file_seek(file, offset-init_offset, MY_SEEK_SET, MYF(0));
    if (mysql_file_write(file, io_buf, bytes_read,
                         MYF(MY_WME | MY_NABP | MY_WAIT_IF_FULL)))
      goto err;
  }
  /* The following will either truncate the file or fill the end with \n' */
  if (mysql_file_chsize(file, offset - init_offset, '\n', MYF(MY_WME)) ||
      mysql_file_sync(file, MYF(MY_WME|MY_SYNC_FILESIZE)))
    goto err;

  /* Reset data in old index cache */
  reinit_io_cache(index_file, READ_CACHE, (my_off_t) 0, 0, 1);
  DBUG_RETURN(0);

err:
  DBUG_RETURN(1);
}

#endif /* HAVE_REPLICATION */

/**
  Find the position in the log-index-file for the given log name.

  @param linfo		Store here the found log file name and position to
                       the NEXT log file name in the index file.
  @param log_name	Filename to find in the index file.
                       Is a null pointer if we want to read the first entry
  @param need_lock	Set this to 1 if the parent doesn't already have a
                       lock on LOCK_index

  @note
    On systems without the truncate function the file will end with one or
    more empty lines.  These will be ignored when reading the file.

  @retval
    0			ok
  @retval
    LOG_INFO_EOF	        End of log-index-file found
  @retval
    LOG_INFO_IO		Got IO error while reading file
*/

int MYSQL_BIN_LOG::find_log_pos(LOG_INFO *linfo, const char *log_name,
			    bool need_lock)
{
  int error= 0;
  char *full_fname= linfo->log_file_name;
  char full_log_name[FN_REFLEN], fname[FN_REFLEN];
  uint log_name_len= 0, fname_len= 0;
  DBUG_ENTER("find_log_pos");
  full_log_name[0]= full_fname[0]= 0;

  /*
    Mutex needed because we need to make sure the file pointer does not
    move from under our feet
  */
  if (need_lock)
    mysql_mutex_lock(&LOCK_index);
  mysql_mutex_assert_owner(&LOCK_index);

  // extend relative paths for log_name to be searched
  if (log_name)
  {
    if(normalize_binlog_name(full_log_name, log_name, is_relay_log))
    {
      error= LOG_INFO_EOF;
      goto end;
    }
  }

  log_name_len= log_name ? (uint) strlen(full_log_name) : 0;
  DBUG_PRINT("enter", ("log_name: %s, full_log_name: %s", 
                       log_name ? log_name : "NULL", full_log_name));

  /* As the file is flushed, we can't get an error here */
  (void) reinit_io_cache(&index_file, READ_CACHE, (my_off_t) 0, 0, 0);

  for (;;)
  {
    size_t length;
    my_off_t offset= my_b_tell(&index_file);

    DBUG_EXECUTE_IF("simulate_find_log_pos_error",
                    error=  LOG_INFO_EOF; break;);
    /* If we get 0 or 1 characters, this is the end of the file */
    if ((length= my_b_gets(&index_file, fname, FN_REFLEN)) <= 1)
    {
      /* Did not find the given entry; Return not found or error */
      error= !index_file.error ? LOG_INFO_EOF : LOG_INFO_IO;
      break;
    }
    if (fname[length-1] != '\n')
      continue;                                 // Not a log entry
    fname[length-1]= 0;                         // Remove end \n
    
    // extend relative paths and match against full path
    if (normalize_binlog_name(full_fname, fname, is_relay_log))
    {
      error= LOG_INFO_EOF;
      break;
    }
    fname_len= (uint) strlen(full_fname);

    // if the log entry matches, null string matching anything
    if (!log_name ||
        (log_name_len == fname_len &&
	 !strncmp(full_fname, full_log_name, log_name_len)))
    {
      DBUG_PRINT("info", ("Found log file entry"));
      linfo->index_file_start_offset= offset;
      linfo->index_file_offset = my_b_tell(&index_file);
      break;
    }
  }

end:
  if (need_lock)
    mysql_mutex_unlock(&LOCK_index);
  DBUG_RETURN(error);
}


/**
  Find the position in the log-index-file for the given log name.

  @param
    linfo		Store here the next log file name and position to
			the file name after that.
  @param
    need_lock		Set this to 1 if the parent doesn't already have a
			lock on LOCK_index

  @note
    - Before calling this function, one has to call find_log_pos()
    to set up 'linfo'
    - Mutex needed because we need to make sure the file pointer does not move
    from under our feet

  @retval
    0			ok
  @retval
    LOG_INFO_EOF	        End of log-index-file found
  @retval
    LOG_INFO_IO		Got IO error while reading file
*/

int MYSQL_BIN_LOG::find_next_log(LOG_INFO* linfo, bool need_lock)
{
  int error= 0;
  size_t length;
  char fname[FN_REFLEN];
  char *full_fname= linfo->log_file_name;

  if (need_lock)
    mysql_mutex_lock(&LOCK_index);
  mysql_mutex_assert_owner(&LOCK_index);

  /* As the file is flushed, we can't get an error here */
  (void) reinit_io_cache(&index_file, READ_CACHE, linfo->index_file_offset, 0,
			 0);

  linfo->index_file_start_offset= linfo->index_file_offset;
  if ((length=my_b_gets(&index_file, fname, FN_REFLEN)) <= 1)
  {
    error = !index_file.error ? LOG_INFO_EOF : LOG_INFO_IO;
    goto err;
  }

  if (fname[0] != 0)
  {
    if(normalize_binlog_name(full_fname, fname, is_relay_log))
    {
      error= LOG_INFO_EOF;
      goto err;
    }
    length= strlen(full_fname);
  }

  full_fname[length-1]= 0;			// kill \n
  linfo->index_file_offset= my_b_tell(&index_file);

err:
  if (need_lock)
    mysql_mutex_unlock(&LOCK_index);
  return error;
}


/**
  Delete all logs refered to in the index file.

  The new index file will only contain this file.

  @param thd		  Thread id. This can be zero in case of resetting 
                          relay logs
  @param create_new_log   1 if we should start writing to a new log file
  @param next_log_number  min number of next log file to use, if possible.

  @note
    If not called from slave thread, write start event to new log

  @retval
    0	ok
  @retval
    1   error
*/

bool MYSQL_BIN_LOG::reset_logs(THD *thd, bool create_new_log,
                               rpl_gtid *init_state, uint32 init_state_len,
                               ulong next_log_number)
{
  LOG_INFO linfo;
  bool error=0;
  int err;
  const char* save_name;
  DBUG_ENTER("reset_logs");

  if (!is_relay_log)
  {
    if (init_state && !is_empty_state())
    {
      my_error(ER_BINLOG_MUST_BE_EMPTY, MYF(0));
      DBUG_RETURN(1);
    }

    /*
      Mark that a RESET MASTER is in progress.
      This ensures that a binlog checkpoint will not try to write binlog
      checkpoint events, which would be useless (as we are deleting the binlog
      anyway) and could deadlock, as we are holding LOCK_log.

      Wait for any mark_xid_done() calls that might be already running to
      complete (mark_xid_done_waiting counter to drop to zero); we need to
      do this before we take the LOCK_log to not deadlock.
    */
    mysql_mutex_lock(&LOCK_xid_list);
    reset_master_pending++;
    while (mark_xid_done_waiting > 0)
      mysql_cond_wait(&COND_xid_list, &LOCK_xid_list);
    mysql_mutex_unlock(&LOCK_xid_list);
  }

  DEBUG_SYNC_C_IF_THD(thd, "reset_logs_after_set_reset_master_pending");
  /*
    We need to get both locks to be sure that no one is trying to
    write to the index log file.
  */
  mysql_mutex_lock(&LOCK_log);
  mysql_mutex_lock(&LOCK_index);

  if (!is_relay_log)
  {
    /*
      We are going to nuke all binary log files.
      Without binlog, we cannot XA recover prepared-but-not-committed
      transactions in engines. So force a commit checkpoint first.

      Note that we take and immediately
      release LOCK_after_binlog_sync/LOCK_commit_ordered. This has
      the effect to ensure that any on-going group commit (in
      trx_group_commit_leader()) has completed before we request the checkpoint,
      due to the chaining of LOCK_log and LOCK_commit_ordered in that function.
      (We are holding LOCK_log, so no new group commit can start).

      Without this, it is possible (though perhaps unlikely) that the RESET
      MASTER could run in-between the write to the binlog and the
      commit_ordered() in the engine of some transaction, and then a crash
      later would leave such transaction not recoverable.
    */

    mysql_mutex_lock(&LOCK_after_binlog_sync);
    mysql_mutex_lock(&LOCK_commit_ordered);
    mysql_mutex_unlock(&LOCK_after_binlog_sync);
    mysql_mutex_unlock(&LOCK_commit_ordered);

    mark_xids_active(current_binlog_id, 1);
    do_checkpoint_request(current_binlog_id);

    /* Now wait for all checkpoint requests and pending unlog() to complete. */
    mysql_mutex_lock(&LOCK_xid_list);
    for (;;)
    {
      if (is_xidlist_idle_nolock())
        break;
      /*
        Wait until signalled that one more binlog dropped to zero, then check
        again.
      */
      mysql_cond_wait(&COND_xid_list, &LOCK_xid_list);
    }

    /*
      Now all XIDs are fully flushed to disk, and we are holding LOCK_log so
      no new ones will be written. So we can proceed to delete the logs.
    */
    mysql_mutex_unlock(&LOCK_xid_list);
  }

  /* Save variables so that we can reopen the log */
  save_name=name;
  name=0;					// Protect against free
  close(LOG_CLOSE_TO_BE_OPENED);

  /*
    First delete all old log files and then update the index file.
    As we first delete the log files and do not use sort of logging,
    a crash may lead to an inconsistent state where the index has
    references to non-existent files.

    We need to invert the steps and use the purge_index_file methods
    in order to make the operation safe.
  */

  if ((err= find_log_pos(&linfo, NullS, 0)) != 0)
  {
    uint errcode= purge_log_get_error_code(err);
    sql_print_error("Failed to locate old binlog or relay log files");
    my_message(errcode, ER_THD_OR_DEFAULT(thd, errcode), MYF(0));
    error= 1;
    goto err;
  }

  for (;;)
  {
    if (unlikely((error= my_delete(linfo.log_file_name, MYF(0)))))
    {
      if (my_errno == ENOENT) 
      {
        if (thd)
          push_warning_printf(thd, Sql_condition::WARN_LEVEL_WARN,
                              ER_LOG_PURGE_NO_FILE,
                              ER_THD(thd, ER_LOG_PURGE_NO_FILE),
                              linfo.log_file_name);

        sql_print_information("Failed to delete file '%s'",
                              linfo.log_file_name);
        my_errno= 0;
        error= 0;
      }
      else
      {
        if (thd)
          push_warning_printf(thd, Sql_condition::WARN_LEVEL_WARN,
                              ER_BINLOG_PURGE_FATAL_ERR,
                              "a problem with deleting %s; "
                              "consider examining correspondence "
                              "of your binlog index file "
                              "to the actual binlog files",
                              linfo.log_file_name);
        error= 1;
        goto err;
      }
    }
    if (find_next_log(&linfo, 0))
      break;
  }

  if (!is_relay_log)
  {
    if (init_state)
      rpl_global_gtid_binlog_state.load(init_state, init_state_len);
    else
      rpl_global_gtid_binlog_state.reset();
  }

  /* Start logging with a new file */
  close(LOG_CLOSE_INDEX | LOG_CLOSE_TO_BE_OPENED);
  // Reset (open will update)
  if (unlikely((error= my_delete(index_file_name, MYF(0)))))
  {
    if (my_errno == ENOENT) 
    {
      if (thd)
        push_warning_printf(thd, Sql_condition::WARN_LEVEL_WARN,
                            ER_LOG_PURGE_NO_FILE,
                            ER_THD(thd, ER_LOG_PURGE_NO_FILE),
                            index_file_name);
      sql_print_information("Failed to delete file '%s'",
                            index_file_name);
      my_errno= 0;
      error= 0;
    }
    else
    {
      if (thd)
        push_warning_printf(thd, Sql_condition::WARN_LEVEL_WARN,
                            ER_BINLOG_PURGE_FATAL_ERR,
                            "a problem with deleting %s; "
                            "consider examining correspondence "
                            "of your binlog index file "
                            "to the actual binlog files",
                            index_file_name);
      error= 1;
      goto err;
    }
  }
  if (create_new_log && !open_index_file(index_file_name, 0, FALSE))
    if (unlikely((error= open(save_name, log_type, 0, next_log_number,
                              io_cache_type, max_size, 0, FALSE))))
      goto err;
  my_free((void *) save_name);

err:
  if (error == 1)
    name= const_cast<char*>(save_name);

  if (!is_relay_log)
  {
    xid_count_per_binlog *b;
    /*
      Remove all entries in the xid_count list except the last.
      Normally we will just be deleting all the entries that we waited for to
      drop to zero above. But if we fail during RESET MASTER for some reason
      then we will not have created any new log file, and we may keep the last
      of the old entries.
    */
    mysql_mutex_lock(&LOCK_xid_list);
    for (;;)
    {
      b= binlog_xid_count_list.head();
      DBUG_ASSERT(b /* List can never become empty. */);
      if (b->binlog_id == current_binlog_id)
        break;
      DBUG_ASSERT(b->xid_count == 0);
      WSREP_XID_LIST_ENTRY("MYSQL_BIN_LOG::reset_logs(): Removing "
                           "xid_list_entry for %s (%lu)", b);
      delete binlog_xid_count_list.get();
    }
    mysql_cond_broadcast(&COND_xid_list);
    reset_master_pending--;
    mysql_mutex_unlock(&LOCK_xid_list);
  }

  mysql_mutex_unlock(&LOCK_index);
  mysql_mutex_unlock(&LOCK_log);
  DBUG_RETURN(error);
}


void MYSQL_BIN_LOG::wait_for_last_checkpoint_event()
{
  mysql_mutex_lock(&LOCK_xid_list);
  for (;;)
  {
    if (binlog_xid_count_list.is_last(binlog_xid_count_list.head()))
      break;
    mysql_cond_wait(&COND_xid_list, &LOCK_xid_list);
  }
  mysql_mutex_unlock(&LOCK_xid_list);

  /*
    LOCK_xid_list and LOCK_log are chained, so the LOCK_log will only be
    obtained after mark_xid_done() has written the last checkpoint event.
  */
  mysql_mutex_lock(&LOCK_log);
  mysql_mutex_unlock(&LOCK_log);
}


/**
  Delete relay log files prior to rli->group_relay_log_name
  (i.e. all logs which are not involved in a non-finished group
  (transaction)), remove them from the index file and start on next
  relay log.

  IMPLEMENTATION

  - You must hold rli->data_lock before calling this function, since
    it writes group_relay_log_pos and similar fields of
    Relay_log_info.
  - Protects index file with LOCK_index
  - Delete relevant relay log files
  - Copy all file names after these ones to the front of the index file
  - If the OS has truncate, truncate the file, else fill it with \n'
  - Read the next file name from the index file and store in rli->linfo

  @param rli	       Relay log information
  @param included     If false, all relay logs that are strictly before
                      rli->group_relay_log_name are deleted ; if true, the
                      latter is deleted too (i.e. all relay logs
                      read by the SQL slave thread are deleted).

  @note
    - This is only called from the slave SQL thread when it has read
    all commands from a relay log and want to switch to a new relay log.
    - When this happens, we can be in an active transaction as
    a transaction can span over two relay logs
    (although it is always written as a single block to the master's binary
    log, hence cannot span over two master's binary logs).

  @retval
    0			ok
  @retval
    LOG_INFO_EOF	        End of log-index-file found
  @retval
    LOG_INFO_SEEK	Could not allocate IO cache
  @retval
    LOG_INFO_IO		Got IO error while reading file
*/

#ifdef HAVE_REPLICATION

int MYSQL_BIN_LOG::purge_first_log(Relay_log_info* rli, bool included)
{
  int error, errcode;
  char *to_purge_if_included= NULL;
  inuse_relaylog *ir;
  ulonglong log_space_reclaimed= 0;
  DBUG_ENTER("purge_first_log");

  DBUG_ASSERT(is_open());
  DBUG_ASSERT(rli->slave_running == MYSQL_SLAVE_RUN_NOT_CONNECT);
  DBUG_ASSERT(!strcmp(rli->linfo.log_file_name,rli->event_relay_log_name));

  mysql_mutex_assert_owner(&rli->data_lock);

  mysql_mutex_lock(&LOCK_index);

  ir= rli->inuse_relaylog_list;
  while (ir)
  {
    inuse_relaylog *next= ir->next;
    if (!ir->completed || ir->dequeued_count < ir->queued_count)
    {
      included= false;
      break;
    }
    if (!included && !strcmp(ir->name, rli->group_relay_log_name))
      break;
    if (!next)
    {
      rli->last_inuse_relaylog= NULL;
      included= 1;
      to_purge_if_included= my_strdup(ir->name, MYF(0));
    }
    rli->free_inuse_relaylog(ir);
    ir= next;
  }
  rli->inuse_relaylog_list= ir;
  if (ir)
    to_purge_if_included= my_strdup(ir->name, MYF(0));

  /*
    Read the next log file name from the index file and pass it back to
    the caller.
  */
  if (unlikely((error=find_log_pos(&rli->linfo, rli->event_relay_log_name,
                                   0))) ||
      unlikely((error=find_next_log(&rli->linfo, 0))))
  {
    sql_print_error("next log error: %d  offset: %llu  log: %s included: %d",
                    error, rli->linfo.index_file_offset,
                    rli->event_relay_log_name, included);
    goto err;
  }

  /*
    Reset rli's coordinates to the current log.
  */
  rli->event_relay_log_pos= BIN_LOG_HEADER_SIZE;
  strmake_buf(rli->event_relay_log_name,rli->linfo.log_file_name);

  /*
    If we removed the rli->group_relay_log_name file,
    we must update the rli->group* coordinates, otherwise do not touch it as the
    group's execution is not finished (e.g. COMMIT not executed)
  */
  if (included)
  {
    rli->group_relay_log_pos = BIN_LOG_HEADER_SIZE;
    strmake_buf(rli->group_relay_log_name,rli->linfo.log_file_name);
    rli->notify_group_relay_log_name_update();
  }

  /* Store where we are in the new file for the execution thread */
  if (rli->flush())
    error= LOG_INFO_IO;

  DBUG_EXECUTE_IF("crash_before_purge_logs", DBUG_SUICIDE(););

  rli->relay_log.purge_logs(to_purge_if_included, included,
                            0, 0, &log_space_reclaimed);

  mysql_mutex_lock(&rli->log_space_lock);
  rli->log_space_total-= log_space_reclaimed;
  mysql_cond_broadcast(&rli->log_space_cond);
  mysql_mutex_unlock(&rli->log_space_lock);

  /*
   * Need to update the log pos because purge logs has been called 
   * after fetching initially the log pos at the beginning of the method.
   */
  if ((errcode= find_log_pos(&rli->linfo, rli->event_relay_log_name, 0)))
  {
    sql_print_error("next log error: %d  offset: %llu  log: %s included: %d",
                    errcode, rli->linfo.index_file_offset,
                    rli->group_relay_log_name, included);
    goto err;
  }

  /* If included was passed, rli->linfo should be the first entry. */
  DBUG_ASSERT(!included || rli->linfo.index_file_start_offset == 0);

err:
  my_free(to_purge_if_included);
  mysql_mutex_unlock(&LOCK_index);
  DBUG_RETURN(error);
}

/**
  Update log index_file.
*/

int MYSQL_BIN_LOG::update_log_index(LOG_INFO* log_info, bool need_update_threads)
{
  if (copy_up_file_and_fill(&index_file, log_info->index_file_start_offset))
    return LOG_INFO_IO;

  // now update offsets in index file for running threads
  if (need_update_threads)
    adjust_linfo_offsets(log_info->index_file_start_offset);
  return 0;
}

/**
  Remove all logs before the given log from disk and from the index file.

  @param to_log	      Delete all log file name before this file.
  @param included            If true, to_log is deleted too.
  @param need_mutex
  @param need_update_threads If we want to update the log coordinates of
                             all threads. False for relay logs, true otherwise.
  @param reclaimeed_log_space If not null, increment this variable to
                              the amount of log space freed

  @note
    If any of the logs before the deleted one is in use,
    only purge logs up to this one.

  @retval
    0			ok
  @retval
    LOG_INFO_EOF		to_log not found
    LOG_INFO_EMFILE             too many files opened
    LOG_INFO_FATAL              if any other than ENOENT error from
                                mysql_file_stat() or mysql_file_delete()
*/

int MYSQL_BIN_LOG::purge_logs(const char *to_log, 
                              bool included,
                              bool need_mutex, 
                              bool need_update_threads, 
                              ulonglong *reclaimed_space)
{
  int error= 0;
  bool exit_loop= 0;
  LOG_INFO log_info;
  THD *thd= current_thd;
  DBUG_ENTER("purge_logs");
  DBUG_PRINT("info",("to_log= %s",to_log));

  if (need_mutex)
    mysql_mutex_lock(&LOCK_index);
  if (unlikely((error=find_log_pos(&log_info, to_log, 0 /*no mutex*/))) )
  {
    sql_print_error("MYSQL_BIN_LOG::purge_logs was called with file %s not "
                    "listed in the index.", to_log);
    goto err;
  }

  if (unlikely((error= open_purge_index_file(TRUE))))
  {
    sql_print_error("MYSQL_BIN_LOG::purge_logs failed to sync the index file.");
    goto err;
  }

  /*
    File name exists in index file; delete until we find this file
    or a file that is used.
  */
  if (unlikely((error=find_log_pos(&log_info, NullS, 0 /*no mutex*/))))
    goto err;
  while ((strcmp(to_log,log_info.log_file_name) || (exit_loop=included)) &&
         can_purge_log(log_info.log_file_name))
  {
    if (unlikely((error= register_purge_index_entry(log_info.log_file_name))))
    {
      sql_print_error("MYSQL_BIN_LOG::purge_logs failed to copy %s to register file.",
                      log_info.log_file_name);
      goto err;
    }

    if (find_next_log(&log_info, 0) || exit_loop)
      break;
  }

  DBUG_EXECUTE_IF("crash_purge_before_update_index", DBUG_SUICIDE(););

  if (unlikely((error= sync_purge_index_file())))
  {
    sql_print_error("MYSQL_BIN_LOG::purge_logs failed to flush register file.");
    goto err;
  }

  /* We know how many files to delete. Update index file. */
  if (unlikely((error=update_log_index(&log_info, need_update_threads))))
  {
    sql_print_error("MYSQL_BIN_LOG::purge_logs failed to update the index file");
    goto err;
  }

  DBUG_EXECUTE_IF("crash_purge_critical_after_update_index", DBUG_SUICIDE(););

err:
  /* Read each entry from purge_index_file and delete the file. */
  if (is_inited_purge_index_file() &&
      (error= purge_index_entry(thd, reclaimed_space, FALSE)))
    sql_print_error("MYSQL_BIN_LOG::purge_logs failed to process registered files"
                    " that would be purged.");
  close_purge_index_file();

  DBUG_EXECUTE_IF("crash_purge_non_critical_after_update_index", DBUG_SUICIDE(););

  if (need_mutex)
    mysql_mutex_unlock(&LOCK_index);
  DBUG_RETURN(error);
}

int MYSQL_BIN_LOG::set_purge_index_file_name(const char *base_file_name)
{
  int error= 0;
  DBUG_ENTER("MYSQL_BIN_LOG::set_purge_index_file_name");
  if (fn_format(purge_index_file_name, base_file_name, mysql_data_home,
                ".~rec~", MYF(MY_UNPACK_FILENAME | MY_SAFE_PATH |
                              MY_REPLACE_EXT)) == NULL)
  {
    error= 1;
    sql_print_error("MYSQL_BIN_LOG::set_purge_index_file_name failed to set "
                      "file name.");
  }
  DBUG_RETURN(error);
}

int MYSQL_BIN_LOG::open_purge_index_file(bool destroy)
{
  int error= 0;
  File file= -1;

  DBUG_ENTER("MYSQL_BIN_LOG::open_purge_index_file");

  if (destroy)
    close_purge_index_file();

  if (!my_b_inited(&purge_index_file))
  {
    if ((file= my_open(purge_index_file_name, O_RDWR | O_CREAT | O_BINARY,
                       MYF(MY_WME | ME_WAITTANG))) < 0  ||
        init_io_cache(&purge_index_file, file, IO_SIZE,
                      (destroy ? WRITE_CACHE : READ_CACHE),
                      0, 0, MYF(MY_WME | MY_NABP | MY_WAIT_IF_FULL)))
    {
      error= 1;
      sql_print_error("MYSQL_BIN_LOG::open_purge_index_file failed to open register "
                      " file.");
    }
  }
  DBUG_RETURN(error);
}

int MYSQL_BIN_LOG::close_purge_index_file()
{
  int error= 0;

  DBUG_ENTER("MYSQL_BIN_LOG::close_purge_index_file");

  if (my_b_inited(&purge_index_file))
  {
    end_io_cache(&purge_index_file);
    error= my_close(purge_index_file.file, MYF(0));
  }
  my_delete(purge_index_file_name, MYF(0));
  bzero((char*) &purge_index_file, sizeof(purge_index_file));

  DBUG_RETURN(error);
}

bool MYSQL_BIN_LOG::is_inited_purge_index_file()
{
  return my_b_inited(&purge_index_file);
}

int MYSQL_BIN_LOG::sync_purge_index_file()
{
  int error= 0;
  DBUG_ENTER("MYSQL_BIN_LOG::sync_purge_index_file");

  if (unlikely((error= flush_io_cache(&purge_index_file))) ||
      unlikely((error= my_sync(purge_index_file.file,
                               MYF(MY_WME | MY_SYNC_FILESIZE)))))
    DBUG_RETURN(error);

  DBUG_RETURN(error);
}

int MYSQL_BIN_LOG::register_purge_index_entry(const char *entry)
{
  int error= 0;
  DBUG_ENTER("MYSQL_BIN_LOG::register_purge_index_entry");

  if (unlikely((error=my_b_write(&purge_index_file, (const uchar*)entry,
                                 strlen(entry)))) ||
      unlikely((error=my_b_write(&purge_index_file, (const uchar*)"\n", 1))))
    DBUG_RETURN (error);

  DBUG_RETURN(error);
}

int MYSQL_BIN_LOG::register_create_index_entry(const char *entry)
{
  DBUG_ENTER("MYSQL_BIN_LOG::register_create_index_entry");
  DBUG_RETURN(register_purge_index_entry(entry));
}

int MYSQL_BIN_LOG::purge_index_entry(THD *thd, ulonglong *reclaimed_space,
                                     bool need_mutex)
{
  DBUG_ENTER("MYSQL_BIN_LOG:purge_index_entry");
  MY_STAT s;
  int error= 0;
  LOG_INFO log_info;
  LOG_INFO check_log_info;

  DBUG_ASSERT(my_b_inited(&purge_index_file));

  if (unlikely((error= reinit_io_cache(&purge_index_file, READ_CACHE, 0, 0,
                                       0))))
  {
    sql_print_error("MYSQL_BIN_LOG::purge_index_entry failed to reinit register file "
                    "for read");
    goto err;
  }

  for (;;)
  {
    size_t length;

    if ((length=my_b_gets(&purge_index_file, log_info.log_file_name,
                          FN_REFLEN)) <= 1)
    {
      if (purge_index_file.error)
      {
        error= purge_index_file.error;
        sql_print_error("MYSQL_BIN_LOG::purge_index_entry error %d reading from "
                        "register file.", error);
        goto err;
      }

      /* Reached EOF */
      break;
    }

    /* Get rid of the trailing '\n' */
    log_info.log_file_name[length-1]= 0;

    if (unlikely(!mysql_file_stat(m_key_file_log, log_info.log_file_name, &s,
                                  MYF(0))))
    {
      if (my_errno == ENOENT) 
      {
        /*
          It's not fatal if we can't stat a log file that does not exist;
          If we could not stat, we won't delete.
        */
        if (thd)
        {
          push_warning_printf(thd, Sql_condition::WARN_LEVEL_WARN,
                              ER_LOG_PURGE_NO_FILE, ER_THD(thd, ER_LOG_PURGE_NO_FILE),
                              log_info.log_file_name);
        }
        sql_print_information("Failed to execute mysql_file_stat on file '%s'",
			      log_info.log_file_name);
        my_errno= 0;
      }
      else
      {
        /*
          Other than ENOENT are fatal
        */
        if (thd)
        {
          push_warning_printf(thd, Sql_condition::WARN_LEVEL_WARN,
                              ER_BINLOG_PURGE_FATAL_ERR,
                              "a problem with getting info on being purged %s; "
                              "consider examining correspondence "
                              "of your binlog index file "
                              "to the actual binlog files",
                              log_info.log_file_name);
        }
        else
        {
          sql_print_information("Failed to delete log file '%s'; "
                                "consider examining correspondence "
                                "of your binlog index file "
                                "to the actual binlog files",
                                log_info.log_file_name);
        }
        error= LOG_INFO_FATAL;
        goto err;
      }
    }
    else
    {
      if (unlikely((error= find_log_pos(&check_log_info,
                                        log_info.log_file_name, need_mutex))))
      {
        if (error != LOG_INFO_EOF)
        {
          if (thd)
          {
            push_warning_printf(thd, Sql_condition::WARN_LEVEL_WARN,
                                ER_BINLOG_PURGE_FATAL_ERR,
                                "a problem with deleting %s and "
                                "reading the binlog index file",
                                log_info.log_file_name);
          }
          else
          {
            sql_print_information("Failed to delete file '%s' and "
                                  "read the binlog index file",
                                  log_info.log_file_name);
          }
          goto err;
        }
           
        error= 0;

        DBUG_PRINT("info",("purging %s",log_info.log_file_name));
        if (!my_delete(log_info.log_file_name, MYF(0)))
        {
          if (reclaimed_space)
            *reclaimed_space+= s.st_size;
        }
        else
        {
          if (my_errno == ENOENT)
          {
            if (thd)
            {
              push_warning_printf(thd, Sql_condition::WARN_LEVEL_WARN,
                                  ER_LOG_PURGE_NO_FILE, ER_THD(thd, ER_LOG_PURGE_NO_FILE),
                                  log_info.log_file_name);
            }
            sql_print_information("Failed to delete file '%s'",
                                  log_info.log_file_name);
            my_errno= 0;
          }
          else
          {
            if (thd)
            {
              push_warning_printf(thd, Sql_condition::WARN_LEVEL_WARN,
                                  ER_BINLOG_PURGE_FATAL_ERR,
                                  "a problem with deleting %s; "
                                  "consider examining correspondence "
                                  "of your binlog index file "
                                  "to the actual binlog files",
                                  log_info.log_file_name);
            }
            else
            {
              sql_print_information("Failed to delete file '%s'; "
                                    "consider examining correspondence "
                                    "of your binlog index file "
                                    "to the actual binlog files",
                                    log_info.log_file_name);
            }
            if (my_errno == EMFILE)
            {
              DBUG_PRINT("info",
                         ("my_errno: %d, set ret = LOG_INFO_EMFILE", my_errno));
              error= LOG_INFO_EMFILE;
              goto err;
            }
            error= LOG_INFO_FATAL;
            goto err;
          }
        }
      }
    }
  }

err:
  DBUG_RETURN(error);
}

/**
  Remove all logs before the given file date from disk and from the
  index file.

  @param thd		Thread pointer
  @param purge_time	Delete all log files before given date.

  @note
    If any of the logs before the deleted one is in use,
    only purge logs up to this one.

  @retval
    0				ok
  @retval
    LOG_INFO_PURGE_NO_ROTATE	Binary file that can't be rotated
    LOG_INFO_FATAL              if any other than ENOENT error from
                                mysql_file_stat() or mysql_file_delete()
*/

int MYSQL_BIN_LOG::purge_logs_before_date(time_t purge_time)
{
  int error;
  char to_log[FN_REFLEN];
  LOG_INFO log_info;
  MY_STAT stat_area;
  THD *thd= current_thd;
  DBUG_ENTER("purge_logs_before_date");

  mysql_mutex_lock(&LOCK_index);
  to_log[0]= 0;

  if (unlikely((error=find_log_pos(&log_info, NullS, 0 /*no mutex*/))))
    goto err;

  while (strcmp(log_file_name, log_info.log_file_name) &&
	 can_purge_log(log_info.log_file_name))
  {
    if (!mysql_file_stat(m_key_file_log,
                         log_info.log_file_name, &stat_area, MYF(0)))
    {
      if (my_errno == ENOENT) 
      {
        /*
          It's not fatal if we can't stat a log file that does not exist.
        */
        my_errno= 0;
      }
      else
      {
        /*
          Other than ENOENT are fatal
        */
        if (thd)
        {
          push_warning_printf(thd, Sql_condition::WARN_LEVEL_WARN,
                              ER_BINLOG_PURGE_FATAL_ERR,
                              "a problem with getting info on being purged %s; "
                              "consider examining correspondence "
                              "of your binlog index file "
                              "to the actual binlog files",
                              log_info.log_file_name);
        }
        else
        {
          sql_print_information("Failed to delete log file '%s'",
                                log_info.log_file_name);
        }
        error= LOG_INFO_FATAL;
        goto err;
      }
    }
    else
    {
      if (stat_area.st_mtime < purge_time) 
        strmake_buf(to_log, log_info.log_file_name);
      else
        break;
    }
    if (find_next_log(&log_info, 0))
      break;
  }

  error= (to_log[0] ? purge_logs(to_log, 1, 0, 1, (ulonglong *) 0) : 0);

err:
  mysql_mutex_unlock(&LOCK_index);
  DBUG_RETURN(error);
}


bool
MYSQL_BIN_LOG::can_purge_log(const char *log_file_name_arg)
{
  xid_count_per_binlog *b;

  if (is_active(log_file_name_arg))
    return false;
  mysql_mutex_lock(&LOCK_xid_list);
  {
    I_List_iterator<xid_count_per_binlog> it(binlog_xid_count_list);
    while ((b= it++) &&
           0 != strncmp(log_file_name_arg+dirname_length(log_file_name_arg),
                        b->binlog_name, b->binlog_name_len))
      ;
  }
  mysql_mutex_unlock(&LOCK_xid_list);
  if (b)
    return false;
  return !log_in_use(log_file_name_arg);
}
#endif /* HAVE_REPLICATION */


bool
MYSQL_BIN_LOG::is_xidlist_idle()
{
  bool res;
  mysql_mutex_lock(&LOCK_xid_list);
  res= is_xidlist_idle_nolock();
  mysql_mutex_unlock(&LOCK_xid_list);
  return res;
}


bool
MYSQL_BIN_LOG::is_xidlist_idle_nolock()
{
  xid_count_per_binlog *b;

  I_List_iterator<xid_count_per_binlog> it(binlog_xid_count_list);
  while ((b= it++))
  {
    if (b->xid_count > 0)
      return false;
  }
  return true;
}

#ifdef WITH_WSREP
inline bool
is_gtid_cached_internal(IO_CACHE *file)
{
  uchar data[EVENT_TYPE_OFFSET+1];
  bool result= false;
  my_off_t write_pos= my_b_tell(file);
  if (reinit_io_cache(file, READ_CACHE, 0, 0, 0))
    return false;
  /*
   In the cache we have gtid event if , below condition is true,
  */
  my_b_read(file, data, sizeof(data));
  uint event_type= (uchar)data[EVENT_TYPE_OFFSET];
  if (event_type == GTID_LOG_EVENT)
    result= true;
  /*
    Cleanup , Why because we have not read the full buffer
    and this will cause next to next reinit_io_cache(called in write_cache)
    to make cache empty.
   */
  file->read_pos= file->read_end;
  if (reinit_io_cache(file, WRITE_CACHE, write_pos, 0, 0))
    return false;
  return result;
}
#endif

#ifdef WITH_WSREP
inline bool
MYSQL_BIN_LOG::is_gtid_cached(THD *thd)
{
  binlog_cache_mngr *mngr= (binlog_cache_mngr *) thd_get_ha_data(
          thd, binlog_hton);
  if (!mngr)
    return false;
  binlog_cache_data *cache_trans= mngr->get_binlog_cache_data(
          use_trans_cache(thd, true));
  binlog_cache_data *cache_stmt= mngr->get_binlog_cache_data(
          use_trans_cache(thd, false));
  if (cache_trans && !cache_trans->empty() &&
          is_gtid_cached_internal(&cache_trans->cache_log))
    return true;
  if (cache_stmt && !cache_stmt->empty() &&
          is_gtid_cached_internal(&cache_stmt->cache_log))
    return true;
  return false;
}
#endif
/**
  Create a new log file name.

  @param buf		buf of at least FN_REFLEN where new name is stored

  @note
    If file name will be longer then FN_REFLEN it will be truncated
*/

void MYSQL_BIN_LOG::make_log_name(char* buf, const char* log_ident)
{
  size_t dir_len = dirname_length(log_file_name); 
  if (dir_len >= FN_REFLEN)
    dir_len=FN_REFLEN-1;
  strnmov(buf, log_file_name, dir_len);
  strmake(buf+dir_len, log_ident, FN_REFLEN - dir_len -1);
}


/**
  Check if we are writing/reading to the given log file.
*/

bool MYSQL_BIN_LOG::is_active(const char *log_file_name_arg)
{
  /**
   * there should/must be mysql_mutex_assert_owner(&LOCK_log) here...
   * but code violates this! (scary monsters and super creeps!)
   *
   * example stacktrace:
   * #8  MYSQL_BIN_LOG::is_active
   * #9  MYSQL_BIN_LOG::can_purge_log
   * #10 MYSQL_BIN_LOG::purge_logs
   * #11 MYSQL_BIN_LOG::purge_first_log
   * #12 next_event
   * #13 exec_relay_log_event
   *
   * I didn't investigate if this is ligit...(i.e if my comment is wrong)
   */
  return !strcmp(log_file_name, log_file_name_arg);
}


/*
  Wrappers around new_file_impl to avoid using argument
  to control locking. The argument 1) less readable 2) breaks
  incapsulation 3) allows external access to the class without
  a lock (which is not possible with private new_file_without_locking
  method).

  @retval
    nonzero - error
*/

int MYSQL_BIN_LOG::new_file()
{
  return new_file_impl(1);
}

/*
  @retval
    nonzero - error
 */
int MYSQL_BIN_LOG::new_file_without_locking()
{
  return new_file_impl(0);
}


/**
  Start writing to a new log file or reopen the old file.

  @param need_lock		Set to 1 if caller has not locked LOCK_log

  @retval
    nonzero - error

  @note
    The new file name is stored last in the index file
*/

int MYSQL_BIN_LOG::new_file_impl(bool need_lock)
{
  int error= 0, close_on_error= FALSE;
  char new_name[FN_REFLEN], *new_name_ptr, *old_name, *file_to_open;
  uint close_flag;
  bool delay_close= false;
  File UNINIT_VAR(old_file);
  DBUG_ENTER("MYSQL_BIN_LOG::new_file_impl");

  if (need_lock)
    mysql_mutex_lock(&LOCK_log);
  mysql_mutex_assert_owner(&LOCK_log);

  if (!is_open())
  {
    DBUG_PRINT("info",("log is closed"));
    mysql_mutex_unlock(&LOCK_log);
    DBUG_RETURN(error);
  }

  mysql_mutex_lock(&LOCK_index);

  /* Reuse old name if not binlog and not update log */
  new_name_ptr= name;

  /*
    If user hasn't specified an extension, generate a new log name
    We have to do this here and not in open as we want to store the
    new file name in the current binary log file.
  */
  if (unlikely((error= generate_new_name(new_name, name, 0))))
  {
#ifdef ENABLE_AND_FIX_HANG
    close_on_error= TRUE;
#endif
    goto end;
  }
  new_name_ptr=new_name;

  if (log_type == LOG_BIN)
  {
    {
      /*
        We log the whole file name for log file as the user may decide
        to change base names at some point.
      */
      Rotate_log_event r(new_name+dirname_length(new_name), 0, LOG_EVENT_OFFSET,
                         is_relay_log ? Rotate_log_event::RELAY_LOG : 0);
      /* 
         The current relay-log's closing Rotate event must have checksum
         value computed with an algorithm of the last relay-logged FD event.
      */
      if (is_relay_log)
        r.checksum_alg= relay_log_checksum_alg;
      DBUG_ASSERT(!is_relay_log || relay_log_checksum_alg != BINLOG_CHECKSUM_ALG_UNDEF);
      if(DBUG_EVALUATE_IF("fault_injection_new_file_rotate_event", (error=close_on_error=TRUE), FALSE) ||
         (error= write_event(&r)))
      {
        DBUG_EXECUTE_IF("fault_injection_new_file_rotate_event", errno=2;);
        close_on_error= TRUE;
        my_printf_error(ER_ERROR_ON_WRITE,
                        ER_THD_OR_DEFAULT(current_thd, ER_CANT_OPEN_FILE),
                        MYF(ME_FATALERROR), name, errno);
        goto end;
      }
      bytes_written += r.data_written;
    }
  }

  /*
    Update needs to be signalled even if there is no rotate event
    log rotation should give the waiting thread a signal to
    discover EOF and move on to the next log.
  */
  if (unlikely((error= flush_io_cache(&log_file))))
  {
    close_on_error= TRUE;
    goto end;
  }
  update_binlog_end_pos();

  old_name=name;
  name=0;				// Don't free name
  close_flag= LOG_CLOSE_TO_BE_OPENED | LOG_CLOSE_INDEX;
  if (!is_relay_log)
  {
    /*
      We need to keep the old binlog file open (and marked as in-use) until
      the new one is fully created and synced to disk and index. Otherwise we
      leave a window where if we crash, there is no binlog file marked as
      crashed for server restart to detect the need for recovery.
    */
    old_file= log_file.file;
    close_flag|= LOG_CLOSE_DELAYED_CLOSE;
    delay_close= true;
  }
  close(close_flag);
  if (log_type == LOG_BIN && checksum_alg_reset != BINLOG_CHECKSUM_ALG_UNDEF)
  {
    DBUG_ASSERT(!is_relay_log);
    DBUG_ASSERT(binlog_checksum_options != checksum_alg_reset);
    binlog_checksum_options= checksum_alg_reset;
  }
  /*
     Note that at this point, log_state != LOG_CLOSED
     (important for is_open()).
  */

  /*
     new_file() is only used for rotation (in FLUSH LOGS or because size >
     max_binlog_size or max_relay_log_size).
     If this is a binary log, the Format_description_log_event at the
     beginning of the new file should have created=0 (to distinguish with the
     Format_description_log_event written at server startup, which should
     trigger temp tables deletion on slaves.
  */

  /* reopen index binlog file, BUG#34582 */
  file_to_open= index_file_name;
  error= open_index_file(index_file_name, 0, FALSE);
  if (likely(!error))
  {
    /* reopen the binary log file. */
    file_to_open= new_name_ptr;
    error= open(old_name, log_type, new_name_ptr, 0, io_cache_type,
                max_size, 1, FALSE);
  }

  /* handle reopening errors */
  if (unlikely(error))
  {
    my_error(ER_CANT_OPEN_FILE, MYF(ME_FATALERROR), file_to_open, error);
    close_on_error= TRUE;
  }

  my_free(old_name);

end:

  if (delay_close)
  {
    clear_inuse_flag_when_closing(old_file);
    mysql_file_close(old_file, MYF(MY_WME));
  }

  if (unlikely(error && close_on_error)) /* rotate or reopen failed */
  {
    /* 
      Close whatever was left opened.

      We are keeping the behavior as it exists today, ie,
      we disable logging and move on (see: BUG#51014).

      TODO: as part of WL#1790 consider other approaches:
       - kill mysql (safety);
       - try multiple locations for opening a log file;
       - switch server to protected/readonly mode
       - ...
    */
    close(LOG_CLOSE_INDEX);
    sql_print_error(fatal_log_error, new_name_ptr, errno);
  }

  mysql_mutex_unlock(&LOCK_index);
  if (need_lock)
    mysql_mutex_unlock(&LOCK_log);

  DBUG_RETURN(error);
}

bool MYSQL_BIN_LOG::write_event(Log_event *ev, binlog_cache_data *cache_data,
                                IO_CACHE *file)
{
  Log_event_writer writer(file, 0, &crypto);
  if (crypto.scheme && file == &log_file)
    writer.ctx= alloca(crypto.ctx_size);
  if (cache_data)
    cache_data->add_status(ev->logged_status());
  return writer.write(ev);
}

bool MYSQL_BIN_LOG::append(Log_event *ev)
{
  bool res;
  mysql_mutex_lock(&LOCK_log);
  res= append_no_lock(ev);
  mysql_mutex_unlock(&LOCK_log);
  return res;
}


bool MYSQL_BIN_LOG::append_no_lock(Log_event* ev)
{
  bool error = 0;
  DBUG_ENTER("MYSQL_BIN_LOG::append");

  mysql_mutex_assert_owner(&LOCK_log);
  DBUG_ASSERT(log_file.type == SEQ_READ_APPEND);

  if (write_event(ev))
  {
    error=1;
    goto err;
  }
  bytes_written+= ev->data_written;
  DBUG_PRINT("info",("max_size: %lu",max_size));
  if (flush_and_sync(0))
    goto err;
  if (my_b_append_tell(&log_file) > max_size)
    error= new_file_without_locking();
err:
  update_binlog_end_pos();
  DBUG_RETURN(error);
}

bool MYSQL_BIN_LOG::write_event_buffer(uchar* buf, uint len)
{
  bool error= 1;
  uchar *ebuf= 0;
  DBUG_ENTER("MYSQL_BIN_LOG::write_event_buffer");

  DBUG_ASSERT(log_file.type == SEQ_READ_APPEND);

  mysql_mutex_assert_owner(&LOCK_log);

  if (crypto.scheme != 0)
  {
    DBUG_ASSERT(crypto.scheme == 1);

    uint elen;
    uchar iv[BINLOG_IV_LENGTH];

    ebuf= (uchar*)my_safe_alloca(len);
    if (!ebuf)
      goto err;

    crypto.set_iv(iv, (uint32)my_b_append_tell(&log_file));

    /*
      we want to encrypt everything, excluding the event length:
      massage the data before the encryption
    */
    memcpy(buf + EVENT_LEN_OFFSET, buf, 4);

    if (encryption_crypt(buf + 4, len - 4,
                         ebuf + 4, &elen,
                         crypto.key, crypto.key_length, iv, sizeof(iv),
                         ENCRYPTION_FLAG_ENCRYPT | ENCRYPTION_FLAG_NOPAD,
                         ENCRYPTION_KEY_SYSTEM_DATA, crypto.key_version))
      goto err;

    DBUG_ASSERT(elen == len - 4);

    /* massage the data after the encryption */
    memcpy(ebuf, ebuf + EVENT_LEN_OFFSET, 4);
    int4store(ebuf + EVENT_LEN_OFFSET, len);

    buf= ebuf;
  }
  if (my_b_append(&log_file, buf, len))
    goto err;
  bytes_written+= len;

  error= 0;
  DBUG_PRINT("info",("max_size: %lu",max_size));
  if (flush_and_sync(0))
    goto err;
  if (my_b_append_tell(&log_file) > max_size)
    error= new_file_without_locking();
err:
  my_safe_afree(ebuf, len);
  if (likely(!error))
    update_binlog_end_pos();
  DBUG_RETURN(error);
}

bool MYSQL_BIN_LOG::flush_and_sync(bool *synced)
{
  int err=0, fd=log_file.file;
  if (synced)
    *synced= 0;
  mysql_mutex_assert_owner(&LOCK_log);
  if (flush_io_cache(&log_file))
    return 1;
  uint sync_period= get_sync_period();
  if (sync_period && ++sync_counter >= sync_period)
  {
    sync_counter= 0;
    err= mysql_file_sync(fd, MYF(MY_WME|MY_SYNC_FILESIZE));
    if (synced)
      *synced= 1;
#ifndef DBUG_OFF
    if (opt_binlog_dbug_fsync_sleep > 0)
      my_sleep(opt_binlog_dbug_fsync_sleep);
#endif
  }
  return err;
}

void MYSQL_BIN_LOG::start_union_events(THD *thd, query_id_t query_id_param)
{
  DBUG_ASSERT(!thd->binlog_evt_union.do_union);
  thd->binlog_evt_union.do_union= TRUE;
  thd->binlog_evt_union.unioned_events= FALSE;
  thd->binlog_evt_union.unioned_events_trans= FALSE;
  thd->binlog_evt_union.first_query_id= query_id_param;
}

void MYSQL_BIN_LOG::stop_union_events(THD *thd)
{
  DBUG_ASSERT(thd->binlog_evt_union.do_union);
  thd->binlog_evt_union.do_union= FALSE;
}

bool MYSQL_BIN_LOG::is_query_in_union(THD *thd, query_id_t query_id_param)
{
  return (thd->binlog_evt_union.do_union && 
          query_id_param >= thd->binlog_evt_union.first_query_id);
}

/** 
  This function checks if a transactional table was updated by the
  current transaction.

  @param thd The client thread that executed the current statement.
  @return
    @c true if a transactional table was updated, @c false otherwise.
*/
bool
trans_has_updated_trans_table(const THD* thd)
{
  binlog_cache_mngr *const cache_mngr=
    (binlog_cache_mngr*) thd_get_ha_data(thd, binlog_hton);

  return (cache_mngr ? !cache_mngr->trx_cache.empty() : 0);
}

/** 
  This function checks if a transactional table was updated by the
  current statement.

  @param thd The client thread that executed the current statement.
  @return
    @c true if a transactional table was updated, @c false otherwise.
*/
bool
stmt_has_updated_trans_table(const THD *thd)
{
  Ha_trx_info *ha_info;

  for (ha_info= thd->transaction.stmt.ha_list; ha_info;
       ha_info= ha_info->next())
  {
    if (ha_info->is_trx_read_write() && ha_info->ht() != binlog_hton)
      return (TRUE);
  }
  return (FALSE);
}

/** 
  This function checks if either a trx-cache or a non-trx-cache should
  be used. If @c bin_log_direct_non_trans_update is active or the format
  is either MIXED or ROW, the cache to be used depends on the flag @c
  is_transactional. 

  On the other hand, if binlog_format is STMT or direct option is
  OFF, the trx-cache should be used if and only if the statement is
  transactional or the trx-cache is not empty. Otherwise, the
  non-trx-cache should be used.

  @param thd              The client thread.
  @param is_transactional The changes are related to a trx-table.
  @return
    @c true if a trx-cache should be used, @c false otherwise.
*/
bool use_trans_cache(const THD* thd, bool is_transactional)
{
  if (is_transactional)
    return 1;
  binlog_cache_mngr *const cache_mngr=
    (binlog_cache_mngr*) thd_get_ha_data(thd, binlog_hton);

  return ((thd->is_current_stmt_binlog_format_row() ||
           thd->variables.binlog_direct_non_trans_update) ? 0 :
          !cache_mngr->trx_cache.empty());
}

/**
  This function checks if a transaction, either a multi-statement
  or a single statement transaction is about to commit or not.

  @param thd The client thread that executed the current statement.
  @param all Committing a transaction (i.e. TRUE) or a statement
             (i.e. FALSE).
  @return
    @c true if committing a transaction, otherwise @c false.
*/
bool ending_trans(THD* thd, const bool all)
{
  return (all || ending_single_stmt_trans(thd, all));
}

/**
  This function checks if a single statement transaction is about
  to commit or not.

  @param thd The client thread that executed the current statement.
  @param all Committing a transaction (i.e. TRUE) or a statement
             (i.e. FALSE).
  @return
    @c true if committing a single statement transaction, otherwise
    @c false.
*/
bool ending_single_stmt_trans(THD* thd, const bool all)
{
  return (!all && !thd->in_multi_stmt_transaction_mode());
}

/**
  This function checks if a non-transactional table was updated by
  the current transaction.

  @param thd The client thread that executed the current statement.
  @return
    @c true if a non-transactional table was updated, @c false
    otherwise.
*/
bool trans_has_updated_non_trans_table(const THD* thd)
{
  return (thd->transaction.all.modified_non_trans_table ||
          thd->transaction.stmt.modified_non_trans_table);
}

/**
  This function checks if a non-transactional table was updated by the
  current statement.

  @param thd The client thread that executed the current statement.
  @return
    @c true if a non-transactional table was updated, @c false otherwise.
*/
bool stmt_has_updated_non_trans_table(const THD* thd)
{
  return (thd->transaction.stmt.modified_non_trans_table);
}

/*
  These functions are placed in this file since they need access to
  binlog_hton, which has internal linkage.
*/

binlog_cache_mngr *THD::binlog_setup_trx_data()
{
  DBUG_ENTER("THD::binlog_setup_trx_data");
  binlog_cache_mngr *cache_mngr=
    (binlog_cache_mngr*) thd_get_ha_data(this, binlog_hton);

  if (cache_mngr)
    DBUG_RETURN(cache_mngr);                             // Already set up

  cache_mngr= (binlog_cache_mngr*) my_malloc(sizeof(binlog_cache_mngr), MYF(MY_ZEROFILL));
  if (!cache_mngr ||
      open_cached_file(&cache_mngr->stmt_cache.cache_log, mysql_tmpdir,
                       LOG_PREFIX, (size_t)binlog_stmt_cache_size, MYF(MY_WME)) ||
      open_cached_file(&cache_mngr->trx_cache.cache_log, mysql_tmpdir,
                       LOG_PREFIX, (size_t)binlog_cache_size, MYF(MY_WME)))
  {
    my_free(cache_mngr);
    DBUG_RETURN(0);                      // Didn't manage to set it up
  }
  thd_set_ha_data(this, binlog_hton, cache_mngr);

  cache_mngr= new (cache_mngr)
              binlog_cache_mngr(max_binlog_stmt_cache_size,
                                max_binlog_cache_size,
                                &binlog_stmt_cache_use,
                                &binlog_stmt_cache_disk_use,
                                &binlog_cache_use,
                                &binlog_cache_disk_use);
  DBUG_RETURN(cache_mngr);
}

/*
  Function to start a statement and optionally a transaction for the
  binary log.

  SYNOPSIS
    binlog_start_trans_and_stmt()

  DESCRIPTION

    This function does three things:
    - Start a transaction if not in autocommit mode or if a BEGIN
      statement has been seen.

    - Start a statement transaction to allow us to truncate the cache.

    - Save the currrent binlog position so that we can roll back the
      statement by truncating the cache.

      We only update the saved position if the old one was undefined,
      the reason is that there are some cases (e.g., for CREATE-SELECT)
      where the position is saved twice (e.g., both in
      select_create::prepare() and THD::binlog_write_table_map()) , but
      we should use the first. This means that calls to this function
      can be used to start the statement before the first table map
      event, to include some extra events.
 */

void
THD::binlog_start_trans_and_stmt()
{
  binlog_cache_mngr *cache_mngr= (binlog_cache_mngr*) thd_get_ha_data(this, binlog_hton);
  DBUG_ENTER("binlog_start_trans_and_stmt");
  DBUG_PRINT("enter", ("cache_mngr: %p  cache_mngr->trx_cache.get_prev_position(): %lu",
                       cache_mngr,
                       (cache_mngr ? (ulong) cache_mngr->trx_cache.get_prev_position() :
                        (ulong) 0)));

  if (cache_mngr == NULL ||
      cache_mngr->trx_cache.get_prev_position() == MY_OFF_T_UNDEF)
  {
    this->binlog_set_stmt_begin();
    bool mstmt_mode= in_multi_stmt_transaction_mode();
#ifdef WITH_WSREP
      /* Write Gtid
         Get domain id only when gtid mode is set
         If this event is replicate through a master then ,
         we will forward the same gtid another nodes
         We have to do this only one time in mysql transaction.
         Since this function is called multiple times , We will check for
         ha_info->is_started()
       */
    Ha_trx_info *ha_info;
    ha_info= this->ha_data[binlog_hton->slot].ha_info + (mstmt_mode ? 1 : 0);

    if (!ha_info->is_started() && wsrep_gtid_mode
            && this->variables.gtid_seq_no)
    {
      binlog_cache_mngr *const cache_mngr=
        (binlog_cache_mngr*) thd_get_ha_data(this, binlog_hton);
      binlog_cache_data *cache_data= cache_mngr->get_binlog_cache_data(1);
      IO_CACHE *file= &cache_data->cache_log;
      Log_event_writer writer(file, cache_data);
        Gtid_log_event gtid_event(this, this->variables.gtid_seq_no,
                            this->variables.gtid_domain_id,
                            true, LOG_EVENT_SUPPRESS_USE_F,
                            true, 0);
      gtid_event.server_id= this->variables.server_id;
      writer.write(&gtid_event);
    }
#endif
    if (mstmt_mode)
      trans_register_ha(this, TRUE, binlog_hton);
    trans_register_ha(this, FALSE, binlog_hton);
    /*
      Mark statement transaction as read/write. We never start
      a binary log transaction and keep it read-only,
      therefore it's best to mark the transaction read/write just
      at the same time we start it.
      Not necessary to mark the normal transaction read/write
      since the statement-level flag will be propagated automatically
      inside ha_commit_trans.
    */
    ha_data[binlog_hton->slot].ha_info[0].set_trx_read_write();
  }
  DBUG_VOID_RETURN;
}

void THD::binlog_set_stmt_begin() {
  binlog_cache_mngr *cache_mngr=
    (binlog_cache_mngr*) thd_get_ha_data(this, binlog_hton);

  /*
    The call to binlog_trans_log_savepos() might create the cache_mngr
    structure, if it didn't exist before, so we save the position
    into an auto variable and then write it into the transaction
    data for the binary log (i.e., cache_mngr).
  */
  my_off_t pos= 0;
  binlog_trans_log_savepos(this, &pos);
  cache_mngr= (binlog_cache_mngr*) thd_get_ha_data(this, binlog_hton);
  cache_mngr->trx_cache.set_prev_position(pos);
}

static int
binlog_start_consistent_snapshot(handlerton *hton, THD *thd)
{
  int err= 0;
  DBUG_ENTER("binlog_start_consistent_snapshot");

  binlog_cache_mngr *const cache_mngr= thd->binlog_setup_trx_data();

  /* Server layer calls us with LOCK_commit_ordered locked, so this is safe. */
  mysql_mutex_assert_owner(&LOCK_commit_ordered);
  strmake_buf(cache_mngr->last_commit_pos_file, mysql_bin_log.last_commit_pos_file);
  cache_mngr->last_commit_pos_offset= mysql_bin_log.last_commit_pos_offset;

  trans_register_ha(thd, TRUE, hton);

  DBUG_RETURN(err);
}

/**
  This function writes a table map to the binary log. 
  Note that in order to keep the signature uniform with related methods,
  we use a redundant parameter to indicate whether a transactional table
  was changed or not.

  If with_annotate != NULL and
  *with_annotate = TRUE write also Annotate_rows before the table map.
 
  @param table             a pointer to the table.
  @param is_transactional  @c true indicates a transactional table,
                           otherwise @c false a non-transactional.
  @return
    nonzero if an error pops up when writing the table map event.
*/
int THD::binlog_write_table_map(TABLE *table, bool is_transactional,
                                my_bool *with_annotate)
{
  int error;
  DBUG_ENTER("THD::binlog_write_table_map");
  DBUG_PRINT("enter", ("table: %p  (%s: #%lu)",
                       table, table->s->table_name.str,
                       table->s->table_map_id));

  /* Ensure that all events in a GTID group are in the same cache */
  if (variables.option_bits & OPTION_GTID_BEGIN)
    is_transactional= 1;
  
  /* Pre-conditions */
  DBUG_ASSERT(is_current_stmt_binlog_format_row());
  DBUG_ASSERT(WSREP_EMULATE_BINLOG(this) || mysql_bin_log.is_open());
  DBUG_ASSERT(table->s->table_map_id != ULONG_MAX);

  Table_map_log_event
    the_event(this, table, table->s->table_map_id, is_transactional);

  if (binlog_table_maps == 0)
    binlog_start_trans_and_stmt();

  binlog_cache_mngr *const cache_mngr=
    (binlog_cache_mngr*) thd_get_ha_data(this, binlog_hton);
  binlog_cache_data *cache_data= (cache_mngr->
                                  get_binlog_cache_data(is_transactional));
  IO_CACHE *file= &cache_data->cache_log;
  Log_event_writer writer(file, cache_data);

  if (with_annotate && *with_annotate)
  {
    Annotate_rows_log_event anno(table->in_use, is_transactional, false);
    /* Annotate event should be written not more than once */
    *with_annotate= 0;
    if (unlikely((error= writer.write(&anno))))
    {
      if (my_errno == EFBIG)
        cache_data->set_incident();
      DBUG_RETURN(error);
    }
  }
  if (unlikely((error= writer.write(&the_event))))
    DBUG_RETURN(error);

  binlog_table_maps++;
  DBUG_RETURN(0);
}

/**
  This function retrieves a pending row event from a cache which is
  specified through the parameter @c is_transactional. Respectively, when it
  is @c true, the pending event is returned from the transactional cache.
  Otherwise from the non-transactional cache.

  @param is_transactional  @c true indicates a transactional cache,
                           otherwise @c false a non-transactional.
  @return
    The row event if any. 
*/
Rows_log_event*
THD::binlog_get_pending_rows_event(bool is_transactional) const
{
  Rows_log_event* rows= NULL;
  binlog_cache_mngr *const cache_mngr=
    (binlog_cache_mngr*) thd_get_ha_data(this, binlog_hton);

  /*
    This is less than ideal, but here's the story: If there is no cache_mngr,
    prepare_pending_rows_event() has never been called (since the cache_mngr
    is set up there). In that case, we just return NULL.
   */
  if (cache_mngr)
  {
    binlog_cache_data *cache_data=
      cache_mngr->get_binlog_cache_data(use_trans_cache(this, is_transactional));

    rows= cache_data->pending();
  }
  return (rows);
}

/**
  This function stores a pending row event into a cache which is specified
  through the parameter @c is_transactional. Respectively, when it is @c
  true, the pending event is stored into the transactional cache. Otherwise
  into the non-transactional cache.

  @param evt               a pointer to the row event.
  @param is_transactional  @c true indicates a transactional cache,
                           otherwise @c false a non-transactional.
*/
void
THD::binlog_set_pending_rows_event(Rows_log_event* ev, bool is_transactional)
{
  binlog_cache_mngr *const cache_mngr= binlog_setup_trx_data();

  DBUG_ASSERT(cache_mngr);

  binlog_cache_data *cache_data=
    cache_mngr->get_binlog_cache_data(use_trans_cache(this, is_transactional));

  cache_data->set_pending(ev);
}


/**
  This function removes the pending rows event, discarding any outstanding
  rows. If there is no pending rows event available, this is effectively a
  no-op.

  @param thd               a pointer to the user thread.
  @param is_transactional  @c true indicates a transactional cache,
                           otherwise @c false a non-transactional.
*/
int
MYSQL_BIN_LOG::remove_pending_rows_event(THD *thd, bool is_transactional)
{
  DBUG_ENTER("MYSQL_BIN_LOG::remove_pending_rows_event");

  binlog_cache_mngr *const cache_mngr=
    (binlog_cache_mngr*) thd_get_ha_data(thd, binlog_hton);

  DBUG_ASSERT(cache_mngr);

  binlog_cache_data *cache_data=
    cache_mngr->get_binlog_cache_data(use_trans_cache(thd, is_transactional));

  if (Rows_log_event* pending= cache_data->pending())
  {
    delete pending;
    cache_data->set_pending(NULL);
  }

  DBUG_RETURN(0);
}

/*
  Moves the last bunch of rows from the pending Rows event to a cache (either
  transactional cache if is_transaction is @c true, or the non-transactional
  cache otherwise. Sets a new pending event.

  @param thd               a pointer to the user thread.
  @param evt               a pointer to the row event.
  @param is_transactional  @c true indicates a transactional cache,
                           otherwise @c false a non-transactional.
*/
int
MYSQL_BIN_LOG::flush_and_set_pending_rows_event(THD *thd,
                                                Rows_log_event* event,
                                                bool is_transactional)
{
  DBUG_ENTER("MYSQL_BIN_LOG::flush_and_set_pending_rows_event(event)");
  DBUG_ASSERT(WSREP_EMULATE_BINLOG(thd) || mysql_bin_log.is_open());
  DBUG_PRINT("enter", ("event: %p", event));

  binlog_cache_mngr *const cache_mngr=
    (binlog_cache_mngr*) thd_get_ha_data(thd, binlog_hton);

  DBUG_ASSERT(cache_mngr);

  binlog_cache_data *cache_data=
    cache_mngr->get_binlog_cache_data(use_trans_cache(thd, is_transactional));

  DBUG_PRINT("info", ("cache_mngr->pending(): %p", cache_data->pending()));

  if (Rows_log_event* pending= cache_data->pending())
  {
    Log_event_writer writer(&cache_data->cache_log, cache_data);

    /*
      Write pending event to the cache.
    */
    DBUG_EXECUTE_IF("simulate_disk_full_at_flush_pending",
                    {DBUG_SET("+d,simulate_file_write_error");});
    if (writer.write(pending))
    {
      set_write_error(thd, is_transactional);
      if (check_write_error(thd) && cache_data &&
          stmt_has_updated_non_trans_table(thd))
        cache_data->set_incident();
      delete pending;
      cache_data->set_pending(NULL);
      DBUG_EXECUTE_IF("simulate_disk_full_at_flush_pending",
                      {DBUG_SET("-d,simulate_file_write_error");});
      DBUG_RETURN(1);
    }

    delete pending;
  }

  thd->binlog_set_pending_rows_event(event, is_transactional);

  DBUG_RETURN(0);
}


/* Generate a new global transaction ID, and write it to the binlog */

bool
MYSQL_BIN_LOG::write_gtid_event(THD *thd, bool standalone,
                                bool is_transactional, uint64 commit_id)
{
  rpl_gtid gtid;
  uint32 domain_id;
  uint32 local_server_id;
  uint64 seq_no;
  int err;
  DBUG_ENTER("write_gtid_event");
  DBUG_PRINT("enter", ("standalone: %d", standalone));

#ifdef WITH_WSREP
  if (WSREP(thd) && thd->wsrep_trx_meta.gtid.seqno != -1 && wsrep_gtid_mode && !thd->variables.gtid_seq_no)
  {
    domain_id= wsrep_gtid_domain_id;
  } else {
#endif /* WITH_WSREP */
  domain_id= thd->variables.gtid_domain_id;
#ifdef WITH_WSREP
  }
#endif /* WITH_WSREP */
  local_server_id= thd->variables.server_id;
  seq_no= thd->variables.gtid_seq_no;

  DBUG_ASSERT(local_server_id != 0);

  if (thd->variables.option_bits & OPTION_GTID_BEGIN)
  {
    DBUG_PRINT("error", ("OPTION_GTID_BEGIN is set. "
                         "Master and slave will have different GTID values"));
    /* Reset the flag, as we will write out a GTID anyway */
    thd->variables.option_bits&= ~OPTION_GTID_BEGIN;
  }

  /*
    Reset the session variable gtid_seq_no, to reduce the risk of accidentally
    producing a duplicate GTID.
  */
  thd->variables.gtid_seq_no= 0;
  if (seq_no != 0)
  {
    /* Use the specified sequence number. */
    gtid.domain_id= domain_id;
    gtid.server_id= local_server_id;
    gtid.seq_no= seq_no;
    err= rpl_global_gtid_binlog_state.update(&gtid, opt_gtid_strict_mode);
    if (err && thd->get_stmt_da()->sql_errno()==ER_GTID_STRICT_OUT_OF_ORDER)
      errno= ER_GTID_STRICT_OUT_OF_ORDER;
  }
  else
  {
    /* Allocate the next sequence number for the GTID. */
    err= rpl_global_gtid_binlog_state.update_with_next_gtid(domain_id,
                                                            local_server_id, &gtid);
    seq_no= gtid.seq_no;
  }
  if (err)
    DBUG_RETURN(true);

  thd->set_last_commit_gtid(gtid);

  Gtid_log_event gtid_event(thd, seq_no, domain_id, standalone,
                            LOG_EVENT_SUPPRESS_USE_F, is_transactional,
                            commit_id);

  /* Write the event to the binary log. */
  DBUG_ASSERT(this == &mysql_bin_log);

#ifdef WITH_WSREP
  if (wsrep_gtid_mode && is_gtid_cached(thd))
    DBUG_RETURN(false);
#endif

  if (write_event(&gtid_event))
    DBUG_RETURN(true);
  status_var_add(thd->status_var.binlog_bytes_written, gtid_event.data_written);

  DBUG_RETURN(false);
}


int
MYSQL_BIN_LOG::write_state_to_file()
{
  File file_no;
  IO_CACHE cache;
  char buf[FN_REFLEN];
  int err;
  bool opened= false;
  bool log_inited= false;

  fn_format(buf, opt_bin_logname, mysql_data_home, ".state",
            MY_UNPACK_FILENAME);
  if ((file_no= mysql_file_open(key_file_binlog_state, buf,
                                O_RDWR|O_CREAT|O_TRUNC|O_BINARY,
                                MYF(MY_WME))) < 0)
  {
    err= 1;
    goto err;
  }
  opened= true;
  if ((err= init_io_cache(&cache, file_no, IO_SIZE, WRITE_CACHE, 0, 0,
                           MYF(MY_WME|MY_WAIT_IF_FULL))))
    goto err;
  log_inited= true;
  if ((err= rpl_global_gtid_binlog_state.write_to_iocache(&cache)))
    goto err;
  log_inited= false;
  if ((err= end_io_cache(&cache)))
    goto err;
  if ((err= mysql_file_sync(file_no, MYF(MY_WME|MY_SYNC_FILESIZE))))
    goto err;
  goto end;

err:
  sql_print_error("Error writing binlog state to file '%s'.\n", buf);
  if (log_inited)
    end_io_cache(&cache);
end:
  if (opened)
    mysql_file_close(file_no, MYF(0));

  return err;
}


/*
  Initialize the binlog state from the master-bin.state file, at server startup.

  Returns:
    0 for success.
    2 for when .state file did not exist.
    1 for other error.
*/
int
MYSQL_BIN_LOG::read_state_from_file()
{
  File file_no;
  IO_CACHE cache;
  char buf[FN_REFLEN];
  int err;
  bool opened= false;
  bool log_inited= false;

  fn_format(buf, opt_bin_logname, mysql_data_home, ".state",
            MY_UNPACK_FILENAME);
  if ((file_no= mysql_file_open(key_file_binlog_state, buf,
                                O_RDONLY|O_BINARY, MYF(0))) < 0)
  {
    if (my_errno != ENOENT)
    {
      err= 1;
      goto err;
    }
    else
    {
      /*
        If the state file does not exist, this is the first server startup
        with GTID enabled. So initialize to empty state.
      */
      rpl_global_gtid_binlog_state.reset();
      err= 2;
      goto end;
    }
  }
  opened= true;
  if ((err= init_io_cache(&cache, file_no, IO_SIZE, READ_CACHE, 0, 0,
                          MYF(MY_WME|MY_WAIT_IF_FULL))))
    goto err;
  log_inited= true;
  if ((err= rpl_global_gtid_binlog_state.read_from_iocache(&cache)))
    goto err;
  goto end;

err:
  sql_print_error("Error reading binlog GTID state from file '%s'.\n", buf);
end:
  if (log_inited)
    end_io_cache(&cache);
  if (opened)
    mysql_file_close(file_no, MYF(0));

  return err;
}


int
MYSQL_BIN_LOG::get_most_recent_gtid_list(rpl_gtid **list, uint32 *size)
{
  return rpl_global_gtid_binlog_state.get_most_recent_gtid_list(list, size);
}


bool
MYSQL_BIN_LOG::append_state_pos(String *str)
{
  return rpl_global_gtid_binlog_state.append_pos(str);
}


bool
MYSQL_BIN_LOG::append_state(String *str)
{
  return rpl_global_gtid_binlog_state.append_state(str);
}


bool
MYSQL_BIN_LOG::is_empty_state()
{
  return (rpl_global_gtid_binlog_state.count() == 0);
}


bool
MYSQL_BIN_LOG::find_in_binlog_state(uint32 domain_id, uint32 server_id_arg,
                                    rpl_gtid *out_gtid)
{
  rpl_gtid *gtid;
  if ((gtid= rpl_global_gtid_binlog_state.find(domain_id, server_id_arg)))
    *out_gtid= *gtid;
  return gtid != NULL;
}


bool
MYSQL_BIN_LOG::lookup_domain_in_binlog_state(uint32 domain_id,
                                             rpl_gtid *out_gtid)
{
  rpl_gtid *found_gtid;

  if ((found_gtid= rpl_global_gtid_binlog_state.find_most_recent(domain_id)))
  {
    *out_gtid= *found_gtid;
    return true;
  }

  return false;
}


int
MYSQL_BIN_LOG::bump_seq_no_counter_if_needed(uint32 domain_id, uint64 seq_no)
{
  return rpl_global_gtid_binlog_state.bump_seq_no_if_needed(domain_id, seq_no);
}


bool
MYSQL_BIN_LOG::check_strict_gtid_sequence(uint32 domain_id,
                                          uint32 server_id_arg,
                                          uint64 seq_no)
{
  return rpl_global_gtid_binlog_state.check_strict_sequence(domain_id,
                                                            server_id_arg,
                                                            seq_no);
}


/**
  Write an event to the binary log. If with_annotate != NULL and
  *with_annotate = TRUE write also Annotate_rows before the event
  (this should happen only if the event is a Table_map).
*/

bool MYSQL_BIN_LOG::write(Log_event *event_info, my_bool *with_annotate)
{
  THD *thd= event_info->thd;
  bool error= 1;
  binlog_cache_data *cache_data= 0;
  bool is_trans_cache= FALSE;
  bool using_trans= event_info->use_trans_cache();
  bool direct= event_info->use_direct_logging();
  ulong UNINIT_VAR(prev_binlog_id);
  DBUG_ENTER("MYSQL_BIN_LOG::write(Log_event *)");

  /*
    When binary logging is not enabled (--log-bin=0), wsrep-patch partially
    enables it without opening the binlog file (MYSQL_BIN_LOG::open().
    So, avoid writing to binlog file.
  */
  if (direct &&
      (wsrep_emulate_bin_log ||
       (WSREP(thd) && !(thd->variables.option_bits & OPTION_BIN_LOG))))
    DBUG_RETURN(0);

  if (thd->variables.option_bits & OPTION_GTID_BEGIN)
  {
    DBUG_PRINT("info", ("OPTION_GTID_BEGIN was set"));
    /* Wait for commit from binary log before we commit */
    direct= 0;
    using_trans= 1;
  }

  if (thd->binlog_evt_union.do_union)
  {
    /*
      In Stored function; Remember that function call caused an update.
      We will log the function call to the binary log on function exit
    */
    thd->binlog_evt_union.unioned_events= TRUE;
    thd->binlog_evt_union.unioned_events_trans |= using_trans;
    DBUG_RETURN(0);
  }

  /*
    We only end the statement if we are in a top-level statement.  If
    we are inside a stored function, we do not end the statement since
    this will close all tables on the slave. But there can be a special case
    where we are inside a stored function/trigger and a SAVEPOINT is being
    set in side the stored function/trigger. This SAVEPOINT execution will
    force the pending event to be flushed without an STMT_END_F flag. This
    will result in a case where following DMLs will be considered as part of
    same statement and result in data loss on slave. Hence in this case we
    force the end_stmt to be true.
  */
  bool const end_stmt= (thd->in_sub_stmt && thd->lex->sql_command ==
                        SQLCOM_SAVEPOINT) ? true :
    (thd->locked_tables_mode && thd->lex->requires_prelocking());
  if (thd->binlog_flush_pending_rows_event(end_stmt, using_trans))
    DBUG_RETURN(error);

  /*
     In most cases this is only called if 'is_open()' is true; in fact this is
     mostly called if is_open() *was* true a few instructions before, but it
     could have changed since.
  */
  /* applier and replayer can skip writing binlog events */
  if ((WSREP_EMULATE_BINLOG(thd) &&
       IF_WSREP(thd->wsrep_exec_mode != REPL_RECV, 0)) || is_open())
  {
    my_off_t UNINIT_VAR(my_org_b_tell);
#ifdef HAVE_REPLICATION
    /*
      In the future we need to add to the following if tests like
      "do the involved tables match (to be implemented)
      binlog_[wild_]{do|ignore}_table?" (WL#1049)"
    */
    const char *local_db= event_info->get_db();

    bool option_bin_log_flag= (thd->variables.option_bits & OPTION_BIN_LOG);

    /*
      Log all updates to binlog cache so that they can get replicated to other
      nodes. A check has been added to stop them from getting logged into
      binary log files.
    */
    if (WSREP(thd)) option_bin_log_flag= true;

    if ((!(option_bin_log_flag)) ||
	(thd->lex->sql_command != SQLCOM_ROLLBACK_TO_SAVEPOINT &&
         thd->lex->sql_command != SQLCOM_SAVEPOINT &&
         !binlog_filter->db_ok(local_db)))
      DBUG_RETURN(0);
#endif /* HAVE_REPLICATION */

    IO_CACHE *file= NULL;

    if (direct)
    {
      int res;
      uint64 commit_id= 0;
      DBUG_PRINT("info", ("direct is set"));
      if ((res= thd->wait_for_prior_commit()))
        DBUG_RETURN(res);
      file= &log_file;
      my_org_b_tell= my_b_tell(file);
      mysql_mutex_lock(&LOCK_log);
      prev_binlog_id= current_binlog_id;
      DBUG_EXECUTE_IF("binlog_force_commit_id",
        {
          const LEX_CSTRING commit_name= { STRING_WITH_LEN("commit_id") };
          bool null_value;
          user_var_entry *entry=
            (user_var_entry*) my_hash_search(&thd->user_vars,
                                             (uchar*) commit_name.str,
                                             commit_name.length);
          commit_id= entry->val_int(&null_value);
        });
      if (write_gtid_event(thd, true, using_trans, commit_id))
        goto err;
    }
    else
    {
      binlog_cache_mngr *const cache_mngr= thd->binlog_setup_trx_data();
      if (!cache_mngr)
        goto err;

      is_trans_cache= use_trans_cache(thd, using_trans);
      cache_data= cache_mngr->get_binlog_cache_data(is_trans_cache);
      file= &cache_data->cache_log;

      if (thd->lex->stmt_accessed_non_trans_temp_table())
        cache_data->set_changes_to_non_trans_temp_table();

      thd->binlog_start_trans_and_stmt();
    }
    DBUG_PRINT("info",("event type: %d",event_info->get_type_code()));

    /*
       No check for auto events flag here - this write method should
       never be called if auto-events are enabled.

       Write first log events which describe the 'run environment'
       of the SQL command. If row-based binlogging, Insert_id, Rand
       and other kind of "setting context" events are not needed.
    */

    if (with_annotate && *with_annotate)
    {
      DBUG_ASSERT(event_info->get_type_code() == TABLE_MAP_EVENT);
      Annotate_rows_log_event anno(thd, using_trans, direct);
      /* Annotate event should be written not more than once */
      *with_annotate= 0;
      if (write_event(&anno, cache_data, file))
        goto err;
    }

    {
      if (!thd->is_current_stmt_binlog_format_row())
      {
        if (thd->stmt_depends_on_first_successful_insert_id_in_prev_stmt)
        {
          Intvar_log_event e(thd,(uchar) LAST_INSERT_ID_EVENT,
                             thd->first_successful_insert_id_in_prev_stmt_for_binlog,
                             using_trans, direct);
          if (write_event(&e, cache_data, file))
            goto err;
        }
        if (thd->auto_inc_intervals_in_cur_stmt_for_binlog.nb_elements() > 0)
        {
          DBUG_PRINT("info",("number of auto_inc intervals: %u",
                             thd->auto_inc_intervals_in_cur_stmt_for_binlog.
                             nb_elements()));
          Intvar_log_event e(thd, (uchar) INSERT_ID_EVENT,
                             thd->auto_inc_intervals_in_cur_stmt_for_binlog.
                             minimum(), using_trans, direct);
          if (write_event(&e, cache_data, file))
            goto err;
        }
        if (thd->rand_used)
        {
          Rand_log_event e(thd,thd->rand_saved_seed1,thd->rand_saved_seed2,
                           using_trans, direct);
          if (write_event(&e, cache_data, file))
            goto err;
        }
        if (thd->user_var_events.elements)
        {
          for (uint i= 0; i < thd->user_var_events.elements; i++)
          {
            BINLOG_USER_VAR_EVENT *user_var_event;
            get_dynamic(&thd->user_var_events,(uchar*) &user_var_event, i);

            /* setting flags for user var log event */
            uchar flags= User_var_log_event::UNDEF_F;
            if (user_var_event->unsigned_flag)
              flags|= User_var_log_event::UNSIGNED_F;

            User_var_log_event e(thd, user_var_event->user_var_event->name.str,
                                 user_var_event->user_var_event->name.length,
                                 user_var_event->value,
                                 user_var_event->length,
                                 user_var_event->type,
                                 user_var_event->charset_number,
                                 flags,
                                 using_trans,
                                 direct);
            if (write_event(&e, cache_data, file))
              goto err;
          }
        }
      }
    }

    /*
      Write the event.
    */
    if (write_event(event_info, cache_data, file) ||
        DBUG_EVALUATE_IF("injecting_fault_writing", 1, 0))
      goto err;

    error= 0;
err:
    if (direct)
    {
      my_off_t offset= my_b_tell(file);
      bool check_purge= false;
      DBUG_ASSERT(!is_relay_log);

      if (likely(!error))
      {
        bool synced;

        if ((error= flush_and_sync(&synced)))
        {
        }
        else
        {
          mysql_mutex_assert_not_owner(&LOCK_prepare_ordered);
          mysql_mutex_assert_owner(&LOCK_log);
          mysql_mutex_assert_not_owner(&LOCK_after_binlog_sync);
          mysql_mutex_assert_not_owner(&LOCK_commit_ordered);
#ifdef HAVE_REPLICATION
          if (repl_semisync_master.report_binlog_update(thd, log_file_name,
                                                        file->pos_in_file))
          {
            sql_print_error("Failed to run 'after_flush' hooks");
            error= 1;
          }
          else
#endif
          {
            /*
              update binlog_end_pos so it can be read by dump thread
              note: must be _after_ the RUN_HOOK(after_flush) or else
              semi-sync might not have put the transaction into
              it's list before dump-thread tries to send it
            */
            update_binlog_end_pos(offset);
            /*
              If a transaction with the LOAD DATA statement is divided
              into logical mini-transactions (of the 10K rows) and binlog
              is rotated, then the last portion of data may be lost due to
              wsrep handler re-registration at the boundary of the split.
              Since splitting of the LOAD DATA into mini-transactions is
              logical, we should not allow these mini-transactions to fall
              into separate binlogs. Therefore, it is necessary to prohibit
              the rotation of binlog in the middle of processing LOAD DATA:
            */
#ifdef WITH_WSREP
            if (!thd->wsrep_split_flag)
            {
#endif /* WITH_WSREP */
            if (unlikely((error= rotate(false, &check_purge))))
              check_purge= false;
#ifdef WITH_WSREP
            }
#endif /* WITH_WSREP */
          }
        }
      }

      status_var_add(thd->status_var.binlog_bytes_written,
                     offset - my_org_b_tell);

      mysql_mutex_lock(&LOCK_after_binlog_sync);
      mysql_mutex_unlock(&LOCK_log);

      mysql_mutex_assert_not_owner(&LOCK_prepare_ordered);
      mysql_mutex_assert_not_owner(&LOCK_log);
      mysql_mutex_assert_owner(&LOCK_after_binlog_sync);
      mysql_mutex_assert_not_owner(&LOCK_commit_ordered);
#ifdef HAVE_REPLICATION
      if (repl_semisync_master.wait_after_sync(log_file_name,
                                               file->pos_in_file))
      {
        error=1;
        /* error is already printed inside hook */
      }
#endif

      /*
        Take mutex to protect against a reader seeing partial writes of 64-bit
        offset on 32-bit CPUs.
      */
      mysql_mutex_lock(&LOCK_commit_ordered);
      mysql_mutex_unlock(&LOCK_after_binlog_sync);
      last_commit_pos_offset= offset;
      mysql_mutex_unlock(&LOCK_commit_ordered);

      if (check_purge)
        checkpoint_and_purge(prev_binlog_id);
    }

    if (unlikely(error))
    {
      set_write_error(thd, is_trans_cache);
      if (check_write_error(thd) && cache_data &&
          stmt_has_updated_non_trans_table(thd))
        cache_data->set_incident();
    }
  }

  DBUG_RETURN(error);
}


int error_log_print(enum loglevel level, const char *format,
                    va_list args)
{
  return logger.error_log_print(level, format, args);
}


bool slow_log_print(THD *thd, const char *query, uint query_length,
                    ulonglong current_utime)
{
  return logger.slow_log_print(thd, query, query_length, current_utime);
}


/**
  Decide if we should log the command to general log

  @retval
     FALSE  No logging
     TRUE   Ok to log
*/

bool LOGGER::log_command(THD *thd, enum enum_server_command command)
{
  /*
    Log command if we have at least one log event handler enabled and want
    to log this king of commands
  */
  if (!(*general_log_handler_list && (what_to_log & (1L << (uint) command))))
    return FALSE;

  /*
    If LOG_SLOW_DISABLE_SLAVE is set when slave thread starts, then
    OPTION_LOG_OFF is set.
    Only the super user can set this bit.
  */
  return !(thd->variables.option_bits & OPTION_LOG_OFF);
}


bool general_log_print(THD *thd, enum enum_server_command command,
                       const char *format, ...)
{
  va_list args;
  uint error= 0;

  /* Print the message to the buffer if we want to log this kind of commands */
  if (! logger.log_command(thd, command))
    return FALSE;

  va_start(args, format);
  error= logger.general_log_print(thd, command, format, args);
  va_end(args);

  return error;
}

bool general_log_write(THD *thd, enum enum_server_command command,
                       const char *query, size_t query_length)
{
  /* Write the message to the log if we want to log this king of commands */
  if (logger.log_command(thd, command) || mysql_audit_general_enabled())
    return logger.general_log_write(thd, command, query, query_length);

  return FALSE;
}


static void
binlog_checkpoint_callback(void *cookie)
{
  MYSQL_BIN_LOG::xid_count_per_binlog *entry=
    (MYSQL_BIN_LOG::xid_count_per_binlog *)cookie;
  /*
    For every supporting engine, we increment the xid_count and issue a
    commit_checkpoint_request(). Then we can count when all
    commit_checkpoint_notify() callbacks have occurred, and then log a new
    binlog checkpoint event.
  */
  mysql_bin_log.mark_xids_active(entry->binlog_id, 1);
}


/*
  Request a commit checkpoint from each supporting engine.
  This must be called after each binlog rotate, and after LOCK_log has been
  released. The xid_count value in the xid_count_per_binlog entry was
  incremented by 1 and will be decremented in this function; this ensures
  that the entry will not go away early despite LOCK_log not being held.
*/
void
MYSQL_BIN_LOG::do_checkpoint_request(ulong binlog_id)
{
  xid_count_per_binlog *entry;

  /*
    Find the binlog entry, and invoke commit_checkpoint_request() on it in
    each supporting storage engine.
  */
  mysql_mutex_lock(&LOCK_xid_list);
  I_List_iterator<xid_count_per_binlog> it(binlog_xid_count_list);
  do {
    entry= it++;
    DBUG_ASSERT(entry /* binlog_id is always somewhere in the list. */);
  } while (entry->binlog_id != binlog_id);
  mysql_mutex_unlock(&LOCK_xid_list);

  ha_commit_checkpoint_request(entry, binlog_checkpoint_callback);
  /*
    When we rotated the binlog, we incremented xid_count to make sure the
    entry would not go away until this point, where we have done all necessary
    commit_checkpoint_request() calls.
    So now we can (and must) decrease the count - when it reaches zero, we
    will know that both all pending unlog() and all pending
    commit_checkpoint_notify() calls are done, and we can log a new binlog
    checkpoint.
  */
  mark_xid_done(binlog_id, true);
}


/**
  The method executes rotation when LOCK_log is already acquired
  by the caller.

  @param force_rotate  caller can request the log rotation
  @param check_purge   is set to true if rotation took place

  @note
    Caller _must_ check the check_purge variable. If this is set, it means
    that the binlog was rotated, and caller _must_ ensure that
    do_checkpoint_request() is called later with the binlog_id of the rotated
    binlog file. The call to do_checkpoint_request() must happen after
    LOCK_log is released (which is why we cannot simply do it here).
    Usually, checkpoint_and_purge() is appropriate, as it will both handle
    the checkpointing and any needed purging of old logs.

  @note
    If rotation fails, for instance the server was unable 
    to create a new log file, we still try to write an 
    incident event to the current log.

  @retval
    nonzero - error in rotating routine.
*/
int MYSQL_BIN_LOG::rotate(bool force_rotate, bool* check_purge)
{
  int error= 0;
  DBUG_ENTER("MYSQL_BIN_LOG::rotate");

  if (wsrep_to_isolation)
  {
    DBUG_ASSERT(WSREP_ON);
    *check_purge= false;
    WSREP_DEBUG("avoiding binlog rotate due to TO isolation: %d", 
                wsrep_to_isolation);
    DBUG_RETURN(0);
  }

  //todo: fix the macro def and restore safe_mutex_assert_owner(&LOCK_log);
  *check_purge= false;

  if (force_rotate || (my_b_tell(&log_file) >= (my_off_t) max_size))
  {
    ulong binlog_id= current_binlog_id;
    /*
      We rotate the binlog, so we need to start a commit checkpoint in all
      supporting engines - when it finishes, we can log a new binlog checkpoint
      event.

      But we cannot start the checkpoint here - there could be a group commit
      still in progress which needs to be included in the checkpoint, and
      besides we do not want to do the (possibly expensive) checkpoint while
      LOCK_log is held.

      On the other hand, we must be sure that the xid_count entry for the
      previous log does not go away until we start the checkpoint - which it
      could do as it is no longer the most recent. So we increment xid_count
      (to count the pending checkpoint request) - this will fix the entry in
      place until we decrement again in do_checkpoint_request().
    */
    mark_xids_active(binlog_id, 1);

    if (unlikely((error= new_file_without_locking())))
    {
      /** 
         Be conservative... There are possible lost events (eg, 
         failing to log the Execute_load_query_log_event
         on a LOAD DATA while using a non-transactional
         table)!

         We give it a shot and try to write an incident event anyway
         to the current log. 
      */
      if (!write_incident_already_locked(current_thd))
        flush_and_sync(0);

      /*
        We failed to rotate - so we have to decrement the xid_count back that
        we incremented before attempting the rotate.
      */
      mark_xid_done(binlog_id, false);
    }
    else
      *check_purge= true;
  }
  DBUG_RETURN(error);
}

/**
  The method executes logs purging routine.

  @retval
    nonzero - error in rotating routine.
*/
void MYSQL_BIN_LOG::purge()
{
  mysql_mutex_assert_not_owner(&LOCK_log);
#ifdef HAVE_REPLICATION
  if (expire_logs_days)
  {
    DEBUG_SYNC(current_thd, "at_purge_logs_before_date");
    time_t purge_time= my_time(0) - expire_logs_days*24*60*60;
    if (purge_time >= 0)
    {
      purge_logs_before_date(purge_time);
    }
    DEBUG_SYNC(current_thd, "after_purge_logs_before_date");
  }
#endif
}


void MYSQL_BIN_LOG::checkpoint_and_purge(ulong binlog_id)
{
  do_checkpoint_request(binlog_id);
  purge();
}


/**
  Searches for the first (oldest) binlog file name in in the binlog index.

  @param[in,out]  buf_arg  pointer to a buffer to hold found
                           the first binary log file name
  @return         NULL     on success, otherwise error message
*/
static const char* get_first_binlog(char* buf_arg)
{
  IO_CACHE *index_file;
  size_t length;
  char fname[FN_REFLEN];
  const char* errmsg= NULL;

  DBUG_ENTER("get_first_binlog");

  DBUG_ASSERT(mysql_bin_log.is_open());

  mysql_bin_log.lock_index();

  index_file=mysql_bin_log.get_index_file();
  if (reinit_io_cache(index_file, READ_CACHE, (my_off_t) 0, 0, 0))
  {
    errmsg= "failed to create a cache on binlog index";
    goto end;
  }
  /* The file ends with EOF or empty line */
  if ((length=my_b_gets(index_file, fname, sizeof(fname))) <= 1)
  {
    errmsg= "empty binlog index";
    goto end;
  }
  else
  {
    fname[length-1]= 0;                         // Remove end \n
  }
  if (normalize_binlog_name(buf_arg, fname, false))
  {
    errmsg= "cound not normalize the first file name in the binlog index";
    goto end;
  }
end:
  mysql_bin_log.unlock_index();

  DBUG_RETURN(errmsg);
}

/**
  Check weather the gtid binlog state can safely remove gtid
  domains passed as the argument. A safety condition is satisfied when
  there are no events from the being deleted domains in the currently existing
  binlog files. Upon successful check the supplied domains are removed
  from @@gtid_binlog_state. The caller is supposed to rotate binlog so that
  the active latest file won't have the deleted domains in its Gtid_list header.

  @param  domain_drop_lex  gtid domain id sequence from lex.
                           Passed as a pointer to dynamic array must be not empty
                           unless pointer value NULL.
  @retval zero             on success
  @retval > 0              ineffective call none from the *non* empty
                           gtid domain sequence is deleted
  @retval < 0              on error
*/
static int do_delete_gtid_domain(DYNAMIC_ARRAY *domain_drop_lex)
{
  int rc= 0;
  Gtid_list_log_event *glev= NULL;
  char buf[FN_REFLEN];
  File file;
  IO_CACHE cache;
  const char* errmsg= NULL;
  char errbuf[MYSQL_ERRMSG_SIZE]= {0};

  if (!domain_drop_lex)
    return 0; // still "effective" having empty domain sequence to delete

  DBUG_ASSERT(domain_drop_lex->elements > 0);
  mysql_mutex_assert_owner(mysql_bin_log.get_log_lock());

  if ((errmsg= get_first_binlog(buf)) != NULL)
    goto end;
  bzero((char*) &cache, sizeof(cache));
  if ((file= open_binlog(&cache, buf, &errmsg)) == (File) -1)
    goto end;
  errmsg= get_gtid_list_event(&cache, &glev);
  end_io_cache(&cache);
  mysql_file_close(file, MYF(MY_WME));

  DBUG_EXECUTE_IF("inject_binlog_delete_domain_init_error",
                  errmsg= "injected error";);
  if (errmsg)
    goto end;
  errmsg= rpl_global_gtid_binlog_state.drop_domain(domain_drop_lex,
                                                   glev, errbuf);

end:
  if (errmsg)
  {
    if (strlen(errmsg) > 0)
    {
      my_error(ER_BINLOG_CANT_DELETE_GTID_DOMAIN, MYF(0), errmsg);
      rc= -1;
    }
    else
    {
      rc= 1;
    }
  }
  delete glev;

  return rc;
}

/**
  The method is a shortcut of @c rotate() and @c purge().
  LOCK_log is acquired prior to rotate and is released after it.

  @param force_rotate  caller can request the log rotation

  @retval
    nonzero - error in rotating routine.
*/
int MYSQL_BIN_LOG::rotate_and_purge(bool force_rotate,
                                    DYNAMIC_ARRAY *domain_drop_lex)
{
  int err_gtid=0, error= 0;
  ulong prev_binlog_id;
  DBUG_ENTER("MYSQL_BIN_LOG::rotate_and_purge");
  bool check_purge= false;

  mysql_mutex_lock(&LOCK_log);
  prev_binlog_id= current_binlog_id;

  if ((err_gtid= do_delete_gtid_domain(domain_drop_lex)))
  {
    // inffective attempt to delete merely skips rotate and purge
    if (err_gtid < 0)
      error= 1; // otherwise error is propagated the user
  }
  else if (unlikely((error= rotate(force_rotate, &check_purge))))
    check_purge= false;
  /*
    NOTE: Run purge_logs wo/ holding LOCK_log because it does not need
          the mutex. Otherwise causes various deadlocks.
  */
  mysql_mutex_unlock(&LOCK_log);

  if (check_purge)
    checkpoint_and_purge(prev_binlog_id);

  DBUG_RETURN(error);
}

uint MYSQL_BIN_LOG::next_file_id()
{
  uint res;
  mysql_mutex_lock(&LOCK_log);
  res = file_id++;
  mysql_mutex_unlock(&LOCK_log);
  return res;
}

class CacheWriter: public Log_event_writer
{
public:
  size_t remains;

  CacheWriter(THD *thd_arg, IO_CACHE *file_arg, bool do_checksum,
              Binlog_crypt_data *cr)
    : Log_event_writer(file_arg, 0, cr), remains(0), thd(thd_arg),
      first(true)
  { checksum_len= do_checksum ? BINLOG_CHECKSUM_LEN : 0; }

  ~CacheWriter()
  { status_var_add(thd->status_var.binlog_bytes_written, bytes_written); }

  int write(uchar* pos, size_t len)
  {
    DBUG_ENTER("CacheWriter::write");
    if (first)
      write_header(pos, len);
    else
      write_data(pos, len);

    remains -= len;
    if ((first= !remains))
      write_footer();
    DBUG_RETURN(0);
  }
private:
  THD *thd;
  bool first;
};

/*
  Write the contents of a cache to the binary log.

  SYNOPSIS
    write_cache()
    thd      Current_thread
    cache    Cache to write to the binary log

  DESCRIPTION
    Write the contents of the cache to the binary log. The cache will
    be reset as a READ_CACHE to be able to read the contents from it.

    Reading from the trans cache with possible (per @c binlog_checksum_options) 
    adding checksum value  and then fixing the length and the end_log_pos of 
    events prior to fill in the binlog cache.
*/

int MYSQL_BIN_LOG::write_cache(THD *thd, IO_CACHE *cache)
{
  DBUG_ENTER("MYSQL_BIN_LOG::write_cache");

  mysql_mutex_assert_owner(&LOCK_log);
  if (reinit_io_cache(cache, READ_CACHE, 0, 0, 0))
    DBUG_RETURN(ER_ERROR_ON_WRITE);
  size_t length= my_b_bytes_in_cache(cache), group, carry, hdr_offs;
  size_t val;
  size_t end_log_pos_inc= 0; // each event processed adds BINLOG_CHECKSUM_LEN 2 t
  uchar header[LOG_EVENT_HEADER_LEN];
  CacheWriter writer(thd, &log_file, binlog_checksum_options, &crypto);

  if (crypto.scheme)
    writer.ctx= alloca(crypto.ctx_size);

  // while there is just one alg the following must hold:
  DBUG_ASSERT(binlog_checksum_options == BINLOG_CHECKSUM_ALG_OFF ||
              binlog_checksum_options == BINLOG_CHECKSUM_ALG_CRC32);

  /*
    The events in the buffer have incorrect end_log_pos data
    (relative to beginning of group rather than absolute),
    so we'll recalculate them in situ so the binlog is always
    correct, even in the middle of a group. This is possible
    because we now know the start position of the group (the
    offset of this cache in the log, if you will); all we need
    to do is to find all event-headers, and add the position of
    the group to the end_log_pos of each event.  This is pretty
    straight forward, except that we read the cache in segments,
    so an event-header might end up on the cache-border and get
    split.
  */

  group= (size_t)my_b_tell(&log_file);
  hdr_offs= carry= 0;

  do
  {
    /*
      if we only got a partial header in the last iteration,
      get the other half now and process a full header.
    */
    if (unlikely(carry > 0))
    {
      DBUG_ASSERT(carry < LOG_EVENT_HEADER_LEN);
      size_t tail= LOG_EVENT_HEADER_LEN - carry;

      /* assemble both halves */
      memcpy(&header[carry], (char *)cache->read_pos, tail);

      uint32 len= uint4korr(header + EVENT_LEN_OFFSET);
      writer.remains= len;

      /* fix end_log_pos */
      end_log_pos_inc += writer.checksum_len;
      val= uint4korr(header + LOG_POS_OFFSET) + group + end_log_pos_inc;
      int4store(header + LOG_POS_OFFSET, val);

      /* fix len */
      len+= writer.checksum_len;
      int4store(header + EVENT_LEN_OFFSET, len);

      if (writer.write(header, LOG_EVENT_HEADER_LEN))
        DBUG_RETURN(ER_ERROR_ON_WRITE);

      cache->read_pos+= tail;
      length-= tail;
      carry= 0;

      /* next event header at ... */
      hdr_offs= len - LOG_EVENT_HEADER_LEN - writer.checksum_len;
    }

    /* if there is anything to write, process it. */

    if (likely(length > 0))
    {
      DBUG_EXECUTE_IF("fail_binlog_write_1",
                      errno= 28; DBUG_RETURN(ER_ERROR_ON_WRITE););
      /*
        process all event-headers in this (partial) cache.
        if next header is beyond current read-buffer,
        we'll get it later (though not necessarily in the
        very next iteration, just "eventually").
      */

      if (hdr_offs >= length)
      {
        if (writer.write(cache->read_pos, length))
          DBUG_RETURN(ER_ERROR_ON_WRITE);
      }

      while (hdr_offs < length)
      {
        /*
          finish off with remains of the last event that crawls
          from previous into the current buffer
        */
        if (writer.remains != 0)
        {
          if (writer.write(cache->read_pos, hdr_offs))
            DBUG_RETURN(ER_ERROR_ON_WRITE);
        }

        /*
          partial header only? save what we can get, process once
          we get the rest.
        */
        if (hdr_offs + LOG_EVENT_HEADER_LEN > length)
        {
          carry= length - hdr_offs;
          memcpy(header, (char *)cache->read_pos + hdr_offs, carry);
          length= hdr_offs;
        }
        else
        {
          /* we've got a full event-header, and it came in one piece */
          uchar *ev= (uchar *)cache->read_pos + hdr_offs;
          uint ev_len= uint4korr(ev + EVENT_LEN_OFFSET); // netto len
          uchar *log_pos= ev + LOG_POS_OFFSET;

          end_log_pos_inc += writer.checksum_len;
          /* fix end_log_pos */
          val= uint4korr(log_pos) + group + end_log_pos_inc;
          int4store(log_pos, val);

          /* fix length */
          int4store(ev + EVENT_LEN_OFFSET, ev_len + writer.checksum_len);

          writer.remains= ev_len;
          if (writer.write(ev, MY_MIN(ev_len, length - hdr_offs)))
            DBUG_RETURN(ER_ERROR_ON_WRITE);

          /* next event header at ... */
          hdr_offs += ev_len; // incr by the netto len

          DBUG_ASSERT(!writer.checksum_len || writer.remains == 0 || hdr_offs >= length);
        }
      }

      /*
        Adjust hdr_offs. Note that it may still point beyond the segment
        read in the next iteration; if the current event is very long,
        it may take a couple of read-iterations (and subsequent adjustments
        of hdr_offs) for it to point into the then-current segment.
        If we have a split header (!carry), hdr_offs will be set at the
        beginning of the next iteration, overwriting the value we set here:
      */
      hdr_offs -= length;
    }
  } while ((length= my_b_fill(cache)));

  DBUG_ASSERT(carry == 0);
  DBUG_ASSERT(!writer.checksum_len || writer.remains == 0);

  DBUG_RETURN(0);                               // All OK
}

/*
  Helper function to get the error code of the query to be binlogged.
 */
int query_error_code(THD *thd, bool not_killed)
{
  int error;
  
  if (not_killed || (killed_mask_hard(thd->killed) == KILL_BAD_DATA))
  {
    error= thd->is_error() ? thd->get_stmt_da()->sql_errno() : 0;
    if (!error)
      return error;

    /* thd->get_get_stmt_da()->sql_errno() might be ER_SERVER_SHUTDOWN or
       ER_QUERY_INTERRUPTED, So here we need to make sure that error
       is not set to these errors when specified not_killed by the
       caller.
    */
    if (error == ER_SERVER_SHUTDOWN || error == ER_QUERY_INTERRUPTED ||
        error == ER_NEW_ABORTING_CONNECTION || error == ER_CONNECTION_KILLED)
      error= 0;
  }
  else
  {
    /* killed status for DELAYED INSERT thread should never be used */
    DBUG_ASSERT(!(thd->system_thread & SYSTEM_THREAD_DELAYED_INSERT));
    error= thd->killed_errno();
  }

  return error;
}


bool MYSQL_BIN_LOG::write_incident_already_locked(THD *thd)
{
  uint error= 0;
  DBUG_ENTER("MYSQL_BIN_LOG::write_incident_already_locked");
  Incident incident= INCIDENT_LOST_EVENTS;
  Incident_log_event ev(thd, incident, &write_error_msg);

  if (likely(is_open()))
  {
    error= write_event(&ev);
    status_var_add(thd->status_var.binlog_bytes_written, ev.data_written);
  }

  DBUG_RETURN(error);
}


bool MYSQL_BIN_LOG::write_incident(THD *thd)
{
  uint error= 0;
  my_off_t offset;
  bool check_purge= false;
  ulong prev_binlog_id;
  DBUG_ENTER("MYSQL_BIN_LOG::write_incident");

  mysql_mutex_lock(&LOCK_log);
  if (likely(is_open()))
  {
    prev_binlog_id= current_binlog_id;
    if (likely(!(error= write_incident_already_locked(thd))) &&
        likely(!(error= flush_and_sync(0))))
    {
      update_binlog_end_pos();
      /*
        If a transaction with the LOAD DATA statement is divided
        into logical mini-transactions (of the 10K rows) and binlog
        is rotated, then the last portion of data may be lost due to
        wsrep handler re-registration at the boundary of the split.
        Since splitting of the LOAD DATA into mini-transactions is
        logical, we should not allow these mini-transactions to fall
        into separate binlogs. Therefore, it is necessary to prohibit
        the rotation of binlog in the middle of processing LOAD DATA:
      */
#ifdef WITH_WSREP
      if (!thd->wsrep_split_flag)
      {
#endif /* WITH_WSREP */
      if (unlikely((error= rotate(false, &check_purge))))
        check_purge= false;
#ifdef WITH_WSREP
      }
#endif /* WITH_WSREP */
    }

    offset= my_b_tell(&log_file);

    update_binlog_end_pos(offset);

    /*
      Take mutex to protect against a reader seeing partial writes of 64-bit
      offset on 32-bit CPUs.
    */
    mysql_mutex_lock(&LOCK_commit_ordered);
    last_commit_pos_offset= offset;
    mysql_mutex_unlock(&LOCK_commit_ordered);
    mysql_mutex_unlock(&LOCK_log);

    if (check_purge)
      checkpoint_and_purge(prev_binlog_id);
  }
  else
  {
    mysql_mutex_unlock(&LOCK_log);
  }

  DBUG_RETURN(error);
}

void
MYSQL_BIN_LOG::write_binlog_checkpoint_event_already_locked(const char *name_arg, uint len)
{
  my_off_t offset;
  Binlog_checkpoint_log_event ev(name_arg, len);
  /*
    Note that we must sync the binlog checkpoint to disk.
    Otherwise a subsequent log purge could delete binlogs that XA recovery
    thinks are needed (even though they are not really).
  */
  if (!write_event(&ev) && !flush_and_sync(0))
  {
    update_binlog_end_pos();
  }
  else
  {
    /*
      If we fail to write the checkpoint event, something is probably really
      bad with the binlog. We complain in the error log.

      Note that failure to write binlog checkpoint does not compromise the
      ability to do crash recovery - crash recovery will just have to scan a
      bit more of the binlog than strictly necessary.
    */
    sql_print_error("Failed to write binlog checkpoint event to binary log\n");
  }

  offset= my_b_tell(&log_file);

  update_binlog_end_pos(offset);

  /*
    Take mutex to protect against a reader seeing partial writes of 64-bit
    offset on 32-bit CPUs.
  */
  mysql_mutex_lock(&LOCK_commit_ordered);
  last_commit_pos_offset= offset;
  mysql_mutex_unlock(&LOCK_commit_ordered);
}


/**
  Write a cached log entry to the binary log.
  - To support transaction over replication, we wrap the transaction
  with BEGIN/COMMIT or BEGIN/ROLLBACK in the binary log.
  We want to write a BEGIN/ROLLBACK block when a non-transactional table
  was updated in a transaction which was rolled back. This is to ensure
  that the same updates are run on the slave.

  @param thd
  @param cache		The cache to copy to the binlog
  @param commit_event   The commit event to print after writing the
                        contents of the cache.
  @param incident       Defines if an incident event should be created to
                        notify that some non-transactional changes did
                        not get into the binlog.

  @note
    We only come here if there is something in the cache.
  @note
    The thing in the cache is always a complete transaction.
  @note
    'cache' needs to be reinitialized after this functions returns.
*/

bool
MYSQL_BIN_LOG::write_transaction_to_binlog(THD *thd,
                                           binlog_cache_mngr *cache_mngr,
                                           Log_event *end_ev, bool all,
                                           bool using_stmt_cache,
                                           bool using_trx_cache)
{
  group_commit_entry entry;
  Ha_trx_info *ha_info;
  DBUG_ENTER("MYSQL_BIN_LOG::write_transaction_to_binlog");

  /*
    Control should not be allowed beyond this point in wsrep_emulate_bin_log
    mode. Also, do not write the cached updates to binlog if binary logging is
    disabled (log-bin/sql_log_bin).
  */
  if (wsrep_emulate_bin_log)
  {
    DBUG_RETURN(0);
  }
  else if (!(thd->variables.option_bits & OPTION_BIN_LOG))
  {
    cache_mngr->need_unlog= false;
    DBUG_RETURN(0);
  }

  entry.thd= thd;
  entry.cache_mngr= cache_mngr;
  entry.error= 0;
  entry.all= all;
  entry.using_stmt_cache= using_stmt_cache;
  entry.using_trx_cache= using_trx_cache;
  entry.need_unlog= false;
  ha_info= all ? thd->transaction.all.ha_list : thd->transaction.stmt.ha_list;

  for (; ha_info; ha_info= ha_info->next())
  {
    if (ha_info->is_started() && ha_info->ht() != binlog_hton &&
        !ha_info->ht()->commit_checkpoint_request)
      entry.need_unlog= true;
    break;
  }

  entry.end_event= end_ev;
  if (cache_mngr->stmt_cache.has_incident() ||
      cache_mngr->trx_cache.has_incident())
  {
    Incident_log_event inc_ev(thd, INCIDENT_LOST_EVENTS, &write_error_msg);
    entry.incident_event= &inc_ev;
    DBUG_RETURN(write_transaction_to_binlog_events(&entry));
  }
  else
  {
    entry.incident_event= NULL;
    DBUG_RETURN(write_transaction_to_binlog_events(&entry));
  }
}


/*
  Put a transaction that is ready to commit in the group commit queue.
  The transaction is identified by the ENTRY object passed into this function.

  To facilitate group commit for the binlog, we first queue up ourselves in
  this function. Then later the first thread to enter the queue waits for
  the LOCK_log mutex, and commits for everyone in the queue once it gets the
  lock. Any other threads in the queue just wait for the first one to finish
  the commit and wake them up. This way, all transactions in the queue get
  committed in a single disk operation.

  The main work in this function is when the commit in one transaction has
  been marked to wait for the commit of another transaction to happen
  first. This is used to support in-order parallel replication, where
  transactions can execute out-of-order but need to be committed in-order with
  how they happened on the master. The waiting of one commit on another needs
  to be integrated with the group commit queue, to ensure that the waiting
  transaction can participate in the same group commit as the waited-for
  transaction.

  So when we put a transaction in the queue, we check if there were other
  transactions already prepared to commit but just waiting for the first one
  to commit. If so, we add those to the queue as well, transitively for all
  waiters.

  And if a transaction is marked to wait for a prior transaction, but that
  prior transaction is already queued for group commit, then we can queue the
  new transaction directly to participate in the group commit.

  @retval < 0   Error
  @retval > 0   If queued as the first entry in the queue (meaning this
                is the leader)
  @retval   0   Otherwise (queued as participant, leader handles the commit)
*/

int
MYSQL_BIN_LOG::queue_for_group_commit(group_commit_entry *orig_entry)
{
  group_commit_entry *entry, *orig_queue, *last;
  wait_for_commit *cur;
  wait_for_commit *wfc;
  DBUG_ENTER("MYSQL_BIN_LOG::queue_for_group_commit");

  /*
    Check if we need to wait for another transaction to commit before us.

    It is safe to do a quick check without lock first in the case where we do
    not have to wait. But if the quick check shows we need to wait, we must do
    another safe check under lock, to avoid the race where the other
    transaction wakes us up between the check and the wait.
  */
  wfc= orig_entry->thd->wait_for_commit_ptr;
  orig_entry->queued_by_other= false;
  if (wfc && wfc->waitee)
  {
    mysql_mutex_lock(&wfc->LOCK_wait_commit);
    /*
      Do an extra check here, this time safely under lock.

      If waitee->commit_started is set, it means that the transaction we need
      to wait for has already queued up for group commit. In this case it is
      safe for us to queue up immediately as well, increasing the opprtunities
      for group commit. Because waitee has taken the LOCK_prepare_ordered
      before setting the flag, so there is no risk that we can queue ahead of
      it.
    */
    if (wfc->waitee && !wfc->waitee->commit_started)
    {
      PSI_stage_info old_stage;
      wait_for_commit *loc_waitee;

      /*
        By setting wfc->opaque_pointer to our own entry, we mark that we are
        ready to commit, but waiting for another transaction to commit before
        us.

        This other transaction may then take over the commit process for us to
        get us included in its own group commit. If this happens, the
        queued_by_other flag is set.

        Setting this flag may or may not be seen by the other thread, but we
        are safe in any case: The other thread will set queued_by_other under
        its LOCK_wait_commit, and we will not check queued_by_other only after
        we have been woken up.
      */
      wfc->opaque_pointer= orig_entry;
      DEBUG_SYNC(orig_entry->thd, "group_commit_waiting_for_prior");
      orig_entry->thd->ENTER_COND(&wfc->COND_wait_commit,
                                  &wfc->LOCK_wait_commit,
                                  &stage_waiting_for_prior_transaction_to_commit,
                                  &old_stage);
      while ((loc_waitee= wfc->waitee) && !orig_entry->thd->check_killed(1))
        mysql_cond_wait(&wfc->COND_wait_commit, &wfc->LOCK_wait_commit);
      wfc->opaque_pointer= NULL;
      DBUG_PRINT("info", ("After waiting for prior commit, queued_by_other=%d",
                 orig_entry->queued_by_other));

      if (loc_waitee)
      {
        /* Wait terminated due to kill. */
        mysql_mutex_lock(&loc_waitee->LOCK_wait_commit);
        if (loc_waitee->wakeup_subsequent_commits_running ||
            orig_entry->queued_by_other)
        {
          /* Our waitee is already waking us up, so ignore the kill. */
          mysql_mutex_unlock(&loc_waitee->LOCK_wait_commit);
          do
          {
            mysql_cond_wait(&wfc->COND_wait_commit, &wfc->LOCK_wait_commit);
          } while (wfc->waitee);
        }
        else
        {
          /* We were killed, so remove us from the list of waitee. */
          wfc->remove_from_list(&loc_waitee->subsequent_commits_list);
          mysql_mutex_unlock(&loc_waitee->LOCK_wait_commit);
          wfc->waitee= NULL;

          orig_entry->thd->EXIT_COND(&old_stage);
          /* Interrupted by kill. */
          DEBUG_SYNC(orig_entry->thd, "group_commit_waiting_for_prior_killed");
          wfc->wakeup_error= orig_entry->thd->killed_errno();
          if (!wfc->wakeup_error)
            wfc->wakeup_error= ER_QUERY_INTERRUPTED;
          my_message(wfc->wakeup_error,
                     ER_THD(orig_entry->thd, wfc->wakeup_error), MYF(0));
          DBUG_RETURN(-1);
        }
      }
      orig_entry->thd->EXIT_COND(&old_stage);
    }
    else
      mysql_mutex_unlock(&wfc->LOCK_wait_commit);
  }
  /*
    If the transaction we were waiting for has already put us into the group
    commit queue (and possibly already done the entire binlog commit for us),
    then there is nothing else to do.
  */
  if (orig_entry->queued_by_other)
    DBUG_RETURN(0);

  if (wfc && wfc->wakeup_error)
  {
    my_error(ER_PRIOR_COMMIT_FAILED, MYF(0));
    DBUG_RETURN(-1);
  }

  /* Now enqueue ourselves in the group commit queue. */
  DEBUG_SYNC(orig_entry->thd, "commit_before_enqueue");
  orig_entry->thd->clear_wakeup_ready();
  mysql_mutex_lock(&LOCK_prepare_ordered);
  orig_queue= group_commit_queue;

  /*
    Iteratively process everything added to the queue, looking for waiters,
    and their waiters, and so on. If a waiter is ready to commit, we
    immediately add it to the queue, and mark it as queued_by_other.

    This would be natural to do with recursion, but we want to avoid
    potentially unbounded recursion blowing the C stack, so we use the list
    approach instead.

    We keep a list of the group_commit_entry of all the waiters that need to
    be processed. Initially this list contains only the entry passed into this
    function.

    We process entries in the list one by one. The element currently being
    processed is pointed to by `entry`, and the element at the end of the list
    is pointed to by `last` (we do not use NULL to terminate the list).

    As we process an entry, any waiters for that entry are added at the end of
    the list, to be processed in subsequent iterations. The the entry is added
    to the group_commit_queue.  This continues until the list is exhausted,
    with all entries ever added eventually processed.

    The end result is a breath-first traversal of the tree of waiters,
    re-using the `next' pointers of the group_commit_entry objects in place of
    extra stack space in a recursive traversal.

    The temporary list linked through these `next' pointers is not used by the
    caller or any other function; it only exists while doing the iterative
    tree traversal. After, all the processed entries are linked into the
    group_commit_queue.
  */

  cur= wfc;
  last= orig_entry;
  entry= orig_entry;
  for (;;)
  {
    group_commit_entry *next_entry;

    if (entry->cache_mngr->using_xa)
    {
      DEBUG_SYNC(entry->thd, "commit_before_prepare_ordered");
      run_prepare_ordered(entry->thd, entry->all);
      DEBUG_SYNC(entry->thd, "commit_after_prepare_ordered");
    }

    if (cur)
    {
      /*
        Now that we have taken LOCK_prepare_ordered and will queue up in the
        group commit queue, it is safe for following transactions to queue
        themselves. We will grab here any transaction that is now ready to
        queue up, but after that, more transactions may become ready while the
        leader is waiting to start the group commit. So set the flag
        `commit_started', so that later transactions can still participate in
        the group commit..
      */
      cur->commit_started= true;

      /*
        Check if this transaction has other transaction waiting for it to
        commit.

        If so, process the waiting transactions, and their waiters and so on,
        transitively.
      */
      if (cur->subsequent_commits_list)
      {
        wait_for_commit *waiter, **waiter_ptr;

        mysql_mutex_lock(&cur->LOCK_wait_commit);
        /*
          Grab the list, now safely under lock, and process it if still
          non-empty.
        */
        waiter= cur->subsequent_commits_list;
        waiter_ptr= &cur->subsequent_commits_list;
        while (waiter)
        {
          wait_for_commit *next_waiter= waiter->next_subsequent_commit;
          group_commit_entry *entry2=
            (group_commit_entry *)waiter->opaque_pointer;
          if (entry2)
          {
            /*
              This is another transaction ready to be written to the binary
              log. We can put it into the queue directly, without needing a
              separate context switch to the other thread. We just set a flag
              so that the other thread will know when it wakes up that it was
              already processed.

              So remove it from the list of our waiters, and instead put it at
              the end of the list to be processed in a subsequent iteration of
              the outer loop.
            */
            *waiter_ptr= next_waiter;
            entry2->queued_by_other= true;
            last->next= entry2;
            last= entry2;
            /*
              As a small optimisation, we do not actually need to set
              entry2->next to NULL, as we can use the pointer `last' to check
              for end-of-list.
            */
          }
          else
          {
            /*
              This transaction is not ready to participate in the group commit
              yet, so leave it in the waiter list. It might join the group
              commit later, if it completes soon enough to do so (it will see
              our wfc->commit_started flag set), or it might commit later in a
              later group commit.
            */
            waiter_ptr= &waiter->next_subsequent_commit;
          }
          waiter= next_waiter;
        }
        mysql_mutex_unlock(&cur->LOCK_wait_commit);
      }
    }

    /*
      Handle the heuristics that if another transaction is waiting for this
      transaction (or if it does so later), then we want to trigger group
      commit immediately, without waiting for the binlog_commit_wait_usec
      timeout to expire.
    */
    entry->thd->waiting_on_group_commit= true;

    /* Add the entry to the group commit queue. */
    next_entry= entry->next;
    entry->next= group_commit_queue;
    group_commit_queue= entry;
    if (entry == last)
      break;
    /*
      Move to the next entry in the flattened list of waiting transactions
      that still need to be processed transitively.
    */
    entry= next_entry;
    DBUG_ASSERT(entry != NULL);
    cur= entry->thd->wait_for_commit_ptr;
  }

  if (opt_binlog_commit_wait_count > 0 && orig_queue != NULL)
    mysql_cond_signal(&COND_prepare_ordered);
  mysql_mutex_unlock(&LOCK_prepare_ordered);
  DEBUG_SYNC(orig_entry->thd, "commit_after_release_LOCK_prepare_ordered");

  DBUG_PRINT("info", ("Queued for group commit as %s",
                      (orig_queue == NULL) ? "leader" : "participant"));
  DBUG_RETURN(orig_queue == NULL);
}

bool
MYSQL_BIN_LOG::write_transaction_to_binlog_events(group_commit_entry *entry)
{
  int is_leader= queue_for_group_commit(entry);

  /*
    The first in the queue handles group commit for all; the others just wait
    to be signalled when group commit is done.
  */
  if (is_leader < 0)
    return true;                                /* Error */
  else if (is_leader)
    trx_group_commit_leader(entry);
  else if (!entry->queued_by_other)
  {
    DEBUG_SYNC(entry->thd, "after_semisync_queue");

    entry->thd->wait_for_wakeup_ready();
  }
  else
  {
    /*
      If we were queued by another prior commit, then we are woken up
      only when the leader has already completed the commit for us.
      So nothing to do here then.
    */
  }

  if (!opt_optimize_thread_scheduling)
  {
    /* For the leader, trx_group_commit_leader() already took the lock. */
    if (!is_leader)
      mysql_mutex_lock(&LOCK_commit_ordered);

    DEBUG_SYNC(entry->thd, "commit_loop_entry_commit_ordered");
    ++num_commits;
    if (entry->cache_mngr->using_xa && !entry->error)
      run_commit_ordered(entry->thd, entry->all);

    group_commit_entry *next= entry->next;
    if (!next)
    {
      group_commit_queue_busy= FALSE;
      mysql_cond_signal(&COND_queue_busy);
      DEBUG_SYNC(entry->thd, "commit_after_group_run_commit_ordered");
    }
    mysql_mutex_unlock(&LOCK_commit_ordered);
    entry->thd->wakeup_subsequent_commits(entry->error);

    if (next)
    {
      /*
        Wake up the next thread in the group commit.

        The next thread can be waiting in two different ways, depending on
        whether it put itself in the queue, or if it was put in queue by us
        because it had to wait for us to commit first.

        So execute the appropriate wakeup, identified by the queued_by_other
        field.
      */
      if (next->queued_by_other)
        next->thd->wait_for_commit_ptr->wakeup(entry->error);
      else
        next->thd->signal_wakeup_ready();
    }
    else
    {
      /*
        If we rotated the binlog, and if we are using the unoptimized thread
        scheduling where every thread runs its own commit_ordered(), then we
        must do the commit checkpoint and log purge here, after all
        commit_ordered() calls have finished, and locks have been released.
      */
      if (entry->check_purge)
        checkpoint_and_purge(entry->binlog_id);
    }

  }

  if (likely(!entry->error))
    return entry->thd->wait_for_prior_commit();

  switch (entry->error)
  {
  case ER_ERROR_ON_WRITE:
    my_error(ER_ERROR_ON_WRITE, MYF(ME_NOREFRESH), name, entry->commit_errno);
    break;
  case ER_ERROR_ON_READ:
    my_error(ER_ERROR_ON_READ, MYF(ME_NOREFRESH),
             entry->error_cache->file_name, entry->commit_errno);
    break;
  default:
    /*
      There are not (and should not be) any errors thrown not covered above.
      But just in case one is added later without updating the above switch
      statement, include a catch-all.
    */
    my_printf_error(entry->error,
                    "Error writing transaction to binary log: %d",
                    MYF(ME_NOREFRESH), entry->error);
  }

  /*
    Since we return error, this transaction XID will not be committed, so
    we need to mark it as not needed for recovery (unlog() is not called
    for a transaction if log_xid() fails).
  */
  if (entry->cache_mngr->using_xa && entry->cache_mngr->xa_xid &&
      entry->cache_mngr->need_unlog)
    mark_xid_done(entry->cache_mngr->binlog_id, true);

  return 1;
}

/*
  Do binlog group commit as the lead thread.

  This must be called when this statement/transaction is queued at the start of
  the group_commit_queue. It will wait to obtain the LOCK_log mutex, then group
  commit all the transactions in the queue (more may have entered while waiting
  for LOCK_log). After commit is done, all other threads in the queue will be
  signalled.

 */
void
MYSQL_BIN_LOG::trx_group_commit_leader(group_commit_entry *leader)
{
  uint xid_count= 0;
  my_off_t UNINIT_VAR(commit_offset);
  group_commit_entry *current, *last_in_queue;
  group_commit_entry *queue= NULL;
  bool check_purge= false;
  ulong UNINIT_VAR(binlog_id);
  uint64 commit_id;
  DBUG_ENTER("MYSQL_BIN_LOG::trx_group_commit_leader");

  {
    DBUG_EXECUTE_IF("inject_binlog_commit_before_get_LOCK_log",
      DBUG_ASSERT(!debug_sync_set_action(leader->thd, STRING_WITH_LEN
        ("commit_before_get_LOCK_log SIGNAL waiting WAIT_FOR cont TIMEOUT 1")));
    );
    /*
      Lock the LOCK_log(), and once we get it, collect any additional writes
      that queued up while we were waiting.
    */
    DEBUG_SYNC(leader->thd, "commit_before_get_LOCK_log");
    mysql_mutex_lock(&LOCK_log);
    DEBUG_SYNC(leader->thd, "commit_after_get_LOCK_log");

    mysql_mutex_lock(&LOCK_prepare_ordered);
    if (opt_binlog_commit_wait_count)
      wait_for_sufficient_commits();
    /*
      Note that wait_for_sufficient_commits() may have released and
      re-acquired the LOCK_log and LOCK_prepare_ordered if it needed to wait.
    */
    current= group_commit_queue;
    group_commit_queue= NULL;
    mysql_mutex_unlock(&LOCK_prepare_ordered);
    binlog_id= current_binlog_id;

    /* As the queue is in reverse order of entering, reverse it. */
    last_in_queue= current;
    while (current)
    {
      group_commit_entry *next= current->next;
      /*
        Now that group commit is started, we can clear the flag; there is no
        longer any use in waiters on this commit trying to trigger it early.
      */
      current->thd->waiting_on_group_commit= false;
      current->next= queue;
      queue= current;
      current= next;
    }
    DBUG_ASSERT(leader == queue /* the leader should be first in queue */);

    /* Now we have in queue the list of transactions to be committed in order. */
  }
    
  DBUG_ASSERT(is_open());
  if (likely(is_open()))                       // Should always be true
  {
    commit_id= (last_in_queue == leader ? 0 : (uint64)leader->thd->query_id);
    DBUG_EXECUTE_IF("binlog_force_commit_id",
      {
        const LEX_CSTRING commit_name= { STRING_WITH_LEN("commit_id") };
        bool null_value;
        user_var_entry *entry=
          (user_var_entry*) my_hash_search(&leader->thd->user_vars,
                                           (uchar*) commit_name.str,
                                           commit_name.length);
        commit_id= entry->val_int(&null_value);
      });
    /*
      Commit every transaction in the queue.

      Note that we are doing this in a different thread than the one running
      the transaction! So we are limited in the operations we can do. In
      particular, we cannot call my_error() on behalf of a transaction, as
      that obtains the THD from thread local storage. Instead, we must set
      current->error and let the thread do the error reporting itself once
      we wake it up.
    */
    for (current= queue; current != NULL; current= current->next)
    {
      set_current_thd(current->thd);
      binlog_cache_mngr *cache_mngr= current->cache_mngr;

      /*
        We already checked before that at least one cache is non-empty; if both
        are empty we would have skipped calling into here.
      */
      DBUG_ASSERT(!cache_mngr->stmt_cache.empty() || !cache_mngr->trx_cache.empty());

      if (unlikely((current->error= write_transaction_or_stmt(current,
                                                              commit_id))))
        current->commit_errno= errno;

      strmake_buf(cache_mngr->last_commit_pos_file, log_file_name);
      commit_offset= my_b_write_tell(&log_file);
      cache_mngr->last_commit_pos_offset= commit_offset;
      if (cache_mngr->using_xa && cache_mngr->xa_xid)
      {
        /*
          If all storage engines support commit_checkpoint_request(), then we
          do not need to keep track of when this XID is durably committed.
          Instead we will just ask the storage engine to durably commit all its
          XIDs when we rotate a binlog file.
        */
        if (current->need_unlog)
        {
          xid_count++;
          cache_mngr->need_unlog= true;
          cache_mngr->binlog_id= binlog_id;
        }
        else
          cache_mngr->need_unlog= false;

        cache_mngr->delayed_error= false;
      }
    }
    set_current_thd(leader->thd);

    bool synced= 0;
    if (unlikely(flush_and_sync(&synced)))
    {
      for (current= queue; current != NULL; current= current->next)
      {
        if (!current->error)
        {
          current->error= ER_ERROR_ON_WRITE;
          current->commit_errno= errno;
          current->error_cache= NULL;
        }
      }
    }
    else
    {
      bool any_error= false;

      mysql_mutex_assert_not_owner(&LOCK_prepare_ordered);
      mysql_mutex_assert_owner(&LOCK_log);
      mysql_mutex_assert_not_owner(&LOCK_after_binlog_sync);
      mysql_mutex_assert_not_owner(&LOCK_commit_ordered);

      for (current= queue; current != NULL; current= current->next)
      {
#ifdef HAVE_REPLICATION
        if (likely(!current->error) &&
            unlikely(repl_semisync_master.
                     report_binlog_update(current->thd,
                                          current->cache_mngr->
                                          last_commit_pos_file,
                                          current->cache_mngr->
                                          last_commit_pos_offset)))
        {
          current->error= ER_ERROR_ON_WRITE;
          current->commit_errno= -1;
          current->error_cache= NULL;
          any_error= true;
        }
#endif
      }

      /*
        update binlog_end_pos so it can be read by dump thread
        Note: must be _after_ the RUN_HOOK(after_flush) or else
        semi-sync might not have put the transaction into
        it's list before dump-thread tries to send it
      */
      update_binlog_end_pos(commit_offset);

      if (unlikely(any_error))
        sql_print_error("Failed to run 'after_flush' hooks");
    }

    /*
      If any commit_events are Xid_log_event, increase the number of pending
      XIDs in current binlog (it's decreased in ::unlog()). When the count in
      a (not active) binlog file reaches zero, we know that it is no longer
      needed in XA recovery, and we can log a new binlog checkpoint event.
    */
    if (xid_count > 0)
    {
      mark_xids_active(binlog_id, xid_count);
    }

    /*
      If a transaction with the LOAD DATA statement is divided
      into logical mini-transactions (of the 10K rows) and binlog
      is rotated, then the last portion of data may be lost due to
      wsrep handler re-registration at the boundary of the split.
      Since splitting of the LOAD DATA into mini-transactions is
      logical, we should not allow these mini-transactions to fall
      into separate binlogs. Therefore, it is necessary to prohibit
      the rotation of binlog in the middle of processing LOAD DATA:
    */
#ifdef WITH_WSREP
    if (!leader->thd->wsrep_split_flag)
    {
#endif /* WITH_WSREP */
    if (rotate(false, &check_purge))
    {
      /*
        If we fail to rotate, which thread should get the error?
        We give the error to the leader, as any my_error() thrown inside
        rotate() will have been registered for the leader THD.

        However we must not return error from here - that would cause
        ha_commit_trans() to abort and rollback the transaction, which would
        leave an inconsistent state with the transaction committed in the
        binlog but rolled back in the engine.

        Instead set a flag so that we can return error later, from unlog(),
        when the transaction has been safely committed in the engine.
      */
      leader->cache_mngr->delayed_error= true;
      my_error(ER_ERROR_ON_WRITE, MYF(ME_NOREFRESH), name, errno);
      check_purge= false;
    }
#ifdef WITH_WSREP
    }
#endif /* WITH_WSREP */
    /* In case of binlog rotate, update the correct current binlog offset. */
    commit_offset= my_b_write_tell(&log_file);
  }

  DEBUG_SYNC(leader->thd, "commit_before_get_LOCK_after_binlog_sync");
  mysql_mutex_lock(&LOCK_after_binlog_sync);
  /*
    We cannot unlock LOCK_log until we have locked LOCK_after_binlog_sync;
    otherwise scheduling could allow the next group commit to run ahead of us,
    messing up the order of commit_ordered() calls. But as soon as
    LOCK_after_binlog_sync is obtained, we can let the next group commit start.
  */
  mysql_mutex_unlock(&LOCK_log);

  DEBUG_SYNC(leader->thd, "commit_after_release_LOCK_log");

  /*
    Loop through threads and run the binlog_sync hook
  */
  {
    mysql_mutex_assert_not_owner(&LOCK_prepare_ordered);
    mysql_mutex_assert_not_owner(&LOCK_log);
    mysql_mutex_assert_owner(&LOCK_after_binlog_sync);
    mysql_mutex_assert_not_owner(&LOCK_commit_ordered);

    bool first __attribute__((unused))= true;
    bool last __attribute__((unused));
    for (current= queue; current != NULL; current= current->next)
    {
      last= current->next == NULL;
#ifdef HAVE_REPLICATION
      if (likely(!current->error))
        current->error=
          repl_semisync_master.wait_after_sync(current->cache_mngr->
                                               last_commit_pos_file,
                                               current->cache_mngr->
                                               last_commit_pos_offset);
#endif
      first= false;
    }
  }

  DEBUG_SYNC(leader->thd, "commit_before_get_LOCK_commit_ordered");
  mysql_mutex_lock(&LOCK_commit_ordered);
  last_commit_pos_offset= commit_offset;

  /*
    Unlock LOCK_after_binlog_sync only *after* LOCK_commit_ordered has been
    acquired so that groups can not reorder for the different stages of
    the group commit procedure.
  */
  mysql_mutex_unlock(&LOCK_after_binlog_sync);
  DEBUG_SYNC(leader->thd, "commit_after_release_LOCK_after_binlog_sync");
  ++num_group_commits;

  if (!opt_optimize_thread_scheduling)
  {
    /*
      If we want to run commit_ordered() each in the transaction's own thread
      context, then we need to mark the queue reserved; we need to finish all
      threads in one group commit before the next group commit can be allowed
      to proceed, and we cannot unlock a simple pthreads mutex in a different
      thread from the one that locked it.
    */

    while (group_commit_queue_busy)
      mysql_cond_wait(&COND_queue_busy, &LOCK_commit_ordered);
    group_commit_queue_busy= TRUE;

    /*
      Set these so parent can run checkpoint_and_purge() in last thread.
      (When using optimized thread scheduling, we run checkpoint_and_purge()
      in this function, so parent does not need to and we need not set these
      values).
    */
    last_in_queue->check_purge= check_purge;
    last_in_queue->binlog_id= binlog_id;

    /* Note that we return with LOCK_commit_ordered locked! */
    DBUG_VOID_RETURN;
  }

  /*
    Wakeup each participant waiting for our group commit, first calling the
    commit_ordered() methods for any transactions doing 2-phase commit.
  */
  current= queue;
  while (current != NULL)
  {
    group_commit_entry *next;

    DEBUG_SYNC(leader->thd, "commit_loop_entry_commit_ordered");
    ++num_commits;
    if (current->cache_mngr->using_xa && likely(!current->error) &&
        DBUG_EVALUATE_IF("skip_commit_ordered", 0, 1))
      run_commit_ordered(current->thd, current->all);
    current->thd->wakeup_subsequent_commits(current->error);

    /*
      Careful not to access current->next after waking up the other thread! As
      it may change immediately after wakeup.
    */
    next= current->next;
    if (current != leader)                      // Don't wake up ourself
    {
      if (current->queued_by_other)
        current->thd->wait_for_commit_ptr->wakeup(current->error);
      else
        current->thd->signal_wakeup_ready();
    }
    current= next;
  }
  DEBUG_SYNC(leader->thd, "commit_after_group_run_commit_ordered");
  mysql_mutex_unlock(&LOCK_commit_ordered);
  DEBUG_SYNC(leader->thd, "commit_after_group_release_commit_ordered");

  if (check_purge)
    checkpoint_and_purge(binlog_id);

  DBUG_VOID_RETURN;
}


int
MYSQL_BIN_LOG::write_transaction_or_stmt(group_commit_entry *entry,
                                         uint64 commit_id)
{
  binlog_cache_mngr *mngr= entry->cache_mngr;
  DBUG_ENTER("MYSQL_BIN_LOG::write_transaction_or_stmt");

  if (write_gtid_event(entry->thd, false, entry->using_trx_cache, commit_id))
    DBUG_RETURN(ER_ERROR_ON_WRITE);

  if (entry->using_stmt_cache && !mngr->stmt_cache.empty() &&
      write_cache(entry->thd, mngr->get_binlog_cache_log(FALSE)))
  {
    entry->error_cache= &mngr->stmt_cache.cache_log;
    DBUG_RETURN(ER_ERROR_ON_WRITE);
  }

  if (entry->using_trx_cache && !mngr->trx_cache.empty())
  {
    DBUG_EXECUTE_IF("crash_before_writing_xid",
                    {
                      if ((write_cache(entry->thd,
                                       mngr->get_binlog_cache_log(TRUE))))
                        DBUG_PRINT("info", ("error writing binlog cache"));
                      else
                        flush_and_sync(0);

                      DBUG_PRINT("info", ("crashing before writing xid"));
                      DBUG_SUICIDE();
                    });

    if (write_cache(entry->thd, mngr->get_binlog_cache_log(TRUE)))
    {
      entry->error_cache= &mngr->trx_cache.cache_log;
      DBUG_RETURN(ER_ERROR_ON_WRITE);
    }
  }

  DBUG_EXECUTE_IF("inject_error_writing_xid",
                  {
                    entry->error_cache= NULL;
                    errno= 28;
                    DBUG_RETURN(ER_ERROR_ON_WRITE);
                  });

  if (write_event(entry->end_event))
  {
    entry->error_cache= NULL;
    DBUG_RETURN(ER_ERROR_ON_WRITE);
  }
  status_var_add(entry->thd->status_var.binlog_bytes_written,
                 entry->end_event->data_written);

  if (entry->incident_event)
  {
    if (write_event(entry->incident_event))
    {
      entry->error_cache= NULL;
      DBUG_RETURN(ER_ERROR_ON_WRITE);
    }
  }

  if (unlikely(mngr->get_binlog_cache_log(FALSE)->error))
  {
    entry->error_cache= &mngr->stmt_cache.cache_log;
    DBUG_RETURN(ER_ERROR_ON_WRITE);
  }
  if (unlikely(mngr->get_binlog_cache_log(TRUE)->error))  // Error on read
  {
    entry->error_cache= &mngr->trx_cache.cache_log;
    DBUG_RETURN(ER_ERROR_ON_WRITE);
  }

  DBUG_RETURN(0);
}


/*
  Wait for sufficient commits to queue up for group commit, according to the
  values of binlog_commit_wait_count and binlog_commit_wait_usec.

  Note that this function may release and re-acquire LOCK_log and
  LOCK_prepare_ordered if it needs to wait.
*/

void
MYSQL_BIN_LOG::wait_for_sufficient_commits()
{
  size_t count;
  group_commit_entry *e;
  group_commit_entry *last_head;
  struct timespec wait_until;

  mysql_mutex_assert_owner(&LOCK_log);
  mysql_mutex_assert_owner(&LOCK_prepare_ordered);

  for (e= last_head= group_commit_queue, count= 0; e; e= e->next)
  {
    if (++count >= opt_binlog_commit_wait_count)
    {
      group_commit_trigger_count++;
      return;
    }
    if (unlikely(e->thd->has_waiter))
    {
      group_commit_trigger_lock_wait++;
      return;
    }
  }

  mysql_mutex_unlock(&LOCK_log);
  set_timespec_nsec(wait_until, (ulonglong)1000*opt_binlog_commit_wait_usec);

  for (;;)
  {
    int err;
    group_commit_entry *head;

    err= mysql_cond_timedwait(&COND_prepare_ordered, &LOCK_prepare_ordered,
                              &wait_until);
    if (err == ETIMEDOUT)
    {
      group_commit_trigger_timeout++;
      break;
    }
    if (unlikely(last_head->thd->has_waiter))
    {
      group_commit_trigger_lock_wait++;
      break;
    }
    head= group_commit_queue;
    for (e= head; e && e != last_head; e= e->next)
    {
      ++count;
      if (unlikely(e->thd->has_waiter))
      {
        group_commit_trigger_lock_wait++;
        goto after_loop;
      }
    }
    if (count >= opt_binlog_commit_wait_count)
    {
      group_commit_trigger_count++;
      break;
    }
    last_head= head;
  }
after_loop:

  /*
    We must not wait for LOCK_log while holding LOCK_prepare_ordered.
    LOCK_log can be held for long periods (eg. we do I/O under it), while
    LOCK_prepare_ordered must only be held for short periods.

    In addition, waiting for LOCK_log while holding LOCK_prepare_ordered would
    violate locking order of LOCK_log-before-LOCK_prepare_ordered. This could
    cause SAFEMUTEX warnings (even if it cannot actually deadlock with current
    code, as there can be at most one group commit leader thread at a time).

    So release and re-acquire LOCK_prepare_ordered if we need to wait for the
    LOCK_log.
  */
  if (mysql_mutex_trylock(&LOCK_log))
  {
    mysql_mutex_unlock(&LOCK_prepare_ordered);
    mysql_mutex_lock(&LOCK_log);
    mysql_mutex_lock(&LOCK_prepare_ordered);
  }
}


void
MYSQL_BIN_LOG::binlog_trigger_immediate_group_commit()
{
  group_commit_entry *head;
  mysql_mutex_assert_owner(&LOCK_prepare_ordered);
  head= group_commit_queue;
  if (head)
  {
    head->thd->has_waiter= true;
    mysql_cond_signal(&COND_prepare_ordered);
  }
}


/*
  This function is called when a transaction T1 goes to wait for another
  transaction T2. It is used to cut short any binlog group commit delay from
  --binlog-commit-wait-count in the case where another transaction is stalled
  on the wait due to conflicting row locks.

  If T2 is already ready to group commit, any waiting group commit will be
  signalled to proceed immediately. Otherwise, a flag will be set in T2, and
  when T2 later becomes ready, immediate group commit will be triggered.
*/
void
binlog_report_wait_for(THD *thd1, THD *thd2)
{
  if (opt_binlog_commit_wait_count == 0)
    return;
  mysql_mutex_lock(&LOCK_prepare_ordered);
  thd2->has_waiter= true;
  if (thd2->waiting_on_group_commit)
    mysql_bin_log.binlog_trigger_immediate_group_commit();
  mysql_mutex_unlock(&LOCK_prepare_ordered);
}


/**
  Wait until we get a signal that the relay log has been updated.

  @param thd		Thread variable

  @note
    One must have a lock on LOCK_log before calling this function.
    This lock will be released before return! That's required by
    THD::enter_cond() (see NOTES in sql_class.h).
*/

void MYSQL_BIN_LOG::wait_for_update_relay_log(THD* thd)
{
  PSI_stage_info old_stage;
  DBUG_ENTER("wait_for_update_relay_log");

  mysql_mutex_assert_owner(&LOCK_log);
  thd->ENTER_COND(&COND_relay_log_updated, &LOCK_log,
                  &stage_slave_has_read_all_relay_log,
                  &old_stage);
  mysql_cond_wait(&COND_relay_log_updated, &LOCK_log);
  thd->EXIT_COND(&old_stage);
  DBUG_VOID_RETURN;
}

/**
  Wait until we get a signal that the binary log has been updated.
  Applies to master only.
     
  NOTES
  @param[in] thd        a THD struct
  @param[in] timeout    a pointer to a timespec;
                        NULL means to wait w/o timeout.
  @retval    0          if got signalled on update
  @retval    non-0      if wait timeout elapsed
  @note
    LOCK_log must be taken before calling this function.
    LOCK_log is being released while the thread is waiting.
    LOCK_log is released by the caller.
*/

int MYSQL_BIN_LOG::wait_for_update_binlog_end_pos(THD* thd,
                                                  struct timespec *timeout)
{
  int ret= 0;
  DBUG_ENTER("wait_for_update_binlog_end_pos");

  thd_wait_begin(thd, THD_WAIT_BINLOG);
  mysql_mutex_assert_owner(get_binlog_end_pos_lock());
  if (!timeout)
    mysql_cond_wait(&COND_bin_log_updated, get_binlog_end_pos_lock());
  else
    ret= mysql_cond_timedwait(&COND_bin_log_updated, get_binlog_end_pos_lock(),
                              timeout);
  thd_wait_end(thd);
  DBUG_RETURN(ret);
}


/**
  Close the log file.

  @param exiting     Bitmask for one or more of the following bits:
          - LOG_CLOSE_INDEX : if we should close the index file
          - LOG_CLOSE_TO_BE_OPENED : if we intend to call open
                                     at once after close.
          - LOG_CLOSE_STOP_EVENT : write a 'stop' event to the log
          - LOG_CLOSE_DELAYED_CLOSE : do not yet close the file and clear the
                                      LOG_EVENT_BINLOG_IN_USE_F flag

  @note
    One can do an open on the object at once after doing a close.
    The internal structures are not freed until cleanup() is called
*/

void MYSQL_BIN_LOG::close(uint exiting)
{					// One can't set log_type here!
  bool failed_to_save_state= false;
  DBUG_ENTER("MYSQL_BIN_LOG::close");
  DBUG_PRINT("enter",("exiting: %d", (int) exiting));

  mysql_mutex_assert_owner(&LOCK_log);

  if (log_state == LOG_OPENED)
  {
#ifdef HAVE_REPLICATION
    if (log_type == LOG_BIN &&
	(exiting & LOG_CLOSE_STOP_EVENT))
    {
      Stop_log_event s;
      // the checksumming rule for relay-log case is similar to Rotate
        s.checksum_alg= is_relay_log ? relay_log_checksum_alg
                                     : (enum_binlog_checksum_alg)binlog_checksum_options;
      DBUG_ASSERT(!is_relay_log ||
                  relay_log_checksum_alg != BINLOG_CHECKSUM_ALG_UNDEF);
      write_event(&s);
      bytes_written+= s.data_written;
      flush_io_cache(&log_file);
      update_binlog_end_pos();

      /*
        When we shut down server, write out the binlog state to a separate
        file so we do not have to scan an entire binlog file to recover it
        at next server start.

        Note that this must be written and synced to disk before marking the
        last binlog file as "not crashed".
      */
      if (!is_relay_log && write_state_to_file())
      {
        sql_print_error("Failed to save binlog GTID state during shutdown. "
                        "Binlog will be marked as crashed, so that crash "
                        "recovery can recover the state at next server "
                        "startup.");
        /*
          Leave binlog file marked as crashed, so we can recover state by
          scanning it now that we failed to write out the state properly.
        */
        failed_to_save_state= true;
      }
    }
#endif /* HAVE_REPLICATION */

    /* don't pwrite in a file opened with O_APPEND - it doesn't work */
    if (log_file.type == WRITE_CACHE && log_type == LOG_BIN
        && !(exiting & LOG_CLOSE_DELAYED_CLOSE))
    {
      my_off_t org_position= mysql_file_tell(log_file.file, MYF(0));
      if (!failed_to_save_state)
        clear_inuse_flag_when_closing(log_file.file);
      /*
        Restore position so that anything we have in the IO_cache is written
        to the correct position.
        We need the seek here, as mysql_file_pwrite() is not guaranteed to keep the
        original position on system that doesn't support pwrite().
      */
      mysql_file_seek(log_file.file, org_position, MY_SEEK_SET, MYF(0));
    }

    /* this will cleanup IO_CACHE, sync and close the file */
    MYSQL_LOG::close(exiting);
  }

  /*
    The following test is needed even if is_open() is not set, as we may have
    called a not complete close earlier and the index file is still open.
  */

  if ((exiting & LOG_CLOSE_INDEX) && my_b_inited(&index_file))
  {
    end_io_cache(&index_file);
    if (unlikely(mysql_file_close(index_file.file, MYF(0)) < 0) &&
        ! write_error)
    {
      write_error= 1;
      sql_print_error(ER_DEFAULT(ER_ERROR_ON_WRITE), index_file_name, errno);
    }
  }
  log_state= (exiting & LOG_CLOSE_TO_BE_OPENED) ? LOG_TO_BE_OPENED : LOG_CLOSED;
  my_free(name);
  name= NULL;
  DBUG_VOID_RETURN;
}


/*
  Clear the LOG_EVENT_BINLOG_IN_USE_F; this marks the binlog file as cleanly
  closed and not needing crash recovery.
*/
void MYSQL_BIN_LOG::clear_inuse_flag_when_closing(File file)
{
  my_off_t offset= BIN_LOG_HEADER_SIZE + FLAGS_OFFSET;
  uchar flags= 0;            // clearing LOG_EVENT_BINLOG_IN_USE_F
  mysql_file_pwrite(file, &flags, 1, offset, MYF(0));
}


void MYSQL_BIN_LOG::set_max_size(ulong max_size_arg)
{
  /*
    We need to take locks, otherwise this may happen:
    new_file() is called, calls open(old_max_size), then before open() starts,
    set_max_size() sets max_size to max_size_arg, then open() starts and
    uses the old_max_size argument, so max_size_arg has been overwritten and
    it's like if the SET command was never run.
  */
  DBUG_ENTER("MYSQL_BIN_LOG::set_max_size");
  mysql_mutex_lock(&LOCK_log);
  if (is_open())
    max_size= max_size_arg;
  mysql_mutex_unlock(&LOCK_log);
  DBUG_VOID_RETURN;
}


/**
  Check if a string is a valid number.

  @param str			String to test
  @param res			Store value here
  @param allow_wildcards	Set to 1 if we should ignore '%' and '_'

  @note
    For the moment the allow_wildcards argument is not used
    Should be move to some other file.

  @retval
    1	String is a number
  @retval
    0	String is not a number
*/

static bool test_if_number(const char *str, ulong *res, bool allow_wildcards)
{
  int flag;
  const char *start;
  DBUG_ENTER("test_if_number");

  flag=0; start=str;
  while (*str++ == ' ') ;
  if (*--str == '-' || *str == '+')
    str++;
  while (my_isdigit(files_charset_info,*str) ||
	 (allow_wildcards && (*str == wild_many || *str == wild_one)))
  {
    flag=1;
    str++;
  }
  if (*str == '.')
  {
    for (str++ ;
	 my_isdigit(files_charset_info,*str) ||
	   (allow_wildcards && (*str == wild_many || *str == wild_one)) ;
	 str++, flag=1) ;
  }
  if (*str != 0 || flag == 0)
    DBUG_RETURN(0);
  if (res)
    *res=atol(start);
  DBUG_RETURN(1);			/* Number ok */
} /* test_if_number */


void sql_perror(const char *message)
{
#if defined(_WIN32)
  char* buf;
  DWORD dw= GetLastError();
  if (FormatMessage(FORMAT_MESSAGE_ALLOCATE_BUFFER |  FORMAT_MESSAGE_FROM_SYSTEM |
        FORMAT_MESSAGE_IGNORE_INSERTS,  NULL, dw,
        MAKELANGID(LANG_NEUTRAL, SUBLANG_DEFAULT), (LPSTR)&buf, 0, NULL ) > 0)
  {
    sql_print_error("%s: %s",message, buf);
    LocalFree((HLOCAL)buf);
  }
  else
  {
    sql_print_error("%s", message);
  }
#elif defined(HAVE_STRERROR)
  sql_print_error("%s: %s",message, strerror(errno));
#else 
  perror(message);
#endif
}


/*
  Change the file associated with two output streams. Used to
  redirect stdout and stderr to a file. The streams are reopened
  only for appending (writing at end of file).
*/
bool reopen_fstreams(const char *filename, FILE *outstream, FILE *errstream)
{
  if ((outstream && !my_freopen(filename, "a", outstream)) ||
      (errstream && !my_freopen(filename, "a", errstream)))
  {
    my_error(ER_CANT_CREATE_FILE, MYF(0), filename, errno);
    return TRUE;
  }

  /* The error stream must be unbuffered. */
  if (errstream)
    setbuf(errstream, NULL);

  return FALSE;
}


/*
  Unfortunately, there seems to be no good way
  to restore the original streams upon failure.
*/
static bool redirect_std_streams(const char *file)
{
  if (reopen_fstreams(file, stdout, stderr))
    return TRUE;

  setbuf(stderr, NULL);
  return FALSE;
}


bool flush_error_log()
{
  bool result= 0;
  if (opt_error_log)
  {
    mysql_mutex_lock(&LOCK_error_log);
    if (redirect_std_streams(log_error_file))
      result= 1;
    mysql_mutex_unlock(&LOCK_error_log);
  }
  return result;
}

#ifdef _WIN32
static void print_buffer_to_nt_eventlog(enum loglevel level, char *buff,
                                        size_t length, size_t buffLen)
{
  HANDLE event;
  char   *buffptr= buff;
  DBUG_ENTER("print_buffer_to_nt_eventlog");

  /* Add ending CR/LF's to string, overwrite last chars if necessary */
  strmov(buffptr+MY_MIN(length, buffLen-5), "\r\n\r\n");

  setup_windows_event_source();
  if ((event= RegisterEventSource(NULL,"MySQL")))
  {
    switch (level) {
      case ERROR_LEVEL:
        ReportEvent(event, EVENTLOG_ERROR_TYPE, 0, MSG_DEFAULT, NULL, 1, 0,
                    (LPCSTR*)&buffptr, NULL);
        break;
      case WARNING_LEVEL:
        ReportEvent(event, EVENTLOG_WARNING_TYPE, 0, MSG_DEFAULT, NULL, 1, 0,
                    (LPCSTR*) &buffptr, NULL);
        break;
      case INFORMATION_LEVEL:
        ReportEvent(event, EVENTLOG_INFORMATION_TYPE, 0, MSG_DEFAULT, NULL, 1,
                    0, (LPCSTR*) &buffptr, NULL);
        break;
    }
    DeregisterEventSource(event);
  }

  DBUG_VOID_RETURN;
}
#endif /* _WIN32 */


#ifndef EMBEDDED_LIBRARY
static void print_buffer_to_file(enum loglevel level, const char *buffer,
                                 size_t length)
{
  time_t skr;
  struct tm tm_tmp;
  struct tm *start;
  THD *thd= 0;
  size_t tag_length= 0;
  char tag[NAME_LEN];
  DBUG_ENTER("print_buffer_to_file");
  DBUG_PRINT("enter",("buffer: %s", buffer));

  if (mysqld_server_initialized && (thd= current_thd))
  {
    if (thd->connection_name.length)
    {
      /*
        Add tag for slaves so that the user can see from which connection
        the error originates.
      */
      tag_length= my_snprintf(tag, sizeof(tag),
                              ER_THD(thd, ER_MASTER_LOG_PREFIX),
                              (int) thd->connection_name.length,
                              thd->connection_name.str);
    }
  }

  mysql_mutex_lock(&LOCK_error_log);

  skr= my_time(0);
  localtime_r(&skr, &tm_tmp);
  start=&tm_tmp;

  fprintf(stderr, "%d-%02d-%02d %2d:%02d:%02d %lu [%s] %.*s%.*s\n",
          start->tm_year + 1900,
          start->tm_mon+1,
          start->tm_mday,
          start->tm_hour,
          start->tm_min,
          start->tm_sec,
          (unsigned long) (thd ? thd->thread_id : 0),
          (level == ERROR_LEVEL ? "ERROR" : level == WARNING_LEVEL ?
           "Warning" : "Note"),
          (int) tag_length, tag,
          (int) length, buffer);

  fflush(stderr);

  mysql_mutex_unlock(&LOCK_error_log);
  DBUG_VOID_RETURN;
}

/**
  Prints a printf style message to the error log and, under NT, to the
  Windows event log.

  This function prints the message into a buffer and then sends that buffer
  to other functions to write that message to other logging sources.

  @param level          The level of the msg significance
  @param format         Printf style format of message
  @param args           va_list list of arguments for the message

  @returns
    The function always returns 0. The return value is present in the
    signature to be compatible with other logging routines, which could
    return an error (e.g. logging to the log tables)
*/
int vprint_msg_to_log(enum loglevel level, const char *format, va_list args)
{
  char   buff[1024];
  size_t length;
  DBUG_ENTER("vprint_msg_to_log");

  length= my_vsnprintf(buff, sizeof(buff), format, args);
  print_buffer_to_file(level, buff, length);

#ifdef _WIN32
  print_buffer_to_nt_eventlog(level, buff, length, sizeof(buff));
#endif

  DBUG_RETURN(0);
}
#endif /* EMBEDDED_LIBRARY */


void sql_print_error(const char *format, ...) 
{
  va_list args;
  DBUG_ENTER("sql_print_error");

  va_start(args, format);
  error_log_print(ERROR_LEVEL, format, args);
  va_end(args);

  DBUG_VOID_RETURN;
}


void sql_print_warning(const char *format, ...) 
{
  va_list args;
  DBUG_ENTER("sql_print_warning");

  va_start(args, format);
  error_log_print(WARNING_LEVEL, format, args);
  va_end(args);

  DBUG_VOID_RETURN;
}


void sql_print_information(const char *format, ...) 
{
  va_list args;
  DBUG_ENTER("sql_print_information");

  va_start(args, format);
  sql_print_information_v(format, args);
  va_end(args);

  DBUG_VOID_RETURN;
}

void sql_print_information_v(const char *format, va_list ap)
{
  if (disable_log_notes)
    return;                 // Skip notes during start/shutdown

  error_log_print(INFORMATION_LEVEL, format, ap);
}

void
TC_LOG::run_prepare_ordered(THD *thd, bool all)
{
  Ha_trx_info *ha_info=
    all ? thd->transaction.all.ha_list : thd->transaction.stmt.ha_list;

  mysql_mutex_assert_owner(&LOCK_prepare_ordered);
  for (; ha_info; ha_info= ha_info->next())
  {
    handlerton *ht= ha_info->ht();
    if (!ht->prepare_ordered)
      continue;
    ht->prepare_ordered(ht, thd, all);
  }
}


void
TC_LOG::run_commit_ordered(THD *thd, bool all)
{
  Ha_trx_info *ha_info=
    all ? thd->transaction.all.ha_list : thd->transaction.stmt.ha_list;

  mysql_mutex_assert_owner(&LOCK_commit_ordered);
  for (; ha_info; ha_info= ha_info->next())
  {
    handlerton *ht= ha_info->ht();
    if (!ht->commit_ordered)
      continue;
    ht->commit_ordered(ht, thd, all);
    DEBUG_SYNC(thd, "commit_after_run_commit_ordered");
  }
}


int TC_LOG_MMAP::log_and_order(THD *thd, my_xid xid, bool all,
                               bool need_prepare_ordered,
                               bool need_commit_ordered)
{
  int cookie;
  struct commit_entry entry;
  bool UNINIT_VAR(is_group_commit_leader);

  if (need_prepare_ordered)
  {
    mysql_mutex_lock(&LOCK_prepare_ordered);
    run_prepare_ordered(thd, all);
    if (need_commit_ordered)
    {
      /*
        Must put us in queue so we can run_commit_ordered() in same sequence
        as we did run_prepare_ordered().
      */
      thd->clear_wakeup_ready();
      entry.thd= thd;
      commit_entry *previous_queue= commit_ordered_queue;
      entry.next= previous_queue;
      commit_ordered_queue= &entry;
      is_group_commit_leader= (previous_queue == NULL);
    }
    mysql_mutex_unlock(&LOCK_prepare_ordered);
  }

  if (thd->wait_for_prior_commit())
    return 0;

  cookie= 0;
  if (xid)
    cookie= log_one_transaction(xid);

  if (need_commit_ordered)
  {
    if (need_prepare_ordered)
    {
      /*
        We did the run_prepare_ordered() serialised, then ran the log_xid() in
        parallel. Now we have to do run_commit_ordered() serialised in the
        same sequence as run_prepare_ordered().

        We do this starting from the head of the queue, each thread doing
        run_commit_ordered() and signalling the next in queue.
      */
      if (is_group_commit_leader)
      {
        /* The first in queue starts the ball rolling. */
        mysql_mutex_lock(&LOCK_prepare_ordered);
        while (commit_ordered_queue_busy)
          mysql_cond_wait(&COND_queue_busy, &LOCK_prepare_ordered);
        commit_entry *queue= commit_ordered_queue;
        commit_ordered_queue= NULL;
        /*
          Mark the queue busy while we bounce it from one thread to the
          next.
        */
        commit_ordered_queue_busy= true;
        mysql_mutex_unlock(&LOCK_prepare_ordered);

        /* Reverse the queue list so we get correct order. */
        commit_entry *prev= NULL;
        while (queue)
        {
          commit_entry *next= queue->next;
          queue->next= prev;
          prev= queue;
          queue= next;
        }
        DBUG_ASSERT(prev == &entry && prev->thd == thd);
      }
      else
      {
        /* Not first in queue; just wait until previous thread wakes us up. */
        thd->wait_for_wakeup_ready();
      }
    }

    /* Only run commit_ordered() if log_xid was successful. */
    if (cookie)
    {
      mysql_mutex_lock(&LOCK_commit_ordered);
      run_commit_ordered(thd, all);
      mysql_mutex_unlock(&LOCK_commit_ordered);
    }

    if (need_prepare_ordered)
    {
      commit_entry *next= entry.next;
      if (next)
      {
        next->thd->signal_wakeup_ready();
      }
      else
      {
        mysql_mutex_lock(&LOCK_prepare_ordered);
        commit_ordered_queue_busy= false;
        mysql_cond_signal(&COND_queue_busy);
        mysql_mutex_unlock(&LOCK_prepare_ordered);
      }
    }
  }

  return cookie;
}


/********* transaction coordinator log for 2pc - mmap() based solution *******/

/*
  the log consists of a file, mapped to memory.
  file is divided into pages of tc_log_page_size size.
  (usable size of the first page is smaller because of the log header)
  there is a PAGE control structure for each page
  each page (or rather its PAGE control structure) can be in one of
  the three states - active, syncing, pool.
  there could be only one page in the active or syncing state,
  but many in pool - pool is a fifo queue.
  the usual lifecycle of a page is pool->active->syncing->pool.
  the "active" page is a page where new xid's are logged.
  the page stays active as long as the syncing slot is taken.
  the "syncing" page is being synced to disk. no new xid can be added to it.
  when the syncing is done the page is moved to a pool and an active page
  becomes "syncing".

  the result of such an architecture is a natural "commit grouping" -
  If commits are coming faster than the system can sync, they do not
  stall. Instead, all commits that came since the last sync are
  logged to the same "active" page, and they all are synced with the next -
  one - sync. Thus, thought individual commits are delayed, throughput
  is not decreasing.

  when an xid is added to an active page, the thread of this xid waits
  for a page's condition until the page is synced. when syncing slot
  becomes vacant one of these waiters is awaken to take care of syncing.
  it syncs the page and signals all waiters that the page is synced.
  PAGE::waiters is used to count these waiters, and a page may never
  become active again until waiters==0 (that is all waiters from the
  previous sync have noticed that the sync was completed)

  note, that the page becomes "dirty" and has to be synced only when a
  new xid is added into it. Removing a xid from a page does not make it
  dirty - we don't sync xid removals to disk.
*/

ulong tc_log_page_waits= 0;

#ifdef HAVE_MMAP

#define TC_LOG_HEADER_SIZE (sizeof(tc_log_magic)+1)

static const uchar tc_log_magic[]={(uchar) 254, 0x23, 0x05, 0x74};

ulong opt_tc_log_size;
ulong tc_log_max_pages_used=0, tc_log_page_size=0, tc_log_cur_pages_used=0;

int TC_LOG_MMAP::open(const char *opt_name)
{
  uint i;
  bool crashed=FALSE;
  PAGE *pg;

  DBUG_ASSERT(total_ha_2pc > 1);
  DBUG_ASSERT(opt_name && opt_name[0]);

  tc_log_page_size= my_getpagesize();

  fn_format(logname,opt_name,mysql_data_home,"",MY_UNPACK_FILENAME);
  if ((fd= mysql_file_open(key_file_tclog, logname, O_RDWR | O_CLOEXEC, MYF(0))) < 0)
  {
    if (my_errno != ENOENT)
      goto err;
    if (using_heuristic_recover())
      return 1;
    if ((fd= mysql_file_create(key_file_tclog, logname, CREATE_MODE,
                               O_RDWR | O_CLOEXEC, MYF(MY_WME))) < 0)
      goto err;
    inited=1;
    file_length= opt_tc_log_size;
    if (mysql_file_chsize(fd, file_length, 0, MYF(MY_WME)))
      goto err;
  }
  else
  {
    inited= 1;
    crashed= TRUE;
    sql_print_information("Recovering after a crash using %s", opt_name);
    if (tc_heuristic_recover)
    {
      sql_print_error("Cannot perform automatic crash recovery when "
                      "--tc-heuristic-recover is used");
      goto err;
    }
    file_length= mysql_file_seek(fd, 0L, MY_SEEK_END, MYF(MY_WME+MY_FAE));
    if (file_length == MY_FILEPOS_ERROR || file_length % tc_log_page_size)
      goto err;
  }

  data= (uchar *)my_mmap(0, (size_t)file_length, PROT_READ|PROT_WRITE,
                        MAP_NOSYNC|MAP_SHARED, fd, 0);
  if (data == MAP_FAILED)
  {
    my_errno=errno;
    goto err;
  }
  inited=2;

  npages=(uint)file_length/tc_log_page_size;
  if (npages < 3)             // to guarantee non-empty pool
    goto err;
  if (!(pages=(PAGE *)my_malloc(npages*sizeof(PAGE), MYF(MY_WME|MY_ZEROFILL))))
    goto err;
  inited=3;
  for (pg=pages, i=0; i < npages; i++, pg++)
  {
    pg->next=pg+1;
    pg->waiters=0;
    pg->state=PS_POOL;
    mysql_mutex_init(key_PAGE_lock, &pg->lock, MY_MUTEX_INIT_FAST);
    mysql_cond_init(key_PAGE_cond, &pg->cond, 0);
    pg->ptr= pg->start=(my_xid *)(data + i*tc_log_page_size);
    pg->size=pg->free=tc_log_page_size/sizeof(my_xid);
    pg->end=pg->start + pg->size;
  }
  pages[0].size=pages[0].free=
                (tc_log_page_size-TC_LOG_HEADER_SIZE)/sizeof(my_xid);
  pages[0].start=pages[0].end-pages[0].size;
  pages[npages-1].next=0;
  inited=4;

  if (crashed && recover())
      goto err;

  memcpy(data, tc_log_magic, sizeof(tc_log_magic));
  data[sizeof(tc_log_magic)]= (uchar)total_ha_2pc;
  my_msync(fd, data, tc_log_page_size, MS_SYNC);
  inited=5;

  mysql_mutex_init(key_LOCK_sync, &LOCK_sync, MY_MUTEX_INIT_FAST);
  mysql_mutex_init(key_LOCK_active, &LOCK_active, MY_MUTEX_INIT_FAST);
  mysql_mutex_init(key_LOCK_pool, &LOCK_pool, MY_MUTEX_INIT_FAST);
  mysql_mutex_init(key_LOCK_pending_checkpoint, &LOCK_pending_checkpoint,
                   MY_MUTEX_INIT_FAST);
  mysql_cond_init(key_COND_active, &COND_active, 0);
  mysql_cond_init(key_COND_pool, &COND_pool, 0);
  mysql_cond_init(key_TC_LOG_MMAP_COND_queue_busy, &COND_queue_busy, 0);

  inited=6;

  syncing= 0;
  active=pages;
  DBUG_ASSERT(npages >= 2);
  pool=pages+1;
  pool_last_ptr= &((pages+npages-1)->next);
  commit_ordered_queue= NULL;
  commit_ordered_queue_busy= false;

  return 0;

err:
  close();
  return 1;
}

/**
  there is no active page, let's got one from the pool.

  Two strategies here:
    -# take the first from the pool
    -# if there're waiters - take the one with the most free space.

  @todo
    page merging. try to allocate adjacent page first,
    so that they can be flushed both in one sync
*/

void TC_LOG_MMAP::get_active_from_pool()
{
  PAGE **p, **best_p=0;
  int best_free;

  mysql_mutex_lock(&LOCK_pool);

  do
  {
    best_p= p= &pool;
    if ((*p)->waiters == 0 && (*p)->free > 0) // can the first page be used ?
      break;                                  // yes - take it.

    best_free=0;            // no - trying second strategy
    for (p=&(*p)->next; *p; p=&(*p)->next)
    {
      if ((*p)->waiters == 0 && (*p)->free > best_free)
      {
        best_free=(*p)->free;
        best_p=p;
      }
    }
  }
  while ((*best_p == 0 || best_free == 0) && overflow());

  mysql_mutex_assert_owner(&LOCK_active);
  active=*best_p;

  /* Unlink the page from the pool. */
  if (!(*best_p)->next)
    pool_last_ptr= best_p;
  *best_p=(*best_p)->next;
  mysql_mutex_unlock(&LOCK_pool);

  mysql_mutex_lock(&active->lock);
  if (active->free == active->size) // we've chosen an empty page
  {
    tc_log_cur_pages_used++;
    set_if_bigger(tc_log_max_pages_used, tc_log_cur_pages_used);
  }
}

/**
  @todo
  perhaps, increase log size ?
*/
int TC_LOG_MMAP::overflow()
{
  /*
    simple overflow handling - just wait
    TODO perhaps, increase log size ?
    let's check the behaviour of tc_log_page_waits first
  */
  tc_log_page_waits++;
  mysql_cond_wait(&COND_pool, &LOCK_pool);
  return 1; // always return 1
}

/**
  Record that transaction XID is committed on the persistent storage.

    This function is called in the middle of two-phase commit:
    First all resources prepare the transaction, then tc_log->log() is called,
    then all resources commit the transaction, then tc_log->unlog() is called.

    All access to active page is serialized but it's not a problem, as
    we're assuming that fsync() will be a main bottleneck.
    That is, parallelizing writes to log pages we'll decrease number of
    threads waiting for a page, but then all these threads will be waiting
    for a fsync() anyway

   If tc_log == MYSQL_LOG then tc_log writes transaction to binlog and
   records XID in a special Xid_log_event.
   If tc_log = TC_LOG_MMAP then xid is written in a special memory-mapped
   log.

  @retval
    0  - error
  @retval
    \# - otherwise, "cookie", a number that will be passed as an argument
    to unlog() call. tc_log can define it any way it wants,
    and use for whatever purposes. TC_LOG_MMAP sets it
    to the position in memory where xid was logged to.
*/

int TC_LOG_MMAP::log_one_transaction(my_xid xid)
{
  int err;
  PAGE *p;
  ulong cookie;

  mysql_mutex_lock(&LOCK_active);

  /*
    if the active page is full - just wait...
    frankly speaking, active->free here accessed outside of mutex
    protection, but it's safe, because it only means we may miss an
    unlog() for the active page, and we're not waiting for it here -
    unlog() does not signal COND_active.
  */
  while (unlikely(active && active->free == 0))
    mysql_cond_wait(&COND_active, &LOCK_active);

  /* no active page ? take one from the pool */
  if (active == 0)
    get_active_from_pool();
  else
    mysql_mutex_lock(&active->lock);

  p=active;

  /*
    p->free is always > 0 here because to decrease it one needs
    to take p->lock and before it one needs to take LOCK_active.
    But checked that active->free > 0 under LOCK_active and
    haven't release it ever since
  */

  /* searching for an empty slot */
  while (*p->ptr)
  {
    p->ptr++;
    DBUG_ASSERT(p->ptr < p->end);               // because p->free > 0
  }

  /* found! store xid there and mark the page dirty */
  cookie= (ulong)((uchar *)p->ptr - data);      // can never be zero
  *p->ptr++= xid;
  p->free--;
  p->state= PS_DIRTY;
  mysql_mutex_unlock(&p->lock);

  mysql_mutex_lock(&LOCK_sync);
  if (syncing)
  {                                          // somebody's syncing. let's wait
    mysql_mutex_unlock(&LOCK_active);
    mysql_mutex_lock(&p->lock);
    p->waiters++;
    while (p->state == PS_DIRTY && syncing)
    {
      mysql_mutex_unlock(&p->lock);
      mysql_cond_wait(&p->cond, &LOCK_sync);
      mysql_mutex_lock(&p->lock);
    }
    p->waiters--;
    err= p->state == PS_ERROR;
    if (p->state != PS_DIRTY)                   // page was synced
    {
      mysql_mutex_unlock(&LOCK_sync);
      if (p->waiters == 0)
        mysql_cond_signal(&COND_pool);     // in case somebody's waiting
      mysql_mutex_unlock(&p->lock);
      goto done;                             // we're done
    }
    DBUG_ASSERT(!syncing);
    mysql_mutex_unlock(&p->lock);
    syncing = p;
    mysql_mutex_unlock(&LOCK_sync);

    mysql_mutex_lock(&LOCK_active);
    active=0;                                  // page is not active anymore
    mysql_cond_broadcast(&COND_active);
    mysql_mutex_unlock(&LOCK_active);
  }
  else
  {
    syncing = p;                               // place is vacant - take it
    mysql_mutex_unlock(&LOCK_sync);
    active = 0;                                // page is not active anymore
    mysql_cond_broadcast(&COND_active);
    mysql_mutex_unlock(&LOCK_active);
  }
  err= sync();

done:
  return err ? 0 : cookie;
}

int TC_LOG_MMAP::sync()
{
  int err;

  DBUG_ASSERT(syncing != active);

  /*
    sit down and relax - this can take a while...
    note - no locks are held at this point
  */
  err= my_msync(fd, syncing->start, syncing->size * sizeof(my_xid), MS_SYNC);

  /* page is synced. let's move it to the pool */
  mysql_mutex_lock(&LOCK_pool);
  (*pool_last_ptr)=syncing;
  pool_last_ptr=&(syncing->next);
  syncing->next=0;
  syncing->state= err ? PS_ERROR : PS_POOL;
  mysql_cond_signal(&COND_pool);           // in case somebody's waiting
  mysql_mutex_unlock(&LOCK_pool);

  /* marking 'syncing' slot free */
  mysql_mutex_lock(&LOCK_sync);
  mysql_cond_broadcast(&syncing->cond);    // signal "sync done"
  syncing=0;
  /*
    we check the "active" pointer without LOCK_active. Still, it's safe -
    "active" can change from NULL to not NULL any time, but it
    will take LOCK_sync before waiting on active->cond. That is, it can never
    miss a signal.
    And "active" can change to NULL only by the syncing thread
    (the thread that will send a signal below)
  */
  if (active)
    mysql_cond_signal(&active->cond);      // wake up a new syncer
  mysql_mutex_unlock(&LOCK_sync);
  return err;
}

static void
mmap_do_checkpoint_callback(void *data)
{
  TC_LOG_MMAP::pending_cookies *pending=
    static_cast<TC_LOG_MMAP::pending_cookies *>(data);
  ++pending->pending_count;
}

int TC_LOG_MMAP::unlog(ulong cookie, my_xid xid)
{
  pending_cookies *full_buffer= NULL;
  uint32 ncookies= tc_log_page_size / sizeof(my_xid);
  DBUG_ASSERT(*(my_xid *)(data+cookie) == xid);

  /*
    Do not delete the entry immediately, as there may be participating storage
    engines which implement commit_checkpoint_request(), and thus have not yet
    flushed the commit durably to disk.

    Instead put it in a queue - and periodically, we will request a checkpoint
    from all engines and delete a whole batch at once.
  */
  mysql_mutex_lock(&LOCK_pending_checkpoint);
  if (pending_checkpoint == NULL)
  {
    uint32 size= sizeof(*pending_checkpoint) + sizeof(ulong) * (ncookies - 1);
    if (!(pending_checkpoint=
          (pending_cookies *)my_malloc(size, MYF(MY_ZEROFILL))))
    {
      my_error(ER_OUTOFMEMORY, MYF(0), size);
      mysql_mutex_unlock(&LOCK_pending_checkpoint);
      return 1;
    }
  }

  pending_checkpoint->cookies[pending_checkpoint->count++]= cookie;
  if (pending_checkpoint->count == ncookies)
  {
    full_buffer= pending_checkpoint;
    pending_checkpoint= NULL;
  }
  mysql_mutex_unlock(&LOCK_pending_checkpoint);

  if (full_buffer)
  {
    /*
      We do an extra increment and notify here - this ensures that
      things work also if there are no engines at all that support
      commit_checkpoint_request.
    */
    ++full_buffer->pending_count;
    ha_commit_checkpoint_request(full_buffer, mmap_do_checkpoint_callback);
    commit_checkpoint_notify(full_buffer);
  }
  return 0;
}


void
TC_LOG_MMAP::commit_checkpoint_notify(void *cookie)
{
  uint count;
  pending_cookies *pending= static_cast<pending_cookies *>(cookie);
  mysql_mutex_lock(&LOCK_pending_checkpoint);
  DBUG_ASSERT(pending->pending_count > 0);
  count= --pending->pending_count;
  mysql_mutex_unlock(&LOCK_pending_checkpoint);
  if (count == 0)
  {
    uint i;
    for (i= 0; i < tc_log_page_size / sizeof(my_xid); ++i)
      delete_entry(pending->cookies[i]);
    my_free(pending);
  }
}


/**
  erase xid from the page, update page free space counters/pointers.
  cookie points directly to the memory where xid was logged.
*/

int TC_LOG_MMAP::delete_entry(ulong cookie)
{
  PAGE *p=pages+(cookie/tc_log_page_size);
  my_xid *x=(my_xid *)(data+cookie);

  DBUG_ASSERT(x >= p->start && x < p->end);

  mysql_mutex_lock(&p->lock);
  *x=0;
  p->free++;
  DBUG_ASSERT(p->free <= p->size);
  set_if_smaller(p->ptr, x);
  if (p->free == p->size)              // the page is completely empty
    statistic_decrement(tc_log_cur_pages_used, &LOCK_status);
  if (p->waiters == 0)                 // the page is in pool and ready to rock
    mysql_cond_signal(&COND_pool);     // ping ... for overflow()
  mysql_mutex_unlock(&p->lock);
  return 0;
}

void TC_LOG_MMAP::close()
{
  uint i;
  switch (inited) {
  case 6:
    mysql_mutex_destroy(&LOCK_sync);
    mysql_mutex_destroy(&LOCK_active);
    mysql_mutex_destroy(&LOCK_pool);
    mysql_mutex_destroy(&LOCK_pending_checkpoint);
    mysql_cond_destroy(&COND_pool);
    mysql_cond_destroy(&COND_active);
    mysql_cond_destroy(&COND_queue_busy);
    /* fall through */
  case 5:
    data[0]='A'; // garble the first (signature) byte, in case mysql_file_delete fails
    /* fall through */
  case 4:
    for (i=0; i < npages; i++)
    {
      if (pages[i].ptr == 0)
        break;
      mysql_mutex_destroy(&pages[i].lock);
      mysql_cond_destroy(&pages[i].cond);
    }
    /* fall through */
  case 3:
    my_free(pages);
    /* fall through */
  case 2:
    my_munmap((char*)data, (size_t)file_length);
    /* fall through */
  case 1:
    mysql_file_close(fd, MYF(0));
  }
  if (inited>=5) // cannot do in the switch because of Windows
    mysql_file_delete(key_file_tclog, logname, MYF(MY_WME));
  if (pending_checkpoint)
    my_free(pending_checkpoint);
  inited=0;
}


int TC_LOG_MMAP::recover()
{
  HASH xids;
  PAGE *p=pages, *end_p=pages+npages;

  if (bcmp(data, tc_log_magic, sizeof(tc_log_magic)))
  {
    sql_print_error("Bad magic header in tc log");
    goto err1;
  }

  /*
    the first byte after magic signature is set to current
    number of storage engines on startup
  */
  if (data[sizeof(tc_log_magic)] > total_ha_2pc)
  {
    sql_print_error("Recovery failed! You must enable "
                    "all engines that were enabled at the moment of the crash");
    goto err1;
  }

  if (my_hash_init(&xids, &my_charset_bin, tc_log_page_size/3, 0,
                   sizeof(my_xid), 0, 0, MYF(0)))
    goto err1;

  for ( ; p < end_p ; p++)
  {
    for (my_xid *x=p->start; x < p->end; x++)
      if (*x && my_hash_insert(&xids, (uchar *)x))
        goto err2; // OOM
  }

  if (ha_recover(&xids))
    goto err2;

  my_hash_free(&xids);
  bzero(data, (size_t)file_length);
  return 0;

err2:
  my_hash_free(&xids);
err1:
  sql_print_error("Crash recovery failed. Either correct the problem "
                  "(if it's, for example, out of memory error) and restart, "
                  "or delete tc log and start mysqld with "
                  "--tc-heuristic-recover={commit|rollback}");
  return 1;
}
#endif

TC_LOG *tc_log;
TC_LOG_DUMMY tc_log_dummy;
TC_LOG_MMAP  tc_log_mmap;

/**
  Perform heuristic recovery, if --tc-heuristic-recover was used.

  @note
    no matter whether heuristic recovery was successful or not
    mysqld must exit. So, return value is the same in both cases.

  @retval
    0	no heuristic recovery was requested
  @retval
    1   heuristic recovery was performed
*/

int TC_LOG::using_heuristic_recover()
{
  if (!tc_heuristic_recover)
    return 0;

  sql_print_information("Heuristic crash recovery mode");
  if (ha_recover(0))
    sql_print_error("Heuristic crash recovery failed");
  sql_print_information("Please restart mysqld without --tc-heuristic-recover");
  return 1;
}

/****** transaction coordinator log for 2pc - binlog() based solution ******/
#define TC_LOG_BINLOG MYSQL_BIN_LOG

int TC_LOG_BINLOG::open(const char *opt_name)
{
  int      error= 1;

  DBUG_ASSERT(total_ha_2pc > 1);
  DBUG_ASSERT(opt_name && opt_name[0]);

  if (!my_b_inited(&index_file))
  {
    /* There was a failure to open the index file, can't open the binlog */
    cleanup();
    return 1;
  }

  if (using_heuristic_recover())
  {
    mysql_mutex_lock(&LOCK_log);
    /* generate a new binlog to mask a corrupted one */
    open(opt_name, LOG_BIN, 0, 0, WRITE_CACHE, max_binlog_size, 0, TRUE);
    mysql_mutex_unlock(&LOCK_log);
    cleanup();
    return 1;
  }

  error= do_binlog_recovery(opt_name, true);
  binlog_state_recover_done= true;
  return error;
}

/** This is called on shutdown, after ha_panic. */
void TC_LOG_BINLOG::close()
{
}

/*
  Do a binlog log_xid() for a group of transactions, linked through
  thd->next_commit_ordered.
*/
int
TC_LOG_BINLOG::log_and_order(THD *thd, my_xid xid, bool all,
                             bool need_prepare_ordered __attribute__((unused)),
                             bool need_commit_ordered __attribute__((unused)))
{
  int err;
  DBUG_ENTER("TC_LOG_BINLOG::log_and_order");

  binlog_cache_mngr *cache_mngr= thd->binlog_setup_trx_data();
  if (!cache_mngr)
  {
    WSREP_DEBUG("Skipping empty log_xid: %s", thd->query());
    DBUG_RETURN(0);
  }

  cache_mngr->using_xa= TRUE;
  cache_mngr->xa_xid= xid;
  err= binlog_commit_flush_xid_caches(thd, cache_mngr, all, xid);

  DEBUG_SYNC(thd, "binlog_after_log_and_order");

  if (err)
    DBUG_RETURN(0);

  bool need_unlog= cache_mngr->need_unlog;
  /*
    The transaction won't need the flag anymore.
    Todo/fixme: consider to move the statement into cache_mngr->reset()
                relocated to the current or later point.
  */
  cache_mngr->need_unlog= false;
  /*
    If using explicit user XA, we will not have XID. We must still return a
    non-zero cookie (as zero cookie signals error).
  */
  if (!xid || !need_unlog)
    DBUG_RETURN(BINLOG_COOKIE_DUMMY(cache_mngr->delayed_error));

  DBUG_RETURN(BINLOG_COOKIE_MAKE(cache_mngr->binlog_id,
                                 cache_mngr->delayed_error));
}

/*
  After an XID is logged, we need to hold on to the current binlog file until
  it is fully committed in the storage engine. The reason is that crash
  recovery only looks at the latest binlog, so we must make sure there are no
  outstanding prepared (but not committed) transactions before rotating the
  binlog.

  To handle this, we keep a count of outstanding XIDs. This function is used
  to increase this count when committing one or more transactions to the
  binary log.
*/
void
TC_LOG_BINLOG::mark_xids_active(ulong binlog_id, uint xid_count)
{
  xid_count_per_binlog *b;

  DBUG_ENTER("TC_LOG_BINLOG::mark_xids_active");
  DBUG_PRINT("info", ("binlog_id=%lu xid_count=%u", binlog_id, xid_count));

  mysql_mutex_lock(&LOCK_xid_list);
  I_List_iterator<xid_count_per_binlog> it(binlog_xid_count_list);
  while ((b= it++))
  {
    if (b->binlog_id == binlog_id)
    {
      b->xid_count += xid_count;
      break;
    }
  }
  /*
    As we do not delete elements until count reach zero, elements should always
    be found.
  */
  DBUG_ASSERT(b);
  mysql_mutex_unlock(&LOCK_xid_list);
  DBUG_VOID_RETURN;
}

/*
  Once an XID is committed, it can no longer be needed during crash recovery,
  as it has been durably recorded on disk as "committed".

  This function is called to mark an XID this way. It needs to decrease the
  count of pending XIDs in the corresponding binlog. When the count reaches
  zero (for an "old" binlog that is not the active one), that binlog file no
  longer need to be scanned during crash recovery, so we can log a new binlog
  checkpoint.
*/
void
TC_LOG_BINLOG::mark_xid_done(ulong binlog_id, bool write_checkpoint)
{
  xid_count_per_binlog *b;
  bool first;
  ulong current;

  DBUG_ENTER("TC_LOG_BINLOG::mark_xid_done");

  mysql_mutex_lock(&LOCK_xid_list);
  current= current_binlog_id;
  I_List_iterator<xid_count_per_binlog> it(binlog_xid_count_list);
  first= true;
  while ((b= it++))
  {
    if (b->binlog_id == binlog_id)
    {
      --b->xid_count;

      DBUG_ASSERT(b->xid_count >= 0); // catch unmatched (++) decrement

      break;
    }
    first= false;
  }
  /* Binlog is always found, as we do not remove until count reaches 0 */
  DBUG_ASSERT(b);
  /*
    If a RESET MASTER is pending, we are about to remove all log files, and
    the RESET MASTER thread is waiting for all pending unlog() calls to
    complete while holding LOCK_log. In this case we should not log a binlog
    checkpoint event (it would be deleted immediately anyway and we would
    deadlock on LOCK_log) but just signal the thread.
  */
  if (unlikely(reset_master_pending))
  {
    mysql_cond_broadcast(&COND_xid_list);
    mysql_mutex_unlock(&LOCK_xid_list);
    DBUG_VOID_RETURN;
  }

  if (likely(binlog_id == current) || b->xid_count != 0 || !first ||
      !write_checkpoint)
  {
    /* No new binlog checkpoint reached yet. */
    mysql_mutex_unlock(&LOCK_xid_list);
    DBUG_VOID_RETURN;
  }

  /*
    Now log a binlog checkpoint for the first binlog file with a non-zero count.

    Note that it is possible (though perhaps unlikely) that when count of
    binlog (N-2) drops to zero, binlog (N-1) is already at zero. So we may
    need to skip several entries before we find the one to log in the binlog
    checkpoint event.

    We chain the locking of LOCK_xid_list and LOCK_log, so that we ensure that
    Binlog_checkpoint_events are logged in order. This simplifies recovery a
    bit, as it can just take the last binlog checkpoint in the log, rather
    than compare all found against each other to find the one pointing to the
    most recent binlog.

    Note also that we need to first release LOCK_xid_list, then aquire
    LOCK_log, then re-aquire LOCK_xid_list. If we were to take LOCK_log while
    holding LOCK_xid_list, we might deadlock with other threads that take the
    locks in the opposite order.
  */

  ++mark_xid_done_waiting;
  mysql_mutex_unlock(&LOCK_xid_list);
  mysql_mutex_lock(&LOCK_log);
  mysql_mutex_lock(&LOCK_xid_list);
  --mark_xid_done_waiting;
  mysql_cond_broadcast(&COND_xid_list);
  /* We need to reload current_binlog_id due to release/re-take of lock. */
  current= current_binlog_id;

  for (;;)
  {
    /* Remove initial element(s) with zero count. */
    b= binlog_xid_count_list.head();
    /*
      We must not remove all elements in the list - the entry for the current
      binlog must be present always.
    */
    DBUG_ASSERT(b);
    if (b->binlog_id == current || b->xid_count > 0)
      break;
    WSREP_XID_LIST_ENTRY("TC_LOG_BINLOG::mark_xid_done(): Removing "
                         "xid_list_entry for %s (%lu)", b);
    delete binlog_xid_count_list.get();
  }

  mysql_mutex_unlock(&LOCK_xid_list);
  write_binlog_checkpoint_event_already_locked(b->binlog_name,
                                               b->binlog_name_len);
  mysql_mutex_unlock(&LOCK_log);
  DBUG_VOID_RETURN;
}

int TC_LOG_BINLOG::unlog(ulong cookie, my_xid xid)
{
  DBUG_ENTER("TC_LOG_BINLOG::unlog");
  if (!xid)
    DBUG_RETURN(0);

  if (!BINLOG_COOKIE_IS_DUMMY(cookie))
    mark_xid_done(BINLOG_COOKIE_GET_ID(cookie), true);
  /*
    See comment in trx_group_commit_leader() - if rotate() gave a failure,
    we delay the return of error code to here.
  */
  DBUG_RETURN(BINLOG_COOKIE_GET_ERROR_FLAG(cookie));
}

void
TC_LOG_BINLOG::commit_checkpoint_notify(void *cookie)
{
  xid_count_per_binlog *entry= static_cast<xid_count_per_binlog *>(cookie);
  bool found_entry= false;
  mysql_mutex_lock(&LOCK_binlog_background_thread);
  /* count the same notification kind from different engines */
  for (xid_count_per_binlog *link= binlog_background_thread_queue;
       link && !found_entry; link= link->next_in_queue)
  {
    if ((found_entry= (entry == link)))
      entry->notify_count++;
  }
  if (!found_entry)
  {
    entry->next_in_queue= binlog_background_thread_queue;
    binlog_background_thread_queue= entry;
  }
  mysql_cond_signal(&COND_binlog_background_thread);
  mysql_mutex_unlock(&LOCK_binlog_background_thread);
}

/*
  Binlog background thread.

  This thread is used to log binlog checkpoints in the background, rather than
  in the context of random storage engine threads that happen to call
  commit_checkpoint_notify_ha() and may not like the delays while syncing
  binlog to disk or may not be setup with all my_thread_init() and other
  necessary stuff.

  In the future, this thread could also be used to do log rotation in the
  background, which could elimiate all stalls around binlog rotations.
*/
pthread_handler_t
binlog_background_thread(void *arg __attribute__((unused)))
{
  bool stop;
  MYSQL_BIN_LOG::xid_count_per_binlog *queue, *next;
  THD *thd;
  my_thread_init();
  DBUG_ENTER("binlog_background_thread");

  thd= new THD(next_thread_id());
  thd->system_thread= SYSTEM_THREAD_BINLOG_BACKGROUND;
  thd->thread_stack= (char*) &thd;           /* Set approximate stack start */
  thd->store_globals();
  thd->security_ctx->skip_grants();
  thd->set_command(COM_DAEMON);

  /*
    Load the slave replication GTID state from the mysql.gtid_slave_pos
    table.

    This is mostly so that we can start our seq_no counter from the highest
    seq_no seen by a slave. This way, we have a way to tell if a transaction
    logged by ourselves as master is newer or older than a replicated
    transaction.
  */
#ifdef HAVE_REPLICATION
  if (rpl_load_gtid_slave_state(thd))
    sql_print_warning("Failed to load slave replication state from table "
                      "%s.%s: %u: %s", "mysql",
                      rpl_gtid_slave_state_table_name.str,
                      thd->get_stmt_da()->sql_errno(),
                      thd->get_stmt_da()->message());
#endif

  mysql_mutex_lock(&mysql_bin_log.LOCK_binlog_background_thread);
  binlog_background_thread_started= true;
  mysql_cond_signal(&mysql_bin_log.COND_binlog_background_thread_end);
  mysql_mutex_unlock(&mysql_bin_log.LOCK_binlog_background_thread);

  for (;;)
  {
    /*
      Wait until there is something in the queue to process, or we are asked
      to shut down.
    */
    THD_STAGE_INFO(thd, stage_binlog_waiting_background_tasks);
    mysql_mutex_lock(&mysql_bin_log.LOCK_binlog_background_thread);
    for (;;)
    {
      stop= binlog_background_thread_stop;
      queue= binlog_background_thread_queue;
      if (stop && !mysql_bin_log.is_xidlist_idle())
      {
        /*
          Delay stop until all pending binlog checkpoints have been processed.
        */
        stop= false;
      }
      if (stop || queue)
        break;
      mysql_cond_wait(&mysql_bin_log.COND_binlog_background_thread,
                      &mysql_bin_log.LOCK_binlog_background_thread);
    }
    /* Grab the queue, if any. */
    binlog_background_thread_queue= NULL;
    mysql_mutex_unlock(&mysql_bin_log.LOCK_binlog_background_thread);

    /* Process any incoming commit_checkpoint_notify() calls. */
    DBUG_EXECUTE_IF("inject_binlog_background_thread_before_mark_xid_done",
      DBUG_ASSERT(!debug_sync_set_action(
        thd,
        STRING_WITH_LEN("binlog_background_thread_before_mark_xid_done "
                        "SIGNAL injected_binlog_background_thread "
                        "WAIT_FOR something_that_will_never_happen "
                        "TIMEOUT 2")));
      );
    while (queue)
    {
      long count= queue->notify_count;
      THD_STAGE_INFO(thd, stage_binlog_processing_checkpoint_notify);
      DEBUG_SYNC(thd, "binlog_background_thread_before_mark_xid_done");
      /* Set the thread start time */
      thd->set_time();
      /* Grab next pointer first, as mark_xid_done() may free the element. */
      next= queue->next_in_queue;
      queue->notify_count= 0;
      for (long i= 0; i <= count; i++)
        mysql_bin_log.mark_xid_done(queue->binlog_id, true);
      queue= next;

      DBUG_EXECUTE_IF("binlog_background_checkpoint_processed",
        DBUG_ASSERT(!debug_sync_set_action(
          thd,
          STRING_WITH_LEN("now SIGNAL binlog_background_checkpoint_processed")));
        );
    }

    if (stop)
      break;
  }

  THD_STAGE_INFO(thd, stage_binlog_stopping_background_thread);

  /* No need to use mutex as thd is not linked into other threads */
  delete thd;

  my_thread_end();

  /* Signal that we are (almost) stopped. */
  mysql_mutex_lock(&mysql_bin_log.LOCK_binlog_background_thread);
  binlog_background_thread_stop= false;
  mysql_cond_signal(&mysql_bin_log.COND_binlog_background_thread_end);
  mysql_mutex_unlock(&mysql_bin_log.LOCK_binlog_background_thread);

  DBUG_RETURN(0);
}

#ifdef HAVE_PSI_INTERFACE
static PSI_thread_key key_thread_binlog;

static PSI_thread_info all_binlog_threads[]=
{
  { &key_thread_binlog, "binlog_background", PSI_FLAG_GLOBAL},
};
#endif /* HAVE_PSI_INTERFACE */

static bool
start_binlog_background_thread()
{
  pthread_t th;

#ifdef HAVE_PSI_INTERFACE
  if (PSI_server)
    PSI_server->register_thread("sql", all_binlog_threads,
                                array_elements(all_binlog_threads));
#endif

  if (mysql_thread_create(key_thread_binlog, &th, &connection_attrib,
                          binlog_background_thread, NULL))
    return 1;

  /*
    Wait for the thread to have started (so we know that the slave replication
    state is loaded and we have correct global_gtid_counter).
  */
  mysql_mutex_lock(&mysql_bin_log.LOCK_binlog_background_thread);
  while (!binlog_background_thread_started)
    mysql_cond_wait(&mysql_bin_log.COND_binlog_background_thread_end,
                    &mysql_bin_log.LOCK_binlog_background_thread);
  mysql_mutex_unlock(&mysql_bin_log.LOCK_binlog_background_thread);

  return 0;
}


int TC_LOG_BINLOG::recover(LOG_INFO *linfo, const char *last_log_name,
                           IO_CACHE *first_log,
                           Format_description_log_event *fdle, bool do_xa)
{
  Log_event *ev= NULL;
  HASH xids;
  MEM_ROOT mem_root;
  char binlog_checkpoint_name[FN_REFLEN];
  bool binlog_checkpoint_found;
  bool first_round;
  IO_CACHE log;
  File file= -1;
  const char *errmsg;
#ifdef HAVE_REPLICATION
  rpl_gtid last_gtid;
  bool last_gtid_standalone= false;
  bool last_gtid_valid= false;
#endif

  if (! fdle->is_valid() ||
      (do_xa && my_hash_init(&xids, &my_charset_bin, TC_LOG_PAGE_SIZE/3, 0,
                             sizeof(my_xid), 0, 0, MYF(0))))
    goto err1;

  if (do_xa)
    init_alloc_root(&mem_root, "TC_LOG_BINLOG", TC_LOG_PAGE_SIZE,
                    TC_LOG_PAGE_SIZE, MYF(0));

  fdle->flags&= ~LOG_EVENT_BINLOG_IN_USE_F; // abort on the first error

  /*
    Scan the binlog for XIDs that need to be committed if still in the
    prepared stage.

    Start with the latest binlog file, then continue with any other binlog
    files if the last found binlog checkpoint indicates it is needed.
  */

  binlog_checkpoint_found= false;
  first_round= true;
  for (;;)
  {
    while ((ev= Log_event::read_log_event(first_round ? first_log : &log,
                                          fdle, opt_master_verify_checksum))
           && ev->is_valid())
    {
      enum Log_event_type typ= ev->get_type_code();
      switch (typ)
      {
      case XID_EVENT:
      {
        if (do_xa)
        {
          Xid_log_event *xev=(Xid_log_event *)ev;
          uchar *x= (uchar *) memdup_root(&mem_root, (uchar*) &xev->xid,
                                          sizeof(xev->xid));
          if (!x || my_hash_insert(&xids, x))
            goto err2;
        }
        break;
      }
      case BINLOG_CHECKPOINT_EVENT:
        if (first_round && do_xa)
        {
          size_t dir_len;
          Binlog_checkpoint_log_event *cev= (Binlog_checkpoint_log_event *)ev;
          if (cev->binlog_file_len >= FN_REFLEN)
            sql_print_warning("Incorrect binlog checkpoint event with too "
                              "long file name found.");
          else
          {
            /*
              Note that we cannot use make_log_name() here, as we have not yet
              initialised MYSQL_BIN_LOG::log_file_name.
            */
            dir_len= dirname_length(last_log_name);
            strmake(strnmov(binlog_checkpoint_name, last_log_name, dir_len),
                    cev->binlog_file_name, FN_REFLEN - 1 - dir_len);
            binlog_checkpoint_found= true;
          }
        }
        break;
      case GTID_LIST_EVENT:
        if (first_round)
        {
          Gtid_list_log_event *glev= (Gtid_list_log_event *)ev;

          /* Initialise the binlog state from the Gtid_list event. */
          if (rpl_global_gtid_binlog_state.load(glev->list, glev->count))
            goto err2;
        }
        break;

#ifdef HAVE_REPLICATION
      case GTID_EVENT:
        if (first_round)
        {
          Gtid_log_event *gev= (Gtid_log_event *)ev;

          /* Update the binlog state with any GTID logged after Gtid_list. */
          last_gtid.domain_id= gev->domain_id;
          last_gtid.server_id= gev->server_id;
          last_gtid.seq_no= gev->seq_no;
          last_gtid_standalone=
            ((gev->flags2 & Gtid_log_event::FL_STANDALONE) ? true : false);
          last_gtid_valid= true;
        }
        break;
#endif

      case START_ENCRYPTION_EVENT:
        {
          if (fdle->start_decryption((Start_encryption_log_event*) ev))
            goto err2;
        }
        break;

      default:
        /* Nothing. */
        break;
      }

#ifdef HAVE_REPLICATION
      if (last_gtid_valid &&
          ((last_gtid_standalone && !ev->is_part_of_group(typ)) ||
           (!last_gtid_standalone &&
            (typ == XID_EVENT ||
             (LOG_EVENT_IS_QUERY(typ) &&
              (((Query_log_event *)ev)->is_commit() ||
               ((Query_log_event *)ev)->is_rollback()))))))
      {
        if (rpl_global_gtid_binlog_state.update_nolock(&last_gtid, false))
          goto err2;
        last_gtid_valid= false;
      }
#endif

      delete ev;
      ev= NULL;
    }

    if (!do_xa)
      break;
    /*
      If the last binlog checkpoint event points to an older log, we have to
      scan all logs from there also, to get all possible XIDs to recover.

      If there was no binlog checkpoint event at all, this means the log was
      written by an older version of MariaDB (or MySQL) - these always have an
      (implicit) binlog checkpoint event at the start of the last binlog file.
    */
    if (first_round)
    {
      if (!binlog_checkpoint_found)
        break;
      first_round= false;
      DBUG_EXECUTE_IF("xa_recover_expect_master_bin_000004",
          if (0 != strcmp("./master-bin.000004", binlog_checkpoint_name) &&
              0 != strcmp(".\\master-bin.000004", binlog_checkpoint_name))
            DBUG_SUICIDE();
        );
      if (find_log_pos(linfo, binlog_checkpoint_name, 1))
      {
        sql_print_error("Binlog file '%s' not found in binlog index, needed "
                        "for recovery. Aborting.", binlog_checkpoint_name);
        goto err2;
      }
    }
    else
    {
      end_io_cache(&log);
      mysql_file_close(file, MYF(MY_WME));
      file= -1;
    }

    if (!strcmp(linfo->log_file_name, last_log_name))
      break;                                    // No more files to do
    if ((file= open_binlog(&log, linfo->log_file_name, &errmsg)) < 0)
    {
      sql_print_error("%s", errmsg);
      goto err2;
    }
    /*
      We do not need to read the Format_description_log_event of other binlog
      files. It is not possible for a binlog checkpoint to span multiple
      binlog files written by different versions of the server. So we can use
      the first one read for reading from all binlog files.
    */
    if (find_next_log(linfo, 1))
    {
      sql_print_error("Error reading binlog files during recovery. Aborting.");
      goto err2;
    }
    fdle->reset_crypto();
  }

  if (do_xa)
  {
    if (ha_recover(&xids))
      goto err2;

    free_root(&mem_root, MYF(0));
    my_hash_free(&xids);
  }
  return 0;

err2:
  delete ev;
  if (file >= 0)
  {
    end_io_cache(&log);
    mysql_file_close(file, MYF(MY_WME));
  }
  if (do_xa)
  {
    free_root(&mem_root, MYF(0));
    my_hash_free(&xids);
  }
err1:
  sql_print_error("Crash recovery failed. Either correct the problem "
                  "(if it's, for example, out of memory error) and restart, "
                  "or delete (or rename) binary log and start mysqld with "
                  "--tc-heuristic-recover={commit|rollback}");
  return 1;
}


int
MYSQL_BIN_LOG::do_binlog_recovery(const char *opt_name, bool do_xa_recovery)
{
  LOG_INFO log_info;
  const char *errmsg;
  IO_CACHE    log;
  File        file;
  Log_event  *ev= 0;
  Format_description_log_event fdle(BINLOG_VERSION);
  char        log_name[FN_REFLEN];
  int error;

  if (unlikely((error= find_log_pos(&log_info, NullS, 1))))
  {
    /*
      If there are no binlog files (LOG_INFO_EOF), then we still try to read
      the .state file to restore the binlog state. This allows to copy a server
      to provision a new one without copying the binlog files (except the
      master-bin.state file) and still preserve the correct binlog state.
    */
    if (error != LOG_INFO_EOF)
      sql_print_error("find_log_pos() failed (error: %d)", error);
    else
    {
      error= read_state_from_file();
      if (error == 2)
      {
        /*
          No binlog files and no binlog state is not an error (eg. just initial
          server start after fresh installation).
        */
        error= 0;
      }
    }
    return error;
  }

  if (! fdle.is_valid())
    return 1;

  do
  {
    strmake_buf(log_name, log_info.log_file_name);
  } while (!(error= find_next_log(&log_info, 1)));

  if (error !=  LOG_INFO_EOF)
  {
    sql_print_error("find_log_pos() failed (error: %d)", error);
    return error;
  }

  if ((file= open_binlog(&log, log_name, &errmsg)) < 0)
  {
    sql_print_error("%s", errmsg);
    return 1;
  }

  if ((ev= Log_event::read_log_event(&log, &fdle,
                                     opt_master_verify_checksum)) &&
      ev->get_type_code() == FORMAT_DESCRIPTION_EVENT)
  {
    if (ev->flags & LOG_EVENT_BINLOG_IN_USE_F)
    {
      sql_print_information("Recovering after a crash using %s", opt_name);
      error= recover(&log_info, log_name, &log,
                     (Format_description_log_event *)ev, do_xa_recovery);
    }
    else
    {
      error= read_state_from_file();
      if (unlikely(error == 2))
      {
        /*
          The binlog exists, but the .state file is missing. This is normal if
          this is the first master start after a major upgrade to 10.0 (with
          GTID support).

          However, it could also be that the .state file was lost somehow, and
          in this case it could be a serious issue, as we would set the wrong
          binlog state in the next binlog file to be created, and GTID
          processing would be corrupted. A common way would be copying files
          from an old server to a new one and forgetting the .state file.

          So in this case, we want to try to recover the binlog state by
          scanning the last binlog file (but we do not need any XA recovery).

          ToDo: We could avoid one scan at first start after major upgrade, by
          detecting that there is no GTID_LIST event at the start of the
          binlog file, and stopping the scan in that case.
        */
        error= recover(&log_info, log_name, &log,
                       (Format_description_log_event *)ev, false);
      }
    }
  }

  delete ev;
  end_io_cache(&log);
  mysql_file_close(file, MYF(MY_WME));

  return error;
}


#ifdef INNODB_COMPATIBILITY_HOOKS
/**
  Get the file name of the MySQL binlog.
  @return the name of the binlog file
*/
extern "C"
const char* mysql_bin_log_file_name(void)
{
  return mysql_bin_log.get_log_fname();
}
/**
  Get the current position of the MySQL binlog.
  @return byte offset from the beginning of the binlog
*/
extern "C"
ulonglong mysql_bin_log_file_pos(void)
{
  return (ulonglong) mysql_bin_log.get_log_file()->pos_in_file;
}
/*
  Get the current position of the MySQL binlog for transaction currently being
  committed.

  This is valid to call from within storage engine commit_ordered() and
  commit() methods only.

  Since it stores the position inside THD, it is safe to call without any
  locking.
*/
void
mysql_bin_log_commit_pos(THD *thd, ulonglong *out_pos, const char **out_file)
{
  binlog_cache_mngr *cache_mngr;
  if (opt_bin_log &&
      (cache_mngr= (binlog_cache_mngr*) thd_get_ha_data(thd, binlog_hton)))
  {
    *out_file= cache_mngr->last_commit_pos_file;
    *out_pos= (ulonglong)(cache_mngr->last_commit_pos_offset);
  }
  else
  {
    *out_file= NULL;
    *out_pos= 0;
  }
}
#endif /* INNODB_COMPATIBILITY_HOOKS */


static void
binlog_checksum_update(MYSQL_THD thd, struct st_mysql_sys_var *var,
                       void *var_ptr, const void *save)
{
  ulong value=  *((ulong *)save);
  bool check_purge= false;
  ulong UNINIT_VAR(prev_binlog_id);

  mysql_mutex_lock(mysql_bin_log.get_log_lock());
  if(mysql_bin_log.is_open())
  {
    prev_binlog_id= mysql_bin_log.current_binlog_id;
    if (binlog_checksum_options != value)
      mysql_bin_log.checksum_alg_reset= (enum_binlog_checksum_alg)value;
    if (mysql_bin_log.rotate(true, &check_purge))
      check_purge= false;
  }
  else
  {
    binlog_checksum_options= value;
  }
  DBUG_ASSERT(binlog_checksum_options == value);
  mysql_bin_log.checksum_alg_reset= BINLOG_CHECKSUM_ALG_UNDEF;
  mysql_mutex_unlock(mysql_bin_log.get_log_lock());
  if (check_purge)
    mysql_bin_log.checkpoint_and_purge(prev_binlog_id);
}


static int show_binlog_vars(THD *thd, SHOW_VAR *var, char *buff)
{
  mysql_bin_log.set_status_variables(thd);
  var->type= SHOW_ARRAY;
  var->value= (char *)&binlog_status_vars_detail;
  return 0;
}

static SHOW_VAR binlog_status_vars_top[]= {
  {"Binlog", (char *) &show_binlog_vars, SHOW_FUNC},
  {NullS, NullS, SHOW_LONG}
};

static MYSQL_SYSVAR_BOOL(
  optimize_thread_scheduling,
  opt_optimize_thread_scheduling,
  PLUGIN_VAR_READONLY,
  "Run fast part of group commit in a single thread, to optimize kernel "
  "thread scheduling. On by default. Disable to run each transaction in group "
  "commit in its own thread, which can be slower at very high concurrency. "
  "This option is mostly for testing one algorithm versus the other, and it "
  "should not normally be necessary to change it.",
  NULL,
  NULL,
  1);

static MYSQL_SYSVAR_ENUM(
  checksum,
  binlog_checksum_options,
  PLUGIN_VAR_RQCMDARG,
  "Type of BINLOG_CHECKSUM_ALG. Include checksum for "
  "log events in the binary log",
  NULL,
  binlog_checksum_update,
  BINLOG_CHECKSUM_ALG_CRC32,
  &binlog_checksum_typelib);

static struct st_mysql_sys_var *binlog_sys_vars[]=
{
  MYSQL_SYSVAR(optimize_thread_scheduling),
  MYSQL_SYSVAR(checksum),
  NULL
};


/*
  Copy out the non-directory part of binlog position filename for the
  `binlog_snapshot_file' status variable, same way as it is done for
  SHOW MASTER STATUS.
*/
static void
set_binlog_snapshot_file(const char *src)
{
  size_t dir_len = dirname_length(src);
  strmake_buf(binlog_snapshot_file, src + dir_len);
}

/*
  Copy out current values of status variables, for SHOW STATUS or
  information_schema.global_status.

  This is called only under LOCK_show_status, so we can fill in a static array.
*/
void
TC_LOG_BINLOG::set_status_variables(THD *thd)
{
  binlog_cache_mngr *cache_mngr;

  if (thd && opt_bin_log)
    cache_mngr= (binlog_cache_mngr*) thd_get_ha_data(thd, binlog_hton);
  else
    cache_mngr= 0;

  bool have_snapshot= (cache_mngr && cache_mngr->last_commit_pos_file[0] != 0);
  mysql_mutex_lock(&LOCK_commit_ordered);
  binlog_status_var_num_commits= this->num_commits;
  binlog_status_var_num_group_commits= this->num_group_commits;
  if (!have_snapshot)
  {
    set_binlog_snapshot_file(last_commit_pos_file);
    binlog_snapshot_position= last_commit_pos_offset;
  }
  mysql_mutex_unlock(&LOCK_commit_ordered);
  mysql_mutex_lock(&LOCK_prepare_ordered);
  binlog_status_group_commit_trigger_count= this->group_commit_trigger_count;
  binlog_status_group_commit_trigger_timeout= this->group_commit_trigger_timeout;
  binlog_status_group_commit_trigger_lock_wait= this->group_commit_trigger_lock_wait;
  mysql_mutex_unlock(&LOCK_prepare_ordered);

  if (have_snapshot)
  {
    set_binlog_snapshot_file(cache_mngr->last_commit_pos_file);
    binlog_snapshot_position= cache_mngr->last_commit_pos_offset;
  }
}


/*
  Find the Gtid_list_log_event at the start of a binlog.

  NULL for ok, non-NULL error message for error.

  If ok, then the event is returned in *out_gtid_list. This can be NULL if we
  get back to binlogs written by old server version without GTID support. If
  so, it means we have reached the point to start from, as no GTID events can
  exist in earlier binlogs.
*/
const char *
get_gtid_list_event(IO_CACHE *cache, Gtid_list_log_event **out_gtid_list)
{
  Format_description_log_event init_fdle(BINLOG_VERSION);
  Format_description_log_event *fdle;
  Log_event *ev;
  const char *errormsg = NULL;

  *out_gtid_list= NULL;

  if (!(ev= Log_event::read_log_event(cache, &init_fdle,
                                      opt_master_verify_checksum)) ||
      ev->get_type_code() != FORMAT_DESCRIPTION_EVENT)
  {
    if (ev)
      delete ev;
    return "Could not read format description log event while looking for "
      "GTID position in binlog";
  }

  fdle= static_cast<Format_description_log_event *>(ev);

  for (;;)
  {
    Log_event_type typ;

    ev= Log_event::read_log_event(cache, fdle, opt_master_verify_checksum);
    if (!ev)
    {
      errormsg= "Could not read GTID list event while looking for GTID "
        "position in binlog";
      break;
    }
    typ= ev->get_type_code();
    if (typ == GTID_LIST_EVENT)
      break;                                    /* Done, found it */
    if (typ == START_ENCRYPTION_EVENT)
    {
      if (fdle->start_decryption((Start_encryption_log_event*) ev))
        errormsg= "Could not set up decryption for binlog.";
    }
    delete ev;
    if (typ == ROTATE_EVENT || typ == STOP_EVENT ||
        typ == FORMAT_DESCRIPTION_EVENT || typ == START_ENCRYPTION_EVENT)
      continue;                                 /* Continue looking */

    /* We did not find any Gtid_list_log_event, must be old binlog. */
    ev= NULL;
    break;
  }

  delete fdle;
  *out_gtid_list= static_cast<Gtid_list_log_event *>(ev);
  return errormsg;
}


struct st_mysql_storage_engine binlog_storage_engine=
{ MYSQL_HANDLERTON_INTERFACE_VERSION };

maria_declare_plugin(binlog)
{
  MYSQL_STORAGE_ENGINE_PLUGIN,
  &binlog_storage_engine,
  "binlog",
  "MySQL AB",
  "This is a pseudo storage engine to represent the binlog in a transaction",
  PLUGIN_LICENSE_GPL,
  binlog_init, /* Plugin Init */
  NULL, /* Plugin Deinit */
  0x0100 /* 1.0 */,
  binlog_status_vars_top,     /* status variables                */
  binlog_sys_vars,            /* system variables                */
  "1.0",                      /* string version */
  MariaDB_PLUGIN_MATURITY_STABLE /* maturity */
}
maria_declare_plugin_end;

#ifdef WITH_WSREP
IO_CACHE * get_trans_log(THD * thd)
{
  DBUG_ASSERT(binlog_hton->slot != HA_SLOT_UNDEF);
  binlog_cache_mngr *cache_mngr = (binlog_cache_mngr*)
    thd_get_ha_data(thd, binlog_hton);
  if (cache_mngr)
    return cache_mngr->get_binlog_cache_log(true);

  WSREP_DEBUG("binlog cache not initialized, conn: %llu",
	      thd->thread_id);
  return NULL;
}


bool wsrep_trans_cache_is_empty(THD *thd)
{
  binlog_cache_mngr *const cache_mngr=
      (binlog_cache_mngr*) thd_get_ha_data(thd, binlog_hton);
  return (!cache_mngr || cache_mngr->trx_cache.empty());
}


void thd_binlog_trx_reset(THD * thd)
{
  /*
    todo: fix autocommit select to not call the caller
  */
  if (thd_get_ha_data(thd, binlog_hton) != NULL)
  {
    binlog_cache_mngr *const cache_mngr=
      (binlog_cache_mngr*) thd_get_ha_data(thd, binlog_hton);
    if (cache_mngr)
    {
      cache_mngr->reset(false, true);
      if (!cache_mngr->stmt_cache.empty())
      {
        WSREP_DEBUG("pending events in stmt cache, sql: %s", thd->query());
        cache_mngr->stmt_cache.reset();
      }
    }
  }
  thd->clear_binlog_table_maps();
}


void thd_binlog_rollback_stmt(THD * thd)
{
  WSREP_DEBUG("thd_binlog_rollback_stmt connection: %llu",
	      thd->thread_id);
  binlog_cache_mngr *const cache_mngr=
    (binlog_cache_mngr*) thd_get_ha_data(thd, binlog_hton);
  if (cache_mngr)
    cache_mngr->trx_cache.set_prev_position(MY_OFF_T_UNDEF);
}
#endif /* WITH_WSREP */<|MERGE_RESOLUTION|>--- conflicted
+++ resolved
@@ -3628,28 +3628,11 @@
           Write the current binlog checkpoint into the log, so XA recovery will
           know from where to start recovery.
         */
-<<<<<<< HEAD
         size_t off= dirname_length(log_file_name);
-        size_t len= strlen(log_file_name) - off;
-        char *entry_mem, *name_mem;
-        if (!(new_xid_list_entry = (xid_count_per_binlog *)
-              my_multi_malloc(MYF(MY_WME),
-                              &entry_mem, sizeof(xid_count_per_binlog),
-                              &name_mem, len,
-                              NULL)))
-          goto err;
-        memcpy(name_mem, log_file_name+off, len);
-        new_xid_list_entry->binlog_name= name_mem;
-        new_xid_list_entry->binlog_name_len= (int)len;
-        new_xid_list_entry->xid_count= 0;
-        new_xid_list_entry->notify_count= 0;
-=======
-        uint off= dirname_length(log_file_name);
-        uint len= strlen(log_file_name) - off;
-        new_xid_list_entry= new xid_count_per_binlog(log_file_name+off, (int)len);
+        uint len= static_cast<uint>(strlen(log_file_name) - off);
+        new_xid_list_entry= new xid_count_per_binlog(log_file_name+off, len);
         if (!new_xid_list_entry)
           goto err;
->>>>>>> 256994ef
 
         /*
           Find the name for the Initial binlog checkpoint.
@@ -3666,16 +3649,11 @@
         mysql_mutex_unlock(&LOCK_xid_list);
         if (!b)
           b= new_xid_list_entry;
-<<<<<<< HEAD
-        strmake(buf, b->binlog_name, b->binlog_name_len);
-        Binlog_checkpoint_log_event ev(buf, (uint)len);
-=======
         if (b->binlog_name)
           strmake(buf, b->binlog_name, b->binlog_name_len);
         else
           goto err;
         Binlog_checkpoint_log_event ev(buf, len);
->>>>>>> 256994ef
         DBUG_EXECUTE_IF("crash_before_write_checkpoint_event",
                         flush_io_cache(&log_file);
                         mysql_file_sync(log_file.file, MYF(MY_WME));
