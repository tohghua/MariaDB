/* Copyright (c) 2000, 2018, Oracle and/or its affiliates.
   Copyright (c) 2009, 2021, MariaDB Corporation.

   This program is free software; you can redistribute it and/or modify
   it under the terms of the GNU General Public License as published by
   the Free Software Foundation; version 2 of the License.

   This program is distributed in the hope that it will be useful,
   but WITHOUT ANY WARRANTY; without even the implied warranty of
   MERCHANTABILITY or FITNESS FOR A PARTICULAR PURPOSE.  See the
   GNU General Public License for more details.

   You should have received a copy of the GNU General Public License
   along with this program; if not, write to the Free Software
   Foundation, Inc., 51 Franklin Street, Fifth Floor, Boston, MA  02110-1335  USA */


/**
  @file

  @brief
  logging of commands

  @todo
    Abort logging when we get an error in reading or writing log files
*/

#include "mariadb.h"		/* NO_EMBEDDED_ACCESS_CHECKS */
#include "sql_priv.h"
#include "log.h"
#include "sql_base.h"                           // open_log_table
#include "sql_repl.h"
#include "sql_delete.h"                         // mysql_truncate
#include "sql_parse.h"                          // command_name
#include "sql_time.h"           // calc_time_from_sec, my_time_compare
#include "tztime.h"             // my_tz_OFFSET0, struct Time_zone
#include "log_event.h"          // Query_log_event
#include "rpl_filter.h"
#include "rpl_rli.h"
#include "sql_audit.h"
#include "mysqld.h"
#include "ddl_log.h"

#include <my_dir.h>
#include <m_ctype.h>				// For test_if_number

#include <set_var.h> // for Sys_last_gtid_ptr

#ifdef _WIN32
#include "message.h"
#endif

#include "sql_plugin.h"
#include "debug_sync.h"
#include "sql_show.h"
#include "my_pthread.h"
#include "semisync_master.h"
#include "sp_rcontext.h"
#include "sp_head.h"

#include "wsrep_mysqld.h"
#ifdef WITH_WSREP
#include "wsrep_trans_observer.h"
#endif /* WITH_WSREP */

#ifdef HAVE_REPLICATION
#include "semisync_master.h"
#include "semisync_slave.h"
#include <utility>     // pair
#endif

/* max size of the log message */
#define MAX_LOG_BUFFER_SIZE 1024
#define MAX_TIME_SIZE 32
#define MY_OFF_T_UNDEF (~(my_off_t)0UL)
/* Truncate cache log files bigger than this */
#define CACHE_FILE_TRUNC_SIZE 65536

#define FLAGSTR(V,F) ((V)&(F)?#F" ":"")

handlerton *binlog_hton;
LOGGER logger;

const char *log_bin_index= 0;
const char *log_bin_basename= 0;

MYSQL_BIN_LOG mysql_bin_log(&sync_binlog_period);

static bool test_if_number(const char *str,
			   ulong *res, bool allow_wildcards);
static int binlog_init(void *p);
static int binlog_close_connection(handlerton *hton, THD *thd);
static int binlog_savepoint_set(handlerton *hton, THD *thd, void *sv);
static int binlog_savepoint_rollback(handlerton *hton, THD *thd, void *sv);
static bool binlog_savepoint_rollback_can_release_mdl(handlerton *hton,
                                                      THD *thd);
static int binlog_rollback(handlerton *hton, THD *thd, bool all);
static int binlog_prepare(handlerton *hton, THD *thd, bool all);
static int binlog_start_consistent_snapshot(handlerton *hton, THD *thd);
static int binlog_flush_cache(THD *thd, binlog_cache_mngr *cache_mngr,
                              Log_event *end_ev, bool all, bool using_stmt,
                              bool using_trx, bool is_ro_1pc);

static const LEX_CSTRING write_error_msg=
    { STRING_WITH_LEN("error writing to the binary log") };

static my_bool opt_optimize_thread_scheduling= TRUE;
ulong binlog_checksum_options;
#ifndef DBUG_OFF
ulong opt_binlog_dbug_fsync_sleep= 0;
#endif

mysql_mutex_t LOCK_prepare_ordered;
mysql_cond_t COND_prepare_ordered;
mysql_mutex_t LOCK_after_binlog_sync;
mysql_mutex_t LOCK_commit_ordered;

static ulonglong binlog_status_var_num_commits;
static ulonglong binlog_status_var_num_group_commits;
static ulonglong binlog_status_group_commit_trigger_count;
static ulonglong binlog_status_group_commit_trigger_lock_wait;
static ulonglong binlog_status_group_commit_trigger_timeout;
static char binlog_snapshot_file[FN_REFLEN];
static ulonglong binlog_snapshot_position;

static const char *fatal_log_error=
  "Could not use %s for logging (error %d). "
  "Turning logging off for the whole duration of the MariaDB server process. "
  "To turn it on again: fix the cause, shutdown the MariaDB server and "
  "restart it.";


static SHOW_VAR binlog_status_vars_detail[]=
{
  {"commits",
    (char *)&binlog_status_var_num_commits, SHOW_LONGLONG},
  {"group_commits",
    (char *)&binlog_status_var_num_group_commits, SHOW_LONGLONG},
  {"group_commit_trigger_count",
    (char *)&binlog_status_group_commit_trigger_count, SHOW_LONGLONG},
  {"group_commit_trigger_lock_wait",
    (char *)&binlog_status_group_commit_trigger_lock_wait, SHOW_LONGLONG},
  {"group_commit_trigger_timeout",
    (char *)&binlog_status_group_commit_trigger_timeout, SHOW_LONGLONG},
  {"snapshot_file",
    (char *)&binlog_snapshot_file, SHOW_CHAR},
  {"snapshot_position",
   (char *)&binlog_snapshot_position, SHOW_LONGLONG},
  {NullS, NullS, SHOW_LONG}
};

/*
  Variables for the binlog background thread.
  Protected by the MYSQL_BIN_LOG::LOCK_binlog_background_thread mutex.
 */
static bool binlog_background_thread_started= false;
static bool binlog_background_thread_stop= false;
static MYSQL_BIN_LOG::xid_count_per_binlog *
    binlog_background_thread_queue= NULL;

static bool start_binlog_background_thread();

static rpl_binlog_state rpl_global_gtid_binlog_state;

void setup_log_handling()
{
  rpl_global_gtid_binlog_state.init();
}


/**
   purge logs, master and slave sides both, related error code
   converter.
   Called from @c purge_error_message(), @c MYSQL_BIN_LOG::reset_logs()

   @param  res  an internal to purging routines error code 

   @return the user level error code ER_*
*/
uint purge_log_get_error_code(int res)
{
  uint errcode= 0;

  switch (res)  {
  case 0: break;
  case LOG_INFO_EOF:	errcode= ER_UNKNOWN_TARGET_BINLOG; break;
  case LOG_INFO_IO:	errcode= ER_IO_ERR_LOG_INDEX_READ; break;
  case LOG_INFO_INVALID:errcode= ER_BINLOG_PURGE_PROHIBITED; break;
  case LOG_INFO_SEEK:	errcode= ER_FSEEK_FAIL; break;
  case LOG_INFO_MEM:	errcode= ER_OUT_OF_RESOURCES; break;
  case LOG_INFO_FATAL:	errcode= ER_BINLOG_PURGE_FATAL_ERR; break;
  case LOG_INFO_IN_USE: errcode= ER_LOG_IN_USE; break;
  case LOG_INFO_EMFILE: errcode= ER_BINLOG_PURGE_EMFILE; break;
  default:		errcode= ER_LOG_PURGE_UNKNOWN_ERR; break;
  }

  return errcode;
}

/**
  Silence all errors and warnings reported when performing a write
  to a log table.
  Errors and warnings are not reported to the client or SQL exception
  handlers, so that the presence of logging does not interfere and affect
  the logic of an application.
*/
class Silence_log_table_errors : public Internal_error_handler
{
  char m_message[MYSQL_ERRMSG_SIZE];
public:
  Silence_log_table_errors()
  {
    m_message[0]= '\0';
  }

  virtual ~Silence_log_table_errors() {}

  virtual bool handle_condition(THD *thd,
                                uint sql_errno,
                                const char* sql_state,
                                Sql_condition::enum_warning_level *level,
                                const char* msg,
                                Sql_condition ** cond_hdl);
  const char *message() const { return m_message; }
};

bool
Silence_log_table_errors::handle_condition(THD *,
                                           uint,
                                           const char*,
                                           Sql_condition::enum_warning_level*,
                                           const char* msg,
                                           Sql_condition ** cond_hdl)
{
  *cond_hdl= NULL;
  strmake_buf(m_message, msg);
  return TRUE;
}

sql_print_message_func sql_print_message_handlers[3] =
{
  sql_print_information,
  sql_print_warning,
  sql_print_error
};


/**
  Create the name of the log file
  
  @param[OUT] out    a pointer to a new allocated name will go there
  @param[IN] log_ext The extension for the file (e.g .log)
  @param[IN] once    whether to use malloc_once or a normal malloc.
*/
void make_default_log_name(char **out, const char* log_ext, bool once)
{
  char buff[FN_REFLEN+10];
  fn_format(buff, opt_log_basename, "", log_ext, MYF(MY_REPLACE_EXT));
  if (once)
    *out= my_once_strdup(buff, MYF(MY_WME));
  else
  {
    my_free(*out);
    *out= my_strdup(PSI_INSTRUMENT_ME, buff, MYF(MY_WME));
  }
}


/*
  Helper classes to store non-transactional and transactional data
  before copying it to the binary log.
*/
class binlog_cache_data
{
public:
  binlog_cache_data(): m_pending(0), status(0),
  before_stmt_pos(MY_OFF_T_UNDEF),
  incident(FALSE),
  saved_max_binlog_cache_size(0), ptr_binlog_cache_use(0),
  ptr_binlog_cache_disk_use(0)
  { }
  
  ~binlog_cache_data()
  {
    DBUG_ASSERT(empty());
    close_cached_file(&cache_log);
  }

  /*
    Return 1 if there is no relevant entries in the cache

    This is:
    - Cache is empty
    - There are row or critical (DDL?) events in the cache

    The status test is needed to avoid writing entries with only
    a table map entry, which would crash in do_apply_event() on the slave
    as it assumes that there is always a row entry after a table map.
  */
  bool empty() const
  {
    return (pending() == NULL &&
            (my_b_write_tell(&cache_log) == 0 ||
             ((status & (LOGGED_ROW_EVENT | LOGGED_CRITICAL)) == 0)));
  }

  Rows_log_event *pending() const
  {
    return m_pending;
  }

  void set_pending(Rows_log_event *const pending_arg)
  {
    m_pending= pending_arg;
  }

  void set_incident(void)
  {
    incident= TRUE;
  }
  
  bool has_incident(void)
  {
    return(incident);
  }

  void reset()
  {
    bool cache_was_empty= empty();
    bool truncate_file= (cache_log.file != -1 &&
                         my_b_write_tell(&cache_log) > CACHE_FILE_TRUNC_SIZE);
    truncate(0,1);                              // Forget what's in cache
    if (!cache_was_empty)
      compute_statistics();
    if (truncate_file)
      my_chsize(cache_log.file, 0, 0, MYF(MY_WME));

    status= 0;
    incident= FALSE;
    before_stmt_pos= MY_OFF_T_UNDEF;
    DBUG_ASSERT(empty());
  }

  my_off_t get_byte_position() const
  {
    return my_b_tell(&cache_log);
  }

  my_off_t get_prev_position()
  {
     return(before_stmt_pos);
  }

  void set_prev_position(my_off_t pos)
  {
     before_stmt_pos= pos;
  }
  
  void restore_prev_position()
  {
    truncate(before_stmt_pos);
  }

  void restore_savepoint(my_off_t pos)
  {
    truncate(pos);
    if (pos < before_stmt_pos)
      before_stmt_pos= MY_OFF_T_UNDEF;
  }

  void set_binlog_cache_info(my_off_t param_max_binlog_cache_size,
                             ulong *param_ptr_binlog_cache_use,
                             ulong *param_ptr_binlog_cache_disk_use)
  {
    /*
      The assertions guarantee that the set_binlog_cache_info is
      called just once and information passed as parameters are
      never zero.

      This is done while calling the constructor binlog_cache_mngr.
      We cannot set information in the constructor binlog_cache_data
      because the space for binlog_cache_mngr is allocated through
      a placement new.

      In the future, we can refactor this and change it to avoid
      the set_binlog_info. 
    */
    DBUG_ASSERT(saved_max_binlog_cache_size == 0);
    DBUG_ASSERT(param_max_binlog_cache_size != 0);
    DBUG_ASSERT(ptr_binlog_cache_use == 0);
    DBUG_ASSERT(param_ptr_binlog_cache_use != 0);
    DBUG_ASSERT(ptr_binlog_cache_disk_use == 0);
    DBUG_ASSERT(param_ptr_binlog_cache_disk_use != 0);

    saved_max_binlog_cache_size= param_max_binlog_cache_size;
    ptr_binlog_cache_use= param_ptr_binlog_cache_use;
    ptr_binlog_cache_disk_use= param_ptr_binlog_cache_disk_use;
    cache_log.end_of_file= saved_max_binlog_cache_size;
  }

  void add_status(enum_logged_status status_arg)
  {
    status|= status_arg;
  }

  /*
    Cache to store data before copying it to the binary log.
  */
  IO_CACHE cache_log;

private:
  /*
    Pending binrows event. This event is the event where the rows are currently
    written.
   */
  Rows_log_event *m_pending;

  /*
    Bit flags for what has been writting to cache. Used to
    discard logs without any data changes.
    see enum_logged_status;
  */
  uint32 status;

  /*
    Binlog position before the start of the current statement.
  */
  my_off_t before_stmt_pos;
 
  /*
    This indicates that some events did not get into the cache and most likely
    it is corrupted.
  */ 
  bool incident;

  /**
    This function computes binlog cache and disk usage.
  */
  void compute_statistics()
  {
    statistic_increment(*ptr_binlog_cache_use, &LOCK_status);
    if (cache_log.disk_writes != 0)
    {
#ifdef REAL_STATISTICS
      statistic_add(*ptr_binlog_cache_disk_use,
                    cache_log.disk_writes, &LOCK_status);
#else
      statistic_increment(*ptr_binlog_cache_disk_use, &LOCK_status);
#endif
      cache_log.disk_writes= 0;
    }
  }

  /*
    Stores the values of maximum size of the cache allowed when this cache
    is configured. This corresponds to either
      . max_binlog_cache_size or max_binlog_stmt_cache_size.
  */
  my_off_t saved_max_binlog_cache_size;

  /*
    Stores a pointer to the status variable that keeps track of the in-memory 
    cache usage. This corresponds to either
      . binlog_cache_use or binlog_stmt_cache_use.
  */
  ulong *ptr_binlog_cache_use;

  /*
    Stores a pointer to the status variable that keeps track of the disk
    cache usage. This corresponds to either
      . binlog_cache_disk_use or binlog_stmt_cache_disk_use.
  */
  ulong *ptr_binlog_cache_disk_use;

  /*
    It truncates the cache to a certain position. This includes deleting the
    pending event.
   */
  void truncate(my_off_t pos, bool reset_cache=0)
  {
    DBUG_PRINT("info", ("truncating to position %lu", (ulong) pos));
    cache_log.error=0;
    if (pending())
    {
      delete pending();
      set_pending(0);
    }
    reinit_io_cache(&cache_log, WRITE_CACHE, pos, 0, reset_cache);
    cache_log.end_of_file= saved_max_binlog_cache_size;
  }

  binlog_cache_data& operator=(const binlog_cache_data& info);
  binlog_cache_data(const binlog_cache_data& info);
};


void Log_event_writer::add_status(enum_logged_status status)
{
  if (likely(cache_data))
    cache_data->add_status(status);
}

void Log_event_writer::set_incident()
{
  cache_data->set_incident();
}


class binlog_cache_mngr {
public:
  binlog_cache_mngr(my_off_t param_max_binlog_stmt_cache_size,
                    my_off_t param_max_binlog_cache_size,
                    ulong *param_ptr_binlog_stmt_cache_use,
                    ulong *param_ptr_binlog_stmt_cache_disk_use,
                    ulong *param_ptr_binlog_cache_use,
                    ulong *param_ptr_binlog_cache_disk_use)
    : last_commit_pos_offset(0), using_xa(FALSE), xa_xid(0)
  {
     stmt_cache.set_binlog_cache_info(param_max_binlog_stmt_cache_size,
                                      param_ptr_binlog_stmt_cache_use,
                                      param_ptr_binlog_stmt_cache_disk_use);
     trx_cache.set_binlog_cache_info(param_max_binlog_cache_size,
                                     param_ptr_binlog_cache_use,
                                     param_ptr_binlog_cache_disk_use);
     last_commit_pos_file[0]= 0;
  }

  void reset(bool do_stmt, bool do_trx)
  {
    if (do_stmt)
      stmt_cache.reset();
    if (do_trx)
    {
      trx_cache.reset();
      using_xa= FALSE;
      last_commit_pos_file[0]= 0;
      last_commit_pos_offset= 0;
    }
  }

  binlog_cache_data* get_binlog_cache_data(bool is_transactional)
  {
    return (is_transactional ? &trx_cache : &stmt_cache);
  }

  IO_CACHE* get_binlog_cache_log(bool is_transactional)
  {
    return (is_transactional ? &trx_cache.cache_log : &stmt_cache.cache_log);
  }

  binlog_cache_data stmt_cache;

  binlog_cache_data trx_cache;

  /*
    Binlog position for current transaction.
    For START TRANSACTION WITH CONSISTENT SNAPSHOT, this is the binlog
    position corresponding to the snapshot taken. During (and after) commit,
    this is set to the binlog position corresponding to just after the
    commit (so storage engines can store it in their transaction log).
  */
  char last_commit_pos_file[FN_REFLEN];
  my_off_t last_commit_pos_offset;

  /*
    Flag set true if this transaction is committed with log_xid() as part of
    XA, false if not.
  */
  bool using_xa;
  my_xid xa_xid;
  bool need_unlog;
  /*
    Id of binlog that transaction was written to; only needed if need_unlog is
    true.
  */
  ulong binlog_id;
  /* Set if we get an error during commit that must be returned from unlog(). */
  bool delayed_error;

private:

  binlog_cache_mngr& operator=(const binlog_cache_mngr& info);
  binlog_cache_mngr(const binlog_cache_mngr& info);
};

bool LOGGER::is_log_table_enabled(uint log_table_type)
{
  switch (log_table_type) {
  case QUERY_LOG_SLOW:
    return (table_log_handler != NULL) && global_system_variables.sql_log_slow
            && (log_output_options & LOG_TABLE);
  case QUERY_LOG_GENERAL:
    return (table_log_handler != NULL) && opt_log
            && (log_output_options & LOG_TABLE);
  default:
    DBUG_ASSERT(0);
    return FALSE;                             /* make compiler happy */
  }
}

/**
   Check if a given table is opened log table

   @param table             Table to check
   @param check_if_opened   Only fail if it's a log table in use
   @param error_msg	    String to put in error message if not ok.
                            No error message if 0
   @return 0 ok
   @return # Type of log file
 */

int check_if_log_table(const TABLE_LIST *table,
                       bool check_if_opened,
                       const char *error_msg)
{
  int result= 0;
  if (table->db.length == 5 &&
      !my_strcasecmp(table_alias_charset, table->db.str, "mysql"))
  {
    const char *table_name= table->table_name.str;

    if (table->table_name.length == 11 &&
        !my_strcasecmp(table_alias_charset, table_name, "general_log"))
    {
      result= QUERY_LOG_GENERAL;
      goto end;
    }

    if (table->table_name.length == 8 &&
        !my_strcasecmp(table_alias_charset, table_name, "slow_log"))
    {
      result= QUERY_LOG_SLOW;
      goto end;
    }
  }
  return 0;

end:
  if (!check_if_opened || logger.is_log_table_enabled(result))
  {
    if (error_msg)
      my_error(ER_BAD_LOG_STATEMENT, MYF(0), error_msg);
    return result;
  }
  return 0;
}


Log_to_csv_event_handler::Log_to_csv_event_handler()
{
}


Log_to_csv_event_handler::~Log_to_csv_event_handler()
{
}


void Log_to_csv_event_handler::cleanup()
{
  logger.is_log_tables_initialized= FALSE;
}

/* log event handlers */

/**
  Log command to the general log table

  Log given command to the general log table.

  @param  event_time        command start timestamp
  @param  user_host         the pointer to the string with user@host info
  @param  user_host_len     length of the user_host string. this is computed
                            once and passed to all general log event handlers
  @param  thread_id         Id of the thread, issued a query
  @param  command_type      the type of the command being logged
  @param  command_type_len  the length of the string above
  @param  sql_text          the very text of the query being executed
  @param  sql_text_len      the length of sql_text string


  @return This function attempts to never call my_error(). This is
  necessary, because general logging happens already after a statement
  status has been sent to the client, so the client can not see the
  error anyway. Besides, the error is not related to the statement
  being executed and is internal, and thus should be handled
  internally (@todo: how?).
  If a write to the table has failed, the function attempts to
  write to a short error message to the file. The failure is also
  indicated in the return value. 

  @retval  FALSE   OK
  @retval  TRUE    error occurred
*/

bool Log_to_csv_event_handler::
  log_general(THD *thd, my_hrtime_t event_time, const char *user_host, size_t user_host_len, my_thread_id thread_id_arg,
              const char *command_type, size_t command_type_len,
              const char *sql_text, size_t sql_text_len,
              CHARSET_INFO *client_cs)
{
  TABLE_LIST table_list;
  TABLE *table;
  bool result= TRUE;
  bool need_close= FALSE;
  bool need_pop= FALSE;
  bool need_rnd_end= FALSE;
  uint field_index;
  Silence_log_table_errors error_handler;
  Open_tables_backup open_tables_backup;
  bool save_time_zone_used;
  DBUG_ENTER("log_general");

  /*
    CSV uses TIME_to_timestamp() internally if table needs to be repaired
    which will set thd->time_zone_used
  */
  save_time_zone_used= thd->time_zone_used;

  table_list.init_one_table(&MYSQL_SCHEMA_NAME, &GENERAL_LOG_NAME, 0,
                            TL_WRITE_CONCURRENT_INSERT);

  /*
    1) open_log_table generates an error of the
    table can not be opened or is corrupted.
    2) "INSERT INTO general_log" can generate warning sometimes.

    Suppress these warnings and errors, they can't be dealt with
    properly anyway.

    QQ: this problem needs to be studied in more detail.
    Comment this 2 lines and run "cast.test" to see what's happening.
  */
  thd->push_internal_handler(& error_handler);
  need_pop= TRUE;

  if (!(table= open_log_table(thd, &table_list, &open_tables_backup)))
    goto err;

  need_close= TRUE;

  if (table->file->extra(HA_EXTRA_MARK_AS_LOG_TABLE) ||
      table->file->ha_rnd_init_with_error(0))
    goto err;

  need_rnd_end= TRUE;

  /* Honor next number columns if present */
  table->next_number_field= table->found_next_number_field;

  /*
    NOTE: we do not call restore_record() here, as all fields are
    filled by the Logger (=> no need to load default ones).
  */

  /*
    We do not set a value for table->field[0], as it will use
    default value (which is CURRENT_TIMESTAMP).
  */

  /* check that all columns exist */
  if (table->s->fields < 6)
    goto err;

  DBUG_ASSERT(table->field[0]->type() == MYSQL_TYPE_TIMESTAMP);

  table->field[0]->store_timestamp(
                  hrtime_to_my_time(event_time), hrtime_sec_part(event_time));

  /* do a write */
  if (table->field[1]->store(user_host, user_host_len, client_cs) ||
      table->field[2]->store((longlong) thread_id_arg, TRUE) ||
      table->field[3]->store((longlong) global_system_variables.server_id,
                             TRUE) ||
      table->field[4]->store(command_type, command_type_len, client_cs))
    goto err;

  /*
    A positive return value in store() means truncation.
    Still logging a message in the log in this case.
  */
  table->field[5]->flags|= FIELDFLAG_HEX_ESCAPE;
  if (table->field[5]->store(sql_text, sql_text_len, client_cs) < 0)
    goto err;

  /* mark all fields as not null */
  table->field[1]->set_notnull();
  table->field[2]->set_notnull();
  table->field[3]->set_notnull();
  table->field[4]->set_notnull();
  table->field[5]->set_notnull();

  /* Set any extra columns to their default values */
  for (field_index= 6 ; field_index < table->s->fields ; field_index++)
  {
    table->field[field_index]->set_default();
  }

  if (table->file->ha_write_row(table->record[0]))
    goto err;

  result= FALSE;

err:
  if (result && !thd->killed)
    sql_print_error("Failed to write to mysql.general_log: %s",
                    error_handler.message());

  if (need_rnd_end)
  {
    table->file->ha_rnd_end();
    table->file->ha_release_auto_increment();
  }
  if (need_pop)
    thd->pop_internal_handler();
  if (need_close)
    close_log_table(thd, &open_tables_backup);

  thd->time_zone_used= save_time_zone_used;
  DBUG_RETURN(result);
}


/*
  Log a query to the slow log table

  SYNOPSIS
    log_slow()
    thd               THD of the query
    current_time      current timestamp
    user_host         the pointer to the string with user@host info
    user_host_len     length of the user_host string. this is computed once
                      and passed to all general log event handlers
    query_time        Amount of time the query took to execute (in microseconds)
    lock_time         Amount of time the query was locked (in microseconds)
    is_command        The flag, which determines, whether the sql_text is a
                      query or an administrator command (these are treated
                      differently by the old logging routines)
    sql_text          the very text of the query or administrator command
                      processed
    sql_text_len      the length of sql_text string

  DESCRIPTION

   Log a query to the slow log table

  RETURN
    FALSE - OK
    TRUE - error occurred
*/

bool Log_to_csv_event_handler::
  log_slow(THD *thd, my_hrtime_t current_time,
           const char *user_host, size_t user_host_len,
           ulonglong query_utime, ulonglong lock_utime, bool is_command,
           const char *sql_text, size_t sql_text_len)
{
  TABLE_LIST table_list;
  TABLE *table;
  bool result= TRUE;
  bool need_close= FALSE;
  bool need_rnd_end= FALSE;
  Silence_log_table_errors error_handler;
  Open_tables_backup open_tables_backup;
  CHARSET_INFO *client_cs= thd->variables.character_set_client;
  bool save_time_zone_used;
  ulong query_time= (ulong) MY_MIN(query_utime/1000000, TIME_MAX_VALUE_SECONDS);
  ulong lock_time=  (ulong) MY_MIN(lock_utime/1000000, TIME_MAX_VALUE_SECONDS);
  ulong query_time_micro= (ulong) (query_utime % 1000000);
  ulong lock_time_micro=  (ulong) (lock_utime % 1000000);
  DBUG_ENTER("Log_to_csv_event_handler::log_slow");

  thd->push_internal_handler(& error_handler);
  /*
    CSV uses TIME_to_timestamp() internally if table needs to be repaired
    which will set thd->time_zone_used
  */
  save_time_zone_used= thd->time_zone_used;

  table_list.init_one_table(&MYSQL_SCHEMA_NAME, &SLOW_LOG_NAME, 0,
                            TL_WRITE_CONCURRENT_INSERT);

  if (!(table= open_log_table(thd, &table_list, &open_tables_backup)))
    goto err;

  need_close= TRUE;

  if (table->file->extra(HA_EXTRA_MARK_AS_LOG_TABLE) ||
      table->file->ha_rnd_init_with_error(0))
    goto err;

  need_rnd_end= TRUE;

  /* Honor next number columns if present */
  table->next_number_field= table->found_next_number_field;

  restore_record(table, s->default_values);    // Get empty record

  /* check that all columns exist */
  if (table->s->fields < 13)
    goto err;

  /* store the time and user values */
  DBUG_ASSERT(table->field[0]->type() == MYSQL_TYPE_TIMESTAMP);
  table->field[0]->store_timestamp(
             hrtime_to_my_time(current_time), hrtime_sec_part(current_time));
  if (table->field[1]->store(user_host, user_host_len, client_cs))
    goto err;

  /*
    A TIME field can not hold the full longlong range; query_time or
    lock_time may be truncated without warning here, if greater than
    839 hours (~35 days)
  */
  MYSQL_TIME t;
  t.neg= 0;

  /* fill in query_time field */
  calc_time_from_sec(&t, query_time, query_time_micro);
  if (table->field[2]->store_time(&t))
    goto err;
  /* lock_time */
  calc_time_from_sec(&t, lock_time, lock_time_micro);
  if (table->field[3]->store_time(&t))
    goto err;
  /* rows_sent */
  if (table->field[4]->store((longlong) thd->get_sent_row_count(), TRUE))
    goto err;
  /* rows_examined */
  if (table->field[5]->store((longlong) thd->get_examined_row_count(), TRUE))
    goto err;

  /* fill database field */
  if (thd->db.str)
  {
    if (table->field[6]->store(thd->db.str, thd->db.length, client_cs))
      goto err;
    table->field[6]->set_notnull();
  }

  if (thd->stmt_depends_on_first_successful_insert_id_in_prev_stmt)
  {
    if (table->
        field[7]->store((longlong)
                        thd->first_successful_insert_id_in_prev_stmt_for_binlog,
                        TRUE))
      goto err;
    table->field[7]->set_notnull();
  }

  /*
    Set value if we do an insert on autoincrement column. Note that for
    some engines (those for which get_auto_increment() does not leave a
    table lock until the statement ends), this is just the first value and
    the next ones used may not be contiguous to it.
  */
  if (thd->auto_inc_intervals_in_cur_stmt_for_binlog.nb_elements() > 0)
  {
    if (table->
        field[8]->store((longlong)
          thd->auto_inc_intervals_in_cur_stmt_for_binlog.minimum(), TRUE))
      goto err;
    table->field[8]->set_notnull();
  }

  if (table->field[9]->store((longlong)global_system_variables.server_id, TRUE))
    goto err;
  table->field[9]->set_notnull();

  /*
    Column sql_text.
    A positive return value in store() means truncation.
    Still logging a message in the log in this case.
  */
  if (table->field[10]->store(sql_text, sql_text_len, client_cs) < 0)
    goto err;

  if (table->field[11]->store((longlong) thd->thread_id, TRUE))
    goto err;

  /* Rows_affected */
  if (table->field[12]->store(thd->get_stmt_da()->is_ok() ?
                              (longlong) thd->get_stmt_da()->affected_rows() :
                              0, TRUE))
    goto err;

  if (table->file->ha_write_row(table->record[0]))
    goto err;

  result= FALSE;

err:
  thd->pop_internal_handler();

  if (result && !thd->killed)
    sql_print_error("Failed to write to mysql.slow_log: %s",
                    error_handler.message());

  if (need_rnd_end)
  {
    table->file->ha_rnd_end();
    table->file->ha_release_auto_increment();
  }
  if (need_close)
    close_log_table(thd, &open_tables_backup);
  thd->time_zone_used= save_time_zone_used;
  DBUG_RETURN(result);
}

int Log_to_csv_event_handler::
  activate_log(THD *thd, uint log_table_type)
{
  TABLE_LIST table_list;
  TABLE *table;
  LEX_CSTRING *UNINIT_VAR(log_name);
  int result;
  Open_tables_backup open_tables_backup;

  DBUG_ENTER("Log_to_csv_event_handler::activate_log");

  if (log_table_type == QUERY_LOG_GENERAL)
  {
    log_name= &GENERAL_LOG_NAME;
  }
  else
  {
    DBUG_ASSERT(log_table_type == QUERY_LOG_SLOW);

    log_name= &SLOW_LOG_NAME;
  }
  table_list.init_one_table(&MYSQL_SCHEMA_NAME, log_name, 0, TL_WRITE_CONCURRENT_INSERT);

  table= open_log_table(thd, &table_list, &open_tables_backup);
  if (table)
  {
    result= 0;
    close_log_table(thd, &open_tables_backup);
  }
  else
    result= 1;

  DBUG_RETURN(result);
}

bool Log_to_csv_event_handler::
  log_error(enum loglevel level, const char *format, va_list args)
{
  /* No log table is implemented */
  DBUG_ASSERT(0);
  return FALSE;
}

bool Log_to_file_event_handler::
  log_error(enum loglevel level, const char *format,
            va_list args)
{
  return vprint_msg_to_log(level, format, args);
}

void Log_to_file_event_handler::init_pthread_objects()
{
  mysql_log.init_pthread_objects();
  mysql_slow_log.init_pthread_objects();
}


/** Wrapper around MYSQL_LOG::write() for slow log. */

bool Log_to_file_event_handler::
  log_slow(THD *thd, my_hrtime_t current_time,
           const char *user_host, size_t user_host_len,
           ulonglong query_utime, ulonglong lock_utime, bool is_command,
           const char *sql_text, size_t sql_text_len)
{
  Silence_log_table_errors error_handler;
  thd->push_internal_handler(&error_handler);
  bool retval= mysql_slow_log.write(thd, hrtime_to_my_time(current_time),
                                    user_host, user_host_len,
                                    query_utime, lock_utime, is_command,
                                    sql_text, sql_text_len);
  thd->pop_internal_handler();
  return retval;
}


/**
   Wrapper around MYSQL_LOG::write() for general log. We need it since we
   want all log event handlers to have the same signature.
*/

bool Log_to_file_event_handler::
  log_general(THD *thd, my_hrtime_t event_time, const char *user_host, size_t user_host_len, my_thread_id thread_id_arg,
              const char *command_type, size_t command_type_len,
              const char *sql_text, size_t sql_text_len,
              CHARSET_INFO *client_cs)
{
  Silence_log_table_errors error_handler;
  thd->push_internal_handler(&error_handler);
  bool retval= mysql_log.write(hrtime_to_time(event_time), user_host,
                               user_host_len,
                               thread_id_arg, command_type, command_type_len,
                               sql_text, sql_text_len);
  thd->pop_internal_handler();
  return retval;
}


bool Log_to_file_event_handler::init()
{
  if (!is_initialized)
  {
    if (global_system_variables.sql_log_slow)
      mysql_slow_log.open_slow_log(opt_slow_logname);

    if (opt_log)
      mysql_log.open_query_log(opt_logname);

    is_initialized= TRUE;
  }

  return FALSE;
}


void Log_to_file_event_handler::cleanup()
{
  mysql_log.cleanup();
  mysql_slow_log.cleanup();
}

void Log_to_file_event_handler::flush()
{
  /* reopen log files */
  if (opt_log)
    mysql_log.reopen_file();
  if (global_system_variables.sql_log_slow)
    mysql_slow_log.reopen_file();
}

/*
  Log error with all enabled log event handlers

  SYNOPSIS
    error_log_print()

    level             The level of the error significance: NOTE,
                      WARNING or ERROR.
    format            format string for the error message
    args              list of arguments for the format string

  RETURN
    FALSE - OK
    TRUE - error occurred
*/

bool LOGGER::error_log_print(enum loglevel level, const char *format,
                             va_list args)
{
  bool error= FALSE;
  Log_event_handler **current_handler;
  THD *thd= current_thd;

  if (likely(thd))
    thd->error_printed_to_log= 1;

  /* currently we don't need locking here as there is no error_log table */
  for (current_handler= error_log_handler_list ; *current_handler ;)
    error= (*current_handler++)->log_error(level, format, args) || error;

  return error;
}


void LOGGER::cleanup_base()
{
  DBUG_ASSERT(inited == 1);
  mysql_rwlock_destroy(&LOCK_logger);
  if (table_log_handler)
  {
    table_log_handler->cleanup();
    delete table_log_handler;
    table_log_handler= NULL;
  }
  if (file_log_handler)
    file_log_handler->cleanup();
}


void LOGGER::cleanup_end()
{
  DBUG_ASSERT(inited == 1);
  if (file_log_handler)
  {
    delete file_log_handler;
    file_log_handler=NULL;
  }
  inited= 0;
}


/**
  Perform basic log initialization: create file-based log handler and
  init error log.
*/
void LOGGER::init_base()
{
  DBUG_ASSERT(inited == 0);
  inited= 1;

  /*
    Here we create file log handler. We don't do it for the table log handler
    here as it cannot be created so early. The reason is THD initialization,
    which depends on the system variables (parsed later).
  */
  if (!file_log_handler)
    file_log_handler= new Log_to_file_event_handler;

  /* by default we use traditional error log */
  init_error_log(LOG_FILE);

  file_log_handler->init_pthread_objects();
  mysql_rwlock_init(key_rwlock_LOCK_logger, &LOCK_logger);
}


void LOGGER::init_log_tables()
{
  if (!table_log_handler)
    table_log_handler= new Log_to_csv_event_handler;

  if (!is_log_tables_initialized &&
      !table_log_handler->init() && !file_log_handler->init())
    is_log_tables_initialized= TRUE;
}


/**
  Close and reopen the slow log (with locks).
  
  @returns FALSE.
*/
bool LOGGER::flush_slow_log()
{
  /*
    Now we lock logger, as nobody should be able to use logging routines while
    log tables are closed
  */
  logger.lock_exclusive();

  /* Reopen slow log file */
  if (global_system_variables.sql_log_slow)
    file_log_handler->get_mysql_slow_log()->reopen_file();

  /* End of log flush */
  logger.unlock();

  return 0;
}


/**
  Close and reopen the general log (with locks).

  @returns FALSE.
*/
bool LOGGER::flush_general_log()
{
  /*
    Now we lock logger, as nobody should be able to use logging routines while
    log tables are closed
  */
  logger.lock_exclusive();

  /* Reopen general log file */
  if (opt_log)
    file_log_handler->get_mysql_log()->reopen_file();

  /* End of log flush */
  logger.unlock();

  return 0;
}


/*
  Log slow query with all enabled log event handlers

  SYNOPSIS
    slow_log_print()

    thd                 THD of the query being logged
    query               The query being logged
    query_length        The length of the query string
    current_utime       Current time in microseconds (from undefined start)

  RETURN
    FALSE   OK
    TRUE    error occurred
*/

bool LOGGER::slow_log_print(THD *thd, const char *query, size_t query_length,
                            ulonglong current_utime)

{
  bool error= FALSE;
  Log_event_handler **current_handler;
  bool is_command= FALSE;
  char user_host_buff[MAX_USER_HOST_SIZE + 1];
  Security_context *sctx= thd->security_ctx;
  uint user_host_len= 0;
  ulonglong query_utime, lock_utime;

  DBUG_ASSERT(thd->enable_slow_log);
  /*
    Print the message to the buffer if we have slow log enabled
  */

  if (*slow_log_handler_list)
  {
    /* do not log slow queries from replication threads */
    if (!thd->variables.sql_log_slow)
      return 0;

    lock_shared();
    if (!global_system_variables.sql_log_slow)
    {
      unlock();
      return 0;
    }

    /* fill in user_host value: the format is "%s[%s] @ %s [%s]" */
    user_host_len= (uint)(strxnmov(user_host_buff, MAX_USER_HOST_SIZE,
                             sctx->priv_user, "[",
                             sctx->user ? sctx->user : (thd->slave_thread ? "SQL_SLAVE" : ""), "] @ ",
                             sctx->host ? sctx->host : "", " [",
                             sctx->ip ? sctx->ip : "", "]", NullS) -
                    user_host_buff);

    DBUG_ASSERT(thd->start_utime);
    DBUG_ASSERT(thd->start_time);
    query_utime= (current_utime - thd->start_utime);
    lock_utime=  (thd->utime_after_lock - thd->start_utime);
    my_hrtime_t current_time= { hrtime_from_time(thd->start_time) +
                                thd->start_time_sec_part + query_utime };

    if (!query || thd->get_command() == COM_STMT_PREPARE)
    {
      is_command= TRUE;
      query= command_name[thd->get_command()].str;
      query_length= (uint)command_name[thd->get_command()].length;
    }

    for (current_handler= slow_log_handler_list; *current_handler ;)
      error= (*current_handler++)->log_slow(thd, current_time,
                                            user_host_buff, user_host_len,
                                            query_utime, lock_utime, is_command,
                                            query, query_length) || error;

    unlock();
  }
  return error;
}

bool LOGGER::general_log_write(THD *thd, enum enum_server_command command,
                               const char *query, size_t query_length)
{
  bool error= FALSE;
  Log_event_handler **current_handler= general_log_handler_list;
  char user_host_buff[MAX_USER_HOST_SIZE + 1];
  uint user_host_len= 0;
  my_hrtime_t current_time;

  DBUG_ASSERT(thd);

  user_host_len= make_user_name(thd, user_host_buff);

  current_time= my_hrtime();

  mysql_audit_general_log(thd, hrtime_to_time(current_time),
                          user_host_buff, user_host_len,
                          command_name[(uint) command].str,
                          (uint)command_name[(uint) command].length,
                          query, (uint)query_length);
                        
  if (opt_log && log_command(thd, command))
  {
    lock_shared();
    while (*current_handler)
      error|= (*current_handler++)->
        log_general(thd, current_time, user_host_buff,
                    user_host_len, thd->thread_id,
                    command_name[(uint) command].str,
                    command_name[(uint) command].length,
                    query, query_length,
                    thd->variables.character_set_client) || error;
    unlock();
  }

  return error;
}

bool LOGGER::general_log_print(THD *thd, enum enum_server_command command,
                               const char *format, va_list args)
{
  size_t message_buff_len= 0;
  char message_buff[MAX_LOG_BUFFER_SIZE];

  /* prepare message */
  if (format)
    message_buff_len= my_vsnprintf(message_buff, sizeof(message_buff),
                                   format, args);
  else
    message_buff[0]= '\0';

  return general_log_write(thd, command, message_buff, message_buff_len);
}

void LOGGER::init_error_log(ulonglong error_log_printer)
{
  if (error_log_printer & LOG_NONE)
  {
    error_log_handler_list[0]= 0;
    return;
  }

  switch (error_log_printer) {
  case LOG_FILE:
    error_log_handler_list[0]= file_log_handler;
    error_log_handler_list[1]= 0;
    break;
    /* these two are disabled for now */
  case LOG_TABLE:
    DBUG_ASSERT(0);
    break;
  case LOG_TABLE|LOG_FILE:
    DBUG_ASSERT(0);
    break;
  }
}

void LOGGER::init_slow_log(ulonglong slow_log_printer)
{
  if (slow_log_printer & LOG_NONE)
  {
    slow_log_handler_list[0]= 0;
    return;
  }

  switch (slow_log_printer) {
  case LOG_FILE:
    slow_log_handler_list[0]= file_log_handler;
    slow_log_handler_list[1]= 0;
    break;
  case LOG_TABLE:
    slow_log_handler_list[0]= table_log_handler;
    slow_log_handler_list[1]= 0;
    break;
  case LOG_TABLE|LOG_FILE:
    slow_log_handler_list[0]= file_log_handler;
    slow_log_handler_list[1]= table_log_handler;
    slow_log_handler_list[2]= 0;
    break;
  }
}

void LOGGER::init_general_log(ulonglong general_log_printer)
{
  if (general_log_printer & LOG_NONE)
  {
    general_log_handler_list[0]= 0;
    return;
  }

  switch (general_log_printer) {
  case LOG_FILE:
    general_log_handler_list[0]= file_log_handler;
    general_log_handler_list[1]= 0;
    break;
  case LOG_TABLE:
    general_log_handler_list[0]= table_log_handler;
    general_log_handler_list[1]= 0;
    break;
  case LOG_TABLE|LOG_FILE:
    general_log_handler_list[0]= file_log_handler;
    general_log_handler_list[1]= table_log_handler;
    general_log_handler_list[2]= 0;
    break;
  }
}


bool LOGGER::activate_log_handler(THD* thd, uint log_type)
{
  MYSQL_QUERY_LOG *file_log;
  bool res= FALSE;
  lock_exclusive();
  switch (log_type) {
  case QUERY_LOG_SLOW:
    if (!global_system_variables.sql_log_slow)
    {
      file_log= file_log_handler->get_mysql_slow_log();

      file_log->open_slow_log(opt_slow_logname);
      if (table_log_handler->activate_log(thd, QUERY_LOG_SLOW))
      {
        /* Error printed by open table in activate_log() */
        res= TRUE;
        file_log->close(0);
      }
      else
      {
        init_slow_log(log_output_options);
        global_system_variables.sql_log_slow= TRUE;
      }
    }
    break;
  case QUERY_LOG_GENERAL:
    if (!opt_log)
    {
      file_log= file_log_handler->get_mysql_log();

      file_log->open_query_log(opt_logname);
      if (table_log_handler->activate_log(thd, QUERY_LOG_GENERAL))
      {
        /* Error printed by open table in activate_log() */
        res= TRUE;
        file_log->close(0);
      }
      else
      {
        init_general_log(log_output_options);
        opt_log= TRUE;
      }
    }
    break;
  default:
    DBUG_ASSERT(0);
  }
  unlock();
  return res;
}


void LOGGER::deactivate_log_handler(THD *thd, uint log_type)
{
  my_bool *tmp_opt= 0;
  MYSQL_LOG *UNINIT_VAR(file_log);

  switch (log_type) {
  case QUERY_LOG_SLOW:
    tmp_opt= &global_system_variables.sql_log_slow;
    file_log= file_log_handler->get_mysql_slow_log();
    break;
  case QUERY_LOG_GENERAL:
    tmp_opt= &opt_log;
    file_log= file_log_handler->get_mysql_log();
    break;
  default:
    MY_ASSERT_UNREACHABLE();
  }

  if (!(*tmp_opt))
    return;

  lock_exclusive();
  file_log->close(0);
  *tmp_opt= FALSE;
  unlock();
}


/* the parameters are unused for the log tables */
bool Log_to_csv_event_handler::init()
{
  return 0;
}

int LOGGER::set_handlers(ulonglong error_log_printer,
                         ulonglong slow_log_printer,
                         ulonglong general_log_printer)
{
  /* error log table is not supported yet */
  DBUG_ASSERT(error_log_printer < LOG_TABLE);

  lock_exclusive();

  if ((slow_log_printer & LOG_TABLE || general_log_printer & LOG_TABLE) &&
      !is_log_tables_initialized)
  {
    slow_log_printer= (slow_log_printer & ~LOG_TABLE) | LOG_FILE;
    general_log_printer= (general_log_printer & ~LOG_TABLE) | LOG_FILE;

    sql_print_error("Failed to initialize log tables. "
                    "Falling back to the old-fashioned logs");
  }

  init_error_log(error_log_printer);
  init_slow_log(slow_log_printer);
  init_general_log(general_log_printer);

  unlock();

  return 0;
}

 /*
  Save position of binary log transaction cache.

  SYNPOSIS
    binlog_trans_log_savepos()

    thd      The thread to take the binlog data from
    pos      Pointer to variable where the position will be stored

  DESCRIPTION

    Save the current position in the binary log transaction cache into
    the variable pointed to by 'pos'
 */

static void
binlog_trans_log_savepos(THD *thd, my_off_t *pos)
{
  DBUG_ENTER("binlog_trans_log_savepos");
  DBUG_ASSERT(pos != NULL);
  binlog_cache_mngr *const cache_mngr= thd->binlog_setup_trx_data();
  DBUG_ASSERT((WSREP(thd) && wsrep_emulate_bin_log) || mysql_bin_log.is_open());
  *pos= cache_mngr->trx_cache.get_byte_position();
  DBUG_PRINT("return", ("*pos: %lu", (ulong) *pos));
  DBUG_VOID_RETURN;
}


/*
  Truncate the binary log transaction cache.

  SYNPOSIS
    binlog_trans_log_truncate()

    thd      The thread to take the binlog data from
    pos      Position to truncate to

  DESCRIPTION

    Truncate the binary log to the given position. Will not change
    anything else.

 */
static void
binlog_trans_log_truncate(THD *thd, my_off_t pos)
{
  DBUG_ENTER("binlog_trans_log_truncate");
  DBUG_PRINT("enter", ("pos: %lu", (ulong) pos));

  DBUG_ASSERT(thd_get_ha_data(thd, binlog_hton) != NULL);
  /* Only true if binlog_trans_log_savepos() wasn't called before */
  DBUG_ASSERT(pos != ~(my_off_t) 0);

  binlog_cache_mngr *const cache_mngr=
    (binlog_cache_mngr*) thd_get_ha_data(thd, binlog_hton);
  cache_mngr->trx_cache.restore_savepoint(pos);
  DBUG_VOID_RETURN;
}


/*
  this function is mostly a placeholder.
  conceptually, binlog initialization (now mostly done in MYSQL_BIN_LOG::open)
  should be moved here.
*/

int binlog_init(void *p)
{
  binlog_hton= (handlerton *)p;
  binlog_hton->savepoint_offset= sizeof(my_off_t);
  binlog_hton->close_connection= binlog_close_connection;
  binlog_hton->savepoint_set= binlog_savepoint_set;
  binlog_hton->savepoint_rollback= binlog_savepoint_rollback;
  binlog_hton->savepoint_rollback_can_release_mdl=
                                     binlog_savepoint_rollback_can_release_mdl;
  binlog_hton->commit= [](handlerton *, THD *thd, bool all) { return 0; };
  binlog_hton->rollback= binlog_rollback;
  binlog_hton->drop_table= [](handlerton *, const char*) { return -1; };
  if (WSREP_ON || opt_bin_log)
  {
    binlog_hton->prepare= binlog_prepare;
    binlog_hton->start_consistent_snapshot= binlog_start_consistent_snapshot;
  }
  binlog_hton->flags= HTON_NOT_USER_SELECTABLE | HTON_HIDDEN | HTON_NO_ROLLBACK;
  return 0;
}

#ifdef WITH_WSREP
#include "wsrep_binlog.h"
#endif /* WITH_WSREP */
static int binlog_close_connection(handlerton *hton, THD *thd)
{
  DBUG_ENTER("binlog_close_connection");
  binlog_cache_mngr *const cache_mngr=
    (binlog_cache_mngr*) thd_get_ha_data(thd, binlog_hton);
#ifdef WITH_WSREP
  if (cache_mngr && !cache_mngr->trx_cache.empty()) {
    IO_CACHE* cache= cache_mngr->get_binlog_cache_log(true);
    uchar *buf;
    size_t len=0;
    wsrep_write_cache_buf(cache, &buf, &len);
    WSREP_WARN("binlog trx cache not empty (%zu bytes) @ connection close %lld",
               len, (longlong) thd->thread_id);
    if (len > 0) wsrep_dump_rbr_buf(thd, buf, len);

    cache = cache_mngr->get_binlog_cache_log(false);
    wsrep_write_cache_buf(cache, &buf, &len);
    WSREP_WARN("binlog stmt cache not empty (%zu bytes) @ connection close %lld",
               len, (longlong) thd->thread_id);
    if (len > 0) wsrep_dump_rbr_buf(thd, buf, len);
  }
#endif /* WITH_WSREP */
  DBUG_ASSERT(cache_mngr->trx_cache.empty());
  DBUG_ASSERT(cache_mngr->stmt_cache.empty());
  cache_mngr->~binlog_cache_mngr();
  my_free(cache_mngr);
  DBUG_RETURN(0);
}

/*
  This function flushes a cache upon commit/rollback.

  SYNOPSIS
    binlog_flush_cache()

    thd        The thread whose transaction should be ended
    cache_mngr Pointer to the binlog_cache_mngr to use
    all        True if the entire transaction should be ended, false if
               only the statement transaction should be ended.
    end_ev     The end event to use (COMMIT, ROLLBACK, or commit XID)
    using_stmt True if the statement cache should be flushed
    using_trx  True if the transaction cache should be flushed

  DESCRIPTION

    End the currently transaction or statement. The transaction can be either
    a real transaction or a statement transaction.

    This can be to commit a transaction, with a COMMIT query event or an XA
    commit XID event. But it can also be to rollback a transaction with a
    ROLLBACK query event, used for rolling back transactions which also
    contain updates to non-transactional tables. Or it can be a flush of
    a statement cache.
 */

static int
binlog_flush_cache(THD *thd, binlog_cache_mngr *cache_mngr,
                   Log_event *end_ev, bool all, bool using_stmt,
                   bool using_trx, bool is_ro_1pc= false)
{
  int error= 0;
  DBUG_ENTER("binlog_flush_cache");
  DBUG_PRINT("enter", ("end_ev: %p", end_ev));

  if ((using_stmt && !cache_mngr->stmt_cache.empty()) ||
      (using_trx && !cache_mngr->trx_cache.empty())   ||
      thd->transaction->xid_state.is_explicit_XA())
  {
    if (using_stmt && thd->binlog_flush_pending_rows_event(TRUE, FALSE))
      DBUG_RETURN(1);
    if (using_trx && thd->binlog_flush_pending_rows_event(TRUE, TRUE))
      DBUG_RETURN(1);

    /*
      Doing a commit or a rollback including non-transactional tables,
      i.e., ending a transaction where we might write the transaction
      cache to the binary log.

      We can always end the statement when ending a transaction since
      transactions are not allowed inside stored functions.  If they
      were, we would have to ensure that we're not ending a statement
      inside a stored function.
    */
    error= mysql_bin_log.write_transaction_to_binlog(thd, cache_mngr,
                                                     end_ev, all,
                                                     using_stmt, using_trx,
                                                     is_ro_1pc);
  }
  else
  {
    /*
      This can happen in row-format binlog with something like
          BEGIN; INSERT INTO nontrans_table; INSERT IGNORE INTO trans_table;
      The nontrans_table is written directly into the binlog before commit,
      and if the trans_table is ignored there will be no rows to write when
      we get here.

      So there is no work to do. Therefore, we will not increment any XID
      count, so we must not decrement any XID count in unlog().
    */
    cache_mngr->need_unlog= 0;
  }
  cache_mngr->reset(using_stmt, using_trx);

  DBUG_ASSERT(!using_stmt || cache_mngr->stmt_cache.empty());
  DBUG_ASSERT(!using_trx || cache_mngr->trx_cache.empty());
  DBUG_RETURN(error);
}


/**
  This function flushes the stmt-cache upon commit.

  @param thd                The thread whose transaction should be flushed
  @param cache_mngr         Pointer to the cache manager

  @return
    nonzero if an error pops up when flushing the cache.
*/
static inline int
binlog_commit_flush_stmt_cache(THD *thd, bool all,
                               binlog_cache_mngr *cache_mngr)
{
  DBUG_ENTER("binlog_commit_flush_stmt_cache");
#ifdef WITH_WSREP
  if (thd->wsrep_mysql_replicated > 0)
  {
    DBUG_ASSERT(WSREP(thd));
    WSREP_DEBUG("avoiding binlog_commit_flush_trx_cache: %d",
                thd->wsrep_mysql_replicated);
    return 0;
  }
#endif

  Query_log_event end_evt(thd, STRING_WITH_LEN("COMMIT"),
                          FALSE, TRUE, TRUE, 0);
  DBUG_RETURN(binlog_flush_cache(thd, cache_mngr, &end_evt, all, TRUE, FALSE));
}


inline size_t serialize_with_xid(XID *xid, char *buf,
                                 const char *query, size_t q_len)
{
  memcpy(buf, query, q_len);

  return
    q_len + strlen(static_cast<event_xid_t*>(xid)->serialize(buf + q_len));
}


/**
  This function flushes the trx-cache upon commit.

  @param thd                The thread whose transaction should be flushed
  @param cache_mngr         Pointer to the cache manager

  @return
    nonzero if an error pops up when flushing the cache.
*/
static inline int
binlog_commit_flush_trx_cache(THD *thd, bool all, binlog_cache_mngr *cache_mngr,
                              bool ro_1pc)
{
  DBUG_ENTER("binlog_commit_flush_trx_cache");

  const char query[]= "XA COMMIT ";
  const size_t q_len= sizeof(query) - 1; // do not count trailing 0
  char buf[q_len + ser_buf_size]= "COMMIT";
  size_t buflen= sizeof("COMMIT") - 1;

  if (thd->lex->sql_command == SQLCOM_XA_COMMIT &&
      thd->lex->xa_opt != XA_ONE_PHASE)
  {
    DBUG_ASSERT(thd->transaction->xid_state.is_explicit_XA());
    DBUG_ASSERT(thd->transaction->xid_state.get_state_code() ==
                XA_PREPARED);

    buflen= serialize_with_xid(thd->transaction->xid_state.get_xid(),
                               buf, query, q_len);
  }
  Query_log_event end_evt(thd, buf, buflen, TRUE, TRUE, TRUE, 0);

  DBUG_RETURN(binlog_flush_cache(thd, cache_mngr, &end_evt, all, FALSE, TRUE, ro_1pc));
}


/**
  This function flushes the trx-cache upon rollback.

  @param thd                The thread whose transaction should be flushed
  @param cache_mngr         Pointer to the cache manager

  @return
    nonzero if an error pops up when flushing the cache.
*/
static inline int
binlog_rollback_flush_trx_cache(THD *thd, bool all,
                                binlog_cache_mngr *cache_mngr)
{
  const char query[]= "XA ROLLBACK ";
  const size_t q_len= sizeof(query) - 1; // do not count trailing 0
  char buf[q_len + ser_buf_size]= "ROLLBACK";
  size_t buflen= sizeof("ROLLBACK") - 1;

  if (thd->transaction->xid_state.is_explicit_XA())
  {
    /* for not prepared use plain ROLLBACK */
    if (thd->transaction->xid_state.get_state_code() == XA_PREPARED)
      buflen= serialize_with_xid(thd->transaction->xid_state.get_xid(),
                                 buf, query, q_len);
  }
  Query_log_event end_evt(thd, buf, buflen, TRUE, TRUE, TRUE, 0);

  return (binlog_flush_cache(thd, cache_mngr, &end_evt, all, FALSE, TRUE));
}

/**
  This function flushes the trx-cache upon commit.

  @param thd                The thread whose transaction should be flushed
  @param cache_mngr         Pointer to the cache manager
  @param xid                Transaction Id

  @return
    nonzero if an error pops up when flushing the cache.
*/
static inline int
binlog_commit_flush_xid_caches(THD *thd, binlog_cache_mngr *cache_mngr,
                               bool all, my_xid xid)
{
  DBUG_ASSERT(xid); // replaced former treatment of ONE-PHASE XA

  Xid_log_event end_evt(thd, xid, TRUE);
  return (binlog_flush_cache(thd, cache_mngr, &end_evt, all, TRUE, TRUE));
}

/**
  This function truncates the transactional cache upon committing or rolling
  back either a transaction or a statement.

  @param thd        The thread whose transaction should be flushed
  @param cache_mngr Pointer to the cache data to be flushed
  @param all        @c true means truncate the transaction, otherwise the
                    statement must be truncated.

  @return
    nonzero if an error pops up when truncating the transactional cache.
*/
static int
binlog_truncate_trx_cache(THD *thd, binlog_cache_mngr *cache_mngr, bool all)
{
  DBUG_ENTER("binlog_truncate_trx_cache");
  int error=0;
  /*
    This function handles transactional changes and as such this flag
    equals to true.
  */
  bool const is_transactional= TRUE;

  DBUG_PRINT("info", ("thd->options={ %s %s}, transaction: %s",
                      FLAGSTR(thd->variables.option_bits, OPTION_NOT_AUTOCOMMIT),
                      FLAGSTR(thd->variables.option_bits, OPTION_BEGIN),
                      all ? "all" : "stmt"));

  thd->binlog_remove_pending_rows_event(TRUE, is_transactional);
  /*
    If rolling back an entire transaction or a single statement not
    inside a transaction, we reset the transaction cache.
  */
  if (ending_trans(thd, all))
  {
    if (cache_mngr->trx_cache.has_incident())
      error= mysql_bin_log.write_incident(thd);

    thd->reset_binlog_for_next_statement();

    cache_mngr->reset(false, true);
  }
  /*
    If rolling back a statement in a transaction, we truncate the
    transaction cache to remove the statement.
  */
  else
    cache_mngr->trx_cache.restore_prev_position();

  DBUG_ASSERT(thd->binlog_get_pending_rows_event(is_transactional) == NULL);
  DBUG_RETURN(error);
}


inline bool is_preparing_xa(THD *thd)
{
  return
    thd->transaction->xid_state.is_explicit_XA() &&
    thd->lex->sql_command == SQLCOM_XA_PREPARE;
}


static int binlog_prepare(handlerton *hton, THD *thd, bool all)
{
  /* Do nothing unless the transaction is a user XA. */
  return is_preparing_xa(thd) ? binlog_commit(thd, all, FALSE) : 0;
}


int binlog_commit_by_xid(handlerton *hton, XID *xid)
{
  THD *thd= current_thd;

  if (thd->is_current_stmt_binlog_disabled())
    return 0;
  (void) thd->binlog_setup_trx_data();

  DBUG_ASSERT(thd->lex->sql_command == SQLCOM_XA_COMMIT);

  return binlog_commit(thd, TRUE, FALSE);
}


int binlog_rollback_by_xid(handlerton *hton, XID *xid)
{
  THD *thd= current_thd;

  if (thd->is_current_stmt_binlog_disabled())
    return 0;
  (void) thd->binlog_setup_trx_data();

  DBUG_ASSERT(thd->lex->sql_command == SQLCOM_XA_ROLLBACK ||
              (thd->transaction->xid_state.get_state_code() == XA_ROLLBACK_ONLY));
  return binlog_rollback(hton, thd, TRUE);
}


inline bool is_prepared_xa(THD *thd)
{
  return thd->transaction->xid_state.is_explicit_XA() &&
    thd->transaction->xid_state.get_state_code() == XA_PREPARED;
}


/*
  We flush the cache wrapped in a beging/rollback if:
    . aborting a single or multi-statement transaction and;
    . the OPTION_KEEP_LOG is active or;
    . the format is STMT and a non-trans table was updated or;
    . the format is MIXED and a temporary non-trans table was
      updated or;
    . the format is MIXED, non-trans table was updated and
      aborting a single statement transaction;
*/
static bool trans_cannot_safely_rollback(THD *thd, bool all)
{
  DBUG_ASSERT(ending_trans(thd, all));

  return ((thd->variables.option_bits & OPTION_KEEP_LOG) ||
          (trans_has_updated_non_trans_table(thd) &&
           thd->wsrep_binlog_format() == BINLOG_FORMAT_STMT) ||
          (thd->transaction->all.has_modified_non_trans_temp_table() &&
           thd->wsrep_binlog_format() == BINLOG_FORMAT_MIXED) ||
          (trans_has_updated_non_trans_table(thd) &&
           ending_single_stmt_trans(thd,all) &&
           thd->wsrep_binlog_format() == BINLOG_FORMAT_MIXED) ||
          is_prepared_xa(thd));
}


/**
  Specific log flusher invoked through log_xa_prepare().
*/
static int binlog_commit_flush_xa_prepare(THD *thd, bool all,
                                          binlog_cache_mngr *cache_mngr)
{
  XID *xid= thd->transaction->xid_state.get_xid();
  {
    // todo assert wsrep_simulate || is_open()

    /*
      Log the XA END event first.
      We don't do that in trans_xa_end() as XA COMMIT ONE PHASE
      is logged as simple BEGIN/COMMIT so the XA END should
      not get to the log.
    */
    const char query[]= "XA END ";
    const size_t q_len= sizeof(query) - 1; // do not count trailing 0
    char buf[q_len + ser_buf_size];
    size_t buflen;
    binlog_cache_data *cache_data;
    IO_CACHE *file;

    memcpy(buf, query, q_len);
    buflen= q_len +
      strlen(static_cast<event_xid_t*>(xid)->serialize(buf + q_len));
    cache_data= cache_mngr->get_binlog_cache_data(true);
    file= &cache_data->cache_log;
    thd->lex->sql_command= SQLCOM_XA_END;
    Query_log_event xa_end(thd, buf, buflen, true, false, true, 0);
    if (mysql_bin_log.write_event(&xa_end, cache_data, file))
      return 1;
    thd->lex->sql_command= SQLCOM_XA_PREPARE;
  }

  cache_mngr->using_xa= FALSE;
  XA_prepare_log_event end_evt(thd, xid, FALSE);

  return (binlog_flush_cache(thd, cache_mngr, &end_evt, all, TRUE, TRUE));
}

/**
  This function is called once after each statement.

  It has the responsibility to flush the caches to the binary log on commits.

  @param thd   The client thread that executes the transaction.
  @param all   This is @c true if this is a real transaction commit, and
               @false otherwise.
  @param ro_1pc  read-only one-phase commit transaction
*/
int binlog_commit(THD *thd, bool all, bool ro_1pc)
{
  int error= 0;
  PSI_stage_info org_stage;
  DBUG_ENTER("binlog_commit");

  binlog_cache_mngr *const cache_mngr=
    (binlog_cache_mngr*) thd_get_ha_data(thd, binlog_hton);

  if (!cache_mngr)
  {
    DBUG_ASSERT(WSREP(thd) ||
                (thd->lex->sql_command != SQLCOM_XA_PREPARE &&
                !(thd->lex->sql_command == SQLCOM_XA_COMMIT &&
                  thd->lex->xa_opt == XA_ONE_PHASE)));

    DBUG_RETURN(0);
  }
  /*
    This is true if we are doing an alter table that is replicated as
    CREATE TABLE ... SELECT
  */
  if (thd->variables.option_bits & OPTION_BIN_COMMIT_OFF)
    DBUG_RETURN(0);

  DBUG_PRINT("debug",
             ("all: %d, in_transaction: %s, all.modified_non_trans_table: %s, stmt.modified_non_trans_table: %s",
              all,
              YESNO(thd->in_multi_stmt_transaction_mode()),
              YESNO(thd->transaction->all.modified_non_trans_table),
              YESNO(thd->transaction->stmt.modified_non_trans_table)));

  thd->backup_stage(&org_stage);
  THD_STAGE_INFO(thd, stage_binlog_write);
  if (!cache_mngr->stmt_cache.empty())
  {
    error= binlog_commit_flush_stmt_cache(thd, all, cache_mngr);
  }

  if (cache_mngr->trx_cache.empty() &&
      thd->transaction->xid_state.get_state_code() != XA_PREPARED)
  {
    /*
      we're here because cache_log was flushed in MYSQL_BIN_LOG::log_xid()
    */
    cache_mngr->reset(false, true);
    THD_STAGE_INFO(thd, org_stage);
    DBUG_RETURN(error);
  }

  /*
    We commit the transaction if:
     - We are not in a transaction and committing a statement, or
     - We are in a transaction and a full transaction is committed.
    Otherwise, we accumulate the changes.
  */
  if (likely(!error) && ending_trans(thd, all))
  {
    bool is_xa_prepare= is_preparing_xa(thd);

    error= is_xa_prepare ?
      binlog_commit_flush_xa_prepare(thd, all, cache_mngr) :
      binlog_commit_flush_trx_cache (thd, all, cache_mngr, ro_1pc);
      // the user xa is unlogged on common exec path with the "empty" xa case
      if (cache_mngr->need_unlog && !is_xa_prepare)
      {
        error=
          mysql_bin_log.unlog(BINLOG_COOKIE_MAKE(cache_mngr->binlog_id,
                                                 cache_mngr->delayed_error), 1);
        cache_mngr->need_unlog= false;
      }
  }
  /*
    This is part of the stmt rollback.
  */
  if (!all)
    cache_mngr->trx_cache.set_prev_position(MY_OFF_T_UNDEF);

  THD_STAGE_INFO(thd, org_stage);
  DBUG_RETURN(error);
}

/**
  This function is called when a transaction or a statement is rolled back.

  @param hton  The binlog handlerton.
  @param thd   The client thread that executes the transaction.
  @param all   This is @c true if this is a real transaction rollback, and
               @false otherwise.

  @see handlerton::rollback
*/
static int binlog_rollback(handlerton *hton, THD *thd, bool all)
{
  DBUG_ENTER("binlog_rollback");

  int error= 0;
  binlog_cache_mngr *const cache_mngr=
    (binlog_cache_mngr*) thd_get_ha_data(thd, binlog_hton);

  if (!cache_mngr)
  {
    DBUG_ASSERT(WSREP(thd));
    DBUG_ASSERT(thd->lex->sql_command != SQLCOM_XA_ROLLBACK);

    DBUG_RETURN(0);
  }

  DBUG_PRINT("debug", ("all: %s, all.modified_non_trans_table: %s, stmt.modified_non_trans_table: %s",
                       YESNO(all),
                       YESNO(thd->transaction->all.modified_non_trans_table),
                       YESNO(thd->transaction->stmt.modified_non_trans_table)));

  /*
    If an incident event is set we do not flush the content of the statement
    cache because it may be corrupted.
  */
  if (cache_mngr->stmt_cache.has_incident())
  {
    error |= static_cast<int>(mysql_bin_log.write_incident(thd));
    cache_mngr->reset(true, false);
  }
  else if (!cache_mngr->stmt_cache.empty())
  {
    error |= binlog_commit_flush_stmt_cache(thd, all, cache_mngr);
  }

  if (cache_mngr->trx_cache.empty() &&
      thd->transaction->xid_state.get_state_code() != XA_PREPARED)
  {
    /*
      we're here because cache_log was flushed in MYSQL_BIN_LOG::log_xid()
    */
    cache_mngr->reset(false, true);
    thd->reset_binlog_for_next_statement();
    DBUG_RETURN(error);
  }
  if (!wsrep_emulate_bin_log && mysql_bin_log.check_write_error(thd))
  {
    /*
      "all == true" means that a "rollback statement" triggered the error and
      this function was called. However, this must not happen as a rollback
      is written directly to the binary log. And in auto-commit mode, a single
      statement that is rolled back has the flag all == false.
    */
    DBUG_ASSERT(!all);
    /*
      We reach this point if the effect of a statement did not properly get into
      a cache and need to be rolled back.
    */
    error |= binlog_truncate_trx_cache(thd, cache_mngr, all);
  }
  else if (likely(!error))
  {  
    if (ending_trans(thd, all) && trans_cannot_safely_rollback(thd, all))
      error= binlog_rollback_flush_trx_cache(thd, all, cache_mngr);
    /*
      Truncate the cache if:
        . aborting a single or multi-statement transaction or;
        . the current statement created or dropped a temporary table
          while having actual STATEMENT format;
        . the format is not STMT or no non-trans table was
          updated and;
        . the format is not MIXED or no temporary non-trans table
          was updated.
    */
    else if (ending_trans(thd, all) ||
             (!(thd->transaction->stmt.has_created_dropped_temp_table() &&
                !thd->is_current_stmt_binlog_format_row()) &&
              (!stmt_has_updated_non_trans_table(thd) ||
               thd->wsrep_binlog_format() != BINLOG_FORMAT_STMT) &&
              (!thd->transaction->stmt.has_modified_non_trans_temp_table() ||
               thd->wsrep_binlog_format() != BINLOG_FORMAT_MIXED)))
      error= binlog_truncate_trx_cache(thd, cache_mngr, all);
  }

  /* 
    This is part of the stmt rollback.
  */
  if (!all)
    cache_mngr->trx_cache.set_prev_position(MY_OFF_T_UNDEF);
  thd->reset_binlog_for_next_statement();

  DBUG_RETURN(error);
}


void binlog_reset_cache(THD *thd)
{
  binlog_cache_mngr *const cache_mngr= opt_bin_log ? 
    (binlog_cache_mngr*) thd_get_ha_data(thd, binlog_hton) : 0;
  DBUG_ENTER("binlog_reset_cache");
  if (cache_mngr)
  {
    thd->binlog_remove_pending_rows_event(TRUE, TRUE);
    cache_mngr->reset(true, true);
  }
  DBUG_VOID_RETURN;
}


void MYSQL_BIN_LOG::set_write_error(THD *thd, bool is_transactional)
{
  DBUG_ENTER("MYSQL_BIN_LOG::set_write_error");

  write_error= 1;

  if (unlikely(check_write_error(thd)))
    DBUG_VOID_RETURN;

  if (my_errno == EFBIG)
  {
    if (is_transactional)
    {
      my_message(ER_TRANS_CACHE_FULL, ER_THD(thd, ER_TRANS_CACHE_FULL), MYF(0));
    }
    else
    {
      my_message(ER_STMT_CACHE_FULL, ER_THD(thd, ER_STMT_CACHE_FULL), MYF(0));
    }
  }
  else
  {
    my_error(ER_ERROR_ON_WRITE, MYF(0), name, errno);
  }
#ifdef WITH_WSREP
  /* If wsrep transaction is active and binlog emulation is on,
     binlog write error may leave transaction without any registered
     htons. This makes wsrep rollback hooks to be skipped and the
     transaction will remain alive in wsrep world after rollback.
     Register binlog hton here to ensure that rollback happens in full. */
  if (WSREP_EMULATE_BINLOG(thd))
  {
    if (is_transactional)
      trans_register_ha(thd, TRUE, binlog_hton, 0);
    trans_register_ha(thd, FALSE, binlog_hton, 0);
  }
#endif /* WITH_WSREP */
  DBUG_VOID_RETURN;
}

bool MYSQL_BIN_LOG::check_write_error(THD *thd)
{
  DBUG_ENTER("MYSQL_BIN_LOG::check_write_error");

  bool checked= FALSE;

  if (likely(!thd->is_error()))
    DBUG_RETURN(checked);

  switch (thd->get_stmt_da()->sql_errno())
  {
    case ER_TRANS_CACHE_FULL:
    case ER_STMT_CACHE_FULL:
    case ER_ERROR_ON_WRITE:
    case ER_BINLOG_LOGGING_IMPOSSIBLE:
      checked= TRUE;
    break;
  }

  DBUG_RETURN(checked);
}


/**
  @note
  How do we handle this (unlikely but legal) case:
  @verbatim
    [transaction] + [update to non-trans table] + [rollback to savepoint] ?
  @endverbatim
  The problem occurs when a savepoint is before the update to the
  non-transactional table. Then when there's a rollback to the savepoint, if we
  simply truncate the binlog cache, we lose the part of the binlog cache where
  the update is. If we want to not lose it, we need to write the SAVEPOINT
  command and the ROLLBACK TO SAVEPOINT command to the binlog cache. The latter
  is easy: it's just write at the end of the binlog cache, but the former
  should be *inserted* to the place where the user called SAVEPOINT. The
  solution is that when the user calls SAVEPOINT, we write it to the binlog
  cache (so no need to later insert it). As transactions are never intermixed
  in the binary log (i.e. they are serialized), we won't have conflicts with
  savepoint names when using mysqlbinlog or in the slave SQL thread.
  Then when ROLLBACK TO SAVEPOINT is called, if we updated some
  non-transactional table, we don't truncate the binlog cache but instead write
  ROLLBACK TO SAVEPOINT to it; otherwise we truncate the binlog cache (which
  will chop the SAVEPOINT command from the binlog cache, which is good as in
  that case there is no need to have it in the binlog).
*/

static int binlog_savepoint_set(handlerton *hton, THD *thd, void *sv)
{
  int error= 1;
  DBUG_ENTER("binlog_savepoint_set");

  char buf[1024];

  String log_query(buf, sizeof(buf), &my_charset_bin);
  if (log_query.copy(STRING_WITH_LEN("SAVEPOINT "), &my_charset_bin) ||
      append_identifier(thd, &log_query, &thd->lex->ident))
    DBUG_RETURN(1);
  int errcode= query_error_code(thd, thd->killed == NOT_KILLED);
  Query_log_event qinfo(thd, log_query.c_ptr_safe(), log_query.length(),
                        TRUE, FALSE, TRUE, errcode);
  /* 
    We cannot record the position before writing the statement
    because a rollback to a savepoint (.e.g. consider it "S") would
    prevent the savepoint statement (i.e. "SAVEPOINT S") from being
    written to the binary log despite the fact that the server could
    still issue other rollback statements to the same savepoint (i.e. 
    "S"). 
    Given that the savepoint is valid until the server releases it,
    ie, until the transaction commits or it is released explicitly,
    we need to log it anyway so that we don't have "ROLLBACK TO S"
    or "RELEASE S" without the preceding "SAVEPOINT S" in the binary
    log.
  */
  if (likely(!(error= mysql_bin_log.write(&qinfo))))
    binlog_trans_log_savepos(thd, (my_off_t*) sv);

  DBUG_RETURN(error);
}

static int binlog_savepoint_rollback(handlerton *hton, THD *thd, void *sv)
{
  DBUG_ENTER("binlog_savepoint_rollback");

  /*
    Write ROLLBACK TO SAVEPOINT to the binlog cache if we have updated some
    non-transactional table. Otherwise, truncate the binlog cache starting
    from the SAVEPOINT command.
  */
#ifdef WITH_WSREP
  /* for streaming replication, we  must replicate savepoint rollback so that 
     slaves can maintain SR transactions
   */
  if (unlikely(thd->wsrep_trx().is_streaming() ||
               (trans_has_updated_non_trans_table(thd)) ||
               (thd->variables.option_bits & OPTION_KEEP_LOG)))
#else
  if (unlikely(trans_has_updated_non_trans_table(thd) ||
               (thd->variables.option_bits & OPTION_KEEP_LOG)))
#endif /* WITH_WSREP */
  {
    char buf[1024];
    String log_query(buf, sizeof(buf), &my_charset_bin);
    if (log_query.copy(STRING_WITH_LEN("ROLLBACK TO "), &my_charset_bin) ||
        append_identifier(thd, &log_query, &thd->lex->ident))
      DBUG_RETURN(1);
    int errcode= query_error_code(thd, thd->killed == NOT_KILLED);
    Query_log_event qinfo(thd, log_query.ptr(), log_query.length(),
                          TRUE, FALSE, TRUE, errcode);
    DBUG_RETURN(mysql_bin_log.write(&qinfo));
  }

  binlog_trans_log_truncate(thd, *(my_off_t*)sv);

  /*
    When a SAVEPOINT is executed inside a stored function/trigger we force the
    pending event to be flushed with a STMT_END_F flag and reset binlog
    as well to ensure that following DMLs will have a clean state to start
    with. ROLLBACK inside a stored routine has to finalize possibly existing
    current row-based pending event with cleaning up table maps. That ensures
    that following DMLs will have a clean state to start with.
   */
  if (thd->in_sub_stmt)
    thd->reset_binlog_for_next_statement();

  DBUG_RETURN(0);
}


/**
  Check whether binlog state allows to safely release MDL locks after
  rollback to savepoint.

  @param hton  The binlog handlerton.
  @param thd   The client thread that executes the transaction.

  @return true  - It is safe to release MDL locks.
          false - If it is not.
*/
static bool binlog_savepoint_rollback_can_release_mdl(handlerton *hton,
                                                      THD *thd)
{
  DBUG_ENTER("binlog_savepoint_rollback_can_release_mdl");
  /*
    If we have not updated any non-transactional tables rollback
    to savepoint will simply truncate binlog cache starting from
    SAVEPOINT command. So it should be safe to release MDL acquired
    after SAVEPOINT command in this case.
  */
  DBUG_RETURN(!trans_cannot_safely_rollback(thd, true));
}


int check_binlog_magic(IO_CACHE* log, const char** errmsg)
{
  uchar magic[4];
  DBUG_ASSERT(my_b_tell(log) == 0);

  if (my_b_read(log, magic, sizeof(magic)))
  {
    *errmsg = "I/O error reading the header from the binary log";
    sql_print_error("%s, errno=%d, io cache code=%d", *errmsg, my_errno,
		    log->error);
    return 1;
  }
  if (bcmp(magic, BINLOG_MAGIC, sizeof(magic)))
  {
    *errmsg = "Binlog has bad magic number;  It's not a binary log file that can be used by this version of MariaDB";
    return 1;
  }
  return 0;
}


File open_binlog(IO_CACHE *log, const char *log_file_name, const char **errmsg)
{
  File file;
  DBUG_ENTER("open_binlog");

  if ((file= mysql_file_open(key_file_binlog,
                             log_file_name, O_RDONLY | O_BINARY | O_SHARE,
                             MYF(MY_WME))) < 0)
  {
    sql_print_error("Failed to open log (file '%s', errno %d)",
                    log_file_name, my_errno);
    *errmsg = "Could not open log file";
    goto err;
  }
  if (init_io_cache_ext(log, file, (size_t)binlog_file_cache_size, READ_CACHE,
            0, 0, MYF(MY_WME|MY_DONT_CHECK_FILESIZE), key_file_binlog_cache))
  {
    sql_print_error("Failed to create a cache on log (file '%s')",
                    log_file_name);
    *errmsg = "Could not open log file";
    goto err;
  }
  if (check_binlog_magic(log,errmsg))
    goto err;
  DBUG_RETURN(file);

err:
  if (file >= 0)
  {
    mysql_file_close(file, MYF(0));
    end_io_cache(log);
  }
  DBUG_RETURN(-1);
}

#ifdef _WIN32
static int eventSource = 0;

static void setup_windows_event_source()
{
  HKEY    hRegKey= NULL;
  DWORD   dwError= 0;
  TCHAR   szPath[MAX_PATH];
  DWORD dwTypes;

  if (eventSource)               // Ensure that we are only called once
    return;
  eventSource= 1;

  // Create the event source registry key
  dwError= RegCreateKey(HKEY_LOCAL_MACHINE,
                          "SYSTEM\\CurrentControlSet\\Services\\EventLog\\Application\\MariaDB",
                          &hRegKey);

  /* Name of the PE module that contains the message resource */
  GetModuleFileName(NULL, szPath, MAX_PATH);

  /* Register EventMessageFile */
  dwError = RegSetValueEx(hRegKey, "EventMessageFile", 0, REG_EXPAND_SZ,
                          (PBYTE) szPath, (DWORD) (strlen(szPath) + 1));

  /* Register supported event types */
  dwTypes= (EVENTLOG_ERROR_TYPE | EVENTLOG_WARNING_TYPE |
            EVENTLOG_INFORMATION_TYPE);
  dwError= RegSetValueEx(hRegKey, "TypesSupported", 0, REG_DWORD,
                         (LPBYTE) &dwTypes, sizeof dwTypes);

  RegCloseKey(hRegKey);
}

#endif /* _WIN32 */


/**
  Find a unique filename for 'filename.#'.

  Set '#' to the number next to the maximum found in the most
  recent log file extension.

  This function will return nonzero if: (i) the generated name
  exceeds FN_REFLEN; (ii) if the number of extensions is exhausted;
  or (iii) some other error happened while examining the filesystem.

  @param name                   Base name of file
  @param min_log_number_to_use  minimum log number to choose. Set by
                                CHANGE MASTER .. TO
  @param last_used_log_number   If 0, find log number based on files.
                                If not 0, then use *last_used_log_number +1
                                Will be update to new generated number
  @return
    0       ok
    nonzero if not possible to get unique filename.
*/

static int find_uniq_filename(char *name, ulong min_log_number_to_use,
                              ulong *last_used_log_number)
{
  uint                  i;
  char                  buff[FN_REFLEN], ext_buf[FN_REFLEN];
  struct st_my_dir     *dir_info;
  struct fileinfo *file_info;
  ulong                 max_found= 0, next= 0, number= 0;
  size_t		buf_length, length;
  char			*start, *end;
  int                   error= 0;
  DBUG_ENTER("find_uniq_filename");

  length= dirname_part(buff, name, &buf_length);
  start=  name + length;
  end=    strend(start);

  *end='.';
  length= (size_t) (end - start + 1);

  /* The following matches the code for my_dir () below */
  DBUG_EXECUTE_IF("error_unique_log_filename",
                  {
                    strmov(end,".1");
                    DBUG_RETURN(1);
                  });

  if (*last_used_log_number)
    max_found= *last_used_log_number;
  else
  {
    if (unlikely(!(dir_info= my_dir(buff, MYF(MY_DONT_SORT)))))
    {						// This shouldn't happen
      strmov(end,".1");				// use name+1
      DBUG_RETURN(1);
    }
    file_info= dir_info->dir_entry;
    max_found= min_log_number_to_use ? min_log_number_to_use-1 : 0;
    for (i= dir_info->number_of_files ; i-- ; file_info++)
    {
      if (strncmp(file_info->name, start, length) == 0 &&
          test_if_number(file_info->name+length, &number,0))
      {
        set_if_bigger(max_found, number);
      }
    }
    my_dirend(dir_info);
  }

  /* check if reached the maximum possible extension number */
  if (max_found >= MAX_LOG_UNIQUE_FN_EXT)
  {
    sql_print_error("Log filename extension number exhausted: %06lu. \
Please fix this by archiving old logs and \
updating the index files.", max_found);
    error= 1;
    goto end;
  }

  next= max_found + 1;
  if (sprintf(ext_buf, "%06lu", next)<0)
  {
    error= 1;
    goto end;
  }
  *end++='.';

  /* 
    Check if the generated extension size + the file name exceeds the
    buffer size used. If one did not check this, then the filename might be
    truncated, resulting in error.
   */
  if (((strlen(ext_buf) + (end - name)) >= FN_REFLEN))
  {
    sql_print_error("Log filename too large: %s%s (%zu). \
Please fix this by archiving old logs and updating the \
index files.", name, ext_buf, (strlen(ext_buf) + (end - name)));
    error= 1;
    goto end;
  }

  if (sprintf(end, "%06lu", next)<0)
  {
    error= 1;
    goto end;
  }
  *last_used_log_number= next;

  /* print warning if reaching the end of available extensions. */
  if ((next > (MAX_LOG_UNIQUE_FN_EXT - LOG_WARN_UNIQUE_FN_EXT_LEFT)))
    sql_print_warning("Next log extension: %lu. \
Remaining log filename extensions: %lu. \
Please consider archiving some logs.", next, (MAX_LOG_UNIQUE_FN_EXT - next));

end:
  DBUG_RETURN(error);
}


bool MYSQL_LOG::init_and_set_log_file_name(const char *log_name,
                                           const char *new_name,
                                           ulong next_log_number,
                                           enum_log_type log_type_arg,
                                           enum cache_type io_cache_type_arg)
{
  log_type= log_type_arg;
  io_cache_type= io_cache_type_arg;

  if (new_name)
  {
    strmov(log_file_name, new_name);
  }
  else if (!new_name && generate_new_name(log_file_name, log_name,
                                          next_log_number))
    return TRUE;

  return FALSE;
}


/*
  Open a (new) log file.

  SYNOPSIS
    open()

    log_name            The name of the log to open
    log_type_arg        The type of the log. E.g. LOG_NORMAL
    new_name            The new name for the logfile. This is only needed
                        when the method is used to open the binlog file.
    io_cache_type_arg   The type of the IO_CACHE to use for this log file

  DESCRIPTION
    Open the logfile, init IO_CACHE and write startup messages
    (in case of general and slow query logs).

  RETURN VALUES
    0   ok
    1   error
*/

bool MYSQL_LOG::open(
#ifdef HAVE_PSI_INTERFACE
                     PSI_file_key log_file_key,
#endif
                     const char *log_name, enum_log_type log_type_arg,
                     const char *new_name, ulong next_log_number,
                     enum cache_type io_cache_type_arg)
{
  char buff[FN_REFLEN];
  MY_STAT f_stat;
  File file= -1;
  my_off_t seek_offset;
  bool is_fifo = false;
  int open_flags= O_CREAT | O_BINARY | O_CLOEXEC;
  DBUG_ENTER("MYSQL_LOG::open");
  DBUG_PRINT("enter", ("log_type: %d", (int) log_type_arg));

  write_error= 0;

  if (!(name= my_strdup(key_memory_MYSQL_LOG_name, log_name, MYF(MY_WME))))
  {
    name= (char *)log_name; // for the error message
    goto err;
  }

  /*
    log_type is LOG_UNKNOWN if we should not generate a new name
    This is only used when called from MYSQL_BINARY_LOG::open, which
    has already updated log_file_name.
   */
  if (log_type_arg != LOG_UNKNOWN &&
      init_and_set_log_file_name(name, new_name, next_log_number,
                                 log_type_arg, io_cache_type_arg))
    goto err;

  is_fifo = my_stat(log_file_name, &f_stat, MYF(0)) &&
            MY_S_ISFIFO(f_stat.st_mode);

  if (io_cache_type == SEQ_READ_APPEND)
    open_flags |= O_RDWR | O_APPEND;
  else
    open_flags |= O_WRONLY | (log_type == LOG_BIN ? 0 : O_APPEND);

  if (is_fifo)
    open_flags |= O_NONBLOCK;

  db[0]= 0;

#ifdef HAVE_PSI_INTERFACE
  /* Keep the key for reopen */
  m_log_file_key= log_file_key;
#endif

  if ((file= mysql_file_open(log_file_key, log_file_name, open_flags,
                             MYF(MY_WME))) < 0)
    goto err;

  if (is_fifo)
    seek_offset= 0;
  else if ((seek_offset= mysql_file_tell(file, MYF(MY_WME))))
    goto err;

  if (init_io_cache(&log_file, file, (log_type == LOG_NORMAL ? IO_SIZE :
                                      LOG_BIN_IO_SIZE),
                    io_cache_type, seek_offset, 0,
                    MYF(MY_WME | MY_NABP |
                        ((log_type == LOG_BIN) ? MY_WAIT_IF_FULL : 0))))
    goto err;

  if (log_type == LOG_NORMAL)
  {
    char *end;
    size_t len=my_snprintf(buff, sizeof(buff), "%s, Version: %s (%s). "
#ifdef EMBEDDED_LIBRARY
                        "embedded library\n",
                        my_progname, server_version, MYSQL_COMPILATION_COMMENT
#elif defined(_WIN32)
			"started with:\nTCP Port: %d, Named Pipe: %s\n",
                        my_progname, server_version, MYSQL_COMPILATION_COMMENT,
                        mysqld_port, mysqld_unix_port
#else
			"started with:\nTcp port: %d  Unix socket: %s\n",
                        my_progname, server_version, MYSQL_COMPILATION_COMMENT,
                        mysqld_port, mysqld_unix_port
#endif
                       );
    end= strnmov(buff + len, "Time\t\t    Id Command\tArgument\n",
                 sizeof(buff) - len);
    if (my_b_write(&log_file, (uchar*) buff, (uint) (end-buff)) ||
	flush_io_cache(&log_file))
      goto err;
  }

  log_state= LOG_OPENED;
  DBUG_RETURN(0);

err:
  sql_print_error(fatal_log_error, name, errno);
  if (file >= 0)
    mysql_file_close(file, MYF(0));
  end_io_cache(&log_file);
  my_free(name);
  name= NULL;
  log_state= LOG_CLOSED;
  DBUG_RETURN(1);
}

MYSQL_LOG::MYSQL_LOG()
  : name(0), write_error(FALSE), inited(FALSE), log_type(LOG_UNKNOWN),
    log_state(LOG_CLOSED)
{
  /*
    We don't want to initialize LOCK_Log here as such initialization depends on
    safe_mutex (when using safe_mutex) which depends on MY_INIT(), which is
    called only in main(). Doing initialization here would make it happen
    before main().
  */
  bzero((char*) &log_file, sizeof(log_file));
}

void MYSQL_LOG::init_pthread_objects()
{
  DBUG_ASSERT(inited == 0);
  inited= 1;
  mysql_mutex_init(key_LOG_LOCK_log, &LOCK_log, MY_MUTEX_INIT_SLOW);
}

/*
  Close the log file

  SYNOPSIS
    close()
    exiting     Bitmask. LOG_CLOSE_TO_BE_OPENED is used if we intend to call
                open at once after close. LOG_CLOSE_DELAYED_CLOSE is used for
                binlog rotation, to delay actual close of the old file until
                we have successfully created the new file.

  NOTES
    One can do an open on the object at once after doing a close.
    The internal structures are not freed until cleanup() is called
*/

void MYSQL_LOG::close(uint exiting)
{					// One can't set log_type here!
  DBUG_ENTER("MYSQL_LOG::close");
  DBUG_PRINT("enter",("exiting: %d", (int) exiting));
  if (log_state == LOG_OPENED)
  {
    end_io_cache(&log_file);

    if (log_type == LOG_BIN && mysql_file_sync(log_file.file, MYF(MY_WME)) && ! write_error)
    {
      write_error= 1;
      sql_print_error(ER_DEFAULT(ER_ERROR_ON_WRITE), name, errno);
    }

    if (!(exiting & LOG_CLOSE_DELAYED_CLOSE) &&
        mysql_file_close(log_file.file, MYF(MY_WME)) && ! write_error)
    {
      write_error= 1;
      sql_print_error(ER_DEFAULT(ER_ERROR_ON_WRITE), name, errno);
    }
  }

  log_state= (exiting & LOG_CLOSE_TO_BE_OPENED) ? LOG_TO_BE_OPENED : LOG_CLOSED;
  my_free(name);
  name= NULL;
  DBUG_VOID_RETURN;
}

/** This is called only once. */

void MYSQL_LOG::cleanup()
{
  DBUG_ENTER("cleanup");
  if (inited)
  {
    inited= 0;
    mysql_mutex_destroy(&LOCK_log);
    close(0);
  }
  DBUG_VOID_RETURN;
}


int MYSQL_LOG::generate_new_name(char *new_name, const char *log_name,
                                 ulong next_log_number)
{
  fn_format(new_name, log_name, mysql_data_home, "", 4);
  return 0;
}

int MYSQL_BIN_LOG::generate_new_name(char *new_name, const char *log_name,
                                     ulong next_log_number)
{
  fn_format(new_name, log_name, mysql_data_home, "", 4);
  if (!fn_ext(log_name)[0])
  {
    if (DBUG_EVALUATE_IF("binlog_inject_new_name_error", TRUE, FALSE) ||
        unlikely(find_uniq_filename(new_name, next_log_number,
                                    &last_used_log_number)))
    {
      THD *thd= current_thd;
      if (unlikely(thd))
        my_error(ER_NO_UNIQUE_LOGFILE, MYF(ME_FATAL), log_name);
      sql_print_error(ER_DEFAULT(ER_NO_UNIQUE_LOGFILE), log_name);
      return 1;
    }
  }
  return 0;
}


/*
  Reopen the log file

  SYNOPSIS
    reopen_file()

  DESCRIPTION
    Reopen the log file. The method is used during FLUSH LOGS
    and locks LOCK_log mutex
*/


void MYSQL_QUERY_LOG::reopen_file()
{
  char *save_name;
  DBUG_ENTER("MYSQL_LOG::reopen_file");

  mysql_mutex_lock(&LOCK_log);
  if (!is_open())
  {
    DBUG_PRINT("info",("log is closed"));
    mysql_mutex_unlock(&LOCK_log);
    DBUG_VOID_RETURN;
  }

  save_name= name;
  name= 0;				// Don't free name
  close(LOG_CLOSE_TO_BE_OPENED);

  /*
     Note that at this point, log_state != LOG_CLOSED (important for is_open()).
  */

  open(
#ifdef HAVE_PSI_INTERFACE
       m_log_file_key,
#endif
       save_name, log_type, 0, 0, io_cache_type);
  my_free(save_name);

  mysql_mutex_unlock(&LOCK_log);

  DBUG_VOID_RETURN;
}


/*
  Write a command to traditional general log file

  SYNOPSIS
    write()

    event_time        command start timestamp
    user_host         the pointer to the string with user@host info
    user_host_len     length of the user_host string. this is computed once
                      and passed to all general log  event handlers
    thread_id         Id of the thread, issued a query
    command_type      the type of the command being logged
    command_type_len  the length of the string above
    sql_text          the very text of the query being executed
    sql_text_len      the length of sql_text string

  DESCRIPTION

   Log given command to to normal (not rotable) log file

  RETURN
    FASE - OK
    TRUE - error occurred
*/

bool MYSQL_QUERY_LOG::write(time_t event_time, const char *user_host,
                            size_t user_host_len, my_thread_id thread_id_arg,
                            const char *command_type, size_t command_type_len,
                            const char *sql_text, size_t sql_text_len)
{
  char buff[32];
  char local_time_buff[MAX_TIME_SIZE];
  struct tm start;
  size_t time_buff_len= 0;

  mysql_mutex_lock(&LOCK_log);

  /* Test if someone closed between the is_open test and lock */
  if (is_open())
  {
    /* for testing output of timestamp and thread id */
    DBUG_EXECUTE_IF("reset_log_last_time", last_time= 0;);

    /* Note that my_b_write() assumes it knows the length for this */
    if (event_time != last_time)
    {
      last_time= event_time;

      localtime_r(&event_time, &start);

      time_buff_len= my_snprintf(local_time_buff, MAX_TIME_SIZE,
                                 "%02d%02d%02d %2d:%02d:%02d\t",
                                 start.tm_year % 100, start.tm_mon + 1,
                                 start.tm_mday, start.tm_hour,
                                 start.tm_min, start.tm_sec);

      if (my_b_write(&log_file, (uchar*) local_time_buff, time_buff_len))
        goto err;
    }
    else
      if (my_b_write(&log_file, (uchar*) "\t\t" ,2) < 0)
        goto err;

    /* command_type, thread_id */
    size_t length= my_snprintf(buff, 32, "%6llu ", thread_id_arg);

    if (my_b_write(&log_file, (uchar*) buff, length))
      goto err;

    if (my_b_write(&log_file, (uchar*) command_type, command_type_len))
      goto err;

    if (my_b_write(&log_file, (uchar*) "\t", 1))
      goto err;

    /* sql_text */
    if (my_b_write(&log_file, (uchar*) sql_text, sql_text_len))
      goto err;

    if (my_b_write(&log_file, (uchar*) "\n", 1) ||
        flush_io_cache(&log_file))
      goto err;
  }

  mysql_mutex_unlock(&LOCK_log);
  return FALSE;
err:

  if (!write_error)
  {
    write_error= 1;
    sql_print_error(ER_DEFAULT(ER_ERROR_ON_WRITE), name, errno);
  }
  mysql_mutex_unlock(&LOCK_log);
  return TRUE;
}


/*
  Log a query to the traditional slow log file

  SYNOPSIS
    write()

    thd               THD of the query
    current_time      current timestamp
    user_host         the pointer to the string with user@host info
    user_host_len     length of the user_host string. this is computed once
                      and passed to all general log event handlers
    query_utime       Amount of time the query took to execute (in microseconds)
    lock_utime        Amount of time the query was locked (in microseconds)
    is_command        The flag, which determines, whether the sql_text is a
                      query or an administrator command.
    sql_text          the very text of the query or administrator command
                      processed
    sql_text_len      the length of sql_text string

  DESCRIPTION

   Log a query to the slow log file.

  RETURN
    FALSE - OK
    TRUE - error occurred
*/

bool MYSQL_QUERY_LOG::write(THD *thd, time_t current_time,
                            const char *user_host, size_t user_host_len,
                            ulonglong query_utime,
                            ulonglong lock_utime, bool is_command,
                            const char *sql_text, size_t sql_text_len)
{
  bool error= 0;
  char llbuff[22];
  DBUG_ENTER("MYSQL_QUERY_LOG::write");

  mysql_mutex_lock(&LOCK_log);
  if (is_open())
  {						// Safety against reopen
    char buff[80], *end;
    char query_time_buff[22+7], lock_time_buff[22+7];
    size_t buff_len;
    end= buff;

    if (!(specialflag & SPECIAL_SHORT_LOG_FORMAT))
    {
      if (current_time != last_time)
      {
        last_time= current_time;
        struct tm start;
        localtime_r(&current_time, &start);

        buff_len= my_snprintf(buff, sizeof buff,
                              "# Time: %02d%02d%02d %2d:%02d:%02d\n",
                              start.tm_year % 100, start.tm_mon + 1,
                              start.tm_mday, start.tm_hour,
                              start.tm_min, start.tm_sec);

        /* Note that my_b_write() assumes it knows the length for this */
        if (my_b_write(&log_file, (uchar*) buff, buff_len))
          goto err;
      }
      const uchar uh[]= "# User@Host: ";
      if (my_b_write(&log_file, uh, sizeof(uh) - 1) ||
          my_b_write(&log_file, (uchar*) user_host, user_host_len) ||
          my_b_write(&log_file, (uchar*) "\n", 1))
        goto err;

    /* For slow query log */
    sprintf(query_time_buff, "%.6f", ulonglong2double(query_utime)/1000000.0);
    sprintf(lock_time_buff,  "%.6f", ulonglong2double(lock_utime)/1000000.0);
    if (my_b_printf(&log_file,
                    "# Thread_id: %lu  Schema: %s  QC_hit: %s\n"
                    "# Query_time: %s  Lock_time: %s  Rows_sent: %lu  Rows_examined: %lu\n"
                    "# Rows_affected: %lu  Bytes_sent: %lu\n",
                    (ulong) thd->thread_id, thd->get_db(),
                    ((thd->query_plan_flags & QPLAN_QC) ? "Yes" : "No"),
                    query_time_buff, lock_time_buff,
                    (ulong) thd->get_sent_row_count(),
                    (ulong) thd->get_examined_row_count(),
                    (ulong) thd->get_affected_rows(),
                    (ulong) (thd->status_var.bytes_sent - thd->bytes_sent_old)))
      goto err;

    if ((thd->variables.log_slow_verbosity & LOG_SLOW_VERBOSITY_QUERY_PLAN)
        && thd->tmp_tables_used &&
        my_b_printf(&log_file,
                    "# Tmp_tables: %lu  Tmp_disk_tables: %lu  "
                    "Tmp_table_sizes: %s\n",
                    (ulong) thd->tmp_tables_used,
                    (ulong) thd->tmp_tables_disk_used,
                    llstr(thd->tmp_tables_size, llbuff)))
      goto err;

    if (thd->spcont &&
        my_b_printf(&log_file, "# Stored_routine: %s\n",
                    ErrConvDQName(thd->spcont->m_sp).ptr()))
      goto err;

     if ((thd->variables.log_slow_verbosity & LOG_SLOW_VERBOSITY_QUERY_PLAN) &&
         (thd->query_plan_flags &
          (QPLAN_FULL_SCAN | QPLAN_FULL_JOIN | QPLAN_TMP_TABLE |
           QPLAN_TMP_DISK | QPLAN_FILESORT | QPLAN_FILESORT_DISK |
           QPLAN_FILESORT_PRIORITY_QUEUE)) &&
         my_b_printf(&log_file,
                     "# Full_scan: %s  Full_join: %s  "
                     "Tmp_table: %s  Tmp_table_on_disk: %s\n"
                     "# Filesort: %s  Filesort_on_disk: %s  Merge_passes: %lu  "
                     "Priority_queue: %s\n",
                     ((thd->query_plan_flags & QPLAN_FULL_SCAN) ? "Yes" : "No"),
                     ((thd->query_plan_flags & QPLAN_FULL_JOIN) ? "Yes" : "No"),
                     (thd->tmp_tables_used ? "Yes" : "No"),
                     (thd->tmp_tables_disk_used ? "Yes" : "No"),
                     ((thd->query_plan_flags & QPLAN_FILESORT) ? "Yes" : "No"),
                     ((thd->query_plan_flags & QPLAN_FILESORT_DISK) ?
                      "Yes" : "No"),
                     thd->query_plan_fsort_passes,
                     ((thd->query_plan_flags & QPLAN_FILESORT_PRIORITY_QUEUE) ? 
                       "Yes" : "No")
                     ))
      goto err;
    if (thd->variables.log_slow_verbosity & LOG_SLOW_VERBOSITY_EXPLAIN &&
        thd->lex->explain)
    {
      StringBuffer<128> buf;
      DBUG_ASSERT(!thd->free_list);
      if (!print_explain_for_slow_log(thd->lex, thd, &buf))
        if (my_b_printf(&log_file, "%s", buf.c_ptr_safe()))
          goto err;
      thd->free_items();
    }
    if (thd->db.str && strcmp(thd->db.str, db))
    {						// Database changed
      if (my_b_printf(&log_file,"use %s;\n",thd->db.str))
        goto err;
      strmov(db,thd->db.str);
    }
    if (thd->stmt_depends_on_first_successful_insert_id_in_prev_stmt)
    {
      end=strmov(end, ",last_insert_id=");
      end=longlong10_to_str((longlong)
                            thd->first_successful_insert_id_in_prev_stmt_for_binlog,
                            end, -10);
    }
    // Save value if we do an insert.
    if (thd->auto_inc_intervals_in_cur_stmt_for_binlog.nb_elements() > 0)
    {
      if (!(specialflag & SPECIAL_SHORT_LOG_FORMAT))
      {
        end=strmov(end,",insert_id=");
        end=longlong10_to_str((longlong)
                              thd->auto_inc_intervals_in_cur_stmt_for_binlog.minimum(),
                              end, -10);
      }
    }

    /*
      This info used to show up randomly, depending on whether the query
      checked the query start time or not. now we always write current
      timestamp to the slow log
    */
    end= strmov(end, ",timestamp=");
    end= int10_to_str((long) current_time, end, 10);

    if (end != buff)
    {
      *end++=';';
      *end='\n';
      if (my_b_write(&log_file, (uchar*) "SET ", 4) ||
          my_b_write(&log_file, (uchar*) buff + 1, (uint) (end-buff)))
        goto err;
    }
    if (is_command)
    {
      end= strxmov(buff, "# administrator command: ", NullS);
      buff_len= (ulong) (end - buff);
      DBUG_EXECUTE_IF("simulate_slow_log_write_error",
                      {DBUG_SET("+d,simulate_file_write_error");});
      if(my_b_write(&log_file, (uchar*) buff, buff_len))
        goto err;
    }
    if (my_b_write(&log_file, (uchar*) sql_text, sql_text_len) ||
        my_b_write(&log_file, (uchar*) ";\n",2) ||
        flush_io_cache(&log_file))
      goto err;

    }
  }
end:
  mysql_mutex_unlock(&LOCK_log);
  DBUG_RETURN(error);

err:
  error= 1;
  if (!write_error)
  {
    write_error= 1;
    sql_print_error(ER_THD(thd, ER_ERROR_ON_WRITE), name, errno);
  }
  goto end;
}


/**
  @todo
  The following should be using fn_format();  We just need to
  first change fn_format() to cut the file name if it's too long.
*/
const char *MYSQL_LOG::generate_name(const char *log_name,
                                     const char *suffix,
                                     bool strip_ext, char *buff)
{
  if (!log_name || !log_name[0])
  {
    strmake(buff, pidfile_name, FN_REFLEN - strlen(suffix) - 1);
    return (const char *)
      fn_format(buff, buff, "", suffix, MYF(MY_REPLACE_EXT|MY_REPLACE_DIR));
  }
  // get rid of extension if the log is binary to avoid problems
  if (strip_ext)
  {
    char *p= fn_ext(log_name);
    uint length= (uint) (p - log_name);
    strmake(buff, log_name, MY_MIN(length, FN_REFLEN-1));
    return (const char*)buff;
  }
  return log_name;
}


/*
  Print some additional information about addition/removal of
  XID list entries.
  TODO: Remove once MDEV-9510 is fixed.
*/
#ifdef WITH_WSREP
#define WSREP_XID_LIST_ENTRY(X, Y)                    \
  if (wsrep_debug)                                    \
  {                                                   \
    char buf[FN_REFLEN];                              \
    strmake(buf, Y->binlog_name, Y->binlog_name_len); \
    WSREP_DEBUG(X, buf, Y->binlog_id);                \
  }
#else
#define WSREP_XID_LIST_ENTRY(X, Y) do { } while(0)
#endif

MYSQL_BIN_LOG::MYSQL_BIN_LOG(uint *sync_period)
  :reset_master_pending(0), mark_xid_done_waiting(0),
   bytes_written(0), last_used_log_number(0),
   file_id(1), open_count(1),
   group_commit_queue(0), group_commit_queue_busy(FALSE),
   num_commits(0), num_group_commits(0),
   group_commit_trigger_count(0), group_commit_trigger_timeout(0),
   group_commit_trigger_lock_wait(0),
   sync_period_ptr(sync_period), sync_counter(0),
   state_file_deleted(false), binlog_state_recover_done(false),
   is_relay_log(0), relay_signal_cnt(0),
   checksum_alg_reset(BINLOG_CHECKSUM_ALG_UNDEF),
   relay_log_checksum_alg(BINLOG_CHECKSUM_ALG_UNDEF),
   description_event_for_exec(0), description_event_for_queue(0),
   current_binlog_id(0), reset_master_count(0)
{
  /*
    We don't want to initialize locks here as such initialization depends on
    safe_mutex (when using safe_mutex) which depends on MY_INIT(), which is
    called only in main(). Doing initialization here would make it happen
    before main().
  */
  index_file_name[0] = 0;
  bzero((char*) &index_file, sizeof(index_file));
  bzero((char*) &purge_index_file, sizeof(purge_index_file));
}

void MYSQL_BIN_LOG::stop_background_thread()
{
  if (binlog_background_thread_started)
  {
    mysql_mutex_lock(&LOCK_binlog_background_thread);
    binlog_background_thread_stop= true;
    mysql_cond_signal(&COND_binlog_background_thread);
    while (binlog_background_thread_stop)
      mysql_cond_wait(&COND_binlog_background_thread_end,
                      &LOCK_binlog_background_thread);
    mysql_mutex_unlock(&LOCK_binlog_background_thread);
    binlog_background_thread_started= false;
  }
}

/* this is called only once */

void MYSQL_BIN_LOG::cleanup()
{
  DBUG_ENTER("cleanup");
  if (inited)
  {
    xid_count_per_binlog *b;

    /* Wait for the binlog background thread to stop. */
    if (!is_relay_log)
      stop_background_thread();

    inited= 0;
    mysql_mutex_lock(&LOCK_log);
    close(LOG_CLOSE_INDEX|LOG_CLOSE_STOP_EVENT);
    mysql_mutex_unlock(&LOCK_log);
    delete description_event_for_queue;
    delete description_event_for_exec;

    while ((b= binlog_xid_count_list.get()))
    {
      /*
        There should be no pending XIDs at shutdown, and only one entry (for
        the active binlog file) in the list.
      */
      DBUG_ASSERT(b->xid_count == 0);
      DBUG_ASSERT(!binlog_xid_count_list.head());
      WSREP_XID_LIST_ENTRY("MYSQL_BIN_LOG::cleanup(): Removing xid_list_entry "
                           "for %s (%lu)", b);
      delete b;
    }

    mysql_mutex_destroy(&LOCK_log);
    mysql_mutex_destroy(&LOCK_index);
    mysql_mutex_destroy(&LOCK_xid_list);
    mysql_mutex_destroy(&LOCK_binlog_background_thread);
    mysql_mutex_destroy(&LOCK_binlog_end_pos);
    mysql_cond_destroy(&COND_relay_log_updated);
    mysql_cond_destroy(&COND_bin_log_updated);
    mysql_cond_destroy(&COND_queue_busy);
    mysql_cond_destroy(&COND_xid_list);
    mysql_cond_destroy(&COND_binlog_background_thread);
    mysql_cond_destroy(&COND_binlog_background_thread_end);
  }

  /*
    Free data for global binlog state.
    We can't do that automatically as we need to do this before
    safemalloc is shut down
  */
  if (!is_relay_log)
    rpl_global_gtid_binlog_state.free();
  DBUG_VOID_RETURN;
}


/* Init binlog-specific vars */
void MYSQL_BIN_LOG::init(ulong max_size_arg)
{
  DBUG_ENTER("MYSQL_BIN_LOG::init");
  max_size= max_size_arg;
  DBUG_PRINT("info",("max_size: %lu", max_size));
  DBUG_VOID_RETURN;
}


void MYSQL_BIN_LOG::init_pthread_objects()
{
  MYSQL_LOG::init_pthread_objects();
  mysql_mutex_init(m_key_LOCK_index, &LOCK_index, MY_MUTEX_INIT_SLOW);
  mysql_mutex_setflags(&LOCK_index, MYF_NO_DEADLOCK_DETECTION);
  mysql_mutex_init(key_BINLOG_LOCK_xid_list,
                   &LOCK_xid_list, MY_MUTEX_INIT_FAST);
  mysql_cond_init(m_key_relay_log_update, &COND_relay_log_updated, 0);
  mysql_cond_init(m_key_bin_log_update, &COND_bin_log_updated, 0);
  mysql_cond_init(m_key_COND_queue_busy, &COND_queue_busy, 0);
  mysql_cond_init(key_BINLOG_COND_xid_list, &COND_xid_list, 0);

  mysql_mutex_init(key_BINLOG_LOCK_binlog_background_thread,
                   &LOCK_binlog_background_thread, MY_MUTEX_INIT_FAST);
  mysql_cond_init(key_BINLOG_COND_binlog_background_thread,
                  &COND_binlog_background_thread, 0);
  mysql_cond_init(key_BINLOG_COND_binlog_background_thread_end,
                  &COND_binlog_background_thread_end, 0);

  mysql_mutex_init(m_key_LOCK_binlog_end_pos, &LOCK_binlog_end_pos,
                   MY_MUTEX_INIT_SLOW);
}


bool MYSQL_BIN_LOG::open_index_file(const char *index_file_name_arg,
                                    const char *log_name, bool need_mutex)
{
  File index_file_nr= -1;
  DBUG_ASSERT(!my_b_inited(&index_file));

  /*
    First open of this class instance
    Create an index file that will hold all file names uses for logging.
    Add new entries to the end of it.
  */
  myf opt= MY_UNPACK_FILENAME;
  if (!index_file_name_arg)
  {
    index_file_name_arg= log_name;    // Use same basename for index file
    opt= MY_UNPACK_FILENAME | MY_REPLACE_EXT;
  }
  fn_format(index_file_name, index_file_name_arg, mysql_data_home,
            ".index", opt);
  if ((index_file_nr= mysql_file_open(m_key_file_log_index,
                                      index_file_name,
                                      O_RDWR | O_CREAT | O_BINARY | O_CLOEXEC,
                                      MYF(MY_WME))) < 0 ||
       mysql_file_sync(index_file_nr, MYF(MY_WME)) ||
       init_io_cache_ext(&index_file, index_file_nr,
                     IO_SIZE, WRITE_CACHE,
                     mysql_file_seek(index_file_nr, 0L, MY_SEEK_END, MYF(0)),
                                     0, MYF(MY_WME | MY_WAIT_IF_FULL),
                                     m_key_file_log_index_cache) ||
      DBUG_EVALUATE_IF("fault_injection_openning_index", 1, 0))
  {
    /*
      TODO: all operations creating/deleting the index file or a log, should
      call my_sync_dir() or my_sync_dir_by_file() to be durable.
      TODO: file creation should be done with mysql_file_create()
      not mysql_file_open().
    */
    if (index_file_nr >= 0)
      mysql_file_close(index_file_nr, MYF(0));
    return TRUE;
  }

#ifdef HAVE_REPLICATION
  /*
    Sync the index by purging any binary log file that is not registered.
    In other words, either purge binary log files that were removed from
    the index but not purged from the file system due to a crash or purge
    any binary log file that was created but not register in the index
    due to a crash.
  */

  if (set_purge_index_file_name(index_file_name_arg) ||
      open_purge_index_file(FALSE) ||
      purge_index_entry(NULL, NULL, need_mutex) ||
      close_purge_index_file() ||
      DBUG_EVALUATE_IF("fault_injection_recovering_index", 1, 0))
  {
    sql_print_error("MYSQL_BIN_LOG::open_index_file failed to sync the index "
                    "file.");
    return TRUE;
  }
#endif

  return FALSE;
}


/**
  Open a (new) binlog file.

  - Open the log file and the index file. Register the new
  file name in it
  - When calling this when the file is in use, you must have a locks
  on LOCK_log and LOCK_index.

  @retval
    0	ok
  @retval
    1	error
*/

bool MYSQL_BIN_LOG::open(const char *log_name,
                         const char *new_name,
                         ulong next_log_number,
                         enum cache_type io_cache_type_arg,
                         ulong max_size_arg,
                         bool null_created_arg,
                         bool need_mutex)
{
  File file= -1;
  xid_count_per_binlog *new_xid_list_entry= NULL, *b;
  DBUG_ENTER("MYSQL_BIN_LOG::open");

  mysql_mutex_assert_owner(&LOCK_log);

  if (!is_relay_log)
  {
    if (!binlog_state_recover_done)
    {
      binlog_state_recover_done= true;
      if (do_binlog_recovery(opt_bin_logname, false))
        DBUG_RETURN(1);
    }

    if (!binlog_background_thread_started &&
        start_binlog_background_thread())
      DBUG_RETURN(1);
  }

  /* We need to calculate new log file name for purge to delete old */
  if (init_and_set_log_file_name(log_name, new_name, next_log_number,
                                 LOG_BIN, io_cache_type_arg))
  {
    sql_print_error("MYSQL_BIN_LOG::open failed to generate new file name.");
    if (!is_relay_log)
      goto err;
    DBUG_RETURN(1);
  }

#ifdef HAVE_REPLICATION
  if (open_purge_index_file(TRUE) ||
      register_create_index_entry(log_file_name) ||
      sync_purge_index_file() ||
      DBUG_EVALUATE_IF("fault_injection_registering_index", 1, 0))
  {
    /**
        TODO:
        Although this was introduced to appease valgrind when
        injecting emulated faults using
        fault_injection_registering_index it may be good to consider
        what actually happens when open_purge_index_file succeeds but
        register or sync fails.

        Perhaps we might need the code below in MYSQL_LOG_BIN::cleanup
        for "real life" purposes as well? 
     */
    DBUG_EXECUTE_IF("fault_injection_registering_index", {
      if (my_b_inited(&purge_index_file))
      {
        end_io_cache(&purge_index_file);
        my_close(purge_index_file.file, MYF(0));
      }
    });

    sql_print_error("MYSQL_BIN_LOG::open failed to sync the index file.");
    DBUG_RETURN(1);
  }
  DBUG_EXECUTE_IF("crash_create_non_critical_before_update_index", DBUG_SUICIDE(););
#endif

  write_error= 0;

  /* open the main log file */
  if (MYSQL_LOG::open(
#ifdef HAVE_PSI_INTERFACE
                      m_key_file_log,
#endif
                      log_name,
                      LOG_UNKNOWN, /* Don't generate new name */
                      0, 0, io_cache_type_arg))
  {
#ifdef HAVE_REPLICATION
    close_purge_index_file();
#endif
    DBUG_RETURN(1);                            /* all warnings issued */
  }

  init(max_size_arg);

  open_count++;

  DBUG_ASSERT(log_type == LOG_BIN);

  {
    bool write_file_name_to_index_file=0;

    if (!my_b_filelength(&log_file))
    {
      /*
	The binary log file was empty (probably newly created)
	This is the normal case and happens when the user doesn't specify
	an extension for the binary log files.
	In this case we write a standard header to it.
      */
      if (my_b_safe_write(&log_file, BINLOG_MAGIC,
			  BIN_LOG_HEADER_SIZE))
        goto err;
      bytes_written+= BIN_LOG_HEADER_SIZE;
      write_file_name_to_index_file= 1;
    }

    {
      /*
        In 4.x we put Start event only in the first binlog. But from 5.0 we
        want a Start event even if this is not the very first binlog.
      */
      Format_description_log_event s(BINLOG_VERSION);
      /*
        don't set LOG_EVENT_BINLOG_IN_USE_F for SEQ_READ_APPEND io_cache
        as we won't be able to reset it later
      */
      if (io_cache_type == WRITE_CACHE)
        s.flags |= LOG_EVENT_BINLOG_IN_USE_F;

      if (is_relay_log)
      {
        if (relay_log_checksum_alg == BINLOG_CHECKSUM_ALG_UNDEF)
          relay_log_checksum_alg=
            opt_slave_sql_verify_checksum ? (enum_binlog_checksum_alg) binlog_checksum_options
                                          : BINLOG_CHECKSUM_ALG_OFF;
        s.checksum_alg= relay_log_checksum_alg;
      }
      else
        s.checksum_alg= (enum_binlog_checksum_alg)binlog_checksum_options;

      crypto.scheme = 0;
      DBUG_ASSERT(s.checksum_alg != BINLOG_CHECKSUM_ALG_UNDEF);
      if (!s.is_valid())
        goto err;
      s.dont_set_created= null_created_arg;
      if (write_event(&s))
        goto err;
      bytes_written+= s.data_written;

      if (encrypt_binlog)
      {
        uint key_version= encryption_key_get_latest_version(ENCRYPTION_KEY_SYSTEM_DATA);
        if (key_version == ENCRYPTION_KEY_VERSION_INVALID)
        {
          sql_print_error("Failed to enable encryption of binary logs");
          goto err;
        }

        if (key_version != ENCRYPTION_KEY_NOT_ENCRYPTED)
        {
          if (my_random_bytes(crypto.nonce, sizeof(crypto.nonce)))
            goto err;

          Start_encryption_log_event sele(1, key_version, crypto.nonce);
          sele.checksum_alg= s.checksum_alg;
          if (write_event(&sele))
            goto err;

          // Start_encryption_log_event is written, enable the encryption
          if (crypto.init(sele.crypto_scheme, key_version))
            goto err;
        }
      }

      if (!is_relay_log)
      {
        char buf[FN_REFLEN];

        /*
          Output a Gtid_list_log_event at the start of the binlog file.

          This is used to quickly determine which GTIDs are found in binlog
          files earlier than this one, and which are found in this (or later)
          binlogs.

          The list gives a mapping from (domain_id, server_id) -> seq_no (so
          this means that there is at most one entry for every unique pair
          (domain_id, server_id) in the list). It indicates that this seq_no is
          the last one found in an earlier binlog file for this (domain_id,
          server_id) combination - so any higher seq_no should be search for
          from this binlog file, or a later one.

          This allows to locate the binlog file containing a given GTID by
          scanning backwards, reading just the Gtid_list_log_event at the
          start of each file, and scanning only the relevant binlog file when
          found, not all binlog files.

          The existence of a given entry (domain_id, server_id, seq_no)
          guarantees only that this seq_no will not be found in this or any
          later binlog file. It does not guarantee that it can be found it an
          earlier binlog file, for example the file may have been purged.

          If there is no entry for a given (domain_id, server_id) pair, then
          it means that no such GTID exists in any earlier binlog. It is
          permissible to remove such pair from future Gtid_list_log_events
          if all previous binlog files containing such GTIDs have been purged
          (though such optimization is not performed at the time of this
          writing). So if there is no entry for given GTID it means that such
          GTID should be search for in this or later binlog file, same as if
          there had been an entry (domain_id, server_id, 0).
        */

        Gtid_list_log_event gl_ev(&rpl_global_gtid_binlog_state, 0);
        if (write_event(&gl_ev))
          goto err;

        /* Output a binlog checkpoint event at the start of the binlog file. */

        /*
          Construct an entry in the binlog_xid_count_list for the new binlog
          file (we will not link it into the list until we know the new file
          is successfully created; otherwise we would have to remove it again
          if creation failed, which gets tricky since other threads may have
          seen the entry in the meantime - and we do not want to hold
          LOCK_xid_list for long periods of time).

          Write the current binlog checkpoint into the log, so XA recovery will
          know from where to start recovery.
        */
        size_t off= dirname_length(log_file_name);
        uint len= static_cast<uint>(strlen(log_file_name) - off);
        new_xid_list_entry= new xid_count_per_binlog(log_file_name+off, len);
        if (!new_xid_list_entry)
          goto err;

        /*
          Find the name for the Initial binlog checkpoint.

          Normally this will just be the first entry, as we delete entries
          when their count drops to zero. But we scan the list to handle any
          corner case, eg. for the first binlog file opened after startup, the
          list will be empty.
        */
        mysql_mutex_lock(&LOCK_xid_list);
        I_List_iterator<xid_count_per_binlog> it(binlog_xid_count_list);
        while ((b= it++) && b->xid_count == 0)
          ;
        mysql_mutex_unlock(&LOCK_xid_list);
        if (!b)
          b= new_xid_list_entry;
        if (b->binlog_name)
          strmake(buf, b->binlog_name, b->binlog_name_len);
        else
          goto err;
        Binlog_checkpoint_log_event ev(buf, len);
        DBUG_EXECUTE_IF("crash_before_write_checkpoint_event",
                        flush_io_cache(&log_file);
                        mysql_file_sync(log_file.file, MYF(MY_WME));
                        DBUG_SUICIDE(););
        if (write_event(&ev))
          goto err;
        bytes_written+= ev.data_written;
      }
    }
    if (description_event_for_queue &&
        description_event_for_queue->binlog_version>=4)
    {
      /*
        This is a relay log written to by the I/O slave thread.
        Write the event so that others can later know the format of this relay
        log.
        Note that this event is very close to the original event from the
        master (it has binlog version of the master, event types of the
        master), so this is suitable to parse the next relay log's event. It
        has been produced by
        Format_description_log_event::Format_description_log_event(char* buf,).
        Why don't we want to write the description_event_for_queue if this
        event is for format<4 (3.23 or 4.x): this is because in that case, the
        description_event_for_queue describes the data received from the
        master, but not the data written to the relay log (*conversion*),
        which is in format 4 (slave's).
      */
      /*
        Set 'created' to 0, so that in next relay logs this event does not
        trigger cleaning actions on the slave in
        Format_description_log_event::apply_event_impl().
      */
      description_event_for_queue->created= 0;
      /* Don't set log_pos in event header */
      description_event_for_queue->set_artificial_event();

      if (write_event(description_event_for_queue))
        goto err;
      bytes_written+= description_event_for_queue->data_written;
    }
    if (flush_io_cache(&log_file) ||
        mysql_file_sync(log_file.file, MYF(MY_WME|MY_SYNC_FILESIZE)))
      goto err;

    my_off_t offset= my_b_tell(&log_file);

    if (!is_relay_log)
    {
      /* update binlog_end_pos so that it can be read by after sync hook */
      reset_binlog_end_pos(log_file_name, offset);

      mysql_mutex_lock(&LOCK_commit_ordered);
      strmake_buf(last_commit_pos_file, log_file_name);
      last_commit_pos_offset= offset;
      mysql_mutex_unlock(&LOCK_commit_ordered);
    }

    if (write_file_name_to_index_file)
    {
#ifdef HAVE_REPLICATION
#ifdef ENABLED_DEBUG_SYNC
      if (current_thd)
        DEBUG_SYNC(current_thd, "binlog_open_before_update_index");
#endif
      DBUG_EXECUTE_IF("crash_create_critical_before_update_index", DBUG_SUICIDE(););
#endif

      DBUG_ASSERT(my_b_inited(&index_file) != 0);
      reinit_io_cache(&index_file, WRITE_CACHE,
                      my_b_filelength(&index_file), 0, 0);
      /*
        As this is a new log file, we write the file name to the index
        file. As every time we write to the index file, we sync it.
      */
      if (DBUG_EVALUATE_IF("fault_injection_updating_index", 1, 0) ||
          my_b_write(&index_file, (uchar*) log_file_name,
                     strlen(log_file_name)) ||
          my_b_write(&index_file, (uchar*) "\n", 1) ||
          flush_io_cache(&index_file) ||
          mysql_file_sync(index_file.file, MYF(MY_WME|MY_SYNC_FILESIZE)))
        goto err;

#ifdef HAVE_REPLICATION
      DBUG_EXECUTE_IF("crash_create_after_update_index", DBUG_SUICIDE(););
#endif
    }
  }

  if (!is_relay_log)
  {
    /*
      Now the file was created successfully, so we can link in the entry for
      the new binlog file in binlog_xid_count_list.
    */
    mysql_mutex_lock(&LOCK_xid_list);
    ++current_binlog_id;
    new_xid_list_entry->binlog_id= current_binlog_id;
    /* Remove any initial entries with no pending XIDs.  */
    while ((b= binlog_xid_count_list.head()) && b->xid_count == 0)
    {
      WSREP_XID_LIST_ENTRY("MYSQL_BIN_LOG::open(): Removing xid_list_entry for "
                           "%s (%lu)", b);
      delete binlog_xid_count_list.get();
    }
    mysql_cond_broadcast(&COND_xid_list);
    WSREP_XID_LIST_ENTRY("MYSQL_BIN_LOG::open(): Adding new xid_list_entry for "
                         "%s (%lu)", new_xid_list_entry);
    binlog_xid_count_list.push_back(new_xid_list_entry);
    mysql_mutex_unlock(&LOCK_xid_list);

    /*
      Now that we have synced a new binlog file with an initial Gtid_list
      event, it is safe to delete the binlog state file. We will write out
      a new, updated file at shutdown, and if we crash before we can recover
      the state from the newly written binlog file.

      Since the state file will contain out-of-date data as soon as the first
      new GTID is binlogged, it is better to remove it, to avoid any risk of
      accidentally reading incorrect data later.
    */
    if (!state_file_deleted)
    {
      char buf[FN_REFLEN];
      fn_format(buf, opt_bin_logname, mysql_data_home, ".state",
                MY_UNPACK_FILENAME);
      my_delete(buf, MY_SYNC_DIR);
      state_file_deleted= true;
    }
  }

  log_state= LOG_OPENED;

#ifdef HAVE_REPLICATION
  close_purge_index_file();
#endif

  /* Notify the io thread that binlog is rotated to a new file */
  if (is_relay_log)
    signal_relay_log_update();
  else
    update_binlog_end_pos();
  DBUG_RETURN(0);

err:
  int tmp_errno= errno;
#ifdef HAVE_REPLICATION
  if (is_inited_purge_index_file())
    purge_index_entry(NULL, NULL, need_mutex);
  close_purge_index_file();
#endif
  sql_print_error(fatal_log_error, (name) ? name : log_name, tmp_errno);
  if (new_xid_list_entry)
    delete new_xid_list_entry;
  if (file >= 0)
    mysql_file_close(file, MYF(0));
  close(LOG_CLOSE_INDEX);
  DBUG_RETURN(1);
}


int MYSQL_BIN_LOG::get_current_log(LOG_INFO* linfo)
{
  mysql_mutex_lock(&LOCK_log);
  int ret = raw_get_current_log(linfo);
  mysql_mutex_unlock(&LOCK_log);
  return ret;
}

int MYSQL_BIN_LOG::raw_get_current_log(LOG_INFO* linfo)
{
  mysql_mutex_assert_owner(&LOCK_log);
  strmake_buf(linfo->log_file_name, log_file_name);
  linfo->pos = my_b_tell(&log_file);
  return 0;
}

/**
  Move all data up in a file in an filename index file.

    We do the copy outside of the IO_CACHE as the cache buffers would just
    make things slower and more complicated.
    In most cases the copy loop should only do one read.

  @param index_file			File to move
  @param offset			Move everything from here to beginning

  @note
    File will be truncated to be 'offset' shorter or filled up with newlines

  @retval
    0	ok
*/

#ifdef HAVE_REPLICATION

static bool copy_up_file_and_fill(IO_CACHE *index_file, my_off_t offset)
{
  int bytes_read;
  my_off_t init_offset= offset;
  File file= index_file->file;
  uchar io_buf[IO_SIZE*2];
  DBUG_ENTER("copy_up_file_and_fill");

  for (;; offset+= bytes_read)
  {
    mysql_file_seek(file, offset, MY_SEEK_SET, MYF(0));
    if ((bytes_read= (int) mysql_file_read(file, io_buf, sizeof(io_buf),
                                           MYF(MY_WME)))
	< 0)
      goto err;
    if (!bytes_read)
      break;					// end of file
    mysql_file_seek(file, offset-init_offset, MY_SEEK_SET, MYF(0));
    if (mysql_file_write(file, io_buf, bytes_read,
                         MYF(MY_WME | MY_NABP | MY_WAIT_IF_FULL)))
      goto err;
  }
  /* The following will either truncate the file or fill the end with \n' */
  if (mysql_file_chsize(file, offset - init_offset, '\n', MYF(MY_WME)) ||
      mysql_file_sync(file, MYF(MY_WME|MY_SYNC_FILESIZE)))
    goto err;

  /* Reset data in old index cache */
  reinit_io_cache(index_file, READ_CACHE, (my_off_t) 0, 0, 1);
  DBUG_RETURN(0);

err:
  DBUG_RETURN(1);
}

#endif /* HAVE_REPLICATION */

/**
  Find the position in the log-index-file for the given log name.

  @param linfo		Store here the found log file name and position to
                       the NEXT log file name in the index file.
  @param log_name	Filename to find in the index file.
                       Is a null pointer if we want to read the first entry
  @param need_lock	Set this to 1 if the parent doesn't already have a
                       lock on LOCK_index

  @note
    On systems without the truncate function the file will end with one or
    more empty lines.  These will be ignored when reading the file.

  @retval
    0			ok
  @retval
    LOG_INFO_EOF	        End of log-index-file found
  @retval
    LOG_INFO_IO		Got IO error while reading file
*/

int MYSQL_BIN_LOG::find_log_pos(LOG_INFO *linfo, const char *log_name,
			    bool need_lock)
{
  int error= 0;
  char *full_fname= linfo->log_file_name;
  char full_log_name[FN_REFLEN], fname[FN_REFLEN];
  uint log_name_len= 0, fname_len= 0;
  DBUG_ENTER("find_log_pos");
  full_log_name[0]= full_fname[0]= 0;

  /*
    Mutex needed because we need to make sure the file pointer does not
    move from under our feet
  */
  if (need_lock)
    mysql_mutex_lock(&LOCK_index);
  mysql_mutex_assert_owner(&LOCK_index);

  // extend relative paths for log_name to be searched
  if (log_name)
  {
    if(normalize_binlog_name(full_log_name, log_name, is_relay_log))
    {
      error= LOG_INFO_EOF;
      goto end;
    }
  }

  log_name_len= log_name ? (uint) strlen(full_log_name) : 0;
  DBUG_PRINT("enter", ("log_name: %s, full_log_name: %s", 
                       log_name ? log_name : "NULL", full_log_name));

  /* As the file is flushed, we can't get an error here */
  (void) reinit_io_cache(&index_file, READ_CACHE, (my_off_t) 0, 0, 0);

  for (;;)
  {
    size_t length;
    my_off_t offset= my_b_tell(&index_file);

    DBUG_EXECUTE_IF("simulate_find_log_pos_error",
                    error=  LOG_INFO_EOF; break;);
    /* If we get 0 or 1 characters, this is the end of the file */
    if ((length= my_b_gets(&index_file, fname, FN_REFLEN)) <= 1)
    {
      /* Did not find the given entry; Return not found or error */
      error= !index_file.error ? LOG_INFO_EOF : LOG_INFO_IO;
      break;
    }
    if (fname[length-1] != '\n')
      continue;                                 // Not a log entry
    fname[length-1]= 0;                         // Remove end \n
    
    // extend relative paths and match against full path
    if (normalize_binlog_name(full_fname, fname, is_relay_log))
    {
      error= LOG_INFO_EOF;
      break;
    }
    fname_len= (uint) strlen(full_fname);

    // if the log entry matches, null string matching anything
    if (!log_name ||
        (log_name_len == fname_len &&
	 !strncmp(full_fname, full_log_name, log_name_len)))
    {
      DBUG_PRINT("info", ("Found log file entry"));
      linfo->index_file_start_offset= offset;
      linfo->index_file_offset = my_b_tell(&index_file);
      break;
    }
  }

end:
  if (need_lock)
    mysql_mutex_unlock(&LOCK_index);
  DBUG_RETURN(error);
}


/**
  Find the position in the log-index-file for the given log name.

  @param
    linfo		Store here the next log file name and position to
			the file name after that.
  @param
    need_lock		Set this to 1 if the parent doesn't already have a
			lock on LOCK_index

  @note
    - Before calling this function, one has to call find_log_pos()
    to set up 'linfo'
    - Mutex needed because we need to make sure the file pointer does not move
    from under our feet

  @retval
    0			ok
  @retval
    LOG_INFO_EOF	        End of log-index-file found
  @retval
    LOG_INFO_IO		Got IO error while reading file
*/

int MYSQL_BIN_LOG::find_next_log(LOG_INFO* linfo, bool need_lock)
{
  int error= 0;
  size_t length;
  char fname[FN_REFLEN];
  char *full_fname= linfo->log_file_name;

  if (need_lock)
    mysql_mutex_lock(&LOCK_index);
  mysql_mutex_assert_owner(&LOCK_index);

  /* As the file is flushed, we can't get an error here */
  (void) reinit_io_cache(&index_file, READ_CACHE, linfo->index_file_offset, 0,
			 0);

  linfo->index_file_start_offset= linfo->index_file_offset;
  if ((length=my_b_gets(&index_file, fname, FN_REFLEN)) <= 1)
  {
    error = !index_file.error ? LOG_INFO_EOF : LOG_INFO_IO;
    goto err;
  }

  if (fname[0] != 0)
  {
    if(normalize_binlog_name(full_fname, fname, is_relay_log))
    {
      error= LOG_INFO_EOF;
      goto err;
    }
    length= strlen(full_fname);
  }

  full_fname[length-1]= 0;			// kill \n
  linfo->index_file_offset= my_b_tell(&index_file);

err:
  if (need_lock)
    mysql_mutex_unlock(&LOCK_index);
  return error;
}


/**
  Delete all logs referred to in the index file.

  The new index file will only contain this file.

  @param thd		  Thread id. This can be zero in case of resetting 
                          relay logs
  @param create_new_log   1 if we should start writing to a new log file
  @param next_log_number  min number of next log file to use, if possible.

  @note
    If not called from slave thread, write start event to new log

  @retval
    0	ok
  @retval
    1   error
*/

bool MYSQL_BIN_LOG::reset_logs(THD *thd, bool create_new_log,
                               rpl_gtid *init_state, uint32 init_state_len,
                               ulong next_log_number)
{
  LOG_INFO linfo;
  bool error=0;
  int err;
  const char* save_name;
  DBUG_ENTER("reset_logs");

  if (!is_relay_log)
  {
    if (init_state && !is_empty_state())
    {
      my_error(ER_BINLOG_MUST_BE_EMPTY, MYF(0));
      DBUG_RETURN(1);
    }

    /*
      Mark that a RESET MASTER is in progress.
      This ensures that a binlog checkpoint will not try to write binlog
      checkpoint events, which would be useless (as we are deleting the binlog
      anyway) and could deadlock, as we are holding LOCK_log.

      Wait for any mark_xid_done() calls that might be already running to
      complete (mark_xid_done_waiting counter to drop to zero); we need to
      do this before we take the LOCK_log to not deadlock.
    */
    mysql_mutex_lock(&LOCK_xid_list);
    reset_master_pending++;
    while (mark_xid_done_waiting > 0)
      mysql_cond_wait(&COND_xid_list, &LOCK_xid_list);
    mysql_mutex_unlock(&LOCK_xid_list);
  }

  DEBUG_SYNC_C_IF_THD(thd, "reset_logs_after_set_reset_master_pending");
  /*
    We need to get both locks to be sure that no one is trying to
    write to the index log file.
  */
  mysql_mutex_lock(&LOCK_log);
  mysql_mutex_lock(&LOCK_index);

  if (!is_relay_log)
  {
    /*
      We are going to nuke all binary log files.
      Without binlog, we cannot XA recover prepared-but-not-committed
      transactions in engines. So force a commit checkpoint first.

      Note that we take and immediately
      release LOCK_after_binlog_sync/LOCK_commit_ordered. This has
      the effect to ensure that any on-going group commit (in
      trx_group_commit_leader()) has completed before we request the checkpoint,
      due to the chaining of LOCK_log and LOCK_commit_ordered in that function.
      (We are holding LOCK_log, so no new group commit can start).

      Without this, it is possible (though perhaps unlikely) that the RESET
      MASTER could run in-between the write to the binlog and the
      commit_ordered() in the engine of some transaction, and then a crash
      later would leave such transaction not recoverable.
    */

    mysql_mutex_lock(&LOCK_after_binlog_sync);
    mysql_mutex_lock(&LOCK_commit_ordered);
    mysql_mutex_unlock(&LOCK_after_binlog_sync);
    mysql_mutex_unlock(&LOCK_commit_ordered);

    mark_xids_active(current_binlog_id, 1);
    do_checkpoint_request(current_binlog_id);

    /* Now wait for all checkpoint requests and pending unlog() to complete. */
    mysql_mutex_lock(&LOCK_xid_list);
    for (;;)
    {
      if (is_xidlist_idle_nolock())
        break;
      /*
        Wait until signalled that one more binlog dropped to zero, then check
        again.
      */
      mysql_cond_wait(&COND_xid_list, &LOCK_xid_list);
    }

    /*
      Now all XIDs are fully flushed to disk, and we are holding LOCK_log so
      no new ones will be written. So we can proceed to delete the logs.
    */
    mysql_mutex_unlock(&LOCK_xid_list);
  }

  /* Save variables so that we can reopen the log */
  save_name=name;
  name=0;					// Protect against free
  close(LOG_CLOSE_TO_BE_OPENED);

  last_used_log_number= 0;                      // Reset log number cache

  /*
    First delete all old log files and then update the index file.
    As we first delete the log files and do not use sort of logging,
    a crash may lead to an inconsistent state where the index has
    references to non-existent files.

    We need to invert the steps and use the purge_index_file methods
    in order to make the operation safe.
  */

  if ((err= find_log_pos(&linfo, NullS, 0)) != 0)
  {
    uint errcode= purge_log_get_error_code(err);
    sql_print_error("Failed to locate old binlog or relay log files");
    my_message(errcode, ER_THD_OR_DEFAULT(thd, errcode), MYF(0));
    error= 1;
    goto err;
  }

  for (;;)
  {
    if (unlikely((error= my_delete(linfo.log_file_name, MYF(0)))))
    {
      if (my_errno == ENOENT) 
      {
        if (thd)
          push_warning_printf(thd, Sql_condition::WARN_LEVEL_WARN,
                              ER_LOG_PURGE_NO_FILE,
                              ER_THD(thd, ER_LOG_PURGE_NO_FILE),
                              linfo.log_file_name);

        sql_print_information("Failed to delete file '%s'",
                              linfo.log_file_name);
        my_errno= 0;
        error= 0;
      }
      else
      {
        if (thd)
          push_warning_printf(thd, Sql_condition::WARN_LEVEL_WARN,
                              ER_BINLOG_PURGE_FATAL_ERR,
                              "a problem with deleting %s; "
                              "consider examining correspondence "
                              "of your binlog index file "
                              "to the actual binlog files",
                              linfo.log_file_name);
        error= 1;
        goto err;
      }
    }
    if (find_next_log(&linfo, 0))
      break;
  }

  if (!is_relay_log)
  {
    if (init_state)
      rpl_global_gtid_binlog_state.load(init_state, init_state_len);
    else
      rpl_global_gtid_binlog_state.reset();
  }

  /* Start logging with a new file */
  close(LOG_CLOSE_INDEX | LOG_CLOSE_TO_BE_OPENED);
  // Reset (open will update)
  if (unlikely((error= my_delete(index_file_name, MYF(0)))))
  {
    if (my_errno == ENOENT) 
    {
      if (thd)
        push_warning_printf(thd, Sql_condition::WARN_LEVEL_WARN,
                            ER_LOG_PURGE_NO_FILE,
                            ER_THD(thd, ER_LOG_PURGE_NO_FILE),
                            index_file_name);
      sql_print_information("Failed to delete file '%s'",
                            index_file_name);
      my_errno= 0;
      error= 0;
    }
    else
    {
      if (thd)
        push_warning_printf(thd, Sql_condition::WARN_LEVEL_WARN,
                            ER_BINLOG_PURGE_FATAL_ERR,
                            "a problem with deleting %s; "
                            "consider examining correspondence "
                            "of your binlog index file "
                            "to the actual binlog files",
                            index_file_name);
      error= 1;
      goto err;
    }
  }
  if (create_new_log && !open_index_file(index_file_name, 0, FALSE))
    if (unlikely((error= open(save_name, 0, next_log_number,
                              io_cache_type, max_size, 0, FALSE))))
      goto err;
  my_free((void *) save_name);

err:
  if (error == 1)
    name= const_cast<char*>(save_name);

  if (!is_relay_log)
  {
    xid_count_per_binlog *b;
    /*
      Remove all entries in the xid_count list except the last.
      Normally we will just be deleting all the entries that we waited for to
      drop to zero above. But if we fail during RESET MASTER for some reason
      then we will not have created any new log file, and we may keep the last
      of the old entries.
    */
    mysql_mutex_lock(&LOCK_xid_list);
    for (;;)
    {
      b= binlog_xid_count_list.head();
      DBUG_ASSERT(b /* List can never become empty. */);
      if (b->binlog_id == current_binlog_id)
        break;
      DBUG_ASSERT(b->xid_count == 0);
      WSREP_XID_LIST_ENTRY("MYSQL_BIN_LOG::reset_logs(): Removing "
                           "xid_list_entry for %s (%lu)", b);
      delete binlog_xid_count_list.get();
    }
    mysql_cond_broadcast(&COND_xid_list);
    reset_master_pending--;
    reset_master_count++;
    mysql_mutex_unlock(&LOCK_xid_list);
  }

  mysql_mutex_unlock(&LOCK_index);
  mysql_mutex_unlock(&LOCK_log);
  DBUG_RETURN(error);
}


void MYSQL_BIN_LOG::wait_for_last_checkpoint_event()
{
  mysql_mutex_lock(&LOCK_xid_list);
  for (;;)
  {
    if (binlog_xid_count_list.is_last(binlog_xid_count_list.head()))
      break;
    mysql_cond_wait(&COND_xid_list, &LOCK_xid_list);
  }
  mysql_mutex_unlock(&LOCK_xid_list);

  /*
    LOCK_xid_list and LOCK_log are chained, so the LOCK_log will only be
    obtained after mark_xid_done() has written the last checkpoint event.
  */
  mysql_mutex_lock(&LOCK_log);
  mysql_mutex_unlock(&LOCK_log);
}


/**
  Delete relay log files prior to rli->group_relay_log_name
  (i.e. all logs which are not involved in a non-finished group
  (transaction)), remove them from the index file and start on next
  relay log.

  IMPLEMENTATION

  - You must hold rli->data_lock before calling this function, since
    it writes group_relay_log_pos and similar fields of
    Relay_log_info.
  - Protects index file with LOCK_index
  - Delete relevant relay log files
  - Copy all file names after these ones to the front of the index file
  - If the OS has truncate, truncate the file, else fill it with \n'
  - Read the next file name from the index file and store in rli->linfo

  @param rli	       Relay log information
  @param included     If false, all relay logs that are strictly before
                      rli->group_relay_log_name are deleted ; if true, the
                      latter is deleted too (i.e. all relay logs
                      read by the SQL slave thread are deleted).

  @note
    - This is only called from the slave SQL thread when it has read
    all commands from a relay log and want to switch to a new relay log.
    - When this happens, we can be in an active transaction as
    a transaction can span over two relay logs
    (although it is always written as a single block to the master's binary
    log, hence cannot span over two master's binary logs).

  @retval
    0			ok
  @retval
    LOG_INFO_EOF	        End of log-index-file found
  @retval
    LOG_INFO_SEEK	Could not allocate IO cache
  @retval
    LOG_INFO_IO		Got IO error while reading file
*/

#ifdef HAVE_REPLICATION

int MYSQL_BIN_LOG::purge_first_log(Relay_log_info* rli, bool included)
{
  int error, errcode;
  char *to_purge_if_included= NULL;
  inuse_relaylog *ir;
  ulonglong log_space_reclaimed= 0;
  DBUG_ENTER("purge_first_log");

  DBUG_ASSERT(is_open());
  DBUG_ASSERT(rli->slave_running == MYSQL_SLAVE_RUN_NOT_CONNECT);
  DBUG_ASSERT(!strcmp(rli->linfo.log_file_name,rli->event_relay_log_name));

  mysql_mutex_assert_owner(&rli->data_lock);

  mysql_mutex_lock(&LOCK_index);

  ir= rli->inuse_relaylog_list;
  while (ir)
  {
    inuse_relaylog *next= ir->next;
    if (!ir->completed || ir->dequeued_count < ir->queued_count)
    {
      included= false;
      break;
    }
    if (!included && !strcmp(ir->name, rli->group_relay_log_name))
      break;
    if (!next)
    {
      rli->last_inuse_relaylog= NULL;
      included= 1;
      to_purge_if_included= my_strdup(key_memory_Relay_log_info_group_relay_log_name,
                                      ir->name, MYF(0));
    }
    rli->free_inuse_relaylog(ir);
    ir= next;
  }
  rli->inuse_relaylog_list= ir;
  if (ir)
    to_purge_if_included= my_strdup(key_memory_Relay_log_info_group_relay_log_name,
                                    ir->name, MYF(0));

  /*
    Read the next log file name from the index file and pass it back to
    the caller.
  */
  if (unlikely((error=find_log_pos(&rli->linfo, rli->event_relay_log_name,
                                   0))) ||
      unlikely((error=find_next_log(&rli->linfo, 0))))
  {
    sql_print_error("next log error: %d  offset: %llu  log: %s included: %d",
                    error, rli->linfo.index_file_offset,
                    rli->event_relay_log_name, included);
    goto err;
  }

  /*
    Reset rli's coordinates to the current log.
  */
  rli->event_relay_log_pos= BIN_LOG_HEADER_SIZE;
  strmake_buf(rli->event_relay_log_name,rli->linfo.log_file_name);

  /*
    If we removed the rli->group_relay_log_name file,
    we must update the rli->group* coordinates, otherwise do not touch it as the
    group's execution is not finished (e.g. COMMIT not executed)
  */
  if (included)
  {
    rli->group_relay_log_pos = BIN_LOG_HEADER_SIZE;
    strmake_buf(rli->group_relay_log_name,rli->linfo.log_file_name);
    rli->notify_group_relay_log_name_update();
  }

  /* Store where we are in the new file for the execution thread */
  if (rli->flush())
    error= LOG_INFO_IO;

  DBUG_EXECUTE_IF("crash_before_purge_logs", DBUG_SUICIDE(););

  rli->relay_log.purge_logs(to_purge_if_included, included,
                            0, 0, &log_space_reclaimed);

  mysql_mutex_lock(&rli->log_space_lock);
  rli->log_space_total-= log_space_reclaimed;
  mysql_cond_broadcast(&rli->log_space_cond);
  mysql_mutex_unlock(&rli->log_space_lock);

  /*
   * Need to update the log pos because purge logs has been called 
   * after fetching initially the log pos at the beginning of the method.
   */
  if ((errcode= find_log_pos(&rli->linfo, rli->event_relay_log_name, 0)))
  {
    sql_print_error("next log error: %d  offset: %llu  log: %s included: %d",
                    errcode, rli->linfo.index_file_offset,
                    rli->group_relay_log_name, included);
    goto err;
  }

  /* If included was passed, rli->linfo should be the first entry. */
  DBUG_ASSERT(!included || rli->linfo.index_file_start_offset == 0);

err:
  my_free(to_purge_if_included);
  mysql_mutex_unlock(&LOCK_index);
  DBUG_RETURN(error);
}

/**
  Update log index_file.
*/

int MYSQL_BIN_LOG::update_log_index(LOG_INFO* log_info, bool need_update_threads)
{
  if (copy_up_file_and_fill(&index_file, log_info->index_file_start_offset))
    return LOG_INFO_IO;

  // now update offsets in index file for running threads
  if (need_update_threads)
    adjust_linfo_offsets(log_info->index_file_start_offset);
  return 0;
}

/**
  Remove all logs before the given log from disk and from the index file.

  @param to_log	      Delete all log file name before this file.
  @param included            If true, to_log is deleted too.
  @param need_mutex
  @param need_update_threads If we want to update the log coordinates of
                             all threads. False for relay logs, true otherwise.
  @param reclaimeed_log_space If not null, increment this variable to
                              the amount of log space freed

  @note
    If any of the logs before the deleted one is in use,
    only purge logs up to this one.

  @retval
    0			ok
  @retval
    LOG_INFO_EOF		to_log not found
    LOG_INFO_EMFILE             too many files opened
    LOG_INFO_FATAL              if any other than ENOENT error from
                                mysql_file_stat() or mysql_file_delete()
*/

int MYSQL_BIN_LOG::purge_logs(const char *to_log, 
                              bool included,
                              bool need_mutex, 
                              bool need_update_threads, 
                              ulonglong *reclaimed_space)
{
  int error= 0;
  bool exit_loop= 0;
  LOG_INFO log_info;
  THD *thd= current_thd;
  DBUG_ENTER("purge_logs");
  DBUG_PRINT("info",("to_log= %s",to_log));

  if (need_mutex)
    mysql_mutex_lock(&LOCK_index);
  if (unlikely((error=find_log_pos(&log_info, to_log, 0 /*no mutex*/))) )
  {
    sql_print_error("MYSQL_BIN_LOG::purge_logs was called with file %s not "
                    "listed in the index.", to_log);
    goto err;
  }

  if (unlikely((error= open_purge_index_file(TRUE))))
  {
    sql_print_error("MYSQL_BIN_LOG::purge_logs failed to sync the index file.");
    goto err;
  }

  /*
    File name exists in index file; delete until we find this file
    or a file that is used.
  */
  if (unlikely((error=find_log_pos(&log_info, NullS, 0 /*no mutex*/))))
    goto err;
  while ((strcmp(to_log,log_info.log_file_name) || (exit_loop=included)) &&
         can_purge_log(log_info.log_file_name))
  {
    if (unlikely((error= register_purge_index_entry(log_info.log_file_name))))
    {
      sql_print_error("MYSQL_BIN_LOG::purge_logs failed to copy %s to register file.",
                      log_info.log_file_name);
      goto err;
    }

    if (find_next_log(&log_info, 0) || exit_loop)
      break;
  }

  DBUG_EXECUTE_IF("crash_purge_before_update_index", DBUG_SUICIDE(););

  if (unlikely((error= sync_purge_index_file())))
  {
    sql_print_error("MYSQL_BIN_LOG::purge_logs failed to flush register file.");
    goto err;
  }

  /* We know how many files to delete. Update index file. */
  if (unlikely((error=update_log_index(&log_info, need_update_threads))))
  {
    sql_print_error("MYSQL_BIN_LOG::purge_logs failed to update the index file");
    goto err;
  }

  DBUG_EXECUTE_IF("crash_purge_critical_after_update_index", DBUG_SUICIDE(););

err:
  /* Read each entry from purge_index_file and delete the file. */
  if (is_inited_purge_index_file() &&
      (error= purge_index_entry(thd, reclaimed_space, FALSE)))
    sql_print_error("MYSQL_BIN_LOG::purge_logs failed to process registered files"
                    " that would be purged.");
  close_purge_index_file();

  DBUG_EXECUTE_IF("crash_purge_non_critical_after_update_index", DBUG_SUICIDE(););

  if (need_mutex)
    mysql_mutex_unlock(&LOCK_index);
  DBUG_RETURN(error);
}

int MYSQL_BIN_LOG::set_purge_index_file_name(const char *base_file_name)
{
  int error= 0;
  DBUG_ENTER("MYSQL_BIN_LOG::set_purge_index_file_name");
  if (fn_format(purge_index_file_name, base_file_name, mysql_data_home,
                ".~rec~", MYF(MY_UNPACK_FILENAME | MY_SAFE_PATH |
                              MY_REPLACE_EXT)) == NULL)
  {
    error= 1;
    sql_print_error("MYSQL_BIN_LOG::set_purge_index_file_name failed to set "
                      "file name.");
  }
  DBUG_RETURN(error);
}

int MYSQL_BIN_LOG::open_purge_index_file(bool destroy)
{
  int error= 0;
  File file= -1;

  DBUG_ENTER("MYSQL_BIN_LOG::open_purge_index_file");

  if (destroy)
    close_purge_index_file();

  if (!my_b_inited(&purge_index_file))
  {
    if ((file= my_open(purge_index_file_name, O_RDWR | O_CREAT | O_BINARY,
                       MYF(MY_WME))) < 0  ||
        init_io_cache(&purge_index_file, file, IO_SIZE,
                      (destroy ? WRITE_CACHE : READ_CACHE),
                      0, 0, MYF(MY_WME | MY_NABP | MY_WAIT_IF_FULL)))
    {
      error= 1;
      sql_print_error("MYSQL_BIN_LOG::open_purge_index_file failed to open register "
                      " file.");
    }
  }
  DBUG_RETURN(error);
}

int MYSQL_BIN_LOG::close_purge_index_file()
{
  int error= 0;

  DBUG_ENTER("MYSQL_BIN_LOG::close_purge_index_file");

  if (my_b_inited(&purge_index_file))
  {
    end_io_cache(&purge_index_file);
    error= my_close(purge_index_file.file, MYF(0));
  }
  my_delete(purge_index_file_name, MYF(0));
  bzero((char*) &purge_index_file, sizeof(purge_index_file));

  DBUG_RETURN(error);
}

bool MYSQL_BIN_LOG::is_inited_purge_index_file()
{
  return my_b_inited(&purge_index_file);
}

int MYSQL_BIN_LOG::sync_purge_index_file()
{
  int error= 0;
  DBUG_ENTER("MYSQL_BIN_LOG::sync_purge_index_file");

  if (unlikely((error= flush_io_cache(&purge_index_file))) ||
      unlikely((error= my_sync(purge_index_file.file,
                               MYF(MY_WME | MY_SYNC_FILESIZE)))))
    DBUG_RETURN(error);

  DBUG_RETURN(error);
}

int MYSQL_BIN_LOG::register_purge_index_entry(const char *entry)
{
  int error= 0;
  DBUG_ENTER("MYSQL_BIN_LOG::register_purge_index_entry");

  if (unlikely((error=my_b_write(&purge_index_file, (const uchar*)entry,
                                 strlen(entry)))) ||
      unlikely((error=my_b_write(&purge_index_file, (const uchar*)"\n", 1))))
    DBUG_RETURN (error);

  DBUG_RETURN(error);
}

int MYSQL_BIN_LOG::register_create_index_entry(const char *entry)
{
  DBUG_ENTER("MYSQL_BIN_LOG::register_create_index_entry");
  DBUG_RETURN(register_purge_index_entry(entry));
}

int MYSQL_BIN_LOG::purge_index_entry(THD *thd, ulonglong *reclaimed_space,
                                     bool need_mutex)
{
  DBUG_ENTER("MYSQL_BIN_LOG:purge_index_entry");
  MY_STAT s;
  int error= 0;
  LOG_INFO log_info;
  LOG_INFO check_log_info;

  DBUG_ASSERT(my_b_inited(&purge_index_file));

  if (unlikely((error= reinit_io_cache(&purge_index_file, READ_CACHE, 0, 0,
                                       0))))
  {
    sql_print_error("MYSQL_BIN_LOG::purge_index_entry failed to reinit register file "
                    "for read");
    goto err;
  }

  for (;;)
  {
    size_t length;

    if ((length=my_b_gets(&purge_index_file, log_info.log_file_name,
                          FN_REFLEN)) <= 1)
    {
      if (purge_index_file.error)
      {
        error= purge_index_file.error;
        sql_print_error("MYSQL_BIN_LOG::purge_index_entry error %d reading from "
                        "register file.", error);
        goto err;
      }

      /* Reached EOF */
      break;
    }

    /* Get rid of the trailing '\n' */
    log_info.log_file_name[length-1]= 0;

    if (unlikely(!mysql_file_stat(m_key_file_log, log_info.log_file_name, &s,
                                  MYF(0))))
    {
      if (my_errno == ENOENT) 
      {
        /*
          It's not fatal if we can't stat a log file that does not exist;
          If we could not stat, we won't delete.
        */
        if (thd)
        {
          push_warning_printf(thd, Sql_condition::WARN_LEVEL_WARN,
                              ER_LOG_PURGE_NO_FILE, ER_THD(thd, ER_LOG_PURGE_NO_FILE),
                              log_info.log_file_name);
        }
        sql_print_information("Failed to execute mysql_file_stat on file '%s'",
			      log_info.log_file_name);
        my_errno= 0;
      }
      else
      {
        /*
          Other than ENOENT are fatal
        */
        if (thd)
        {
          push_warning_printf(thd, Sql_condition::WARN_LEVEL_WARN,
                              ER_BINLOG_PURGE_FATAL_ERR,
                              "a problem with getting info on being purged %s; "
                              "consider examining correspondence "
                              "of your binlog index file "
                              "to the actual binlog files",
                              log_info.log_file_name);
        }
        else
        {
          sql_print_information("Failed to delete log file '%s'; "
                                "consider examining correspondence "
                                "of your binlog index file "
                                "to the actual binlog files",
                                log_info.log_file_name);
        }
        error= LOG_INFO_FATAL;
        goto err;
      }
    }
    else
    {
      if (unlikely((error= find_log_pos(&check_log_info,
                                        log_info.log_file_name, need_mutex))))
      {
        if (error != LOG_INFO_EOF)
        {
          if (thd)
          {
            push_warning_printf(thd, Sql_condition::WARN_LEVEL_WARN,
                                ER_BINLOG_PURGE_FATAL_ERR,
                                "a problem with deleting %s and "
                                "reading the binlog index file",
                                log_info.log_file_name);
          }
          else
          {
            sql_print_information("Failed to delete file '%s' and "
                                  "read the binlog index file",
                                  log_info.log_file_name);
          }
          goto err;
        }
           
        error= 0;

        DBUG_PRINT("info",("purging %s",log_info.log_file_name));
        if (!my_delete(log_info.log_file_name, MYF(0)))
        {
          if (reclaimed_space)
            *reclaimed_space+= s.st_size;
        }
        else
        {
          if (my_errno == ENOENT)
          {
            if (thd)
            {
              push_warning_printf(thd, Sql_condition::WARN_LEVEL_WARN,
                                  ER_LOG_PURGE_NO_FILE, ER_THD(thd, ER_LOG_PURGE_NO_FILE),
                                  log_info.log_file_name);
            }
            sql_print_information("Failed to delete file '%s'",
                                  log_info.log_file_name);
            my_errno= 0;
          }
          else
          {
            if (thd)
            {
              push_warning_printf(thd, Sql_condition::WARN_LEVEL_WARN,
                                  ER_BINLOG_PURGE_FATAL_ERR,
                                  "a problem with deleting %s; "
                                  "consider examining correspondence "
                                  "of your binlog index file "
                                  "to the actual binlog files",
                                  log_info.log_file_name);
            }
            else
            {
              sql_print_information("Failed to delete file '%s'; "
                                    "consider examining correspondence "
                                    "of your binlog index file "
                                    "to the actual binlog files",
                                    log_info.log_file_name);
            }
            if (my_errno == EMFILE)
            {
              DBUG_PRINT("info",
                         ("my_errno: %d, set ret = LOG_INFO_EMFILE", my_errno));
              error= LOG_INFO_EMFILE;
              goto err;
            }
            error= LOG_INFO_FATAL;
            goto err;
          }
        }
      }
    }
  }

err:
  DBUG_RETURN(error);
}

/**
  Remove all logs before the given file date from disk and from the
  index file.

  @param thd		Thread pointer
  @param purge_time	Delete all log files before given date.

  @note
    If any of the logs before the deleted one is in use,
    only purge logs up to this one.

  @retval
    0				ok
  @retval
    LOG_INFO_PURGE_NO_ROTATE	Binary file that can't be rotated
    LOG_INFO_FATAL              if any other than ENOENT error from
                                mysql_file_stat() or mysql_file_delete()
*/

int MYSQL_BIN_LOG::purge_logs_before_date(time_t purge_time)
{
  int error;
  char to_log[FN_REFLEN];
  LOG_INFO log_info;
  MY_STAT stat_area;
  THD *thd= current_thd;
  DBUG_ENTER("purge_logs_before_date");

  mysql_mutex_lock(&LOCK_index);
  to_log[0]= 0;

  if (unlikely((error=find_log_pos(&log_info, NullS, 0 /*no mutex*/))))
    goto err;

  while (strcmp(log_file_name, log_info.log_file_name) &&
	 can_purge_log(log_info.log_file_name))
  {
    if (!mysql_file_stat(m_key_file_log,
                         log_info.log_file_name, &stat_area, MYF(0)))
    {
      if (my_errno == ENOENT) 
      {
        /*
          It's not fatal if we can't stat a log file that does not exist.
        */
        my_errno= 0;
      }
      else
      {
        /*
          Other than ENOENT are fatal
        */
        if (thd)
        {
          push_warning_printf(thd, Sql_condition::WARN_LEVEL_WARN,
                              ER_BINLOG_PURGE_FATAL_ERR,
                              "a problem with getting info on being purged %s; "
                              "consider examining correspondence "
                              "of your binlog index file "
                              "to the actual binlog files",
                              log_info.log_file_name);
        }
        else
        {
          sql_print_information("Failed to delete log file '%s'",
                                log_info.log_file_name);
        }
        error= LOG_INFO_FATAL;
        goto err;
      }
    }
    else
    {
      if (stat_area.st_mtime < purge_time) 
        strmake_buf(to_log, log_info.log_file_name);
      else
        break;
    }
    if (find_next_log(&log_info, 0))
      break;
  }

  error= (to_log[0] ? purge_logs(to_log, 1, 0, 1, (ulonglong *) 0) : 0);

err:
  mysql_mutex_unlock(&LOCK_index);
  DBUG_RETURN(error);
}


bool
MYSQL_BIN_LOG::can_purge_log(const char *log_file_name_arg)
{
  xid_count_per_binlog *b;

  if (is_active(log_file_name_arg))
    return false;
  mysql_mutex_lock(&LOCK_xid_list);
  {
    I_List_iterator<xid_count_per_binlog> it(binlog_xid_count_list);
    while ((b= it++) &&
           0 != strncmp(log_file_name_arg+dirname_length(log_file_name_arg),
                        b->binlog_name, b->binlog_name_len))
      ;
  }
  mysql_mutex_unlock(&LOCK_xid_list);
  if (b)
    return false;
  return !log_in_use(log_file_name_arg);
}
#endif /* HAVE_REPLICATION */


bool
MYSQL_BIN_LOG::is_xidlist_idle()
{
  bool res;
  mysql_mutex_lock(&LOCK_xid_list);
  res= is_xidlist_idle_nolock();
  mysql_mutex_unlock(&LOCK_xid_list);
  return res;
}


bool
MYSQL_BIN_LOG::is_xidlist_idle_nolock()
{
  xid_count_per_binlog *b;

  I_List_iterator<xid_count_per_binlog> it(binlog_xid_count_list);
  while ((b= it++))
  {
    if (b->xid_count > 0)
      return false;
  }
  return true;
}

/**
  Create a new log file name.

  @param buf		buf of at least FN_REFLEN where new name is stored

  @note
    If file name will be longer then FN_REFLEN it will be truncated
*/

void MYSQL_BIN_LOG::make_log_name(char* buf, const char* log_ident)
{
  size_t dir_len = dirname_length(log_file_name); 
  if (dir_len >= FN_REFLEN)
    dir_len=FN_REFLEN-1;
  strnmov(buf, log_file_name, dir_len);
  strmake(buf+dir_len, log_ident, FN_REFLEN - dir_len -1);
}


/**
  Check if we are writing/reading to the given log file.
*/

bool MYSQL_BIN_LOG::is_active(const char *log_file_name_arg)
{
  /**
   * there should/must be mysql_mutex_assert_owner(&LOCK_log) here...
   * but code violates this! (scary monsters and super creeps!)
   *
   * example stacktrace:
   * #8  MYSQL_BIN_LOG::is_active
   * #9  MYSQL_BIN_LOG::can_purge_log
   * #10 MYSQL_BIN_LOG::purge_logs
   * #11 MYSQL_BIN_LOG::purge_first_log
   * #12 next_event
   * #13 exec_relay_log_event
   *
   * I didn't investigate if this is ligit...(i.e if my comment is wrong)
   */
  return !strcmp(log_file_name, log_file_name_arg);
}


/*
  Wrappers around new_file_impl to avoid using argument
  to control locking. The argument 1) less readable 2) breaks
  incapsulation 3) allows external access to the class without
  a lock (which is not possible with private new_file_without_locking
  method).

  @retval
    nonzero - error
*/

int MYSQL_BIN_LOG::new_file()
{
  int res;
  mysql_mutex_lock(&LOCK_log);
  res= new_file_impl();
  mysql_mutex_unlock(&LOCK_log);
  return res;
}

/*
  @retval
    nonzero - error
 */
int MYSQL_BIN_LOG::new_file_without_locking()
{
  return new_file_impl();
}


/**
  Start writing to a new log file or reopen the old file.

  @param need_lock		Set to 1 if caller has not locked LOCK_log

  @retval
    nonzero - error

  @note
    The new file name is stored last in the index file
*/

int MYSQL_BIN_LOG::new_file_impl()
{
  int error= 0, close_on_error= FALSE;
  char new_name[FN_REFLEN], *new_name_ptr, *old_name, *file_to_open;
  uint close_flag;
  bool delay_close= false;
  File UNINIT_VAR(old_file);
  DBUG_ENTER("MYSQL_BIN_LOG::new_file_impl");

  DBUG_ASSERT(log_type == LOG_BIN);
  mysql_mutex_assert_owner(&LOCK_log);

  if (!is_open())
  {
    DBUG_PRINT("info",("log is closed"));
    DBUG_RETURN(error);
  }

  mysql_mutex_lock(&LOCK_index);

  /* Reuse old name if not binlog and not update log */
  new_name_ptr= name;

  /*
    If user hasn't specified an extension, generate a new log name
    We have to do this here and not in open as we want to store the
    new file name in the current binary log file.
  */
  if (unlikely((error= generate_new_name(new_name, name, 0))))
  {
#ifdef ENABLE_AND_FIX_HANG
    close_on_error= TRUE;
#endif
    goto end2;
  }
  new_name_ptr=new_name;

  {
    /*
      We log the whole file name for log file as the user may decide
      to change base names at some point.
    */
    Rotate_log_event r(new_name + dirname_length(new_name), 0, LOG_EVENT_OFFSET,
                       is_relay_log ? Rotate_log_event::RELAY_LOG : 0);
    /*
      The current relay-log's closing Rotate event must have checksum
      value computed with an algorithm of the last relay-logged FD event.
    */
    if (is_relay_log)
      r.checksum_alg= relay_log_checksum_alg;
    DBUG_ASSERT(!is_relay_log ||
                relay_log_checksum_alg != BINLOG_CHECKSUM_ALG_UNDEF);
    if (DBUG_EVALUATE_IF("fault_injection_new_file_rotate_event",
                         (error= close_on_error= TRUE), FALSE) ||
        (error= write_event(&r)))
    {
      DBUG_EXECUTE_IF("fault_injection_new_file_rotate_event", errno= 2;);
      close_on_error= TRUE;
      my_printf_error(ER_ERROR_ON_WRITE,
                      ER_THD_OR_DEFAULT(current_thd, ER_CANT_OPEN_FILE),
                      MYF(ME_FATAL), name, errno);
      goto end;
    }
    bytes_written+= r.data_written;
  }

  /*
    Update needs to be signalled even if there is no rotate event
    log rotation should give the waiting thread a signal to
    discover EOF and move on to the next log.
  */
  if (unlikely((error= flush_io_cache(&log_file))))
  {
    close_on_error= TRUE;
    goto end;
  }
  update_binlog_end_pos();

  old_name=name;
  name=0;				// Don't free name
  close_flag= LOG_CLOSE_TO_BE_OPENED | LOG_CLOSE_INDEX;
  if (!is_relay_log)
  {
    /*
      We need to keep the old binlog file open (and marked as in-use) until
      the new one is fully created and synced to disk and index. Otherwise we
      leave a window where if we crash, there is no binlog file marked as
      crashed for server restart to detect the need for recovery.
    */
    old_file= log_file.file;
    close_flag|= LOG_CLOSE_DELAYED_CLOSE;
    delay_close= true;
  }
  close(close_flag);
  if (checksum_alg_reset != BINLOG_CHECKSUM_ALG_UNDEF)
  {
    DBUG_ASSERT(!is_relay_log);
    DBUG_ASSERT(binlog_checksum_options != checksum_alg_reset);
    binlog_checksum_options= checksum_alg_reset;
  }
  /*
     Note that at this point, log_state != LOG_CLOSED
     (important for is_open()).
  */

  /*
     new_file() is only used for rotation (in FLUSH LOGS or because size >
     max_binlog_size or max_relay_log_size).
     If this is a binary log, the Format_description_log_event at the
     beginning of the new file should have created=0 (to distinguish with the
     Format_description_log_event written at server startup, which should
     trigger temp tables deletion on slaves.
  */

  /* reopen index binlog file, BUG#34582 */
  file_to_open= index_file_name;
  error= open_index_file(index_file_name, 0, FALSE);
  if (likely(!error))
  {
    /* reopen the binary log file. */
    file_to_open= new_name_ptr;
    error= open(old_name, new_name_ptr, 0, io_cache_type, max_size, 1, FALSE);
  }

  /* handle reopening errors */
  if (unlikely(error))
  {
    my_error(ER_CANT_OPEN_FILE, MYF(ME_FATAL), file_to_open, error);
    close_on_error= TRUE;
  }

  my_free(old_name);

end:
  /* In case of errors, reuse the last generated log file name */
  if (unlikely(error))
  {
    DBUG_ASSERT(last_used_log_number > 0);
    last_used_log_number--;
  }

end2:
  if (delay_close)
  {
    clear_inuse_flag_when_closing(old_file);
    mysql_file_close(old_file, MYF(MY_WME));
  }

  if (unlikely(error && close_on_error)) /* rotate or reopen failed */
  {
    /* 
      Close whatever was left opened.

      We are keeping the behavior as it exists today, ie,
      we disable logging and move on (see: BUG#51014).

      TODO: as part of WL#1790 consider other approaches:
       - kill mysql (safety);
       - try multiple locations for opening a log file;
       - switch server to protected/readonly mode
       - ...
    */
    close(LOG_CLOSE_INDEX);
    sql_print_error(fatal_log_error, new_name_ptr, errno);
  }

  mysql_mutex_unlock(&LOCK_index);

  DBUG_RETURN(error);
}

bool MYSQL_BIN_LOG::write_event(Log_event *ev, binlog_cache_data *cache_data,
                                IO_CACHE *file)
{
  Log_event_writer writer(file, 0, &crypto);
  if (crypto.scheme && file == &log_file)
  {
    writer.ctx= alloca(crypto.ctx_size);
    writer.set_encrypted_writer();
  }
  if (cache_data)
    cache_data->add_status(ev->logged_status());
  return writer.write(ev);
}

bool MYSQL_BIN_LOG::append(Log_event *ev)
{
  bool res;
  mysql_mutex_lock(&LOCK_log);
  res= append_no_lock(ev);
  mysql_mutex_unlock(&LOCK_log);
  return res;
}


bool MYSQL_BIN_LOG::append_no_lock(Log_event* ev)
{
  bool error = 0;
  DBUG_ENTER("MYSQL_BIN_LOG::append");

  mysql_mutex_assert_owner(&LOCK_log);
  DBUG_ASSERT(log_file.type == SEQ_READ_APPEND);

  if (write_event(ev))
  {
    error=1;
    goto err;
  }
  bytes_written+= ev->data_written;
  DBUG_PRINT("info",("max_size: %lu",max_size));
  if (flush_and_sync(0))
    goto err;
  if (my_b_append_tell(&log_file) > max_size)
    error= new_file_without_locking();
err:
  update_binlog_end_pos();
  DBUG_RETURN(error);
}

bool MYSQL_BIN_LOG::write_event_buffer(uchar* buf, uint len)
{
  bool error= 1;
  uchar *ebuf= 0;
  DBUG_ENTER("MYSQL_BIN_LOG::write_event_buffer");

  DBUG_ASSERT(log_file.type == SEQ_READ_APPEND);

  mysql_mutex_assert_owner(&LOCK_log);

  if (crypto.scheme != 0)
  {
    DBUG_ASSERT(crypto.scheme == 1);

    uint elen;
    uchar iv[BINLOG_IV_LENGTH];

    ebuf= (uchar*)my_safe_alloca(len);
    if (!ebuf)
      goto err;

    crypto.set_iv(iv, (uint32)my_b_append_tell(&log_file));

    /*
      we want to encrypt everything, excluding the event length:
      massage the data before the encryption
    */
    memcpy(buf + EVENT_LEN_OFFSET, buf, 4);

    if (encryption_crypt(buf + 4, len - 4,
                         ebuf + 4, &elen,
                         crypto.key, crypto.key_length, iv, sizeof(iv),
                         ENCRYPTION_FLAG_ENCRYPT | ENCRYPTION_FLAG_NOPAD,
                         ENCRYPTION_KEY_SYSTEM_DATA, crypto.key_version))
      goto err;

    DBUG_ASSERT(elen == len - 4);

    /* massage the data after the encryption */
    memcpy(ebuf, ebuf + EVENT_LEN_OFFSET, 4);
    int4store(ebuf + EVENT_LEN_OFFSET, len);

    buf= ebuf;
  }
  if (my_b_append(&log_file, buf, len))
    goto err;
  bytes_written+= len;

  error= 0;
  DBUG_PRINT("info",("max_size: %lu",max_size));
  if (flush_and_sync(0))
    goto err;
  if (my_b_append_tell(&log_file) > max_size)
    error= new_file_without_locking();
err:
  my_safe_afree(ebuf, len);
  if (likely(!error))
    update_binlog_end_pos();
  DBUG_RETURN(error);
}

bool MYSQL_BIN_LOG::flush_and_sync(bool *synced)
{
  int err=0, fd=log_file.file;
  if (synced)
    *synced= 0;
  mysql_mutex_assert_owner(&LOCK_log);
  if (flush_io_cache(&log_file))
    return 1;
  uint sync_period= get_sync_period();
  if (sync_period && ++sync_counter >= sync_period)
  {
    sync_counter= 0;
    err= mysql_file_sync(fd, MYF(MY_WME|MY_SYNC_FILESIZE));
    if (synced)
      *synced= 1;
#ifndef DBUG_OFF
    if (opt_binlog_dbug_fsync_sleep > 0)
      my_sleep(opt_binlog_dbug_fsync_sleep);
#endif
  }
  return err;
}

void MYSQL_BIN_LOG::start_union_events(THD *thd, query_id_t query_id_param)
{
  DBUG_ASSERT(!thd->binlog_evt_union.do_union);
  thd->binlog_evt_union.do_union= TRUE;
  thd->binlog_evt_union.unioned_events= FALSE;
  thd->binlog_evt_union.unioned_events_trans= FALSE;
  thd->binlog_evt_union.first_query_id= query_id_param;
}

void MYSQL_BIN_LOG::stop_union_events(THD *thd)
{
  DBUG_ASSERT(thd->binlog_evt_union.do_union);
  thd->binlog_evt_union.do_union= FALSE;
}

bool MYSQL_BIN_LOG::is_query_in_union(THD *thd, query_id_t query_id_param)
{
  return (thd->binlog_evt_union.do_union && 
          query_id_param >= thd->binlog_evt_union.first_query_id);
}

/** 
  This function checks if a transactional table was updated by the
  current transaction.

  @param thd The client thread that executed the current statement.
  @return
    @c true if a transactional table was updated, @c false otherwise.
*/
bool
trans_has_updated_trans_table(const THD* thd)
{
  binlog_cache_mngr *const cache_mngr=
    (binlog_cache_mngr*) thd_get_ha_data(thd, binlog_hton);

  return (cache_mngr ? !cache_mngr->trx_cache.empty() : 0);
}

/** 
  This function checks if a transactional table was updated by the
  current statement.

  @param thd The client thread that executed the current statement.
  @return
    @c true if a transactional table with rollback was updated,
    @c false otherwise.
*/
bool
stmt_has_updated_trans_table(const THD *thd)
{
  Ha_trx_info *ha_info;

  for (ha_info= thd->transaction->stmt.ha_list; ha_info;
       ha_info= ha_info->next())
  {
    if (ha_info->is_trx_read_write() &&
        !(ha_info->ht()->flags & HTON_NO_ROLLBACK))
      return (TRUE);
  }
  return (FALSE);
}

/** 
  This function checks if either a trx-cache or a non-trx-cache should
  be used. If @c bin_log_direct_non_trans_update is active or the format
  is either MIXED or ROW, the cache to be used depends on the flag @c
  is_transactional. 

  On the other hand, if binlog_format is STMT or direct option is
  OFF, the trx-cache should be used if and only if the statement is
  transactional or the trx-cache is not empty. Otherwise, the
  non-trx-cache should be used.

  @param thd              The client thread.
  @param is_transactional The changes are related to a trx-table.
  @return
    @c true if a trx-cache should be used, @c false otherwise.
*/
bool use_trans_cache(const THD* thd, bool is_transactional)
{
  if (is_transactional)
    return 1;
  binlog_cache_mngr *const cache_mngr=
    (binlog_cache_mngr*) thd_get_ha_data(thd, binlog_hton);

  return ((thd->is_current_stmt_binlog_format_row() ||
           thd->variables.binlog_direct_non_trans_update) ? 0 :
          !cache_mngr->trx_cache.empty());
}

/**
  This function checks if a transaction, either a multi-statement
  or a single statement transaction is about to commit or not.

  @param thd The client thread that executed the current statement.
  @param all Committing a transaction (i.e. TRUE) or a statement
             (i.e. FALSE).
  @return
    @c true if committing a transaction, otherwise @c false.
*/
bool ending_trans(THD* thd, const bool all)
{
  return (all || ending_single_stmt_trans(thd, all));
}

/**
  This function checks if a single statement transaction is about
  to commit or not.

  @param thd The client thread that executed the current statement.
  @param all Committing a transaction (i.e. TRUE) or a statement
             (i.e. FALSE).
  @return
    @c true if committing a single statement transaction, otherwise
    @c false.
*/
bool ending_single_stmt_trans(THD* thd, const bool all)
{
  return (!all && !thd->in_multi_stmt_transaction_mode());
}

/**
  This function checks if a non-transactional table was updated by
  the current transaction.

  @param thd The client thread that executed the current statement.
  @return
    @c true if a non-transactional table was updated, @c false
    otherwise.
*/
bool trans_has_updated_non_trans_table(const THD* thd)
{
  return (thd->transaction->all.modified_non_trans_table ||
          thd->transaction->stmt.modified_non_trans_table);
}

/**
  This function checks if a non-transactional table was updated by the
  current statement.

  @param thd The client thread that executed the current statement.
  @return
    @c true if a non-transactional table was updated, @c false otherwise.
*/
bool stmt_has_updated_non_trans_table(const THD* thd)
{
  return (thd->transaction->stmt.modified_non_trans_table);
}

/*
  These functions are placed in this file since they need access to
  binlog_hton, which has internal linkage.
*/

binlog_cache_mngr *THD::binlog_setup_trx_data()
{
  DBUG_ENTER("THD::binlog_setup_trx_data");
  binlog_cache_mngr *cache_mngr=
    (binlog_cache_mngr*) thd_get_ha_data(this, binlog_hton);

  if (cache_mngr)
    DBUG_RETURN(cache_mngr);                             // Already set up

  cache_mngr= (binlog_cache_mngr*) my_malloc(key_memory_binlog_cache_mngr,
                                  sizeof(binlog_cache_mngr), MYF(MY_ZEROFILL));
  if (!cache_mngr ||
      open_cached_file(&cache_mngr->stmt_cache.cache_log, mysql_tmpdir,
                       LOG_PREFIX, (size_t)binlog_stmt_cache_size, MYF(MY_WME)) ||
      open_cached_file(&cache_mngr->trx_cache.cache_log, mysql_tmpdir,
                       LOG_PREFIX, (size_t)binlog_cache_size, MYF(MY_WME)))
  {
    my_free(cache_mngr);
    DBUG_RETURN(0);                      // Didn't manage to set it up
  }
  thd_set_ha_data(this, binlog_hton, cache_mngr);

  cache_mngr= new (cache_mngr)
              binlog_cache_mngr(max_binlog_stmt_cache_size,
                                max_binlog_cache_size,
                                &binlog_stmt_cache_use,
                                &binlog_stmt_cache_disk_use,
                                &binlog_cache_use,
                                &binlog_cache_disk_use);
  DBUG_RETURN(cache_mngr);
}

/*
  Function to start a statement and optionally a transaction for the
  binary log.

  SYNOPSIS
    binlog_start_trans_and_stmt()

  DESCRIPTION

    This function does three things:
    - Start a transaction if not in autocommit mode or if a BEGIN
      statement has been seen.

    - Start a statement transaction to allow us to truncate the cache.

    - Save the current binlog position so that we can roll back the
      statement by truncating the cache.

      We only update the saved position if the old one was undefined,
      the reason is that there are some cases (e.g., for CREATE-SELECT)
      where the position is saved twice (e.g., both in
      select_create::prepare() and binlog_write_table_map()) , but
      we should use the first. This means that calls to this function
      can be used to start the statement before the first table map
      event, to include some extra events.
 */

void
THD::binlog_start_trans_and_stmt()
{
  binlog_cache_mngr *cache_mngr= (binlog_cache_mngr*) thd_get_ha_data(this, binlog_hton);
  DBUG_ENTER("binlog_start_trans_and_stmt");
  DBUG_PRINT("enter", ("cache_mngr: %p  cache_mngr->trx_cache.get_prev_position(): %lu",
                       cache_mngr,
                       (cache_mngr ? (ulong) cache_mngr->trx_cache.get_prev_position() :
                        (ulong) 0)));

  if (cache_mngr == NULL ||
      cache_mngr->trx_cache.get_prev_position() == MY_OFF_T_UNDEF)
  {
    this->binlog_set_stmt_begin();
    bool mstmt_mode= in_multi_stmt_transaction_mode();
#ifdef WITH_WSREP
    /*
      With wsrep binlog emulation we can skip the rest because the
      binlog cache will not be written into binlog. Note however that
      because of this the hton callbacks will not get called to clean
      up the cache, so this must be done explicitly when the transaction
      terminates.
    */
    if (WSREP_EMULATE_BINLOG_NNULL(this))
    {
      DBUG_VOID_RETURN;
    }
    /* If this event replicates through a master-slave then we need to
       inject manually GTID so it is preserved in the cluster. We are writing 
       directly to WSREP buffer and not in IO cache because in case of IO cache
       GTID event will be duplicated in binlog.
       We have to do this only one time in mysql transaction.
       Since this function is called multiple times , We will check for
       ha_info->is_started().
    */
    Ha_trx_info *ha_info;
    ha_info= this->ha_data[binlog_hton->slot].ha_info + (mstmt_mode ? 1 : 0);

    if (!ha_info->is_started() && 
        (this->variables.gtid_seq_no || this->variables.wsrep_gtid_seq_no) &&
        wsrep_on(this) && 
        (this->wsrep_cs().mode() == wsrep::client_state::m_local))
    {
      uchar *buf= 0;
      size_t len= 0;
      IO_CACHE tmp_io_cache;
      Log_event_writer writer(&tmp_io_cache, 0);
      if(!open_cached_file(&tmp_io_cache, mysql_tmpdir, TEMP_PREFIX,
                          128, MYF(MY_WME)))
      {
        uint64 seqno= this->variables.gtid_seq_no;
        uint32 domain_id= this->variables.gtid_domain_id;
        uint32 server_id= this->variables.server_id;
        if (!this->variables.gtid_seq_no && this->variables.wsrep_gtid_seq_no)
        {
          seqno= this->variables.wsrep_gtid_seq_no;
          domain_id= wsrep_gtid_server.domain_id;
          server_id= wsrep_gtid_server.server_id;
        }
        Gtid_log_event gtid_event(this, seqno, domain_id, true,
                                  LOG_EVENT_SUPPRESS_USE_F, true, 0);
        gtid_event.server_id= server_id;
        writer.write(&gtid_event);
        wsrep_write_cache_buf(&tmp_io_cache, &buf, &len);
        if (len > 0) this->wsrep_cs().append_data(wsrep::const_buffer(buf, len));
        if (buf) my_free(buf);
        close_cached_file(&tmp_io_cache);
      }
    }
#endif
    if (mstmt_mode)
      trans_register_ha(this, TRUE, binlog_hton, 0);
    trans_register_ha(this, FALSE, binlog_hton, 0);
    /*
      Mark statement transaction as read/write. We never start
      a binary log transaction and keep it read-only,
      therefore it's best to mark the transaction read/write just
      at the same time we start it.
      Not necessary to mark the normal transaction read/write
      since the statement-level flag will be propagated automatically
      inside ha_commit_trans.
    */
    ha_data[binlog_hton->slot].ha_info[0].set_trx_read_write();
  }
  DBUG_VOID_RETURN;
}

void THD::binlog_set_stmt_begin() {
  binlog_cache_mngr *cache_mngr=
    (binlog_cache_mngr*) thd_get_ha_data(this, binlog_hton);

  /*
    The call to binlog_trans_log_savepos() might create the cache_mngr
    structure, if it didn't exist before, so we save the position
    into an auto variable and then write it into the transaction
    data for the binary log (i.e., cache_mngr).
  */
  my_off_t pos= 0;
  binlog_trans_log_savepos(this, &pos);
  cache_mngr= (binlog_cache_mngr*) thd_get_ha_data(this, binlog_hton);
  cache_mngr->trx_cache.set_prev_position(pos);
}

static int
binlog_start_consistent_snapshot(handlerton *hton, THD *thd)
{
  int err= 0;
  DBUG_ENTER("binlog_start_consistent_snapshot");

  binlog_cache_mngr *const cache_mngr= thd->binlog_setup_trx_data();

  /* Server layer calls us with LOCK_commit_ordered locked, so this is safe. */
  mysql_mutex_assert_owner(&LOCK_commit_ordered);
  strmake_buf(cache_mngr->last_commit_pos_file, mysql_bin_log.last_commit_pos_file);
  cache_mngr->last_commit_pos_offset= mysql_bin_log.last_commit_pos_offset;

  trans_register_ha(thd, TRUE, binlog_hton, 0);

  DBUG_RETURN(err);
}


/**
   Prepare all tables that are updated for row logging

   Annotate events and table maps are written by binlog_write_table_maps()
*/

void THD::binlog_prepare_for_row_logging()
{
  DBUG_ENTER("THD::binlog_prepare_for_row_logging");
  for (TABLE *table= open_tables ; table; table= table->next)
  {
    if (table->query_id == query_id && table->current_lock == F_WRLCK)
      table->file->prepare_for_row_logging();
  }
  DBUG_VOID_RETURN;
}

/**
   Write annnotated row event (the query) if needed
*/

bool THD::binlog_write_annotated_row(Log_event_writer *writer)
{
  int error;
  DBUG_ENTER("THD::binlog_write_annotated_row");

  if (!(IF_WSREP(!wsrep_fragments_certified_for_stmt(this), true) &&
        variables.binlog_annotate_row_events &&
        query_length()))
    DBUG_RETURN(0);

  Annotate_rows_log_event anno(this, 0, false);
  if (unlikely((error= writer->write(&anno))))
  {
    if (my_errno == EFBIG)
      writer->set_incident();
    DBUG_RETURN(error);
  }
  DBUG_RETURN(0);
}


/**
   Write table map events for all tables that are using row logging.
   This includes all tables used by this statement, including tables
   used in triggers.

   Also write annotate events and start transactions.
   This is using the "tables_with_row_logging" list prepared by
   THD::binlog_prepare_for_row_logging
*/

bool THD::binlog_write_table_maps()
{
  bool with_annotate;
  MYSQL_LOCK *locks[2], **locks_end= locks;
  DBUG_ENTER("THD::binlog_write_table_maps");

  DBUG_ASSERT(!binlog_table_maps);
  DBUG_ASSERT(is_current_stmt_binlog_format_row());

  /* Initialize cache_mngr once per statement */
  binlog_start_trans_and_stmt();
  with_annotate= 1;                    // Write annotate with first map

  if ((*locks_end= extra_lock))
    locks_end++;
  if ((*locks_end= lock))
    locks_end++;

  for (MYSQL_LOCK **cur_lock= locks ; cur_lock < locks_end ; cur_lock++)
  {
    TABLE **const end_ptr= (*cur_lock)->table + (*cur_lock)->table_count;
    for (TABLE **table_ptr= (*cur_lock)->table;
         table_ptr != end_ptr ;
         ++table_ptr)
    {
      TABLE *table= *table_ptr;
      bool restore= 0;
      /*
        We have to also write table maps for tables that have not yet been
        used, like for tables in after triggers
      */
      if (!table->file->row_logging &&
          table->query_id != query_id && table->current_lock == F_WRLCK)
      {
        if (table->file->prepare_for_row_logging())
          restore= 1;
      }
      if (table->file->row_logging)
      {
        if (binlog_write_table_map(table, with_annotate))
          DBUG_RETURN(1);
        with_annotate= 0;
      }
      if (restore)
      {
        /*
          Restore original setting so that it doesn't cause problem for the
          next statement
        */
        table->file->row_logging= table->file->row_logging_init= 0;
      }
    }
  }
  binlog_table_maps= 1;                         // Table maps written
  DBUG_RETURN(0);
}


/**
  This function writes a table map to the binary log. 
  Note that in order to keep the signature uniform with related methods,
  we use a redundant parameter to indicate whether a transactional table
  was changed or not.

  @param table             a pointer to the table.
  @param with_annotate  If true call binlog_write_annotated_row()

  @return
    nonzero if an error pops up when writing the table map event.
*/

bool THD::binlog_write_table_map(TABLE *table, bool with_annotate)
{
  int error;
  bool is_transactional= table->file->row_logging_has_trans;
  DBUG_ENTER("THD::binlog_write_table_map");
  DBUG_PRINT("enter", ("table: %p  (%s: #%lu)",
                       table, table->s->table_name.str,
                       table->s->table_map_id));

  /* Pre-conditions */
  DBUG_ASSERT(table->s->table_map_id != ULONG_MAX);

  /* Ensure that all events in a GTID group are in the same cache */
  if (variables.option_bits & OPTION_GTID_BEGIN)
    is_transactional= 1;

  Table_map_log_event
    the_event(this, table, table->s->table_map_id, is_transactional);

  binlog_cache_mngr *const cache_mngr=
    (binlog_cache_mngr*) thd_get_ha_data(this, binlog_hton);
  binlog_cache_data *cache_data= (cache_mngr->
                                  get_binlog_cache_data(is_transactional));
  IO_CACHE *file= &cache_data->cache_log;
  Log_event_writer writer(file, cache_data);

  if (with_annotate)
    if (binlog_write_annotated_row(&writer))
      DBUG_RETURN(1);

  if (unlikely((error= writer.write(&the_event))))
    DBUG_RETURN(error);

  DBUG_RETURN(0);
}


/**
  This function retrieves a pending row event from a cache which is
  specified through the parameter @c is_transactional. Respectively, when it
  is @c true, the pending event is returned from the transactional cache.
  Otherwise from the non-transactional cache.

  @param is_transactional  @c true indicates a transactional cache,
                           otherwise @c false a non-transactional.
  @return
    The row event if any. 
*/
Rows_log_event*
THD::binlog_get_pending_rows_event(bool is_transactional) const
{
  Rows_log_event* rows= NULL;
  binlog_cache_mngr *const cache_mngr=
    (binlog_cache_mngr*) thd_get_ha_data(this, binlog_hton);

  /*
    This is less than ideal, but here's the story: If there is no cache_mngr,
    prepare_pending_rows_event() has never been called (since the cache_mngr
    is set up there). In that case, we just return NULL.
   */
  if (cache_mngr)
  {
    binlog_cache_data *cache_data=
      cache_mngr->get_binlog_cache_data(use_trans_cache(this, is_transactional));

    rows= cache_data->pending();
  }
  return (rows);
}

/**
  This function stores a pending row event into a cache which is specified
  through the parameter @c is_transactional. Respectively, when it is @c
  true, the pending event is stored into the transactional cache. Otherwise
  into the non-transactional cache.

  @param evt               a pointer to the row event.
  @param is_transactional  @c true indicates a transactional cache,
                           otherwise @c false a non-transactional.
*/
void
THD::binlog_set_pending_rows_event(Rows_log_event* ev, bool is_transactional)
{
  binlog_cache_mngr *const cache_mngr= binlog_setup_trx_data();

  DBUG_ASSERT(cache_mngr);

  binlog_cache_data *cache_data=
    cache_mngr->get_binlog_cache_data(use_trans_cache(this, is_transactional));

  cache_data->set_pending(ev);
}


/**
  This function removes the pending rows event, discarding any outstanding
  rows. If there is no pending rows event available, this is effectively a
  no-op.

  @param thd               a pointer to the user thread.
  @param is_transactional  @c true indicates a transactional cache,
                           otherwise @c false a non-transactional.
*/
int
MYSQL_BIN_LOG::remove_pending_rows_event(THD *thd, bool is_transactional)
{
  DBUG_ENTER("MYSQL_BIN_LOG::remove_pending_rows_event");

  binlog_cache_mngr *const cache_mngr=
    (binlog_cache_mngr*) thd_get_ha_data(thd, binlog_hton);

  DBUG_ASSERT(cache_mngr);

  binlog_cache_data *cache_data=
    cache_mngr->get_binlog_cache_data(use_trans_cache(thd, is_transactional));

  if (Rows_log_event* pending= cache_data->pending())
  {
    delete pending;
    cache_data->set_pending(NULL);
  }

  DBUG_RETURN(0);
}

/*
  Moves the last bunch of rows from the pending Rows event to a cache (either
  transactional cache if is_transaction is @c true, or the non-transactional
  cache otherwise. Sets a new pending event.

  @param thd               a pointer to the user thread.
  @param evt               a pointer to the row event.
  @param is_transactional  @c true indicates a transactional cache,
                           otherwise @c false a non-transactional.
*/
int
MYSQL_BIN_LOG::flush_and_set_pending_rows_event(THD *thd,
                                                Rows_log_event* event,
                                                bool is_transactional)
{
  DBUG_ENTER("MYSQL_BIN_LOG::flush_and_set_pending_rows_event(event)");
  DBUG_ASSERT(WSREP_EMULATE_BINLOG(thd) || mysql_bin_log.is_open());
  DBUG_PRINT("enter", ("event: %p", event));

  binlog_cache_mngr *const cache_mngr=
    (binlog_cache_mngr*) thd_get_ha_data(thd, binlog_hton);

  DBUG_ASSERT(cache_mngr);

  binlog_cache_data *cache_data=
    cache_mngr->get_binlog_cache_data(use_trans_cache(thd, is_transactional));

  DBUG_PRINT("info", ("cache_mngr->pending(): %p", cache_data->pending()));

  if (Rows_log_event* pending= cache_data->pending())
  {
    Log_event_writer writer(&cache_data->cache_log, cache_data);

    /*
      Write pending event to the cache.
    */
    DBUG_EXECUTE_IF("simulate_disk_full_at_flush_pending",
                    {DBUG_SET("+d,simulate_file_write_error");});
    if (writer.write(pending))
    {
      set_write_error(thd, is_transactional);
      if (check_write_error(thd) && cache_data &&
          stmt_has_updated_non_trans_table(thd))
        cache_data->set_incident();
      delete pending;
      cache_data->set_pending(NULL);
      DBUG_EXECUTE_IF("simulate_disk_full_at_flush_pending",
                      {DBUG_SET("-d,simulate_file_write_error");});
      DBUG_RETURN(1);
    }

    delete pending;
  }

  thd->binlog_set_pending_rows_event(event, is_transactional);

  DBUG_RETURN(0);
}


/* Generate a new global transaction ID, and write it to the binlog */

bool
MYSQL_BIN_LOG::write_gtid_event(THD *thd, bool standalone,
                                bool is_transactional, uint64 commit_id,
                                bool has_xid, bool is_ro_1pc)
{
  rpl_gtid gtid;
  uint32 domain_id;
  uint32 local_server_id;
  uint64 seq_no;
  int err;
  DBUG_ENTER("write_gtid_event");
  DBUG_PRINT("enter", ("standalone: %d", standalone));

  seq_no= thd->variables.gtid_seq_no;
  domain_id= thd->variables.gtid_domain_id;
  local_server_id= thd->variables.server_id;

  DBUG_ASSERT(local_server_id != 0);

  if (thd->variables.option_bits & OPTION_GTID_BEGIN)
  {
    DBUG_PRINT("error", ("OPTION_GTID_BEGIN is set. "
                         "Master and slave will have different GTID values"));
    /* Reset the flag, as we will write out a GTID anyway */
    thd->variables.option_bits&= ~OPTION_GTID_BEGIN;
  }

  /*
    Reset the session variable gtid_seq_no, to reduce the risk of accidentally
    producing a duplicate GTID.
  */
  thd->variables.gtid_seq_no= 0;
  if (seq_no != 0)
  {
    /* Use the specified sequence number. */
    gtid.domain_id= domain_id;
    gtid.server_id= local_server_id;
    gtid.seq_no= seq_no;
    err= rpl_global_gtid_binlog_state.update(&gtid, opt_gtid_strict_mode);
    if (err && thd->get_stmt_da()->sql_errno()==ER_GTID_STRICT_OUT_OF_ORDER)
      errno= ER_GTID_STRICT_OUT_OF_ORDER;
  }
  else
  {
    /* Allocate the next sequence number for the GTID. */
    err= rpl_global_gtid_binlog_state.update_with_next_gtid(domain_id,
                                                            local_server_id, &gtid);
    seq_no= gtid.seq_no;
  }
  if (err)
    DBUG_RETURN(true);

  thd->set_last_commit_gtid(gtid);

  Gtid_log_event gtid_event(thd, seq_no, domain_id, standalone,
                            LOG_EVENT_SUPPRESS_USE_F, is_transactional,
                            commit_id, has_xid, is_ro_1pc);

  /* Write the event to the binary log. */
  DBUG_ASSERT(this == &mysql_bin_log);

#ifdef WITH_WSREP
  if (wsrep_gtid_mode)
  {
    thd->variables.gtid_domain_id= global_system_variables.gtid_domain_id;
    thd->variables.server_id= global_system_variables.server_id;
  }
#endif

  if (write_event(&gtid_event))
    DBUG_RETURN(true);
  status_var_add(thd->status_var.binlog_bytes_written, gtid_event.data_written);

  DBUG_RETURN(false);
}


int
MYSQL_BIN_LOG::write_state_to_file()
{
  File file_no;
  IO_CACHE cache;
  char buf[FN_REFLEN];
  int err;
  bool opened= false;
  bool log_inited= false;

  fn_format(buf, opt_bin_logname, mysql_data_home, ".state",
            MY_UNPACK_FILENAME);
  if ((file_no= mysql_file_open(key_file_binlog_state, buf,
                                O_RDWR|O_CREAT|O_TRUNC|O_BINARY,
                                MYF(MY_WME))) < 0)
  {
    err= 1;
    goto err;
  }
  opened= true;
  if ((err= init_io_cache(&cache, file_no, IO_SIZE, WRITE_CACHE, 0, 0,
                           MYF(MY_WME|MY_WAIT_IF_FULL))))
    goto err;
  log_inited= true;
  if ((err= rpl_global_gtid_binlog_state.write_to_iocache(&cache)))
    goto err;
  log_inited= false;
  if ((err= end_io_cache(&cache)))
    goto err;
  if ((err= mysql_file_sync(file_no, MYF(MY_WME|MY_SYNC_FILESIZE))))
    goto err;
  goto end;

err:
  sql_print_error("Error writing binlog state to file '%s'.", buf);
  if (log_inited)
    end_io_cache(&cache);
end:
  if (opened)
    mysql_file_close(file_no, MYF(0));

  return err;
}


/*
  Initialize the binlog state from the master-bin.state file, at server startup.

  Returns:
    0 for success.
    2 for when .state file did not exist.
    1 for other error.
*/
int
MYSQL_BIN_LOG::read_state_from_file()
{
  File file_no;
  IO_CACHE cache;
  char buf[FN_REFLEN];
  int err;
  bool opened= false;
  bool log_inited= false;

  fn_format(buf, opt_bin_logname, mysql_data_home, ".state",
            MY_UNPACK_FILENAME);
  if ((file_no= mysql_file_open(key_file_binlog_state, buf,
                                O_RDONLY|O_BINARY, MYF(0))) < 0)
  {
    if (my_errno != ENOENT)
    {
      err= 1;
      goto err;
    }
    else
    {
      /*
        If the state file does not exist, this is the first server startup
        with GTID enabled. So initialize to empty state.
      */
      rpl_global_gtid_binlog_state.reset();
      err= 2;
      goto end;
    }
  }
  opened= true;
  if ((err= init_io_cache(&cache, file_no, IO_SIZE, READ_CACHE, 0, 0,
                          MYF(MY_WME|MY_WAIT_IF_FULL))))
    goto err;
  log_inited= true;
  if ((err= rpl_global_gtid_binlog_state.read_from_iocache(&cache)))
    goto err;
  goto end;

err:
  sql_print_error("Error reading binlog GTID state from file '%s'.", buf);
end:
  if (log_inited)
    end_io_cache(&cache);
  if (opened)
    mysql_file_close(file_no, MYF(0));

  return err;
}


int
MYSQL_BIN_LOG::get_most_recent_gtid_list(rpl_gtid **list, uint32 *size)
{
  return rpl_global_gtid_binlog_state.get_most_recent_gtid_list(list, size);
}


bool
MYSQL_BIN_LOG::append_state_pos(String *str)
{
  return rpl_global_gtid_binlog_state.append_pos(str);
}


bool
MYSQL_BIN_LOG::append_state(String *str)
{
  return rpl_global_gtid_binlog_state.append_state(str);
}


bool
MYSQL_BIN_LOG::is_empty_state()
{
  return (rpl_global_gtid_binlog_state.count() == 0);
}


bool
MYSQL_BIN_LOG::find_in_binlog_state(uint32 domain_id, uint32 server_id_arg,
                                    rpl_gtid *out_gtid)
{
  rpl_gtid *gtid;
  if ((gtid= rpl_global_gtid_binlog_state.find(domain_id, server_id_arg)))
    *out_gtid= *gtid;
  return gtid != NULL;
}


bool
MYSQL_BIN_LOG::lookup_domain_in_binlog_state(uint32 domain_id,
                                             rpl_gtid *out_gtid)
{
  rpl_gtid *found_gtid;

  if ((found_gtid= rpl_global_gtid_binlog_state.find_most_recent(domain_id)))
  {
    *out_gtid= *found_gtid;
    return true;
  }

  return false;
}


int
MYSQL_BIN_LOG::bump_seq_no_counter_if_needed(uint32 domain_id, uint64 seq_no)
{
  return rpl_global_gtid_binlog_state.bump_seq_no_if_needed(domain_id, seq_no);
}


bool
MYSQL_BIN_LOG::check_strict_gtid_sequence(uint32 domain_id,
                                          uint32 server_id_arg,
                                          uint64 seq_no)
{
  return rpl_global_gtid_binlog_state.check_strict_sequence(domain_id,
                                                            server_id_arg,
                                                            seq_no);
}


/**
  Write an event to the binary log. If with_annotate != NULL and
  *with_annotate = TRUE write also Annotate_rows before the event
  (this should happen only if the event is a Table_map).
*/

bool MYSQL_BIN_LOG::write(Log_event *event_info, my_bool *with_annotate)
{
  THD *thd= event_info->thd;
  bool error= 1;
  binlog_cache_data *cache_data= 0;
  bool is_trans_cache= FALSE;
  bool using_trans= event_info->use_trans_cache();
  bool direct= event_info->use_direct_logging();
  ulong UNINIT_VAR(prev_binlog_id);
  DBUG_ENTER("MYSQL_BIN_LOG::write(Log_event *)");

  /*
    When binary logging is not enabled (--log-bin=0), wsrep-patch partially
    enables it without opening the binlog file (MYSQL_BIN_LOG::open().
    So, avoid writing to binlog file.
  */
  if (direct &&
      (wsrep_emulate_bin_log ||
       (WSREP(thd) && !(thd->variables.option_bits & OPTION_BIN_LOG))))
    DBUG_RETURN(0);

  if (thd->variables.option_bits &
      (OPTION_GTID_BEGIN | OPTION_BIN_COMMIT_OFF))
  {
    DBUG_PRINT("info", ("OPTION_GTID_BEGIN was set"));
    /* Wait for commit from binary log before we commit */
    direct= 0;
    using_trans= 1;
    /* Set cache_type to ensure we don't get checksums for this event */
    event_info->cache_type= Log_event::EVENT_TRANSACTIONAL_CACHE;
  }

  if (thd->binlog_evt_union.do_union)
  {
    /*
      In Stored function; Remember that function call caused an update.
      We will log the function call to the binary log on function exit
    */
    thd->binlog_evt_union.unioned_events= TRUE;
    thd->binlog_evt_union.unioned_events_trans |= using_trans;
    DBUG_RETURN(0);
  }

  /*
    We only end the statement if we are in a top-level statement.  If
    we are inside a stored function, we do not end the statement since
    this will close all tables on the slave. But there can be a special case
    where we are inside a stored function/trigger and a SAVEPOINT is being
    set in side the stored function/trigger. This SAVEPOINT execution will
    force the pending event to be flushed without an STMT_END_F flag. This
    will result in a case where following DMLs will be considered as part of
    same statement and result in data loss on slave. Hence in this case we
    force the end_stmt to be true.
  */
  bool const end_stmt= (thd->in_sub_stmt && thd->lex->sql_command ==
                        SQLCOM_SAVEPOINT) ? true :
    (thd->locked_tables_mode && thd->lex->requires_prelocking());
  if (thd->binlog_flush_pending_rows_event(end_stmt, using_trans))
    DBUG_RETURN(error);

  /*
     In most cases this is only called if 'is_open()' is true; in fact this is
     mostly called if is_open() *was* true a few instructions before, but it
     could have changed since.
  */
  /* applier and replayer can skip writing binlog events */
  if ((WSREP_EMULATE_BINLOG(thd) &&
       IF_WSREP(thd->wsrep_cs().mode() == wsrep::client_state::m_local, 0)) || is_open())
  {
    my_off_t UNINIT_VAR(my_org_b_tell);
#ifdef HAVE_REPLICATION
    /*
      In the future we need to add to the following if tests like
      "do the involved tables match (to be implemented)
      binlog_[wild_]{do|ignore}_table?" (WL#1049)"
    */
    const char *local_db= event_info->get_db();

    bool option_bin_log_flag= (thd->variables.option_bits & OPTION_BIN_LOG);

    /*
      Log all updates to binlog cache so that they can get replicated to other
      nodes. A check has been added to stop them from getting logged into
      binary log files.
    */
    if (WSREP(thd))
      option_bin_log_flag= true;

    if ((!(option_bin_log_flag)) ||
	(thd->lex->sql_command != SQLCOM_ROLLBACK_TO_SAVEPOINT &&
         thd->lex->sql_command != SQLCOM_SAVEPOINT &&
         !binlog_filter->db_ok(local_db)))
      DBUG_RETURN(0);
#endif /* HAVE_REPLICATION */

    IO_CACHE *file= NULL;

    if (direct)
    {
      /* We come here only for incident events */
      int res;
      uint64 commit_id= 0;
      MDL_request mdl_request;
      DBUG_PRINT("info", ("direct is set"));
      DBUG_ASSERT(!thd->backup_commit_lock);

      MDL_REQUEST_INIT(&mdl_request, MDL_key::BACKUP, "", "", MDL_BACKUP_COMMIT,
                     MDL_EXPLICIT);
      if (thd->mdl_context.acquire_lock(&mdl_request,
                                        thd->variables.lock_wait_timeout))
        DBUG_RETURN(1);
      thd->backup_commit_lock= &mdl_request;

      if ((res= thd->wait_for_prior_commit()))
      {
        if (mdl_request.ticket)
          thd->mdl_context.release_lock(mdl_request.ticket);
        thd->backup_commit_lock= 0;
        DBUG_RETURN(res);
      }
      file= &log_file;
      my_org_b_tell= my_b_tell(file);
      mysql_mutex_lock(&LOCK_log);
      prev_binlog_id= current_binlog_id;
      DBUG_EXECUTE_IF("binlog_force_commit_id",
        {
          const LEX_CSTRING commit_name= { STRING_WITH_LEN("commit_id") };
          bool null_value;
          user_var_entry *entry=
            (user_var_entry*) my_hash_search(&thd->user_vars,
                                             (uchar*) commit_name.str,
                                             commit_name.length);
          commit_id= entry->val_int(&null_value);
        });
      res= write_gtid_event(thd, true, using_trans, commit_id);
      if (mdl_request.ticket)
        thd->mdl_context.release_lock(mdl_request.ticket);
      thd->backup_commit_lock= 0;
      if (res)
        goto err;
    }
    else
    {
      binlog_cache_mngr *const cache_mngr= thd->binlog_setup_trx_data();
      if (!cache_mngr)
        goto err;

      is_trans_cache= use_trans_cache(thd, using_trans);
      cache_data= cache_mngr->get_binlog_cache_data(is_trans_cache);
      file= &cache_data->cache_log;

      if (thd->lex->stmt_accessed_non_trans_temp_table() && is_trans_cache)
        thd->transaction->stmt.mark_modified_non_trans_temp_table();
      thd->binlog_start_trans_and_stmt();
    }
    DBUG_PRINT("info",("event type: %d",event_info->get_type_code()));

    /*
       No check for auto events flag here - this write method should
       never be called if auto-events are enabled.

       Write first log events which describe the 'run environment'
       of the SQL command. If row-based binlogging, Insert_id, Rand
       and other kind of "setting context" events are not needed.
    */

    if (with_annotate && *with_annotate)
    {
      DBUG_ASSERT(event_info->get_type_code() == TABLE_MAP_EVENT);
      Annotate_rows_log_event anno(thd, using_trans, direct);
      /* Annotate event should be written not more than once */
      *with_annotate= 0;
      if (write_event(&anno, cache_data, file))
        goto err;
    }

    {
      if (!thd->is_current_stmt_binlog_format_row())
      {
        if (thd->stmt_depends_on_first_successful_insert_id_in_prev_stmt)
        {
          Intvar_log_event e(thd,(uchar) LAST_INSERT_ID_EVENT,
                             thd->first_successful_insert_id_in_prev_stmt_for_binlog,
                             using_trans, direct);
          if (write_event(&e, cache_data, file))
            goto err;
        }
        if (thd->auto_inc_intervals_in_cur_stmt_for_binlog.nb_elements() > 0)
        {
          DBUG_PRINT("info",("number of auto_inc intervals: %u",
                             thd->auto_inc_intervals_in_cur_stmt_for_binlog.
                             nb_elements()));
          Intvar_log_event e(thd, (uchar) INSERT_ID_EVENT,
                             thd->auto_inc_intervals_in_cur_stmt_for_binlog.
                             minimum(), using_trans, direct);
          if (write_event(&e, cache_data, file))
            goto err;
        }
        if (thd->rand_used)
        {
          Rand_log_event e(thd,thd->rand_saved_seed1,thd->rand_saved_seed2,
                           using_trans, direct);
          if (write_event(&e, cache_data, file))
            goto err;
        }
        if (thd->user_var_events.elements)
        {
          for (uint i= 0; i < thd->user_var_events.elements; i++)
          {
            BINLOG_USER_VAR_EVENT *user_var_event;
            get_dynamic(&thd->user_var_events,(uchar*) &user_var_event, i);

            /* setting flags for user var log event */
            uchar flags= User_var_log_event::UNDEF_F;
            if (user_var_event->unsigned_flag)
              flags|= User_var_log_event::UNSIGNED_F;

            User_var_log_event e(thd, user_var_event->user_var_event->name.str,
                                 user_var_event->user_var_event->name.length,
                                 user_var_event->value,
                                 user_var_event->length,
                                 user_var_event->type,
                                 user_var_event->charset_number,
                                 flags,
                                 using_trans,
                                 direct);
            if (write_event(&e, cache_data, file))
              goto err;
          }
        }
      }
    }

    /*
      Write the event.
    */
    if (write_event(event_info, cache_data, file) ||
        DBUG_EVALUATE_IF("injecting_fault_writing", 1, 0))
      goto err;

    error= 0;
err:
    if (direct)
    {
      my_off_t offset= my_b_tell(file);
      bool check_purge= false;
      DBUG_ASSERT(!is_relay_log);

      if (likely(!error))
      {
        bool synced;

        if ((error= flush_and_sync(&synced)))
        {
        }
        else
        {
          mysql_mutex_assert_not_owner(&LOCK_prepare_ordered);
          mysql_mutex_assert_owner(&LOCK_log);
          mysql_mutex_assert_not_owner(&LOCK_after_binlog_sync);
          mysql_mutex_assert_not_owner(&LOCK_commit_ordered);
#ifdef HAVE_REPLICATION
          if (repl_semisync_master.report_binlog_update(thd, log_file_name,
                                                        file->pos_in_file))
          {
            sql_print_error("Failed to run 'after_flush' hooks");
            error= 1;
          }
          else
#endif
          {
            /*
              update binlog_end_pos so it can be read by dump thread
              note: must be _after_ the RUN_HOOK(after_flush) or else
              semi-sync might not have put the transaction into
              it's list before dump-thread tries to send it
            */
            update_binlog_end_pos(offset);
            if (unlikely((error= rotate(false, &check_purge))))
              check_purge= false;
          }
        }
      }

      status_var_add(thd->status_var.binlog_bytes_written,
                     offset - my_org_b_tell);

      mysql_mutex_lock(&LOCK_after_binlog_sync);
      mysql_mutex_unlock(&LOCK_log);

      mysql_mutex_assert_not_owner(&LOCK_prepare_ordered);
      mysql_mutex_assert_not_owner(&LOCK_log);
      mysql_mutex_assert_owner(&LOCK_after_binlog_sync);
      mysql_mutex_assert_not_owner(&LOCK_commit_ordered);
#ifdef HAVE_REPLICATION
      if (repl_semisync_master.wait_after_sync(log_file_name,
                                               file->pos_in_file))
      {
        error=1;
        /* error is already printed inside hook */
      }
#endif

      /*
        Take mutex to protect against a reader seeing partial writes of 64-bit
        offset on 32-bit CPUs.
      */
      mysql_mutex_lock(&LOCK_commit_ordered);
      mysql_mutex_unlock(&LOCK_after_binlog_sync);
      last_commit_pos_offset= offset;
      mysql_mutex_unlock(&LOCK_commit_ordered);

      if (check_purge)
        checkpoint_and_purge(prev_binlog_id);
    }

    if (unlikely(error))
    {
      set_write_error(thd, is_trans_cache);
      if (check_write_error(thd) && cache_data &&
          stmt_has_updated_non_trans_table(thd))
        cache_data->set_incident();
    }
  }

  DBUG_RETURN(error);
}


int error_log_print(enum loglevel level, const char *format,
                    va_list args)
{
  return logger.error_log_print(level, format, args);
}


bool slow_log_print(THD *thd, const char *query, uint query_length,
                    ulonglong current_utime)
{
  return logger.slow_log_print(thd, query, query_length, current_utime);
}


/**
  Decide if we should log the command to general log

  @retval
     FALSE  No logging
     TRUE   Ok to log
*/

bool LOGGER::log_command(THD *thd, enum enum_server_command command)
{
  /*
    Log command if we have at least one log event handler enabled and want
    to log this king of commands
  */
  if (!(*general_log_handler_list && (what_to_log & (1L << (uint) command))))
    return FALSE;

  /*
    If LOG_SLOW_DISABLE_SLAVE is set when slave thread starts, then
    OPTION_LOG_OFF is set.
    Only the super user can set this bit.
  */
  return !(thd->variables.option_bits & OPTION_LOG_OFF);
}


bool general_log_print(THD *thd, enum enum_server_command command,
                       const char *format, ...)
{
  va_list args;
  uint error= 0;

  /* Print the message to the buffer if we want to log this kind of commands */
  if (! logger.log_command(thd, command))
    return FALSE;

  va_start(args, format);
  error= logger.general_log_print(thd, command, format, args);
  va_end(args);

  return error;
}

bool general_log_write(THD *thd, enum enum_server_command command,
                       const char *query, size_t query_length)
{
  /* Write the message to the log if we want to log this king of commands */
  if (logger.log_command(thd, command) || mysql_audit_general_enabled())
    return logger.general_log_write(thd, command, query, query_length);

  return FALSE;
}


static void
binlog_checkpoint_callback(void *cookie)
{
  MYSQL_BIN_LOG::xid_count_per_binlog *entry=
    (MYSQL_BIN_LOG::xid_count_per_binlog *)cookie;
  /*
    For every supporting engine, we increment the xid_count and issue a
    commit_checkpoint_request(). Then we can count when all
    commit_checkpoint_notify() callbacks have occurred, and then log a new
    binlog checkpoint event.
  */
  mysql_bin_log.mark_xids_active(entry->binlog_id, 1);
}


/*
  Request a commit checkpoint from each supporting engine.
  This must be called after each binlog rotate, and after LOCK_log has been
  released. The xid_count value in the xid_count_per_binlog entry was
  incremented by 1 and will be decremented in this function; this ensures
  that the entry will not go away early despite LOCK_log not being held.
*/
void
MYSQL_BIN_LOG::do_checkpoint_request(ulong binlog_id)
{
  xid_count_per_binlog *entry;

  /*
    Find the binlog entry, and invoke commit_checkpoint_request() on it in
    each supporting storage engine.
  */
  mysql_mutex_lock(&LOCK_xid_list);
  I_List_iterator<xid_count_per_binlog> it(binlog_xid_count_list);
  do {
    entry= it++;
    DBUG_ASSERT(entry /* binlog_id is always somewhere in the list. */);
  } while (entry->binlog_id != binlog_id);
  mysql_mutex_unlock(&LOCK_xid_list);

  ha_commit_checkpoint_request(entry, binlog_checkpoint_callback);
  /*
    When we rotated the binlog, we incremented xid_count to make sure the
    entry would not go away until this point, where we have done all necessary
    commit_checkpoint_request() calls.
    So now we can (and must) decrease the count - when it reaches zero, we
    will know that both all pending unlog() and all pending
    commit_checkpoint_notify() calls are done, and we can log a new binlog
    checkpoint.
  */
  mark_xid_done(binlog_id, true);
}


/**
  The method executes rotation when LOCK_log is already acquired
  by the caller.

  @param force_rotate  caller can request the log rotation
  @param check_purge   is set to true if rotation took place

  @note
    Caller _must_ check the check_purge variable. If this is set, it means
    that the binlog was rotated, and caller _must_ ensure that
    do_checkpoint_request() is called later with the binlog_id of the rotated
    binlog file. The call to do_checkpoint_request() must happen after
    LOCK_log is released (which is why we cannot simply do it here).
    Usually, checkpoint_and_purge() is appropriate, as it will both handle
    the checkpointing and any needed purging of old logs.

  @note
    If rotation fails, for instance the server was unable 
    to create a new log file, we still try to write an 
    incident event to the current log.

  @retval
    nonzero - error in rotating routine.
*/
int MYSQL_BIN_LOG::rotate(bool force_rotate, bool* check_purge)
{
  int error= 0;
  DBUG_ENTER("MYSQL_BIN_LOG::rotate");

#ifdef WITH_WSREP
  if (WSREP_ON && wsrep_to_isolation)
  {
    *check_purge= false;
    WSREP_DEBUG("avoiding binlog rotate due to TO isolation: %d",
                wsrep_to_isolation);
    DBUG_RETURN(0);
  }
#endif /* WITH_WSREP */

  //todo: fix the macro def and restore safe_mutex_assert_owner(&LOCK_log);
  *check_purge= false;

  if (force_rotate || (my_b_tell(&log_file) >= (my_off_t) max_size))
  {
    ulong binlog_id= current_binlog_id;
    /*
      We rotate the binlog, so we need to start a commit checkpoint in all
      supporting engines - when it finishes, we can log a new binlog checkpoint
      event.

      But we cannot start the checkpoint here - there could be a group commit
      still in progress which needs to be included in the checkpoint, and
      besides we do not want to do the (possibly expensive) checkpoint while
      LOCK_log is held.

      On the other hand, we must be sure that the xid_count entry for the
      previous log does not go away until we start the checkpoint - which it
      could do as it is no longer the most recent. So we increment xid_count
      (to count the pending checkpoint request) - this will fix the entry in
      place until we decrement again in do_checkpoint_request().
    */
    mark_xids_active(binlog_id, 1);

    if (unlikely((error= new_file_without_locking())))
    {
      /** 
         Be conservative... There are possible lost events (eg, 
         failing to log the Execute_load_query_log_event
         on a LOAD DATA while using a non-transactional
         table)!

         We give it a shot and try to write an incident event anyway
         to the current log. 
      */
      if (!write_incident_already_locked(current_thd))
        flush_and_sync(0);

      /*
        We failed to rotate - so we have to decrement the xid_count back that
        we incremented before attempting the rotate.
      */
      mark_xid_done(binlog_id, false);
    }
    else
      *check_purge= true;
  }
  DBUG_RETURN(error);
}

/**
  The method executes logs purging routine.

  @retval
    nonzero - error in rotating routine.
*/
void MYSQL_BIN_LOG::purge()
{
  mysql_mutex_assert_not_owner(&LOCK_log);
#ifdef HAVE_REPLICATION
  if (binlog_expire_logs_seconds)
  {
    DEBUG_SYNC(current_thd, "at_purge_logs_before_date");
    time_t purge_time= my_time(0) - binlog_expire_logs_seconds;
    DBUG_EXECUTE_IF("expire_logs_always", { purge_time = my_time(0); });
    if (purge_time >= 0)
    {
      purge_logs_before_date(purge_time);
    }
    DEBUG_SYNC(current_thd, "after_purge_logs_before_date");
  }
#endif
}


void MYSQL_BIN_LOG::checkpoint_and_purge(ulong binlog_id)
{
  do_checkpoint_request(binlog_id);
  purge();
}


/**
  Searches for the first (oldest) binlog file name in in the binlog index.

  @param[in,out]  buf_arg  pointer to a buffer to hold found
                           the first binary log file name
  @return         NULL     on success, otherwise error message
*/
static const char* get_first_binlog(char* buf_arg)
{
  IO_CACHE *index_file;
  size_t length;
  char fname[FN_REFLEN];
  const char* errmsg= NULL;

  DBUG_ENTER("get_first_binlog");

  DBUG_ASSERT(mysql_bin_log.is_open());

  mysql_bin_log.lock_index();

  index_file=mysql_bin_log.get_index_file();
  if (reinit_io_cache(index_file, READ_CACHE, (my_off_t) 0, 0, 0))
  {
    errmsg= "failed to create a cache on binlog index";
    goto end;
  }
  /* The file ends with EOF or empty line */
  if ((length=my_b_gets(index_file, fname, sizeof(fname))) <= 1)
  {
    errmsg= "empty binlog index";
    goto end;
  }
  else
  {
    fname[length-1]= 0;                         // Remove end \n
  }
  if (normalize_binlog_name(buf_arg, fname, false))
  {
    errmsg= "could not normalize the first file name in the binlog index";
    goto end;
  }
end:
  mysql_bin_log.unlock_index();

  DBUG_RETURN(errmsg);
}

/**
  Check weather the gtid binlog state can safely remove gtid
  domains passed as the argument. A safety condition is satisfied when
  there are no events from the being deleted domains in the currently existing
  binlog files. Upon successful check the supplied domains are removed
  from @@gtid_binlog_state. The caller is supposed to rotate binlog so that
  the active latest file won't have the deleted domains in its Gtid_list header.

  @param  domain_drop_lex  gtid domain id sequence from lex.
                           Passed as a pointer to dynamic array must be not empty
                           unless pointer value NULL.
  @retval zero             on success
  @retval > 0              ineffective call none from the *non* empty
                           gtid domain sequence is deleted
  @retval < 0              on error
*/
static int do_delete_gtid_domain(DYNAMIC_ARRAY *domain_drop_lex)
{
  int rc= 0;
  Gtid_list_log_event *glev= NULL;
  char buf[FN_REFLEN];
  File file;
  IO_CACHE cache;
  const char* errmsg= NULL;
  char errbuf[MYSQL_ERRMSG_SIZE]= {0};

  if (!domain_drop_lex)
    return 0; // still "effective" having empty domain sequence to delete

  DBUG_ASSERT(domain_drop_lex->elements > 0);
  mysql_mutex_assert_owner(mysql_bin_log.get_log_lock());

  if ((errmsg= get_first_binlog(buf)) != NULL)
    goto end;
  bzero((char*) &cache, sizeof(cache));
  if ((file= open_binlog(&cache, buf, &errmsg)) == (File) -1)
    goto end;
  errmsg= get_gtid_list_event(&cache, &glev);
  end_io_cache(&cache);
  mysql_file_close(file, MYF(MY_WME));

  DBUG_EXECUTE_IF("inject_binlog_delete_domain_init_error",
                  errmsg= "injected error";);
  if (errmsg)
    goto end;
  errmsg= rpl_global_gtid_binlog_state.drop_domain(domain_drop_lex,
                                                   glev, errbuf);

end:
  if (errmsg)
  {
    if (strlen(errmsg) > 0)
    {
      my_error(ER_BINLOG_CANT_DELETE_GTID_DOMAIN, MYF(0), errmsg);
      rc= -1;
    }
    else
    {
      rc= 1;
    }
  }
  delete glev;

  return rc;
}

/**
  The method is a shortcut of @c rotate() and @c purge().
  LOCK_log is acquired prior to rotate and is released after it.

  @param force_rotate  caller can request the log rotation

  @retval
    nonzero - error in rotating routine.
*/
int MYSQL_BIN_LOG::rotate_and_purge(bool force_rotate,
                                    DYNAMIC_ARRAY *domain_drop_lex)
{
  int err_gtid=0, error= 0;
  ulong prev_binlog_id;
  DBUG_ENTER("MYSQL_BIN_LOG::rotate_and_purge");
  bool check_purge= false;

  mysql_mutex_lock(&LOCK_log);

  DEBUG_SYNC(current_thd, "rotate_after_acquire_LOCK_log");

  prev_binlog_id= current_binlog_id;

  if ((err_gtid= do_delete_gtid_domain(domain_drop_lex)))
  {
    // inffective attempt to delete merely skips rotate and purge
    if (err_gtid < 0)
      error= 1; // otherwise error is propagated the user
  }
  else if (unlikely((error= rotate(force_rotate, &check_purge))))
    check_purge= false;

  DEBUG_SYNC(current_thd, "rotate_after_rotate");

  /*
    NOTE: Run purge_logs wo/ holding LOCK_log because it does not need
          the mutex. Otherwise causes various deadlocks.
          Explicit binlog rotation must be synchronized with a concurrent
          binlog ordered commit, in particular not let binlog
          checkpoint notification request until early binlogged
          concurrent commits have has been completed.
  */
  mysql_mutex_lock(&LOCK_after_binlog_sync);
  mysql_mutex_unlock(&LOCK_log);
  mysql_mutex_lock(&LOCK_commit_ordered);
  mysql_mutex_unlock(&LOCK_after_binlog_sync);
  mysql_mutex_unlock(&LOCK_commit_ordered);

  if (check_purge)
    checkpoint_and_purge(prev_binlog_id);

  DBUG_RETURN(error);
}

uint MYSQL_BIN_LOG::next_file_id()
{
  uint res;
  mysql_mutex_lock(&LOCK_log);
  res = file_id++;
  mysql_mutex_unlock(&LOCK_log);
  return res;
}

class CacheWriter: public Log_event_writer
{
public:
  size_t remains;

  CacheWriter(THD *thd_arg, IO_CACHE *file_arg, bool do_checksum,
              Binlog_crypt_data *cr)
    : Log_event_writer(file_arg, 0, cr), remains(0), thd(thd_arg),
      first(true)
  { checksum_len= do_checksum ? BINLOG_CHECKSUM_LEN : 0; }

  ~CacheWriter()
  { status_var_add(thd->status_var.binlog_bytes_written, bytes_written); }

  int write(uchar* pos, size_t len)
  {
    DBUG_ENTER("CacheWriter::write");
    if (first)
      write_header(pos, len);
    else
      write_data(pos, len);

    remains -= len;
    if ((first= !remains))
      write_footer();
    DBUG_RETURN(0);
  }
private:
  THD *thd;
  bool first;
};

/*
  Write the contents of a cache to the binary log.

  SYNOPSIS
    write_cache()
    thd      Current_thread
    cache    Cache to write to the binary log

  DESCRIPTION
    Write the contents of the cache to the binary log. The cache will
    be reset as a READ_CACHE to be able to read the contents from it.

    Reading from the trans cache with possible (per @c binlog_checksum_options) 
    adding checksum value  and then fixing the length and the end_log_pos of 
    events prior to fill in the binlog cache.
*/

int MYSQL_BIN_LOG::write_cache(THD *thd, IO_CACHE *cache)
{
  DBUG_ENTER("MYSQL_BIN_LOG::write_cache");

  mysql_mutex_assert_owner(&LOCK_log);
  if (reinit_io_cache(cache, READ_CACHE, 0, 0, 0))
    DBUG_RETURN(ER_ERROR_ON_WRITE);
  size_t length= my_b_bytes_in_cache(cache), group, carry, hdr_offs;
  size_t val;
  size_t end_log_pos_inc= 0; // each event processed adds BINLOG_CHECKSUM_LEN 2 t
  uchar header[LOG_EVENT_HEADER_LEN];
  CacheWriter writer(thd, &log_file, binlog_checksum_options, &crypto);

  if (crypto.scheme)
  {
    writer.ctx= alloca(crypto.ctx_size);
    writer.set_encrypted_writer();
  }
  // while there is just one alg the following must hold:
  DBUG_ASSERT(binlog_checksum_options == BINLOG_CHECKSUM_ALG_OFF ||
              binlog_checksum_options == BINLOG_CHECKSUM_ALG_CRC32);

  /*
    The events in the buffer have incorrect end_log_pos data
    (relative to beginning of group rather than absolute),
    so we'll recalculate them in situ so the binlog is always
    correct, even in the middle of a group. This is possible
    because we now know the start position of the group (the
    offset of this cache in the log, if you will); all we need
    to do is to find all event-headers, and add the position of
    the group to the end_log_pos of each event.  This is pretty
    straight forward, except that we read the cache in segments,
    so an event-header might end up on the cache-border and get
    split.
  */

  group= (size_t)my_b_tell(&log_file);
  hdr_offs= carry= 0;

  do
  {
    /*
      if we only got a partial header in the last iteration,
      get the other half now and process a full header.
    */
    if (unlikely(carry > 0))
    {
      DBUG_ASSERT(carry < LOG_EVENT_HEADER_LEN);
      size_t tail= LOG_EVENT_HEADER_LEN - carry;

      /* assemble both halves */
      memcpy(&header[carry], (char *)cache->read_pos, tail);

      uint32 len= uint4korr(header + EVENT_LEN_OFFSET);
      writer.remains= len;

      /* fix end_log_pos */
      end_log_pos_inc += writer.checksum_len;
      val= uint4korr(header + LOG_POS_OFFSET) + group + end_log_pos_inc;
      int4store(header + LOG_POS_OFFSET, val);

      /* fix len */
      len+= writer.checksum_len;
      int4store(header + EVENT_LEN_OFFSET, len);

      if (writer.write(header, LOG_EVENT_HEADER_LEN))
        DBUG_RETURN(ER_ERROR_ON_WRITE);

      cache->read_pos+= tail;
      length-= tail;
      carry= 0;

      /* next event header at ... */
      hdr_offs= len - LOG_EVENT_HEADER_LEN - writer.checksum_len;
    }

    /* if there is anything to write, process it. */

    if (likely(length > 0))
    {
      DBUG_EXECUTE_IF("fail_binlog_write_1",
                      errno= 28; DBUG_RETURN(ER_ERROR_ON_WRITE););
      /*
        process all event-headers in this (partial) cache.
        if next header is beyond current read-buffer,
        we'll get it later (though not necessarily in the
        very next iteration, just "eventually").
      */

      if (hdr_offs >= length)
      {
        if (writer.write(cache->read_pos, length))
          DBUG_RETURN(ER_ERROR_ON_WRITE);
      }

      while (hdr_offs < length)
      {
        /*
          finish off with remains of the last event that crawls
          from previous into the current buffer
        */
        if (writer.remains != 0)
        {
          if (writer.write(cache->read_pos, hdr_offs))
            DBUG_RETURN(ER_ERROR_ON_WRITE);
        }

        /*
          partial header only? save what we can get, process once
          we get the rest.
        */
        if (hdr_offs + LOG_EVENT_HEADER_LEN > length)
        {
          carry= length - hdr_offs;
          memcpy(header, (char *)cache->read_pos + hdr_offs, carry);
          length= hdr_offs;
        }
        else
        {
          /* we've got a full event-header, and it came in one piece */
          uchar *ev= (uchar *)cache->read_pos + hdr_offs;
          uint ev_len= uint4korr(ev + EVENT_LEN_OFFSET); // netto len
          uchar *log_pos= ev + LOG_POS_OFFSET;

          end_log_pos_inc += writer.checksum_len;
          /* fix end_log_pos */
          val= uint4korr(log_pos) + group + end_log_pos_inc;
          int4store(log_pos, val);

          /* fix length */
          int4store(ev + EVENT_LEN_OFFSET, ev_len + writer.checksum_len);

          writer.remains= ev_len;
          if (writer.write(ev, MY_MIN(ev_len, length - hdr_offs)))
            DBUG_RETURN(ER_ERROR_ON_WRITE);

          /* next event header at ... */
          hdr_offs += ev_len; // incr by the netto len

          DBUG_ASSERT(!writer.checksum_len || writer.remains == 0 || hdr_offs >= length);
        }
      }

      /*
        Adjust hdr_offs. Note that it may still point beyond the segment
        read in the next iteration; if the current event is very long,
        it may take a couple of read-iterations (and subsequent adjustments
        of hdr_offs) for it to point into the then-current segment.
        If we have a split header (!carry), hdr_offs will be set at the
        beginning of the next iteration, overwriting the value we set here:
      */
      hdr_offs -= length;
    }
  } while ((length= my_b_fill(cache)));

  DBUG_ASSERT(carry == 0);
  DBUG_ASSERT(!writer.checksum_len || writer.remains == 0);

  DBUG_RETURN(0);                               // All OK
}

/*
  Helper function to get the error code of the query to be binlogged.
 */
int query_error_code(THD *thd, bool not_killed)
{
  int error;
  
  if (not_killed || (killed_mask_hard(thd->killed) == KILL_BAD_DATA))
  {
    error= thd->is_error() ? thd->get_stmt_da()->sql_errno() : 0;
    if (!error)
      return error;

    /* thd->get_get_stmt_da()->sql_errno() might be ER_SERVER_SHUTDOWN or
       ER_QUERY_INTERRUPTED, So here we need to make sure that error
       is not set to these errors when specified not_killed by the
       caller.
    */
    if (error == ER_SERVER_SHUTDOWN || error == ER_QUERY_INTERRUPTED ||
        error == ER_NEW_ABORTING_CONNECTION || error == ER_CONNECTION_KILLED)
      error= 0;
  }
  else
  {
    /* killed status for DELAYED INSERT thread should never be used */
    DBUG_ASSERT(!(thd->system_thread & SYSTEM_THREAD_DELAYED_INSERT));
    error= thd->killed_errno();
  }

  return error;
}


bool MYSQL_BIN_LOG::write_incident_already_locked(THD *thd)
{
  uint error= 0;
  DBUG_ENTER("MYSQL_BIN_LOG::write_incident_already_locked");
  Incident incident= INCIDENT_LOST_EVENTS;
  Incident_log_event ev(thd, incident, &write_error_msg);

  if (likely(is_open()))
  {
    error= write_event(&ev);
    status_var_add(thd->status_var.binlog_bytes_written, ev.data_written);
  }

  DBUG_RETURN(error);
}


bool MYSQL_BIN_LOG::write_incident(THD *thd)
{
  uint error= 0;
  my_off_t offset;
  bool check_purge= false;
  ulong prev_binlog_id;
  DBUG_ENTER("MYSQL_BIN_LOG::write_incident");

  mysql_mutex_lock(&LOCK_log);
  if (likely(is_open()))
  {
    prev_binlog_id= current_binlog_id;
    if (likely(!(error= write_incident_already_locked(thd))) &&
        likely(!(error= flush_and_sync(0))))
    {
      update_binlog_end_pos();
      if (unlikely((error= rotate(false, &check_purge))))
        check_purge= false;
    }

    offset= my_b_tell(&log_file);

    update_binlog_end_pos(offset);

    /*
      Take mutex to protect against a reader seeing partial writes of 64-bit
      offset on 32-bit CPUs.
    */
    mysql_mutex_lock(&LOCK_commit_ordered);
    last_commit_pos_offset= offset;
    mysql_mutex_unlock(&LOCK_commit_ordered);
    mysql_mutex_unlock(&LOCK_log);

    if (check_purge)
      checkpoint_and_purge(prev_binlog_id);
  }
  else
  {
    mysql_mutex_unlock(&LOCK_log);
  }

  DBUG_RETURN(error);
}

void
MYSQL_BIN_LOG::
write_binlog_checkpoint_event_already_locked(const char *name_arg, uint len)
{
  my_off_t offset;
  Binlog_checkpoint_log_event ev(name_arg, len);
  /*
    Note that we must sync the binlog checkpoint to disk.
    Otherwise a subsequent log purge could delete binlogs that XA recovery
    thinks are needed (even though they are not really).
  */
  if (!write_event(&ev) && !flush_and_sync(0))
  {
    update_binlog_end_pos();
  }
  else
  {
    /*
      If we fail to write the checkpoint event, something is probably really
      bad with the binlog. We complain in the error log.

      Note that failure to write binlog checkpoint does not compromise the
      ability to do crash recovery - crash recovery will just have to scan a
      bit more of the binlog than strictly necessary.
    */
    sql_print_error("Failed to write binlog checkpoint event to binary log");
  }

  offset= my_b_tell(&log_file);

  update_binlog_end_pos(offset);

  /*
    Take mutex to protect against a reader seeing partial writes of 64-bit
    offset on 32-bit CPUs.
  */
  mysql_mutex_lock(&LOCK_commit_ordered);
  last_commit_pos_offset= offset;
  mysql_mutex_unlock(&LOCK_commit_ordered);
}


/**
  Write a cached log entry to the binary log.
  - To support transaction over replication, we wrap the transaction
  with BEGIN/COMMIT or BEGIN/ROLLBACK in the binary log.
  We want to write a BEGIN/ROLLBACK block when a non-transactional table
  was updated in a transaction which was rolled back. This is to ensure
  that the same updates are run on the slave.

  @param thd
  @param cache		The cache to copy to the binlog
  @param commit_event   The commit event to print after writing the
                        contents of the cache.
  @param incident       Defines if an incident event should be created to
                        notify that some non-transactional changes did
                        not get into the binlog.

  @note
    We only come here if there is something in the cache.
  @note
    The thing in the cache is always a complete transaction.
  @note
    'cache' needs to be reinitialized after this functions returns.
*/

bool
MYSQL_BIN_LOG::write_transaction_to_binlog(THD *thd,
                                           binlog_cache_mngr *cache_mngr,
                                           Log_event *end_ev, bool all,
                                           bool using_stmt_cache,
                                           bool using_trx_cache,
                                           bool is_ro_1pc)
{
  group_commit_entry entry;
  Ha_trx_info *ha_info;
  DBUG_ENTER("MYSQL_BIN_LOG::write_transaction_to_binlog");

  /*
    Control should not be allowed beyond this point in wsrep_emulate_bin_log
    mode. Also, do not write the cached updates to binlog if binary logging is
    disabled (log-bin/sql_log_bin).
  */
  if (wsrep_emulate_bin_log)
  {
    DBUG_RETURN(0);
  }
  else if (!(thd->variables.option_bits & OPTION_BIN_LOG))
  {
    cache_mngr->need_unlog= false;
    DBUG_RETURN(0);
  }

  entry.thd= thd;
  entry.cache_mngr= cache_mngr;
  entry.error= 0;
  entry.all= all;
  entry.using_stmt_cache= using_stmt_cache;
  entry.using_trx_cache= using_trx_cache;
  entry.need_unlog= is_preparing_xa(thd);
  ha_info= all ? thd->transaction->all.ha_list : thd->transaction->stmt.ha_list;
  entry.ro_1pc= is_ro_1pc;
  entry.end_event= end_ev;
  auto has_xid= entry.end_event->get_type_code() == XID_EVENT;

  for (; has_xid && !entry.need_unlog && ha_info; ha_info= ha_info->next())
  {
    if (ha_info->is_started() && ha_info->ht() != binlog_hton &&
        !ha_info->ht()->commit_checkpoint_request)
      entry.need_unlog= true;
  }

  if (cache_mngr->stmt_cache.has_incident() ||
      cache_mngr->trx_cache.has_incident())
  {
    Incident_log_event inc_ev(thd, INCIDENT_LOST_EVENTS, &write_error_msg);
    entry.incident_event= &inc_ev;
    DBUG_RETURN(write_transaction_to_binlog_events(&entry));
  }
  else
  {
    entry.incident_event= NULL;
    DBUG_RETURN(write_transaction_to_binlog_events(&entry));
  }
}


/*
  Put a transaction that is ready to commit in the group commit queue.
  The transaction is identified by the ENTRY object passed into this function.

  To facilitate group commit for the binlog, we first queue up ourselves in
  this function. Then later the first thread to enter the queue waits for
  the LOCK_log mutex, and commits for everyone in the queue once it gets the
  lock. Any other threads in the queue just wait for the first one to finish
  the commit and wake them up. This way, all transactions in the queue get
  committed in a single disk operation.

  The main work in this function is when the commit in one transaction has
  been marked to wait for the commit of another transaction to happen
  first. This is used to support in-order parallel replication, where
  transactions can execute out-of-order but need to be committed in-order with
  how they happened on the master. The waiting of one commit on another needs
  to be integrated with the group commit queue, to ensure that the waiting
  transaction can participate in the same group commit as the waited-for
  transaction.

  So when we put a transaction in the queue, we check if there were other
  transactions already prepared to commit but just waiting for the first one
  to commit. If so, we add those to the queue as well, transitively for all
  waiters.

  And if a transaction is marked to wait for a prior transaction, but that
  prior transaction is already queued for group commit, then we can queue the
  new transaction directly to participate in the group commit.

  @retval < 0   Error
  @retval  -2   WSREP error with commit ordering
  @retval  -3   WSREP return code to mark the leader
  @retval > 0   If queued as the first entry in the queue (meaning this
                is the leader)
  @retval   0   Otherwise (queued as participant, leader handles the commit)
*/

int
MYSQL_BIN_LOG::queue_for_group_commit(group_commit_entry *orig_entry)
{
  group_commit_entry *entry, *orig_queue, *last;
  wait_for_commit *cur;
  wait_for_commit *wfc;
  bool backup_lock_released= 0;
  int result= 0;
  THD *thd= orig_entry->thd;
  DBUG_ENTER("MYSQL_BIN_LOG::queue_for_group_commit");
  DBUG_ASSERT(thd == current_thd);

  /*
    Check if we need to wait for another transaction to commit before us.

    It is safe to do a quick check without lock first in the case where we do
    not have to wait. But if the quick check shows we need to wait, we must do
    another safe check under lock, to avoid the race where the other
    transaction wakes us up between the check and the wait.
  */
  wfc= orig_entry->thd->wait_for_commit_ptr;
  orig_entry->queued_by_other= false;
  if (wfc && wfc->waitee.load(std::memory_order_acquire))
  {
    wait_for_commit *loc_waitee;

    mysql_mutex_lock(&wfc->LOCK_wait_commit);
    /*
      Do an extra check here, this time safely under lock.

      If waitee->commit_started is set, it means that the transaction we need
      to wait for has already queued up for group commit. In this case it is
      safe for us to queue up immediately as well, increasing the opprtunities
      for group commit. Because waitee has taken the LOCK_prepare_ordered
      before setting the flag, so there is no risk that we can queue ahead of
      it.
    */
    if ((loc_waitee= wfc->waitee.load(std::memory_order_relaxed)) &&
        !loc_waitee->commit_started)
    {
      PSI_stage_info old_stage;

        /*
          Release MDL_BACKUP_COMMIT LOCK while waiting for other threads to
          commit.
          This is needed to avoid deadlock between the other threads (which not
          yet have the MDL_BACKUP_COMMIT_LOCK) and any threads using
          BACKUP LOCK BLOCK_COMMIT.
        */
      if (thd->backup_commit_lock && thd->backup_commit_lock->ticket &&
          !backup_lock_released)
      {
        backup_lock_released= 1;
        thd->mdl_context.release_lock(thd->backup_commit_lock->ticket);
        thd->backup_commit_lock->ticket= 0;
      }

      /*
        By setting wfc->opaque_pointer to our own entry, we mark that we are
        ready to commit, but waiting for another transaction to commit before
        us.

        This other transaction may then take over the commit process for us to
        get us included in its own group commit. If this happens, the
        queued_by_other flag is set.

        Setting this flag may or may not be seen by the other thread, but we
        are safe in any case: The other thread will set queued_by_other under
        its LOCK_wait_commit, and we will not check queued_by_other only after
        we have been woken up.
      */
      wfc->opaque_pointer= orig_entry;
      DEBUG_SYNC(orig_entry->thd, "group_commit_waiting_for_prior");
      orig_entry->thd->ENTER_COND(&wfc->COND_wait_commit,
                                  &wfc->LOCK_wait_commit,
                                  &stage_waiting_for_prior_transaction_to_commit,
                                  &old_stage);
      while ((loc_waitee= wfc->waitee.load(std::memory_order_relaxed)) &&
              !orig_entry->thd->check_killed(1))
        mysql_cond_wait(&wfc->COND_wait_commit, &wfc->LOCK_wait_commit);
      wfc->opaque_pointer= NULL;
      DBUG_PRINT("info", ("After waiting for prior commit, queued_by_other=%d",
                 orig_entry->queued_by_other));

      if (loc_waitee)
      {
        /* Wait terminated due to kill. */
        mysql_mutex_lock(&loc_waitee->LOCK_wait_commit);
        if (loc_waitee->wakeup_subsequent_commits_running ||
            orig_entry->queued_by_other)
        {
          /* Our waitee is already waking us up, so ignore the kill. */
          mysql_mutex_unlock(&loc_waitee->LOCK_wait_commit);
          do
          {
            mysql_cond_wait(&wfc->COND_wait_commit, &wfc->LOCK_wait_commit);
          } while (wfc->waitee.load(std::memory_order_relaxed));
        }
        else
        {
          /* We were killed, so remove us from the list of waitee. */
          wfc->remove_from_list(&loc_waitee->subsequent_commits_list);
          mysql_mutex_unlock(&loc_waitee->LOCK_wait_commit);
          /*
            This is the thread clearing its own status, it is no longer on
            the list of waiters. So no memory barriers are needed here.
          */
          wfc->waitee.store(NULL, std::memory_order_relaxed);

          orig_entry->thd->EXIT_COND(&old_stage);
          /* Interrupted by kill. */
          DEBUG_SYNC(orig_entry->thd, "group_commit_waiting_for_prior_killed");
          wfc->wakeup_error= orig_entry->thd->killed_errno();
          if (!wfc->wakeup_error)
            wfc->wakeup_error= ER_QUERY_INTERRUPTED;
          my_message(wfc->wakeup_error,
                     ER_THD(orig_entry->thd, wfc->wakeup_error), MYF(0));
          result= -1;
          goto end;
        }
      }
      orig_entry->thd->EXIT_COND(&old_stage);
    }
    else
      mysql_mutex_unlock(&wfc->LOCK_wait_commit);
  }
  /*
    If the transaction we were waiting for has already put us into the group
    commit queue (and possibly already done the entire binlog commit for us),
    then there is nothing else to do.
  */
  if (orig_entry->queued_by_other)
    goto end;

  if (wfc && wfc->wakeup_error)
  {
    my_error(ER_PRIOR_COMMIT_FAILED, MYF(0));
    result= -1;
    goto end;
  }

  /* Now enqueue ourselves in the group commit queue. */
  DEBUG_SYNC(orig_entry->thd, "commit_before_enqueue");
  orig_entry->thd->clear_wakeup_ready();
  mysql_mutex_lock(&LOCK_prepare_ordered);
  orig_queue= group_commit_queue;

  /*
    Iteratively process everything added to the queue, looking for waiters,
    and their waiters, and so on. If a waiter is ready to commit, we
    immediately add it to the queue, and mark it as queued_by_other.

    This would be natural to do with recursion, but we want to avoid
    potentially unbounded recursion blowing the C stack, so we use the list
    approach instead.

    We keep a list of the group_commit_entry of all the waiters that need to
    be processed. Initially this list contains only the entry passed into this
    function.

    We process entries in the list one by one. The element currently being
    processed is pointed to by `entry`, and the element at the end of the list
    is pointed to by `last` (we do not use NULL to terminate the list).

    As we process an entry, any waiters for that entry are added at the end of
    the list, to be processed in subsequent iterations. The the entry is added
    to the group_commit_queue.  This continues until the list is exhausted,
    with all entries ever added eventually processed.

    The end result is a breath-first traversal of the tree of waiters,
    re-using the `next' pointers of the group_commit_entry objects in place of
    extra stack space in a recursive traversal.

    The temporary list linked through these `next' pointers is not used by the
    caller or any other function; it only exists while doing the iterative
    tree traversal. After, all the processed entries are linked into the
    group_commit_queue.
  */

  cur= wfc;
  last= orig_entry;
  entry= orig_entry;
  for (;;)
  {
    group_commit_entry *next_entry;

    if (entry->cache_mngr->using_xa)
    {
      DEBUG_SYNC(entry->thd, "commit_before_prepare_ordered");
      run_prepare_ordered(entry->thd, entry->all);
      DEBUG_SYNC(entry->thd, "commit_after_prepare_ordered");
    }

    if (cur)
    {
      /*
        Now that we have taken LOCK_prepare_ordered and will queue up in the
        group commit queue, it is safe for following transactions to queue
        themselves. We will grab here any transaction that is now ready to
        queue up, but after that, more transactions may become ready while the
        leader is waiting to start the group commit. So set the flag
        `commit_started', so that later transactions can still participate in
        the group commit..
      */
      cur->commit_started= true;

      /*
        Check if this transaction has other transaction waiting for it to
        commit.

        If so, process the waiting transactions, and their waiters and so on,
        transitively.
      */
      if (cur->subsequent_commits_list)
      {
        wait_for_commit *waiter, **waiter_ptr;

        mysql_mutex_lock(&cur->LOCK_wait_commit);
        /*
          Grab the list, now safely under lock, and process it if still
          non-empty.
        */
        waiter= cur->subsequent_commits_list;
        waiter_ptr= &cur->subsequent_commits_list;
        while (waiter)
        {
          wait_for_commit *next_waiter= waiter->next_subsequent_commit;
          group_commit_entry *entry2=
            (group_commit_entry *)waiter->opaque_pointer;
          if (entry2)
          {
            /*
              This is another transaction ready to be written to the binary
              log. We can put it into the queue directly, without needing a
              separate context switch to the other thread. We just set a flag
              so that the other thread will know when it wakes up that it was
              already processed.

              So remove it from the list of our waiters, and instead put it at
              the end of the list to be processed in a subsequent iteration of
              the outer loop.
            */
            *waiter_ptr= next_waiter;
            entry2->queued_by_other= true;
            last->next= entry2;
            last= entry2;
            /*
              As a small optimisation, we do not actually need to set
              entry2->next to NULL, as we can use the pointer `last' to check
              for end-of-list.
            */
          }
          else
          {
            /*
              This transaction is not ready to participate in the group commit
              yet, so leave it in the waiter list. It might join the group
              commit later, if it completes soon enough to do so (it will see
              our wfc->commit_started flag set), or it might commit later in a
              later group commit.
            */
            waiter_ptr= &waiter->next_subsequent_commit;
          }
          waiter= next_waiter;
        }
        mysql_mutex_unlock(&cur->LOCK_wait_commit);
      }
    }

    /*
      Handle the heuristics that if another transaction is waiting for this
      transaction (or if it does so later), then we want to trigger group
      commit immediately, without waiting for the binlog_commit_wait_usec
      timeout to expire.
    */
    entry->thd->waiting_on_group_commit= true;

    /* Add the entry to the group commit queue. */
    next_entry= entry->next;
    entry->next= group_commit_queue;
    group_commit_queue= entry;
    if (entry == last)
      break;
    /*
      Move to the next entry in the flattened list of waiting transactions
      that still need to be processed transitively.
    */
    entry= next_entry;
    DBUG_ASSERT(entry != NULL);
    cur= entry->thd->wait_for_commit_ptr;
  }
<<<<<<< HEAD
=======

  result= orig_queue == NULL;

>>>>>>> 4c3ad244
#ifdef WITH_WSREP
  if (wsrep_is_active(entry->thd) &&
      wsrep_run_commit_hook(entry->thd, entry->all))
  {
    /*  Release commit order here */
    if (wsrep_ordered_commit(entry->thd, entry->all))
      result= -2;

    /* return -3, if this is leader */
    if (orig_queue == NULL)
      result= -3;
  }
  else
    DBUG_ASSERT(result == 0);
#endif /* WITH_WSREP */

  if (opt_binlog_commit_wait_count > 0 && orig_queue != NULL)
    mysql_cond_signal(&COND_prepare_ordered);
  mysql_mutex_unlock(&LOCK_prepare_ordered);
  DEBUG_SYNC(orig_entry->thd, "commit_after_release_LOCK_prepare_ordered");

  DBUG_PRINT("info", ("Queued for group commit as %s",
                      (orig_queue == NULL) ? "leader" : "participant"));

end:
  if (backup_lock_released)
    thd->mdl_context.acquire_lock(thd->backup_commit_lock,
                                  thd->variables.lock_wait_timeout);
  DBUG_RETURN(result);
}

bool
MYSQL_BIN_LOG::write_transaction_to_binlog_events(group_commit_entry *entry)
{
  int is_leader= queue_for_group_commit(entry);
#ifdef WITH_WSREP
  /* commit order was released in queue_for_group_commit() call,
     here we check if wsrep_commit_ordered() failed or if we are leader */
  switch (is_leader)
  {
  case -2: /* wsrep_ordered_commit() has failed */
    DBUG_ASSERT(wsrep_is_active(entry->thd));
    DBUG_ASSERT(wsrep_run_commit_hook(entry->thd, entry->all));
    entry->thd->wakeup_subsequent_commits(1);
    return true;
  case -3: /* this is leader, wait for prior commit to
              complete. This establishes total order for group leaders
           */
    DBUG_ASSERT(wsrep_is_active(entry->thd));
    DBUG_ASSERT(wsrep_run_commit_hook(entry->thd, entry->all));
    if (entry->thd->wait_for_prior_commit())
      return true;

    /* retain the correct is_leader value */
    is_leader= 1;
    break;

  default: /* native MariaDB cases */
    break;
  }
#endif /* WITH_WSREP */

  /*
    The first in the queue handles group commit for all; the others just wait
    to be signalled when group commit is done.
  */
  if (is_leader < 0)
    return true;                                /* Error */
  else if (is_leader)
    trx_group_commit_leader(entry);
  else if (!entry->queued_by_other)
  {
    DEBUG_SYNC(entry->thd, "after_semisync_queue");

    entry->thd->wait_for_wakeup_ready();
  }
  else
  {
    /*
      If we were queued by another prior commit, then we are woken up
      only when the leader has already completed the commit for us.
      So nothing to do here then.
    */
  }

  if (!opt_optimize_thread_scheduling)
  {
    /* For the leader, trx_group_commit_leader() already took the lock. */
    if (!is_leader)
      mysql_mutex_lock(&LOCK_commit_ordered);

    DEBUG_SYNC(entry->thd, "commit_loop_entry_commit_ordered");
    ++num_commits;
    if (entry->cache_mngr->using_xa && !entry->error)
      run_commit_ordered(entry->thd, entry->all);

    group_commit_entry *next= entry->next;
    if (!next)
    {
      group_commit_queue_busy= FALSE;
      mysql_cond_signal(&COND_queue_busy);
      DEBUG_SYNC(entry->thd, "commit_after_group_run_commit_ordered");
    }
    mysql_mutex_unlock(&LOCK_commit_ordered);
    entry->thd->wakeup_subsequent_commits(entry->error);

    if (next)
    {
      /*
        Wake up the next thread in the group commit.

        The next thread can be waiting in two different ways, depending on
        whether it put itself in the queue, or if it was put in queue by us
        because it had to wait for us to commit first.

        So execute the appropriate wakeup, identified by the queued_by_other
        field.
      */
      if (next->queued_by_other)
        next->thd->wait_for_commit_ptr->wakeup(entry->error);
      else
        next->thd->signal_wakeup_ready();
    }
    else
    {
      /*
        If we rotated the binlog, and if we are using the unoptimized thread
        scheduling where every thread runs its own commit_ordered(), then we
        must do the commit checkpoint and log purge here, after all
        commit_ordered() calls have finished, and locks have been released.
      */
      if (entry->check_purge)
        checkpoint_and_purge(entry->binlog_id);
    }

  }

  if (likely(!entry->error))
    return entry->thd->wait_for_prior_commit();

  switch (entry->error)
  {
  case ER_ERROR_ON_WRITE:
    my_error(ER_ERROR_ON_WRITE, MYF(ME_ERROR_LOG), name, entry->commit_errno);
    break;
  case ER_ERROR_ON_READ:
    my_error(ER_ERROR_ON_READ, MYF(ME_ERROR_LOG),
             entry->error_cache->file_name, entry->commit_errno);
    break;
  default:
    /*
      There are not (and should not be) any errors thrown not covered above.
      But just in case one is added later without updating the above switch
      statement, include a catch-all.
    */
    my_printf_error(entry->error,
                    "Error writing transaction to binary log: %d",
                    MYF(ME_ERROR_LOG), entry->error);
  }

  /*
    Since we return error, this transaction XID will not be committed, so
    we need to mark it as not needed for recovery (unlog() is not called
    for a transaction if log_xid() fails).
  */
  if (entry->cache_mngr->using_xa && entry->cache_mngr->xa_xid &&
      entry->cache_mngr->need_unlog)
    mark_xid_done(entry->cache_mngr->binlog_id, true);

  return 1;
}

/*
  Do binlog group commit as the lead thread.

  This must be called when this statement/transaction is queued at the start of
  the group_commit_queue. It will wait to obtain the LOCK_log mutex, then group
  commit all the transactions in the queue (more may have entered while waiting
  for LOCK_log). After commit is done, all other threads in the queue will be
  signalled.

 */
void
MYSQL_BIN_LOG::trx_group_commit_leader(group_commit_entry *leader)
{
  uint xid_count= 0;
  my_off_t UNINIT_VAR(commit_offset);
  group_commit_entry *current, *last_in_queue;
  group_commit_entry *queue= NULL;
  bool check_purge= false;
  ulong UNINIT_VAR(binlog_id);
  uint64 commit_id;
  DBUG_ENTER("MYSQL_BIN_LOG::trx_group_commit_leader");

  {
    DBUG_EXECUTE_IF("inject_binlog_commit_before_get_LOCK_log",
      DBUG_ASSERT(!debug_sync_set_action(leader->thd, STRING_WITH_LEN
        ("commit_before_get_LOCK_log SIGNAL waiting WAIT_FOR cont TIMEOUT 1")));
    );
    /*
      Lock the LOCK_log(), and once we get it, collect any additional writes
      that queued up while we were waiting.
    */
    DEBUG_SYNC(leader->thd, "commit_before_get_LOCK_log");
    mysql_mutex_lock(&LOCK_log);
    DEBUG_SYNC(leader->thd, "commit_after_get_LOCK_log");

    mysql_mutex_lock(&LOCK_prepare_ordered);
    if (opt_binlog_commit_wait_count)
      wait_for_sufficient_commits();
    /*
      Note that wait_for_sufficient_commits() may have released and
      re-acquired the LOCK_log and LOCK_prepare_ordered if it needed to wait.
    */
    current= group_commit_queue;
    group_commit_queue= NULL;
    mysql_mutex_unlock(&LOCK_prepare_ordered);
    binlog_id= current_binlog_id;

    /* As the queue is in reverse order of entering, reverse it. */
    last_in_queue= current;
    while (current)
    {
      group_commit_entry *next= current->next;
      /*
        Now that group commit is started, we can clear the flag; there is no
        longer any use in waiters on this commit trying to trigger it early.
      */
      current->thd->waiting_on_group_commit= false;
      current->next= queue;
      queue= current;
      current= next;
    }
    DBUG_ASSERT(leader == queue /* the leader should be first in queue */);

    /* Now we have in queue the list of transactions to be committed in order. */
  }
    
  DBUG_ASSERT(is_open());
  if (likely(is_open()))                       // Should always be true
  {
    commit_id= (last_in_queue == leader ? 0 : (uint64)leader->thd->query_id);
    DBUG_EXECUTE_IF("binlog_force_commit_id",
      {
        const LEX_CSTRING commit_name= { STRING_WITH_LEN("commit_id") };
        bool null_value;
        user_var_entry *entry=
          (user_var_entry*) my_hash_search(&leader->thd->user_vars,
                                           (uchar*) commit_name.str,
                                           commit_name.length);
        commit_id= entry->val_int(&null_value);
      });
    /*
      Commit every transaction in the queue.

      Note that we are doing this in a different thread than the one running
      the transaction! So we are limited in the operations we can do. In
      particular, we cannot call my_error() on behalf of a transaction, as
      that obtains the THD from thread local storage. Instead, we must set
      current->error and let the thread do the error reporting itself once
      we wake it up.
    */
    for (current= queue; current != NULL; current= current->next)
    {
      set_current_thd(current->thd);
      binlog_cache_mngr *cache_mngr= current->cache_mngr;

      /*
        We already checked before that at least one cache is non-empty; if both
        are empty we would have skipped calling into here.
      */
      DBUG_ASSERT(!cache_mngr->stmt_cache.empty() ||
                  !cache_mngr->trx_cache.empty()  ||
                  current->thd->transaction->xid_state.is_explicit_XA());

      if (unlikely((current->error= write_transaction_or_stmt(current,
                                                              commit_id))))
        current->commit_errno= errno;

      strmake_buf(cache_mngr->last_commit_pos_file, log_file_name);
      commit_offset= my_b_write_tell(&log_file);
      cache_mngr->last_commit_pos_offset= commit_offset;
      if ((cache_mngr->using_xa && cache_mngr->xa_xid) || current->need_unlog)
      {
        /*
          If all storage engines support commit_checkpoint_request(), then we
          do not need to keep track of when this XID is durably committed.
          Instead we will just ask the storage engine to durably commit all its
          XIDs when we rotate a binlog file.
        */
        if (current->need_unlog)
        {
          xid_count++;
          cache_mngr->need_unlog= true;
          cache_mngr->binlog_id= binlog_id;
        }
        else
          cache_mngr->need_unlog= false;

        cache_mngr->delayed_error= false;
      }
    }
    set_current_thd(leader->thd);

    bool synced= 0;
    if (unlikely(flush_and_sync(&synced)))
    {
      for (current= queue; current != NULL; current= current->next)
      {
        if (!current->error)
        {
          current->error= ER_ERROR_ON_WRITE;
          current->commit_errno= errno;
          current->error_cache= NULL;
        }
      }
    }
    else
    {
      DEBUG_SYNC(leader->thd, "commit_before_update_binlog_end_pos");
      bool any_error= false;

      mysql_mutex_assert_not_owner(&LOCK_prepare_ordered);
      mysql_mutex_assert_owner(&LOCK_log);
      mysql_mutex_assert_not_owner(&LOCK_after_binlog_sync);
      mysql_mutex_assert_not_owner(&LOCK_commit_ordered);

      for (current= queue; current != NULL; current= current->next)
      {
#ifdef HAVE_REPLICATION
        if (likely(!current->error) &&
            unlikely(repl_semisync_master.
                     report_binlog_update(current->thd,
                                          current->cache_mngr->
                                          last_commit_pos_file,
                                          current->cache_mngr->
                                          last_commit_pos_offset)))
        {
          current->error= ER_ERROR_ON_WRITE;
          current->commit_errno= -1;
          current->error_cache= NULL;
          any_error= true;
        }
#endif
      }

      /*
        update binlog_end_pos so it can be read by dump thread
        Note: must be _after_ the RUN_HOOK(after_flush) or else
        semi-sync might not have put the transaction into
        it's list before dump-thread tries to send it
      */
      update_binlog_end_pos(commit_offset);

      if (unlikely(any_error))
        sql_print_error("Failed to run 'after_flush' hooks");
    }

    /*
      If any commit_events are Xid_log_event, increase the number of pending
      XIDs in current binlog (it's decreased in ::unlog()). When the count in
      a (not active) binlog file reaches zero, we know that it is no longer
      needed in XA recovery, and we can log a new binlog checkpoint event.
    */
    if (xid_count > 0)
    {
      mark_xids_active(binlog_id, xid_count);
    }

    if (rotate(false, &check_purge))
    {
      /*
        If we fail to rotate, which thread should get the error?
        We give the error to the leader, as any my_error() thrown inside
        rotate() will have been registered for the leader THD.

        However we must not return error from here - that would cause
        ha_commit_trans() to abort and rollback the transaction, which would
        leave an inconsistent state with the transaction committed in the
        binlog but rolled back in the engine.

        Instead set a flag so that we can return error later, from unlog(),
        when the transaction has been safely committed in the engine.
      */
      leader->cache_mngr->delayed_error= true;
      my_error(ER_ERROR_ON_WRITE, MYF(ME_ERROR_LOG), name, errno);
      check_purge= false;
    }
    /* In case of binlog rotate, update the correct current binlog offset. */
    commit_offset= my_b_write_tell(&log_file);
  }

  DEBUG_SYNC(leader->thd, "commit_before_get_LOCK_after_binlog_sync");
  mysql_mutex_lock(&LOCK_after_binlog_sync);
  /*
    We cannot unlock LOCK_log until we have locked LOCK_after_binlog_sync;
    otherwise scheduling could allow the next group commit to run ahead of us,
    messing up the order of commit_ordered() calls. But as soon as
    LOCK_after_binlog_sync is obtained, we can let the next group commit start.
  */
  mysql_mutex_unlock(&LOCK_log);

  DEBUG_SYNC(leader->thd, "commit_after_release_LOCK_log");

  /*
    Loop through threads and run the binlog_sync hook
  */
  {
    mysql_mutex_assert_not_owner(&LOCK_prepare_ordered);
    mysql_mutex_assert_not_owner(&LOCK_log);
    mysql_mutex_assert_owner(&LOCK_after_binlog_sync);
    mysql_mutex_assert_not_owner(&LOCK_commit_ordered);

    bool first __attribute__((unused))= true;
    bool last __attribute__((unused));
    for (current= queue; current != NULL; current= current->next)
    {
      last= current->next == NULL;
#ifdef HAVE_REPLICATION
      if (likely(!current->error))
        current->error=
          repl_semisync_master.wait_after_sync(current->cache_mngr->
                                               last_commit_pos_file,
                                               current->cache_mngr->
                                               last_commit_pos_offset);
#endif
      first= false;
    }
  }

  DEBUG_SYNC(leader->thd, "commit_before_get_LOCK_commit_ordered");

  mysql_mutex_lock(&LOCK_commit_ordered);
  DBUG_EXECUTE_IF("crash_before_engine_commit",
      {
        DBUG_SUICIDE();
      });
  last_commit_pos_offset= commit_offset;

  /*
    Unlock LOCK_after_binlog_sync only *after* LOCK_commit_ordered has been
    acquired so that groups can not reorder for the different stages of
    the group commit procedure.
  */
  mysql_mutex_unlock(&LOCK_after_binlog_sync);
  DEBUG_SYNC(leader->thd, "commit_after_release_LOCK_after_binlog_sync");
  ++num_group_commits;

  if (!opt_optimize_thread_scheduling)
  {
    /*
      If we want to run commit_ordered() each in the transaction's own thread
      context, then we need to mark the queue reserved; we need to finish all
      threads in one group commit before the next group commit can be allowed
      to proceed, and we cannot unlock a simple pthreads mutex in a different
      thread from the one that locked it.
    */

    while (group_commit_queue_busy)
      mysql_cond_wait(&COND_queue_busy, &LOCK_commit_ordered);
    group_commit_queue_busy= TRUE;

    /*
      Set these so parent can run checkpoint_and_purge() in last thread.
      (When using optimized thread scheduling, we run checkpoint_and_purge()
      in this function, so parent does not need to and we need not set these
      values).
    */
    last_in_queue->check_purge= check_purge;
    last_in_queue->binlog_id= binlog_id;

    /* Note that we return with LOCK_commit_ordered locked! */
    DBUG_VOID_RETURN;
  }

  /*
    Wakeup each participant waiting for our group commit, first calling the
    commit_ordered() methods for any transactions doing 2-phase commit.
  */
  current= queue;
  while (current != NULL)
  {
    group_commit_entry *next;

    DEBUG_SYNC(leader->thd, "commit_loop_entry_commit_ordered");
    ++num_commits;
    if (current->cache_mngr->using_xa && likely(!current->error) &&
        DBUG_EVALUATE_IF("skip_commit_ordered", 0, 1))
      run_commit_ordered(current->thd, current->all);
    current->thd->wakeup_subsequent_commits(current->error);

    /*
      Careful not to access current->next after waking up the other thread! As
      it may change immediately after wakeup.
    */
    next= current->next;
    if (current != leader)                      // Don't wake up ourself
    {
      if (current->queued_by_other)
        current->thd->wait_for_commit_ptr->wakeup(current->error);
      else
        current->thd->signal_wakeup_ready();
    }
    current= next;
  }
  DEBUG_SYNC(leader->thd, "commit_after_group_run_commit_ordered");
  mysql_mutex_unlock(&LOCK_commit_ordered);
  DEBUG_SYNC(leader->thd, "commit_after_group_release_commit_ordered");

  if (check_purge)
    checkpoint_and_purge(binlog_id);

  DBUG_VOID_RETURN;
}


int
MYSQL_BIN_LOG::write_transaction_or_stmt(group_commit_entry *entry,
                                         uint64 commit_id)
{
  binlog_cache_mngr *mngr= entry->cache_mngr;
  bool has_xid= entry->end_event->get_type_code() == XID_EVENT;

  DBUG_ENTER("MYSQL_BIN_LOG::write_transaction_or_stmt");

  if (write_gtid_event(entry->thd, is_prepared_xa(entry->thd),
                       entry->using_trx_cache, commit_id,
                       has_xid, entry->ro_1pc))
    DBUG_RETURN(ER_ERROR_ON_WRITE);

  if (entry->using_stmt_cache && !mngr->stmt_cache.empty() &&
      write_cache(entry->thd, mngr->get_binlog_cache_log(FALSE)))
  {
    entry->error_cache= &mngr->stmt_cache.cache_log;
    DBUG_RETURN(ER_ERROR_ON_WRITE);
  }

  if (entry->using_trx_cache && !mngr->trx_cache.empty())
  {
    DBUG_EXECUTE_IF("crash_before_writing_xid",
                    {
                      if ((write_cache(entry->thd,
                                       mngr->get_binlog_cache_log(TRUE))))
                        DBUG_PRINT("info", ("error writing binlog cache"));
                      else
                        flush_and_sync(0);

                      DBUG_PRINT("info", ("crashing before writing xid"));
                      DBUG_SUICIDE();
                    });

    if (write_cache(entry->thd, mngr->get_binlog_cache_log(TRUE)))
    {
      entry->error_cache= &mngr->trx_cache.cache_log;
      DBUG_RETURN(ER_ERROR_ON_WRITE);
    }
  }

  DBUG_EXECUTE_IF("inject_error_writing_xid",
                  {
                    entry->error_cache= NULL;
                    errno= 28;
                    DBUG_RETURN(ER_ERROR_ON_WRITE);
                  });

  if (write_event(entry->end_event))
  {
    entry->error_cache= NULL;
    DBUG_RETURN(ER_ERROR_ON_WRITE);
  }
  status_var_add(entry->thd->status_var.binlog_bytes_written,
                 entry->end_event->data_written);

  if (entry->incident_event)
  {
    if (write_event(entry->incident_event))
    {
      entry->error_cache= NULL;
      DBUG_RETURN(ER_ERROR_ON_WRITE);
    }
  }

  if (unlikely(mngr->get_binlog_cache_log(FALSE)->error))
  {
    entry->error_cache= &mngr->stmt_cache.cache_log;
    DBUG_RETURN(ER_ERROR_ON_WRITE);
  }
  if (unlikely(mngr->get_binlog_cache_log(TRUE)->error))  // Error on read
  {
    entry->error_cache= &mngr->trx_cache.cache_log;
    DBUG_RETURN(ER_ERROR_ON_WRITE);
  }

  DBUG_RETURN(0);
}


/*
  Wait for sufficient commits to queue up for group commit, according to the
  values of binlog_commit_wait_count and binlog_commit_wait_usec.

  Note that this function may release and re-acquire LOCK_log and
  LOCK_prepare_ordered if it needs to wait.
*/

void
MYSQL_BIN_LOG::wait_for_sufficient_commits()
{
  size_t count;
  group_commit_entry *e;
  group_commit_entry *last_head;
  struct timespec wait_until;

  mysql_mutex_assert_owner(&LOCK_log);
  mysql_mutex_assert_owner(&LOCK_prepare_ordered);

  for (e= last_head= group_commit_queue, count= 0; e; e= e->next)
  {
    if (++count >= opt_binlog_commit_wait_count)
    {
      group_commit_trigger_count++;
      return;
    }
    if (unlikely(e->thd->has_waiter))
    {
      group_commit_trigger_lock_wait++;
      return;
    }
  }

  mysql_mutex_unlock(&LOCK_log);
  set_timespec_nsec(wait_until, (ulonglong)1000*opt_binlog_commit_wait_usec);

  for (;;)
  {
    int err;
    group_commit_entry *head;

    err= mysql_cond_timedwait(&COND_prepare_ordered, &LOCK_prepare_ordered,
                              &wait_until);
    if (err == ETIMEDOUT)
    {
      group_commit_trigger_timeout++;
      break;
    }
    if (unlikely(last_head->thd->has_waiter))
    {
      group_commit_trigger_lock_wait++;
      break;
    }
    head= group_commit_queue;
    for (e= head; e && e != last_head; e= e->next)
    {
      ++count;
      if (unlikely(e->thd->has_waiter))
      {
        group_commit_trigger_lock_wait++;
        goto after_loop;
      }
    }
    if (count >= opt_binlog_commit_wait_count)
    {
      group_commit_trigger_count++;
      break;
    }
    last_head= head;
  }
after_loop:

  /*
    We must not wait for LOCK_log while holding LOCK_prepare_ordered.
    LOCK_log can be held for long periods (eg. we do I/O under it), while
    LOCK_prepare_ordered must only be held for short periods.

    In addition, waiting for LOCK_log while holding LOCK_prepare_ordered would
    violate locking order of LOCK_log-before-LOCK_prepare_ordered. This could
    cause SAFEMUTEX warnings (even if it cannot actually deadlock with current
    code, as there can be at most one group commit leader thread at a time).

    So release and re-acquire LOCK_prepare_ordered if we need to wait for the
    LOCK_log.
  */
  if (mysql_mutex_trylock(&LOCK_log))
  {
    mysql_mutex_unlock(&LOCK_prepare_ordered);
    mysql_mutex_lock(&LOCK_log);
    mysql_mutex_lock(&LOCK_prepare_ordered);
  }
}


void
MYSQL_BIN_LOG::binlog_trigger_immediate_group_commit()
{
  group_commit_entry *head;
  mysql_mutex_assert_owner(&LOCK_prepare_ordered);
  head= group_commit_queue;
  if (head)
  {
    head->thd->has_waiter= true;
    mysql_cond_signal(&COND_prepare_ordered);
  }
}


/*
  This function is called when a transaction T1 goes to wait for another
  transaction T2. It is used to cut short any binlog group commit delay from
  --binlog-commit-wait-count in the case where another transaction is stalled
  on the wait due to conflicting row locks.

  If T2 is already ready to group commit, any waiting group commit will be
  signalled to proceed immediately. Otherwise, a flag will be set in T2, and
  when T2 later becomes ready, immediate group commit will be triggered.
*/
void
binlog_report_wait_for(THD *thd1, THD *thd2)
{
  if (opt_binlog_commit_wait_count == 0)
    return;
  mysql_mutex_lock(&LOCK_prepare_ordered);
  thd2->has_waiter= true;
  if (thd2->waiting_on_group_commit)
    mysql_bin_log.binlog_trigger_immediate_group_commit();
  mysql_mutex_unlock(&LOCK_prepare_ordered);
}


/**
  Wait until we get a signal that the relay log has been updated.

  @param thd		Thread variable

  @note
    One must have a lock on LOCK_log before calling this function.
    This lock will be released before return! That's required by
    THD::enter_cond() (see NOTES in sql_class.h).
*/

void MYSQL_BIN_LOG::wait_for_update_relay_log(THD* thd)
{
  PSI_stage_info old_stage;
  DBUG_ENTER("wait_for_update_relay_log");

  mysql_mutex_assert_owner(&LOCK_log);
  thd->ENTER_COND(&COND_relay_log_updated, &LOCK_log,
                  &stage_slave_has_read_all_relay_log,
                  &old_stage);
  mysql_cond_wait(&COND_relay_log_updated, &LOCK_log);
  thd->EXIT_COND(&old_stage);
  DBUG_VOID_RETURN;
}

/**
  Wait until we get a signal that the binary log has been updated.
  Applies to master only.
     
  NOTES
  @param[in] thd        a THD struct
  @param[in] timeout    a pointer to a timespec;
                        NULL means to wait w/o timeout.
  @retval    0          if got signalled on update
  @retval    non-0      if wait timeout elapsed
  @note
    LOCK_log must be taken before calling this function.
    LOCK_log is being released while the thread is waiting.
    LOCK_log is released by the caller.
*/

int MYSQL_BIN_LOG::wait_for_update_binlog_end_pos(THD* thd,
                                                  struct timespec *timeout)
{
  int ret= 0;
  DBUG_ENTER("wait_for_update_binlog_end_pos");

  thd_wait_begin(thd, THD_WAIT_BINLOG);
  mysql_mutex_assert_owner(get_binlog_end_pos_lock());
  if (!timeout)
    mysql_cond_wait(&COND_bin_log_updated, get_binlog_end_pos_lock());
  else
    ret= mysql_cond_timedwait(&COND_bin_log_updated, get_binlog_end_pos_lock(),
                              timeout);
  thd_wait_end(thd);
  DBUG_RETURN(ret);
}


/**
  Close the log file.

  @param exiting     Bitmask for one or more of the following bits:
          - LOG_CLOSE_INDEX : if we should close the index file
          - LOG_CLOSE_TO_BE_OPENED : if we intend to call open
                                     at once after close.
          - LOG_CLOSE_STOP_EVENT : write a 'stop' event to the log
          - LOG_CLOSE_DELAYED_CLOSE : do not yet close the file and clear the
                                      LOG_EVENT_BINLOG_IN_USE_F flag

  @note
    One can do an open on the object at once after doing a close.
    The internal structures are not freed until cleanup() is called
*/

void MYSQL_BIN_LOG::close(uint exiting)
{					// One can't set log_type here!
  bool failed_to_save_state= false;
  DBUG_ENTER("MYSQL_BIN_LOG::close");
  DBUG_PRINT("enter",("exiting: %d", (int) exiting));

  mysql_mutex_assert_owner(&LOCK_log);

  if (log_state == LOG_OPENED)
  {
    DBUG_ASSERT(log_type == LOG_BIN);
#ifdef HAVE_REPLICATION
    if (exiting & LOG_CLOSE_STOP_EVENT)
    {
      Stop_log_event s;
      // the checksumming rule for relay-log case is similar to Rotate
        s.checksum_alg= is_relay_log ? relay_log_checksum_alg
                                     : (enum_binlog_checksum_alg)binlog_checksum_options;
      DBUG_ASSERT(!is_relay_log ||
                  relay_log_checksum_alg != BINLOG_CHECKSUM_ALG_UNDEF);
      write_event(&s);
      bytes_written+= s.data_written;
      flush_io_cache(&log_file);
      update_binlog_end_pos();

      /*
        When we shut down server, write out the binlog state to a separate
        file so we do not have to scan an entire binlog file to recover it
        at next server start.

        Note that this must be written and synced to disk before marking the
        last binlog file as "not crashed".
      */
      if (!is_relay_log && write_state_to_file())
      {
        sql_print_error("Failed to save binlog GTID state during shutdown. "
                        "Binlog will be marked as crashed, so that crash "
                        "recovery can recover the state at next server "
                        "startup.");
        /*
          Leave binlog file marked as crashed, so we can recover state by
          scanning it now that we failed to write out the state properly.
        */
        failed_to_save_state= true;
      }
    }
#endif /* HAVE_REPLICATION */

    /* don't pwrite in a file opened with O_APPEND - it doesn't work */
    if (log_file.type == WRITE_CACHE && !(exiting & LOG_CLOSE_DELAYED_CLOSE))
    {
      my_off_t org_position= mysql_file_tell(log_file.file, MYF(0));
      if (!failed_to_save_state)
        clear_inuse_flag_when_closing(log_file.file);
      /*
        Restore position so that anything we have in the IO_cache is written
        to the correct position.
        We need the seek here, as mysql_file_pwrite() is not guaranteed to keep the
        original position on system that doesn't support pwrite().
      */
      mysql_file_seek(log_file.file, org_position, MY_SEEK_SET, MYF(0));
    }

    /* this will cleanup IO_CACHE, sync and close the file */
    MYSQL_LOG::close(exiting);
  }

  /*
    The following test is needed even if is_open() is not set, as we may have
    called a not complete close earlier and the index file is still open.
  */

  if ((exiting & LOG_CLOSE_INDEX) && my_b_inited(&index_file))
  {
    end_io_cache(&index_file);
    if (unlikely(mysql_file_close(index_file.file, MYF(0)) < 0) &&
        ! write_error)
    {
      write_error= 1;
      sql_print_error(ER_DEFAULT(ER_ERROR_ON_WRITE), index_file_name, errno);
    }
  }
  log_state= (exiting & LOG_CLOSE_TO_BE_OPENED) ? LOG_TO_BE_OPENED : LOG_CLOSED;
  my_free(name);
  name= NULL;
  DBUG_VOID_RETURN;
}


/*
  Clear the LOG_EVENT_BINLOG_IN_USE_F; this marks the binlog file as cleanly
  closed and not needing crash recovery.
*/
void MYSQL_BIN_LOG::clear_inuse_flag_when_closing(File file)
{
  my_off_t offset= BIN_LOG_HEADER_SIZE + FLAGS_OFFSET;
  uchar flags= 0;            // clearing LOG_EVENT_BINLOG_IN_USE_F
  mysql_file_pwrite(file, &flags, 1, offset, MYF(0));
}


void MYSQL_BIN_LOG::set_max_size(ulong max_size_arg)
{
  /*
    We need to take locks, otherwise this may happen:
    new_file() is called, calls open(old_max_size), then before open() starts,
    set_max_size() sets max_size to max_size_arg, then open() starts and
    uses the old_max_size argument, so max_size_arg has been overwritten and
    it's like if the SET command was never run.
  */
  DBUG_ENTER("MYSQL_BIN_LOG::set_max_size");
  mysql_mutex_lock(&LOCK_log);
  if (is_open())
    max_size= max_size_arg;
  mysql_mutex_unlock(&LOCK_log);
  DBUG_VOID_RETURN;
}


/**
  Check if a string is a valid number.

  @param str			String to test
  @param res			Store value here
  @param allow_wildcards	Set to 1 if we should ignore '%' and '_'

  @note
    For the moment the allow_wildcards argument is not used
    Should be move to some other file.

  @retval
    1	String is a number
  @retval
    0	String is not a number
*/

static bool test_if_number(const char *str, ulong *res, bool allow_wildcards)
{
  int flag;
  const char *start;
  DBUG_ENTER("test_if_number");

  flag=0; start=str;
  while (*str++ == ' ') ;
  if (*--str == '-' || *str == '+')
    str++;
  while (my_isdigit(files_charset_info,*str) ||
	 (allow_wildcards && (*str == wild_many || *str == wild_one)))
  {
    flag=1;
    str++;
  }
  if (*str == '.')
  {
    for (str++ ;
	 my_isdigit(files_charset_info,*str) ||
	   (allow_wildcards && (*str == wild_many || *str == wild_one)) ;
	 str++, flag=1) ;
  }
  if (*str != 0 || flag == 0)
    DBUG_RETURN(0);
  if (res)
    *res=atol(start);
  DBUG_RETURN(1);			/* Number ok */
} /* test_if_number */


void sql_perror(const char *message)
{
#if defined(_WIN32)
  char* buf;
  DWORD dw= GetLastError();
  if (FormatMessage(FORMAT_MESSAGE_ALLOCATE_BUFFER |  FORMAT_MESSAGE_FROM_SYSTEM |
        FORMAT_MESSAGE_IGNORE_INSERTS,  NULL, dw,
        MAKELANGID(LANG_NEUTRAL, SUBLANG_DEFAULT), (LPSTR)&buf, 0, NULL ) > 0)
  {
    sql_print_error("%s: %s",message, buf);
    LocalFree((HLOCAL)buf);
  }
  else
  {
    sql_print_error("%s", message);
  }
#elif defined(HAVE_STRERROR)
  sql_print_error("%s: %s",message, strerror(errno));
#else 
  perror(message);
#endif
}


/*
  Change the file associated with two output streams. Used to
  redirect stdout and stderr to a file. The streams are reopened
  only for appending (writing at end of file).
*/
bool reopen_fstreams(const char *filename, FILE *outstream, FILE *errstream)
{
  if ((outstream && !my_freopen(filename, "a", outstream)) ||
      (errstream && !my_freopen(filename, "a", errstream)))
  {
    my_error(ER_CANT_CREATE_FILE, MYF(0), filename, errno);
    return TRUE;
  }

  /* The error stream must be unbuffered. */
  if (errstream)
    setbuf(errstream, NULL);

  return FALSE;
}


/*
  Unfortunately, there seems to be no good way
  to restore the original streams upon failure.
*/
static bool redirect_std_streams(const char *file)
{
  if (reopen_fstreams(file, stdout, stderr))
    return TRUE;

  setbuf(stderr, NULL);
  return FALSE;
}


bool flush_error_log()
{
  bool result= 0;
  if (opt_error_log)
  {
    mysql_mutex_lock(&LOCK_error_log);
    if (redirect_std_streams(log_error_file))
      result= 1;
    mysql_mutex_unlock(&LOCK_error_log);
  }
  return result;
}

#ifdef _WIN32
struct eventlog_source
{
  HANDLE handle;
  eventlog_source()
  {
    setup_windows_event_source();
    handle = RegisterEventSource(NULL, "MariaDB");
  }

  ~eventlog_source()
  {
    if (handle)
      DeregisterEventSource(handle);
  }
};

static eventlog_source eventlog;

static void print_buffer_to_nt_eventlog(enum loglevel level, char *buff,
                                        size_t length, size_t buffLen)
{
  HANDLE event= eventlog.handle;
  char   *buffptr= buff;
  DBUG_ENTER("print_buffer_to_nt_eventlog");

  /* Add ending CR/LF's to string, overwrite last chars if necessary */
  strmov(buffptr+MY_MIN(length, buffLen-5), "\r\n\r\n");

  if (event)
  {
    switch (level) {
      case ERROR_LEVEL:
        ReportEvent(event, EVENTLOG_ERROR_TYPE, 0, MSG_DEFAULT, NULL, 1, 0,
                    (LPCSTR*)&buffptr, NULL);
        break;
      case WARNING_LEVEL:
        ReportEvent(event, EVENTLOG_WARNING_TYPE, 0, MSG_DEFAULT, NULL, 1, 0,
                    (LPCSTR*) &buffptr, NULL);
        break;
      case INFORMATION_LEVEL:
        ReportEvent(event, EVENTLOG_INFORMATION_TYPE, 0, MSG_DEFAULT, NULL, 1,
                    0, (LPCSTR*) &buffptr, NULL);
        break;
    }
  }

  DBUG_VOID_RETURN;
}
#endif /* _WIN32 */


#ifndef EMBEDDED_LIBRARY
static void print_buffer_to_file(enum loglevel level, const char *buffer,
                                 size_t length)
{
  time_t skr;
  struct tm tm_tmp;
  struct tm *start;
  THD *thd= 0;
  size_t tag_length= 0;
  char tag[NAME_LEN];
  DBUG_ENTER("print_buffer_to_file");
  DBUG_PRINT("enter",("buffer: %s", buffer));

  if (mysqld_server_initialized && (thd= current_thd))
  {
    if (thd->connection_name.length)
    {
      /*
        Add tag for slaves so that the user can see from which connection
        the error originates.
      */
      tag_length= my_snprintf(tag, sizeof(tag),
                              ER_THD(thd, ER_MASTER_LOG_PREFIX),
                              (int) thd->connection_name.length,
                              thd->connection_name.str);
    }
  }

  mysql_mutex_lock(&LOCK_error_log);

  skr= my_time(0);
  localtime_r(&skr, &tm_tmp);
  start=&tm_tmp;

  fprintf(stderr, "%d-%02d-%02d %2d:%02d:%02d %lu [%s] %.*s%.*s\n",
          start->tm_year + 1900,
          start->tm_mon+1,
          start->tm_mday,
          start->tm_hour,
          start->tm_min,
          start->tm_sec,
          (unsigned long) (thd ? thd->thread_id : 0),
          (level == ERROR_LEVEL ? "ERROR" : level == WARNING_LEVEL ?
           "Warning" : "Note"),
          (int) tag_length, tag,
          (int) length, buffer);

  fflush(stderr);

  mysql_mutex_unlock(&LOCK_error_log);
  DBUG_VOID_RETURN;
}

/**
  Prints a printf style message to the error log and, under NT, to the
  Windows event log.

  This function prints the message into a buffer and then sends that buffer
  to other functions to write that message to other logging sources.

  @param level          The level of the msg significance
  @param format         Printf style format of message
  @param args           va_list list of arguments for the message

  @returns
    The function always returns 0. The return value is present in the
    signature to be compatible with other logging routines, which could
    return an error (e.g. logging to the log tables)
*/
int vprint_msg_to_log(enum loglevel level, const char *format, va_list args)
{
  char   buff[1024];
  size_t length;
  DBUG_ENTER("vprint_msg_to_log");

  length= my_vsnprintf(buff, sizeof(buff), format, args);
  print_buffer_to_file(level, buff, length);

#ifdef _WIN32
  print_buffer_to_nt_eventlog(level, buff, length, sizeof(buff));
#endif

  DBUG_RETURN(0);
}
#endif /* EMBEDDED_LIBRARY */


void sql_print_error(const char *format, ...) 
{
  va_list args;
  DBUG_ENTER("sql_print_error");

  va_start(args, format);
  error_log_print(ERROR_LEVEL, format, args);
  va_end(args);

  DBUG_VOID_RETURN;
}


void sql_print_warning(const char *format, ...) 
{
  va_list args;
  DBUG_ENTER("sql_print_warning");

  va_start(args, format);
  error_log_print(WARNING_LEVEL, format, args);
  va_end(args);

  DBUG_VOID_RETURN;
}


void sql_print_information(const char *format, ...) 
{
  va_list args;
  DBUG_ENTER("sql_print_information");

  va_start(args, format);
  sql_print_information_v(format, args);
  va_end(args);

  DBUG_VOID_RETURN;
}

void sql_print_information_v(const char *format, va_list ap)
{
  if (disable_log_notes)
    return;                 // Skip notes during start/shutdown

  error_log_print(INFORMATION_LEVEL, format, ap);
}

void
TC_LOG::run_prepare_ordered(THD *thd, bool all)
{
  Ha_trx_info *ha_info=
    all ? thd->transaction->all.ha_list : thd->transaction->stmt.ha_list;

  mysql_mutex_assert_owner(&LOCK_prepare_ordered);
  for (; ha_info; ha_info= ha_info->next())
  {
    handlerton *ht= ha_info->ht();
    if (!ht->prepare_ordered)
      continue;
    ht->prepare_ordered(ht, thd, all);
  }
}


void
TC_LOG::run_commit_ordered(THD *thd, bool all)
{
  Ha_trx_info *ha_info=
    all ? thd->transaction->all.ha_list : thd->transaction->stmt.ha_list;

  mysql_mutex_assert_owner(&LOCK_commit_ordered);
  for (; ha_info; ha_info= ha_info->next())
  {
    handlerton *ht= ha_info->ht();
    if (!ht->commit_ordered)
      continue;
    ht->commit_ordered(ht, thd, all);
    DBUG_EXECUTE_IF("enable_log_write_upto_crash",
      {
        DBUG_SET_INITIAL("+d,crash_after_log_write_upto");
        sleep(1000);
      });
    DEBUG_SYNC(thd, "commit_after_run_commit_ordered");
  }
}


int TC_LOG_MMAP::log_and_order(THD *thd, my_xid xid, bool all,
                               bool need_prepare_ordered,
                               bool need_commit_ordered)
{
  int cookie;
  struct commit_entry entry;
  bool UNINIT_VAR(is_group_commit_leader);

  if (need_prepare_ordered)
  {
    mysql_mutex_lock(&LOCK_prepare_ordered);
    run_prepare_ordered(thd, all);
    if (need_commit_ordered)
    {
      /*
        Must put us in queue so we can run_commit_ordered() in same sequence
        as we did run_prepare_ordered().
      */
      thd->clear_wakeup_ready();
      entry.thd= thd;
      commit_entry *previous_queue= commit_ordered_queue;
      entry.next= previous_queue;
      commit_ordered_queue= &entry;
      is_group_commit_leader= (previous_queue == NULL);
    }
    mysql_mutex_unlock(&LOCK_prepare_ordered);
  }

  if (thd->wait_for_prior_commit())
    return 0;

  cookie= 0;
  if (xid)
    cookie= log_one_transaction(xid);

  if (need_commit_ordered)
  {
    if (need_prepare_ordered)
    {
      /*
        We did the run_prepare_ordered() serialised, then ran the log_xid() in
        parallel. Now we have to do run_commit_ordered() serialised in the
        same sequence as run_prepare_ordered().

        We do this starting from the head of the queue, each thread doing
        run_commit_ordered() and signalling the next in queue.
      */
      if (is_group_commit_leader)
      {
        /* The first in queue starts the ball rolling. */
        mysql_mutex_lock(&LOCK_prepare_ordered);
        while (commit_ordered_queue_busy)
          mysql_cond_wait(&COND_queue_busy, &LOCK_prepare_ordered);
        commit_entry *queue= commit_ordered_queue;
        commit_ordered_queue= NULL;
        /*
          Mark the queue busy while we bounce it from one thread to the
          next.
        */
        commit_ordered_queue_busy= true;
        mysql_mutex_unlock(&LOCK_prepare_ordered);

        /* Reverse the queue list so we get correct order. */
        commit_entry *prev= NULL;
        while (queue)
        {
          commit_entry *next= queue->next;
          queue->next= prev;
          prev= queue;
          queue= next;
        }
        DBUG_ASSERT(prev == &entry);
        DBUG_ASSERT(prev->thd == thd);
      }
      else
      {
        /* Not first in queue; just wait until previous thread wakes us up. */
        thd->wait_for_wakeup_ready();
      }
    }

    /* Only run commit_ordered() if log_xid was successful. */
    if (cookie)
    {
      mysql_mutex_lock(&LOCK_commit_ordered);
      run_commit_ordered(thd, all);
      mysql_mutex_unlock(&LOCK_commit_ordered);
    }

    if (need_prepare_ordered)
    {
      commit_entry *next= entry.next;
      if (next)
      {
        next->thd->signal_wakeup_ready();
      }
      else
      {
        mysql_mutex_lock(&LOCK_prepare_ordered);
        commit_ordered_queue_busy= false;
        mysql_cond_signal(&COND_queue_busy);
        mysql_mutex_unlock(&LOCK_prepare_ordered);
      }
    }
  }

  return cookie;
}


/********* transaction coordinator log for 2pc - mmap() based solution *******/

/*
  the log consists of a file, mapped to memory.
  file is divided into pages of tc_log_page_size size.
  (usable size of the first page is smaller because of the log header)
  there is a PAGE control structure for each page
  each page (or rather its PAGE control structure) can be in one of
  the three states - active, syncing, pool.
  there could be only one page in the active or syncing state,
  but many in pool - pool is a fifo queue.
  the usual lifecycle of a page is pool->active->syncing->pool.
  the "active" page is a page where new xid's are logged.
  the page stays active as long as the syncing slot is taken.
  the "syncing" page is being synced to disk. no new xid can be added to it.
  when the syncing is done the page is moved to a pool and an active page
  becomes "syncing".

  the result of such an architecture is a natural "commit grouping" -
  If commits are coming faster than the system can sync, they do not
  stall. Instead, all commits that came since the last sync are
  logged to the same "active" page, and they all are synced with the next -
  one - sync. Thus, thought individual commits are delayed, throughput
  is not decreasing.

  when an xid is added to an active page, the thread of this xid waits
  for a page's condition until the page is synced. when syncing slot
  becomes vacant one of these waiters is awaken to take care of syncing.
  it syncs the page and signals all waiters that the page is synced.
  PAGE::waiters is used to count these waiters, and a page may never
  become active again until waiters==0 (that is all waiters from the
  previous sync have noticed that the sync was completed)

  note, that the page becomes "dirty" and has to be synced only when a
  new xid is added into it. Removing a xid from a page does not make it
  dirty - we don't sync xid removals to disk.
*/

ulong tc_log_page_waits= 0;

#ifdef HAVE_MMAP

#define TC_LOG_HEADER_SIZE (sizeof(tc_log_magic)+1)

static const uchar tc_log_magic[]={(uchar) 254, 0x23, 0x05, 0x74};

ulong opt_tc_log_size;
ulong tc_log_max_pages_used=0, tc_log_page_size=0, tc_log_cur_pages_used=0;

int TC_LOG_MMAP::open(const char *opt_name)
{
  uint i;
  bool crashed=FALSE;
  PAGE *pg;

  DBUG_ASSERT(total_ha_2pc > 1);
  DBUG_ASSERT(opt_name);
  DBUG_ASSERT(opt_name[0]);

  tc_log_page_size= my_getpagesize();

  fn_format(logname,opt_name,mysql_data_home,"",MY_UNPACK_FILENAME);
  if ((fd= mysql_file_open(key_file_tclog, logname, O_RDWR | O_CLOEXEC, MYF(0))) < 0)
  {
    if (my_errno != ENOENT)
      goto err;
    if (using_heuristic_recover())
      return 1;
    if ((fd= mysql_file_create(key_file_tclog, logname, CREATE_MODE,
                               O_RDWR | O_CLOEXEC, MYF(MY_WME))) < 0)
      goto err;
    inited=1;
    file_length= opt_tc_log_size;
    if (mysql_file_chsize(fd, file_length, 0, MYF(MY_WME)))
      goto err;
  }
  else
  {
    inited= 1;
    crashed= TRUE;
    sql_print_information("Recovering after a crash using %s", opt_name);
    if (tc_heuristic_recover)
    {
      sql_print_error("Cannot perform automatic crash recovery when "
                      "--tc-heuristic-recover is used");
      goto err;
    }
    file_length= mysql_file_seek(fd, 0L, MY_SEEK_END, MYF(MY_WME+MY_FAE));
    if (file_length == MY_FILEPOS_ERROR || file_length % tc_log_page_size)
      goto err;
  }

  data= (uchar *)my_mmap(0, (size_t)file_length, PROT_READ|PROT_WRITE,
                        MAP_NOSYNC|MAP_SHARED, fd, 0);
  if (data == MAP_FAILED)
  {
    my_errno=errno;
    goto err;
  }
  inited=2;

  npages=(uint)file_length/tc_log_page_size;
  if (npages < 3)             // to guarantee non-empty pool
    goto err;
  if (!(pages=(PAGE *)my_malloc(key_memory_TC_LOG_MMAP_pages,
                                npages*sizeof(PAGE), MYF(MY_WME|MY_ZEROFILL))))
    goto err;
  inited=3;
  for (pg=pages, i=0; i < npages; i++, pg++)
  {
    pg->next=pg+1;
    pg->waiters=0;
    pg->state=PS_POOL;
    mysql_mutex_init(key_PAGE_lock, &pg->lock, MY_MUTEX_INIT_FAST);
    mysql_cond_init(key_PAGE_cond, &pg->cond, 0);
    pg->ptr= pg->start=(my_xid *)(data + i*tc_log_page_size);
    pg->size=pg->free=tc_log_page_size/sizeof(my_xid);
    pg->end=pg->start + pg->size;
  }
  pages[0].size=pages[0].free=
                (tc_log_page_size-TC_LOG_HEADER_SIZE)/sizeof(my_xid);
  pages[0].start=pages[0].end-pages[0].size;
  pages[npages-1].next=0;
  inited=4;

  if (crashed && recover())
      goto err;

  memcpy(data, tc_log_magic, sizeof(tc_log_magic));
  data[sizeof(tc_log_magic)]= (uchar)total_ha_2pc;
  my_msync(fd, data, tc_log_page_size, MS_SYNC);
  inited=5;

  mysql_mutex_init(key_LOCK_sync, &LOCK_sync, MY_MUTEX_INIT_FAST);
  mysql_mutex_init(key_LOCK_active, &LOCK_active, MY_MUTEX_INIT_FAST);
  mysql_mutex_init(key_LOCK_pool, &LOCK_pool, MY_MUTEX_INIT_FAST);
  mysql_mutex_init(key_LOCK_pending_checkpoint, &LOCK_pending_checkpoint,
                   MY_MUTEX_INIT_FAST);
  mysql_cond_init(key_COND_active, &COND_active, 0);
  mysql_cond_init(key_COND_pool, &COND_pool, 0);
  mysql_cond_init(key_TC_LOG_MMAP_COND_queue_busy, &COND_queue_busy, 0);

  inited=6;

  syncing= 0;
  active=pages;
  DBUG_ASSERT(npages >= 2);
  pool=pages+1;
  pool_last_ptr= &((pages+npages-1)->next);
  commit_ordered_queue= NULL;
  commit_ordered_queue_busy= false;

  return 0;

err:
  close();
  return 1;
}

/**
  there is no active page, let's got one from the pool.

  Two strategies here:
    -# take the first from the pool
    -# if there're waiters - take the one with the most free space.

  @todo
    page merging. try to allocate adjacent page first,
    so that they can be flushed both in one sync
*/

void TC_LOG_MMAP::get_active_from_pool()
{
  PAGE **p, **best_p=0;
  int best_free;

  mysql_mutex_lock(&LOCK_pool);

  do
  {
    best_p= p= &pool;
    if ((*p)->waiters == 0 && (*p)->free > 0) // can the first page be used ?
      break;                                  // yes - take it.

    best_free=0;            // no - trying second strategy
    for (p=&(*p)->next; *p; p=&(*p)->next)
    {
      if ((*p)->waiters == 0 && (*p)->free > best_free)
      {
        best_free=(*p)->free;
        best_p=p;
      }
    }
  }
  while ((*best_p == 0 || best_free == 0) && overflow());

  mysql_mutex_assert_owner(&LOCK_active);
  active=*best_p;

  /* Unlink the page from the pool. */
  if (!(*best_p)->next)
    pool_last_ptr= best_p;
  *best_p=(*best_p)->next;
  mysql_mutex_unlock(&LOCK_pool);

  mysql_mutex_lock(&active->lock);
  if (active->free == active->size) // we've chosen an empty page
  {
    tc_log_cur_pages_used++;
    set_if_bigger(tc_log_max_pages_used, tc_log_cur_pages_used);
  }
}

/**
  @todo
  perhaps, increase log size ?
*/
int TC_LOG_MMAP::overflow()
{
  /*
    simple overflow handling - just wait
    TODO perhaps, increase log size ?
    let's check the behaviour of tc_log_page_waits first
  */
  tc_log_page_waits++;
  mysql_cond_wait(&COND_pool, &LOCK_pool);
  return 1; // always return 1
}

/**
  Record that transaction XID is committed on the persistent storage.

    This function is called in the middle of two-phase commit:
    First all resources prepare the transaction, then tc_log->log() is called,
    then all resources commit the transaction, then tc_log->unlog() is called.

    All access to active page is serialized but it's not a problem, as
    we're assuming that fsync() will be a main bottleneck.
    That is, parallelizing writes to log pages we'll decrease number of
    threads waiting for a page, but then all these threads will be waiting
    for a fsync() anyway

   If tc_log == MYSQL_LOG then tc_log writes transaction to binlog and
   records XID in a special Xid_log_event.
   If tc_log = TC_LOG_MMAP then xid is written in a special memory-mapped
   log.

  @retval
    0  - error
  @retval
    \# - otherwise, "cookie", a number that will be passed as an argument
    to unlog() call. tc_log can define it any way it wants,
    and use for whatever purposes. TC_LOG_MMAP sets it
    to the position in memory where xid was logged to.
*/

int TC_LOG_MMAP::log_one_transaction(my_xid xid)
{
  int err;
  PAGE *p;
  ulong cookie;

  mysql_mutex_lock(&LOCK_active);

  /*
    if the active page is full - just wait...
    frankly speaking, active->free here accessed outside of mutex
    protection, but it's safe, because it only means we may miss an
    unlog() for the active page, and we're not waiting for it here -
    unlog() does not signal COND_active.
  */
  while (unlikely(active && active->free == 0))
    mysql_cond_wait(&COND_active, &LOCK_active);

  /* no active page ? take one from the pool */
  if (active == 0)
    get_active_from_pool();
  else
    mysql_mutex_lock(&active->lock);

  p=active;

  /*
    p->free is always > 0 here because to decrease it one needs
    to take p->lock and before it one needs to take LOCK_active.
    But checked that active->free > 0 under LOCK_active and
    haven't release it ever since
  */

  /* searching for an empty slot */
  while (*p->ptr)
  {
    p->ptr++;
    DBUG_ASSERT(p->ptr < p->end);               // because p->free > 0
  }

  /* found! store xid there and mark the page dirty */
  cookie= (ulong)((uchar *)p->ptr - data);      // can never be zero
  *p->ptr++= xid;
  p->free--;
  p->state= PS_DIRTY;
  mysql_mutex_unlock(&p->lock);

  mysql_mutex_lock(&LOCK_sync);
  if (syncing)
  {                                          // somebody's syncing. let's wait
    mysql_mutex_unlock(&LOCK_active);
    mysql_mutex_lock(&p->lock);
    p->waiters++;
    while (p->state == PS_DIRTY && syncing)
    {
      mysql_mutex_unlock(&p->lock);
      mysql_cond_wait(&p->cond, &LOCK_sync);
      mysql_mutex_lock(&p->lock);
    }
    p->waiters--;
    err= p->state == PS_ERROR;
    if (p->state != PS_DIRTY)                   // page was synced
    {
      mysql_mutex_unlock(&LOCK_sync);
      if (p->waiters == 0)
        mysql_cond_signal(&COND_pool);     // in case somebody's waiting
      mysql_mutex_unlock(&p->lock);
      goto done;                             // we're done
    }
    DBUG_ASSERT(!syncing);
    mysql_mutex_unlock(&p->lock);
    syncing = p;
    mysql_mutex_unlock(&LOCK_sync);

    mysql_mutex_lock(&LOCK_active);
    active=0;                                  // page is not active anymore
    mysql_cond_broadcast(&COND_active);
    mysql_mutex_unlock(&LOCK_active);
  }
  else
  {
    syncing = p;                               // place is vacant - take it
    mysql_mutex_unlock(&LOCK_sync);
    active = 0;                                // page is not active anymore
    mysql_cond_broadcast(&COND_active);
    mysql_mutex_unlock(&LOCK_active);
  }
  err= sync();

done:
  return err ? 0 : cookie;
}

int TC_LOG_MMAP::sync()
{
  int err;

  DBUG_ASSERT(syncing != active);

  /*
    sit down and relax - this can take a while...
    note - no locks are held at this point
  */
  err= my_msync(fd, syncing->start, syncing->size * sizeof(my_xid), MS_SYNC);

  /* page is synced. let's move it to the pool */
  mysql_mutex_lock(&LOCK_pool);
  (*pool_last_ptr)=syncing;
  pool_last_ptr=&(syncing->next);
  syncing->next=0;
  syncing->state= err ? PS_ERROR : PS_POOL;
  mysql_cond_signal(&COND_pool);           // in case somebody's waiting
  mysql_mutex_unlock(&LOCK_pool);

  /* marking 'syncing' slot free */
  mysql_mutex_lock(&LOCK_sync);
  mysql_cond_broadcast(&syncing->cond);    // signal "sync done"
  syncing=0;
  /*
    we check the "active" pointer without LOCK_active. Still, it's safe -
    "active" can change from NULL to not NULL any time, but it
    will take LOCK_sync before waiting on active->cond. That is, it can never
    miss a signal.
    And "active" can change to NULL only by the syncing thread
    (the thread that will send a signal below)
  */
  if (active)
    mysql_cond_signal(&active->cond);      // wake up a new syncer
  mysql_mutex_unlock(&LOCK_sync);
  return err;
}

static void
mmap_do_checkpoint_callback(void *data)
{
  TC_LOG_MMAP::pending_cookies *pending=
    static_cast<TC_LOG_MMAP::pending_cookies *>(data);
  ++pending->pending_count;
}

int TC_LOG_MMAP::unlog(ulong cookie, my_xid xid)
{
  pending_cookies *full_buffer= NULL;
  uint32 ncookies= tc_log_page_size / sizeof(my_xid);
  DBUG_ASSERT(*(my_xid *)(data+cookie) == xid);

  /*
    Do not delete the entry immediately, as there may be participating storage
    engines which implement commit_checkpoint_request(), and thus have not yet
    flushed the commit durably to disk.

    Instead put it in a queue - and periodically, we will request a checkpoint
    from all engines and delete a whole batch at once.
  */
  mysql_mutex_lock(&LOCK_pending_checkpoint);
  if (pending_checkpoint == NULL)
  {
    uint32 size= sizeof(*pending_checkpoint) + sizeof(ulong) * (ncookies - 1);
    if (!(pending_checkpoint=
          (pending_cookies *)my_malloc(PSI_INSTRUMENT_ME, size,
                                       MYF(MY_ZEROFILL))))
    {
      my_error(ER_OUTOFMEMORY, MYF(0), size);
      mysql_mutex_unlock(&LOCK_pending_checkpoint);
      return 1;
    }
  }

  pending_checkpoint->cookies[pending_checkpoint->count++]= cookie;
  if (pending_checkpoint->count == ncookies)
  {
    full_buffer= pending_checkpoint;
    pending_checkpoint= NULL;
  }
  mysql_mutex_unlock(&LOCK_pending_checkpoint);

  if (full_buffer)
  {
    /*
      We do an extra increment and notify here - this ensures that
      things work also if there are no engines at all that support
      commit_checkpoint_request.
    */
    ++full_buffer->pending_count;
    ha_commit_checkpoint_request(full_buffer, mmap_do_checkpoint_callback);
    commit_checkpoint_notify(full_buffer);
  }
  return 0;
}


void
TC_LOG_MMAP::commit_checkpoint_notify(void *cookie)
{
  uint count;
  pending_cookies *pending= static_cast<pending_cookies *>(cookie);
  mysql_mutex_lock(&LOCK_pending_checkpoint);
  DBUG_ASSERT(pending->pending_count > 0);
  count= --pending->pending_count;
  mysql_mutex_unlock(&LOCK_pending_checkpoint);
  if (count == 0)
  {
    uint i;
    for (i= 0; i < tc_log_page_size / sizeof(my_xid); ++i)
      delete_entry(pending->cookies[i]);
    my_free(pending);
  }
}


/**
  erase xid from the page, update page free space counters/pointers.
  cookie points directly to the memory where xid was logged.
*/

int TC_LOG_MMAP::delete_entry(ulong cookie)
{
  PAGE *p=pages+(cookie/tc_log_page_size);
  my_xid *x=(my_xid *)(data+cookie);

  DBUG_ASSERT(x >= p->start);
  DBUG_ASSERT(x < p->end);

  mysql_mutex_lock(&p->lock);
  *x=0;
  p->free++;
  DBUG_ASSERT(p->free <= p->size);
  set_if_smaller(p->ptr, x);
  if (p->free == p->size)              // the page is completely empty
    statistic_decrement(tc_log_cur_pages_used, &LOCK_status);
  if (p->waiters == 0)                 // the page is in pool and ready to rock
    mysql_cond_signal(&COND_pool);     // ping ... for overflow()
  mysql_mutex_unlock(&p->lock);
  return 0;
}

void TC_LOG_MMAP::close()
{
  uint i;
  switch (inited) {
  case 6:
    mysql_mutex_destroy(&LOCK_sync);
    mysql_mutex_destroy(&LOCK_active);
    mysql_mutex_destroy(&LOCK_pool);
    mysql_mutex_destroy(&LOCK_pending_checkpoint);
    mysql_cond_destroy(&COND_pool);
    mysql_cond_destroy(&COND_active);
    mysql_cond_destroy(&COND_queue_busy);
    /* fall through */
  case 5:
    data[0]='A'; // garble the first (signature) byte, in case mysql_file_delete fails
    /* fall through */
  case 4:
    for (i=0; i < npages; i++)
    {
      if (pages[i].ptr == 0)
        break;
      mysql_mutex_destroy(&pages[i].lock);
      mysql_cond_destroy(&pages[i].cond);
    }
    /* fall through */
  case 3:
    my_free(pages);
    /* fall through */
  case 2:
    my_munmap((char*)data, (size_t)file_length);
    /* fall through */
  case 1:
    mysql_file_close(fd, MYF(0));
  }
  if (inited>=5) // cannot do in the switch because of Windows
    mysql_file_delete(key_file_tclog, logname, MYF(MY_WME));
  if (pending_checkpoint)
    my_free(pending_checkpoint);
  inited=0;
}


int TC_LOG_MMAP::recover()
{
  HASH xids;
  PAGE *p=pages, *end_p=pages+npages;

  if (bcmp(data, tc_log_magic, sizeof(tc_log_magic)))
  {
    sql_print_error("Bad magic header in tc log");
    goto err1;
  }

  /*
    the first byte after magic signature is set to current
    number of storage engines on startup
  */
  if (data[sizeof(tc_log_magic)] > total_ha_2pc)
  {
    sql_print_error("Recovery failed! You must enable "
                    "all engines that were enabled at the moment of the crash");
    goto err1;
  }

  if (my_hash_init(PSI_INSTRUMENT_ME, &xids, &my_charset_bin,
                   tc_log_page_size/3, 0, sizeof(my_xid), 0, 0, MYF(0)))
    goto err1;

  for ( ; p < end_p ; p++)
  {
    for (my_xid *x=p->start; x < p->end; x++)
      if (*x && my_hash_insert(&xids, (uchar *)x))
        goto err2; // OOM
  }

  if (ha_recover(&xids))
    goto err2;

  my_hash_free(&xids);
  bzero(data, (size_t)file_length);
  return 0;

err2:
  my_hash_free(&xids);
err1:
  sql_print_error("Crash recovery failed. Either correct the problem "
                  "(if it's, for example, out of memory error) and restart, "
                  "or delete tc log and start server with "
                  "--tc-heuristic-recover={commit|rollback}");
  return 1;
}
#endif

TC_LOG *tc_log;
TC_LOG_DUMMY tc_log_dummy;
TC_LOG_MMAP  tc_log_mmap;

/**
  Perform heuristic recovery, if --tc-heuristic-recover was used.

  @note
    no matter whether heuristic recovery was successful or not
    mysqld must exit. So, return value is the same in both cases.

  @retval
    0	no heuristic recovery was requested
  @retval
    1   heuristic recovery was performed
*/

int TC_LOG::using_heuristic_recover()
{
  if (!tc_heuristic_recover)
    return 0;

  sql_print_information("Heuristic crash recovery mode");
  if (ha_recover(0))
    sql_print_error("Heuristic crash recovery failed");
  sql_print_information("Please restart without --tc-heuristic-recover");
  return 1;
}

/****** transaction coordinator log for 2pc - binlog() based solution ******/
#define TC_LOG_BINLOG MYSQL_BIN_LOG

/**
  Truncates the current binlog to specified position. Removes the rest of binlogs
  which are present after this binlog file.

  @param  truncate_file    Holds the binlog name to be truncated
  @param  truncate_pos     Position within binlog from where it needs to
                           truncated.

  @retval true             ok
  @retval false            error

*/
bool MYSQL_BIN_LOG::truncate_and_remove_binlogs(const char *file_name,
                                                my_off_t pos,
                                                rpl_gtid *ptr_gtid)
{
  int error= 0;
#ifdef HAVE_REPLICATION
  LOG_INFO log_info;
  THD *thd= current_thd;
  my_off_t index_file_offset= 0;
  File file= -1;
  MY_STAT s;
  my_off_t old_size;

  if ((error= find_log_pos(&log_info, file_name, 1)))
  {
    sql_print_error("Failed to locate binary log file:%s."
                    "Error:%d", file_name, error);
    goto end;
  }

  while (!(error= find_next_log(&log_info, 1)))
  {
    if (!index_file_offset)
    {
      index_file_offset= log_info.index_file_start_offset;
      if ((error= open_purge_index_file(TRUE)))
      {
        sql_print_error("Failed to open purge index "
                        "file:%s. Error:%d", purge_index_file_name, error);
        goto end;
      }
    }
    if ((error= register_purge_index_entry(log_info.log_file_name)))
    {
      sql_print_error("Failed to copy %s to purge index"
                      " file. Error:%d", log_info.log_file_name, error);
      goto end;
    }
  }

  if (error != LOG_INFO_EOF)
  {
    sql_print_error("Failed to find the next binlog to "
                    "add to purge index register. Error:%d", error);
    goto end;
  }

  if (is_inited_purge_index_file())
  {
    if (!index_file_offset)
      index_file_offset= log_info.index_file_start_offset;

    if ((error= sync_purge_index_file()))
    {
      sql_print_error("Failed to flush purge index "
                      "file. Error:%d", error);
      goto end;
    }

    // Trim index file
    error= mysql_file_chsize(index_file.file, index_file_offset, '\n',
                             MYF(MY_WME));
    if (!error)
      error= mysql_file_sync(index_file.file, MYF(MY_WME|MY_SYNC_FILESIZE));
    if (error)
    {
      sql_print_error("Failed to truncate binlog index "
                      "file:%s to offset:%llu. Error:%d", index_file_name,
                      index_file_offset, error);
      goto end;
    }

    /* Reset data in old index cache */
    if ((error= reinit_io_cache(&index_file, READ_CACHE, (my_off_t) 0, 0, 1)))
    {
      sql_print_error("Failed to reinit binlog index "
                      "file. Error:%d", error);
      goto end;
    }

    /* Read each entry from purge_index_file and delete the file. */
    if ((error= purge_index_entry(thd, NULL, TRUE)))
    {
      sql_print_error("Failed to process registered "
                      "files that would be purged.");
      goto end;
    }
  }

  DBUG_ASSERT(pos);

  if ((file= mysql_file_open(key_file_binlog, file_name,
                             O_RDWR | O_BINARY, MYF(MY_WME))) < 0)
  {
    error= 1;
    sql_print_error("Failed to open binlog file:%s for "
                    "truncation.", file_name);
    goto end;
  }
  my_stat(file_name, &s, MYF(0));
  old_size= s.st_size;
  clear_inuse_flag_when_closing(file);
  /* Change binlog file size to truncate_pos */
  error= mysql_file_chsize(file, pos, 0, MYF(MY_WME));
  if (!error)
    error= mysql_file_sync(file, MYF(MY_WME|MY_SYNC_FILESIZE));
  if (error)
  {
    sql_print_error("Failed to truncate the "
                    "binlog file:%s to size:%llu. Error:%d",
                    file_name, pos, error);
    goto end;
  }
  else
  {
    char buf[21];
    longlong10_to_str(ptr_gtid->seq_no, buf, 10);
    sql_print_information("Successfully truncated binlog file:%s "
                          "from previous file size %llu "
                          "to pos:%llu to remove transactions starting from "
                          "GTID %u-%u-%s",
                          file_name, old_size, pos,
                          ptr_gtid->domain_id, ptr_gtid->server_id, buf);
  }

end:
  if (file >= 0)
    mysql_file_close(file, MYF(MY_WME));

  error= error || close_purge_index_file();
#endif
  return error > 0;
}
int TC_LOG_BINLOG::open(const char *opt_name)
{
  int      error= 1;
  DBUG_ENTER("TC_LOG_BINLOG::open");

  DBUG_ASSERT(total_ha_2pc > 1);
  DBUG_ASSERT(opt_name);
  DBUG_ASSERT(opt_name[0]);

  if (!my_b_inited(&index_file))
  {
    /* There was a failure to open the index file, can't open the binlog */
    cleanup();
    DBUG_RETURN(1);
  }

  if (using_heuristic_recover())
  {
    mysql_mutex_lock(&LOCK_log);
    /* generate a new binlog to mask a corrupted one */
    open(opt_name, 0, 0, WRITE_CACHE, max_binlog_size, 0, TRUE);
    mysql_mutex_unlock(&LOCK_log);
    cleanup();
    DBUG_RETURN(1);
  }

  error= do_binlog_recovery(opt_name, true);
  binlog_state_recover_done= true;
  DBUG_RETURN(error);
}

/** This is called on shutdown, after ha_panic. */
void TC_LOG_BINLOG::close()
{
}

/*
  Do a binlog log_xid() for a group of transactions, linked through
  thd->next_commit_ordered.
*/
int
TC_LOG_BINLOG::log_and_order(THD *thd, my_xid xid, bool all,
                             bool need_prepare_ordered __attribute__((unused)),
                             bool need_commit_ordered __attribute__((unused)))
{
  int err;
  DBUG_ENTER("TC_LOG_BINLOG::log_and_order");

  binlog_cache_mngr *cache_mngr= thd->binlog_setup_trx_data();
  if (!cache_mngr)
  {
    WSREP_DEBUG("Skipping empty log_xid: %s", thd->query());
    DBUG_RETURN(0);
  }

  cache_mngr->using_xa= TRUE;
  cache_mngr->xa_xid= xid;
  err= binlog_commit_flush_xid_caches(thd, cache_mngr, all, xid);

  DEBUG_SYNC(thd, "binlog_after_log_and_order");

  if (err)
    DBUG_RETURN(0);

  bool need_unlog= cache_mngr->need_unlog;
  /*
    The transaction won't need the flag anymore.
    Todo/fixme: consider to move the statement into cache_mngr->reset()
                relocated to the current or later point.
  */
  cache_mngr->need_unlog= false;
  /*
    If using explicit user XA, we will not have XID. We must still return a
    non-zero cookie (as zero cookie signals error).
  */
  if (!xid || !need_unlog)
    DBUG_RETURN(BINLOG_COOKIE_DUMMY(cache_mngr->delayed_error));

  DBUG_RETURN(BINLOG_COOKIE_MAKE(cache_mngr->binlog_id,
                                 cache_mngr->delayed_error));
}

/*
  After an XID is logged, we need to hold on to the current binlog file until
  it is fully committed in the storage engine. The reason is that crash
  recovery only looks at the latest binlog, so we must make sure there are no
  outstanding prepared (but not committed) transactions before rotating the
  binlog.

  To handle this, we keep a count of outstanding XIDs. This function is used
  to increase this count when committing one or more transactions to the
  binary log.
*/
void
TC_LOG_BINLOG::mark_xids_active(ulong binlog_id, uint xid_count)
{
  xid_count_per_binlog *b;

  DBUG_ENTER("TC_LOG_BINLOG::mark_xids_active");
  DBUG_PRINT("info", ("binlog_id=%lu xid_count=%u", binlog_id, xid_count));

  mysql_mutex_lock(&LOCK_xid_list);
  I_List_iterator<xid_count_per_binlog> it(binlog_xid_count_list);
  while ((b= it++))
  {
    if (b->binlog_id == binlog_id)
    {
      b->xid_count += xid_count;
      break;
    }
  }
  /*
    As we do not delete elements until count reach zero, elements should always
    be found.
  */
  DBUG_ASSERT(b);
  mysql_mutex_unlock(&LOCK_xid_list);
  DBUG_VOID_RETURN;
}

/*
  Once an XID is committed, it can no longer be needed during crash recovery,
  as it has been durably recorded on disk as "committed".

  This function is called to mark an XID this way. It needs to decrease the
  count of pending XIDs in the corresponding binlog. When the count reaches
  zero (for an "old" binlog that is not the active one), that binlog file no
  longer need to be scanned during crash recovery, so we can log a new binlog
  checkpoint.
*/
void
TC_LOG_BINLOG::mark_xid_done(ulong binlog_id, bool write_checkpoint)
{
  xid_count_per_binlog *b;
  bool first;
  ulong current;

  DBUG_ENTER("TC_LOG_BINLOG::mark_xid_done");

  mysql_mutex_lock(&LOCK_xid_list);
  current= current_binlog_id;
  I_List_iterator<xid_count_per_binlog> it(binlog_xid_count_list);
  first= true;
  while ((b= it++))
  {
    if (b->binlog_id == binlog_id)
    {
      --b->xid_count;

      DBUG_ASSERT(b->xid_count >= 0); // catch unmatched (++) decrement

      break;
    }
    first= false;
  }
  /* Binlog is always found, as we do not remove until count reaches 0 */
  DBUG_ASSERT(b);
  /*
    If a RESET MASTER is pending, we are about to remove all log files, and
    the RESET MASTER thread is waiting for all pending unlog() calls to
    complete while holding LOCK_log. In this case we should not log a binlog
    checkpoint event (it would be deleted immediately anyway and we would
    deadlock on LOCK_log) but just signal the thread.
  */
  if (unlikely(reset_master_pending))
  {
    mysql_cond_broadcast(&COND_xid_list);
    mysql_mutex_unlock(&LOCK_xid_list);
    DBUG_VOID_RETURN;
  }

  if (likely(binlog_id == current) || b->xid_count != 0 || !first ||
      !write_checkpoint)
  {
    /* No new binlog checkpoint reached yet. */
    mysql_mutex_unlock(&LOCK_xid_list);
    DBUG_VOID_RETURN;
  }

  /*
    Now log a binlog checkpoint for the first binlog file with a non-zero count.

    Note that it is possible (though perhaps unlikely) that when count of
    binlog (N-2) drops to zero, binlog (N-1) is already at zero. So we may
    need to skip several entries before we find the one to log in the binlog
    checkpoint event.

    We chain the locking of LOCK_xid_list and LOCK_log, so that we ensure that
    Binlog_checkpoint_events are logged in order. This simplifies recovery a
    bit, as it can just take the last binlog checkpoint in the log, rather
    than compare all found against each other to find the one pointing to the
    most recent binlog.

    Note also that we need to first release LOCK_xid_list, then acquire
    LOCK_log, then re-aquire LOCK_xid_list. If we were to take LOCK_log while
    holding LOCK_xid_list, we might deadlock with other threads that take the
    locks in the opposite order.
  */

  ++mark_xid_done_waiting;
  mysql_mutex_unlock(&LOCK_xid_list);
  mysql_mutex_lock(&LOCK_log);
  mysql_mutex_lock(&LOCK_xid_list);
  --mark_xid_done_waiting;
  mysql_cond_broadcast(&COND_xid_list);
  /* We need to reload current_binlog_id due to release/re-take of lock. */
  current= current_binlog_id;

  for (;;)
  {
    /* Remove initial element(s) with zero count. */
    b= binlog_xid_count_list.head();
    /*
      We must not remove all elements in the list - the entry for the current
      binlog must be present always.
    */
    DBUG_ASSERT(b);
    if (b->binlog_id == current || b->xid_count > 0)
      break;
    WSREP_XID_LIST_ENTRY("TC_LOG_BINLOG::mark_xid_done(): Removing "
                         "xid_list_entry for %s (%lu)", b);
    delete binlog_xid_count_list.get();
  }

  mysql_mutex_unlock(&LOCK_xid_list);
  write_binlog_checkpoint_event_already_locked(b->binlog_name,
                                               b->binlog_name_len);
  mysql_mutex_unlock(&LOCK_log);
  DBUG_VOID_RETURN;
}

int TC_LOG_BINLOG::unlog(ulong cookie, my_xid xid)
{
  DBUG_ENTER("TC_LOG_BINLOG::unlog");
  if (!xid)
    DBUG_RETURN(0);

  if (!BINLOG_COOKIE_IS_DUMMY(cookie))
    mark_xid_done(BINLOG_COOKIE_GET_ID(cookie), true);
  /*
    See comment in trx_group_commit_leader() - if rotate() gave a failure,
    we delay the return of error code to here.
  */
  DBUG_RETURN(BINLOG_COOKIE_GET_ERROR_FLAG(cookie));
}

static bool write_empty_xa_prepare(THD *thd, binlog_cache_mngr *cache_mngr)
{
  return binlog_commit_flush_xa_prepare(thd, true, cache_mngr);
}

int TC_LOG_BINLOG::unlog_xa_prepare(THD *thd, bool all)
{
  DBUG_ASSERT(is_preparing_xa(thd));

  binlog_cache_mngr *cache_mngr= thd->binlog_setup_trx_data();
  int cookie= 0;

  if (!cache_mngr->need_unlog)
  {
    Ha_trx_info *ha_info;
    uint rw_count= ha_count_rw_all(thd, &ha_info);
    bool rc= false;

    /*
      This transaction has not been binlogged as indicated by need_unlog.
      Such exceptional cases include transactions with no effect to engines,
      e.g REPLACE that does not change the dat but still the Engine
      transaction branch claims to be rw, and few more.
      In all such cases an empty XA-prepare group of events is bin-logged.
    */
    if (rw_count > 0)
    {
      /* an empty XA-prepare event group is logged */
      rc= write_empty_xa_prepare(thd, cache_mngr); // normally gains need_unlog
      trans_register_ha(thd, true, binlog_hton, 0); // do it for future commmit
    }
    if (rw_count == 0 || !cache_mngr->need_unlog)
      return rc;
  }

  cookie= BINLOG_COOKIE_MAKE(cache_mngr->binlog_id, cache_mngr->delayed_error);
  cache_mngr->need_unlog= false;

  return unlog(cookie, 1);
}


void
TC_LOG_BINLOG::commit_checkpoint_notify(void *cookie)
{
  xid_count_per_binlog *entry= static_cast<xid_count_per_binlog *>(cookie);
  bool found_entry= false;
  mysql_mutex_lock(&LOCK_binlog_background_thread);
  /* count the same notification kind from different engines */
  for (xid_count_per_binlog *link= binlog_background_thread_queue;
       link && !found_entry; link= link->next_in_queue)
  {
    if ((found_entry= (entry == link)))
      entry->notify_count++;
  }
  if (!found_entry)
  {
    entry->next_in_queue= binlog_background_thread_queue;
    binlog_background_thread_queue= entry;
  }
  mysql_cond_signal(&COND_binlog_background_thread);
  mysql_mutex_unlock(&LOCK_binlog_background_thread);
}

/*
  Binlog background thread.

  This thread is used to log binlog checkpoints in the background, rather than
  in the context of random storage engine threads that happen to call
  commit_checkpoint_notify_ha() and may not like the delays while syncing
  binlog to disk or may not be setup with all my_thread_init() and other
  necessary stuff.

  In the future, this thread could also be used to do log rotation in the
  background, which could eliminate all stalls around binlog rotations.
*/
pthread_handler_t
binlog_background_thread(void *arg __attribute__((unused)))
{
  bool stop;
  MYSQL_BIN_LOG::xid_count_per_binlog *queue, *next;
  THD *thd;
  my_thread_init();
  DBUG_ENTER("binlog_background_thread");

  thd= new THD(next_thread_id());
  thd->system_thread= SYSTEM_THREAD_BINLOG_BACKGROUND;
  thd->thread_stack= (char*) &thd;           /* Set approximate stack start */
  thd->store_globals();
  thd->security_ctx->skip_grants();
  thd->set_command(COM_DAEMON);

  /*
    Load the slave replication GTID state from the mysql.gtid_slave_pos
    table.

    This is mostly so that we can start our seq_no counter from the highest
    seq_no seen by a slave. This way, we have a way to tell if a transaction
    logged by ourselves as master is newer or older than a replicated
    transaction.
  */
#ifdef HAVE_REPLICATION
  if (rpl_load_gtid_slave_state(thd))
    sql_print_warning("Failed to load slave replication state from table "
                      "%s.%s: %u: %s", "mysql",
                      rpl_gtid_slave_state_table_name.str,
                      thd->get_stmt_da()->sql_errno(),
                      thd->get_stmt_da()->message());
#endif

  mysql_mutex_lock(&mysql_bin_log.LOCK_binlog_background_thread);
  binlog_background_thread_started= true;
  mysql_cond_signal(&mysql_bin_log.COND_binlog_background_thread_end);
  mysql_mutex_unlock(&mysql_bin_log.LOCK_binlog_background_thread);

  for (;;)
  {
    /*
      Wait until there is something in the queue to process, or we are asked
      to shut down.
    */
    THD_STAGE_INFO(thd, stage_binlog_waiting_background_tasks);
    mysql_mutex_lock(&mysql_bin_log.LOCK_binlog_background_thread);
    for (;;)
    {
      stop= binlog_background_thread_stop;
      queue= binlog_background_thread_queue;
      if (stop && !mysql_bin_log.is_xidlist_idle())
      {
        /*
          Delay stop until all pending binlog checkpoints have been processed.
        */
        stop= false;
      }
      if (stop || queue)
        break;
      mysql_cond_wait(&mysql_bin_log.COND_binlog_background_thread,
                      &mysql_bin_log.LOCK_binlog_background_thread);
    }
    /* Grab the queue, if any. */
    binlog_background_thread_queue= NULL;
    mysql_mutex_unlock(&mysql_bin_log.LOCK_binlog_background_thread);

    /* Process any incoming commit_checkpoint_notify() calls. */
    DBUG_EXECUTE_IF("inject_binlog_background_thread_before_mark_xid_done",
      DBUG_ASSERT(!debug_sync_set_action(
        thd,
        STRING_WITH_LEN("binlog_background_thread_before_mark_xid_done "
                        "SIGNAL injected_binlog_background_thread "
                        "WAIT_FOR something_that_will_never_happen "
                        "TIMEOUT 2")));
      );
    while (queue)
    {
      long count= queue->notify_count;
      THD_STAGE_INFO(thd, stage_binlog_processing_checkpoint_notify);
      DEBUG_SYNC(thd, "binlog_background_thread_before_mark_xid_done");
      /* Set the thread start time */
      thd->set_time();
      /* Grab next pointer first, as mark_xid_done() may free the element. */
      next= queue->next_in_queue;
      queue->notify_count= 0;
      for (long i= 0; i <= count; i++)
        mysql_bin_log.mark_xid_done(queue->binlog_id, true);
      queue= next;

      DBUG_EXECUTE_IF("binlog_background_checkpoint_processed",
        DBUG_ASSERT(!debug_sync_set_action(
          thd,
          STRING_WITH_LEN("now SIGNAL binlog_background_checkpoint_processed")));
        );
    }

    if (stop)
      break;
  }

  THD_STAGE_INFO(thd, stage_binlog_stopping_background_thread);

  /* No need to use mutex as thd is not linked into other threads */
  delete thd;

  my_thread_end();

  /* Signal that we are (almost) stopped. */
  mysql_mutex_lock(&mysql_bin_log.LOCK_binlog_background_thread);
  binlog_background_thread_stop= false;
  mysql_cond_signal(&mysql_bin_log.COND_binlog_background_thread_end);
  mysql_mutex_unlock(&mysql_bin_log.LOCK_binlog_background_thread);

  DBUG_RETURN(0);
}

#ifdef HAVE_PSI_INTERFACE
static PSI_thread_key key_thread_binlog;

static PSI_thread_info all_binlog_threads[]=
{
  { &key_thread_binlog, "binlog_background", PSI_FLAG_GLOBAL},
};
#endif /* HAVE_PSI_INTERFACE */

static bool
start_binlog_background_thread()
{
  pthread_t th;

#ifdef HAVE_PSI_INTERFACE
  if (PSI_server)
    PSI_server->register_thread("sql", all_binlog_threads,
                                array_elements(all_binlog_threads));
#endif

  if (mysql_thread_create(key_thread_binlog, &th, &connection_attrib,
                          binlog_background_thread, NULL))
    return 1;

  /*
    Wait for the thread to have started (so we know that the slave replication
    state is loaded and we have correct global_gtid_counter).
  */
  mysql_mutex_lock(&mysql_bin_log.LOCK_binlog_background_thread);
  while (!binlog_background_thread_started)
    mysql_cond_wait(&mysql_bin_log.COND_binlog_background_thread_end,
                    &mysql_bin_log.LOCK_binlog_background_thread);
  mysql_mutex_unlock(&mysql_bin_log.LOCK_binlog_background_thread);

  return 0;
}
#ifdef HAVE_REPLICATION
class Recovery_context
{
public:
  my_off_t prev_event_pos;
  rpl_gtid last_gtid;
  bool last_gtid_standalone;
  bool last_gtid_valid;
  bool last_gtid_no2pc; // true when the group does not end with Xid event
  uint last_gtid_engines;
  Binlog_offset last_gtid_coord; // <binlog id, binlog offset>
  /*
    When true, it's semisync slave recovery mode
    rolls back transactions in doubt and wipes them off from binlog.
    The rest of declarations deal with this type of recovery.
  */
  bool do_truncate;
  /*
    transaction-in-doubt's gtid:s. `truncate_gtid` is the ultimate value,
    if it's non-zero truncation is taking place to start from it.
    Its value gets refined throughout binlog scanning conducted with at most
    2 rounds.
    When an estimate is done in the 1st round of 2-round recovery its value
    gets memorized for possible adoption as the ultimate `truncate_gtid`.
  */
  rpl_gtid  truncate_gtid, truncate_gtid_1st_round;
  /*
    the last non-transactional group that is located in binlog
    behind truncate_gtid.
  */
  rpl_gtid binlog_unsafe_gtid;
  char binlog_truncate_file_name[FN_REFLEN] ;
  char binlog_unsafe_file_name[FN_REFLEN] ;
  /*
    When do_truncate is true, the truncate position may not be
    found in one round when recovered transactions are multi-engine
    or just on different engines.
    In the single recoverable engine case `truncate_reset_done` and
    therefore `truncate_validated` remains `false` when the last
    binlog is the binlog-checkpoint one.
    The meaning of `truncate_reset_done` is according to the following example:
    Let round = 1, Binlog contains the sequence of replication event groups:
    [g1, G2, g3]
    where `G` (in capital) stands for committed, `g` for prepared.
    g1 is first set as truncation candidate, then G2 reset it to indicate
    the actual truncation is behind (to the right of) it.
    `truncate_validated` is set to true when `binlog_truncate_pos` (as of `g3`)
    won't change.
    Observe last_gtid_valid is affected, so in the above example `g1` that
    was initially ignored for the gtid binlog state now seeing `G2`
    would have to be added to it. See gtid_maybe_to_truncate.
  */
  bool truncate_validated;  // trued when the truncate position settled
  bool truncate_reset_done; // trued when the position is to reevaluate
  /* Flags the fact of truncate position estimation is done the 1st round */
  bool truncate_set_in_1st;
  /*
    Monotonically indexes binlog files in the recovery list.
    When the list is "likely" singleton the value is UINT_MAX.
    Otherwise enumeration starts with zero for the first file, increments
    by one for any next file except for the last file in the list, which
    is also the initial binlog file for recovery,
    that is enumberated with UINT_MAX.
  */
  Binlog_file_id id_binlog;
  enum_binlog_checksum_alg checksum_alg;
  Binlog_offset binlog_truncate_coord,
    binlog_truncate_coord_1st_round;  // pair is similar to truncate_gtid
  Binlog_offset binlog_unsafe_coord;
  /*
    Populated at decide_or_assess() with gtid-in-doubt whose
    binlog offset greater of equal by that of the current gtid truncate
    candidate.
    Gets empited by reset_truncate_coord into gtid binlog state.
  */
  Dynamic_array<rpl_gtid> *gtid_maybe_to_truncate;
  Recovery_context();
  ~Recovery_context() { delete gtid_maybe_to_truncate; }
  /*
    Completes the recovery procedure.
    In the normal case prepared xids gets committed when they also found
    in binlog, otherwise they are rolled back.
    In the semisync slave case the xids that are located in binlog in
    a truncated tail get rolled back, otherwise they are committed.
    Both decisions are contingent on safety to truncate.
  */
  bool complete(MYSQL_BIN_LOG *log, HASH &xids);

  /*
    decides on commit of xid passed through member argument.
    In the semisync slave case it assigns binlog coordinate to
    any xid that remains in-doubt. Decision on them will be
    done after binlog scan rounds.
  */
  bool decide_or_assess(xid_recovery_member *member, int round,
                        Format_description_log_event *fdle,
                        LOG_INFO *linfo, my_off_t pos);

  /*
    Assigns last_gtid and assesses the maximum (in the binlog offset term)
    unsafe gtid (group of events).
  */
  void process_gtid(int round, Gtid_log_event *gev, LOG_INFO *linfo);

  /*
    Compute next action at the end of processing of the current binlog file.
    It may increment the round.
    When the round turns in the semisync-slave recovery
    binlog_id, truncate_validated, truncate_reset_done
    gets reset/set for the next round.
    Within the 2nd round id_binlog keeps incrementing.

    Passed arguments:
      round          the current round that *may* be increment here
      last_log_name  the recovery starting binlog file
      binlog_checkpoint_name
                     binlog checkpoint file
      linfo          binlog file list struct for next file
      log            pointer to mysql_bin_log instance

    Returns: 0  when rounds continue, maybe the current one remains
             1  when all rounds are done
  */
  int next_binlog_or_round(int& round,
                           const char *last_log_name,
                           const char *binlog_checkpoint_name,
                           LOG_INFO *linfo, MYSQL_BIN_LOG *log);
  /*
    Relates to the semisync recovery.
    Returns true when truncated tail does not contain non-transactional
    group of events.
    Otherwise returns false.
  */
  bool is_safe_to_truncate()
  {
    return !do_truncate ? true :
      (truncate_gtid.seq_no == 0 ||                    // no truncate
       binlog_unsafe_coord < binlog_truncate_coord);   // or unsafe is earlier
  }

  /*
    Relates to the semisync recovery.
    Is invoked when a standalone or non-2pc group is detected.
    Both are unsafe to truncate in the semisync-slave recovery so
    the maximum unsafe coordinate may be updated.
    In the non-2pc group case though, *exeptionally*,
    the no-engine group is considered safe, to be invalidated
    to not contribute to binlog state.
  */
  void update_binlog_unsafe_coord_if_needed(LOG_INFO *linfo);

  /*
    Relates to the semisync recovery.
    Is called when a committed or decided to-commit transaction is detected.
    Actions:
    truncate_gtid then is set to "nil" as indicated by rpl_gtid::seq_no := 0.
    truncate_reset_done takes a note of that fact.
    binlog_truncate_coord gets reset to the current gtid offset merely to
    "suggest" any potential future truncate gtid must have a greater offset.
    gtid_maybe_to_truncate gets emptied into gtid binlog state.

    Returns:
            false on success, otherwise
            true  when OOM at rpl_global_gtid_binlog_state insert
  */
  bool reset_truncate_coord(my_off_t pos);

  /*
    Sets binlog_truncate_pos to the value of the current transaction's gtid.
    In multi-engine case that might be just an assessment to be refined
    in the current round and confirmed in a next one.
    gtid_maybe_to_truncate receives the current gtid as a new element.
    Returns
            false on success, otherwise
            true  when OOM at gtid_maybe_to_truncate append

  */
  bool set_truncate_coord(LOG_INFO *linfo, int round,
                          enum_binlog_checksum_alg fd_checksum_alg);
};

bool Recovery_context::complete(MYSQL_BIN_LOG *log, HASH &xids)
{
  if (!do_truncate || is_safe_to_truncate())
  {
    uint count_in_prepare=
      ha_recover_complete(&xids,
                          !do_truncate ? NULL :
                          (truncate_gtid.seq_no > 0 ?
                           &binlog_truncate_coord : &last_gtid_coord));

    if (count_in_prepare > 0 && global_system_variables.log_warnings > 2)
    {
      sql_print_warning("Could not complete %u number of transactions.",
                        count_in_prepare);
      return false; // there's later dry run ha_recover() to error out
    }
  }

  /* Truncation is not done when there's no transaction to roll back */
  if (do_truncate && truncate_gtid.seq_no > 0)
  {
    if (is_safe_to_truncate())
    {
      if (log->truncate_and_remove_binlogs(binlog_truncate_file_name,
                                      binlog_truncate_coord.second,
                                      &truncate_gtid))
      {
        sql_print_error("Failed to truncate the binary log to "
                        "file:%s pos:%llu.", binlog_truncate_file_name,
                        binlog_truncate_coord.second);
        return true;
      }
    }
    else
    {
      sql_print_error("Cannot truncate the binary log to file:%s "
                      "pos:%llu as unsafe statement "
                      "is found at file:%s pos:%llu which is "
                      "beyond the truncation position;"
                      "all transactions in doubt are left intact. ",
                      binlog_truncate_file_name, binlog_truncate_coord.second,
                      binlog_unsafe_file_name, binlog_unsafe_coord.second);
      return true;
    }
  }

  return false;
}

Recovery_context::Recovery_context() :
  prev_event_pos(0),
  last_gtid_standalone(false), last_gtid_valid(false), last_gtid_no2pc(false),
  last_gtid_engines(0),
  do_truncate(rpl_semi_sync_slave_enabled),
  truncate_validated(false), truncate_reset_done(false),
  truncate_set_in_1st(false), id_binlog(MAX_binlog_id),
  checksum_alg(BINLOG_CHECKSUM_ALG_UNDEF), gtid_maybe_to_truncate(NULL)
{
  last_gtid_coord= Binlog_offset(0,0);
  binlog_truncate_coord=  binlog_truncate_coord_1st_round= Binlog_offset(0,0);
  binlog_unsafe_coord= Binlog_offset(0,0);
  binlog_truncate_file_name[0]= 0;
  binlog_unsafe_file_name  [0]= 0;
  binlog_unsafe_gtid= truncate_gtid= truncate_gtid_1st_round= rpl_gtid();
  if (do_truncate)
    gtid_maybe_to_truncate= new Dynamic_array<rpl_gtid>(16, 16);
}

bool Recovery_context::reset_truncate_coord(my_off_t pos)
{
  DBUG_ASSERT(binlog_truncate_coord.second == 0 ||
              last_gtid_coord >= binlog_truncate_coord ||
              truncate_set_in_1st);
  // save as backup to restore at next_binlog_or_round when necessary
  if (truncate_set_in_1st && truncate_gtid_1st_round.seq_no == 0)
  {
    truncate_gtid_1st_round= truncate_gtid;
    binlog_truncate_coord_1st_round= binlog_truncate_coord;
  }
  binlog_truncate_coord= Binlog_offset(id_binlog, pos);
  truncate_gtid= rpl_gtid();
  truncate_reset_done= true;
  for (uint i= 0; i < gtid_maybe_to_truncate->elements(); i++)
  {
    rpl_gtid gtid= gtid_maybe_to_truncate->at(i);
    if (rpl_global_gtid_binlog_state.update_nolock(&gtid, false))
      return true;
  }
  gtid_maybe_to_truncate->clear();

  return false;
}

bool Recovery_context::set_truncate_coord(LOG_INFO *linfo, int round,
                                          enum_binlog_checksum_alg fd_checksum)
{
  binlog_truncate_coord= last_gtid_coord;
  strmake_buf(binlog_truncate_file_name, linfo->log_file_name);

  truncate_gtid= last_gtid;
  checksum_alg= fd_checksum;
  truncate_set_in_1st= (round == 1);

  return gtid_maybe_to_truncate->append(last_gtid);
}

bool Recovery_context::decide_or_assess(xid_recovery_member *member, int round,
                                        Format_description_log_event *fdle,
                                        LOG_INFO *linfo, my_off_t pos)
{
  if (member)
  {
    /*
      xid in doubt are resolved as follows:
      in_engine_prepare is compared agaist binlogged info to
      yield the commit-or-rollback decision in the normal case.
      In the semisync-slave recovery the decision is done later
      after the binlog scanning has determined the truncation offset.
    */
    if (member->in_engine_prepare > last_gtid_engines)
    {
      char buf[21];
      longlong10_to_str(last_gtid.seq_no, buf, 10);
      sql_print_error("Error to recovery multi-engine transaction: "
                      "the number of engines prepared %u exceeds the "
                      "respective number %u in its GTID %u-%u-%s "
                      "located at file:%s pos:%llu",
                      member->in_engine_prepare, last_gtid_engines,
                      last_gtid.domain_id, last_gtid.server_id, buf,
                      linfo->log_file_name, last_gtid_coord.second);
      return true;
    }
    else if (member->in_engine_prepare < last_gtid_engines)
    {
      DBUG_ASSERT(member->in_engine_prepare > 0);
      /*
        This is an "unlikely" branch of two or more engines in transaction
        that is partially committed, so to complete.
      */
      member->decided_to_commit= true;
      if (do_truncate)
      {
        /* Validated truncate at this point can be only in the 2nd round. */
        DBUG_ASSERT(!truncate_validated ||
                    (round == 2 && truncate_set_in_1st &&
                     last_gtid_coord < binlog_truncate_coord));
        /*
          Estimated truncate must not be greater than the current one's
          offset, unless the turn of the rounds.
        */
        DBUG_ASSERT(truncate_validated ||
                    (last_gtid_coord >= binlog_truncate_coord ||
                     (round == 2 && truncate_set_in_1st)));

        if (!truncate_validated && reset_truncate_coord(pos))
          return true;
      }
    }
    else // member->in_engine_prepare == last_gtid_engines
    {
      if (!do_truncate) // "normal" recovery
      {
        member->decided_to_commit= true;
      }
      else
      {
        member->binlog_coord= last_gtid_coord;
        last_gtid_valid= false;
        /*
          First time truncate position estimate before its validation.
          An estimate may change to involve reset_truncate_coord call.
        */
        if (!truncate_validated)
        {
          if (truncate_gtid.seq_no == 0 /* was reset or never set */ ||
              (truncate_set_in_1st && round == 2 /* reevaluted at round turn */))
          {
            if (set_truncate_coord(linfo, round, fdle->checksum_alg))
              return true;
          }
          else
          {
            /* Truncate estimate was done ago, this gtid can't improve it. */
            DBUG_ASSERT(last_gtid_coord >= binlog_truncate_coord);

            gtid_maybe_to_truncate->append(last_gtid);
          }

          DBUG_ASSERT(member->decided_to_commit == false); // may redecided
        }
        else
        {
          /*
            binlog truncate was determined, possibly to none, otherwise
            its offset greater than that of the current gtid.
          */
          DBUG_ASSERT(truncate_gtid.seq_no == 0 ||
                      last_gtid_coord < binlog_truncate_coord);
          member->decided_to_commit= true;
        }
      }
    }
  }
  else if (do_truncate) //  "0" < last_gtid_engines
  {
    /*
      Similar to the partial commit branch above.
    */
    DBUG_ASSERT(!truncate_validated || last_gtid_coord < binlog_truncate_coord);
    DBUG_ASSERT(truncate_validated ||
                (last_gtid_coord >= binlog_truncate_coord ||
                 (round == 2 && truncate_set_in_1st)));

    if (!truncate_validated && reset_truncate_coord(pos))
      return true;
  }

  return false;
}

void Recovery_context::update_binlog_unsafe_coord_if_needed(LOG_INFO *linfo)
{
  if (!do_truncate)
    return;

  if (truncate_gtid.seq_no > 0 &&   // g1,U2, *not* G1,U2
      last_gtid_coord > binlog_truncate_coord)
  {
    DBUG_ASSERT(binlog_truncate_coord.second > 0);
    /*
      Potentially unsafe when the truncate coordinate is not determined,
      just detected as unsafe when behind the latter.
    */
    if (last_gtid_engines == 0)
    {
        last_gtid_valid= false;
    }
    else
    {
      binlog_unsafe_gtid= last_gtid;
      binlog_unsafe_coord= last_gtid_coord;
      strmake_buf(binlog_unsafe_file_name, linfo->log_file_name);
    }
  }
}

void Recovery_context::process_gtid(int round, Gtid_log_event *gev,
                                    LOG_INFO *linfo)
{
  last_gtid.domain_id= gev->domain_id;
  last_gtid.server_id= gev->server_id;
  last_gtid.seq_no= gev->seq_no;
  last_gtid_engines= gev->extra_engines != UCHAR_MAX ?
    gev->extra_engines + 1 : 0;
  last_gtid_coord= Binlog_offset(id_binlog, prev_event_pos);

  DBUG_ASSERT(!last_gtid_valid);
  DBUG_ASSERT(last_gtid.seq_no != 0);

  if (round == 1 || (do_truncate && !truncate_validated))
  {
    DBUG_ASSERT(!last_gtid_valid);

    last_gtid_no2pc= false;
    last_gtid_standalone=
      (gev->flags2 & Gtid_log_event::FL_STANDALONE) ? true : false;
    if (do_truncate && last_gtid_standalone)
      update_binlog_unsafe_coord_if_needed(linfo);
    /* Update the binlog state with any 'valid' GTID logged after Gtid_list. */
    last_gtid_valid= true;    // may flip at Xid when falls to truncate
  }
}

int Recovery_context::next_binlog_or_round(int& round,
                                           const char *last_log_name,
                                           const char *binlog_checkpoint_name,
                                           LOG_INFO *linfo,
                                           MYSQL_BIN_LOG *log)
{
  if (!strcmp(linfo->log_file_name, last_log_name))
  {
    /* Exit the loop now at the end of the current round. */
    DBUG_ASSERT(round <= 2);

    if (do_truncate)
    {
      truncate_validated= truncate_reset_done;
      truncate_reset_done= false;
      /*
        Restore the 1st round saved estimate if it was not refined in the 2nd.
        That can only occur in multiple log files context when the inital file
        has a truncation candidate (a `g`) and does not have any commited `G`,
        *and* other files (binlog-checkpoint one and so on) do not have any
        transaction-in-doubt.
      */
      if (truncate_gtid.seq_no == 0 && truncate_set_in_1st)
      {
        DBUG_ASSERT(truncate_gtid_1st_round.seq_no > 0);

        truncate_gtid= truncate_gtid_1st_round;
        binlog_truncate_coord= binlog_truncate_coord_1st_round;
      }
    }
    return 1;
  }
  else if (round == 1)
  {
    if (do_truncate)
    {
      truncate_validated= truncate_reset_done;
      if (!truncate_validated)
      {
        rpl_global_gtid_binlog_state.reset_nolock();
        gtid_maybe_to_truncate->clear();
      }
      truncate_reset_done= false;
      id_binlog= 0;
    }
    round++;
  }
  else if (do_truncate) // binlog looping within round 2
  {
    id_binlog++;

    DBUG_ASSERT(id_binlog <= MAX_binlog_id); // the assert is "practical"
  }

  DBUG_ASSERT(!do_truncate || id_binlog != MAX_binlog_id ||
              !strcmp(linfo->log_file_name, binlog_checkpoint_name));

  return 0;
}
#endif

/*
  Execute recovery of the binary log

  @param do_xa
         if true:  Collect all Xid events and call ha_recover().
         if false: Collect only Xid events from Query events. This is
                   used to disable entries in the ddl recovery log that
                   are found in the binary log (and thus already executed and
                   logged and thus don't have to be redone).
*/

int TC_LOG_BINLOG::recover(LOG_INFO *linfo, const char *last_log_name,
                           IO_CACHE *first_log,
                           Format_description_log_event *fdle, bool do_xa)
{
  Log_event *ev= NULL;
  HASH xids, ddl_log_ids;
  MEM_ROOT mem_root;
  char binlog_checkpoint_name[FN_REFLEN];
  bool binlog_checkpoint_found;
  IO_CACHE log;
  File file= -1;
  const char *errmsg;
#ifdef HAVE_REPLICATION
  Recovery_context ctx;
#endif
  DBUG_ENTER("TC_LOG_BINLOG::recover");
  /*
    The for-loop variable is updated by the following rule set:
    Initially set to 1.
    After the initial binlog file is processed to identify
    the Binlog-checkpoint file it is incremented when the latter file
    is different from the initial one. Otherwise the only log has been
    fully parsed so the for loop exits.
    The 2nd round parses all earlier in binlog index order files
    starting from the Binlog-checkpoint file. It ends when the initial
    binlog file is reached.
  */
  int round;

  if (! fdle->is_valid() ||
      (my_hash_init(key_memory_binlog_recover_exec, &xids,
                    &my_charset_bin, TC_LOG_PAGE_SIZE/3, 0,
                    sizeof(my_xid), 0, 0, MYF(0))) ||
      (my_hash_init(key_memory_binlog_recover_exec, &ddl_log_ids,
                    &my_charset_bin, 64, 0,
                    sizeof(my_xid), 0, 0, MYF(0))))
    goto err1;

  init_alloc_root(key_memory_binlog_recover_exec, &mem_root,
                  TC_LOG_PAGE_SIZE, TC_LOG_PAGE_SIZE, MYF(0));

  fdle->flags&= ~LOG_EVENT_BINLOG_IN_USE_F; // abort on the first error

  /* finds xids when root is not NULL */
  if (do_xa && ha_recover(&xids, &mem_root))
    goto err1;

  /*
    Scan the binlog for XIDs that need to be committed if still in the
    prepared stage.

    Start with the latest binlog file, then continue with any other binlog
    files if the last found binlog checkpoint indicates it is needed.
  */

  binlog_checkpoint_found= false;
  for (round= 1;;)
  {
    while ((ev= Log_event::read_log_event(round == 1 ? first_log : &log,
                                          fdle, opt_master_verify_checksum))
           && ev->is_valid())
    {
      enum Log_event_type typ= ev->get_type_code();
      switch (typ)
      {
      case XID_EVENT:
      if (do_xa)
      {
        xid_recovery_member *member=
          (xid_recovery_member*)
          my_hash_search(&xids, (uchar*) &static_cast<Xid_log_event*>(ev)->xid,
                         sizeof(my_xid));
#ifndef HAVE_REPLICATION
        {
          if (member)
            member->decided_to_commit= true;
        }
#else
        if (ctx.decide_or_assess(member, round, fdle, linfo, ev->log_pos))
          goto err2;
#endif
      }
      break;
      case QUERY_EVENT:
      {
        Query_log_event *query_ev= (Query_log_event*) ev;
        if (query_ev->xid)
        {
          DBUG_PRINT("QQ", ("xid: %llu xid"));
          DBUG_ASSERT(sizeof(query_ev->xid) == sizeof(my_xid));
          uchar *x= (uchar *) memdup_root(&mem_root,
                                          (uchar*) &query_ev->xid,
                                          sizeof(query_ev->xid));
          if (!x || my_hash_insert(&ddl_log_ids, x))
            goto err2;
        }
#ifdef HAVE_REPLICATION
        if (((Query_log_event *)ev)->is_commit() ||
            ((Query_log_event *)ev)->is_rollback())
        {
          ctx.last_gtid_no2pc= true;
          ctx.update_binlog_unsafe_coord_if_needed(linfo);
        }
#endif
        break;
      }
      case BINLOG_CHECKPOINT_EVENT:
        if (round == 1 && do_xa)
        {
          size_t dir_len;
          Binlog_checkpoint_log_event *cev= (Binlog_checkpoint_log_event *)ev;
          if (cev->binlog_file_len >= FN_REFLEN)
            sql_print_warning("Incorrect binlog checkpoint event with too "
                              "long file name found.");
          else
          {
            /*
              Note that we cannot use make_log_name() here, as we have not yet
              initialised MYSQL_BIN_LOG::log_file_name.
            */
            dir_len= dirname_length(last_log_name);
            strmake(strnmov(binlog_checkpoint_name, last_log_name, dir_len),
                    cev->binlog_file_name, FN_REFLEN - 1 - dir_len);
            binlog_checkpoint_found= true;
          }
        }
        break;
#ifdef HAVE_REPLICATION
      case GTID_LIST_EVENT:
        if (round == 1 || (ctx.do_truncate && ctx.id_binlog == 0))
        {
          Gtid_list_log_event *glev= (Gtid_list_log_event *)ev;

          /* Initialise the binlog state from the Gtid_list event. */
          if (rpl_global_gtid_binlog_state.load(glev->list, glev->count))
            goto err2;
        }
        break;

      case GTID_EVENT:
        ctx.process_gtid(round, (Gtid_log_event *)ev, linfo);
        break;

      case XA_PREPARE_LOG_EVENT:
        ctx.last_gtid_no2pc= true; // TODO: complete MDEV-21469 that removes this block
        ctx.update_binlog_unsafe_coord_if_needed(linfo);
        break;
#endif

      case START_ENCRYPTION_EVENT:
        {
          if (fdle->start_decryption((Start_encryption_log_event*) ev))
            goto err2;
        }
        break;

      default:
        /* Nothing. */
        break;
      } // end of switch

#ifdef HAVE_REPLICATION
      if (ctx.last_gtid_valid &&
          ((ctx.last_gtid_standalone && !ev->is_part_of_group(typ)) ||
           (!ctx.last_gtid_standalone &&
            (typ == XID_EVENT || ctx.last_gtid_no2pc))))
      {
        DBUG_ASSERT(round == 1 || (ctx.do_truncate && !ctx.truncate_validated));
        DBUG_ASSERT(!ctx.last_gtid_no2pc ||
                    (ctx.last_gtid_standalone ||
                     typ == XA_PREPARE_LOG_EVENT ||
                     (LOG_EVENT_IS_QUERY(typ) &&
                     (((Query_log_event *)ev)->is_commit() ||
                      ((Query_log_event *)ev)->is_rollback()))));

        if (rpl_global_gtid_binlog_state.update_nolock(&ctx.last_gtid, false))
          goto err2;
        ctx.last_gtid_valid= false;
      }
      ctx.prev_event_pos= ev->log_pos;
#endif
      delete ev;
      ev= NULL;
    } // end of while

    /*
      If the last binlog checkpoint event points to an older log, we have to
      scan all logs from there also, to get all possible XIDs to recover.

      If there was no binlog checkpoint event at all, this means the log was
      written by an older version of MariaDB (or MySQL) - these always have an
      (implicit) binlog checkpoint event at the start of the last binlog file.
    */
    if (round == 1)
    {
      if (!binlog_checkpoint_found)
        break;
      DBUG_EXECUTE_IF("xa_recover_expect_master_bin_000004",
          if (0 != strcmp("./master-bin.000004", binlog_checkpoint_name) &&
              0 != strcmp(".\\master-bin.000004", binlog_checkpoint_name))
            DBUG_SUICIDE();
        );
      if (find_log_pos(linfo, binlog_checkpoint_name, 1))
      {
        sql_print_error("Binlog file '%s' not found in binlog index, needed "
                        "for recovery. Aborting.", binlog_checkpoint_name);
        goto err2;
      }
    }
    else
    {
      end_io_cache(&log);
      mysql_file_close(file, MYF(MY_WME));
      file= -1;
      /*
        NOTE: reading other binlog's FD is necessary for finding out
        the checksum status of the respective binlog file.
      */
      if (find_next_log(linfo, 1))
      {
        sql_print_error("Error reading binlog files during recovery. "
                        "Aborting.");
        goto err2;
      }
    }

#ifdef HAVE_REPLICATION
    int rc= ctx.next_binlog_or_round(round, last_log_name,
                                     binlog_checkpoint_name, linfo, this);
    if (rc == -1)
      goto err2;
    else if (rc == 1)
      break;                                     // all rounds done
#else
    if (!strcmp(linfo->log_file_name, last_log_name))
      break;                                    // No more files to do
    round++;
#endif

    if ((file= open_binlog(&log, linfo->log_file_name, &errmsg)) < 0)
    {
      sql_print_error("%s", errmsg);
      goto err2;
    }
    fdle->reset_crypto();
  } // end of for

  if (do_xa)
  {
    if (binlog_checkpoint_found)
    {
#ifndef HAVE_REPLICATION
      if (ha_recover_complete(&xids))
#else
      if (ctx.complete(this, xids))
#endif
        goto err2;
    }
  }
  if (ddl_log_close_binlogged_events(&ddl_log_ids))
    goto err2;
  free_root(&mem_root, MYF(0));
  my_hash_free(&xids);
  my_hash_free(&ddl_log_ids);
  DBUG_RETURN(0);

err2:
  delete ev;
  if (file >= 0)
  {
    end_io_cache(&log);
    mysql_file_close(file, MYF(MY_WME));
  }
  free_root(&mem_root, MYF(0));
  my_hash_free(&xids);
  my_hash_free(&ddl_log_ids);

err1:
  sql_print_error("Crash recovery failed. Either correct the problem "
                  "(if it's, for example, out of memory error) and restart, "
                  "or delete (or rename) binary log and start serverwith "
                  "--tc-heuristic-recover={commit|rollback}");
  DBUG_RETURN(1);
}



int
MYSQL_BIN_LOG::do_binlog_recovery(const char *opt_name, bool do_xa_recovery)
{
  LOG_INFO log_info;
  const char *errmsg;
  IO_CACHE    log;
  File        file;
  Log_event  *ev= 0;
  Format_description_log_event fdle(BINLOG_VERSION);
  char        log_name[FN_REFLEN];
  int error;

  if (unlikely((error= find_log_pos(&log_info, NullS, 1))))
  {
    /*
      If there are no binlog files (LOG_INFO_EOF), then we still try to read
      the .state file to restore the binlog state. This allows to copy a server
      to provision a new one without copying the binlog files (except the
      master-bin.state file) and still preserve the correct binlog state.
    */
    if (error != LOG_INFO_EOF)
      sql_print_error("find_log_pos() failed (error: %d)", error);
    else
    {
      error= read_state_from_file();
      if (error == 2)
      {
        /*
          No binlog files and no binlog state is not an error (eg. just initial
          server start after fresh installation).
        */
        error= 0;
      }
    }
    return error;
  }

  if (! fdle.is_valid())
    return 1;

  do
  {
    strmake_buf(log_name, log_info.log_file_name);
  } while (!(error= find_next_log(&log_info, 1)));

  if (error !=  LOG_INFO_EOF)
  {
    sql_print_error("find_log_pos() failed (error: %d)", error);
    return error;
  }

  if ((file= open_binlog(&log, log_name, &errmsg)) < 0)
  {
    sql_print_error("%s", errmsg);
    return 1;
  }

  if ((ev= Log_event::read_log_event(&log, &fdle,
                                     opt_master_verify_checksum)) &&
      ev->get_type_code() == FORMAT_DESCRIPTION_EVENT)
  {
    if (ev->flags & LOG_EVENT_BINLOG_IN_USE_F)
    {
      sql_print_information("Recovering after a crash using %s", opt_name);
      error= recover(&log_info, log_name, &log,
                     (Format_description_log_event *)ev, do_xa_recovery);
    }
    else
    {
      error= read_state_from_file();
      if (unlikely(error == 2))
      {
        /*
          The binlog exists, but the .state file is missing. This is normal if
          this is the first master start after a major upgrade to 10.0 (with
          GTID support).

          However, it could also be that the .state file was lost somehow, and
          in this case it could be a serious issue, as we would set the wrong
          binlog state in the next binlog file to be created, and GTID
          processing would be corrupted. A common way would be copying files
          from an old server to a new one and forgetting the .state file.

          So in this case, we want to try to recover the binlog state by
          scanning the last binlog file (but we do not need any XA recovery).

          ToDo: We could avoid one scan at first start after major upgrade, by
          detecting that there is no GTID_LIST event at the start of the
          binlog file, and stopping the scan in that case.
        */
        error= recover(&log_info, log_name, &log,
                       (Format_description_log_event *)ev, false);
      }
    }
  }

  delete ev;
  end_io_cache(&log);
  mysql_file_close(file, MYF(MY_WME));

  return error;
}


#ifdef INNODB_COMPATIBILITY_HOOKS
/*
  Get the current position of the MySQL binlog for transaction currently being
  committed.

  This is valid to call from within storage engine commit_ordered() and
  commit() methods only.

  Since it stores the position inside THD, it is safe to call without any
  locking.
*/
void
mysql_bin_log_commit_pos(THD *thd, ulonglong *out_pos, const char **out_file)
{
  binlog_cache_mngr *cache_mngr;
  if (opt_bin_log &&
      (cache_mngr= (binlog_cache_mngr*) thd_get_ha_data(thd, binlog_hton)))
  {
    *out_file= cache_mngr->last_commit_pos_file;
    *out_pos= (ulonglong)(cache_mngr->last_commit_pos_offset);
  }
  else
  {
    *out_file= NULL;
    *out_pos= 0;
  }
}
#endif /* INNODB_COMPATIBILITY_HOOKS */


static void
binlog_checksum_update(MYSQL_THD thd, struct st_mysql_sys_var *var,
                       void *var_ptr, const void *save)
{
  ulong value=  *((ulong *)save);
  bool check_purge= false;
  ulong UNINIT_VAR(prev_binlog_id);

  mysql_mutex_lock(mysql_bin_log.get_log_lock());
  if(mysql_bin_log.is_open())
  {
    prev_binlog_id= mysql_bin_log.current_binlog_id;
    if (binlog_checksum_options != value)
      mysql_bin_log.checksum_alg_reset= (enum_binlog_checksum_alg)value;
    if (mysql_bin_log.rotate(true, &check_purge))
      check_purge= false;
  }
  else
  {
    binlog_checksum_options= value;
  }
  DBUG_ASSERT(binlog_checksum_options == value);
  mysql_bin_log.checksum_alg_reset= BINLOG_CHECKSUM_ALG_UNDEF;
  mysql_mutex_unlock(mysql_bin_log.get_log_lock());
  if (check_purge)
    mysql_bin_log.checkpoint_and_purge(prev_binlog_id);
}


static int show_binlog_vars(THD *thd, SHOW_VAR *var, void *,
                            system_status_var *status_var, enum_var_type)
{
  mysql_bin_log.set_status_variables(thd);
  var->type= SHOW_ARRAY;
  var->value= (char *)&binlog_status_vars_detail;
  return 0;
}

static SHOW_VAR binlog_status_vars_top[]= {
  {"Binlog", (char *) &show_binlog_vars, SHOW_FUNC},
  {NullS, NullS, SHOW_LONG}
};

static MYSQL_SYSVAR_BOOL(
  optimize_thread_scheduling,
  opt_optimize_thread_scheduling,
  PLUGIN_VAR_READONLY,
  "Run fast part of group commit in a single thread, to optimize kernel "
  "thread scheduling. On by default. Disable to run each transaction in group "
  "commit in its own thread, which can be slower at very high concurrency. "
  "This option is mostly for testing one algorithm versus the other, and it "
  "should not normally be necessary to change it.",
  NULL,
  NULL,
  1);

static MYSQL_SYSVAR_ENUM(
  checksum,
  binlog_checksum_options,
  PLUGIN_VAR_RQCMDARG,
  "Type of BINLOG_CHECKSUM_ALG. Include checksum for "
  "log events in the binary log",
  NULL,
  binlog_checksum_update,
  BINLOG_CHECKSUM_ALG_CRC32,
  &binlog_checksum_typelib);

static struct st_mysql_sys_var *binlog_sys_vars[]=
{
  MYSQL_SYSVAR(optimize_thread_scheduling),
  MYSQL_SYSVAR(checksum),
  NULL
};


/*
  Copy out the non-directory part of binlog position filename for the
  `binlog_snapshot_file' status variable, same way as it is done for
  SHOW BINLOG STATUS.
*/
static void
set_binlog_snapshot_file(const char *src)
{
  size_t dir_len = dirname_length(src);
  strmake_buf(binlog_snapshot_file, src + dir_len);
}

/*
  Copy out current values of status variables, for SHOW STATUS or
  information_schema.global_status.

  This is called only under LOCK_all_status_vars, so we can fill in a static array.
*/
void
TC_LOG_BINLOG::set_status_variables(THD *thd)
{
  binlog_cache_mngr *cache_mngr;

  if (thd && opt_bin_log)
    cache_mngr= (binlog_cache_mngr*) thd_get_ha_data(thd, binlog_hton);
  else
    cache_mngr= 0;

  bool have_snapshot= (cache_mngr && cache_mngr->last_commit_pos_file[0] != 0);
  mysql_mutex_lock(&LOCK_commit_ordered);
  binlog_status_var_num_commits= this->num_commits;
  binlog_status_var_num_group_commits= this->num_group_commits;
  if (!have_snapshot)
  {
    set_binlog_snapshot_file(last_commit_pos_file);
    binlog_snapshot_position= last_commit_pos_offset;
  }
  mysql_mutex_unlock(&LOCK_commit_ordered);
  mysql_mutex_lock(&LOCK_prepare_ordered);
  binlog_status_group_commit_trigger_count= this->group_commit_trigger_count;
  binlog_status_group_commit_trigger_timeout= this->group_commit_trigger_timeout;
  binlog_status_group_commit_trigger_lock_wait= this->group_commit_trigger_lock_wait;
  mysql_mutex_unlock(&LOCK_prepare_ordered);

  if (have_snapshot)
  {
    set_binlog_snapshot_file(cache_mngr->last_commit_pos_file);
    binlog_snapshot_position= cache_mngr->last_commit_pos_offset;
  }
}


/*
  Find the Gtid_list_log_event at the start of a binlog.

  NULL for ok, non-NULL error message for error.

  If ok, then the event is returned in *out_gtid_list. This can be NULL if we
  get back to binlogs written by old server version without GTID support. If
  so, it means we have reached the point to start from, as no GTID events can
  exist in earlier binlogs.
*/
const char *
get_gtid_list_event(IO_CACHE *cache, Gtid_list_log_event **out_gtid_list)
{
  Format_description_log_event init_fdle(BINLOG_VERSION);
  Format_description_log_event *fdle;
  Log_event *ev;
  const char *errormsg = NULL;

  *out_gtid_list= NULL;

  if (!(ev= Log_event::read_log_event(cache, &init_fdle,
                                      opt_master_verify_checksum)) ||
      ev->get_type_code() != FORMAT_DESCRIPTION_EVENT)
  {
    if (ev)
      delete ev;
    return "Could not read format description log event while looking for "
      "GTID position in binlog";
  }

  fdle= static_cast<Format_description_log_event *>(ev);

  for (;;)
  {
    Log_event_type typ;

    ev= Log_event::read_log_event(cache, fdle, opt_master_verify_checksum);
    if (!ev)
    {
      errormsg= "Could not read GTID list event while looking for GTID "
        "position in binlog";
      break;
    }
    typ= ev->get_type_code();
    if (typ == GTID_LIST_EVENT)
      break;                                    /* Done, found it */
    if (typ == START_ENCRYPTION_EVENT)
    {
      if (fdle->start_decryption((Start_encryption_log_event*) ev))
        errormsg= "Could not set up decryption for binlog.";
    }
    delete ev;
    if (typ == ROTATE_EVENT || typ == STOP_EVENT ||
        typ == FORMAT_DESCRIPTION_EVENT || typ == START_ENCRYPTION_EVENT)
      continue;                                 /* Continue looking */

    /* We did not find any Gtid_list_log_event, must be old binlog. */
    ev= NULL;
    break;
  }

  delete fdle;
  *out_gtid_list= static_cast<Gtid_list_log_event *>(ev);
  return errormsg;
}


struct st_mysql_storage_engine binlog_storage_engine=
{ MYSQL_HANDLERTON_INTERFACE_VERSION };

maria_declare_plugin(binlog)
{
  MYSQL_STORAGE_ENGINE_PLUGIN,
  &binlog_storage_engine,
  "binlog",
  "MySQL AB",
  "This is a pseudo storage engine to represent the binlog in a transaction",
  PLUGIN_LICENSE_GPL,
  binlog_init, /* Plugin Init */
  NULL, /* Plugin Deinit */
  0x0100 /* 1.0 */,
  binlog_status_vars_top,     /* status variables                */
  binlog_sys_vars,            /* system variables                */
  "1.0",                      /* string version */
  MariaDB_PLUGIN_MATURITY_STABLE /* maturity */
}
maria_declare_plugin_end;

#ifdef WITH_WSREP
#include "wsrep_mysqld.h"

IO_CACHE *wsrep_get_trans_cache(THD * thd)
{
  DBUG_ASSERT(binlog_hton->slot != HA_SLOT_UNDEF);
  binlog_cache_mngr *cache_mngr = (binlog_cache_mngr*)
    thd_get_ha_data(thd, binlog_hton);
  if (cache_mngr)
    return cache_mngr->get_binlog_cache_log(true);

  WSREP_DEBUG("binlog cache not initialized, conn: %llu",
	      thd->thread_id);
  return NULL;
}

void wsrep_thd_binlog_trx_reset(THD * thd)
{
  DBUG_ENTER("wsrep_thd_binlog_trx_reset");
  WSREP_DEBUG("wsrep_thd_binlog_reset");
  /*
    todo: fix autocommit select to not call the caller
  */
  binlog_cache_mngr *const cache_mngr=
    (binlog_cache_mngr*) thd_get_ha_data(thd, binlog_hton);
  if (cache_mngr)
  {
    cache_mngr->reset(false, true);
    if (!cache_mngr->stmt_cache.empty())
    {
      WSREP_DEBUG("pending events in stmt cache, sql: %s", thd->query());
      cache_mngr->stmt_cache.reset();
    }
  }
  thd->reset_binlog_for_next_statement();
  DBUG_VOID_RETURN;
}

void wsrep_thd_binlog_stmt_rollback(THD * thd)
{
  DBUG_ENTER("wsrep_thd_binlog_stmt_rollback");
  WSREP_DEBUG("wsrep_thd_binlog_stmt_rollback");
  binlog_cache_mngr *const cache_mngr=
    (binlog_cache_mngr*) thd_get_ha_data(thd, binlog_hton);
  if (cache_mngr)
  {
    thd->binlog_remove_pending_rows_event(TRUE, TRUE);
    cache_mngr->stmt_cache.reset();
  }
  DBUG_VOID_RETURN;
}

void wsrep_register_binlog_handler(THD *thd, bool trx)
{
  DBUG_ENTER("register_binlog_handler");
  /*
    If this is the first call to this function while processing a statement,
    the transactional cache does not have a savepoint defined. So, in what
    follows:
      . an implicit savepoint is defined;
      . callbacks are registered;
      . binary log is set as read/write.

    The savepoint allows for truncating the trx-cache transactional changes
    fail. Callbacks are necessary to flush caches upon committing or rolling
    back a statement or a transaction. However, notifications do not happen
    if the binary log is set as read/write.
  */
  binlog_cache_mngr *cache_mngr=
    (binlog_cache_mngr*) thd_get_ha_data(thd, binlog_hton);
  /* cache_mngr may be missing e.g. in mtr test ev51914.test */
  if (cache_mngr)
  {
    /*
      Set an implicit savepoint in order to be able to truncate a trx-cache.
    */
    if (cache_mngr->trx_cache.get_prev_position() == MY_OFF_T_UNDEF)
    {
      my_off_t pos= 0;
      binlog_trans_log_savepos(thd, &pos);
      cache_mngr->trx_cache.set_prev_position(pos);
    }

    /*
      Set callbacks in order to be able to call commmit or rollback.
    */
    if (trx)
      trans_register_ha(thd, TRUE, binlog_hton, 0);
    trans_register_ha(thd, FALSE, binlog_hton, 0);

    /*
      Set the binary log as read/write otherwise callbacks are not called.
    */
    thd->ha_data[binlog_hton->slot].ha_info[0].set_trx_read_write();
  }
  DBUG_VOID_RETURN;
}

#endif /* WITH_WSREP */<|MERGE_RESOLUTION|>--- conflicted
+++ resolved
@@ -1,5 +1,5 @@
 /* Copyright (c) 2000, 2018, Oracle and/or its affiliates.
-   Copyright (c) 2009, 2021, MariaDB Corporation.
+   Copyright (c) 2009, 2022, MariaDB Corporation.
 
    This program is free software; you can redistribute it and/or modify
    it under the terms of the GNU General Public License as published by
@@ -7979,12 +7979,9 @@
     DBUG_ASSERT(entry != NULL);
     cur= entry->thd->wait_for_commit_ptr;
   }
-<<<<<<< HEAD
-=======
 
   result= orig_queue == NULL;
 
->>>>>>> 4c3ad244
 #ifdef WITH_WSREP
   if (wsrep_is_active(entry->thd) &&
       wsrep_run_commit_hook(entry->thd, entry->all))
@@ -7997,8 +7994,6 @@
     if (orig_queue == NULL)
       result= -3;
   }
-  else
-    DBUG_ASSERT(result == 0);
 #endif /* WITH_WSREP */
 
   if (opt_binlog_commit_wait_count > 0 && orig_queue != NULL)
