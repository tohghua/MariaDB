/* Copyright 2018-2023 Codership Oy <info@codership.com>

   This program is free software; you can redistribute it and/or modify
   it under the terms of the GNU General Public License as published by
   the Free Software Foundation; version 2 of the License.

   This program is distributed in the hope that it will be useful,
   but WITHOUT ANY WARRANTY; without even the implied warranty of
   MERCHANTABILITY or FITNESS FOR A PARTICULAR PURPOSE.  See the
   GNU General Public License for more details.

   You should have received a copy of the GNU General Public License
   along with this program; if not, write to the Free Software
   Foundation, Inc., 51 Franklin St, Fifth Floor, Boston, MA 02110-1301  USA */

#include "wsrep_high_priority_service.h"
#include "wsrep_applier.h"
#include "wsrep_binlog.h"
#include "wsrep_schema.h"
#include "wsrep_xid.h"
#include "wsrep_trans_observer.h"
#include "wsrep_server_state.h"

#include "sql_class.h" /* THD */
#include "transaction.h"
#include "debug_sync.h"
/* RLI */
#include "rpl_rli.h"
#define NUMBER_OF_FIELDS_TO_IDENTIFY_COORDINATOR 1
#define NUMBER_OF_FIELDS_TO_IDENTIFY_WORKER 2
#include "slave.h"
#include "rpl_mi.h"

namespace
{
/*
  Scoped mode for applying non-transactional write sets (TOI)
 */
class Wsrep_non_trans_mode
{
public:
  Wsrep_non_trans_mode(THD* thd, const wsrep::ws_meta& ws_meta)
    : m_thd(thd)
    , m_option_bits(thd->variables.option_bits)
    , m_server_status(thd->server_status)
  {
    m_thd->variables.option_bits&= ~OPTION_BEGIN;
    m_thd->server_status&= ~(SERVER_STATUS_IN_TRANS | SERVER_STATUS_IN_TRANS_READONLY);
    m_thd->wsrep_cs().enter_toi_mode(ws_meta);
  }
  ~Wsrep_non_trans_mode()
  {
    m_thd->variables.option_bits= m_option_bits;
    m_thd->server_status= m_server_status;
    m_thd->wsrep_cs().leave_toi_mode();
  }
private:
  Wsrep_non_trans_mode(const Wsrep_non_trans_mode&);
  Wsrep_non_trans_mode& operator=(const Wsrep_non_trans_mode&);
  THD* m_thd;
  ulonglong m_option_bits;
  uint m_server_status;
};
}

static rpl_group_info* wsrep_relay_group_init(THD* thd, const char* log_fname)
{
  Relay_log_info* rli= new Relay_log_info(false);

  if (!rli->relay_log.description_event_for_exec)
  {
    rli->relay_log.description_event_for_exec=
      new Format_description_log_event(4);
  }

  static LEX_CSTRING connection_name= { STRING_WITH_LEN("wsrep") };

  /*
    Master_info's constructor initializes rpl_filter by either an already
    constructed Rpl_filter object from global 'rpl_filters' list if the
    specified connection name is same, or it constructs a new Rpl_filter
    object and adds it to rpl_filters. This object is later destructed by
    Mater_info's destructor by looking it up based on connection name in
    rpl_filters list.

    However, since all Master_info objects created here would share same
    connection name ("wsrep"), destruction of any of the existing Master_info
    objects (in wsrep_return_from_bf_mode()) would free rpl_filter referenced
    by any/all existing Master_info objects.

    In order to avoid that, we have added a check in Master_info's destructor
    to not free the "wsrep" rpl_filter. It will eventually be freed by
    free_all_rpl_filters() when server terminates.
  */
  rli->mi= new Master_info(&connection_name, false);

  struct rpl_group_info *rgi= new rpl_group_info(rli);
  rgi->thd= rli->sql_driver_thd= thd;

  if ((rgi->deferred_events_collecting= rli->mi->rpl_filter->is_on()))
  {
    rgi->deferred_events= new Deferred_log_events(rli);
  }

  return rgi;
}

static void wsrep_setup_uk_and_fk_checks(THD* thd)
{
  /* Tune FK and UK checking policy. These are reset back to original
     in Wsrep_high_priority_service destructor. */
  if (wsrep_slave_UK_checks == FALSE)
    thd->variables.option_bits|= OPTION_RELAXED_UNIQUE_CHECKS;
  else
    thd->variables.option_bits&= ~OPTION_RELAXED_UNIQUE_CHECKS;

  if (wsrep_slave_FK_checks == FALSE)
    thd->variables.option_bits|= OPTION_NO_FOREIGN_KEY_CHECKS;
  else
    thd->variables.option_bits&= ~OPTION_NO_FOREIGN_KEY_CHECKS;
}

static int apply_events(THD*                       thd,
                        Relay_log_info*            rli,
                        const wsrep::const_buffer& data,
                        wsrep::mutable_buffer&     err)
{
  int const ret= wsrep_apply_events(thd, rli, data.data(), data.size());
  if (ret || wsrep_thd_has_ignored_error(thd))
  {
    if (ret)
    {
      wsrep_store_error(thd, err);
    }
    wsrep_dump_rbr_buf_with_header(thd, data.data(), data.size());
  }
  return ret;
}

/****************************************************************************
                         High priority service
*****************************************************************************/

Wsrep_high_priority_service::Wsrep_high_priority_service(THD* thd)
  : wsrep::high_priority_service(Wsrep_server_state::instance())
  , wsrep::high_priority_context(thd->wsrep_cs())
  , m_thd(thd)
  , m_rli()
{
  LEX_CSTRING db_str= { NULL, 0 };
  m_shadow.option_bits  = thd->variables.option_bits;
  m_shadow.server_status= thd->server_status;
  m_shadow.vio          = thd->net.vio;
  m_shadow.tx_isolation = thd->variables.tx_isolation;
  m_shadow.db           = (char *)thd->db.str;
  m_shadow.db_length    = thd->db.length;
  m_shadow.user_time    = thd->user_time;
  m_shadow.row_count_func= thd->get_row_count_func();
  m_shadow.wsrep_applier= thd->wsrep_applier;

  /* Disable general logging on applier threads */
  thd->variables.option_bits |= OPTION_LOG_OFF;

  /* enable binlogging regardless of log_slave_updates setting
     this is for ensuring that both local and applier transaction go through
     same commit ordering algorithm in group commit control
   */
  thd->variables.option_bits|= OPTION_BIN_LOG;

  thd->net.vio= 0;
  thd->reset_db(&db_str);
  thd->clear_error();
  thd->variables.tx_isolation= ISO_READ_COMMITTED;
  thd->tx_isolation          = ISO_READ_COMMITTED;

  /* From trans_begin() */
  thd->variables.option_bits|= OPTION_BEGIN;
  thd->server_status|= SERVER_STATUS_IN_TRANS;

  /* Make THD wsrep_applier so that it cannot be killed */
  thd->wsrep_applier= true;

  if (!thd->wsrep_rgi) thd->wsrep_rgi= wsrep_relay_group_init(thd, "wsrep_relay");

  m_rgi= thd->wsrep_rgi;
  m_rgi->thd= thd;
  m_rli= m_rgi->rli;
  thd_proc_info(thd, "wsrep applier idle");
}

Wsrep_high_priority_service::~Wsrep_high_priority_service()
{
  THD* thd= m_thd;
  thd->variables.option_bits = m_shadow.option_bits;
  thd->server_status         = m_shadow.server_status;
  thd->net.vio               = m_shadow.vio;
  thd->variables.tx_isolation= m_shadow.tx_isolation;
  LEX_CSTRING db_str= { m_shadow.db, m_shadow.db_length };
  thd->reset_db(&db_str);
  thd->user_time             = m_shadow.user_time;
  
  if (thd->wsrep_rgi && thd->wsrep_rgi->rli)
    delete thd->wsrep_rgi->rli->mi;
  if (thd->wsrep_rgi)
    delete thd->wsrep_rgi->rli;
  delete thd->wsrep_rgi;
  thd->wsrep_rgi= NULL;
  
  thd->set_row_count_func(m_shadow.row_count_func);
  thd->wsrep_applier         = m_shadow.wsrep_applier;
}

int Wsrep_high_priority_service::start_transaction(
  const wsrep::ws_handle& ws_handle, const wsrep::ws_meta& ws_meta)
{
  DBUG_ENTER(" Wsrep_high_priority_service::start_transaction");
  m_thd->set_time();
  DBUG_RETURN(m_thd->wsrep_cs().start_transaction(ws_handle, ws_meta) ||
              trans_begin(m_thd));
}

const wsrep::transaction& Wsrep_high_priority_service::transaction() const
{
  DBUG_ENTER(" Wsrep_high_priority_service::transaction");
  DBUG_RETURN(m_thd->wsrep_trx());
}

int Wsrep_high_priority_service::next_fragment(const wsrep::ws_meta& ws_meta)
{
  DBUG_ENTER(" Wsrep_high_priority_service::next_fragment");
  DBUG_RETURN(m_thd->wsrep_cs().next_fragment(ws_meta));
}

int Wsrep_high_priority_service::adopt_transaction(
  const wsrep::transaction& transaction)
{
  DBUG_ENTER(" Wsrep_high_priority_service::adopt_transaction");
  /* Adopt transaction first to set up transaction meta data for
     trans begin. If trans_begin() fails for some reason, roll back
     the wsrep transaction before return. */
  m_thd->wsrep_cs().adopt_transaction(transaction);
  int ret= trans_begin(m_thd);
  if (ret)
  {
    m_thd->wsrep_cs().before_rollback();
    m_thd->wsrep_cs().after_rollback();
  }
  DBUG_RETURN(ret);
}

int Wsrep_high_priority_service::append_fragment_and_commit(
  const wsrep::ws_handle& ws_handle,
  const wsrep::ws_meta& ws_meta,
  const wsrep::const_buffer& data,
  const wsrep::xid& xid WSREP_UNUSED)
{
  DBUG_ENTER("Wsrep_high_priority_service::append_fragment_and_commit");
  int ret= start_transaction(ws_handle, ws_meta);
  /*
    Start transaction explicitly to avoid early commit via
    trans_commit_stmt() in append_fragment()
  */
  ret= ret || trans_begin(m_thd);
  ret= ret || wsrep_schema->append_fragment(m_thd,
                                            ws_meta.server_id(),
                                            ws_meta.transaction_id(),
                                            ws_meta.seqno(),
                                            ws_meta.flags(),
                                            data);

  /*
    Note: The commit code below seems to be identical to
    Wsrep_storage_service::commit(). Consider implementing
    common utility function to deal with commit.
   */
  const bool do_binlog_commit= (opt_log_slave_updates &&
                                wsrep_gtid_mode       &&
                                m_thd->variables.gtid_seq_no);
   /*
    Write skip event into binlog if gtid_mode is on. This is to
    maintain gtid continuity.
  */
  if (do_binlog_commit)
  {
    ret= wsrep_write_skip_event(m_thd);
  }

  if (!ret)
  {
    ret= m_thd->wsrep_cs().prepare_for_ordering(ws_handle,
                                                ws_meta, true);
  }

  ret= ret || trans_commit(m_thd);
  ret= ret || (m_thd->wsrep_cs().after_applying(), 0);

  m_thd->release_transactional_locks();

  free_root(m_thd->mem_root, MYF(MY_KEEP_PREALLOC));

  thd_proc_info(m_thd, "wsrep applier committed");

  DBUG_RETURN(ret);
}

int Wsrep_high_priority_service::remove_fragments(const wsrep::ws_meta& ws_meta)
{
  DBUG_ENTER("Wsrep_high_priority_service::remove_fragments");
  int ret= wsrep_schema->remove_fragments(m_thd,
                                          ws_meta.server_id(),
                                          ws_meta.transaction_id(),
                                          m_thd->wsrep_sr().fragments());
  DBUG_RETURN(ret);
}

int Wsrep_high_priority_service::commit(const wsrep::ws_handle& ws_handle,
                                        const wsrep::ws_meta& ws_meta)
{
  DBUG_ENTER("Wsrep_high_priority_service::commit");
  THD* thd= m_thd;
  DBUG_ASSERT(thd->wsrep_trx().active());
  thd->wsrep_cs().prepare_for_ordering(ws_handle, ws_meta, true);
  thd_proc_info(thd, "committing");
  int ret=0;

  const bool is_ordered= !ws_meta.seqno().is_undefined();

  if (!thd->transaction->stmt.is_empty())
    ret= trans_commit_stmt(thd);

  if (ret == 0)
    ret= trans_commit(thd);

  if (ret == 0)
  {
    m_rgi->cleanup_context(thd, 0);
  }

  m_thd->release_transactional_locks();

  thd_proc_info(thd, "wsrep applier committed");

  if (!is_ordered)
  {
    m_thd->wsrep_cs().before_rollback();
    m_thd->wsrep_cs().after_rollback();
  }
  else if (m_thd->wsrep_trx().state() == wsrep::transaction::s_executing)
  {
    /*
      Wsrep commit was ordered but it did not go through commit time
      hooks and remains active. Cycle through commit hooks to release
      commit order and to make cleanup happen in after_applying() call.

      This is a workaround for CTAS with empty result set.
    */
    WSREP_DEBUG("Commit not finished for applier %llu", thd->thread_id);
    ret= ret || m_thd->wsrep_cs().before_commit() ||
      m_thd->wsrep_cs().ordered_commit() ||
      m_thd->wsrep_cs().after_commit();
  }

  thd->lex->sql_command= SQLCOM_END;

  free_root(thd->mem_root, MYF(MY_KEEP_PREALLOC));

  must_exit_= check_exit_status();
  DBUG_RETURN(ret);
}

int Wsrep_high_priority_service::rollback(const wsrep::ws_handle& ws_handle,
                                          const wsrep::ws_meta& ws_meta)
{
  DBUG_ENTER("Wsrep_high_priority_service::rollback");
  if (ws_meta.ordered())
  {
    m_thd->wsrep_cs().prepare_for_ordering(ws_handle, ws_meta, false);
  }
  else
  {
     assert(ws_meta == wsrep::ws_meta());
     assert(ws_handle == wsrep::ws_handle());
  }
  int ret= (trans_rollback_stmt(m_thd) || trans_rollback(m_thd));

  WSREP_DEBUG("::rollback() thread: %lu, client_state %s "
              "client_mode %s trans_state %s killed %d",
              thd_get_thread_id(m_thd),
              wsrep_thd_client_state_str(m_thd),
              wsrep_thd_client_mode_str(m_thd),
              wsrep_thd_transaction_state_str(m_thd),
              m_thd->killed);

  m_thd->release_transactional_locks();

  free_root(m_thd->mem_root, MYF(MY_KEEP_PREALLOC));

  DBUG_RETURN(ret);
}

int Wsrep_high_priority_service::apply_toi(const wsrep::ws_meta& ws_meta,
                                           const wsrep::const_buffer& data,
                                           wsrep::mutable_buffer& err)
{
  DBUG_ENTER("Wsrep_high_priority_service::apply_toi");
  THD* thd= m_thd;
  Wsrep_non_trans_mode non_trans_mode(thd, ws_meta);

  wsrep::client_state& client_state(thd->wsrep_cs());
  DBUG_ASSERT(client_state.in_toi());

  thd_proc_info(thd, "wsrep applier toi");

  WSREP_DEBUG("Wsrep_high_priority_service::apply_toi: %lld",
              client_state.toi_meta().seqno().get());

#ifdef ENABLED_DEBUG_SYNC
  DBUG_EXECUTE_IF("sync.wsrep_apply_toi",
                  {
                    const char act[]=
                      "now "
                      "SIGNAL sync.wsrep_apply_toi_reached "
                      "WAIT_FOR signal.wsrep_apply_toi";
                    DBUG_ASSERT(!debug_sync_set_action(thd,
                                                       STRING_WITH_LEN(act)));
                  };);
#endif

<<<<<<< HEAD
  int ret= apply_events(thd, m_rli, data, err);
  wsrep_thd_set_ignored_error(thd, false);
=======
  thd->set_time();
  int ret= wsrep_apply_events(thd, m_rli, data.data(), data.size());
  if (ret != 0 || thd->wsrep_has_ignored_error)
  {
    wsrep_dump_rbr_buf_with_header(thd, data.data(), data.size());
    thd->wsrep_has_ignored_error= false;
    /* todo: error voting */
  }
>>>>>>> f378e764
  trans_commit(thd);

  thd->close_temporary_tables();
  thd->lex->sql_command= SQLCOM_END;

  wsrep_gtid_server.signal_waiters(thd->wsrep_current_gtid_seqno, false);
  wsrep_set_SE_checkpoint(client_state.toi_meta().gtid(), wsrep_gtid_server.gtid());

  must_exit_= check_exit_status();

  DBUG_RETURN(ret);
}

void Wsrep_high_priority_service::store_globals()
{
  wsrep_store_threadvars(m_thd);
  m_thd->wsrep_cs().acquire_ownership();
}

void Wsrep_high_priority_service::reset_globals()
{
  wsrep_reset_threadvars(m_thd);
}

void Wsrep_high_priority_service::switch_execution_context(wsrep::high_priority_service& orig_high_priority_service)
{
  DBUG_ENTER("Wsrep_high_priority_service::switch_execution_context");
  Wsrep_high_priority_service&
    orig_hps= static_cast<Wsrep_high_priority_service&>(orig_high_priority_service);
  m_thd->thread_stack= orig_hps.m_thd->thread_stack;
  DBUG_VOID_RETURN;
}

int Wsrep_high_priority_service::log_dummy_write_set(const wsrep::ws_handle& ws_handle,
                                                     const wsrep::ws_meta& ws_meta,
                                                     wsrep::mutable_buffer& err)
{
  DBUG_ENTER("Wsrep_high_priority_service::log_dummy_write_set");
  int ret= 0;
  DBUG_PRINT("info",
             ("Wsrep_high_priority_service::log_dummy_write_set: seqno=%lld",
              ws_meta.seqno().get()));
#ifdef ENABLED_DEBUG_SYNC
  DBUG_EXECUTE_IF("sync.wsrep_log_dummy_write_set",
                  {
                    const char act[]=
                      "now "
                      "SIGNAL sync.wsrep_log_dummy_write_set_reached ";
                    DBUG_ASSERT(!debug_sync_set_action(m_thd,
                                                       STRING_WITH_LEN(act)));
                  };);
#endif

  if (ws_meta.ordered())
  {
    wsrep::client_state& cs(m_thd->wsrep_cs());
    if (!cs.transaction().active())
    {
      cs.start_transaction(ws_handle, ws_meta);
    }
    adopt_apply_error(err);
    WSREP_DEBUG("Log dummy write set %lld", ws_meta.seqno().get());
    ret= cs.provider().commit_order_enter(ws_handle, ws_meta);
    if (!(ret && opt_log_slave_updates && wsrep_gtid_mode &&
          m_thd->variables.gtid_seq_no))
    {
      cs.before_rollback();
      cs.after_rollback();
    }

    if (!WSREP_EMULATE_BINLOG(m_thd))
    {
      wsrep_register_for_group_commit(m_thd);
      /* wait_for_prior_commit() ensures that all preceding transactions
         have been committed and seqno has been synced into
         storage engine. We don't release commit order here yet to
         avoid following transactions to sync seqno before
         wsrep_set_SE_checkpoint() below returns. This effectively pauses
         group commit for the checkpoint operation, but is the only way to
         ensure proper ordering. */
      m_thd->wait_for_prior_commit();
    }

    WSREP_DEBUG("checkpointing dummy write set %lld", ws_meta.seqno().get());
    wsrep_set_SE_checkpoint(ws_meta.gtid(), wsrep_gtid_server.gtid());

    if (!WSREP_EMULATE_BINLOG(m_thd))
    {
      wsrep_unregister_from_group_commit(m_thd);
    }
    ret= ret || cs.provider().commit_order_leave(ws_handle, ws_meta, err);
    cs.after_applying();
  }
  DBUG_RETURN(ret);
}

void Wsrep_high_priority_service::adopt_apply_error(wsrep::mutable_buffer& err)
{
  m_thd->wsrep_cs().adopt_apply_error(err);
}

void Wsrep_high_priority_service::debug_crash(const char* crash_point)
{
  DBUG_ASSERT(m_thd == current_thd);
  DBUG_EXECUTE_IF(crash_point, DBUG_SUICIDE(););
}

/****************************************************************************
                           Applier service
*****************************************************************************/

Wsrep_applier_service::Wsrep_applier_service(THD* thd)
  : Wsrep_high_priority_service(thd)
{
  thd->wsrep_applier_service= this;
  thd->wsrep_cs().open(wsrep::client_id(thd->thread_id));
  thd->wsrep_cs().before_command();
  thd->wsrep_cs().debug_log_level(wsrep_debug);
  if (!thd->slave_thread)
    thd->system_thread_info.rpl_sql_info=
      new rpl_sql_thread_info(thd->wsrep_rgi->rli->mi->rpl_filter);
}

Wsrep_applier_service::~Wsrep_applier_service()
{
  if (!m_thd->slave_thread)
    delete m_thd->system_thread_info.rpl_sql_info;
  m_thd->wsrep_cs().after_command_before_result();
  m_thd->wsrep_cs().after_command_after_result();
  m_thd->wsrep_cs().close();
  m_thd->wsrep_cs().cleanup();
  m_thd->wsrep_applier_service= NULL;
}

int Wsrep_applier_service::apply_write_set(const wsrep::ws_meta& ws_meta,
                                           const wsrep::const_buffer& data,
                                           wsrep::mutable_buffer& err)
{
  DBUG_ENTER("Wsrep_applier_service::apply_write_set");
  THD* thd= m_thd;

  thd->variables.option_bits |= OPTION_BEGIN;
  thd->variables.option_bits |= OPTION_GTID_BEGIN;
  thd->variables.option_bits |= OPTION_NOT_AUTOCOMMIT;
  DBUG_ASSERT(thd->wsrep_trx().active());
  DBUG_ASSERT(thd->wsrep_trx().state() == wsrep::transaction::s_executing);

  thd_proc_info(thd, "applying write set");

  /* moved dbug sync point here, after possible THD switch for SR transactions
     has ben done
  */
#ifdef ENABLED_DEBUG_SYNC
  /* Allow tests to block the applier thread using the DBUG facilities */
  DBUG_EXECUTE_IF("sync.wsrep_apply_cb",
                 {
                   const char act[]=
                     "now "
                     "SIGNAL sync.wsrep_apply_cb_reached "
                     "WAIT_FOR signal.wsrep_apply_cb";
                   DBUG_ASSERT(!debug_sync_set_action(thd,
                                                      STRING_WITH_LEN(act)));
                 };);
#endif /* ENABLED_DEBUG_SYNC */

  wsrep_setup_uk_and_fk_checks(thd);
  int ret= apply_events(thd, m_rli, data, err);

  thd->close_temporary_tables();
  if (!ret && !(ws_meta.flags() & wsrep::provider::flag::commit))
  {
    thd->wsrep_cs().fragment_applied(ws_meta.seqno());
  }
  thd_proc_info(thd, "wsrep applied write set");

  thd->variables.option_bits &= ~OPTION_GTID_BEGIN;
  DBUG_RETURN(ret);
}

int Wsrep_applier_service::apply_nbo_begin(const wsrep::ws_meta& ws_meta,
                                           const wsrep::const_buffer& data,
                                           wsrep::mutable_buffer& err)
{
  DBUG_ENTER("Wsrep_applier_service::apply_nbo_begin");
  DBUG_RETURN(0);
}

void Wsrep_applier_service::after_apply()
{
  DBUG_ENTER("Wsrep_applier_service::after_apply");
  wsrep_after_apply(m_thd);
  DBUG_VOID_RETURN;
}

bool Wsrep_applier_service::check_exit_status() const
{
  bool ret= false;
  mysql_mutex_lock(&LOCK_wsrep_slave_threads);
  if (wsrep_slave_count_change < 0)
  {
    ++wsrep_slave_count_change;
    ret= true;
  }
  mysql_mutex_unlock(&LOCK_wsrep_slave_threads);
  return ret;
}

/****************************************************************************
                           Replayer service
*****************************************************************************/

Wsrep_replayer_service::Wsrep_replayer_service(THD* replayer_thd, THD* orig_thd)
  : Wsrep_high_priority_service(replayer_thd)
  , m_orig_thd(orig_thd)
  , m_da_shadow()
  , m_replay_status()
{
  /* Response must not have been sent to client */
  DBUG_ASSERT(!orig_thd->get_stmt_da()->is_sent());
  /* PS reprepare observer should have been removed already
     open_table() will fail if we have dangling observer here */
  DBUG_ASSERT(!orig_thd->m_reprepare_observer);
  /* Replaying should happen always from after_statement() hook
     after rollback, which should guarantee that there are no
     transactional locks */
  DBUG_ASSERT(!orig_thd->mdl_context.has_transactional_locks());

  replayer_thd->system_thread_info.rpl_sql_info=
    new rpl_sql_thread_info(replayer_thd->wsrep_rgi->rli->mi->rpl_filter);

  /* Make a shadow copy of diagnostics area and reset */
  m_da_shadow.status= orig_thd->get_stmt_da()->status();
  if (m_da_shadow.status == Diagnostics_area::DA_OK)
  {
    m_da_shadow.affected_rows= orig_thd->get_stmt_da()->affected_rows();
    m_da_shadow.last_insert_id= orig_thd->get_stmt_da()->last_insert_id();
    strmake(m_da_shadow.message, orig_thd->get_stmt_da()->message(),
            sizeof(m_da_shadow.message) - 1);
  }
  orig_thd->get_stmt_da()->reset_diagnostics_area();

  /* Release explicit locks */
  if (orig_thd->locked_tables_mode && orig_thd->lock)
  {
    WSREP_WARN("releasing table lock for replaying (%llu)",
               orig_thd->thread_id);
    orig_thd->locked_tables_list.unlock_locked_tables(orig_thd);
    orig_thd->variables.option_bits&= ~(OPTION_TABLE_LOCK);
  }

  thd_proc_info(orig_thd, "wsrep replaying trx");

  /*
    Switch execution context to replayer_thd and prepare it for
    replay execution.
  */
  /* Copy thd vars from orig_thd before reset, otherwise reset
     for orig thd clears thread local storage before copy. */
  wsrep_assign_from_threadvars(replayer_thd);
  wsrep_reset_threadvars(orig_thd);
  wsrep_store_threadvars(replayer_thd);
  wsrep_open(replayer_thd);
  wsrep_before_command(replayer_thd);
  replayer_thd->wsrep_cs().clone_transaction_for_replay(orig_thd->wsrep_trx());
}

Wsrep_replayer_service::~Wsrep_replayer_service()
{
  /* Switch execution context back to original. */
  wsrep_after_apply(m_thd);
  wsrep_after_command_ignore_result(m_thd);
  wsrep_close(m_thd);
  wsrep_reset_threadvars(m_thd);
  wsrep_store_threadvars(m_orig_thd);

  DBUG_ASSERT(!m_orig_thd->get_stmt_da()->is_sent());
  DBUG_ASSERT(!m_orig_thd->get_stmt_da()->is_set());

  delete m_thd->system_thread_info.rpl_sql_info;
  m_thd->system_thread_info.rpl_sql_info= nullptr;

  if (m_replay_status == wsrep::provider::success)
  {
    DBUG_ASSERT(m_thd->wsrep_cs().current_error() == wsrep::e_success);
    m_orig_thd->reset_kill_query();
    my_ok(m_orig_thd, m_da_shadow.affected_rows, m_da_shadow.last_insert_id);
  }
  else if (m_replay_status == wsrep::provider::error_certification_failed)
  {
    wsrep_override_error(m_orig_thd, ER_LOCK_DEADLOCK);
  }
  else
  {
    DBUG_ASSERT(0);
    WSREP_ERROR("trx_replay failed for: %d, schema: %s, query: %s",
                m_replay_status,
                m_orig_thd->db.str, wsrep_thd_query(m_orig_thd));
    unireg_abort(1);
  }
}

int Wsrep_replayer_service::apply_write_set(const wsrep::ws_meta& ws_meta,
                                            const wsrep::const_buffer& data,
                                            wsrep::mutable_buffer& err)
{
  DBUG_ENTER("Wsrep_replayer_service::apply_write_set");
  THD* thd= m_thd;

  DBUG_ASSERT(thd->wsrep_trx().active());
  DBUG_ASSERT(thd->wsrep_trx().state() == wsrep::transaction::s_replaying);

#ifdef ENABLED_DEBUG_SYNC
  /* Allow tests to block the replayer thread using the DBUG facilities */
  DBUG_EXECUTE_IF("sync.wsrep_replay_cb",
                 {
                   const char act[]=
                     "now "
                     "SIGNAL sync.wsrep_replay_cb_reached "
                     "WAIT_FOR signal.wsrep_replay_cb";
                   DBUG_ASSERT(!debug_sync_set_action(thd,
                                                      STRING_WITH_LEN(act)));
                 };);
#endif

  wsrep_setup_uk_and_fk_checks(thd);

  int ret= 0;
  if (!wsrep::starts_transaction(ws_meta.flags()))
  {
    DBUG_ASSERT(thd->wsrep_trx().is_streaming());
    ret= wsrep_schema->replay_transaction(thd,
                                          m_rli,
                                          ws_meta,
                                          thd->wsrep_sr().fragments());
  }
  ret= ret || apply_events(thd, m_rli, data, err);
  thd->close_temporary_tables();
  if (!ret && !(ws_meta.flags() & wsrep::provider::flag::commit))
  {
    thd->wsrep_cs().fragment_applied(ws_meta.seqno());
  }

  thd_proc_info(thd, "wsrep replayed write set");
  DBUG_RETURN(ret);
}<|MERGE_RESOLUTION|>--- conflicted
+++ resolved
@@ -426,19 +426,9 @@
                   };);
 #endif
 
-<<<<<<< HEAD
+  thd->set_time();
   int ret= apply_events(thd, m_rli, data, err);
   wsrep_thd_set_ignored_error(thd, false);
-=======
-  thd->set_time();
-  int ret= wsrep_apply_events(thd, m_rli, data.data(), data.size());
-  if (ret != 0 || thd->wsrep_has_ignored_error)
-  {
-    wsrep_dump_rbr_buf_with_header(thd, data.data(), data.size());
-    thd->wsrep_has_ignored_error= false;
-    /* todo: error voting */
-  }
->>>>>>> f378e764
   trans_commit(thd);
 
   thd->close_temporary_tables();
