--- conflicted
+++ resolved
@@ -386,13 +386,13 @@
     TABLE *table= field->table;
     ulong orig_sql_mode= thd->variables.sql_mode;
     enum_check_fields orig_count_cuted_fields= thd->count_cuted_fields;
-<<<<<<< HEAD
     my_bitmap_map *old_write_map;
     my_bitmap_map *old_read_map;
     ulonglong orig_field_val; /* original field value if valid */
 
     LINT_INIT(old_write_map);
     LINT_INIT(old_read_map);
+    LINT_INIT(orig_field_val);
 
     if (table)
     {
@@ -404,13 +404,6 @@
                              MODE_INVALID_DATES;
     thd->count_cuted_fields= CHECK_FIELD_IGNORE;
 
-=======
-    ulonglong orig_field_val; /* original field value if valid */
-    LINT_INIT(orig_field_val);
-    thd->variables.sql_mode= (orig_sql_mode & ~MODE_NO_ZERO_DATE) | 
-                             MODE_INVALID_DATES;
-    thd->count_cuted_fields= CHECK_FIELD_IGNORE;
->>>>>>> 72bdad35
     /*
       Store the value of the field if it references an outer field because
       the call to save_in_field below overrides that value.
@@ -419,13 +412,8 @@
       orig_field_val= field->val_int();
     if (!(*item)->is_null() && !(*item)->save_in_field(field, 1))
     {
-<<<<<<< HEAD
       Item *tmp= new Item_int_with_ref(field->val_int(), *item,
                                        test(field->flags & UNSIGNED_FLAG));
-=======
-      Item *tmp=new Item_int_with_ref(field->val_int(), *item,
-                                      test(field->flags & UNSIGNED_FLAG));
->>>>>>> 72bdad35
       if (tmp)
         thd->change_item_tree(item, tmp);
       result= 1;					// Item was replaced
