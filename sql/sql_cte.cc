--- conflicted
+++ resolved
@@ -1,5 +1,5 @@
 /*
-   Copyright (c) 2016, 2017 MariaDB
+   Copyright (c) 2016, 2021, MariaDB
 
    This program is free software; you can redistribute it and/or modify
    it under the terms of the GNU General Public License as published by
@@ -189,24 +189,24 @@
   {
     if (tbl->derived)
       continue;
-    if (!tbl->db && !tbl->with)
+    if (!tbl->db.length && !tbl->with)
       tbl->with= tbl->select_lex->find_table_def_in_with_clauses(tbl);
     if (!tbl->with)    // no CTE matches table reference tbl
     {
       if (only_cte_resolution)
         continue;
-      if (!tbl->db)   // no database specified in table reference tbl
+      if (!tbl->db.length)   // no database specified in table reference tbl
       {
-        if (!thd->db) // no default database is set
+        if (!thd->db.length) // no default database is set
         {
           my_message(ER_NO_DB_ERROR, ER(ER_NO_DB_ERROR), MYF(0));
           return true;
         }
-        if (copy_db_to(&tbl->db, &tbl->db_length))
+        if (copy_db_to(&tbl->db))
           return true;
         if (!(tbl->table_options & TL_OPTION_ALIAS))
-          tbl->mdl_request.init(MDL_key::TABLE, tbl->db,
-                                tbl->table_name,
+          tbl->mdl_request.init(MDL_key::TABLE, tbl->db.str,
+                                tbl->table_name.str,
                                 tbl->mdl_type, MDL_TRANSACTION);
         tbl->mdl_request.set_type((tbl->lock_type >= TL_WRITE_ALLOW_WRITE) ?
                                    MDL_SHARED_WRITE : MDL_SHARED_READ);
@@ -238,8 +238,8 @@
       if (!(tbl->derived= tbl->with->clone_parsed_spec(thd->lex, tbl)))
         return true;
     }
-    tbl->db= empty_c_string;
-    tbl->db_length= 0;
+    tbl->db.str= empty_c_string;
+    tbl->db.length= 0;
     tbl->schema_table= 0;
     if (tbl->derived)
     {
@@ -323,13 +323,8 @@
          elem != with_elem;
          elem= elem->next)
     {
-<<<<<<< HEAD
-      if (lex_string_cmp(system_charset_info, with_elem->query_name,
-                         elem->query_name) == 0)
-=======
       if (my_strcasecmp(system_charset_info, with_elem->get_name_str(),
-			  elem->get_name_str()) == 0)
->>>>>>> 5c75ba9c
+                        elem->get_name_str()) == 0)
       {
         my_error(ER_DUP_QUERY_NAME, MYF(0),
                  with_elem->get_name_str());
@@ -439,22 +434,12 @@
        with_elem != barrier;
        with_elem= with_elem->next)
   {
-<<<<<<< HEAD
-    if (my_strcasecmp(system_charset_info, with_elem->query_name->str,
+    if (my_strcasecmp(system_charset_info, with_elem->get_name_str(),
 		      table->table_name.str) == 0 &&
         !table->is_fqtn)
     {
       table->set_derived();
-      table->db.str= empty_c_string;
-      table->db.length= 0;
-=======
-    if (my_strcasecmp(system_charset_info, with_elem->get_name_str(),
-                      table->table_name) == 0 &&
-        !table->is_fqtn)
-    {
-      table->set_derived();
       with_elem->referenced= true;
->>>>>>> 5c75ba9c
       return with_elem;
     }
   }
@@ -1044,29 +1029,7 @@
   st_select_lex *with_select;
 
   char save_end= unparsed_spec.str[unparsed_spec.length];
-<<<<<<< HEAD
-  ((char*) &unparsed_spec.str[unparsed_spec.length])[0]= '\0';
-  if (parser_state.init(thd, (char*) unparsed_spec.str, (unsigned int)unparsed_spec.length))
-    goto err;
-  parser_state.m_lip.stmt_prepare_mode= stmt_prepare_mode;
-  parser_state.m_lip.multi_statements= false;
-  parser_state.m_lip.m_digest= NULL;
-
-  lex_start(thd);
-  lex->clone_spec_offset= unparsed_spec_offset;
-  lex->param_list= old_lex->param_list;
-  lex->sphead= old_lex->sphead;
-  lex->spname= old_lex->spname;
-  lex->spcont= old_lex->spcont;
-  lex->sp_chistics= old_lex->sp_chistics;
-
-  lex->stmt_lex= old_lex;
-  with_select= &lex->select_lex;
-  with_select->select_number= ++thd->lex->stmt_lex->current_select_number;
-  parse_status= parse_sql(thd, &parser_state, 0);
-  ((char*) &unparsed_spec.str[unparsed_spec.length])[0]= save_end;
-=======
-  unparsed_spec.str[unparsed_spec.length]= '\0';
+  const_cast<char*>(unparsed_spec.str)[unparsed_spec.length]= '\0';
 
   lex_start(thd);
   lex->clone_spec_offset= unparsed_spec_offset;
@@ -1109,10 +1072,9 @@
                                 (unsigned int)unparsed_spec.length,
                                 stmt_prepare_mode);
 
-  unparsed_spec.str[unparsed_spec.length]= save_end;
+  const_cast<char*>(unparsed_spec.str)[unparsed_spec.length]= save_end;
   with_select= lex->unit.first_select();
   with_select->select_number= ++lex->stmt_lex->current_select_number;
->>>>>>> 5c75ba9c
 
   if (parse_status)
     goto err;
@@ -1586,14 +1548,8 @@
         sl_master->derived->register_as_derived_with_rec_ref(rec_elem);
       if (sl_master->item)
       {
-<<<<<<< HEAD
         Item_subselect *subq= (Item_subselect *) (sl_master->item);
         subq->register_as_with_rec_ref(rec_elem);
-=======
-	my_error(ER_REF_TO_RECURSIVE_WITH_TABLE_IN_DERIVED,
-		 MYF(0), with_elem->get_name_str());
-	return true;
->>>>>>> 5c75ba9c
       }
     }
   }
@@ -1649,21 +1605,12 @@
 
 void With_element::print(String *str, enum_query_type query_type)
 {
-<<<<<<< HEAD
-  str->append(query_name);
+  str->append(get_name());
   if (column_list.elements)
   {
     List_iterator_fast<LEX_CSTRING> li(column_list);
     str->append('(');
     for (LEX_CSTRING *col_name= li++; ; )
-=======
-  str->append(get_name());
-  if (column_list.elements)
-  {
-    List_iterator_fast<LEX_STRING> li(column_list);
-    str->append('(');
-    for (LEX_STRING *col_name= li++; ; )
->>>>>>> 5c75ba9c
     {
       str->append(col_name);
       col_name= li++;
