<<<<<<< HEAD
/* Copyright (c) 2000, 2010, Oracle and/or its affiliates. All rights reserved.
=======
/*
   Copyright (c) 2000, 2011, Oracle and/or its affiliates. All rights reserved.
>>>>>>> 3a786df2

   This program is free software; you can redistribute it and/or modify
   it under the terms of the GNU General Public License as published by
   the Free Software Foundation; version 2 of the License.

   This program is distributed in the hope that it will be useful,
   but WITHOUT ANY WARRANTY; without even the implied warranty of
   MERCHANTABILITY or FITNESS FOR A PARTICULAR PURPOSE.  See the
   GNU General Public License for more details.

   You should have received a copy of the GNU General Public License
   along with this program; if not, write to the Free Software
   Foundation, Inc., 51 Franklin St, Fifth Floor, Boston, MA 02110-1301  USA */

/**
  @file

  @details
@verbatim
The idea of presented algorithm see in 
"The Art of Computer Programming" by Donald E. Knuth
Volume 3 "Sorting and searching"
(chapter 6.3 "Digital searching" - name and number of chapter 
   is back translation from Russian edition :))

as illustration of data structures, imagine next table:

static SYMBOL symbols[] = {
  { "ADD",              SYM(ADD),0,0},
  { "AND",              SYM(AND),0,0},
  { "DAY",              SYM(DAY_SYM),0,0},
};

for this structure, presented program generate next searching-structure:

+-----------+-+-+-+
|       len |1|2|3|
+-----------+-+-+-+
|first_char |0|0|a|
|last_char  |0|0|d|
|link       |0|0|+|
                 |
                 V
       +----------+-+-+-+--+
       |    1 char|a|b|c|d |
       +----------+-+-+-+--+
       |first_char|b|0|0|0 |
       |last_char |n|0|0|-1|
       |link      |+|0|0|+ |
                   |     |
                   |     V
                   |  symbols[2] ( "DAY" )
                   V
+----------+--+-+-+-+-+-+-+-+-+-+--+
|    2 char|d |e|f|j|h|i|j|k|l|m|n |
+----------+--+-+-+-+-+-+-+-+-+-+--+
|first_char|0 |0|0|0|0|0|0|0|0|0|0 |
|last_char |-1|0|0|0|0|0|0|0|0|0|-1|
|link      |+ |0|0|0|0|0|0|0|0|0|+ |
            |                    |
            V                    V
         symbols[0] ( "ADD" )  symbols[1] ( "AND" )

for optimization, link is the 16-bit index in 'symbols' or 'sql_functions'
or search-array..

So, we can read full search-structure as 32-bit word
@endverbatim

@todo
    use instead to_upper_lex, special array 
    (substitute chars) without skip codes..
@todo
    try use reverse order of comparing..

*/

#define NO_YACC_SYMBOLS
#include <my_global.h>
#include "mysql_version.h"
#include "lex.h"
<<<<<<< HEAD
#include <stdlib.h>
#include <stdio.h>
#include <string.h>
=======

#include <welcome_copyright_notice.h> /* ORACLE_WELCOME_COPYRIGHT_NOTICE */

const char *default_dbug_option="d:t:o,/tmp/gen_lex_hash.trace";

struct my_option my_long_options[] =
{
#ifdef DBUG_OFF
  {"debug", '#', "This is a non-debug version. Catch this and exit",
   0,0, 0, GET_DISABLED, OPT_ARG, 0, 0, 0, 0, 0, 0},
#else
  {"debug", '#', "Output debug log", (uchar**) &default_dbug_option,
   (uchar**) &default_dbug_option, 0, GET_STR, OPT_ARG, 0, 0, 0, 0, 0, 0},
#endif
  {"help", '?', "Display help and exit",
   0, 0, 0, GET_NO_ARG, NO_ARG, 0, 0, 0, 0, 0, 0},
  {"version", 'V', "Output version information and exit",
   0, 0, 0, GET_NO_ARG, NO_ARG, 0, 0, 0, 0, 0, 0},
  {0, 0, 0, 0, 0, 0, GET_NO_ARG, NO_ARG, 0, 0, 0, 0, 0, 0}
};
>>>>>>> 3a786df2

struct hash_lex_struct
{
  int first_char;
  char last_char;
  union{
    hash_lex_struct *char_tails;
    int iresult;
  };
  int ithis;
};

hash_lex_struct *get_hash_struct_by_len(hash_lex_struct **root_by_len,
					    int len, int *max_len)
{
  if (*max_len<len){
    *root_by_len= (hash_lex_struct *)realloc((char*)*root_by_len,
                                             sizeof(hash_lex_struct)*len);
    hash_lex_struct *cur, *end= *root_by_len + len;
    for (cur= *root_by_len + *max_len; cur<end; cur++)
      cur->first_char= 0;
    *max_len= len;
  }
  return (*root_by_len)+(len-1);
}

void insert_into_hash(hash_lex_struct *root, const char *name, 
		      int len_from_begin, int index, int function)
{
  hash_lex_struct *end, *cur, *tails;

  if (!root->first_char)
  {
    root->first_char= -1;
    root->iresult= index;
    return;
  }

  if (root->first_char == -1)
  {
    int index2= root->iresult;
    const char *name2= (index2 < 0 ? sql_functions[-index2-1] :
			symbols[index2]).name + len_from_begin;
    root->first_char= (int) (uchar) name2[0];
    root->last_char= (char) root->first_char;
    tails= (hash_lex_struct*)malloc(sizeof(hash_lex_struct));
    root->char_tails= tails;
    tails->first_char= -1;
    tails->iresult= index2;
  }

  size_t real_size= (root->last_char-root->first_char+1);

  if (root->first_char>(*name))
  {
    size_t new_size= root->last_char-(*name)+1;
    if (new_size<real_size) printf("error!!!!\n");
    tails= root->char_tails;
    tails= (hash_lex_struct*)realloc((char*)tails,
				       sizeof(hash_lex_struct)*new_size);
    root->char_tails= tails;
    memmove(tails+(new_size-real_size),tails,real_size*sizeof(hash_lex_struct));
    end= tails + new_size - real_size;
    for (cur= tails; cur<end; cur++)
      cur->first_char= 0;
    root->first_char= (int) (uchar) *name;
  }

  if (root->last_char<(*name))
  {
    size_t new_size= (*name)-root->first_char+1;
    if (new_size<real_size) printf("error!!!!\n");
    tails= root->char_tails;
    tails= (hash_lex_struct*)realloc((char*)tails,
				    sizeof(hash_lex_struct)*new_size);
    root->char_tails= tails;
    end= tails + new_size;
    for (cur= tails+real_size; cur<end; cur++)
      cur->first_char= 0;
    root->last_char= (*name);
  }

  insert_into_hash(root->char_tails+(*name)-root->first_char,
		   name+1,len_from_begin+1,index,function);
}


hash_lex_struct *root_by_len= 0;
int max_len=0;

hash_lex_struct *root_by_len2= 0;
int max_len2=0;

void insert_symbols()
{
  size_t i= 0;
  SYMBOL *cur;
  for (cur= symbols; i<array_elements(symbols); cur++, i++){
    hash_lex_struct *root= 
      get_hash_struct_by_len(&root_by_len,cur->length,&max_len);
    insert_into_hash(root,cur->name,0,(uint) i,0);
  }
}

void insert_sql_functions()
{
  int i= 0;
  SYMBOL *cur;
  for (cur= sql_functions; i < (int) array_elements(sql_functions); cur++, i++)
  {
    hash_lex_struct *root= 
      get_hash_struct_by_len(&root_by_len,cur->length,&max_len);
    insert_into_hash(root,cur->name,0,-i-1,1);
  }
}

void calc_length()
{
  SYMBOL *cur, *end= symbols + array_elements(symbols);
  for (cur= symbols; cur < end; cur++)
    cur->length=(uchar) strlen(cur->name);
  end= sql_functions + array_elements(sql_functions);
  for (cur= sql_functions; cur<end; cur++)
    cur->length=(uchar) strlen(cur->name);
}

void generate_find_structs()
{
  root_by_len= 0;
  max_len=0;

  insert_symbols();

  root_by_len2= root_by_len;
  max_len2= max_len;

  root_by_len= 0;
  max_len= 0;

  insert_symbols();
  insert_sql_functions();
}

char *hash_map= 0;
int size_hash_map= 0;

void add_struct_to_map(hash_lex_struct *st)
{
  st->ithis= size_hash_map/4;
  size_hash_map+= 4;
  hash_map= (char*)realloc((char*)hash_map,size_hash_map);
  hash_map[size_hash_map-4]= (char) (st->first_char == -1 ? 0 :
				     st->first_char);
  hash_map[size_hash_map-3]= (char) (st->first_char == -1 ||
				     st->first_char == 0 ? 0 : st->last_char);
  if (st->first_char == -1)
  {
    hash_map[size_hash_map-2]= ((unsigned int)(int16)st->iresult)&255;
    hash_map[size_hash_map-1]= ((unsigned int)(int16)st->iresult)>>8;
  }
  else if (st->first_char == 0)
  {
    hash_map[size_hash_map-2]= ((unsigned int)(int16)array_elements(symbols))&255;
    hash_map[size_hash_map-1]= ((unsigned int)(int16)array_elements(symbols))>>8;
  }
}


void add_structs_to_map(hash_lex_struct *st, int len)
{
  hash_lex_struct *cur, *end= st+len;
  for (cur= st; cur<end; cur++)
    add_struct_to_map(cur);
  for (cur= st; cur<end; cur++)
  {
    if (cur->first_char && cur->first_char != -1)
      add_structs_to_map(cur->char_tails,cur->last_char-cur->first_char+1);
  }
}

void set_links(hash_lex_struct *st, int len)
{
  hash_lex_struct *cur, *end= st+len;
  for (cur= st; cur<end; cur++)
  {
    if (cur->first_char != 0 && cur->first_char != -1)
    {
      int ilink= cur->char_tails->ithis;
      hash_map[cur->ithis*4+2]= ilink%256;
      hash_map[cur->ithis*4+3]= ilink/256;
      set_links(cur->char_tails,cur->last_char-cur->first_char+1);
    }
  }
}


void print_hash_map(const char *name)
{
  char *cur;
  int i;

  printf("static uchar %s[%d]= {\n",name,size_hash_map);
  for (i=0, cur= hash_map; i<size_hash_map; i++, cur++)
  {
    switch(i%4){
    case 0: case 1:
      if (!*cur)
	printf("0,   ");
      else
	printf("\'%c\', ",*cur);
      break;
    case 2: printf("%u, ",(uint)(uchar)*cur); break;
    case 3: printf("%u,\n",(uint)(uchar)*cur); break;
    }
  }
  printf("};\n");
}


void print_find_structs()
{
  add_structs_to_map(root_by_len,max_len);
  set_links(root_by_len,max_len);
  print_hash_map("sql_functions_map");

  hash_map= 0;
  size_hash_map= 0;

  printf("\n");

  add_structs_to_map(root_by_len2,max_len2);
  set_links(root_by_len2,max_len2);
  print_hash_map("symbols_map");
}


<<<<<<< HEAD
=======
static void usage(int version)
{
  printf("%s  Ver 3.6 Distrib %s, for %s (%s)\n",
	 my_progname, MYSQL_SERVER_VERSION, SYSTEM_TYPE, MACHINE_TYPE);
  if (version)
    return;
  puts(ORACLE_WELCOME_COPYRIGHT_NOTICE("2000, 2011"));
  puts("This program generates a perfect hashing function for the sql_lex.cc");
  printf("Usage: %s [OPTIONS]\n\n", my_progname);
  my_print_help(my_long_options);
}


extern "C" my_bool
get_one_option(int optid, const struct my_option *opt __attribute__((unused)),
	       char *argument __attribute__((unused)))
{
  switch(optid) {
  case 'V':
    usage(1);
    exit(0);
  case 'I':
  case '?':
    usage(0);
    exit(0);
  case '#':
    DBUG_PUSH(argument ? argument : default_dbug_option);
    break;
  }
  return 0;
}


static int get_options(int argc, char **argv)
{
  int ho_error;

  if ((ho_error= handle_options(&argc, &argv, my_long_options, get_one_option)))
    exit(ho_error);

  if (argc >= 1)
  {
    usage(0);
     exit(1);
  }
  return(0);
}


>>>>>>> 3a786df2
int check_dup_symbols(SYMBOL *s1, SYMBOL *s2)
{
  if (s1->length!=s2->length || strncmp(s1->name,s2->name,s1->length))
    return 0;

  const char *err_tmpl= "\ngen_lex_hash fatal error : \
Unfortunately gen_lex_hash can not generate a hash,\n since \
your lex.h has duplicate definition for a symbol \"%s\"\n\n";
  printf (err_tmpl,s1->name);
  fprintf (stderr,err_tmpl,s1->name);

  return 1;
}


int check_duplicates()
{
  SYMBOL *cur1, *cur2, *s_end, *f_end;

  s_end= symbols + array_elements(symbols);
  f_end= sql_functions + array_elements(sql_functions);

  for (cur1= symbols; cur1<s_end; cur1++)
  {
    for (cur2= cur1+1; cur2<s_end; cur2++)
    {
      if (check_dup_symbols(cur1,cur2))
	return 1;
    }
    for (cur2= sql_functions; cur2<f_end; cur2++)
    {
      if (check_dup_symbols(cur1,cur2))
	return 1;
    }
  }

  for (cur1= sql_functions; cur1<f_end; cur1++)
  {
    for (cur2= cur1+1; cur2< f_end; cur2++)
    {
      if (check_dup_symbols(cur1,cur2))
	return 1;
    }
  }
  return 0;
}


int main(int argc,char **argv)
{


  /* Broken up to indicate that it's not advice to you, gentle reader. */
  printf("/*\n\n  Do " "not " "edit " "this " "file " "directly!\n\n*/\n");

  puts("/*");
  puts(ORACLE_WELCOME_COPYRIGHT_NOTICE("2000, 2011"));
  puts("*/");

  /* Broken up to indicate that it's not advice to you, gentle reader. */
  printf("/* Do " "not " "edit " "this " "file!  This is generated by "
         "gen_lex_hash.cc\nthat seeks for a perfect hash function */\n\n");
  printf("#include \"lex.h\"\n\n");

  calc_length();

  if (check_duplicates())
    exit(1);

  generate_find_structs();
  print_find_structs();

  printf("\nstatic unsigned int sql_functions_max_len=%d;\n", max_len);
  printf("\nstatic unsigned int symbols_max_len=%d;\n\n", max_len2);

  printf("\
static SYMBOL *get_hash_symbol(const char *s,\n\
                               unsigned int len,bool function)\n\
{\n\
  register uchar *hash_map;\n\
  register const char *cur_str= s;\n\
\n\
  if (len == 0) {\n\
    DBUG_PRINT(\"warning\", (\"get_hash_symbol() received a request for a zero-length symbol, which is probably a mistake.\"));\
    return(NULL);\n\
  }\n"
);

  printf("\
  if (function){\n\
    if (len>sql_functions_max_len) return 0;\n\
    hash_map= sql_functions_map;\n\
    register uint32 cur_struct= uint4korr(hash_map+((len-1)*4));\n\
\n\
    for (;;){\n\
      register uchar first_char= (uchar)cur_struct;\n\
\n\
      if (first_char == 0)\n\
      {\n\
        register int16 ires= (int16)(cur_struct>>16);\n\
        if (ires==array_elements(symbols)) return 0;\n\
        register SYMBOL *res;\n\
        if (ires>=0) \n\
          res= symbols+ires;\n\
        else\n\
          res= sql_functions-ires-1;\n\
		  register uint count= (uint) (cur_str - s);\n\
        return lex_casecmp(cur_str,res->name+count,len-count) ? 0 : res;\n\
      }\n\
\n\
      register uchar cur_char= (uchar)to_upper_lex[(uchar)*cur_str];\n\
      if (cur_char<first_char) return 0;\n\
      cur_struct>>=8;\n\
      if (cur_char>(uchar)cur_struct) return 0;\n\
\n\
      cur_struct>>=8;\n\
      cur_struct= uint4korr(hash_map+\n\
                        (((uint16)cur_struct + cur_char - first_char)*4));\n\
      cur_str++;\n\
    }\n"
);

  printf("\
  }else{\n\
    if (len>symbols_max_len) return 0;\n\
    hash_map= symbols_map;\n\
    register uint32 cur_struct= uint4korr(hash_map+((len-1)*4));\n\
\n\
    for (;;){\n\
      register uchar first_char= (uchar)cur_struct;\n\
\n\
      if (first_char==0){\n\
        register int16 ires= (int16)(cur_struct>>16);\n\
        if (ires==array_elements(symbols)) return 0;\n\
        register SYMBOL *res= symbols+ires;\n\
		register uint count= (uint) (cur_str - s);\n\
        return lex_casecmp(cur_str,res->name+count,len-count)!=0 ? 0 : res;\n\
      }\n\
\n\
      register uchar cur_char= (uchar)to_upper_lex[(uchar)*cur_str];\n\
      if (cur_char<first_char) return 0;\n\
      cur_struct>>=8;\n\
      if (cur_char>(uchar)cur_struct) return 0;\n\
\n\
      cur_struct>>=8;\n\
      cur_struct= uint4korr(hash_map+\n\
                        (((uint16)cur_struct + cur_char - first_char)*4));\n\
      cur_str++;\n\
    }\n\
  }\n\
}\n"
);
  exit(0);
}
<|MERGE_RESOLUTION|>--- conflicted
+++ resolved
@@ -1,9 +1,5 @@
-<<<<<<< HEAD
-/* Copyright (c) 2000, 2010, Oracle and/or its affiliates. All rights reserved.
-=======
 /*
    Copyright (c) 2000, 2011, Oracle and/or its affiliates. All rights reserved.
->>>>>>> 3a786df2
 
    This program is free software; you can redistribute it and/or modify
    it under the terms of the GNU General Public License as published by
@@ -85,32 +81,11 @@
 #include <my_global.h>
 #include "mysql_version.h"
 #include "lex.h"
-<<<<<<< HEAD
 #include <stdlib.h>
 #include <stdio.h>
 #include <string.h>
-=======
 
 #include <welcome_copyright_notice.h> /* ORACLE_WELCOME_COPYRIGHT_NOTICE */
-
-const char *default_dbug_option="d:t:o,/tmp/gen_lex_hash.trace";
-
-struct my_option my_long_options[] =
-{
-#ifdef DBUG_OFF
-  {"debug", '#', "This is a non-debug version. Catch this and exit",
-   0,0, 0, GET_DISABLED, OPT_ARG, 0, 0, 0, 0, 0, 0},
-#else
-  {"debug", '#', "Output debug log", (uchar**) &default_dbug_option,
-   (uchar**) &default_dbug_option, 0, GET_STR, OPT_ARG, 0, 0, 0, 0, 0, 0},
-#endif
-  {"help", '?', "Display help and exit",
-   0, 0, 0, GET_NO_ARG, NO_ARG, 0, 0, 0, 0, 0, 0},
-  {"version", 'V', "Output version information and exit",
-   0, 0, 0, GET_NO_ARG, NO_ARG, 0, 0, 0, 0, 0, 0},
-  {0, 0, 0, 0, 0, 0, GET_NO_ARG, NO_ARG, 0, 0, 0, 0, 0, 0}
-};
->>>>>>> 3a786df2
 
 struct hash_lex_struct
 {
@@ -347,58 +322,6 @@
 }
 
 
-<<<<<<< HEAD
-=======
-static void usage(int version)
-{
-  printf("%s  Ver 3.6 Distrib %s, for %s (%s)\n",
-	 my_progname, MYSQL_SERVER_VERSION, SYSTEM_TYPE, MACHINE_TYPE);
-  if (version)
-    return;
-  puts(ORACLE_WELCOME_COPYRIGHT_NOTICE("2000, 2011"));
-  puts("This program generates a perfect hashing function for the sql_lex.cc");
-  printf("Usage: %s [OPTIONS]\n\n", my_progname);
-  my_print_help(my_long_options);
-}
-
-
-extern "C" my_bool
-get_one_option(int optid, const struct my_option *opt __attribute__((unused)),
-	       char *argument __attribute__((unused)))
-{
-  switch(optid) {
-  case 'V':
-    usage(1);
-    exit(0);
-  case 'I':
-  case '?':
-    usage(0);
-    exit(0);
-  case '#':
-    DBUG_PUSH(argument ? argument : default_dbug_option);
-    break;
-  }
-  return 0;
-}
-
-
-static int get_options(int argc, char **argv)
-{
-  int ho_error;
-
-  if ((ho_error= handle_options(&argc, &argv, my_long_options, get_one_option)))
-    exit(ho_error);
-
-  if (argc >= 1)
-  {
-    usage(0);
-     exit(1);
-  }
-  return(0);
-}
-
-
->>>>>>> 3a786df2
 int check_dup_symbols(SYMBOL *s1, SYMBOL *s2)
 {
   if (s1->length!=s2->length || strncmp(s1->name,s2->name,s1->length))
