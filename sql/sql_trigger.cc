/* Copyright (C) 2004-2005 MySQL AB

   This program is free software; you can redistribute it and/or modify
   it under the terms of the GNU General Public License as published by
   the Free Software Foundation; version 2 of the License.

   This program is distributed in the hope that it will be useful,
   but WITHOUT ANY WARRANTY; without even the implied warranty of
   MERCHANTABILITY or FITNESS FOR A PARTICULAR PURPOSE.  See the
   GNU General Public License for more details.

   You should have received a copy of the GNU General Public License
   along with this program; if not, write to the Free Software
   Foundation, Inc., 59 Temple Place, Suite 330, Boston, MA  02111-1307 USA */


#define MYSQL_LEX 1
#include "mysql_priv.h"
#include "sp_head.h"
#include "sql_trigger.h"
#include "parse_file.h"

/*************************************************************************/
<<<<<<< HEAD

template <class T>
inline T *alloc_type(MEM_ROOT *m)
{
  return (T *) alloc_root(m, sizeof (T));
}
=======

template <class T>
inline T *alloc_type(MEM_ROOT *m)
{
  return (T *) alloc_root(m, sizeof (T));
}

/*
  NOTE: Since alloc_type() is declared as inline, alloc_root() calls should
  be inlined by the compiler. So, implementation of alloc_root() is not
  needed. However, let's put the implementation in object file just in case
  of stupid MS or other old compilers.
*/

template LEX_STRING *alloc_type<LEX_STRING>(MEM_ROOT *m);
template ulonglong *alloc_type<ulonglong>(MEM_ROOT *m);

inline LEX_STRING *alloc_lex_string(MEM_ROOT *m)
{
  return alloc_type<LEX_STRING>(m);
}

/*************************************************************************/
/**
  Trigger_creation_ctx -- creation context of triggers.
*/

class Trigger_creation_ctx : public Stored_program_creation_ctx,
                             public Sql_alloc
{
public:
  static Trigger_creation_ctx *create(THD *thd,
                                      const char *db_name,
                                      const char *table_name,
                                      const LEX_STRING *client_cs_name,
                                      const LEX_STRING *connection_cl_name,
                                      const LEX_STRING *db_cl_name);

public:
  virtual Stored_program_creation_ctx *clone(MEM_ROOT *mem_root)
  {
    return new (mem_root) Trigger_creation_ctx(m_client_cs,
                                               m_connection_cl,
                                               m_db_cl);
  }

protected:
  virtual Object_creation_ctx *create_backup_ctx(THD *thd) const
  {
    return new Trigger_creation_ctx(thd);
  }

private:
  Trigger_creation_ctx(THD *thd)
    :Stored_program_creation_ctx(thd)
  { }

  Trigger_creation_ctx(CHARSET_INFO *client_cs,
                       CHARSET_INFO *connection_cl,
                       CHARSET_INFO *db_cl)
    :Stored_program_creation_ctx(client_cs, connection_cl, db_cl)
  { }
};

/**************************************************************************
  Trigger_creation_ctx implementation.
**************************************************************************/

Trigger_creation_ctx *
Trigger_creation_ctx::create(THD *thd,
                             const char *db_name,
                             const char *table_name,
                             const LEX_STRING *client_cs_name,
                             const LEX_STRING *connection_cl_name,
                             const LEX_STRING *db_cl_name)
{
  CHARSET_INFO *client_cs;
  CHARSET_INFO *connection_cl;
  CHARSET_INFO *db_cl;

  bool invalid_creation_ctx= FALSE;

  if (resolve_charset(client_cs_name->str,
                      thd->variables.character_set_client,
                      &client_cs))
  {
    sql_print_warning("Trigger for table '%s'.'%s': "
                      "invalid character_set_client value (%s).",
                      (const char *) db_name,
                      (const char *) table_name,
                      (const char *) client_cs_name->str);

    invalid_creation_ctx= TRUE;
  }

  if (resolve_collation(connection_cl_name->str,
                        thd->variables.collation_connection,
                        &connection_cl))
  {
    sql_print_warning("Trigger for table '%s'.'%s': "
                      "invalid collation_connection value (%s).",
                      (const char *) db_name,
                      (const char *) table_name,
                      (const char *) connection_cl_name->str);

    invalid_creation_ctx= TRUE;
  }

  if (resolve_collation(db_cl_name->str, NULL, &db_cl))
  {
    sql_print_warning("Trigger for table '%s'.'%s': "
                      "invalid database_collation value (%s).",
                      (const char *) db_name,
                      (const char *) table_name,
                      (const char *) db_cl_name->str);

    invalid_creation_ctx= TRUE;
  }

  if (invalid_creation_ctx)
  {
    push_warning_printf(thd,
                        MYSQL_ERROR::WARN_LEVEL_WARN,
                        ER_TRG_INVALID_CREATION_CTX,
                        ER(ER_TRG_INVALID_CREATION_CTX),
                        (const char *) db_name,
                        (const char *) table_name);
  }

  /*
    If we failed to resolve the database collation, load the default one
    from the disk.
  */

  if (!db_cl)
    db_cl= get_default_db_collation(thd, db_name);

  return new Trigger_creation_ctx(client_cs, connection_cl, db_cl);
}

/*************************************************************************/

static const LEX_STRING triggers_file_type=
  { C_STRING_WITH_LEN("TRIGGERS") };

const char * const TRG_EXT= ".TRG";
>>>>>>> c47ba211

/*
  NOTE: Since alloc_type() is declared as inline, alloc_root() calls should
  be inlined by the compiler. So, implementation of alloc_root() is not
  needed. However, let's put the implementation in object file just in case
  of stupid MS or other old compilers.
*/

template LEX_STRING *alloc_type<LEX_STRING>(MEM_ROOT *m);
template ulonglong *alloc_type<ulonglong>(MEM_ROOT *m);

inline LEX_STRING *alloc_lex_string(MEM_ROOT *m)
{
  return alloc_type<LEX_STRING>(m);
}

/*************************************************************************/
/**
  Trigger_creation_ctx -- creation context of triggers.
*/

class Trigger_creation_ctx : public Stored_program_creation_ctx,
                             public Sql_alloc
{
public:
  static Trigger_creation_ctx *create(THD *thd,
                                      const char *db_name,
                                      const char *table_name,
                                      const LEX_STRING *client_cs_name,
                                      const LEX_STRING *connection_cl_name,
                                      const LEX_STRING *db_cl_name);

public:
  virtual Stored_program_creation_ctx *clone(MEM_ROOT *mem_root)
  {
    return new (mem_root) Trigger_creation_ctx(m_client_cs,
                                               m_connection_cl,
                                               m_db_cl);
  }

protected:
  virtual Object_creation_ctx *create_backup_ctx(THD *thd) const
  {
    return new Trigger_creation_ctx(thd);
  }

private:
  Trigger_creation_ctx(THD *thd)
    :Stored_program_creation_ctx(thd)
  { }

  Trigger_creation_ctx(CHARSET_INFO *client_cs,
                       CHARSET_INFO *connection_cl,
                       CHARSET_INFO *db_cl)
    :Stored_program_creation_ctx(client_cs, connection_cl, db_cl)
  { }
};

/**************************************************************************
  Trigger_creation_ctx implementation.
**************************************************************************/

Trigger_creation_ctx *
Trigger_creation_ctx::create(THD *thd,
                             const char *db_name,
                             const char *table_name,
                             const LEX_STRING *client_cs_name,
                             const LEX_STRING *connection_cl_name,
                             const LEX_STRING *db_cl_name)
{
  CHARSET_INFO *client_cs;
  CHARSET_INFO *connection_cl;
  CHARSET_INFO *db_cl;

  bool invalid_creation_ctx= FALSE;

  if (resolve_charset(client_cs_name->str,
                      thd->variables.character_set_client,
                      &client_cs))
  {
    sql_print_warning("Trigger for table '%s'.'%s': "
                      "invalid character_set_client value (%s).",
                      (const char *) db_name,
                      (const char *) table_name,
                      (const char *) client_cs_name->str);

    invalid_creation_ctx= TRUE;
  }

  if (resolve_collation(connection_cl_name->str,
                        thd->variables.collation_connection,
                        &connection_cl))
  {
    sql_print_warning("Trigger for table '%s'.'%s': "
                      "invalid collation_connection value (%s).",
                      (const char *) db_name,
                      (const char *) table_name,
                      (const char *) connection_cl_name->str);

    invalid_creation_ctx= TRUE;
  }

  if (resolve_collation(db_cl_name->str, NULL, &db_cl))
  {
    sql_print_warning("Trigger for table '%s'.'%s': "
                      "invalid database_collation value (%s).",
                      (const char *) db_name,
                      (const char *) table_name,
                      (const char *) db_cl_name->str);

    invalid_creation_ctx= TRUE;
  }

  if (invalid_creation_ctx)
  {
    push_warning_printf(thd,
                        MYSQL_ERROR::WARN_LEVEL_WARN,
                        ER_TRG_INVALID_CREATION_CTX,
                        ER(ER_TRG_INVALID_CREATION_CTX),
                        (const char *) db_name,
                        (const char *) table_name);
  }

  /*
    If we failed to resolve the database collation, load the default one
    from the disk.
  */

  if (!db_cl)
    db_cl= get_default_db_collation(thd, db_name);

  return new Trigger_creation_ctx(client_cs, connection_cl, db_cl);
}

/*************************************************************************/

static const LEX_STRING triggers_file_type=
  { C_STRING_WITH_LEN("TRIGGERS") };

const char * const TRG_EXT= ".TRG";

/**
  Table of .TRG file field descriptors.
  We have here only one field now because in nearest future .TRG
  files will be merged into .FRM files (so we don't need something
  like md5 or created fields).
*/
static File_option triggers_file_parameters[]=
{
  {
    { C_STRING_WITH_LEN("triggers") },
    my_offsetof(class Table_triggers_list, definitions_list),
    FILE_OPTIONS_STRLIST
  },
  {
    { C_STRING_WITH_LEN("sql_modes") },
    my_offsetof(class Table_triggers_list, definition_modes_list),
    FILE_OPTIONS_ULLLIST
  },
  {
    { C_STRING_WITH_LEN("definers") },
    my_offsetof(class Table_triggers_list, definers_list),
    FILE_OPTIONS_STRLIST
  },
  {
    { C_STRING_WITH_LEN("client_cs_names") },
    my_offsetof(class Table_triggers_list, client_cs_names),
    FILE_OPTIONS_STRLIST
  },
  {
    { C_STRING_WITH_LEN("connection_cl_names") },
    my_offsetof(class Table_triggers_list, connection_cl_names),
    FILE_OPTIONS_STRLIST
  },
  {
    { C_STRING_WITH_LEN("db_cl_names") },
    my_offsetof(class Table_triggers_list, db_cl_names),
    FILE_OPTIONS_STRLIST
  },
  { { 0, 0 }, 0, FILE_OPTIONS_STRING }
};

File_option sql_modes_parameters=
{
  { C_STRING_WITH_LEN("sql_modes") },
  my_offsetof(class Table_triggers_list, definition_modes_list),
  FILE_OPTIONS_ULLLIST
};

/**
  This must be kept up to date whenever a new option is added to the list
  above, as it specifies the number of required parameters of the trigger in
  .trg file.
*/

static const int TRG_NUM_REQUIRED_PARAMETERS= 6;

/*
  Structure representing contents of .TRN file which are used to support
  database wide trigger namespace.
*/

struct st_trigname
{
  LEX_STRING trigger_table;
};

static const LEX_STRING trigname_file_type=
  { C_STRING_WITH_LEN("TRIGGERNAME") };

const char * const TRN_EXT= ".TRN";

static File_option trigname_file_parameters[]=
{
  {
    { C_STRING_WITH_LEN("trigger_table")},
    offsetof(struct st_trigname, trigger_table),
    FILE_OPTIONS_ESTRING
  },
  { { 0, 0 }, 0, FILE_OPTIONS_STRING }
};


const LEX_STRING trg_action_time_type_names[]=
{
  { C_STRING_WITH_LEN("BEFORE") },
  { C_STRING_WITH_LEN("AFTER") }
};

const LEX_STRING trg_event_type_names[]=
{
  { C_STRING_WITH_LEN("INSERT") },
  { C_STRING_WITH_LEN("UPDATE") },
  { C_STRING_WITH_LEN("DELETE") }
};


class Handle_old_incorrect_sql_modes_hook: public Unknown_key_hook
{
private:
  char *path;
public:
  Handle_old_incorrect_sql_modes_hook(char *file_path)
    :path(file_path)
  {};
  virtual bool process_unknown_string(char *&unknown_key, uchar* base,
                                      MEM_ROOT *mem_root, char *end);
};


class Handle_old_incorrect_trigger_table_hook: public Unknown_key_hook
{
public:
  Handle_old_incorrect_trigger_table_hook(char *file_path,
                                          LEX_STRING *trigger_table_arg)
    :path(file_path), trigger_table_value(trigger_table_arg)
  {};
  virtual bool process_unknown_string(char *&unknown_key, uchar* base,
                                      MEM_ROOT *mem_root, char *end);
private:
  char *path;
  LEX_STRING *trigger_table_value;
};


<<<<<<< HEAD
/**
=======
/*
>>>>>>> c47ba211
  Create or drop trigger for table.

  @param thd     current thread context (including trigger definition in LEX)
  @param tables  table list containing one table for which trigger is created.
  @param create  whenever we create (TRUE) or drop (FALSE) trigger

  @note
    This function is mainly responsible for opening and locking of table and
    invalidation of all its instances in table cache after trigger creation.
    Real work on trigger creation/dropping is done inside Table_triggers_list
    methods.

  @todo
    TODO: We should check if user has TRIGGER privilege for table here.
    Now we just require SUPER privilege for creating/dropping because
    we don't have proper privilege checking for triggers in place yet.

  @retval
    FALSE Success
  @retval
    TRUE  error
*/
bool mysql_create_or_drop_trigger(THD *thd, TABLE_LIST *tables, bool create)
{
  /*
    FIXME: The code below takes too many different paths depending on the
    'create' flag, so that the justification for a single function
    'mysql_create_or_drop_trigger', compared to two separate functions
    'mysql_create_trigger' and 'mysql_drop_trigger' is not apparent.
    This is a good candidate for a minor refactoring.
  */
  TABLE *table;
  bool result= TRUE;
  String stmt_query;
  bool need_start_waiting= FALSE;

  DBUG_ENTER("mysql_create_or_drop_trigger");

  /* Charset of the buffer for statement must be system one. */
  stmt_query.set_charset(system_charset_info);

  /*
    QQ: This function could be merged in mysql_alter_table() function
    But do we want this ?
  */

  /*
    Note that once we will have check for TRIGGER privilege in place we won't
    need second part of condition below, since check_access() function also
    checks that db is specified.
  */
  if (!thd->lex->spname->m_db.length || create && !tables->db_length)
  {
    my_error(ER_NO_DB_ERROR, MYF(0));
    DBUG_RETURN(TRUE);
  }

  /*
    We don't allow creating triggers on tables in the 'mysql' schema
  */
  if (create && !my_strcasecmp(system_charset_info, "mysql", tables->db))
  {
    my_error(ER_NO_TRIGGERS_ON_SYSTEM_SCHEMA, MYF(0));
    DBUG_RETURN(TRUE);
  }

  /*
    There is no DETERMINISTIC clause for triggers, so can't check it.
    But a trigger can in theory be used to do nasty things (if it supported
    DROP for example) so we do the check for privileges. For now there is
    already a stronger test right above; but when this stronger test will
    be removed, the test below will hold. Because triggers have the same
    nature as functions regarding binlogging: their body is implicitly
    binlogged, so they share the same danger, so trust_function_creators
    applies to them too.
  */
  if (!trust_function_creators && mysql_bin_log.is_open() &&
      !(thd->security_ctx->master_access & SUPER_ACL))
  {
    my_error(ER_BINLOG_CREATE_ROUTINE_NEED_SUPER, MYF(0));
    DBUG_RETURN(TRUE);
  }

  /*
    We don't want perform our operations while global read lock is held
    so we have to wait until its end and then prevent it from occurring
    again until we are done, unless we are under lock tables. (Acquiring
    LOCK_open is not enough because global read lock is held without holding
    LOCK_open).
  */
  if (!thd->locked_tables &&
      !(need_start_waiting= !wait_if_global_read_lock(thd, 0, 1)))
    DBUG_RETURN(TRUE);

  VOID(pthread_mutex_lock(&LOCK_open));

  if (!create)
  {
    bool if_exists= thd->lex->drop_if_exists;

    if (add_table_for_trigger(thd, thd->lex->spname, if_exists, & tables))
      goto end;

    if (!tables)
    {
      DBUG_ASSERT(if_exists);
      /*
        Since the trigger does not exist, there is no associated table,
        and therefore :
        - no TRIGGER privileges to check,
        - no trigger to drop,
        - no table to lock/modify,
        so the drop statement is successful.
      */
      result= FALSE;
      /* Still, we need to log the query ... */
      stmt_query.append(thd->query, thd->query_length);
      goto end;
    }
  }

  /*
    Check that the user has TRIGGER privilege on the subject table.
  */
  {
    bool err_status;
    TABLE_LIST **save_query_tables_own_last= thd->lex->query_tables_own_last;
    thd->lex->query_tables_own_last= 0;

<<<<<<< HEAD
    err_status= check_table_access(thd, TRIGGER_ACL, tables, 0);
=======
    err_status= check_table_access(thd, TRIGGER_ACL, tables, 1, FALSE);
>>>>>>> c47ba211

    thd->lex->query_tables_own_last= save_query_tables_own_last;

    if (err_status)
      goto end;
  }

  /* We should have only one table in table list. */
  DBUG_ASSERT(tables->next_global == 0);

  /* We do not allow creation of triggers on temporary tables. */
  if (create && find_temporary_table(thd, tables->db, tables->table_name))
  {
    my_error(ER_TRG_ON_VIEW_OR_TEMP_TABLE, MYF(0), tables->alias);
    goto end;
  }

  /* We also don't allow creation of triggers on views. */
  tables->required_type= FRMTYPE_TABLE;

  /* Keep consistent with respect to other DDL statements */
  mysql_ha_rm_tables(thd, tables, TRUE);

  if (thd->locked_tables)
  {
    /* Table must be write locked */
    if (name_lock_locked_table(thd, tables))
      goto end;
  }
  else
  {
    /* Grab the name lock and insert the placeholder*/
    if (lock_table_names(thd, tables))
      goto end;

    /* Convert the placeholder to a real table */
    if (reopen_name_locked_table(thd, tables, TRUE))
    {
      unlock_table_name(thd, tables);
      goto end;
    }
  }
  table= tables->table;

  if (!table->triggers)
  {
    if (!create)
    {
      my_error(ER_TRG_DOES_NOT_EXIST, MYF(0));
      goto end;
    }

    if (!(table->triggers= new (&table->mem_root) Table_triggers_list(table)))
      goto end;
  }

  result= (create ?
           table->triggers->create_trigger(thd, tables, &stmt_query):
           table->triggers->drop_trigger(thd, tables, &stmt_query));

  /* Under LOCK TABLES we must reopen the table to activate the trigger. */
  if (!result && thd->locked_tables)
  {
    /* Make table suitable for reopening */
    close_data_files_and_morph_locks(thd, tables->db, tables->table_name);
    thd->in_lock_tables= 1;
    if (reopen_tables(thd, 1, 1))
    {
      /* To be safe remove this table from the set of LOCKED TABLES */
      unlink_open_table(thd, tables->table, FALSE);

      /*
        Ignore reopen_tables errors for now. It's better not leave master/slave
        in a inconsistent state.
      */
      thd->clear_error();
    }
    thd->in_lock_tables= 0;
  }

end:

  if (!result)
  {
    write_bin_log(thd, TRUE, stmt_query.ptr(), stmt_query.length());
  }

  VOID(pthread_mutex_unlock(&LOCK_open));

  if (need_start_waiting)
    start_waiting_global_read_lock(thd);

  if (!result)
    send_ok(thd);

  DBUG_RETURN(result);
}


/**
  Create trigger for table.

<<<<<<< HEAD
  @param thd           current thread context (including trigger definition in
                       LEX)
  @param tables        table list containing one open table for which the
                       trigger is created.
  @param[out] stmt_query    after successful return, this string contains
                            well-formed statement for creation this trigger.
=======
  SYNOPSIS
    create_trigger()
      thd          - current thread context (including trigger definition in
                     LEX)
      tables       - table list containing one open table for which the
                     trigger is created.
      stmt_query   - [OUT] after successful return, this string contains
                     well-formed statement for creating this trigger.
>>>>>>> c47ba211

  @note
    - Assumes that trigger name is fully qualified.
    - NULL-string means the following LEX_STRING instance:
    { str = 0; length = 0 }.
    - In other words, definer_user and definer_host should contain
    simultaneously NULL-strings (non-SUID/old trigger) or valid strings
    (SUID/new trigger).

  @retval
    False   success
  @retval
    True    error
*/
bool Table_triggers_list::create_trigger(THD *thd, TABLE_LIST *tables,
                                         String *stmt_query)
{
  LEX *lex= thd->lex;
  TABLE *table= tables->table;
  char file_buff[FN_REFLEN], trigname_buff[FN_REFLEN];
  LEX_STRING file, trigname_file;
  LEX_STRING *trg_def;
  LEX_STRING definer_user;
  LEX_STRING definer_host;
  ulonglong *trg_sql_mode;
  char trg_definer_holder[USER_HOST_BUFF_SIZE];
  LEX_STRING *trg_definer;
  Item_trigger_field *trg_field;
  struct st_trigname trigname;
  LEX_STRING *trg_client_cs_name;
  LEX_STRING *trg_connection_cl_name;
  LEX_STRING *trg_db_cl_name;


  /* Trigger must be in the same schema as target table. */
  if (my_strcasecmp(table_alias_charset, table->s->db.str,
                    lex->spname->m_db.str))
  {
    my_error(ER_TRG_IN_WRONG_SCHEMA, MYF(0));
    return 1;
  }

  /* We don't allow creation of several triggers of the same type yet */
  if (bodies[lex->trg_chistics.event][lex->trg_chistics.action_time] != 0)
  {
    my_error(ER_NOT_SUPPORTED_YET, MYF(0),
             "multiple triggers with the same action time"
             " and event for one table");
    return 1;
  }

  if (!lex->definer)
  {
    /*
      DEFINER-clause is missing.

      If we are in slave thread, this means that we received CREATE TRIGGER
      from the master, that does not support definer in triggers. So, we
      should mark this trigger as non-SUID. Note that this does not happen
      when we parse triggers' definitions during opening .TRG file.
      LEX::definer is ignored in that case.

      Otherwise, we should use CURRENT_USER() as definer.

      NOTE: when CREATE TRIGGER statement is allowed to be executed in PS/SP,
      it will be required to create the definer below in persistent MEM_ROOT
      of PS/SP.
    */

    if (!thd->slave_thread)
    {
      if (!(lex->definer= create_default_definer(thd)))
        return 1;
    }
  }

  /*
    If the specified definer differs from the current user, we should check
    that the current user has SUPER privilege (in order to create trigger
    under another user one must have SUPER privilege).
  */
  
  if (lex->definer &&
      (strcmp(lex->definer->user.str, thd->security_ctx->priv_user) ||
       my_strcasecmp(system_charset_info,
                     lex->definer->host.str,
                     thd->security_ctx->priv_host)))
  {
    if (check_global_access(thd, SUPER_ACL))
    {
      my_error(ER_SPECIFIC_ACCESS_DENIED_ERROR, MYF(0), "SUPER");
      return TRUE;
    }
  }

  /*
    Let us check if all references to fields in old/new versions of row in
    this trigger are ok.

    NOTE: We do it here more from ease of use standpoint. We still have to
    do some checks on each execution. E.g. we can catch privilege changes
    only during execution. Also in near future, when we will allow access
    to other tables from trigger we won't be able to catch changes in other
    tables...

    Since we don't plan to access to contents of the fields it does not
    matter that we choose for both OLD and NEW values the same versions
    of Field objects here.
  */
  old_field= new_field= table->field;

  for (trg_field= (Item_trigger_field *)(lex->trg_table_fields.first);
       trg_field; trg_field= trg_field->next_trg_field)
  {
    /*
      NOTE: now we do not check privileges at CREATE TRIGGER time. This will
      be changed in the future.
    */
    trg_field->setup_field(thd, table, NULL);

    if (!trg_field->fixed &&
        trg_field->fix_fields(thd, (Item **)0))
      return 1;
  }

  /*
    Here we are creating file with triggers and save all triggers in it.
    sql_create_definition_file() files handles renaming and backup of older
    versions
  */
  file.length= build_table_filename(file_buff, FN_REFLEN - 1,
                                    tables->db, tables->table_name,
                                    TRG_EXT, 0);
  file.str= file_buff;
  trigname_file.length= build_table_filename(trigname_buff, FN_REFLEN-1,
                                             tables->db,
                                             lex->spname->m_name.str,
                                             TRN_EXT, 0);
  trigname_file.str= trigname_buff;

  /* Use the filesystem to enforce trigger namespace constraints. */
  if (!access(trigname_buff, F_OK))
  {
    my_error(ER_TRG_ALREADY_EXISTS, MYF(0));
    return 1;
  }

  trigname.trigger_table.str= tables->table_name;
  trigname.trigger_table.length= tables->table_name_length;

  if (sql_create_definition_file(NULL, &trigname_file, &trigname_file_type,
                                 (uchar*)&trigname, trigname_file_parameters, 0))
    return 1;

  /*
    Soon we will invalidate table object and thus Table_triggers_list object
    so don't care about place to which trg_def->ptr points and other
    invariants (e.g. we don't bother to update names_list)

    QQ: Hmm... probably we should not care about setting up active thread
        mem_root too.
  */
  if (!(trg_def= alloc_lex_string(&table->mem_root)) ||
      definitions_list.push_back(trg_def, &table->mem_root) ||

      !(trg_sql_mode= alloc_type<ulonglong>(&table->mem_root)) ||
      definition_modes_list.push_back(trg_sql_mode, &table->mem_root) ||

      !(trg_definer= alloc_lex_string(&table->mem_root)) ||
      definers_list.push_back(trg_definer, &table->mem_root) ||

      !(trg_client_cs_name= alloc_lex_string(&table->mem_root)) ||
      client_cs_names.push_back(trg_client_cs_name, &table->mem_root) ||

      !(trg_connection_cl_name= alloc_lex_string(&table->mem_root)) ||
      connection_cl_names.push_back(trg_connection_cl_name, &table->mem_root) ||

      !(trg_db_cl_name= alloc_lex_string(&table->mem_root)) ||
      db_cl_names.push_back(trg_db_cl_name, &table->mem_root))
  {
    goto err_with_cleanup;
  }

  *trg_sql_mode= thd->variables.sql_mode;

#ifndef NO_EMBEDDED_ACCESS_CHECKS
  if (lex->definer && !is_acl_user(lex->definer->host.str,
                                   lex->definer->user.str))
  {
    push_warning_printf(thd,
                        MYSQL_ERROR::WARN_LEVEL_NOTE,
                        ER_NO_SUCH_USER,
                        ER(ER_NO_SUCH_USER),
                        lex->definer->user.str,
                        lex->definer->host.str);
  }
#endif /* NO_EMBEDDED_ACCESS_CHECKS */

  if (lex->definer)
  {
    /* SUID trigger. */

    definer_user= lex->definer->user;
    definer_host= lex->definer->host;

    trg_definer->str= trg_definer_holder;
    trg_definer->length= strxmov(trg_definer->str, definer_user.str, "@",
                                 definer_host.str, NullS) - trg_definer->str;
  }
  else
  {
    /* non-SUID trigger. */

    definer_user.str= 0;
    definer_user.length= 0;

    definer_host.str= 0;
    definer_host.length= 0;

    trg_definer->str= (char*) "";
    trg_definer->length= 0;
  }

  /*
    Fill character set information:
      - client character set contains charset info only;
      - connection collation contains pair {character set, collation};
      - database collation contains pair {character set, collation};
  */

  lex_string_set(trg_client_cs_name, thd->charset()->csname);

  lex_string_set(trg_connection_cl_name,
                 thd->variables.collation_connection->name);

  lex_string_set(trg_db_cl_name,
                 get_default_db_collation(thd, tables->db)->name);

  /*
    Create well-formed trigger definition query. Original query is not
    appropriated, because definer-clause can be not truncated.
  */

  stmt_query->append(STRING_WITH_LEN("CREATE "));

  if (trg_definer)
  {
    /*
      Append definer-clause if the trigger is SUID (a usual trigger in
      new MySQL versions).
    */

    append_definer(thd, stmt_query, &definer_user, &definer_host);
  }

  LEX_STRING stmt_definition;
  stmt_definition.str= (char*) thd->lex->stmt_definition_begin;
  stmt_definition.length= thd->lex->stmt_definition_end
    - thd->lex->stmt_definition_begin;
  trim_whitespace(thd->charset(), & stmt_definition);

  stmt_query->append(stmt_definition.str, stmt_definition.length);

  trg_def->str= stmt_query->c_ptr();
  trg_def->length= stmt_query->length();

  /* Create trigger definition file. */

  if (!sql_create_definition_file(NULL, &file, &triggers_file_type,
                                  (uchar*)this, triggers_file_parameters, 0))
    return 0;

err_with_cleanup:
  my_delete(trigname_buff, MYF(MY_WME));
  return 1;
}


/**
  Deletes the .TRG file for a table.

  @param path         char buffer of size FN_REFLEN to be used
                      for constructing path to .TRG file.
  @param db           table's database name
  @param table_name   table's name

  @retval
    False   success
  @retval
    True    error
*/

static bool rm_trigger_file(char *path, const char *db,
                            const char *table_name)
{
  build_table_filename(path, FN_REFLEN-1, db, table_name, TRG_EXT, 0);
  return my_delete(path, MYF(MY_WME));
}


/**
  Deletes the .TRN file for a trigger.

  @param path         char buffer of size FN_REFLEN to be used
                      for constructing path to .TRN file.
  @param db           trigger's database name
  @param table_name   trigger's name

  @retval
    False   success
  @retval
    True    error
*/

static bool rm_trigname_file(char *path, const char *db,
                             const char *trigger_name)
{
  build_table_filename(path, FN_REFLEN - 1, db, trigger_name, TRN_EXT, 0);
  return my_delete(path, MYF(MY_WME));
}


/**
  Helper function that saves .TRG file for Table_triggers_list object.

  @param triggers    Table_triggers_list object for which file should be saved
  @param db          Name of database for subject table
  @param table_name  Name of subject table

  @retval
    FALSE  Success
  @retval
    TRUE   Error
*/

static bool save_trigger_file(Table_triggers_list *triggers, const char *db,
                              const char *table_name)
{
  char file_buff[FN_REFLEN];
  LEX_STRING file;

  file.length= build_table_filename(file_buff, FN_REFLEN - 1, db, table_name,
                                    TRG_EXT, 0);
  file.str= file_buff;
  return sql_create_definition_file(NULL, &file, &triggers_file_type,
                                    (uchar*)triggers, triggers_file_parameters,
                                    0);
}


/**
  Drop trigger for table.

<<<<<<< HEAD
  @param thd           current thread context
                       (including trigger definition in LEX)
  @param tables        table list containing one open table for which trigger
                       is dropped.
  @param[out] stmt_query    after successful return, this string contains
                            well-formed statement for creation this trigger.

  @todo
    Probably instead of removing .TRG file we should move
    to archive directory but this should be done as part of
    parse_file.cc functionality (because we will need it
    elsewhere).

  @retval
    False   success
  @retval
    True    error
=======
  SYNOPSIS
    drop_trigger()
      thd         - current thread context
                    (including trigger definition in LEX)
      tables      - table list containing one open table for which trigger
                    is dropped.
      stmt_query  - [OUT] after successful return, this string contains
                    well-formed statement for deleting this trigger.

  RETURN VALUE
    False - success
    True  - error
>>>>>>> c47ba211
*/
bool Table_triggers_list::drop_trigger(THD *thd, TABLE_LIST *tables,
                                       String *stmt_query)
{
  const char *sp_name= thd->lex->spname->m_name.str; // alias

  LEX_STRING *name;
  char path[FN_REFLEN];

  List_iterator_fast<LEX_STRING> it_name(names_list);

  List_iterator<ulonglong> it_mod(definition_modes_list);
  List_iterator<LEX_STRING> it_def(definitions_list);
  List_iterator<LEX_STRING> it_definer(definers_list);
  List_iterator<LEX_STRING> it_client_cs_name(client_cs_names);
  List_iterator<LEX_STRING> it_connection_cl_name(connection_cl_names);
  List_iterator<LEX_STRING> it_db_cl_name(db_cl_names);

  stmt_query->append(thd->query, thd->query_length);

  while ((name= it_name++))
  {
    it_def++;
    it_mod++;
    it_definer++;
    it_client_cs_name++;
    it_connection_cl_name++;
    it_db_cl_name++;

    if (my_strcasecmp(table_alias_charset, sp_name, name->str) == 0)
    {
      /*
        Again we don't care much about other things required for
        clean trigger removing since table will be reopened anyway.
      */
      it_def.remove();
      it_mod.remove();
      it_definer.remove();
      it_client_cs_name.remove();
      it_connection_cl_name.remove();
      it_db_cl_name.remove();

      if (definitions_list.is_empty())
      {
        /*
          TODO: Probably instead of removing .TRG file we should move
          to archive directory but this should be done as part of
          parse_file.cc functionality (because we will need it
          elsewhere).
        */
        if (rm_trigger_file(path, tables->db, tables->table_name))
          return 1;
      }
      else
      {
        if (save_trigger_file(this, tables->db, tables->table_name))
          return 1;
      }

      if (rm_trigname_file(path, tables->db, sp_name))
        return 1;
      return 0;
    }
  }

  my_message(ER_TRG_DOES_NOT_EXIST, ER(ER_TRG_DOES_NOT_EXIST), MYF(0));
  return 1;
}


Table_triggers_list::~Table_triggers_list()
{
  for (int i= 0; i < (int)TRG_EVENT_MAX; i++)
    for (int j= 0; j < (int)TRG_ACTION_MAX; j++)
      delete bodies[i][j];

  if (record1_field)
    for (Field **fld_ptr= record1_field; *fld_ptr; fld_ptr++)
      delete *fld_ptr;
}


/**
  Prepare array of Field objects referencing to TABLE::record[1] instead
  of record[0] (they will represent OLD.* row values in ON UPDATE trigger
  and in ON DELETE trigger which will be called during REPLACE execution).

  @param table   pointer to TABLE object for which we are creating fields.

  @retval
    False   success
  @retval
    True    error
*/
bool Table_triggers_list::prepare_record1_accessors(TABLE *table)
{
  Field **fld, **old_fld;

  if (!(record1_field= (Field **)alloc_root(&table->mem_root,
                                            (table->s->fields + 1) *
                                            sizeof(Field*))))
    return 1;

  for (fld= table->field, old_fld= record1_field; *fld; fld++, old_fld++)
  {
    /*
      QQ: it is supposed that it is ok to use this function for field
      cloning...
    */
    if (!(*old_fld= (*fld)->new_field(&table->mem_root, table,
                                      table == (*fld)->table)))
      return 1;
    (*old_fld)->move_field_offset((my_ptrdiff_t)(table->record[1] -
                                                 table->record[0]));
  }
  *old_fld= 0;

  return 0;
}


/**
  Adjust Table_triggers_list with new TABLE pointer.

  @param new_table   new pointer to TABLE instance
*/

void Table_triggers_list::set_table(TABLE *new_table)
{
  trigger_table= new_table;
  for (Field **field= new_table->triggers->record1_field ; *field ; field++)
  {
    (*field)->table= (*field)->orig_table= new_table;
    (*field)->table_name= &new_table->alias;
  }
}


/**
  Check whenever .TRG file for table exist and load all triggers it contains.

  @param thd          current thread context
  @param db           table's database name
  @param table_name   table's name
  @param table        pointer to table object
  @param names_only   stop after loading trigger names

  @todo
    A lot of things to do here e.g. how about other funcs and being
    more paranoical ?

  @todo
    This could be avoided if there is no triggers for UPDATE and DELETE.

  @retval
    False   success
  @retval
    True    error
*/

bool Table_triggers_list::check_n_load(THD *thd, const char *db,
                                       const char *table_name, TABLE *table,
                                       bool names_only)
{
  char path_buff[FN_REFLEN];
  LEX_STRING path;
  File_parser *parser;
  LEX_STRING save_db;

  DBUG_ENTER("Table_triggers_list::check_n_load");

  path.length= build_table_filename(path_buff, FN_REFLEN - 1,
                                    db, table_name, TRG_EXT, 0);
  path.str= path_buff;

  // QQ: should we analyze errno somehow ?
  if (access(path_buff, F_OK))
    DBUG_RETURN(0);

  /*
    File exists so we got to load triggers.
    FIXME: A lot of things to do here e.g. how about other funcs and being
    more paranoical ?
  */

  if ((parser= sql_parse_prepare(&path, &table->mem_root, 1)))
  {
    if (is_equal(&triggers_file_type, parser->type()))
    {
      Table_triggers_list *triggers=
        new (&table->mem_root) Table_triggers_list(table);
      Handle_old_incorrect_sql_modes_hook sql_modes_hook(path.str);

      if (!triggers)
        DBUG_RETURN(1);

      /*
        We don't have the following attributes in old versions of .TRG file, so
        we should initialize the list for safety:
          - sql_modes;
          - definers;
          - character sets (client, connection, database);
      */
      triggers->definition_modes_list.empty();
      triggers->definers_list.empty();
      triggers->client_cs_names.empty();
      triggers->connection_cl_names.empty();
      triggers->db_cl_names.empty();

      if (parser->parse((uchar*)triggers, &table->mem_root,
                        triggers_file_parameters,
                        TRG_NUM_REQUIRED_PARAMETERS,
                        &sql_modes_hook))
        DBUG_RETURN(1);

      List_iterator_fast<LEX_STRING> it(triggers->definitions_list);
      LEX_STRING *trg_create_str;
      ulonglong *trg_sql_mode;

      if (triggers->definition_modes_list.is_empty() &&
          !triggers->definitions_list.is_empty())
      {
        /*
          It is old file format => we should fill list of sql_modes.

          We use one mode (current) for all triggers, because we have not
          information about mode in old format.
        */
        if (!(trg_sql_mode= alloc_type<ulonglong>(&table->mem_root)))
        {
          DBUG_RETURN(1); // EOM
        }
        *trg_sql_mode= global_system_variables.sql_mode;
        while (it++)
        {
          if (triggers->definition_modes_list.push_back(trg_sql_mode,
                                                        &table->mem_root))
          {
            DBUG_RETURN(1); // EOM
          }
        }
        it.rewind();
      }

      if (triggers->definers_list.is_empty() &&
          !triggers->definitions_list.is_empty())
      {
        /*
          It is old file format => we should fill list of definers.

          If there is no definer information, we should not switch context to
          definer when checking privileges. I.e. privileges for such triggers
          are checked for "invoker" rather than for "definer".
        */

        LEX_STRING *trg_definer;

        if (!(trg_definer= alloc_lex_string(&table->mem_root)))
          DBUG_RETURN(1); // EOM

        trg_definer->str= (char*) "";
        trg_definer->length= 0;

        while (it++)
        {
          if (triggers->definers_list.push_back(trg_definer,
                                                &table->mem_root))
          {
            DBUG_RETURN(1); // EOM
          }
        }

        it.rewind();
      }

      if (!triggers->definitions_list.is_empty() &&
          (triggers->client_cs_names.is_empty() ||
           triggers->connection_cl_names.is_empty() ||
           triggers->db_cl_names.is_empty()))
      {
        /*
          It is old file format => we should fill lists of character sets.
        */

        LEX_STRING *trg_client_cs_name;
        LEX_STRING *trg_connection_cl_name;
        LEX_STRING *trg_db_cl_name;

        if (!triggers->client_cs_names.is_empty() ||
            !triggers->connection_cl_names.is_empty() ||
            !triggers->db_cl_names.is_empty())
        {
          my_error(ER_TRG_CORRUPTED_FILE, MYF(0),
                   (const char *) db,
                   (const char *) table_name);

          DBUG_RETURN(1); // EOM
        }

        push_warning_printf(thd, MYSQL_ERROR::WARN_LEVEL_WARN,
                            ER_TRG_NO_CREATION_CTX,
                            ER(ER_TRG_NO_CREATION_CTX),
                            (const char*) db,
                            (const char*) table_name);

        if (!(trg_client_cs_name= alloc_lex_string(&table->mem_root)) ||
            !(trg_connection_cl_name= alloc_lex_string(&table->mem_root)) ||
            !(trg_db_cl_name= alloc_lex_string(&table->mem_root)))
        {
          DBUG_RETURN(1); // EOM
        }

        /*
          Backward compatibility: assume that the query is in the current
          character set.
        */

        lex_string_set(trg_client_cs_name,
                       thd->variables.character_set_client->csname);

        lex_string_set(trg_connection_cl_name,
                       thd->variables.collation_connection->name);

        lex_string_set(trg_db_cl_name,
                       thd->variables.collation_database->name);

        while (it++)
        {
          if (triggers->client_cs_names.push_back(trg_client_cs_name,
                                                  &table->mem_root) ||

              triggers->connection_cl_names.push_back(trg_connection_cl_name,
                                                      &table->mem_root) ||

              triggers->db_cl_names.push_back(trg_db_cl_name,
                                              &table->mem_root))
          {
            DBUG_RETURN(1); // EOM
          }
        }

        it.rewind();
      }

      DBUG_ASSERT(triggers->definition_modes_list.elements ==
                  triggers->definitions_list.elements);
      DBUG_ASSERT(triggers->definers_list.elements ==
                  triggers->definitions_list.elements);
      DBUG_ASSERT(triggers->client_cs_names.elements ==
                  triggers->definitions_list.elements);
      DBUG_ASSERT(triggers->connection_cl_names.elements ==
                  triggers->definitions_list.elements);
      DBUG_ASSERT(triggers->db_cl_names.elements ==
                  triggers->definitions_list.elements);

      table->triggers= triggers;

      /*
        TODO: This could be avoided if there is no triggers
              for UPDATE and DELETE.
      */
      if (!names_only && triggers->prepare_record1_accessors(table))
        DBUG_RETURN(1);

      List_iterator_fast<ulonglong> itm(triggers->definition_modes_list);
      List_iterator_fast<LEX_STRING> it_definer(triggers->definers_list);
      List_iterator_fast<LEX_STRING> it_client_cs_name(triggers->client_cs_names);
      List_iterator_fast<LEX_STRING> it_connection_cl_name(triggers->connection_cl_names);
      List_iterator_fast<LEX_STRING> it_db_cl_name(triggers->db_cl_names);
      LEX *old_lex= thd->lex, lex;
      sp_rcontext *save_spcont= thd->spcont;
      ulong save_sql_mode= thd->variables.sql_mode;
      LEX_STRING *on_table_name;

      thd->lex= &lex;

      save_db.str= thd->db;
      save_db.length= thd->db_length;
      thd->reset_db((char*) db, strlen(db));
      while ((trg_create_str= it++))
      {
        trg_sql_mode= itm++;
        LEX_STRING *trg_definer= it_definer++;

        thd->variables.sql_mode= (ulong)*trg_sql_mode;

        Lex_input_stream lip(thd, trg_create_str->str, trg_create_str->length);

        Trigger_creation_ctx *creation_ctx=
          Trigger_creation_ctx::create(thd,
                                       db,
                                       table_name,
                                       it_client_cs_name++,
                                       it_connection_cl_name++,
                                       it_db_cl_name++);

        lex_start(thd);
        thd->spcont= NULL;

        if (parse_sql(thd, &lip, creation_ctx))
        {
          /* Currently sphead is always deleted in case of a parse error */
          DBUG_ASSERT(lex.sphead == 0);
          goto err_with_lex_cleanup;
        }
        /*
          Not strictly necessary to invoke this method here, since we know
          that we've parsed CREATE TRIGGER and not an
          UPDATE/DELETE/INSERT/REPLACE/LOAD/CREATE TABLE, but we try to
          maintain the invariant that this method is called for each
          distinct statement, in case its logic is extended with other
          types of analyses in future.
        */
        lex.set_trg_event_type_for_tables();

        lex.sphead->set_info(0, 0, &lex.sp_chistics, (ulong) *trg_sql_mode);

        int event= lex.trg_chistics.event;
        int action_time= lex.trg_chistics.action_time;

        lex.sphead->set_creation_ctx(creation_ctx);
        triggers->bodies[event][action_time]= lex.sphead;

        if (!trg_definer->length)
        {
          /*
            This trigger was created/imported from the previous version of
            MySQL, which does not support triggers definers. We should emit
            warning here.
          */

          push_warning_printf(thd, MYSQL_ERROR::WARN_LEVEL_WARN,
                              ER_TRG_NO_DEFINER, ER(ER_TRG_NO_DEFINER),
                              (const char*) db,
                              (const char*) lex.sphead->m_name.str);

          /*
            Set definer to the '' to correct displaying in the information
            schema.
          */

          lex.sphead->set_definer((char*) "", 0);

          /*
            Triggers without definer information are executed under the
            authorization of the invoker.
          */

          lex.sphead->m_chistics->suid= SP_IS_NOT_SUID;
        }
        else
          lex.sphead->set_definer(trg_definer->str, trg_definer->length);

        if (triggers->names_list.push_back(&lex.sphead->m_name,
                                           &table->mem_root))
            goto err_with_lex_cleanup;

        if (!(on_table_name= alloc_lex_string(&table->mem_root)))
          goto err_with_lex_cleanup;

        on_table_name->str= (char*) lex.raw_trg_on_table_name_begin;
        on_table_name->length= lex.raw_trg_on_table_name_end
          - lex.raw_trg_on_table_name_begin;

        if (triggers->on_table_names_list.push_back(on_table_name, &table->mem_root))
          goto err_with_lex_cleanup;

        /*
          Let us check that we correctly update trigger definitions when we
          rename tables with triggers.
        */
        DBUG_ASSERT(!my_strcasecmp(table_alias_charset, lex.query_tables->db, db) &&
                    !my_strcasecmp(table_alias_charset, lex.query_tables->table_name,
                                   table_name));

        if (names_only)
        {
          lex_end(&lex);
          continue;
        }

        /*
          Gather all Item_trigger_field objects representing access to fields
          in old/new versions of row in trigger into lists containing all such
          objects for the triggers with same action and timing.
        */
        triggers->trigger_fields[lex.trg_chistics.event]
                                [lex.trg_chistics.action_time]=
          (Item_trigger_field *)(lex.trg_table_fields.first);
        /*
          Also let us bind these objects to Field objects in table being
          opened.

          We ignore errors here, because if even something is wrong we still
          will be willing to open table to perform some operations (e.g.
          SELECT)...
          Anyway some things can be checked only during trigger execution.
        */
        for (Item_trigger_field *trg_field=
               (Item_trigger_field *)(lex.trg_table_fields.first);
             trg_field;
             trg_field= trg_field->next_trg_field)
        {
          trg_field->setup_field(thd, table,
            &triggers->subject_table_grants[lex.trg_chistics.event]
                                           [lex.trg_chistics.action_time]);
        }

        lex_end(&lex);
      }
      thd->reset_db(save_db.str, save_db.length);
      thd->lex= old_lex;
      thd->spcont= save_spcont;
      thd->variables.sql_mode= save_sql_mode;

      DBUG_RETURN(0);

err_with_lex_cleanup:
      // QQ: anything else ?
      lex_end(&lex);
      thd->lex= old_lex;
      thd->spcont= save_spcont;
      thd->variables.sql_mode= save_sql_mode;
      thd->reset_db(save_db.str, save_db.length);
      DBUG_RETURN(1);
    }

    /*
      We don't care about this error message much because .TRG files will
      be merged into .FRM anyway.
    */
    my_error(ER_WRONG_OBJECT, MYF(0),
             table_name, TRG_EXT + 1, "TRIGGER");
    DBUG_RETURN(1);
  }

  DBUG_RETURN(1);
}


/**
  Obtains and returns trigger metadata.

  @param thd           current thread context
  @param event         trigger event type
  @param time_type     trigger action time
  @param trigger_name  returns name of trigger
  @param trigger_stmt  returns statement of trigger
  @param sql_mode      returns sql_mode of trigger
  @param definer       returns definer/creator of trigger. The caller is
                       responsible to allocate enough space for storing
                       definer information.

  @retval
    False   success
  @retval
    True    error
*/

bool Table_triggers_list::get_trigger_info(THD *thd, trg_event_type event,
                                           trg_action_time_type time_type,
                                           LEX_STRING *trigger_name,
                                           LEX_STRING *trigger_stmt,
                                           ulong *sql_mode,
                                           LEX_STRING *definer,
                                           LEX_STRING *client_cs_name,
                                           LEX_STRING *connection_cl_name,
                                           LEX_STRING *db_cl_name)
{
  sp_head *body;
  DBUG_ENTER("get_trigger_info");
  if ((body= bodies[event][time_type]))
  {
    Stored_program_creation_ctx *creation_ctx=
      bodies[event][time_type]->get_creation_ctx();

    *trigger_name= body->m_name;
    *trigger_stmt= body->m_body_utf8;
    *sql_mode= body->m_sql_mode;

    if (body->m_chistics->suid == SP_IS_NOT_SUID)
    {
      definer->str[0]= 0;
      definer->length= 0;
    }
    else
    {
      definer->length= strxmov(definer->str, body->m_definer_user.str, "@",
                               body->m_definer_host.str, NullS) - definer->str;
    }

    lex_string_set(client_cs_name,
                   creation_ctx->get_client_cs()->csname);

    lex_string_set(connection_cl_name,
                   creation_ctx->get_connection_cl()->name);

    lex_string_set(db_cl_name,
                   creation_ctx->get_db_cl()->name);

    DBUG_RETURN(0);
  }
  DBUG_RETURN(1);
}


void Table_triggers_list::get_trigger_info(THD *thd,
                                           int trigger_idx,
                                           LEX_STRING *trigger_name,
                                           ulonglong *sql_mode,
                                           LEX_STRING *sql_original_stmt,
                                           LEX_STRING *client_cs_name,
                                           LEX_STRING *connection_cl_name,
                                           LEX_STRING *db_cl_name)
{
  List_iterator_fast<LEX_STRING> it_trigger_name(names_list);
  List_iterator_fast<ulonglong> it_sql_mode(definition_modes_list);
  List_iterator_fast<LEX_STRING> it_sql_orig_stmt(definitions_list);
  List_iterator_fast<LEX_STRING> it_client_cs_name(client_cs_names);
  List_iterator_fast<LEX_STRING> it_connection_cl_name(connection_cl_names);
  List_iterator_fast<LEX_STRING> it_db_cl_name(db_cl_names);

  for (int i = 0; i < trigger_idx; ++i)
  {
    it_trigger_name.next_fast();
    it_sql_mode.next_fast();
    it_sql_orig_stmt.next_fast();

    it_client_cs_name.next_fast();
    it_connection_cl_name.next_fast();
    it_db_cl_name.next_fast();
  }

  *trigger_name= *(it_trigger_name++);
  *sql_mode= *(it_sql_mode++);
  *sql_original_stmt= *(it_sql_orig_stmt++);

  *client_cs_name= *(it_client_cs_name++);
  *connection_cl_name= *(it_connection_cl_name++);
  *db_cl_name= *(it_db_cl_name++);
}


int Table_triggers_list::find_trigger_by_name(const LEX_STRING *trg_name)
{
  List_iterator_fast<LEX_STRING> it(names_list);

  for (int i = 0; ; ++i)
  {
    LEX_STRING *cur_name= it++;

    if (!cur_name)
      return -1;

    if (strcmp(cur_name->str, trg_name->str) == 0)
      return i;
  }
}

/**
  Find trigger's table from trigger identifier and add it to
  the statement table list.

  @param[in] thd       Thread context.
  @param[in] trg_name  Trigger name.
  @param[in] if_exists TRUE if SQL statement contains "IF EXISTS" clause.
                       That means a warning instead of error should be
                       thrown if trigger with given name does not exist.
  @param[out] table    Pointer to TABLE_LIST object for the
                       table trigger.

  @return Operation status
    @retval FALSE On success.
    @retval TRUE  Otherwise.
*/

bool add_table_for_trigger(THD *thd,
                           const sp_name *trg_name,
                           bool if_exists,
                           TABLE_LIST **table)
{
  LEX *lex= thd->lex;
  char trn_path_buff[FN_REFLEN];
  LEX_STRING trn_path= { trn_path_buff, 0 };
  LEX_STRING tbl_name;

  DBUG_ENTER("add_table_for_trigger");

  build_trn_path(thd, trg_name, &trn_path);

  if (check_trn_exists(&trn_path))
  {
    if (if_exists)
    {
      push_warning_printf(thd,
                          MYSQL_ERROR::WARN_LEVEL_NOTE,
                          ER_TRG_DOES_NOT_EXIST,
                          ER(ER_TRG_DOES_NOT_EXIST));

      *table= NULL;

      DBUG_RETURN(FALSE);
    }

    my_error(ER_TRG_DOES_NOT_EXIST, MYF(0));
    DBUG_RETURN(TRUE);
  }

  if (load_table_name_for_trigger(thd, trg_name, &trn_path, &tbl_name))
    DBUG_RETURN(TRUE);

  /* We need to reset statement table list to be PS/SP friendly. */
  lex->query_tables= 0;
  lex->query_tables_last= &lex->query_tables;

  *table= sp_add_to_query_tables(thd, lex, trg_name->m_db.str,
                                 tbl_name.str, TL_IGNORE);

  DBUG_RETURN(*table ? FALSE : TRUE);
}


/**
  Drop all triggers for table.

  @param thd      current thread context
  @param db       schema for table
  @param name     name for table

  @note
    The calling thread should hold the LOCK_open mutex;

  @retval
    False   success
  @retval
    True    error
*/

bool Table_triggers_list::drop_all_triggers(THD *thd, char *db, char *name)
{
  TABLE table;
  char path[FN_REFLEN];
  bool result= 0;
  DBUG_ENTER("drop_all_triggers");

  bzero(&table, sizeof(table));
  init_alloc_root(&table.mem_root, 8192, 0);

  if (Table_triggers_list::check_n_load(thd, db, name, &table, 1))
  {
    result= 1;
    goto end;
  }
  if (table.triggers)
  {
    LEX_STRING *trigger;
    List_iterator_fast<LEX_STRING> it_name(table.triggers->names_list);

    while ((trigger= it_name++))
    {
      if (rm_trigname_file(path, db, trigger->str))
      {
        /*
          Instead of immediately bailing out with error if we were unable
          to remove .TRN file we will try to drop other files.
        */
        result= 1;
        continue;
      }
    }

    if (rm_trigger_file(path, db, name))
    {
      result= 1;
      goto end;
    }
  }
end:
  if (table.triggers)
    delete table.triggers;
  free_root(&table.mem_root, MYF(0));
  DBUG_RETURN(result);
}


/**
  Update .TRG file after renaming triggers' subject table
  (change name of table in triggers' definitions).

  @param thd                 Thread context
  @param db_name             Database of subject table
  @param old_table_name      Old subject table's name
  @param new_table_name      New subject table's name

  @retval
    FALSE  Success
  @retval
    TRUE   Failure
*/

bool
Table_triggers_list::change_table_name_in_triggers(THD *thd,
                                                   const char *db_name,
                                                   LEX_STRING *old_table_name,
                                                   LEX_STRING *new_table_name)
{
  char path_buff[FN_REFLEN];
  LEX_STRING *def, *on_table_name, new_def;
  ulong save_sql_mode= thd->variables.sql_mode;
  List_iterator_fast<LEX_STRING> it_def(definitions_list);
  List_iterator_fast<LEX_STRING> it_on_table_name(on_table_names_list);
  List_iterator_fast<ulonglong> it_mode(definition_modes_list);
  uint on_q_table_name_len, before_on_len;
  String buff;

  DBUG_ASSERT(definitions_list.elements == on_table_names_list.elements &&
              definitions_list.elements == definition_modes_list.elements);

  while ((def= it_def++))
  {
    on_table_name= it_on_table_name++;
    thd->variables.sql_mode= (ulong) *(it_mode++);

    /* Construct CREATE TRIGGER statement with new table name. */
    buff.length(0);

    /* WARNING: 'on_table_name' is supposed to point inside 'def' */
    DBUG_ASSERT(on_table_name->str > def->str);
    DBUG_ASSERT(on_table_name->str < (def->str + def->length));
    before_on_len= on_table_name->str - def->str;

    buff.append(def->str, before_on_len);
    buff.append(STRING_WITH_LEN("ON "));
    append_identifier(thd, &buff, new_table_name->str, new_table_name->length);
    buff.append(STRING_WITH_LEN(" "));
    on_q_table_name_len= buff.length() - before_on_len;
    buff.append(on_table_name->str + on_table_name->length,
                def->length - (before_on_len + on_table_name->length));
    /*
      It is OK to allocate some memory on table's MEM_ROOT since this
      table instance will be thrown out at the end of rename anyway.
    */
    new_def.str= (char*) memdup_root(&trigger_table->mem_root, buff.ptr(),
                                     buff.length());
    new_def.length= buff.length();
    on_table_name->str= new_def.str + before_on_len;
    on_table_name->length= on_q_table_name_len;
    *def= new_def;
  }

  thd->variables.sql_mode= save_sql_mode;

  if (thd->is_fatal_error)
    return TRUE; /* OOM */

  if (save_trigger_file(this, db_name, new_table_name->str))
    return TRUE;
  if (rm_trigger_file(path_buff, db_name, old_table_name->str))
  {
    (void) rm_trigger_file(path_buff, db_name, new_table_name->str);
    return TRUE;
  }
  return FALSE;
}


/**
  Iterate though Table_triggers_list::names_list list and update
  .TRN files after renaming triggers' subject table.

  @param db_name             Database of subject table
  @param new_table_name      New subject table's name
  @param stopper             Pointer to Table_triggers_list::names_list at
                             which we should stop updating.

  @retval
    0      Success
  @retval
    non-0  Failure, pointer to Table_triggers_list::names_list element
    for which update failed.
*/

LEX_STRING*
Table_triggers_list::change_table_name_in_trignames(const char *db_name,
                                                    LEX_STRING *new_table_name,
                                                    LEX_STRING *stopper)
{
  char trigname_buff[FN_REFLEN];
  struct st_trigname trigname;
  LEX_STRING trigname_file;
  LEX_STRING *trigger;
  List_iterator_fast<LEX_STRING> it_name(names_list);

  while ((trigger= it_name++) != stopper)
  {
    trigname_file.length= build_table_filename(trigname_buff, FN_REFLEN-1,
                                               db_name, trigger->str,
                                               TRN_EXT, 0);
    trigname_file.str= trigname_buff;

    trigname.trigger_table= *new_table_name;

    if (sql_create_definition_file(NULL, &trigname_file, &trigname_file_type,
                                   (uchar*)&trigname, trigname_file_parameters,
                                   0))
      return trigger;
  }

  return 0;
}


/**
<<<<<<< HEAD
  Update .TRG and .TRN files after renaming triggers' subject table.
=======
  @brief Update .TRG and .TRN files after renaming triggers' subject table.
>>>>>>> c47ba211

  @param[in,out] thd Thread context
  @param[in] db Old database of subject table
  @param[in] old_table Old name of subject table
  @param[in] new_db New database for subject table
  @param[in] new_table New name of subject table

  @note
    This method tries to leave trigger related files in consistent state,
    i.e. it either will complete successfully, or will fail leaving files
    in their initial state.
    Also this method assumes that subject table is not renamed to itself.
    This method needs to be called under an exclusive table name lock.

  @retval FALSE Success
  @retval TRUE  Error
*/

bool Table_triggers_list::change_table_name(THD *thd, const char *db,
                                            const char *old_table,
                                            const char *new_db,
                                            const char *new_table)
{
  TABLE table;
  bool result= 0;
  LEX_STRING *err_trigname;
  DBUG_ENTER("change_table_name");

  bzero(&table, sizeof(table));
  init_alloc_root(&table.mem_root, 8192, 0);

  /*
    This method interfaces the mysql server code protected by
    either LOCK_open mutex or with an exclusive table name lock.
    In the future, only an exclusive table name lock will be enough.
  */
#ifndef DBUG_OFF
  uchar key[MAX_DBKEY_LENGTH];
  uint key_length= (uint) (strmov(strmov((char*)&key[0], db)+1,
                    old_table)-(char*)&key[0])+1;

  if (!is_table_name_exclusively_locked_by_this_thread(thd, key, key_length))
    safe_mutex_assert_owner(&LOCK_open);
#endif

  DBUG_ASSERT(my_strcasecmp(table_alias_charset, db, new_db) ||
              my_strcasecmp(table_alias_charset, old_table, new_table));

  if (Table_triggers_list::check_n_load(thd, db, old_table, &table, TRUE))
  {
    result= 1;
    goto end;
  }
  if (table.triggers)
  {
    LEX_STRING old_table_name= { (char *) old_table, strlen(old_table) };
    LEX_STRING new_table_name= { (char *) new_table, strlen(new_table) };
    /*
      Since triggers should be in the same schema as their subject tables
      moving table with them between two schemas raises too many questions.
      (E.g. what should happen if in new schema we already have trigger
       with same name ?).
    */
    if (my_strcasecmp(table_alias_charset, db, new_db))
    {
      my_error(ER_TRG_IN_WRONG_SCHEMA, MYF(0));
      result= 1;
      goto end;
    }
    if (table.triggers->change_table_name_in_triggers(thd, db,
                                                      &old_table_name,
                                                      &new_table_name))
    {
      result= 1;
      goto end;
    }
    if ((err_trigname= table.triggers->change_table_name_in_trignames(
                                         db, &new_table_name, 0)))
    {
      /*
        If we were unable to update one of .TRN files properly we will
        revert all changes that we have done and report about error.
        We assume that we will be able to undo our changes without errors
        (we can't do much if there will be an error anyway).
      */
      (void) table.triggers->change_table_name_in_trignames(db,
                                                            &old_table_name,
                                                            err_trigname);
      (void) table.triggers->change_table_name_in_triggers(thd, db,
                                                           &new_table_name,
                                                           &old_table_name);
      result= 1;
      goto end;
    }
  }
end:
  delete table.triggers;
  free_root(&table.mem_root, MYF(0));
  DBUG_RETURN(result);
}


/**
  Execute trigger for given (event, time) pair.

  The operation executes trigger for the specified event (insert, update,
  delete) and time (after, before) if it is set.

  @param thd
  @param event
  @param time_type
  @param old_row_is_record1

  @return Error status.
    @retval FALSE on success.
    @retval TRUE  on error.
*/

bool Table_triggers_list::process_triggers(THD *thd,
                                           trg_event_type event,
                                           trg_action_time_type time_type,
                                           bool old_row_is_record1)
{
  bool err_status;
  Sub_statement_state statement_state;
  sp_head *sp_trigger= bodies[event][time_type];

  if (sp_trigger == NULL)
    return FALSE;

  if (old_row_is_record1)
  {
    old_field= record1_field;
    new_field= trigger_table->field;
  }
  else
  {
    new_field= record1_field;
    old_field= trigger_table->field;
  }
  /*
    This trigger must have been processed by the pre-locking
    algorithm.
  */
  DBUG_ASSERT(trigger_table->pos_in_table_list->trg_event_map &
              static_cast<uint>(1 << static_cast<int>(event)));

  thd->reset_sub_statement_state(&statement_state, SUB_STMT_TRIGGER);

  err_status=
    sp_trigger->execute_trigger(thd,
                                &trigger_table->s->db,
                                &trigger_table->s->table_name,
                                &subject_table_grants[event][time_type]);

  thd->restore_sub_statement_state(&statement_state);

  return err_status;
}


<<<<<<< HEAD
/**
  Mark fields of subject table which we read/set in its triggers
  as such.

  This method marks fields of subject table which are read/set in its
  triggers as such (by properly updating TABLE::read_set/write_set)
  and thus informs handler that values for these fields should be
  retrieved/stored during execution of statement.

  @param thd    Current thread context
  @param event  Type of event triggers for which we are going to inspect
=======
/*
  Mark fields of subject table which we read/set in its triggers as such.

  SYNOPSIS
    mark_fields_used()
      thd    Current thread context
      event  Type of event triggers for which we are going to ins

  DESCRIPTION
    This method marks fields of subject table which are read/set in its
    triggers as such (by properly updating TABLE::read_set/write_set)
    and thus informs handler that values for these fields should be
    retrieved/stored during execution of statement.
>>>>>>> c47ba211
*/

void Table_triggers_list::mark_fields_used(trg_event_type event)
{
  int action_time;
  Item_trigger_field *trg_field;

  for (action_time= 0; action_time < (int)TRG_ACTION_MAX; action_time++)
  {
    for (trg_field= trigger_fields[event][action_time]; trg_field;
         trg_field= trg_field->next_trg_field)
    {
      /* We cannot mark fields which does not present in table. */
      if (trg_field->field_idx != (uint)-1)
      {
        bitmap_set_bit(trigger_table->read_set, trg_field->field_idx);
        if (trg_field->get_settable_routine_parameter())
          bitmap_set_bit(trigger_table->write_set, trg_field->field_idx);
      }
    }
  }
  trigger_table->file->column_bitmaps_signal();
}


<<<<<<< HEAD
/**
  Trigger BUG#14090 compatibility hook.
=======
/*
  Trigger BUG#14090 compatibility hook
>>>>>>> c47ba211

  @param[in,out] unknown_key       reference on the line with unknown
    parameter and the parsing point
  @param[in]     base              base address for parameter writing
    (structure like TABLE)
  @param[in]     mem_root          MEM_ROOT for parameters allocation
  @param[in]     end               the end of the configuration

  @note
    NOTE: this hook process back compatibility for incorrectly written
    sql_modes parameter (see BUG#14090).

  @retval
    FALSE OK
  @retval
    TRUE  Error
*/

#define INVALID_SQL_MODES_LENGTH 13

bool
Handle_old_incorrect_sql_modes_hook::process_unknown_string(char *&unknown_key,
                                                            uchar* base,
                                                            MEM_ROOT *mem_root,
                                                            char *end)
{
  DBUG_ENTER("Handle_old_incorrect_sql_modes_hook::process_unknown_string");
  DBUG_PRINT("info", ("unknown key: %60s", unknown_key));

  if (unknown_key + INVALID_SQL_MODES_LENGTH + 1 < end &&
      unknown_key[INVALID_SQL_MODES_LENGTH] == '=' &&
      !memcmp(unknown_key, STRING_WITH_LEN("sql_modes")))
  {
    char *ptr= unknown_key + INVALID_SQL_MODES_LENGTH + 1;

    DBUG_PRINT("info", ("sql_modes affected by BUG#14090 detected"));
    push_warning_printf(current_thd,
                        MYSQL_ERROR::WARN_LEVEL_NOTE,
                        ER_OLD_FILE_FORMAT,
                        ER(ER_OLD_FILE_FORMAT),
                        (char *)path, "TRIGGER");
    if (get_file_options_ulllist(ptr, end, unknown_key, base,
                                 &sql_modes_parameters, mem_root))
    {
      DBUG_RETURN(TRUE);
    }
    /*
      Set parsing pointer to the last symbol of string (\n)
      1) to avoid problem with \0 in the junk after sql_modes
      2) to speed up skipping this line by parser.
    */
    unknown_key= ptr-1;
  }
  DBUG_RETURN(FALSE);
}

#define INVALID_TRIGGER_TABLE_LENGTH 15

/**
  Trigger BUG#15921 compatibility hook. For details see
  Handle_old_incorrect_sql_modes_hook::process_unknown_string().
*/
bool
Handle_old_incorrect_trigger_table_hook::
process_unknown_string(char *&unknown_key, uchar* base, MEM_ROOT *mem_root,
                       char *end)
{
  DBUG_ENTER("Handle_old_incorrect_trigger_table_hook::process_unknown_string");
  DBUG_PRINT("info", ("unknown key: %60s", unknown_key));

  if (unknown_key + INVALID_TRIGGER_TABLE_LENGTH + 1 < end &&
      unknown_key[INVALID_TRIGGER_TABLE_LENGTH] == '=' &&
      !memcmp(unknown_key, STRING_WITH_LEN("trigger_table")))
  {
    char *ptr= unknown_key + INVALID_TRIGGER_TABLE_LENGTH + 1;

    DBUG_PRINT("info", ("trigger_table affected by BUG#15921 detected"));
    push_warning_printf(current_thd,
                        MYSQL_ERROR::WARN_LEVEL_NOTE,
                        ER_OLD_FILE_FORMAT,
                        ER(ER_OLD_FILE_FORMAT),
                        (char *)path, "TRIGGER");

    if (!(ptr= parse_escaped_string(ptr, end, mem_root, trigger_table_value)))
    {
      my_error(ER_FPARSER_ERROR_IN_PARAMETER, MYF(0), "trigger_table",
               unknown_key);
      DBUG_RETURN(TRUE);
    }

    /* Set parsing pointer to the last symbol of string (\n). */
    unknown_key= ptr-1;
  }
  DBUG_RETURN(FALSE);
}


/**
  Contruct path to TRN-file.

<<<<<<< HEAD
  @param thd[in]        Thread context.
  @param trg_name[in]   Trigger name.
  @param trn_path[out]  Variable to store constructed path
=======
  @param[in]  thd        Thread context.
  @param[in]  trg_name   Trigger name.
  @param[out] trn_path   Variable to store constructed path
>>>>>>> c47ba211
*/

void build_trn_path(THD *thd, const sp_name *trg_name, LEX_STRING *trn_path)
{
  /* Construct path to the TRN-file. */

  trn_path->length= build_table_filename(trn_path->str,
                                         FN_REFLEN - 1,
                                         trg_name->m_db.str,
                                         trg_name->m_name.str,
                                         TRN_EXT,
                                         0);
}


/**
  Check if TRN-file exists.

  @return
    @retval TRUE  if TRN-file does not exist.
    @retval FALSE if TRN-file exists.
*/

bool check_trn_exists(const LEX_STRING *trn_path)
{
  return access(trn_path->str, F_OK) != 0;
}


/**
  Retrieve table name for given trigger.

<<<<<<< HEAD
  @param thd[in]        Thread context.
  @param trg_name[in]   Trigger name.
  @param trn_path[in]   Path to the corresponding TRN-file.
  @param tbl_name[out]  Variable to store retrieved table name.
=======
  @param[in]  thd        Thread context.
  @param[in]  trg_name   Trigger name.
  @param[in]  trn_path   Path to the corresponding TRN-file.
  @param[out] tbl_name  Variable to store retrieved table name.
>>>>>>> c47ba211

  @return Error status.
    @retval FALSE on success.
    @retval TRUE  if table name could not be retrieved.
*/

bool load_table_name_for_trigger(THD *thd,
                                 const sp_name *trg_name,
                                 const LEX_STRING *trn_path,
                                 LEX_STRING *tbl_name)
{
  File_parser *parser;
  struct st_trigname trn_data;

  Handle_old_incorrect_trigger_table_hook trigger_table_hook(
                                          trn_path->str,
                                          &trn_data.trigger_table);

  DBUG_ENTER("load_table_name_for_trigger");

  /* Parse the TRN-file. */

  if (!(parser= sql_parse_prepare(trn_path, thd->mem_root, TRUE)))
    DBUG_RETURN(TRUE);

  if (!is_equal(&trigname_file_type, parser->type()))
  {
    my_error(ER_WRONG_OBJECT, MYF(0),
             trg_name->m_name.str,
             TRN_EXT + 1,
             "TRIGGERNAME");

    DBUG_RETURN(TRUE);
  }

  if (parser->parse((uchar*) &trn_data, thd->mem_root,
                    trigname_file_parameters, 1,
                    &trigger_table_hook))
    DBUG_RETURN(TRUE);

  /* Copy trigger table name. */

  *tbl_name= trn_data.trigger_table;

  /* That's all. */

  DBUG_RETURN(FALSE);
}<|MERGE_RESOLUTION|>--- conflicted
+++ resolved
@@ -21,161 +21,12 @@
 #include "parse_file.h"
 
 /*************************************************************************/
-<<<<<<< HEAD
 
 template <class T>
 inline T *alloc_type(MEM_ROOT *m)
 {
   return (T *) alloc_root(m, sizeof (T));
 }
-=======
-
-template <class T>
-inline T *alloc_type(MEM_ROOT *m)
-{
-  return (T *) alloc_root(m, sizeof (T));
-}
-
-/*
-  NOTE: Since alloc_type() is declared as inline, alloc_root() calls should
-  be inlined by the compiler. So, implementation of alloc_root() is not
-  needed. However, let's put the implementation in object file just in case
-  of stupid MS or other old compilers.
-*/
-
-template LEX_STRING *alloc_type<LEX_STRING>(MEM_ROOT *m);
-template ulonglong *alloc_type<ulonglong>(MEM_ROOT *m);
-
-inline LEX_STRING *alloc_lex_string(MEM_ROOT *m)
-{
-  return alloc_type<LEX_STRING>(m);
-}
-
-/*************************************************************************/
-/**
-  Trigger_creation_ctx -- creation context of triggers.
-*/
-
-class Trigger_creation_ctx : public Stored_program_creation_ctx,
-                             public Sql_alloc
-{
-public:
-  static Trigger_creation_ctx *create(THD *thd,
-                                      const char *db_name,
-                                      const char *table_name,
-                                      const LEX_STRING *client_cs_name,
-                                      const LEX_STRING *connection_cl_name,
-                                      const LEX_STRING *db_cl_name);
-
-public:
-  virtual Stored_program_creation_ctx *clone(MEM_ROOT *mem_root)
-  {
-    return new (mem_root) Trigger_creation_ctx(m_client_cs,
-                                               m_connection_cl,
-                                               m_db_cl);
-  }
-
-protected:
-  virtual Object_creation_ctx *create_backup_ctx(THD *thd) const
-  {
-    return new Trigger_creation_ctx(thd);
-  }
-
-private:
-  Trigger_creation_ctx(THD *thd)
-    :Stored_program_creation_ctx(thd)
-  { }
-
-  Trigger_creation_ctx(CHARSET_INFO *client_cs,
-                       CHARSET_INFO *connection_cl,
-                       CHARSET_INFO *db_cl)
-    :Stored_program_creation_ctx(client_cs, connection_cl, db_cl)
-  { }
-};
-
-/**************************************************************************
-  Trigger_creation_ctx implementation.
-**************************************************************************/
-
-Trigger_creation_ctx *
-Trigger_creation_ctx::create(THD *thd,
-                             const char *db_name,
-                             const char *table_name,
-                             const LEX_STRING *client_cs_name,
-                             const LEX_STRING *connection_cl_name,
-                             const LEX_STRING *db_cl_name)
-{
-  CHARSET_INFO *client_cs;
-  CHARSET_INFO *connection_cl;
-  CHARSET_INFO *db_cl;
-
-  bool invalid_creation_ctx= FALSE;
-
-  if (resolve_charset(client_cs_name->str,
-                      thd->variables.character_set_client,
-                      &client_cs))
-  {
-    sql_print_warning("Trigger for table '%s'.'%s': "
-                      "invalid character_set_client value (%s).",
-                      (const char *) db_name,
-                      (const char *) table_name,
-                      (const char *) client_cs_name->str);
-
-    invalid_creation_ctx= TRUE;
-  }
-
-  if (resolve_collation(connection_cl_name->str,
-                        thd->variables.collation_connection,
-                        &connection_cl))
-  {
-    sql_print_warning("Trigger for table '%s'.'%s': "
-                      "invalid collation_connection value (%s).",
-                      (const char *) db_name,
-                      (const char *) table_name,
-                      (const char *) connection_cl_name->str);
-
-    invalid_creation_ctx= TRUE;
-  }
-
-  if (resolve_collation(db_cl_name->str, NULL, &db_cl))
-  {
-    sql_print_warning("Trigger for table '%s'.'%s': "
-                      "invalid database_collation value (%s).",
-                      (const char *) db_name,
-                      (const char *) table_name,
-                      (const char *) db_cl_name->str);
-
-    invalid_creation_ctx= TRUE;
-  }
-
-  if (invalid_creation_ctx)
-  {
-    push_warning_printf(thd,
-                        MYSQL_ERROR::WARN_LEVEL_WARN,
-                        ER_TRG_INVALID_CREATION_CTX,
-                        ER(ER_TRG_INVALID_CREATION_CTX),
-                        (const char *) db_name,
-                        (const char *) table_name);
-  }
-
-  /*
-    If we failed to resolve the database collation, load the default one
-    from the disk.
-  */
-
-  if (!db_cl)
-    db_cl= get_default_db_collation(thd, db_name);
-
-  return new Trigger_creation_ctx(client_cs, connection_cl, db_cl);
-}
-
-/*************************************************************************/
-
-static const LEX_STRING triggers_file_type=
-  { C_STRING_WITH_LEN("TRIGGERS") };
-
-const char * const TRG_EXT= ".TRG";
->>>>>>> c47ba211
 
 /*
   NOTE: Since alloc_type() is declared as inline, alloc_root() calls should
@@ -441,11 +292,7 @@
 };
 
 
-<<<<<<< HEAD
-/**
-=======
-/*
->>>>>>> c47ba211
+/**
   Create or drop trigger for table.
 
   @param thd     current thread context (including trigger definition in LEX)
@@ -575,11 +422,7 @@
     TABLE_LIST **save_query_tables_own_last= thd->lex->query_tables_own_last;
     thd->lex->query_tables_own_last= 0;
 
-<<<<<<< HEAD
-    err_status= check_table_access(thd, TRIGGER_ACL, tables, 0);
-=======
     err_status= check_table_access(thd, TRIGGER_ACL, tables, 1, FALSE);
->>>>>>> c47ba211
 
     thd->lex->query_tables_own_last= save_query_tables_own_last;
 
@@ -682,23 +525,12 @@
 /**
   Create trigger for table.
 
-<<<<<<< HEAD
   @param thd           current thread context (including trigger definition in
                        LEX)
   @param tables        table list containing one open table for which the
                        trigger is created.
   @param[out] stmt_query    after successful return, this string contains
                             well-formed statement for creation this trigger.
-=======
-  SYNOPSIS
-    create_trigger()
-      thd          - current thread context (including trigger definition in
-                     LEX)
-      tables       - table list containing one open table for which the
-                     trigger is created.
-      stmt_query   - [OUT] after successful return, this string contains
-                     well-formed statement for creating this trigger.
->>>>>>> c47ba211
 
   @note
     - Assumes that trigger name is fully qualified.
@@ -1052,7 +884,6 @@
 /**
   Drop trigger for table.
 
-<<<<<<< HEAD
   @param thd           current thread context
                        (including trigger definition in LEX)
   @param tables        table list containing one open table for which trigger
@@ -1070,20 +901,6 @@
     False   success
   @retval
     True    error
-=======
-  SYNOPSIS
-    drop_trigger()
-      thd         - current thread context
-                    (including trigger definition in LEX)
-      tables      - table list containing one open table for which trigger
-                    is dropped.
-      stmt_query  - [OUT] after successful return, this string contains
-                    well-formed statement for deleting this trigger.
-
-  RETURN VALUE
-    False - success
-    True  - error
->>>>>>> c47ba211
 */
 bool Table_triggers_list::drop_trigger(THD *thd, TABLE_LIST *tables,
                                        String *stmt_query)
@@ -1997,11 +1814,7 @@
 
 
 /**
-<<<<<<< HEAD
   Update .TRG and .TRN files after renaming triggers' subject table.
-=======
-  @brief Update .TRG and .TRN files after renaming triggers' subject table.
->>>>>>> c47ba211
 
   @param[in,out] thd Thread context
   @param[in] db Old database of subject table
@@ -2163,7 +1976,6 @@
 }
 
 
-<<<<<<< HEAD
 /**
   Mark fields of subject table which we read/set in its triggers
   as such.
@@ -2175,21 +1987,6 @@
 
   @param thd    Current thread context
   @param event  Type of event triggers for which we are going to inspect
-=======
-/*
-  Mark fields of subject table which we read/set in its triggers as such.
-
-  SYNOPSIS
-    mark_fields_used()
-      thd    Current thread context
-      event  Type of event triggers for which we are going to ins
-
-  DESCRIPTION
-    This method marks fields of subject table which are read/set in its
-    triggers as such (by properly updating TABLE::read_set/write_set)
-    and thus informs handler that values for these fields should be
-    retrieved/stored during execution of statement.
->>>>>>> c47ba211
 */
 
 void Table_triggers_list::mark_fields_used(trg_event_type event)
@@ -2215,13 +2012,8 @@
 }
 
 
-<<<<<<< HEAD
 /**
   Trigger BUG#14090 compatibility hook.
-=======
-/*
-  Trigger BUG#14090 compatibility hook
->>>>>>> c47ba211
 
   @param[in,out] unknown_key       reference on the line with unknown
     parameter and the parsing point
@@ -2322,15 +2114,9 @@
 /**
   Contruct path to TRN-file.
 
-<<<<<<< HEAD
   @param thd[in]        Thread context.
   @param trg_name[in]   Trigger name.
   @param trn_path[out]  Variable to store constructed path
-=======
-  @param[in]  thd        Thread context.
-  @param[in]  trg_name   Trigger name.
-  @param[out] trn_path   Variable to store constructed path
->>>>>>> c47ba211
 */
 
 void build_trn_path(THD *thd, const sp_name *trg_name, LEX_STRING *trn_path)
@@ -2363,17 +2149,10 @@
 /**
   Retrieve table name for given trigger.
 
-<<<<<<< HEAD
   @param thd[in]        Thread context.
   @param trg_name[in]   Trigger name.
   @param trn_path[in]   Path to the corresponding TRN-file.
   @param tbl_name[out]  Variable to store retrieved table name.
-=======
-  @param[in]  thd        Thread context.
-  @param[in]  trg_name   Trigger name.
-  @param[in]  trn_path   Path to the corresponding TRN-file.
-  @param[out] tbl_name  Variable to store retrieved table name.
->>>>>>> c47ba211
 
   @return Error status.
     @retval FALSE on success.
