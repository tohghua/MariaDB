<<<<<<< HEAD
/* Copyright (c) 2000, 2015, Oracle and/or its affiliates.
   Copyright (c) 2008, 2015, MariaDB
=======
/*
   Copyright (c) 2000, 2017, Oracle and/or its affiliates. All rights reserved.
>>>>>>> c0b4d74b

   This program is free software; you can redistribute it and/or modify
   it under the terms of the GNU General Public License as published by
   the Free Software Foundation; version 2 of the License.

   This program is distributed in the hope that it will be useful,
   but WITHOUT ANY WARRANTY; without even the implied warranty of
   MERCHANTABILITY or FITNESS FOR A PARTICULAR PURPOSE.  See the
   GNU General Public License for more details.

   You should have received a copy of the GNU General Public License
   along with this program; if not, write to the Free Software
   Foundation, Inc., 51 Franklin Street, Fifth Floor, Boston, MA  02110-1301, USA */


/* Some general useful functions */

#include "my_global.h"                          /* NO_EMBEDDED_ACCESS_CHECKS */
#include "sql_priv.h"
#include "unireg.h"                    // REQUIRED: for other includes
#include "table.h"
#include "frm_crypt.h"           // get_crypt_for_frm
#include "key.h"                                // find_ref_key
#include "sql_table.h"                          // build_table_filename,
                                                // primary_key_name
#include "sql_trigger.h"
#include "sql_parse.h"                          // free_items
#include "strfunc.h"                            // unhex_type2
#include "sql_partition.h"       // mysql_unpack_partition,
                                 // fix_partition_func, partition_info
#include "sql_acl.h"             // *_ACL, acl_getroot_no_password
#include "sql_base.h"            // release_table_share
#include "create_options.h"
#include <m_ctype.h>
#include "my_md5.h"
#include "my_bit.h"
#include "sql_select.h"
#include "sql_derived.h"
#include "mdl.h"                 // MDL_wait_for_graph_visitor

/* INFORMATION_SCHEMA name */
LEX_STRING INFORMATION_SCHEMA_NAME= {C_STRING_WITH_LEN("information_schema")};

/* PERFORMANCE_SCHEMA name */
LEX_STRING PERFORMANCE_SCHEMA_DB_NAME= {C_STRING_WITH_LEN("performance_schema")};

/* MYSQL_SCHEMA name */
LEX_STRING MYSQL_SCHEMA_NAME= {C_STRING_WITH_LEN("mysql")};

/* GENERAL_LOG name */
LEX_STRING GENERAL_LOG_NAME= {C_STRING_WITH_LEN("general_log")};

/* SLOW_LOG name */
LEX_STRING SLOW_LOG_NAME= {C_STRING_WITH_LEN("slow_log")};

/* 
  Keyword added as a prefix when parsing the defining expression for a
  virtual column read from the column definition saved in the frm file
*/
LEX_STRING parse_vcol_keyword= { C_STRING_WITH_LEN("PARSE_VCOL_EXPR ") };

	/* Functions defined in this file */

void open_table_error(TABLE_SHARE *share, int error, int db_errno,
                      myf errortype, int errarg);
static int open_binary_frm(THD *thd, TABLE_SHARE *share,
                           uchar *head, File file);
static void fix_type_pointers(const char ***array, TYPELIB *point_to_type,
			      uint types, char **names);
static uint find_field(Field **fields, uchar *record, uint start, uint length);

inline bool is_system_table_name(const char *name, uint length);

static ulong get_form_pos(File file, uchar *head);

/**************************************************************************
  Object_creation_ctx implementation.
**************************************************************************/

Object_creation_ctx *Object_creation_ctx::set_n_backup(THD *thd)
{
  Object_creation_ctx *backup_ctx;
  DBUG_ENTER("Object_creation_ctx::set_n_backup");

  backup_ctx= create_backup_ctx(thd);
  change_env(thd);

  DBUG_RETURN(backup_ctx);
}

void Object_creation_ctx::restore_env(THD *thd, Object_creation_ctx *backup_ctx)
{
  if (!backup_ctx)
    return;

  backup_ctx->change_env(thd);

  delete backup_ctx;
}

/**************************************************************************
  Default_object_creation_ctx implementation.
**************************************************************************/

Default_object_creation_ctx::Default_object_creation_ctx(THD *thd)
  : m_client_cs(thd->variables.character_set_client),
    m_connection_cl(thd->variables.collation_connection)
{ }

Default_object_creation_ctx::Default_object_creation_ctx(
  CHARSET_INFO *client_cs, CHARSET_INFO *connection_cl)
  : m_client_cs(client_cs),
    m_connection_cl(connection_cl)
{ }

Object_creation_ctx *
Default_object_creation_ctx::create_backup_ctx(THD *thd) const
{
  return new Default_object_creation_ctx(thd);
}

void Default_object_creation_ctx::change_env(THD *thd) const
{
  thd->variables.character_set_client= m_client_cs;
  thd->variables.collation_connection= m_connection_cl;

  thd->update_charset();
}

/**************************************************************************
  View_creation_ctx implementation.
**************************************************************************/

View_creation_ctx *View_creation_ctx::create(THD *thd)
{
  View_creation_ctx *ctx= new (thd->mem_root) View_creation_ctx(thd);

  return ctx;
}

/*************************************************************************/

View_creation_ctx * View_creation_ctx::create(THD *thd,
                                              TABLE_LIST *view)
{
  View_creation_ctx *ctx= new (thd->mem_root) View_creation_ctx(thd);

  /* Throw a warning if there is NULL cs name. */

  if (!view->view_client_cs_name.str ||
      !view->view_connection_cl_name.str)
  {
    push_warning_printf(thd, MYSQL_ERROR::WARN_LEVEL_NOTE,
                        ER_VIEW_NO_CREATION_CTX,
                        ER(ER_VIEW_NO_CREATION_CTX),
                        (const char *) view->db,
                        (const char *) view->table_name);

    ctx->m_client_cs= system_charset_info;
    ctx->m_connection_cl= system_charset_info;

    return ctx;
  }

  /* Resolve cs names. Throw a warning if there is unknown cs name. */

  bool invalid_creation_ctx;

  invalid_creation_ctx= resolve_charset(view->view_client_cs_name.str,
                                        system_charset_info,
                                        &ctx->m_client_cs);

  invalid_creation_ctx= resolve_collation(view->view_connection_cl_name.str,
                                          system_charset_info,
                                          &ctx->m_connection_cl) ||
                        invalid_creation_ctx;

  if (invalid_creation_ctx)
  {
    sql_print_warning("View '%s'.'%s': there is unknown charset/collation "
                      "names (client: '%s'; connection: '%s').",
                      (const char *) view->db,
                      (const char *) view->table_name,
                      (const char *) view->view_client_cs_name.str,
                      (const char *) view->view_connection_cl_name.str);

    push_warning_printf(thd, MYSQL_ERROR::WARN_LEVEL_NOTE,
                        ER_VIEW_INVALID_CREATION_CTX,
                        ER(ER_VIEW_INVALID_CREATION_CTX),
                        (const char *) view->db,
                        (const char *) view->table_name);
  }

  return ctx;
}

/*************************************************************************/

/* Get column name from column hash */

static uchar *get_field_name(Field **buff, size_t *length,
                             my_bool not_used __attribute__((unused)))
{
  *length= (uint) strlen((*buff)->field_name);
  return (uchar*) (*buff)->field_name;
}


/*
  Returns pointer to '.frm' extension of the file name.

  SYNOPSIS
    fn_rext()
    name       file name

  DESCRIPTION
    Checks file name part starting with the rightmost '.' character,
    and returns it if it is equal to '.frm'. 

  TODO
    It is a good idea to get rid of this function modifying the code
    to garantee that the functions presently calling fn_rext() always
    get arguments in the same format: either with '.frm' or without '.frm'.

  RETURN VALUES
    Pointer to the '.frm' extension. If there is no extension,
    or extension is not '.frm', pointer at the end of file name.
*/

char *fn_rext(char *name)
{
  char *res= strrchr(name, '.');
  if (res && !strcmp(res, reg_ext))
    return res;
  return name + strlen(name);
}

TABLE_CATEGORY get_table_category(const LEX_STRING *db, const LEX_STRING *name)
{
  DBUG_ASSERT(db != NULL);
  DBUG_ASSERT(name != NULL);

  if (is_infoschema_db(db->str, db->length))
    return TABLE_CATEGORY_INFORMATION;

  if ((db->length == PERFORMANCE_SCHEMA_DB_NAME.length) &&
      (my_strcasecmp(system_charset_info,
                     PERFORMANCE_SCHEMA_DB_NAME.str,
                     db->str) == 0))
    return TABLE_CATEGORY_PERFORMANCE;

  if ((db->length == MYSQL_SCHEMA_NAME.length) &&
      (my_strcasecmp(system_charset_info,
                     MYSQL_SCHEMA_NAME.str,
                     db->str) == 0))
  {
    if (is_system_table_name(name->str, name->length))
      return TABLE_CATEGORY_SYSTEM;

    if ((name->length == GENERAL_LOG_NAME.length) &&
        (my_strcasecmp(system_charset_info,
                       GENERAL_LOG_NAME.str,
                       name->str) == 0))
      return TABLE_CATEGORY_LOG;

    if ((name->length == SLOW_LOG_NAME.length) &&
        (my_strcasecmp(system_charset_info,
                       SLOW_LOG_NAME.str,
                       name->str) == 0))
      return TABLE_CATEGORY_LOG;
  }

  return TABLE_CATEGORY_USER;
}


/*
  Allocate a setup TABLE_SHARE structure

  SYNOPSIS
    alloc_table_share()
    TABLE_LIST		Take database and table name from there
    key			Table cache key (db \0 table_name \0...)
    key_length		Length of key

  RETURN
    0  Error (out of memory)
    #  Share
*/

TABLE_SHARE *alloc_table_share(TABLE_LIST *table_list, char *key,
                               uint key_length)
{
  MEM_ROOT mem_root;
  TABLE_SHARE *share;
  char *key_buff, *path_buff;
  char path[FN_REFLEN];
  uint path_length;
  DBUG_ENTER("alloc_table_share");
  DBUG_PRINT("enter", ("table: '%s'.'%s'",
                       table_list->db, table_list->table_name));

  path_length= build_table_filename(path, sizeof(path) - 1,
                                    table_list->db,
                                    table_list->table_name, "", 0);
  init_sql_alloc(&mem_root, TABLE_ALLOC_BLOCK_SIZE, 0);
  if (multi_alloc_root(&mem_root,
                       &share, sizeof(*share),
                       &key_buff, key_length,
                       &path_buff, path_length + 1,
                       NULL))
  {
    bzero((char*) share, sizeof(*share));

    share->set_table_cache_key(key_buff, key, key_length);

    share->path.str= path_buff;
    share->path.length= path_length;
    strmov(share->path.str, path);
    share->normalized_path.str=    share->path.str;
    share->normalized_path.length= path_length;

    share->set_refresh_version();

    /*
      Since alloc_table_share() can be called without any locking (for
      example, ha_create_table... functions), we do not assign a table
      map id here.  Instead we assign a value that is not used
      elsewhere, and then assign a table map id inside open_table()
      under the protection of the LOCK_open mutex.
    */
    share->table_map_id= ~0UL;
    share->cached_row_logging_check= -1;

    share->used_tables.empty();
    share->free_tables.empty();
    share->m_flush_tickets.empty();

    memcpy((char*) &share->mem_root, (char*) &mem_root, sizeof(mem_root));
    mysql_mutex_init(key_TABLE_SHARE_LOCK_ha_data,
                     &share->LOCK_ha_data, MY_MUTEX_INIT_FAST);
  }
  DBUG_RETURN(share);
}


/*
  Initialize share for temporary tables

  SYNOPSIS
    init_tmp_table_share()
    thd         thread handle
    share	Share to fill
    key		Table_cache_key, as generated from create_table_def_key.
		must start with db name.    
    key_length	Length of key
    table_name	Table name
    path	Path to file (possible in lower case) without .frm

  NOTES
    This is different from alloc_table_share() because temporary tables
    don't have to be shared between threads or put into the table def
    cache, so we can do some things notable simpler and faster

    If table is not put in thd->temporary_tables (happens only when
    one uses OPEN TEMPORARY) then one can specify 'db' as key and
    use key_length= 0 as neither table_cache_key or key_length will be used).
*/

void init_tmp_table_share(THD *thd, TABLE_SHARE *share, const char *key,
                          uint key_length, const char *table_name,
                          const char *path)
{
  DBUG_ENTER("init_tmp_table_share");
  DBUG_PRINT("enter", ("table: '%s'.'%s'", key, table_name));

  bzero((char*) share, sizeof(*share));
  init_sql_alloc(&share->mem_root, TABLE_ALLOC_BLOCK_SIZE, 0);
  share->table_category=         TABLE_CATEGORY_TEMPORARY;
  share->tmp_table=              INTERNAL_TMP_TABLE;
  share->db.str=                 (char*) key;
  share->db.length=		 strlen(key);
  share->table_cache_key.str=    (char*) key;
  share->table_cache_key.length= key_length;
  share->table_name.str=         (char*) table_name;
  share->table_name.length=      strlen(table_name);
  share->path.str=               (char*) path;
  share->normalized_path.str=    (char*) path;
  share->path.length= share->normalized_path.length= strlen(path);
  share->frm_version= 		 FRM_VER_TRUE_VARCHAR;

  share->cached_row_logging_check= -1;

  /*
    table_map_id is also used for MERGE tables to suppress repeated
    compatibility checks.
  */
  share->table_map_id= (ulong) thd->query_id;

  share->used_tables.empty();
  share->free_tables.empty();
  share->m_flush_tickets.empty();

  DBUG_VOID_RETURN;
}


/**
  Release resources (plugins) used by the share and free its memory.
  TABLE_SHARE is self-contained -- it's stored in its own MEM_ROOT.
  Free this MEM_ROOT.
*/

void TABLE_SHARE::destroy()
{
  uint idx;
  KEY *info_it;

  /* The mutex is initialized only for shares that are part of the TDC */
  if (tmp_table == NO_TMP_TABLE)
    mysql_mutex_destroy(&LOCK_ha_data);
  my_hash_free(&name_hash);

  plugin_unlock(NULL, db_plugin);
  db_plugin= NULL;

  /* Release fulltext parsers */
  info_it= key_info;
  for (idx= keys; idx; idx--, info_it++)
  {
    if (info_it->flags & HA_USES_PARSER)
    {
      plugin_unlock(NULL, info_it->parser);
      info_it->flags= 0;
    }
  }
  if (ha_data_destroy)
  {
    ha_data_destroy(ha_data);
    ha_data_destroy= NULL;
  }
#ifdef WITH_PARTITION_STORAGE_ENGINE
  if (ha_part_data_destroy)
  {
    ha_part_data_destroy(ha_part_data);
    ha_part_data_destroy= NULL;
  }
#endif /* WITH_PARTITION_STORAGE_ENGINE */
  /*
    Make a copy since the share is allocated in its own root,
    and free_root() updates its argument after freeing the memory.
  */
  MEM_ROOT own_root= mem_root;
  free_root(&own_root, MYF(0));
}

/*
  Free table share and memory used by it

  SYNOPSIS
    free_table_share()
    share		Table share
*/

void free_table_share(TABLE_SHARE *share)
{
  DBUG_ENTER("free_table_share");
  DBUG_PRINT("enter", ("table: %s.%s", share->db.str, share->table_name.str));
  DBUG_ASSERT(share->ref_count == 0);

  if (share->m_flush_tickets.is_empty())
  {
    /*
      No threads are waiting for this share to be flushed (the
      share is not old, is for a temporary table, or just nobody
      happens to be waiting for it). Destroy it.
    */
    share->destroy();
  }
  else
  {
    Wait_for_flush_list::Iterator it(share->m_flush_tickets);
    Wait_for_flush *ticket;
    /*
      We're about to iterate over a list that is used
      concurrently. Make sure this never happens without a lock.
    */
    mysql_mutex_assert_owner(&LOCK_open);

    while ((ticket= it++))
      (void) ticket->get_ctx()->m_wait.set_status(MDL_wait::GRANTED);
    /*
      If there are threads waiting for this share to be flushed,
      the last one to receive the notification will destroy the
      share. At this point the share is removed from the table
      definition cache, so is OK to proceed here without waiting
      for this thread to do the work.
    */
  }
  DBUG_VOID_RETURN;
}


/**
  Return TRUE if a table name matches one of the system table names.
  Currently these are:

  help_category, help_keyword, help_relation, help_topic,
  proc, event
  time_zone, time_zone_leap_second, time_zone_name, time_zone_transition,
  time_zone_transition_type

  This function trades accuracy for speed, so may return false
  positives. Presumably mysql.* database is for internal purposes only
  and should not contain user tables.
*/

inline bool is_system_table_name(const char *name, uint length)
{
  CHARSET_INFO *ci= system_charset_info;

  return (
          /* mysql.proc table */
          (length == 4 &&
           my_tolower(ci, name[0]) == 'p' && 
           my_tolower(ci, name[1]) == 'r' &&
           my_tolower(ci, name[2]) == 'o' &&
           my_tolower(ci, name[3]) == 'c') ||

          (length > 4 &&
           (
            /* one of mysql.help* tables */
            (my_tolower(ci, name[0]) == 'h' &&
             my_tolower(ci, name[1]) == 'e' &&
             my_tolower(ci, name[2]) == 'l' &&
             my_tolower(ci, name[3]) == 'p') ||

            /* one of mysql.time_zone* tables */
            (my_tolower(ci, name[0]) == 't' &&
             my_tolower(ci, name[1]) == 'i' &&
             my_tolower(ci, name[2]) == 'm' &&
             my_tolower(ci, name[3]) == 'e') ||

            /* mysql.event table */
            (my_tolower(ci, name[0]) == 'e' &&
             my_tolower(ci, name[1]) == 'v' &&
             my_tolower(ci, name[2]) == 'e' &&
             my_tolower(ci, name[3]) == 'n' &&
             my_tolower(ci, name[4]) == 't')
            )
           )
         );
}


/**
  Check if a string contains path elements
*/  

static bool has_disabled_path_chars(const char *str)
{
  for (; *str; str++)
  {
    switch (*str) {
      case FN_EXTCHAR:
      case '/':
      case '\\':
      case '~':
      case '@':
        return TRUE;
    }
  }
  return FALSE;
}


/*
  Read table definition from a binary / text based .frm file
  
  SYNOPSIS
  open_table_def()
  thd		Thread handler
  share		Fill this with table definition
  db_flags	Bit mask of the following flags: OPEN_VIEW

  NOTES
    This function is called when the table definition is not cached in
    table_def_cache
    The data is returned in 'share', which is alloced by
    alloc_table_share().. The code assumes that share is initialized.

  RETURN VALUES
   0	ok
   1	Error (see open_table_error)
   2    Error (see open_table_error)
   3    Wrong data in .frm file
   4    Error (see open_table_error)
   5    Error (see open_table_error: charset unavailable)
   6    Unknown .frm version
*/

int open_table_def(THD *thd, TABLE_SHARE *share, uint db_flags)
{
  int error, table_type;
  bool error_given;
  File file;
  uchar head[64];
  char	path[FN_REFLEN];
  MEM_ROOT **root_ptr, *old_root;
  DBUG_ENTER("open_table_def");
  DBUG_PRINT("enter", ("table: '%s'.'%s'  path: '%s'", share->db.str,
                       share->table_name.str, share->normalized_path.str));

  error= 1;
  error_given= 0;

  strxmov(path, share->normalized_path.str, reg_ext, NullS);
  if ((file= mysql_file_open(key_file_frm,
                             path, O_RDONLY | O_SHARE, MYF(0))) < 0)
  {
    /*
      We don't try to open 5.0 unencoded name, if
      - non-encoded name contains '@' signs, 
        because '@' can be misinterpreted.
        It is not clear if '@' is escape character in 5.1,
        or a normal character in 5.0.
        
      - non-encoded db or table name contain "#mysql50#" prefix.
        This kind of tables must have been opened only by the
        mysql_file_open() above.
    */
    if (has_disabled_path_chars(share->table_name.str) ||
        has_disabled_path_chars(share->db.str) ||
        !strncmp(share->db.str, MYSQL50_TABLE_NAME_PREFIX,
                 MYSQL50_TABLE_NAME_PREFIX_LENGTH) ||
        !strncmp(share->table_name.str, MYSQL50_TABLE_NAME_PREFIX,
                 MYSQL50_TABLE_NAME_PREFIX_LENGTH))
      goto err_not_open;

    /* Try unencoded 5.0 name */
    uint length;
    strxnmov(path, sizeof(path)-1,
             mysql_data_home, "/", share->db.str, "/",
             share->table_name.str, reg_ext, NullS);
    length= unpack_filename(path, path) - reg_ext_length;
    /*
      The following is a safety test and should never fail
      as the old file name should never be longer than the new one.
    */
    DBUG_ASSERT(length <= share->normalized_path.length);
    /*
      If the old and the new names have the same length,
      then table name does not have tricky characters,
      so no need to check the old file name.
    */
    if (length == share->normalized_path.length ||
        ((file= mysql_file_open(key_file_frm,
                                path, O_RDONLY | O_SHARE, MYF(0))) < 0))
      goto err_not_open;

    /* Unencoded 5.0 table name found */
    path[length]= '\0'; // Remove .frm extension
    strmov(share->normalized_path.str, path);
    share->normalized_path.length= length;
  }

  error= 4;
  if (mysql_file_read(file, head, 64, MYF(MY_NABP)))
    goto err;

  if (head[0] == (uchar) 254 && head[1] == 1)
  {
    if (head[2] == FRM_VER || head[2] == FRM_VER+1 ||
        (head[2] >= FRM_VER+3 && head[2] <= FRM_VER+4))
    {
      /* Open view only */
      if (db_flags & OPEN_VIEW_ONLY)
      {
        error_given= 1;
        goto err;
      }
      table_type= 1;
    }
    else
    {
      error= 6;                                 // Unkown .frm version
      goto err;
    }
  }
  else if (memcmp(head, STRING_WITH_LEN("TYPE=")) == 0)
  {
    error= 5;
    if (memcmp(head+5,"VIEW",4) == 0)
    {
      share->is_view= 1;
      if (db_flags & OPEN_VIEW)
        error= 0;
    }
    goto err;
  }
  else
    goto err;

  /* No handling of text based files yet */
  if (table_type == 1)
  {
    root_ptr= my_pthread_getspecific_ptr(MEM_ROOT**, THR_MALLOC);
    old_root= *root_ptr;
    *root_ptr= &share->mem_root;
    error= open_binary_frm(thd, share, head, file);
    *root_ptr= old_root;
    error_given= 1;
  }

  share->table_category= get_table_category(& share->db, & share->table_name);

  if (!error)
    thd->status_var.opened_shares++;

err:
  mysql_file_close(file, MYF(MY_WME));

err_not_open:
  if (error && !error_given)
  {
    share->error= error;
    open_table_error(share, error, (share->open_errno= my_errno), 0);
  }

  DBUG_RETURN(error);
}


static bool create_key_infos(uchar *strpos, uint keys, KEY *keyinfo,
                             uint new_frm_ver,
                             uint &ext_key_parts, TABLE_SHARE *share, uint len,
                             KEY *first_keyinfo, char* &keynames)
{
  uint i, j, n_length;
  KEY_PART_INFO *key_part= NULL;
  ulong *rec_per_key= NULL;
  KEY_PART_INFO *first_key_part= NULL;
  uint first_key_parts= 0;

  if (!keys)
  {  
    if (!(keyinfo = (KEY*) alloc_root(&share->mem_root, len)))
      return 1;
    bzero((char*) keyinfo, len);
    key_part= reinterpret_cast<KEY_PART_INFO*> (keyinfo);
  }

  /*
    If share->use_ext_keys is set to TRUE we assume that any key
    can be extended by the components of the primary key whose
    definition is read first from the frm file.
    For each key only those fields of the assumed primary key are
    added that are not included in the proper key definition. 
    If after all it turns out that there is no primary key the
    added components are removed from each key.

    When in the future we support others schemes of extending of
    secondary keys with components of the primary key we'll have
    to change the type of this flag for an enumeration type.                 
  */   

  for (i=0 ; i < keys ; i++, keyinfo++)
  {
    if (new_frm_ver >= 3)
    {
      keyinfo->flags=	   (uint) uint2korr(strpos) ^ HA_NOSAME;
      keyinfo->key_length= (uint) uint2korr(strpos+2);
      keyinfo->key_parts=  (uint) strpos[4];
      keyinfo->algorithm=  (enum ha_key_alg) strpos[5];
      keyinfo->block_size= uint2korr(strpos+6);
      strpos+=8;
    }
    else
    {
      keyinfo->flags=	 ((uint) strpos[0]) ^ HA_NOSAME;
      keyinfo->key_length= (uint) uint2korr(strpos+1);
      keyinfo->key_parts=  (uint) strpos[3];
      keyinfo->algorithm= HA_KEY_ALG_UNDEF;
      strpos+=4;
    }

    if (i == 0)
    {
      ext_key_parts+= (share->use_ext_keys ? first_keyinfo->key_parts*(keys-1) : 0); 
      n_length=keys * sizeof(KEY) + ext_key_parts * sizeof(KEY_PART_INFO);
      if (!(keyinfo= (KEY*) alloc_root(&share->mem_root,
				       n_length + len)))
        return 1;
      bzero((char*) keyinfo,n_length);
      share->key_info= keyinfo;
      key_part= reinterpret_cast<KEY_PART_INFO*> (keyinfo + keys);

      if (!(rec_per_key= (ulong*) alloc_root(&share->mem_root,
                                             sizeof(ulong) * ext_key_parts)))
        return 1;
      first_key_part= key_part;
      first_key_parts= first_keyinfo->key_parts;
      keyinfo->flags= first_keyinfo->flags;
      keyinfo->key_length= first_keyinfo->key_length;
      keyinfo->key_parts= first_keyinfo->key_parts;
      keyinfo->algorithm= first_keyinfo->algorithm;
      if (new_frm_ver >= 3)
        keyinfo->block_size= first_keyinfo->block_size;
    }

    keyinfo->key_part=	 key_part;
    keyinfo->rec_per_key= rec_per_key;
    for (j=keyinfo->key_parts ; j-- ; key_part++)
    {
      *rec_per_key++=0;
      key_part->fieldnr=	(uint16) (uint2korr(strpos) & FIELD_NR_MASK);
      key_part->offset= (uint) uint2korr(strpos+2)-1;
      key_part->key_type=	(uint) uint2korr(strpos+5);
      // key_part->field=	(Field*) 0;	// Will be fixed later
      if (new_frm_ver >= 1)
      {
	key_part->key_part_flag= *(strpos+4);
	key_part->length=	(uint) uint2korr(strpos+7);
	strpos+=9;
      }
      else
      {
	key_part->length=	*(strpos+4);
	key_part->key_part_flag=0;
	if (key_part->length > 128)
	{
	  key_part->length&=127;		/* purecov: inspected */
	  key_part->key_part_flag=HA_REVERSE_SORT; /* purecov: inspected */
	}
	strpos+=7;
      }
      key_part->store_length=key_part->length;
    }
    keyinfo->ext_key_parts= keyinfo->key_parts;
    keyinfo->ext_key_flags= keyinfo->flags;
    keyinfo->ext_key_part_map= 0;
    if (share->use_ext_keys && i)
    {
      for (j= 0; 
           j < first_key_parts && keyinfo->ext_key_parts < MAX_REF_PARTS;
           j++)
      {
        uint key_parts= keyinfo->key_parts;
        KEY_PART_INFO* curr_key_part= keyinfo->key_part;
        KEY_PART_INFO* curr_key_part_end= curr_key_part+key_parts;
        for ( ; curr_key_part < curr_key_part_end; curr_key_part++)
        {
          if (curr_key_part->fieldnr == first_key_part[j].fieldnr)
            break;
        }
        if (curr_key_part == curr_key_part_end)
        {
          *key_part++= first_key_part[j];
          *rec_per_key++= 0;
          keyinfo->ext_key_parts++;
          keyinfo->ext_key_part_map|= 1 << j;
        }
      }
      if (j == first_key_parts)
        keyinfo->ext_key_flags= keyinfo->flags | HA_EXT_NOSAME;
    }
    share->ext_key_parts+= keyinfo->ext_key_parts;  
  }
  keynames=(char*) key_part;
  strpos+= (strmov(keynames, (char *) strpos) - keynames)+1;

  //reading index comments
  for (keyinfo= share->key_info, i=0; i < keys; i++, keyinfo++)
  {
    if (keyinfo->flags & HA_USES_COMMENT)
    {
      keyinfo->comment.length= uint2korr(strpos);
      keyinfo->comment.str= strmake_root(&share->mem_root, (char*) strpos+2,
                                         keyinfo->comment.length);
      strpos+= 2 + keyinfo->comment.length;
    } 
    DBUG_ASSERT(test(keyinfo->flags & HA_USES_COMMENT) == 
               (keyinfo->comment.length > 0));
  }

  share->keys= keys; // do it *after* all key_info's are initialized

  return 0;
}

/** ensures that the enum value (read from frm) is within limits

    if not - issues a warning and resets the value to 0
    (that is, 0 is assumed to be a default value)
*/
static uint enum_value_with_check(THD *thd, TABLE_SHARE *share,
                                  const char *name, uint value, uint limit)
{
  if (value < limit)
    return value;

  sql_print_warning("%s.frm: invalid value %d for the field %s",
                share->normalized_path.str, value, name);
  return 0;
}


/*
  Read data from a binary .frm file from MySQL 3.23 - 5.0 into TABLE_SHARE
*/

static int open_binary_frm(THD *thd, TABLE_SHARE *share, uchar *head,
                           File file)
{
  int error, errarg= 0;
  uint new_frm_ver, field_pack_length, new_field_pack_flag;
  uint interval_count, interval_parts, read_length, int_length;
  uint db_create_options, keys, key_parts, n_length;
  uint key_info_length, com_length, null_bit_pos;
  uint extra_rec_buf_length;
  uint i;
  bool use_hash;
  char *keynames, *names, *comment_pos;
  uchar forminfo[288];
  uchar *record;
  uchar *disk_buff, *strpos, *null_flags, *null_pos;
  ulong pos, record_offset;
  ulong rec_buff_length;
  handler *handler_file= 0;
  KEY	*keyinfo;
  KEY_PART_INFO *key_part= NULL;
  SQL_CRYPT *crypted=0;
  Field  **field_ptr, *reg_field;
  const char **interval_array;
  enum legacy_db_type legacy_db_type;
  my_bitmap_map *bitmaps;
  bool null_bits_are_used;
  uint vcol_screen_length, UNINIT_VAR(options_len);
  char *vcol_screen_pos;
  uchar *UNINIT_VAR(options);
  uchar *extra_segment_buff= 0;
  KEY first_keyinfo;
  uint len;
  uint ext_key_parts= 0;
  keyinfo= &first_keyinfo;
  share->ext_key_parts= 0;
  DBUG_ENTER("open_binary_frm");

  new_field_pack_flag= head[27];
  new_frm_ver= (head[2] - FRM_VER);
  field_pack_length= new_frm_ver < 2 ? 11 : 17;
  disk_buff= 0;

  error= 3;
  /* Position of the form in the form file. */
  if (!(pos= get_form_pos(file, head)))
    goto err;                                   /* purecov: inspected */

  mysql_file_seek(file,pos,MY_SEEK_SET,MYF(0));
  if (mysql_file_read(file, forminfo,288,MYF(MY_NABP)))
    goto err;
  share->frm_version= head[2];
  /*
    Check if .frm file created by MySQL 5.0. In this case we want to
    display CHAR fields as CHAR and not as VARCHAR.
    We do it this way as we want to keep the old frm version to enable
    MySQL 4.1 to read these files.
  */
  if (share->frm_version == FRM_VER_TRUE_VARCHAR -1 && head[33] == 5)
    share->frm_version= FRM_VER_TRUE_VARCHAR;

#ifdef WITH_PARTITION_STORAGE_ENGINE
  /*
    Yuck! Double-bad. Doesn't work with dynamic engine codes.
    And doesn't lock the plugin. Fixed in 10.0.4
  */
  compile_time_assert(MYSQL_VERSION_ID < 100000);
  if (*(head+61) &&
      !(share->default_part_db_type= 
        ha_checktype(thd, (enum legacy_db_type) (uint) *(head+61), 1, 0)))
    goto err;
  DBUG_PRINT("info", ("default_part_db_type = %u", head[61]));
#endif
  legacy_db_type= (enum legacy_db_type) (uint) *(head+3);
  DBUG_ASSERT(share->db_plugin == NULL);
  /*
    if the storage engine is dynamic, no point in resolving it by its
    dynamically allocated legacy_db_type. We will resolve it later by name.
  */
  if (legacy_db_type > DB_TYPE_UNKNOWN && 
      legacy_db_type < DB_TYPE_FIRST_DYNAMIC)
    share->db_plugin= ha_lock_engine(NULL, 
                                     ha_checktype(thd, legacy_db_type, 0, 0));
  share->db_create_options= db_create_options= uint2korr(head+30);
  share->db_options_in_use= share->db_create_options;
  share->mysql_version= uint4korr(head+51);
  share->null_field_first= 0;
  if (!head[32])				// New frm file in 3.23
  {
    share->avg_row_length= uint4korr(head+34);
    share->transactional= (ha_choice)
      enum_value_with_check(thd, share, "transactional", (head[39] & 3), HA_CHOICE_MAX);
    share->page_checksum= (ha_choice)
      enum_value_with_check(thd, share, "page_checksum", (head[39] >> 2) & 3, HA_CHOICE_MAX);
    share->row_type= (row_type)
      enum_value_with_check(thd, share, "row_format", head[40], ROW_TYPE_MAX);
    share->table_charset= get_charset((((uint) head[41]) << 8) + 
                                        (uint) head[38],MYF(0));
    share->null_field_first= 1;
  }
  if (!share->table_charset)
  {
    /* unknown charset in head[38] or pre-3.23 frm */
    if (use_mb(default_charset_info))
    {
      /* Warn that we may be changing the size of character columns */
      sql_print_warning("'%s' had no or invalid character set, "
                        "and default character set is multi-byte, "
                        "so character column sizes may have changed",
                        share->path.str);
    }
    share->table_charset= default_charset_info;
  }
  share->db_record_offset= 1;
  if (db_create_options & HA_OPTION_LONG_BLOB_PTR)
    share->blob_ptr_size= portable_sizeof_char_ptr;
  error=4;
  share->max_rows= uint4korr(head+18);
  share->min_rows= uint4korr(head+22);

  /* Read keyinformation */
  key_info_length= (uint) uint2korr(head+28);
  mysql_file_seek(file, (ulong) uint2korr(head+6), MY_SEEK_SET, MYF(0));
  if (read_string(file,(uchar**) &disk_buff,key_info_length))
    goto err;                                   /* purecov: inspected */
  if (disk_buff[0] & 0x80)
  {
    keys=      (disk_buff[1] << 7) | (disk_buff[0] & 0x7f);
    share->key_parts= key_parts= uint2korr(disk_buff+2);
  }
  else
  {
    keys=      disk_buff[0];
    share->key_parts= key_parts= disk_buff[1];
  }
  share->keys_for_keyread.init(0);
  share->keys_in_use.init(keys);
  ext_key_parts= key_parts;

  len= (uint) uint2korr(disk_buff+4);

  share->reclength = uint2korr((head+16));
  share->stored_rec_length= share->reclength;
  if (*(head+26) == 1)
    share->system= 1;				/* one-record-database */
#ifdef HAVE_CRYPTED_FRM
  else if (*(head+26) == 2)
  {
    crypted= get_crypt_for_frm();
    share->crypted= 1;
  }
#endif

  record_offset= (ulong) (uint2korr(head+6)+
                          ((uint2korr(head+14) == 0xffff ?
                            uint4korr(head+47) : uint2korr(head+14))));
 
  if ((n_length= uint4korr(head+55)))
  {
    /* Read extra data segment */
    uchar *next_chunk, *buff_end;
    DBUG_PRINT("info", ("extra segment size is %u bytes", n_length));
    if (!(extra_segment_buff= (uchar*) my_malloc(n_length + 1, MYF(MY_WME))))
      goto err;
    next_chunk= extra_segment_buff;
    if (mysql_file_pread(file, extra_segment_buff,
                         n_length, record_offset + share->reclength,
                         MYF(MY_NABP)))
    {
      goto err;
    }
    share->connect_string.length= uint2korr(next_chunk);
    if (!(share->connect_string.str= strmake_root(&share->mem_root,
                                                  (char*) next_chunk + 2,
                                                  share->connect_string.
                                                  length)))
    {
      goto err;
    }
    next_chunk+= share->connect_string.length + 2;
    buff_end= extra_segment_buff + n_length;
    if (next_chunk + 2 < buff_end)
    {
      uint str_db_type_length= uint2korr(next_chunk);
      LEX_STRING name;
      name.str= (char*) next_chunk + 2;
      name.length= str_db_type_length;

      plugin_ref tmp_plugin= ha_resolve_by_name(thd, &name);
      if (tmp_plugin != NULL && !plugin_equals(tmp_plugin, share->db_plugin))
      {
        if (legacy_db_type > DB_TYPE_UNKNOWN &&
            legacy_db_type < DB_TYPE_FIRST_DYNAMIC &&
            legacy_db_type != ha_legacy_type(
                plugin_data(tmp_plugin, handlerton *)))
        {
          /* bad file, legacy_db_type did not match the name */
          sql_print_warning("%s.frm is inconsistent: engine typecode %d, engine name %s (%d)",
                        share->normalized_path.str, legacy_db_type,
                        plugin_name(tmp_plugin)->str,
                        ha_legacy_type(plugin_data(tmp_plugin, handlerton *)));
        }
        /*
          tmp_plugin is locked with a local lock.
          we unlock the old value of share->db_plugin before
          replacing it with a globally locked version of tmp_plugin
        */
        plugin_unlock(NULL, share->db_plugin);
        share->db_plugin= my_plugin_lock(NULL, tmp_plugin);
        DBUG_PRINT("info", ("setting dbtype to '%.*s' (%d)",
                            str_db_type_length, next_chunk + 2,
                            ha_legacy_type(share->db_type())));
      }
#ifdef WITH_PARTITION_STORAGE_ENGINE
      else if (str_db_type_length == 9 &&
               !strncmp((char *) next_chunk + 2, "partition", 9))
      {
        /*
          Use partition handler
          tmp_plugin is locked with a local lock.
          we unlock the old value of share->db_plugin before
          replacing it with a globally locked version of tmp_plugin
        */
        /* Check if the partitioning engine is ready */
        if (!plugin_is_ready(&name, MYSQL_STORAGE_ENGINE_PLUGIN))
        {
          error= 8;
          my_error(ER_OPTION_PREVENTS_STATEMENT, MYF(0),
                   "--skip-partition");
          goto err;
        }
        plugin_unlock(NULL, share->db_plugin);
        share->db_plugin= ha_lock_engine(NULL, partition_hton);
        DBUG_PRINT("info", ("setting dbtype to '%.*s' (%d)",
                            str_db_type_length, next_chunk + 2,
                            ha_legacy_type(share->db_type())));
      }
#endif
      else if (!tmp_plugin)
      {
        /* purecov: begin inspected */
        error= 8;
        name.str[name.length]=0;
        my_error(ER_UNKNOWN_STORAGE_ENGINE, MYF(0), name.str);
        goto err;
        /* purecov: end */
      }
      next_chunk+= str_db_type_length + 2;
    }

    share->set_use_ext_keys_flag(share->db_type()->flags & HTON_EXTENDED_KEYS);

    if (create_key_infos(disk_buff + 6, keys, keyinfo, new_frm_ver,
                         ext_key_parts,
                         share, len, &first_keyinfo, keynames))
      goto err;

    if (next_chunk + 5 < buff_end)
    {
      uint32 partition_info_str_len = uint4korr(next_chunk);
#ifdef WITH_PARTITION_STORAGE_ENGINE
      if ((share->partition_info_buffer_size=
             share->partition_info_str_len= partition_info_str_len))
      {
        if (!(share->partition_info_str= (char*)
              memdup_root(&share->mem_root, next_chunk + 4,
                          partition_info_str_len + 1)))
        {
          goto err;
        }
      }
#else
      if (partition_info_str_len)
      {
        DBUG_PRINT("info", ("WITH_PARTITION_STORAGE_ENGINE is not defined"));
        goto err;
      }
#endif
      next_chunk+= 5 + partition_info_str_len;
    }
    if (share->mysql_version >= 50110 && next_chunk < buff_end)
    {
      /* New auto_partitioned indicator introduced in 5.1.11 */
#ifdef WITH_PARTITION_STORAGE_ENGINE
      share->auto_partitioned= *next_chunk;
#endif
      next_chunk++;
    }
    keyinfo= share->key_info;
    for (i= 0; i < keys; i++, keyinfo++)
    {
      if (keyinfo->flags & HA_USES_PARSER)
      {
        LEX_STRING parser_name;
        if (next_chunk >= buff_end)
        {
          DBUG_PRINT("error",
                     ("fulltext key uses parser that is not defined in .frm"));
          goto err;
        }
        parser_name.str= (char*) next_chunk;
        parser_name.length= strlen((char*) next_chunk);
        next_chunk+= parser_name.length + 1;
        keyinfo->parser= my_plugin_lock_by_name(NULL, &parser_name,
                                                MYSQL_FTPARSER_PLUGIN);
        if (! keyinfo->parser)
        {
          my_error(ER_PLUGIN_IS_NOT_LOADED, MYF(0), parser_name.str);
          goto err;
        }
      }
    }

    if (forminfo[46] == (uchar)255)
    {
      //reading long table comment
      if (next_chunk + 2 > buff_end)
      {
          DBUG_PRINT("error",
                     ("long table comment is not defined in .frm"));
          goto err;
      }
      share->comment.length = uint2korr(next_chunk);
      if (! (share->comment.str= strmake_root(&share->mem_root,
             (char*)next_chunk + 2, share->comment.length)))
      {
          goto err;
      }
      next_chunk+= 2 + share->comment.length;
    }

    DBUG_ASSERT(next_chunk <= buff_end);

    if (share->db_create_options & HA_OPTION_TEXT_CREATE_OPTIONS)
    {
      /*
        store options position, but skip till the time we will
        know number of fields
      */
      options_len= uint4korr(next_chunk);
      options= next_chunk + 4;
      next_chunk+= options_len + 4;
    }
    DBUG_ASSERT(next_chunk <= buff_end);
  }
  else
  {
    if (create_key_infos(disk_buff + 6, keys, keyinfo, new_frm_ver,
                         ext_key_parts,
                         share, len, &first_keyinfo, keynames))
      goto err;
  }

  share->key_block_size= uint2korr(head+62);

  error=4;
  extra_rec_buf_length= uint2korr(head+59);
  rec_buff_length= ALIGN_SIZE(share->reclength + 1 + extra_rec_buf_length);
  share->rec_buff_length= rec_buff_length;
  if (!(record= (uchar *) alloc_root(&share->mem_root, rec_buff_length)))
    goto err;                          /* purecov: inspected */
  MEM_NOACCESS(record, rec_buff_length);
  MEM_UNDEFINED(record, share->reclength);
  share->default_values= record;
  if (mysql_file_pread(file, record, (size_t) share->reclength,
                       record_offset, MYF(MY_NABP)))
    goto err;                          /* purecov: inspected */

  mysql_file_seek(file, pos+288, MY_SEEK_SET, MYF(0));
#ifdef HAVE_CRYPTED_FRM
  if (crypted)
  {
    crypted->decode((char*) forminfo+256,288-256);
    if (sint2korr(forminfo+284) != 0)		// Should be 0
      goto err;                        // Wrong password
  }
#endif

  share->fields= uint2korr(forminfo+258);
  pos= uint2korr(forminfo+260);   /* Length of all screens */
  n_length= uint2korr(forminfo+268);
  interval_count= uint2korr(forminfo+270);
  interval_parts= uint2korr(forminfo+272);
  int_length= uint2korr(forminfo+274);
  share->null_fields= uint2korr(forminfo+282);
  com_length= uint2korr(forminfo+284);
  vcol_screen_length= uint2korr(forminfo+286);
  share->vfields= 0;
  share->stored_fields= share->fields;
  if (forminfo[46] != (uchar)255)
  {
    share->comment.length=  (int) (forminfo[46]);
    share->comment.str= strmake_root(&share->mem_root, (char*) forminfo+47,
                                     share->comment.length);
  }

  DBUG_PRINT("info",("i_count: %d  i_parts: %d  index: %d  n_length: %d  int_length: %d  com_length: %d  vcol_screen_length: %d", interval_count,interval_parts, keys,n_length,int_length, com_length, vcol_screen_length));


  if (!(field_ptr = (Field **)
	alloc_root(&share->mem_root,
		   (uint) ((share->fields+1)*sizeof(Field*)+
			   interval_count*sizeof(TYPELIB)+
			   (share->fields+interval_parts+
			    keys+3)*sizeof(char *)+
			   (n_length+int_length+com_length+
			       vcol_screen_length)))))
    goto err;                           /* purecov: inspected */

  share->field= field_ptr;
  read_length=(uint) (share->fields * field_pack_length +
		      pos+ (uint) (n_length+int_length+com_length+
		                   vcol_screen_length));
  if (read_string(file,(uchar**) &disk_buff,read_length))
    goto err;                           /* purecov: inspected */
#ifdef HAVE_CRYPTED_FRM
  if (crypted)
  {
    crypted->decode((char*) disk_buff,read_length);
    delete crypted;
    crypted=0;
  }
#endif
  strpos= disk_buff+pos;

  share->intervals= (TYPELIB*) (field_ptr+share->fields+1);
  interval_array= (const char **) (share->intervals+interval_count);
  names= (char*) (interval_array+share->fields+interval_parts+keys+3);
  if (!interval_count)
    share->intervals= 0;			// For better debugging
  memcpy((char*) names, strpos+(share->fields*field_pack_length),
	 (uint) (n_length+int_length));
  comment_pos= names+(n_length+int_length);
  memcpy(comment_pos, disk_buff+read_length-com_length-vcol_screen_length, 
         com_length);
  vcol_screen_pos= names+(n_length+int_length+com_length);
  memcpy(vcol_screen_pos, disk_buff+read_length-vcol_screen_length, 
         vcol_screen_length);

  fix_type_pointers(&interval_array, &share->fieldnames, 1, &names);
  if (share->fieldnames.count != share->fields)
    goto err;
  fix_type_pointers(&interval_array, share->intervals, interval_count,
		    &names);

  {
    /* Set ENUM and SET lengths */
    TYPELIB *interval;
    for (interval= share->intervals;
         interval < share->intervals + interval_count;
         interval++)
    {
      uint count= (uint) (interval->count + 1) * sizeof(uint);
      if (!(interval->type_lengths= (uint *) alloc_root(&share->mem_root,
                                                        count)))
        goto err;
      for (count= 0; count < interval->count; count++)
      {
        char *val= (char*) interval->type_names[count];
        interval->type_lengths[count]= strlen(val);
      }
      interval->type_lengths[count]= 0;
    }
  }

  if (keynames)
    fix_type_pointers(&interval_array, &share->keynames, 1, &keynames);

 /* Allocate handler */
  if (!(handler_file= get_new_handler(share, thd->mem_root,
                                      share->db_type())))
    goto err;

  record= share->default_values-1;              /* Fieldstart = 1 */
  null_bits_are_used= share->null_fields != 0;
  if (share->null_field_first)
  {
    null_flags= null_pos= (uchar*) record+1;
    null_bit_pos= (db_create_options & HA_OPTION_PACK_RECORD) ? 0 : 1;
    /*
      null_bytes below is only correct under the condition that
      there are no bit fields.  Correct values is set below after the
      table struct is initialized
    */
    share->null_bytes= (share->null_fields + null_bit_pos + 7) / 8;
  }
#ifndef WE_WANT_TO_SUPPORT_VERY_OLD_FRM_FILES
  else
  {
    share->null_bytes= (share->null_fields+7)/8;
    null_flags= null_pos= (uchar*) (record + 1 +share->reclength -
                                    share->null_bytes);
    null_bit_pos= 0;
  }
#endif

  use_hash= share->fields >= MAX_FIELDS_BEFORE_HASH;
  if (use_hash)
    use_hash= !my_hash_init(&share->name_hash,
                            system_charset_info,
                            share->fields,0,0,
                            (my_hash_get_key) get_field_name,0,0);

  for (i=0 ; i < share->fields; i++, strpos+=field_pack_length, field_ptr++)
  {
    uint pack_flag, interval_nr, unireg_type, recpos, field_length;
    uint vcol_info_length=0;
    uint vcol_expr_length=0;
    enum_field_types field_type;
    CHARSET_INFO *charset=NULL;
    Field::geometry_type geom_type= Field::GEOM_GEOMETRY;
    LEX_STRING comment;
    Virtual_column_info *vcol_info= 0;
    bool fld_stored_in_db= TRUE;

    if (new_frm_ver >= 3)
    {
      /* new frm file in 4.1 */
      field_length= uint2korr(strpos+3);
      recpos=	    uint3korr(strpos+5);
      pack_flag=    uint2korr(strpos+8);
      unireg_type=  (uint) strpos[10];
      interval_nr=  (uint) strpos[12];
      uint comment_length=uint2korr(strpos+15);
      field_type=(enum_field_types) (uint) strpos[13];

      /* charset and geometry_type share the same byte in frm */
      if (field_type == MYSQL_TYPE_GEOMETRY)
      {
#ifdef HAVE_SPATIAL
	geom_type= (Field::geometry_type) strpos[14];
	charset= &my_charset_bin;
#else
	error= 4;  // unsupported field type
	goto err;
#endif
      }
      else
      {
        uint csid= strpos[14] + (((uint) strpos[11]) << 8);
        if (!csid)
          charset= &my_charset_bin;
        else if (!(charset= get_charset(csid, MYF(0))))
        {
          error= 5; // Unknown or unavailable charset
          errarg= (int) csid;
          goto err;
        }
      }

      if ((uchar)field_type == (uchar)MYSQL_TYPE_VIRTUAL)
      {
        DBUG_ASSERT(interval_nr); // Expect non-null expression
        /* 
          The interval_id byte in the .frm file stores the length of the
          expression statement for a virtual column.
        */
        vcol_info_length= interval_nr;
        interval_nr= 0;
      }

      if (!comment_length)
      {
	comment.str= (char*) "";
	comment.length=0;
      }
      else
      {
	comment.str=    (char*) comment_pos;
	comment.length= comment_length;
	comment_pos+=   comment_length;
      }

      if (vcol_info_length)
      {
        /*
          Get virtual column data stored in the .frm file as follows:
          byte 1      = 1 | 2
          byte 2      = sql_type
          byte 3      = flags (as of now, 0 - no flags, 1 - field is physically stored)
          [byte 4]    = optional interval_id for sql_type (only if byte 1 == 2) 
          next byte ...  = virtual column expression (text data)
        */
        vcol_info= new Virtual_column_info();
        bool opt_interval_id= (uint)vcol_screen_pos[0] == 2;
        field_type= (enum_field_types) (uchar) vcol_screen_pos[1];
        if (opt_interval_id)
          interval_nr= (uint)vcol_screen_pos[3];
        else if ((uint)vcol_screen_pos[0] != 1)
        {
          error= 4;
          goto err;
        }
        fld_stored_in_db= (bool) (uint) vcol_screen_pos[2];
        vcol_expr_length= vcol_info_length -
                          (uint)(FRM_VCOL_HEADER_SIZE(opt_interval_id));
        if (!(vcol_info->expr_str.str=
              (char *)memdup_root(&share->mem_root,
                                  vcol_screen_pos +
                                  (uint) FRM_VCOL_HEADER_SIZE(opt_interval_id),
                                  vcol_expr_length)))
          goto err;
        if (opt_interval_id)
          interval_nr= (uint) vcol_screen_pos[3];
        vcol_info->expr_str.length= vcol_expr_length;
        vcol_screen_pos+= vcol_info_length;
        share->vfields++;
      }
    }
    else
    {
      field_length= (uint) strpos[3];
      recpos=	    uint2korr(strpos+4),
      pack_flag=    uint2korr(strpos+6);
      pack_flag&=   ~FIELDFLAG_NO_DEFAULT;     // Safety for old files
      unireg_type=  (uint) strpos[8];
      interval_nr=  (uint) strpos[10];

      /* old frm file */
      field_type= (enum_field_types) f_packtype(pack_flag);
      if (f_is_binary(pack_flag))
      {
        /*
          Try to choose the best 4.1 type:
          - for 4.0 "CHAR(N) BINARY" or "VARCHAR(N) BINARY" 
            try to find a binary collation for character set.
          - for other types (e.g. BLOB) just use my_charset_bin. 
        */
        if (!f_is_blob(pack_flag))
        {
          // 3.23 or 4.0 string
          if (!(charset= get_charset_by_csname(share->table_charset->csname,
                                               MY_CS_BINSORT, MYF(0))))
            charset= &my_charset_bin;
        }
        else
          charset= &my_charset_bin;
      }
      else
        charset= share->table_charset;
      bzero((char*) &comment, sizeof(comment));
    }

    if (interval_nr && charset->mbminlen > 1)
    {
      /* Unescape UCS2 intervals from HEX notation */
      TYPELIB *interval= share->intervals + interval_nr - 1;
      unhex_type2(interval);
    }
    
#ifndef TO_BE_DELETED_ON_PRODUCTION
    if (field_type == MYSQL_TYPE_NEWDECIMAL && !share->mysql_version)
    {
      /*
        Fix pack length of old decimal values from 5.0.3 -> 5.0.4
        The difference is that in the old version we stored precision
        in the .frm table while we now store the display_length
      */
      uint decimals= f_decimals(pack_flag);
      field_length= my_decimal_precision_to_length(field_length,
                                                   decimals,
                                                   f_is_dec(pack_flag) == 0);
      sql_print_error("Found incompatible DECIMAL field '%s' in %s; "
                      "Please do \"ALTER TABLE '%s' FORCE\" to fix it!",
                      share->fieldnames.type_names[i], share->table_name.str,
                      share->table_name.str);
      push_warning_printf(thd, MYSQL_ERROR::WARN_LEVEL_WARN,
                          ER_CRASHED_ON_USAGE,
                          "Found incompatible DECIMAL field '%s' in %s; "
                          "Please do \"ALTER TABLE '%s' FORCE\" to fix it!",
                          share->fieldnames.type_names[i],
                          share->table_name.str,
                          share->table_name.str);
      share->crashed= 1;                        // Marker for CHECK TABLE
    }
#endif

    *field_ptr= reg_field=
      make_field(share, record+recpos,
		 (uint32) field_length,
		 null_pos, null_bit_pos,
		 pack_flag,
		 field_type,
		 charset,
		 geom_type,
		 (Field::utype) MTYP_TYPENR(unireg_type),
		 (interval_nr ?
		  share->intervals+interval_nr-1 :
		  (TYPELIB*) 0),
		 share->fieldnames.type_names[i]);
    if (!reg_field)				// Not supported field type
    {
      error= 4;
      goto err;			/* purecov: inspected */
    }

    reg_field->field_index= i;
    reg_field->comment=comment;
    reg_field->vcol_info= vcol_info;
    reg_field->stored_in_db= fld_stored_in_db;
    if (field_type == MYSQL_TYPE_BIT && !f_bit_as_char(pack_flag))
    {
      null_bits_are_used= 1;
      if ((null_bit_pos+= field_length & 7) > 7)
      {
        null_pos++;
        null_bit_pos-= 8;
      }
    }
    if (!(reg_field->flags & NOT_NULL_FLAG))
    {
      if (!(null_bit_pos= (null_bit_pos + 1) & 7))
        null_pos++;
    }
    if (f_no_default(pack_flag))
      reg_field->flags|= NO_DEFAULT_VALUE_FLAG;

    if (reg_field->unireg_check == Field::NEXT_NUMBER)
      share->found_next_number_field= field_ptr;
    if (share->timestamp_field == reg_field)
      share->timestamp_field_offset= i;

    if (use_hash)
    {
      if (my_hash_insert(&share->name_hash,
                         (uchar*) field_ptr))
      {
        /*
          Set return code 8 here to indicate that an error has
          occurred but that the error message already has been
          sent (OOM).
        */
        error= 8; 
        goto err;
      }
    }
    if (!reg_field->stored_in_db)
    {
      share->stored_fields--;
      if (share->stored_rec_length>=recpos)
        share->stored_rec_length= recpos-1;
    }
  }
  *field_ptr=0;					// End marker
  /* Sanity checks: */
  DBUG_ASSERT(share->fields>=share->stored_fields);
  DBUG_ASSERT(share->reclength>=share->stored_rec_length);

  /* Fix key->name and key_part->field */
  if (key_parts)
  {
    uint add_first_key_parts= 0;
    uint primary_key=(uint) (find_type(primary_key_name, &share->keynames,
                                       FIND_TYPE_NO_PREFIX) - 1);
    longlong ha_option= handler_file->ha_table_flags();
    keyinfo= share->key_info;

    if (share->use_ext_keys)
    { 
      if (primary_key >= MAX_KEY)
      {
        add_first_key_parts= 0;
        share->set_use_ext_keys_flag(FALSE);
      }
      else
      {
        add_first_key_parts= first_keyinfo.key_parts;
        /* 
          Do not add components of the primary key starting from
          the major component defined over the beginning of a field.
	*/
	for (i= 0; i < first_keyinfo.key_parts; i++)
	{
          uint fieldnr= keyinfo[0].key_part[i].fieldnr;
          if (share->field[fieldnr-1]->key_length() !=
              keyinfo[0].key_part[i].length)
	  {
            add_first_key_parts= i;
            break;
          }
        }
      }   
    }

    for (uint key=0 ; key < keys ; key++,keyinfo++)
    {
      uint usable_parts= 0;
      keyinfo->name=(char*) share->keynames.type_names[key];
      keyinfo->name_length= strlen(keyinfo->name);
      keyinfo->cache_name=
        (uchar*) alloc_root(&share->mem_root,
                            share->table_cache_key.length+
                            keyinfo->name_length + 1);
      if (keyinfo->cache_name)           // If not out of memory
      {
        uchar *pos= keyinfo->cache_name;
        memcpy(pos, share->table_cache_key.str, share->table_cache_key.length);
        memcpy(pos + share->table_cache_key.length, keyinfo->name,
               keyinfo->name_length+1);
      }

      if (ext_key_parts > share->key_parts && key)
      {
        KEY_PART_INFO *new_key_part= (keyinfo-1)->key_part +
                                     (keyinfo-1)->ext_key_parts;

        /* 
          Do not extend the key that contains a component
          defined over the beginning of a field.
	*/ 
        for (i= 0; i < keyinfo->key_parts; i++)
	{
          uint fieldnr= keyinfo->key_part[i].fieldnr;
          if (share->field[fieldnr-1]->key_length() !=
              keyinfo->key_part[i].length)
	  {
            add_first_key_parts= 0;
            break;
          }
        }

        if (add_first_key_parts < keyinfo->ext_key_parts-keyinfo->key_parts)
	{
          share->ext_key_parts-= keyinfo->ext_key_parts;
          key_part_map ext_key_part_map= keyinfo->ext_key_part_map;
          keyinfo->ext_key_parts= keyinfo->key_parts;
          keyinfo->ext_key_flags= keyinfo->flags;
	  keyinfo->ext_key_part_map= 0; 
          for (i= 0; i < add_first_key_parts; i++)
	  {
            if (ext_key_part_map & 1<<i)
	    {
              keyinfo->ext_key_part_map|= 1<<i;
	      keyinfo->ext_key_parts++;
            }
          }
          share->ext_key_parts+= keyinfo->ext_key_parts;
        }
        if (new_key_part != keyinfo->key_part)
	{
          memmove(new_key_part, keyinfo->key_part,
                  sizeof(KEY_PART_INFO) * keyinfo->ext_key_parts);
          keyinfo->key_part= new_key_part;
        }
      }
    
      /* Fix fulltext keys for old .frm files */
      if (share->key_info[key].flags & HA_FULLTEXT)
	share->key_info[key].algorithm= HA_KEY_ALG_FULLTEXT;

      if (primary_key >= MAX_KEY && (keyinfo->flags & HA_NOSAME))
      {
	/*
	  If the UNIQUE key doesn't have NULL columns and is not a part key
	  declare this as a primary key.
	*/
	primary_key=key;
        key_part= keyinfo->key_part;
	for (i=0 ; i < keyinfo->key_parts ;i++)
	{
          DBUG_ASSERT(key_part[i].fieldnr > 0);
          // Table field corresponding to the i'th key part.
          Field *table_field= share->field[key_part[i].fieldnr - 1];

          /*
            If the key column is of NOT NULL BLOB type, then it
            will definitly have key prefix. And if key part prefix size
            is equal to the BLOB column max size, then we can promote
            it to primary key.
          */
          if (!table_field->real_maybe_null() &&
              table_field->type() == MYSQL_TYPE_BLOB &&
              table_field->field_length == key_part[i].length)
            continue;

	  if (table_field->real_maybe_null() ||
	      table_field->key_length() != key_part[i].length)
	  {
	    primary_key= MAX_KEY;		// Can't be used
	    break;
	  }
	}
      }

      key_part= keyinfo->key_part;
      uint key_parts= share->use_ext_keys ? keyinfo->ext_key_parts :
	                                    keyinfo->key_parts;
      for (i=0; i < key_parts; key_part++, i++)
      {
        Field *field;
	if (new_field_pack_flag <= 1)
	  key_part->fieldnr= (uint16) find_field(share->field,
                                                 share->default_values,
                                                 (uint) key_part->offset,
                                                 (uint) key_part->length);
	if (!key_part->fieldnr)
        {
          error= 4;                             // Wrong file
          goto err;
        }
        field= key_part->field= share->field[key_part->fieldnr-1];
        key_part->type= field->key_type();
        if (field->null_ptr)
        {
          key_part->null_offset=(uint) ((uchar*) field->null_ptr -
                                        share->default_values);
          key_part->null_bit= field->null_bit;
          key_part->store_length+=HA_KEY_NULL_LENGTH;
          keyinfo->flags|=HA_NULL_PART_KEY;
          keyinfo->key_length+= HA_KEY_NULL_LENGTH;
        }
        if (field->type() == MYSQL_TYPE_BLOB ||
            field->real_type() == MYSQL_TYPE_VARCHAR ||
            field->type() == MYSQL_TYPE_GEOMETRY)
        {
          if (field->type() == MYSQL_TYPE_BLOB ||
              field->type() == MYSQL_TYPE_GEOMETRY)
            key_part->key_part_flag|= HA_BLOB_PART;
          else
            key_part->key_part_flag|= HA_VAR_LENGTH_PART;
          key_part->store_length+=HA_KEY_BLOB_LENGTH;
          keyinfo->key_length+= HA_KEY_BLOB_LENGTH;
        }
        if (field->type() == MYSQL_TYPE_BIT)
          key_part->key_part_flag|= HA_BIT_PART;

        if (i == 0 && key != primary_key)
          field->flags |= (((keyinfo->flags & HA_NOSAME) &&
                           (keyinfo->key_parts == 1)) ?
                           UNIQUE_KEY_FLAG : MULTIPLE_KEY_FLAG);
        if (i == 0)
          field->key_start.set_bit(key);
        if (field->key_length() == key_part->length &&
            !(field->flags & BLOB_FLAG))
        {
          if (handler_file->index_flags(key, i, 0) & HA_KEYREAD_ONLY)
          {
            share->keys_for_keyread.set_bit(key);
            field->part_of_key.set_bit(key);
            if (i < keyinfo->key_parts)
              field->part_of_key_not_clustered.set_bit(key);
          }
          if (handler_file->index_flags(key, i, 1) & HA_READ_ORDER)
            field->part_of_sortkey.set_bit(key);
        }
        if (!(key_part->key_part_flag & HA_REVERSE_SORT) &&
            usable_parts == i)
          usable_parts++;			// For FILESORT
        field->flags|= PART_KEY_FLAG;
        if (key == primary_key)
        {
          field->flags|= PRI_KEY_FLAG;
          /*
            If this field is part of the primary key and all keys contains
            the primary key, then we can use any key to find this column
          */
          if (ha_option & HA_PRIMARY_KEY_IN_READ_INDEX)
          {
            if (field->key_length() == key_part->length &&
                !(field->flags & BLOB_FLAG))
              field->part_of_key= share->keys_in_use;
            if (field->part_of_sortkey.is_set(key))
              field->part_of_sortkey= share->keys_in_use;
          }
        }
        if (field->key_length() != key_part->length)
        {
#ifndef TO_BE_DELETED_ON_PRODUCTION
          if (field->type() == MYSQL_TYPE_NEWDECIMAL)
          {
            /*
              Fix a fatal error in decimal key handling that causes crashes
              on Innodb. We fix it by reducing the key length so that
              InnoDB never gets a too big key when searching.
              This allows the end user to do an ALTER TABLE to fix the
              error.
            */
            keyinfo->key_length-= (key_part->length - field->key_length());
            key_part->store_length-= (uint16)(key_part->length -
                                              field->key_length());
            key_part->length= (uint16)field->key_length();
            sql_print_error("Found wrong key definition in %s; "
                            "Please do \"ALTER TABLE '%s' FORCE \" to fix it!",
                            share->table_name.str,
                            share->table_name.str);
            push_warning_printf(thd, MYSQL_ERROR::WARN_LEVEL_WARN,
                                ER_CRASHED_ON_USAGE,
                                "Found wrong key definition in %s; "
                                "Please do \"ALTER TABLE '%s' FORCE\" to fix "
                                "it!",
                                share->table_name.str,
                                share->table_name.str);
            share->crashed= 1;                // Marker for CHECK TABLE
            continue;
          }
#endif
          key_part->key_part_flag|= HA_PART_KEY_SEG;
        }
        if (field->real_maybe_null())
          key_part->key_part_flag|= HA_NULL_PART;
        /*
          Sometimes we can compare key parts for equality with memcmp.
          But not always.
        */
        if (!(key_part->key_part_flag & (HA_BLOB_PART | HA_VAR_LENGTH_PART |
                                         HA_BIT_PART)) &&
            key_part->type != HA_KEYTYPE_FLOAT &&
            key_part->type == HA_KEYTYPE_DOUBLE)
          key_part->key_part_flag|= HA_CAN_MEMCMP;
      }
      keyinfo->usable_key_parts= usable_parts; // Filesort

      set_if_bigger(share->max_key_length,keyinfo->key_length+
                    keyinfo->key_parts);
      share->total_key_length+= keyinfo->key_length;
      /*
        MERGE tables do not have unique indexes. But every key could be
        an unique index on the underlying MyISAM table. (Bug #10400)
      */
      if ((keyinfo->flags & HA_NOSAME) ||
          (ha_option & HA_ANY_INDEX_MAY_BE_UNIQUE))
        set_if_bigger(share->max_unique_length,keyinfo->key_length);
    }
    if (primary_key < MAX_KEY &&
	(share->keys_in_use.is_set(primary_key)))
    {
      share->primary_key= primary_key;
      /*
	If we are using an integer as the primary key then allow the user to
	refer to it as '_rowid'
      */
      if (share->key_info[primary_key].key_parts == 1)
      {
	Field *field= share->key_info[primary_key].key_part[0].field;
	if (field && field->result_type() == INT_RESULT)
        {
          /* note that fieldnr here (and rowid_field_offset) starts from 1 */
	  share->rowid_field_offset= (share->key_info[primary_key].key_part[0].
                                      fieldnr);
        }
      }
    }
    else
      share->primary_key = MAX_KEY; // we do not have a primary key
  }
  else
    share->primary_key= MAX_KEY;
  my_free(disk_buff);
  disk_buff=0;
  if (new_field_pack_flag <= 1)
  {
    /* Old file format with default as not null */
    uint null_length= (share->null_fields+7)/8;
    bfill(share->default_values + (null_flags - (uchar*) record),
          null_length, 255);
  }

  if (share->db_create_options & HA_OPTION_TEXT_CREATE_OPTIONS)
  {
    DBUG_ASSERT(options_len);
    if (engine_table_options_frm_read(options, options_len, share))
      goto err;
  }
  if (parse_engine_table_options(thd, handler_file->partition_ht(), share))
    goto err;

  if (share->found_next_number_field)
  {
    reg_field= *share->found_next_number_field;
    if ((int) (share->next_number_index= (uint)
	       find_ref_key(share->key_info, keys,
                            share->default_values, reg_field,
			    &share->next_number_key_offset,
                            &share->next_number_keypart)) < 0)
    {
      /* Wrong field definition */
      error= 4;
      goto err;
    }
    else
      reg_field->flags |= AUTO_INCREMENT_FLAG;
  }

  if (share->blob_fields)
  {
    Field **ptr;
    uint k, *save;

    /* Store offsets to blob fields to find them fast */
    if (!(share->blob_field= save=
	  (uint*) alloc_root(&share->mem_root,
                             (uint) (share->blob_fields* sizeof(uint)))))
      goto err;
    for (k=0, ptr= share->field ; *ptr ; ptr++, k++)
    {
      if ((*ptr)->flags & BLOB_FLAG)
	(*save++)= k;
    }
  }

  /*
    the correct null_bytes can now be set, since bitfields have been taken
    into account
  */
  share->null_bytes= (null_pos - (uchar*) null_flags +
                      (null_bit_pos + 7) / 8);
  share->last_null_bit_pos= null_bit_pos;
  share->null_bytes_for_compare= null_bits_are_used ? share->null_bytes : 0;
  share->can_cmp_whole_record= (share->blob_fields == 0 &&
                                share->varchar_fields == 0);

  share->column_bitmap_size= bitmap_buffer_size(share->fields);

  if (!(bitmaps= (my_bitmap_map*) alloc_root(&share->mem_root,
                                             share->column_bitmap_size)))
    goto err;
  bitmap_init(&share->all_set, bitmaps, share->fields, FALSE);
  bitmap_set_all(&share->all_set);

  delete handler_file;
#ifndef DBUG_OFF
  if (use_hash)
    (void) my_hash_check(&share->name_hash);
#endif
  my_free(extra_segment_buff);
  DBUG_RETURN (0);

 err:
  share->error= error;
  share->open_errno= my_errno;
  share->errarg= errarg;
  my_free(disk_buff);
  my_free(extra_segment_buff);
  delete crypted;
  delete handler_file;
  my_hash_free(&share->name_hash);
  if (share->ha_data_destroy)
  {
    share->ha_data_destroy(share->ha_data);
    share->ha_data_destroy= NULL;
  }
#ifdef WITH_PARTITION_STORAGE_ENGINE
  if (share->ha_part_data_destroy)
  {
    share->ha_part_data_destroy(share->ha_part_data);
    share->ha_data_destroy= NULL;
  }
#endif /* WITH_PARTITION_STORAGE_ENGINE */

  open_table_error(share, error, share->open_errno, errarg);
  DBUG_RETURN(error);
} /* open_binary_frm */

/*
  @brief
    Clear GET_FIXED_FIELDS_FLAG in all fields of a table

  @param
    table     The table for whose fields the flags are to be cleared

  @note
    This routine is used for error handling purposes.

  @return
    none
*/

static void clear_field_flag(TABLE *table)
{
  Field **ptr;
  DBUG_ENTER("clear_field_flag");

  for (ptr= table->field; *ptr; ptr++)
    (*ptr)->flags&= (~GET_FIXED_FIELDS_FLAG);
  DBUG_VOID_RETURN;
}


/*
  @brief 
    Perform semantic analysis of the defining expression for a virtual column

  @param
    thd           The thread object
  @param
    table         The table containing the virtual column
  @param
    vcol_field    The virtual field whose defining expression is to be analyzed

  @details
    The function performs semantic analysis of the defining expression for
    the virtual column vcol_field. The expression is used to compute the
    values of this column.

  @note
   The function exploits the fact  that the fix_fields method sets the flag 
   GET_FIXED_FIELDS_FLAG for all fields in the item tree.
   This flag must always be unset before returning from this function
   since it is used for other purposes as well.
 
  @retval
    TRUE           An error occurred, something was wrong with the function
  @retval
    FALSE          Otherwise
*/

bool fix_vcol_expr(THD *thd,
                   TABLE *table,
                   Field *vcol_field)
{
  Virtual_column_info *vcol_info= vcol_field->vcol_info;
  Item* func_expr= vcol_info->expr_item;
  bool result= TRUE;
  TABLE_LIST tables;
  int error= 0;
  const char *save_where;
  Field **ptr, *field;
  enum_mark_columns save_mark_used_columns= thd->mark_used_columns;
  DBUG_ASSERT(func_expr);
  DBUG_ENTER("fix_vcol_expr");

  thd->mark_used_columns= MARK_COLUMNS_NONE;

  save_where= thd->where;
  thd->where= "virtual column function";

  /* Fix fields referenced to by the virtual column function */
  if (!func_expr->fixed)
    error= func_expr->fix_fields(thd, &vcol_info->expr_item);
  /* fix_fields could change the expression */
  func_expr= vcol_info->expr_item;
  /* Number of columns will be checked later */

  if (unlikely(error))
  {
    DBUG_PRINT("info", 
    ("Field in virtual column expression does not belong to the table"));
    goto end;
  }
  thd->where= save_where;
  if (unlikely(func_expr->result_type() == ROW_RESULT))
  {
     my_error(ER_ROW_EXPR_FOR_VCOL, MYF(0));
     goto end;
  }
#ifdef PARANOID
  /*
    Walk through the Item tree checking if all items are valid
   to be part of the virtual column
  */
  error= func_expr->walk(&Item::check_vcol_func_processor, 0, NULL);
  if (error)
  {
    my_error(ER_VIRTUAL_COLUMN_FUNCTION_IS_NOT_ALLOWED, MYF(0), field_name);
    goto end;
  }
#endif
  if (unlikely(func_expr->const_item()))
  {
    my_error(ER_CONST_EXPR_IN_VCOL, MYF(0));
    goto end;
  }
  /* Ensure that this virtual column is not based on another virtual field. */
  ptr= table->field;
  while ((field= *(ptr++))) 
  {
    if ((field->flags & GET_FIXED_FIELDS_FLAG) &&
        (field->vcol_info))
    {
      my_error(ER_VCOL_BASED_ON_VCOL, MYF(0));
      goto end;
    }
  }
  result= FALSE;

end:

  /* Clear GET_FIXED_FIELDS_FLAG for the fields of the table */
  clear_field_flag(table);

  table->get_fields_in_item_tree= FALSE;
  thd->mark_used_columns= save_mark_used_columns;
  table->map= 0; //Restore old value
 
 DBUG_RETURN(result);
}

/*
  @brief
    Unpack the definition of a virtual column from its linear representation

  @param
    thd                  The thread object
  @param
    mem_root             The mem_root object where to allocated memory 
  @param
    table                The table containing the virtual column
  @param
    field                The field for the virtual
  @param  
    vcol_expr            The string representation of the defining expression
  @param[out]
    error_reported       The flag to inform the caller that no other error
                         messages are to be generated

  @details
    The function takes string representation 'vcol_expr' of the defining
    expression for the virtual field 'field' of the table 'table' and
    parses it, building an item object for it. The pointer to this item is
    placed into in field->vcol_info.expr_item. After this the function performs
    semantic analysis of the item by calling the the function fix_vcol_expr.
    Since the defining expression is part of the table definition the item for
    it is created in table->memroot within the special arena TABLE::expr_arena.

  @note
    Before passing 'vcol_expr" to the parser the function embraces it in 
    parenthesis and prepands it a special keyword.
  
   @retval
    FALSE           If a success
   @retval
    TRUE            Otherwise
*/
bool unpack_vcol_info_from_frm(THD *thd,
                               MEM_ROOT *mem_root,
                               TABLE *table,
                               Field *field,
                               LEX_STRING *vcol_expr,
                               bool *error_reported)
{
  bool rc;
  char *vcol_expr_str;
  int str_len;
  CHARSET_INFO *old_character_set_client;
  Query_arena *backup_stmt_arena_ptr;
  Query_arena backup_arena;
  Query_arena *vcol_arena= 0;
  Parser_state parser_state;
  LEX *old_lex= thd->lex;
  LEX lex;
  DBUG_ENTER("unpack_vcol_info_from_frm");
  DBUG_ASSERT(vcol_expr);

  old_character_set_client= thd->variables.character_set_client;
  backup_stmt_arena_ptr= thd->stmt_arena;

  /* 
    Step 1: Construct the input string for the parser.
    The string to be parsed has to be of the following format:
    "PARSE_VCOL_EXPR (<expr_string_from_frm>)".
  */
  
  if (!(vcol_expr_str= (char*) alloc_root(mem_root,
                                          vcol_expr->length + 
                                            parse_vcol_keyword.length + 3)))
  {
    DBUG_RETURN(TRUE);
  }
  memcpy(vcol_expr_str,
         (char*) parse_vcol_keyword.str,
         parse_vcol_keyword.length);
  str_len= parse_vcol_keyword.length;
  memcpy(vcol_expr_str + str_len, "(", 1);
  str_len++;
  memcpy(vcol_expr_str + str_len, 
         (char*) vcol_expr->str, 
         vcol_expr->length);
  str_len+= vcol_expr->length;
  memcpy(vcol_expr_str + str_len, ")", 1);
  str_len++;
  memcpy(vcol_expr_str + str_len, "\0", 1);
  str_len++;

  if (parser_state.init(thd, vcol_expr_str, str_len))
    goto err;

  /* 
    Step 2: Setup thd for parsing.
  */
  vcol_arena= table->expr_arena;
  if (!vcol_arena)
  {
    /*
      We need to use CONVENTIONAL_EXECUTION here to ensure that
      any new items created by fix_fields() are not reverted.
    */
    Query_arena expr_arena(mem_root,
                           Query_arena::STMT_CONVENTIONAL_EXECUTION);
    if (!(vcol_arena= (Query_arena *) alloc_root(mem_root,
                                               sizeof(Query_arena))))
      goto err;
    *vcol_arena= expr_arena;
    table->expr_arena= vcol_arena;
  }
  thd->set_n_backup_active_arena(vcol_arena, &backup_arena);
  thd->stmt_arena= vcol_arena;

  if (init_lex_with_single_table(thd, table, &lex))
    goto err;

  thd->lex->parse_vcol_expr= TRUE;

  /* 
    Step 3: Use the parser to build an Item object from vcol_expr_str.
  */
  if (parse_sql(thd, &parser_state, NULL))
  {
    goto err;
  }
  /* From now on use vcol_info generated by the parser. */
  field->vcol_info= thd->lex->vcol_info;

  /* Validate the Item tree. */
  if (fix_vcol_expr(thd, table, field))
  {
    *error_reported= TRUE;
    field->vcol_info= 0;
    goto err;
  }
  rc= FALSE;
  goto end;

err:
  rc= TRUE;
  thd->free_items();
end:
  thd->stmt_arena= backup_stmt_arena_ptr;
  if (vcol_arena)
    thd->restore_active_arena(vcol_arena, &backup_arena);
  end_lex_with_single_table(thd, table, old_lex);
  thd->variables.character_set_client= old_character_set_client;

  DBUG_RETURN(rc);
}

/*
  Read data from a binary .frm file from MySQL 3.23 - 5.0 into TABLE_SHARE
*/

/*
  Open a table based on a TABLE_SHARE

  SYNOPSIS
    open_table_from_share()
    thd			Thread handler
    share		Table definition
    alias       	Alias for table
    db_stat		open flags (for example HA_OPEN_KEYFILE|
    			HA_OPEN_RNDFILE..) can be 0 (example in
                        ha_example_table)
    prgflag   		READ_ALL etc..
    ha_open_flags	HA_OPEN_ABORT_IF_LOCKED etc..
    outparam       	result table

  RETURN VALUES
   0	ok
   1	Error (see open_table_error)
   2    Error (see open_table_error)
   3    Wrong data in .frm file
   4    Error (see open_table_error)
   5    Error (see open_table_error: charset unavailable)
   7    Table definition has changed in engine
*/

int open_table_from_share(THD *thd, TABLE_SHARE *share, const char *alias,
                          uint db_stat, uint prgflag, uint ha_open_flags,
                          TABLE *outparam, bool is_create_table)
{
  int error;
  uint records, i, bitmap_size;
  bool error_reported= FALSE;
  uchar *record, *bitmaps;
  Field **field_ptr, **vfield_ptr;
  uint8 save_context_analysis_only= thd->lex->context_analysis_only;
  DBUG_ENTER("open_table_from_share");
  DBUG_PRINT("enter",("name: '%s.%s'  form: 0x%lx", share->db.str,
                      share->table_name.str, (long) outparam));

  thd->lex->context_analysis_only&= ~CONTEXT_ANALYSIS_ONLY_VIEW; // not a view

  error= 1;
  bzero((char*) outparam, sizeof(*outparam));
  outparam->in_use= thd;
  outparam->s= share;
  outparam->db_stat= db_stat;
  outparam->write_row_record= NULL;

  init_sql_alloc(&outparam->mem_root, TABLE_ALLOC_BLOCK_SIZE, 0);

  if (outparam->alias.copy(alias, strlen(alias), table_alias_charset))
    goto err;
  outparam->quick_keys.init();
  outparam->covering_keys.init();
  outparam->merge_keys.init();
  outparam->keys_in_use_for_query.init();

  /* Allocate handler */
  outparam->file= 0;
  if (!(prgflag & OPEN_FRM_FILE_ONLY))
  {
    if (!(outparam->file= get_new_handler(share, &outparam->mem_root,
                                          share->db_type())))
      goto err;
  }
  else
  {
    DBUG_ASSERT(!db_stat);
  }

  error= 4;
  outparam->reginfo.lock_type= TL_UNLOCK;
  outparam->current_lock= F_UNLCK;
  records=0;
  if ((db_stat & HA_OPEN_KEYFILE) || (prgflag & DELAYED_OPEN))
    records=1;
  if (prgflag & (READ_ALL+EXTRA_RECORD))
    records++;

  if (!(record= (uchar*) alloc_root(&outparam->mem_root,
                                   share->rec_buff_length * records)))
    goto err;                                   /* purecov: inspected */
  MEM_NOACCESS(record, share->rec_buff_length * records);

  if (records == 0)
  {
    /* We are probably in hard repair, and the buffers should not be used */
    outparam->record[0]= outparam->record[1]= share->default_values;
  }
  else
  {
    outparam->record[0]= record;
    if (records > 1)
      outparam->record[1]= record+ share->rec_buff_length;
    else
      outparam->record[1]= outparam->record[0];   // Safety
  }
  MEM_UNDEFINED(outparam->record[0], share->reclength);
  MEM_UNDEFINED(outparam->record[1], share->reclength);

  if (!(field_ptr = (Field **) alloc_root(&outparam->mem_root,
                                          (uint) ((share->fields+1)*
                                                  sizeof(Field*)))))
    goto err;                                   /* purecov: inspected */

  outparam->field= field_ptr;

  record= (uchar*) outparam->record[0]-1;	/* Fieldstart = 1 */
  if (share->null_field_first)
    outparam->null_flags= (uchar*) record+1;
  else
    outparam->null_flags= (uchar*) (record+ 1+ share->reclength -
                                    share->null_bytes);

  /* Setup copy of fields from share, but use the right alias and record */
  for (i=0 ; i < share->fields; i++, field_ptr++)
  {
    if (!((*field_ptr)= share->field[i]->clone(&outparam->mem_root, outparam)))
      goto err;
  }
  (*field_ptr)= 0;                              // End marker

  if (share->found_next_number_field)
    outparam->found_next_number_field=
      outparam->field[(uint) (share->found_next_number_field - share->field)];
  if (share->timestamp_field)
    outparam->timestamp_field= (Field_timestamp*) outparam->field[share->timestamp_field_offset];


  /* Fix key->name and key_part->field */
  if (share->key_parts)
  {
    KEY	*key_info, *key_info_end;
    KEY_PART_INFO *key_part;
    uint n_length;
    n_length= share->keys*sizeof(KEY) + share->ext_key_parts*sizeof(KEY_PART_INFO);
    if (!(key_info= (KEY*) alloc_root(&outparam->mem_root, n_length)))
      goto err;
    outparam->key_info= key_info;
    key_part= (reinterpret_cast<KEY_PART_INFO*>(key_info+share->keys));

    memcpy(key_info, share->key_info, sizeof(*key_info)*share->keys);
    memcpy(key_part, share->key_info[0].key_part, (sizeof(*key_part) *
                                                   share->ext_key_parts));

    for (key_info_end= key_info + share->keys ;
         key_info < key_info_end ;
         key_info++)
    {
      KEY_PART_INFO *key_part_end;

      key_info->table= outparam;
      key_info->key_part= key_part;

      key_part_end= key_part + (share->use_ext_keys ? key_info->ext_key_parts :
			                              key_info->key_parts) ;      
      for ( ; key_part < key_part_end; key_part++)
      {
        Field *field= key_part->field= outparam->field[key_part->fieldnr - 1];

        if (field->key_length() != key_part->length &&
            !(field->flags & BLOB_FLAG))
        {
          /*
            We are using only a prefix of the column as a key:
            Create a new field for the key part that matches the index
          */
          field= key_part->field=field->new_field(&outparam->mem_root,
                                                  outparam, 0);
          field->field_length= key_part->length;
        }
      }
      if (!share->use_ext_keys)
	key_part+= key_info->ext_key_parts - key_info->key_parts;
    }
  }

  /*
    Process virtual columns, if any.
  */
  if (!share->vfields)
    outparam->vfield= NULL;
  else
  {
    if (!(vfield_ptr = (Field **) alloc_root(&outparam->mem_root,
                                             (uint) ((share->vfields+1)*
                                                     sizeof(Field*)))))
      goto err;

    outparam->vfield= vfield_ptr;

    for (field_ptr= outparam->field; *field_ptr; field_ptr++)
    {
      if ((*field_ptr)->vcol_info)
      {
        if (unpack_vcol_info_from_frm(thd,
                                      &outparam->mem_root,
                                      outparam,
                                      *field_ptr,
                                      &(*field_ptr)->vcol_info->expr_str,
                                      &error_reported))
        {
          error= 4; // in case no error is reported
          goto err;
        }
        *(vfield_ptr++)= *field_ptr;
      }
    }
    *vfield_ptr= 0;                              // End marker
  }

#ifdef WITH_PARTITION_STORAGE_ENGINE
  if (share->partition_info_str_len && outparam->file)
  {
  /*
    In this execution we must avoid calling thd->change_item_tree since
    we might release memory before statement is completed. We do this
    by changing to a new statement arena. As part of this arena we also
    set the memory root to be the memory root of the table since we
    call the parser and fix_fields which both can allocate memory for
    item objects. We keep the arena to ensure that we can release the
    free_list when closing the table object.
    SEE Bug #21658
  */

    Query_arena *backup_stmt_arena_ptr= thd->stmt_arena;
    Query_arena backup_arena;
    Query_arena part_func_arena(&outparam->mem_root,
                                Query_arena::STMT_INITIALIZED);
    thd->set_n_backup_active_arena(&part_func_arena, &backup_arena);
    thd->stmt_arena= &part_func_arena;
    bool tmp;
    bool work_part_info_used;

    tmp= mysql_unpack_partition(thd, share->partition_info_str,
                                share->partition_info_str_len,
                                outparam, is_create_table,
                                share->default_part_db_type,
                                &work_part_info_used);
    if (tmp)
    {
      thd->stmt_arena= backup_stmt_arena_ptr;
      thd->restore_active_arena(&part_func_arena, &backup_arena);
      goto partititon_err;
    }
    outparam->part_info->is_auto_partitioned= share->auto_partitioned;
    DBUG_PRINT("info", ("autopartitioned: %u", share->auto_partitioned));
    /* we should perform the fix_partition_func in either local or
       caller's arena depending on work_part_info_used value
    */
    if (!work_part_info_used)
      tmp= fix_partition_func(thd, outparam, is_create_table);
    thd->stmt_arena= backup_stmt_arena_ptr;
    thd->restore_active_arena(&part_func_arena, &backup_arena);
    if (!tmp)
    {
      if (work_part_info_used)
        tmp= fix_partition_func(thd, outparam, is_create_table);
    }
    outparam->part_info->item_free_list= part_func_arena.free_list;
partititon_err:
    if (tmp)
    {
      if (is_create_table)
      {
        /*
          During CREATE/ALTER TABLE it is ok to receive errors here.
          It is not ok if it happens during the opening of an frm
          file as part of a normal query.
        */
        error_reported= TRUE;
      }
      goto err;
    }
  }
#endif

  /* Check virtual columns against table's storage engine. */
  if (share->vfields && 
        (outparam->file && 
          !(outparam->file->ha_table_flags() & HA_CAN_VIRTUAL_COLUMNS)))
  {
    my_error(ER_UNSUPPORTED_ENGINE_FOR_VIRTUAL_COLUMNS, MYF(0),
             plugin_name(share->db_plugin)->str);
    error_reported= TRUE;
    goto err;
  }

  /* Allocate bitmaps */

  bitmap_size= share->column_bitmap_size;
  if (!(bitmaps= (uchar*) alloc_root(&outparam->mem_root, bitmap_size*5)))
    goto err;
  bitmap_init(&outparam->def_read_set,
              (my_bitmap_map*) bitmaps, share->fields, FALSE);
  bitmap_init(&outparam->def_write_set,
              (my_bitmap_map*) (bitmaps+bitmap_size), share->fields, FALSE);
  bitmap_init(&outparam->def_vcol_set,
              (my_bitmap_map*) (bitmaps+bitmap_size*2), share->fields, FALSE);
  bitmap_init(&outparam->tmp_set,
              (my_bitmap_map*) (bitmaps+bitmap_size*3), share->fields, FALSE);
  bitmap_init(&outparam->eq_join_set,
              (my_bitmap_map*) (bitmaps+bitmap_size*4), share->fields, FALSE);
  outparam->default_column_bitmaps();

  /* The table struct is now initialized;  Open the table */
  error= 2;
  if (db_stat)
  {
    int ha_err;
    if ((ha_err= (outparam->file->
                  ha_open(outparam, share->normalized_path.str,
                          (db_stat & HA_READ_ONLY ? O_RDONLY : O_RDWR),
                          (db_stat & HA_OPEN_TEMPORARY ? HA_OPEN_TMP_TABLE :
                           ((db_stat & HA_WAIT_IF_LOCKED) ||
                            (specialflag & SPECIAL_WAIT_IF_LOCKED)) ?
                           HA_OPEN_WAIT_IF_LOCKED :
                           (db_stat & (HA_ABORT_IF_LOCKED | HA_GET_INFO)) ?
                          HA_OPEN_ABORT_IF_LOCKED :
                           HA_OPEN_IGNORE_IF_LOCKED) | ha_open_flags))))
    {
      /* Set a flag if the table is crashed and it can be auto. repaired */
      share->crashed= (outparam->file->auto_repair(ha_err) &&
                       !(ha_open_flags & HA_OPEN_FOR_REPAIR));

      switch (ha_err)
      {
        case HA_ERR_NO_SUCH_TABLE:
	  /*
            The table did not exists in storage engine, use same error message
            as if the .frm file didn't exist
          */
	  error= 1;
	  my_errno= ENOENT;
          break;
        case EMFILE:
	  /*
            Too many files opened, use same error message as if the .frm
            file can't open
           */
          DBUG_PRINT("error", ("open file: %s failed, too many files opened (errno: %d)", 
		  share->normalized_path.str, ha_err));
	  error= 1;
	  my_errno= EMFILE;
          break;
        default:
          outparam->file->print_error(ha_err, MYF(0));
          error_reported= TRUE;
          if (ha_err == HA_ERR_TABLE_DEF_CHANGED)
            error= 7;
          break;
      }
      goto err;                                 /* purecov: inspected */
    }
  }

#if defined(HAVE_valgrind) && !defined(DBUG_OFF)
  bzero((char*) bitmaps, bitmap_size*3);
#endif

  outparam->no_replicate= outparam->file &&
                          test(outparam->file->ha_table_flags() &
                               HA_HAS_OWN_BINLOGGING);
  /* Increment the opened_tables counter, only when open flags set. */
  if (db_stat)
    thd->status_var.opened_tables++;

  thd->lex->context_analysis_only= save_context_analysis_only;
  DBUG_RETURN (0);

 err:
  if (! error_reported)
    open_table_error(share, error, my_errno, 0);
  delete outparam->file;
#ifdef WITH_PARTITION_STORAGE_ENGINE
  if (outparam->part_info)
    free_items(outparam->part_info->item_free_list);
#endif
  outparam->file= 0;				// For easier error checking
  outparam->db_stat=0;
  thd->lex->context_analysis_only= save_context_analysis_only;
  free_root(&outparam->mem_root, MYF(0));       // Safe to call on bzero'd root
  outparam->alias.free();
  DBUG_RETURN (error);
}


/*
  Free information allocated by openfrm

  SYNOPSIS
    closefrm()
    table		TABLE object to free
    free_share		Is 1 if we also want to free table_share
*/

int closefrm(register TABLE *table, bool free_share)
{
  int error=0;
  DBUG_ENTER("closefrm");
  DBUG_PRINT("enter", ("table: 0x%lx", (long) table));

  if (table->db_stat)
  {
    if (table->s->deleting)
      table->file->extra(HA_EXTRA_PREPARE_FOR_DROP);
    error=table->file->ha_close();
  }
  table->alias.free();
  if (table->expr_arena)
    table->expr_arena->free_items();
  if (table->field)
  {
    for (Field **ptr=table->field ; *ptr ; ptr++)
    {
      delete *ptr;
    }
    table->field= 0;
  }
  delete table->file;
  table->file= 0;				/* For easier errorchecking */
#ifdef WITH_PARTITION_STORAGE_ENGINE
  if (table->part_info)
  {
    free_items(table->part_info->item_free_list);
    table->part_info->item_free_list= 0;
    table->part_info= 0;
  }
#endif
  if (free_share)
  {
    if (table->s->tmp_table == NO_TMP_TABLE)
      release_table_share(table->s);
    else
      free_table_share(table->s);
  }
  free_root(&table->mem_root, MYF(0));
  DBUG_RETURN(error);
}


/* Deallocate temporary blob storage */

void free_blobs(register TABLE *table)
{
  uint *ptr, *end;
  for (ptr= table->s->blob_field, end=ptr + table->s->blob_fields ;
       ptr != end ;
       ptr++)
  {
    /*
      Reduced TABLE objects which are used by row-based replication for
      type conversion might have some fields missing. Skip freeing BLOB
      buffers for such missing fields.
    */
    if (table->field[*ptr])
      ((Field_blob*) table->field[*ptr])->free();
  }
}


/**
  Reclaim temporary blob storage which is bigger than 
  a threshold.
 
  @param table A handle to the TABLE object containing blob fields
  @param size The threshold value.
 
*/

void free_field_buffers_larger_than(TABLE *table, uint32 size)
{
  uint *ptr, *end;
  for (ptr= table->s->blob_field, end=ptr + table->s->blob_fields ;
       ptr != end ;
       ptr++)
  {
    Field_blob *blob= (Field_blob*) table->field[*ptr];
    if (blob->get_field_buffer_size() > size)
        blob->free();
  }
}

/**
  Find where a form starts.

  @param head The start of the form file.

  @remark If formname is NULL then only formnames is read.

  @retval The form position.
*/

static ulong get_form_pos(File file, uchar *head)
{
  uchar *pos, *buf;
  uint names, length;
  ulong ret_value=0;
  DBUG_ENTER("get_form_pos");

  names= uint2korr(head+8);

  if (!(names= uint2korr(head+8)))
    DBUG_RETURN(0);

  length= uint2korr(head+4);

  mysql_file_seek(file, 64L, MY_SEEK_SET, MYF(0));

  if (!(buf= (uchar*) my_malloc(length+names*4, MYF(MY_WME))))
    DBUG_RETURN(0);

  if (mysql_file_read(file, buf, length+names*4, MYF(MY_NABP)))
  {
    my_free(buf);
    DBUG_RETURN(0);
  }

  pos= buf+length;
  ret_value= uint4korr(pos);

  my_free(buf);

  DBUG_RETURN(ret_value);
}


/*
  Read string from a file with malloc

  NOTES:
    We add an \0 at end of the read string to make reading of C strings easier
*/

int read_string(File file, uchar**to, size_t length)
{
  DBUG_ENTER("read_string");

  my_free(*to);
  if (!(*to= (uchar*) my_malloc(length+1,MYF(MY_WME))) ||
      mysql_file_read(file, *to, length, MYF(MY_NABP)))
  {
     my_free(*to);                            /* purecov: inspected */
    *to= 0;                                   /* purecov: inspected */
    DBUG_RETURN(1);                           /* purecov: inspected */
  }
  *((char*) *to+length)= '\0';
  DBUG_RETURN (0);
} /* read_string */


	/* Add a new form to a form file */

ulong make_new_entry(File file, uchar *fileinfo, TYPELIB *formnames,
		     const char *newname)
{
  uint i,bufflength,maxlength,n_length,length,names;
  ulong endpos,newpos;
  uchar buff[IO_SIZE];
  uchar *pos;
  DBUG_ENTER("make_new_entry");

  length=(uint) strlen(newname)+1;
  n_length=uint2korr(fileinfo+4);
  maxlength=uint2korr(fileinfo+6);
  names=uint2korr(fileinfo+8);
  newpos=uint4korr(fileinfo+10);

  if (64+length+n_length+(names+1)*4 > maxlength)
  {						/* Expand file */
    newpos+=IO_SIZE;
    int4store(fileinfo+10,newpos);
    /* Copy from file-end */
    endpos= (ulong) mysql_file_seek(file, 0L, MY_SEEK_END, MYF(0));
    bufflength= (uint) (endpos & (IO_SIZE-1));	/* IO_SIZE is a power of 2 */

    while (endpos > maxlength)
    {
      mysql_file_seek(file, (ulong) (endpos-bufflength), MY_SEEK_SET, MYF(0));
      if (mysql_file_read(file, buff, bufflength, MYF(MY_NABP+MY_WME)))
	DBUG_RETURN(0L);
      mysql_file_seek(file, (ulong) (endpos-bufflength+IO_SIZE), MY_SEEK_SET,
                      MYF(0));
      if ((mysql_file_write(file, buff, bufflength, MYF(MY_NABP+MY_WME))))
	DBUG_RETURN(0);
      endpos-=bufflength; bufflength=IO_SIZE;
    }
    bzero(buff,IO_SIZE);			/* Null new block */
    mysql_file_seek(file, (ulong) maxlength, MY_SEEK_SET, MYF(0));
    if (mysql_file_write(file, buff, bufflength, MYF(MY_NABP+MY_WME)))
	DBUG_RETURN(0L);
    maxlength+=IO_SIZE;				/* Fix old ref */
    int2store(fileinfo+6,maxlength);
    for (i=names, pos= (uchar*) *formnames->type_names+n_length-1; i-- ;
	 pos+=4)
    {
      endpos=uint4korr(pos)+IO_SIZE;
      int4store(pos,endpos);
    }
  }

  if (n_length == 1 )
  {						/* First name */
    length++;
    (void) strxmov((char*) buff,"/",newname,"/",NullS);
  }
  else
    (void) strxmov((char*) buff,newname,"/",NullS); /* purecov: inspected */
  mysql_file_seek(file, 63L+(ulong) n_length, MY_SEEK_SET, MYF(0));
  if (mysql_file_write(file, buff, (size_t) length+1, MYF(MY_NABP+MY_WME)) ||
      (names && mysql_file_write(file,
                                 (uchar*) (*formnames->type_names+n_length-1),
                                 names*4, MYF(MY_NABP+MY_WME))) ||
      mysql_file_write(file, fileinfo+10, 4, MYF(MY_NABP+MY_WME)))
    DBUG_RETURN(0L); /* purecov: inspected */

  int2store(fileinfo+8,names+1);
  int2store(fileinfo+4,n_length+length);
  (void) mysql_file_chsize(file, newpos, 0, MYF(MY_WME));/* Append file with '\0' */
  DBUG_RETURN(newpos);
} /* make_new_entry */


	/* error message when opening a form file */

void open_table_error(TABLE_SHARE *share, int error, int db_errno, int errarg)
{
  int err_no;
  char buff[FN_REFLEN];
  myf errortype= ME_ERROR+ME_WAITTANG;          // Write fatals error to log
  DBUG_ENTER("open_table_error");

  switch (error) {
  case 7:
  case 1:
    /*
      Test if file didn't exists. We have to also test for EINVAL as this
      may happen on windows when opening a file with a not legal file name
    */
    if (db_errno == ENOENT || db_errno == EINVAL)
      my_error(ER_NO_SUCH_TABLE, MYF(0), share->db.str, share->table_name.str);
    else
    {
      strxmov(buff, share->normalized_path.str, reg_ext, NullS);
      my_error((db_errno == EMFILE) ? ER_CANT_OPEN_FILE : ER_FILE_NOT_FOUND,
               errortype, buff, db_errno);
    }
    break;
  case 2:
  {
    handler *file= 0;
    const char *datext= "";
    
    if (share->db_type() != NULL)
    {
      if ((file= get_new_handler(share, current_thd->mem_root,
                                 share->db_type())))
      {
        if (!(datext= *file->bas_ext()))
          datext= "";
      }
    }
    err_no= (db_errno == ENOENT) ? ER_FILE_NOT_FOUND : (db_errno == EAGAIN) ?
      ER_FILE_USED : ER_CANT_OPEN_FILE;
    strxmov(buff, share->normalized_path.str, datext, NullS);
    my_error(err_no,errortype, buff, db_errno);
    delete file;
    break;
  }
  case 5:
  {
    const char *csname= get_charset_name((uint) errarg);
    char tmp[10];
    if (!csname || csname[0] =='?')
    {
      my_snprintf(tmp, sizeof(tmp), "#%d", errarg);
      csname= tmp;
    }
    my_printf_error(ER_UNKNOWN_COLLATION,
                    "Unknown collation '%s' in table '%-.64s' definition", 
                    MYF(0), csname, share->table_name.str);
    break;
  }
  case 6:
    strxmov(buff, share->normalized_path.str, reg_ext, NullS);
    my_printf_error(ER_NOT_FORM_FILE,
                    "Table '%-.64s' was created with a different version "
                    "of MySQL and cannot be read", 
                    MYF(0), buff);
    break;
  case 8:
    break;
  default:				/* Better wrong error than none */
  case 4:
    strxmov(buff, share->normalized_path.str, reg_ext, NullS);
    my_error(ER_NOT_FORM_FILE, errortype, buff);
    break;
  }
  DBUG_VOID_RETURN;
} /* open_table_error */


	/*
	** fix a str_type to a array type
	** typeparts separated with some char. differents types are separated
	** with a '\0'
	*/

static void
fix_type_pointers(const char ***array, TYPELIB *point_to_type, uint types,
		  char **names)
{
  char *type_name, *ptr;
  char chr;

  ptr= *names;
  while (types--)
  {
    point_to_type->name=0;
    point_to_type->type_names= *array;

    if ((chr= *ptr))			/* Test if empty type */
    {
      while ((type_name=strchr(ptr+1,chr)) != NullS)
      {
	*((*array)++) = ptr+1;
	*type_name= '\0';		/* End string */
	ptr=type_name;
      }
      ptr+=2;				/* Skip end mark and last 0 */
    }
    else
      ptr++;
    point_to_type->count= (uint) (*array - point_to_type->type_names);
    point_to_type++;
    *((*array)++)= NullS;		/* End of type */
  }
  *names=ptr;				/* Update end */
  return;
} /* fix_type_pointers */


TYPELIB *typelib(MEM_ROOT *mem_root, List<String> &strings)
{
  TYPELIB *result= (TYPELIB*) alloc_root(mem_root, sizeof(TYPELIB));
  if (!result)
    return 0;
  result->count=strings.elements;
  result->name="";
  uint nbytes= (sizeof(char*) + sizeof(uint)) * (result->count + 1);
  if (!(result->type_names= (const char**) alloc_root(mem_root, nbytes)))
    return 0;
  result->type_lengths= (uint*) (result->type_names + result->count + 1);
  List_iterator<String> it(strings);
  String *tmp;
  for (uint i=0; (tmp=it++) ; i++)
  {
    result->type_names[i]= tmp->ptr();
    result->type_lengths[i]= tmp->length();
  }
  result->type_names[result->count]= 0;		// End marker
  result->type_lengths[result->count]= 0;
  return result;
}


/*
 Search after a field with given start & length
 If an exact field isn't found, return longest field with starts
 at right position.
 
 NOTES
   This is needed because in some .frm fields 'fieldnr' was saved wrong

 RETURN
   0  error
   #  field number +1
*/

static uint find_field(Field **fields, uchar *record, uint start, uint length)
{
  Field **field;
  uint i, pos;

  pos= 0;
  for (field= fields, i=1 ; *field ; i++,field++)
  {
    if ((*field)->offset(record) == start)
    {
      if ((*field)->key_length() == length)
	return (i);
      if (!pos || fields[pos-1]->pack_length() <
	  (*field)->pack_length())
	pos= i;
    }
  }
  return (pos);
}


	/* Check that the integer is in the internal */

int set_zone(register int nr, int min_zone, int max_zone)
{
  if (nr<=min_zone)
    return (min_zone);
  if (nr>=max_zone)
    return (max_zone);
  return (nr);
} /* set_zone */

	/* Adjust number to next larger disk buffer */

ulong next_io_size(register ulong pos)
{
  reg2 ulong offset;
  if ((offset= pos & (IO_SIZE-1)))
    return pos-offset+IO_SIZE;
  return pos;
} /* next_io_size */


/*
  Store an SQL quoted string.

  SYNOPSIS  
    append_unescaped()
    res		result String
    pos		string to be quoted
    length	it's length

  NOTE
    This function works correctly with utf8 or single-byte charset strings.
    May fail with some multibyte charsets though.
*/

void append_unescaped(String *res, const char *pos, uint length)
{
  const char *end= pos+length;
  res->append('\'');

  for (; pos != end ; pos++)
  {
#if defined(USE_MB) && MYSQL_VERSION_ID < 40100
    uint mblen;
    if (use_mb(default_charset_info) &&
        (mblen= my_ismbchar(default_charset_info, pos, end)))
    {
      res->append(pos, mblen);
      pos+= mblen;
      continue;
    }
#endif

    switch (*pos) {
    case 0:				/* Must be escaped for 'mysql' */
      res->append('\\');
      res->append('0');
      break;
    case '\n':				/* Must be escaped for logs */
      res->append('\\');
      res->append('n');
      break;
    case '\r':
      res->append('\\');		/* This gives better readability */
      res->append('r');
      break;
    case '\\':
      res->append('\\');		/* Because of the sql syntax */
      res->append('\\');
      break;
    case '\'':
      res->append('\'');		/* Because of the sql syntax */
      res->append('\'');
      break;
    default:
      res->append(*pos);
      break;
    }
  }
  res->append('\'');
}


	/* Create a .frm file */

File create_frm(THD *thd, const char *name, const char *db,
                const char *table, uint reclength, uchar *fileinfo,
  		HA_CREATE_INFO *create_info, uint keys, KEY *key_info)
{
  register File file;
  ulong length;
  uchar fill[IO_SIZE];
  int create_flags= O_RDWR | O_TRUNC;
  ulong key_comment_total_bytes= 0;
  uint i;
  DBUG_ENTER("create_frm");

  if (create_info->options & HA_LEX_CREATE_TMP_TABLE)
    create_flags|= O_EXCL | O_NOFOLLOW;

  /* Fix this when we have new .frm files;  Current limit is 4G rows (TODO) */
  if (create_info->max_rows > UINT_MAX32)
    create_info->max_rows= UINT_MAX32;
  if (create_info->min_rows > UINT_MAX32)
    create_info->min_rows= UINT_MAX32;

  if ((file= mysql_file_create(key_file_frm,
                               name, CREATE_MODE, create_flags, MYF(0))) >= 0)
  {
    uint key_length, tmp_key_length, tmp, csid;
    bzero((char*) fileinfo,64);
    /* header */
    fileinfo[0]=(uchar) 254;
    fileinfo[1]= 1;
    fileinfo[2]= FRM_VER+3+ test(create_info->varchar);

    fileinfo[3]= (uchar) ha_legacy_type(
          ha_checktype(thd,ha_legacy_type(create_info->db_type),0,0));
    fileinfo[4]=1;
    int2store(fileinfo+6,IO_SIZE);		/* Next block starts here */
    /*
      Keep in sync with pack_keys() in unireg.cc
      For each key:
      8 bytes for the key header
      9 bytes for each key-part (MAX_REF_PARTS)
      NAME_LEN bytes for the name
      1 byte for the NAMES_SEP_CHAR (before the name)
      For all keys:
      6 bytes for the header
      1 byte for the NAMES_SEP_CHAR (after the last name)
      9 extra bytes (padding for safety? alignment?)
    */
    for (i= 0; i < keys; i++)
    {
      DBUG_ASSERT(test(key_info[i].flags & HA_USES_COMMENT) == 
                 (key_info[i].comment.length > 0));
      if (key_info[i].flags & HA_USES_COMMENT)
        key_comment_total_bytes += 2 + key_info[i].comment.length;
    }

    key_length= keys * (8 + MAX_REF_PARTS * 9 + NAME_LEN + 1) + 16
                + key_comment_total_bytes;

    length= next_io_size((ulong) (IO_SIZE+key_length+reclength+
                                  create_info->extra_size));
    int4store(fileinfo+10,length);
    tmp_key_length= (key_length < 0xffff) ? key_length : 0xffff;
    int2store(fileinfo+14,tmp_key_length);
    int2store(fileinfo+16,reclength);
    int4store(fileinfo+18,create_info->max_rows);
    int4store(fileinfo+22,create_info->min_rows);
    /* fileinfo[26] is set in mysql_create_frm() */
    fileinfo[27]=2;				// Use long pack-fields
    /* fileinfo[28 & 29] is set to key_info_length in mysql_create_frm() */
    create_info->table_options|=HA_OPTION_LONG_BLOB_PTR; // Use portable blob pointers
    int2store(fileinfo+30,create_info->table_options);
    fileinfo[32]=0;				// No filename anymore
    fileinfo[33]=5;                             // Mark for 5.0 frm file
    int4store(fileinfo+34,create_info->avg_row_length);
    csid= (create_info->default_table_charset ?
           create_info->default_table_charset->number : 0);
    fileinfo[38]= (uchar) csid;
    fileinfo[39]= (uchar) ((uint) create_info->transactional |
                           ((uint) create_info->page_checksum << 2));
    fileinfo[40]= (uchar) create_info->row_type;
    /* Next few bytes where for RAID support */
    fileinfo[41]= (uchar) (csid >> 8);
    fileinfo[42]= 0;
    fileinfo[43]= 0;
    fileinfo[44]= 0;
    fileinfo[45]= 0;
    fileinfo[46]= 0;
    int4store(fileinfo+47, key_length);
    tmp= MYSQL_VERSION_ID;          // Store to avoid warning from int4store
    int4store(fileinfo+51, tmp);
    int4store(fileinfo+55, create_info->extra_size);
    /*
      59-60 is reserved for extra_rec_buf_length,
      61 for default_part_db_type
    */
    int2store(fileinfo+62, create_info->key_block_size);
    bzero(fill,IO_SIZE);
    for (; length > IO_SIZE ; length-= IO_SIZE)
    {
      if (mysql_file_write(file, fill, IO_SIZE, MYF(MY_WME | MY_NABP)))
      {
        (void) mysql_file_close(file, MYF(0));
        (void) mysql_file_delete(key_file_frm, name, MYF(0));
	return(-1);
      }
    }
  }
  else
  {
    if (my_errno == ENOENT)
      my_error(ER_BAD_DB_ERROR,MYF(0),db);
    else
      my_error(ER_CANT_CREATE_TABLE,MYF(0),table,my_errno);
  }
  DBUG_RETURN(file);
} /* create_frm */


void update_create_info_from_table(HA_CREATE_INFO *create_info, TABLE *table)
{
  TABLE_SHARE *share= table->s;
  DBUG_ENTER("update_create_info_from_table");

  create_info->max_rows= share->max_rows;
  create_info->min_rows= share->min_rows;
  create_info->table_options= share->db_create_options;
  create_info->avg_row_length= share->avg_row_length;
  create_info->row_type= share->row_type;
  create_info->default_table_charset= share->table_charset;
  create_info->table_charset= 0;
  create_info->comment= share->comment;
  create_info->transactional= share->transactional;
  create_info->page_checksum= share->page_checksum;
  create_info->option_list= share->option_list;

  DBUG_VOID_RETURN;
}

int
rename_file_ext(const char * from,const char * to,const char * ext)
{
  char from_b[FN_REFLEN],to_b[FN_REFLEN];
  (void) strxmov(from_b,from,ext,NullS);
  (void) strxmov(to_b,to,ext,NullS);
  return (mysql_file_rename(key_file_frm, from_b, to_b, MYF(MY_WME)));
}


/*
  Allocate string field in MEM_ROOT and return it as String

  SYNOPSIS
    get_field()
    mem   	MEM_ROOT for allocating
    field 	Field for retrieving of string
    res         result String

  RETURN VALUES
    1   string is empty
    0	all ok
*/

bool get_field(MEM_ROOT *mem, Field *field, String *res)
{
  char buff[MAX_FIELD_WIDTH], *to;
  String str(buff,sizeof(buff),&my_charset_bin);
  uint length;

  field->val_str(&str);
  if (!(length= str.length()))
  {
    res->length(0);
    return 1;
  }
  if (!(to= strmake_root(mem, str.ptr(), length)))
    length= 0;                                  // Safety fix
  res->set(to, length, ((Field_str*)field)->charset());
  return 0;
}


/*
  Allocate string field in MEM_ROOT and return it as NULL-terminated string

  SYNOPSIS
    get_field()
    mem   	MEM_ROOT for allocating
    field 	Field for retrieving of string

  RETURN VALUES
    NullS  string is empty
    #      pointer to NULL-terminated string value of field
*/

char *get_field(MEM_ROOT *mem, Field *field)
{
  char buff[MAX_FIELD_WIDTH], *to;
  String str(buff,sizeof(buff),&my_charset_bin);
  uint length;

  field->val_str(&str);
  length= str.length();
  if (!length || !(to= (char*) alloc_root(mem,length+1)))
    return NullS;
  memcpy(to,str.ptr(),(uint) length);
  to[length]=0;
  return to;
}

/*
  DESCRIPTION
    given a buffer with a key value, and a map of keyparts
    that are present in this value, returns the length of the value
*/
uint calculate_key_len(TABLE *table, uint key, const uchar *buf,
                       key_part_map keypart_map)
{
  /* works only with key prefixes */
  DBUG_ASSERT(((keypart_map + 1) & keypart_map) == 0);

  KEY *key_info= table->s->key_info+key;
  KEY_PART_INFO *key_part= key_info->key_part;
  KEY_PART_INFO *end_key_part= key_part + table->actual_n_key_parts(key_info);
  uint length= 0;

  while (key_part < end_key_part && keypart_map)
  {
    length+= key_part->store_length;
    keypart_map >>= 1;
    key_part++;
  }
  return length;
}

/*
  Check if database name is valid

  SYNPOSIS
    check_db_name()
    org_name		Name of database and length

  NOTES
    If lower_case_table_names is set then database is converted to lower case

  RETURN
    0	ok
    1   error
*/

bool check_db_name(LEX_STRING *org_name)
{
  char *name= org_name->str;
  uint name_length= org_name->length;
  bool check_for_path_chars;

  if ((check_for_path_chars= check_mysql50_prefix(name)))
  {
    name+= MYSQL50_TABLE_NAME_PREFIX_LENGTH;
    name_length-= MYSQL50_TABLE_NAME_PREFIX_LENGTH;
  }

  if (!name_length || name_length > NAME_LEN)
    return 1;

  if (lower_case_table_names && name != any_db)
    my_casedn_str(files_charset_info, name);

  if (db_name_is_in_ignore_db_dirs_list(name))
    return 1;

  return check_table_name(name, name_length, check_for_path_chars);
}


/*
  Allow anything as a table name, as long as it doesn't contain an
  ' ' at the end
  returns 1 on error
*/

bool check_table_name(const char *name, size_t length, bool check_for_path_chars)
{
  // name length in symbols
  size_t name_length= 0;
  const char *end= name+length;


  if (!check_for_path_chars &&
      (check_for_path_chars= check_mysql50_prefix(name)))
  {
    name+= MYSQL50_TABLE_NAME_PREFIX_LENGTH;
    length-= MYSQL50_TABLE_NAME_PREFIX_LENGTH;
  }

  if (!length || length > NAME_LEN)
    return 1;
#if defined(USE_MB) && defined(USE_MB_IDENT)
  bool last_char_is_space= FALSE;
#else
  if (name[length-1]==' ')
    return 1;
#endif

  while (name != end)
  {
#if defined(USE_MB) && defined(USE_MB_IDENT)
    last_char_is_space= my_isspace(system_charset_info, *name);
    if (use_mb(system_charset_info))
    {
      int len=my_ismbchar(system_charset_info, name, end);
      if (len)
      {
        name+= len;
        name_length++;
        continue;
      }
    }
#endif
    if (check_for_path_chars &&
        (*name == '/' || *name == '\\' || *name == '~' || *name == FN_EXTCHAR))
      return 1;
    name++;
    name_length++;
  }
#if defined(USE_MB) && defined(USE_MB_IDENT)
  return last_char_is_space || (name_length > NAME_CHAR_LEN);
#else
  return FALSE;
#endif
}


bool check_column_name(const char *name)
{
  // name length in symbols
  size_t name_length= 0;
  bool last_char_is_space= TRUE;

  while (*name)
  {
#if defined(USE_MB) && defined(USE_MB_IDENT)
    last_char_is_space= my_isspace(system_charset_info, *name);
    if (use_mb(system_charset_info))
    {
      int len=my_ismbchar(system_charset_info, name, 
                          name+system_charset_info->mbmaxlen);
      if (len)
      {
        name += len;
        name_length++;
        continue;
      }
    }
#else
    last_char_is_space= *name==' ';
    if (*name == '\377')
      return 1;
#endif
    name++;
    name_length++;
  }
  /* Error if empty or too long column name */
  return last_char_is_space || (name_length > NAME_CHAR_LEN);
}


/**
  Checks whether a table is intact. Should be done *just* after the table has
  been opened.

  @param[in] table             The table to check
  @param[in] table_f_count     Expected number of columns in the table
  @param[in] table_def         Expected structure of the table (column name
                               and type)

  @retval  FALSE  OK
  @retval  TRUE   There was an error. An error message is output
                  to the error log.  We do not push an error
                  message into the error stack because this
                  function is currently only called at start up,
                  and such errors never reach the user.
*/

bool
Table_check_intact::check(TABLE *table, const TABLE_FIELD_DEF *table_def)
{
  uint i;
  my_bool error= FALSE;
  const TABLE_FIELD_TYPE *field_def= table_def->field;
  DBUG_ENTER("table_check_intact");
  DBUG_PRINT("info",("table: %s  expected_count: %d",
                     table->alias.c_ptr(), table_def->count));

  /* Whether the table definition has already been validated. */
  if (table->s->table_field_def_cache == table_def)
    goto end;

  if (table->s->fields != table_def->count)
  {
    DBUG_PRINT("info", ("Column count has changed, checking the definition"));

    /* previous MySQL version */
    if (MYSQL_VERSION_ID > table->s->mysql_version)
    {
      report_error(ER_COL_COUNT_DOESNT_MATCH_PLEASE_UPDATE,
                   ER(ER_COL_COUNT_DOESNT_MATCH_PLEASE_UPDATE),
                   table->alias.c_ptr(), table_def->count, table->s->fields,
                   static_cast<int>(table->s->mysql_version),
                   MYSQL_VERSION_ID);
      DBUG_RETURN(TRUE);
    }
    else if (MYSQL_VERSION_ID == table->s->mysql_version)
    {
      report_error(ER_COL_COUNT_DOESNT_MATCH_CORRUPTED,
                   ER(ER_COL_COUNT_DOESNT_MATCH_CORRUPTED),
                   table->alias.c_ptr(),
                   table_def->count, table->s->fields);
      DBUG_RETURN(TRUE);
    }
    /*
      Something has definitely changed, but we're running an older
      version of MySQL with new system tables.
      Let's check column definitions. If a column was added at
      the end of the table, then we don't care much since such change
      is backward compatible.
    */
  }
  char buffer[1024];
  for (i=0 ; i < table_def->count; i++, field_def++)
  {
    String sql_type(buffer, sizeof(buffer), system_charset_info);
    sql_type.length(0);
    /* Allocate min 256 characters at once */
    sql_type.extra_allocation(256);
    if (i < table->s->fields)
    {
      Field *field= table->field[i];

      if (strncmp(field->field_name, field_def->name.str,
                  field_def->name.length))
      {
        /*
          Name changes are not fatal, we use ordinal numbers to access columns.
          Still this can be a sign of a tampered table, output an error
          to the error log.
        */
        report_error(0, "Incorrect definition of table %s.%s: "
                     "expected column '%s' at position %d, found '%s'.",
                     table->s->db.str, table->alias.c_ptr(),
                     field_def->name.str, i,
                     field->field_name);
      }
      field->sql_type(sql_type);
      /*
        Generally, if column types don't match, then something is
        wrong.

        However, we only compare column definitions up to the
        length of the original definition, since we consider the
        following definitions compatible:

        1. DATETIME and DATETIM
        2. INT(11) and INT(11
        3. SET('one', 'two') and SET('one', 'two', 'more')

        For SETs or ENUMs, if the same prefix is there it's OK to
        add more elements - they will get higher ordinal numbers and
        the new table definition is backward compatible with the
        original one.
       */
      if (strncmp(sql_type.c_ptr_safe(), field_def->type.str,
                  field_def->type.length - 1))
      {
        report_error(0, "Incorrect definition of table %s.%s: "
                     "expected column '%s' at position %d to have type "
                     "%s, found type %s.", table->s->db.str,
                     table->alias.c_ptr(),
                     field_def->name.str, i, field_def->type.str,
                     sql_type.c_ptr_safe());
        error= TRUE;
      }
      else if (field_def->cset.str && !field->has_charset())
      {
        report_error(0, "Incorrect definition of table %s.%s: "
                     "expected the type of column '%s' at position %d "
                     "to have character set '%s' but the type has no "
                     "character set.", table->s->db.str,
                     table->alias.c_ptr(),
                     field_def->name.str, i, field_def->cset.str);
        error= TRUE;
      }
      else if (field_def->cset.str &&
               strcmp(field->charset()->csname, field_def->cset.str))
      {
        report_error(0, "Incorrect definition of table %s.%s: "
                     "expected the type of column '%s' at position %d "
                     "to have character set '%s' but found "
                     "character set '%s'.", table->s->db.str,
                     table->alias.c_ptr(),
                     field_def->name.str, i, field_def->cset.str,
                     field->charset()->csname);
        error= TRUE;
      }
    }
    else
    {
      report_error(0, "Incorrect definition of table %s.%s: "
                   "expected column '%s' at position %d to have type %s "
                   " but the column is not found.",
                   table->s->db.str, table->alias.c_ptr(),
                   field_def->name.str, i, field_def->type.str);
      error= TRUE;
    }
  }

  if (! error)
    table->s->table_field_def_cache= table_def;

end:

  if (has_keys && !error && !table->key_info)
  {
    my_printf_error(ER_UNKNOWN_ERROR,
                    "The table '%s.%s' does not have the necessary key(s) "
                    "defined on it. Please check the table definition and "
                    "create index(s) accordingly.", MYF(0),
                    table->s->db.str, table->s->table_name.str);
    error= TRUE;
  }

  DBUG_RETURN(error);
}


/**
  Traverse portion of wait-for graph which is reachable through edge
  represented by this flush ticket in search for deadlocks.

  @retval TRUE  A deadlock is found. A victim is remembered
                by the visitor.
  @retval FALSE Success, no deadlocks.
*/

bool Wait_for_flush::accept_visitor(MDL_wait_for_graph_visitor *gvisitor)
{
  return m_share->visit_subgraph(this, gvisitor);
}


uint Wait_for_flush::get_deadlock_weight() const
{
  return m_deadlock_weight;
}


/**
  Traverse portion of wait-for graph which is reachable through this
  table share in search for deadlocks.

  @param waiting_ticket  Ticket representing wait for this share.
  @param dvisitor        Deadlock detection visitor.

  @retval TRUE  A deadlock is found. A victim is remembered
                by the visitor.
  @retval FALSE No deadlocks, it's OK to begin wait.
*/

bool TABLE_SHARE::visit_subgraph(Wait_for_flush *wait_for_flush,
                                 MDL_wait_for_graph_visitor *gvisitor)
{
  TABLE *table;
  MDL_context *src_ctx= wait_for_flush->get_ctx();
  bool result= TRUE;

  /*
    To protect used_tables list from being concurrently modified
    while we are iterating through it we acquire LOCK_open.
    This does not introduce deadlocks in the deadlock detector
    because we won't try to acquire LOCK_open while
    holding a write-lock on MDL_lock::m_rwlock.
  */
  if (gvisitor->m_lock_open_count++ == 0)
    mysql_mutex_lock(&LOCK_open);

  I_P_List_iterator <TABLE, TABLE_share> tables_it(used_tables);

  /*
    In case of multiple searches running in parallel, avoid going
    over the same loop twice and shortcut the search.
    Do it after taking the lock to weed out unnecessary races.
  */
  if (src_ctx->m_wait.get_status() != MDL_wait::EMPTY)
  {
    result= FALSE;
    goto end;
  }

  if (gvisitor->enter_node(src_ctx))
    goto end;

  while ((table= tables_it++))
  {
    if (gvisitor->inspect_edge(&table->in_use->mdl_context))
    {
      goto end_leave_node;
    }
  }

  tables_it.rewind();
  while ((table= tables_it++))
  {
    if (table->in_use->mdl_context.visit_subgraph(gvisitor))
    {
      goto end_leave_node;
    }
  }

  result= FALSE;

end_leave_node:
  gvisitor->leave_node(src_ctx);

end:
  if (gvisitor->m_lock_open_count-- == 1)
    mysql_mutex_unlock(&LOCK_open);

  return result;
}


/**
  Wait until the subject share is removed from the table
  definition cache and make sure it's destroyed.

  @param mdl_context     MDL context for thread which is going to wait.
  @param abstime         Timeout for waiting as absolute time value.
  @param deadlock_weight Weight of this wait for deadlock detector.

  @pre LOCK_open is write locked, the share is used (has
       non-zero reference count), is marked for flush and
       this connection does not reference the share.
       LOCK_open will be unlocked temporarily during execution.

  @retval FALSE - Success.
  @retval TRUE  - Error (OOM, deadlock, timeout, etc...).
*/

bool TABLE_SHARE::wait_for_old_version(THD *thd, struct timespec *abstime,
                                       uint deadlock_weight)
{
  MDL_context *mdl_context= &thd->mdl_context;
  Wait_for_flush ticket(mdl_context, this, deadlock_weight);
  MDL_wait::enum_wait_status wait_status;

  mysql_mutex_assert_owner(&LOCK_open);
  /*
    We should enter this method only when share's version is not
    up to date and the share is referenced. Otherwise our
    thread will never be woken up from wait.
  */
  DBUG_ASSERT(version != refresh_version && ref_count != 0);

  m_flush_tickets.push_front(&ticket);

  mdl_context->m_wait.reset_status();

  mysql_mutex_unlock(&LOCK_open);

  mdl_context->will_wait_for(&ticket);

  mdl_context->find_deadlock();

  wait_status= mdl_context->m_wait.timed_wait(thd, abstime, TRUE,
                                              "Waiting for table flush");

  mdl_context->done_waiting_for();

  mysql_mutex_lock(&LOCK_open);

  m_flush_tickets.remove(&ticket);

  if (m_flush_tickets.is_empty() && ref_count == 0)
  {
    /*
      If our thread was the last one using the share,
      we must destroy it here.
    */
    destroy();
  }

  /*
    In cases when our wait was aborted by KILL statement,
    a deadlock or a timeout, the share might still be referenced,
    so we don't delete it. Note, that we can't determine this
    condition by checking wait_status alone, since, for example,
    a timeout can happen after all references to the table share
    were released, but before the share is removed from the
    cache and we receive the notification. This is why
    we first destroy the share, and then look at
    wait_status.
  */
  switch (wait_status)
  {
  case MDL_wait::GRANTED:
    return FALSE;
  case MDL_wait::VICTIM:
    my_error(ER_LOCK_DEADLOCK, MYF(0));
    return TRUE;
  case MDL_wait::TIMEOUT:
    my_error(ER_LOCK_WAIT_TIMEOUT, MYF(0));
    return TRUE;
  case MDL_wait::KILLED:
    return TRUE;
  default:
    DBUG_ASSERT(0);
    return TRUE;
  }
}


/**
  Initialize TABLE instance (newly created, or coming either from table
  cache or THD::temporary_tables list) and prepare it for further use
  during statement execution. Set the 'alias' attribute from the specified
  TABLE_LIST element. Remember the TABLE_LIST element in the
  TABLE::pos_in_table_list member.

  @param thd  Thread context.
  @param tl   TABLE_LIST element.
*/

void TABLE::init(THD *thd, TABLE_LIST *tl)
{
  DBUG_ASSERT(s->ref_count > 0 || s->tmp_table != NO_TMP_TABLE);

  if (thd->lex->need_correct_ident())
    alias_name_used= my_strcasecmp(table_alias_charset,
                                   s->table_name.str,
                                   tl->alias);
  /* Fix alias if table name changes. */
  if (strcmp(alias.c_ptr(), tl->alias))
    alias.copy(tl->alias, strlen(tl->alias), alias.charset());

  tablenr= thd->current_tablenr++;
  used_fields= 0;
  const_table= 0;
  null_row= 0;
  maybe_null= 0;
  force_index= 0;
  force_index_order= 0;
  force_index_group= 0;
  status= STATUS_NO_RECORD;
  insert_values= 0;
  fulltext_searched= 0;
  file->ft_handler= 0;
  reginfo.impossible_range= 0;
  created= TRUE;

  /* Catch wrong handling of the auto_increment_field_not_null. */
  DBUG_ASSERT(!auto_increment_field_not_null);
  auto_increment_field_not_null= FALSE;

  if (timestamp_field)
    timestamp_field_type= timestamp_field->get_auto_set_type();

  pos_in_table_list= tl;

  clear_column_bitmaps();

  DBUG_ASSERT(key_read == 0);

  /* mark the record[0] uninitialized */
  TRASH_ALLOC(record[0], s->reclength);

  /*
    Initialize the null marker bits, to ensure that if we are doing a read
    of only selected columns (like in keyread), all null markers are
    initialized.
  */
  memset(record[0], 255, s->null_bytes); 
  memset(record[1], 255, s->null_bytes); 

  /* Tables may be reused in a sub statement. */
  DBUG_ASSERT(!file->extra(HA_EXTRA_IS_ATTACHED_CHILDREN));
}


/*
  Create Item_field for each column in the table.

  SYNPOSIS
    TABLE::fill_item_list()
      item_list          a pointer to an empty list used to store items

  DESCRIPTION
    Create Item_field object for each column in the table and
    initialize it with the corresponding Field. New items are
    created in the current THD memory root.

  RETURN VALUE
    0                    success
    1                    out of memory
*/

bool TABLE::fill_item_list(List<Item> *item_list) const
{
  /*
    All Item_field's created using a direct pointer to a field
    are fixed in Item_field constructor.
  */
  for (Field **ptr= field; *ptr; ptr++)
  {
    Item_field *item= new Item_field(*ptr);
    if (!item || item_list->push_back(item))
      return TRUE;
  }
  return FALSE;
}

/*
  Reset an existing list of Item_field items to point to the
  Fields of this table.

  SYNPOSIS
    TABLE::fill_item_list()
      item_list          a non-empty list with Item_fields

  DESCRIPTION
    This is a counterpart of fill_item_list used to redirect
    Item_fields to the fields of a newly created table.
    The caller must ensure that number of items in the item_list
    is the same as the number of columns in the table.
*/

void TABLE::reset_item_list(List<Item> *item_list) const
{
  List_iterator_fast<Item> it(*item_list);
  for (Field **ptr= field; *ptr; ptr++)
  {
    Item_field *item_field= (Item_field*) it++;
    DBUG_ASSERT(item_field != 0);
    item_field->reset_field(*ptr);
  }
}

/*
  calculate md5 of query

  SYNOPSIS
    TABLE_LIST::calc_md5()
    buffer	buffer for md5 writing
*/

void  TABLE_LIST::calc_md5(char *buffer)
{
  uchar digest[16];
  MY_MD5_HASH(digest, (uchar *) select_stmt.str, select_stmt.length);
  sprintf((char *) buffer,
	    "%02x%02x%02x%02x%02x%02x%02x%02x%02x%02x%02x%02x%02x%02x%02x%02x",
	    digest[0], digest[1], digest[2], digest[3],
	    digest[4], digest[5], digest[6], digest[7],
	    digest[8], digest[9], digest[10], digest[11],
	    digest[12], digest[13], digest[14], digest[15]);
}


/**
  @brief
  Create field translation for mergeable derived table/view.

  @param thd  Thread handle

  @details
  Create field translation for mergeable derived table/view.

  @return FALSE ok.
  @return TRUE an error occur.
*/

bool TABLE_LIST::create_field_translation(THD *thd)
{
  Item *item;
  Field_translator *transl;
  SELECT_LEX *select= get_single_select();
  List_iterator_fast<Item> it(select->item_list);
  uint field_count= 0;
  Query_arena *arena, backup;
  bool res= FALSE;
  DBUG_ENTER("TABLE_LIST::create_field_translation");
  DBUG_PRINT("enter", ("Alias: '%s'  Unit: %p",
                      (alias ? alias : "<NULL>"),
                       get_unit()));

  if (thd->stmt_arena->is_conventional() ||
      thd->stmt_arena->is_stmt_prepare_or_first_sp_execute())
  {
    /* initialize lists */
    used_items.empty();
    persistent_used_items.empty();
  }
  else
  {
    /*
      Copy the list created by natural join procedure because the procedure
      will not be repeated.
    */
    used_items= persistent_used_items;
  }

  if (field_translation)
  {
    /*
      Update items in the field translation after view have been prepared.
      It's needed because some items in the select list, like IN subselects,
      might be substituted for optimized ones.
    */
    if (is_view() && get_unit()->prepared && !field_translation_updated)
    {
      while ((item= it++))
      {
        field_translation[field_count++].item= item;
      }
      field_translation_updated= TRUE;
    }

    DBUG_RETURN(FALSE);
  }

  arena= thd->activate_stmt_arena_if_needed(&backup);

  /* Create view fields translation table */

  if (!(transl=
        (Field_translator*)(thd->stmt_arena->
                            alloc(select->item_list.elements *
                                  sizeof(Field_translator)))))
  {
    res= TRUE;
    goto exit;
  }

  while ((item= it++))
  {
    DBUG_ASSERT(item->name && item->name[0]);
    transl[field_count].name= thd->strdup(item->name);
    transl[field_count++].item= item;
  }
  field_translation= transl;
  field_translation_end= transl + field_count;
  /* It's safe to cache this table for prepared statements */
  cacheable_table= 1;

exit:
  if (arena)
    thd->restore_active_arena(arena, &backup);

  DBUG_RETURN(res);
}


/**
  @brief
  Create field translation for mergeable derived table/view.

  @param thd  Thread handle

  @details
  Create field translation for mergeable derived table/view.

  @return FALSE ok.
  @return TRUE an error occur.
*/

bool TABLE_LIST::setup_underlying(THD *thd)
{
  DBUG_ENTER("TABLE_LIST::setup_underlying");

  if (!view || (!field_translation && merge_underlying_list))
  {
    SELECT_LEX *select= get_single_select();
    
    if (create_field_translation(thd))
      DBUG_RETURN(TRUE);

    /* full text function moving to current select */
    if (select->ftfunc_list->elements)
    {
      Item_func_match *ifm;
      SELECT_LEX *current_select= thd->lex->current_select;
      List_iterator_fast<Item_func_match>
        li(*(select_lex->ftfunc_list));
      while ((ifm= li++))
        current_select->ftfunc_list->push_front(ifm);
    }
  }
  DBUG_RETURN(FALSE);
}


/*
   Prepare where expression of derived table/view

  SYNOPSIS
    TABLE_LIST::prep_where()
    thd             - thread handler
    conds           - condition of this JOIN
    no_where_clause - do not build WHERE or ON outer qwery do not need it
                      (it is INSERT), we do not need conds if this flag is set

  NOTE: have to be called befor CHECK OPTION preparation, because it makes
  fix_fields for view WHERE clause

  RETURN
    FALSE - OK
    TRUE  - error
*/

bool TABLE_LIST::prep_where(THD *thd, Item **conds,
                               bool no_where_clause)
{
  DBUG_ENTER("TABLE_LIST::prep_where");
  bool res= FALSE;

  for (TABLE_LIST *tbl= merge_underlying_list; tbl; tbl= tbl->next_local)
  {
    if (tbl->is_view_or_derived() &&
        tbl->prep_where(thd, conds, no_where_clause))
    {
      DBUG_RETURN(TRUE);
    }
  }

  if (where)
  {
    if (where->fixed)
      where->update_used_tables();
    if (!where->fixed && where->fix_fields(thd, &where))
    {
      DBUG_RETURN(TRUE);
    }

    /*
      check that it is not VIEW in which we insert with INSERT SELECT
      (in this case we can't add view WHERE condition to main SELECT_LEX)
    */
    if (!no_where_clause && !where_processed)
    {
      TABLE_LIST *tbl= this;
      Query_arena *arena= thd->stmt_arena, backup;
      arena= thd->activate_stmt_arena_if_needed(&backup);  // For easier test

      /* Go up to join tree and try to find left join */
      for (; tbl; tbl= tbl->embedding)
      {
        if (tbl->outer_join)
        {
          /*
            Store WHERE condition to ON expression for outer join, because
            we can't use WHERE to correctly execute left joins on VIEWs and
            this expression will not be moved to WHERE condition (i.e. will
            be clean correctly for PS/SP)
          */
          tbl->on_expr= and_conds(tbl->on_expr,
                                  where->copy_andor_structure(thd));
          break;
        }
      }
      if (tbl == 0)
      {
        if (*conds && !(*conds)->fixed)
          res= (*conds)->fix_fields(thd, conds);
        if (!res)
          *conds= and_conds(*conds, where->copy_andor_structure(thd));
        if (*conds && !(*conds)->fixed && !res)
          res= (*conds)->fix_fields(thd, conds);
      }
      if (arena)
        thd->restore_active_arena(arena, &backup);
      where_processed= TRUE;
    }
  }

  DBUG_RETURN(res);
}

/**
  Check that table/view is updatable and if it has single
  underlying tables/views it is also updatable

  @return Result of the check.
*/

bool TABLE_LIST::single_table_updatable()
{
  if (!updatable)
    return false;
  if (view_tables && view_tables->elements == 1)
  {
    /*
      We need to check deeply only single table views. Multi-table views
      will be turned to multi-table updates and then checked by leaf tables
    */
    return view_tables->head()->single_table_updatable();
  }
  return true;
}


/*
  Merge ON expressions for a view

  SYNOPSIS
    merge_on_conds()
    thd             thread handle
    table           table for the VIEW
    is_cascaded     TRUE <=> merge ON expressions from underlying views

  DESCRIPTION
    This function returns the result of ANDing the ON expressions
    of the given view and all underlying views. The ON expressions
    of the underlying views are added only if is_cascaded is TRUE.

  RETURN
    Pointer to the built expression if there is any.
    Otherwise and in the case of a failure NULL is returned.
*/

static Item *
merge_on_conds(THD *thd, TABLE_LIST *table, bool is_cascaded)
{
  DBUG_ENTER("merge_on_conds");

  Item *cond= NULL;
  DBUG_PRINT("info", ("alias: %s", table->alias));
  if (table->on_expr)
    cond= table->on_expr->copy_andor_structure(thd);
  if (!table->view)
    DBUG_RETURN(cond);
  for (TABLE_LIST *tbl= (TABLE_LIST*)table->view->select_lex.table_list.first;
       tbl;
       tbl= tbl->next_local)
  {
    if (tbl->view && !is_cascaded)
      continue;
    cond= and_conds(cond, merge_on_conds(thd, tbl, is_cascaded));
  }
  DBUG_RETURN(cond);
}


/*
  Prepare check option expression of table

  SYNOPSIS
    TABLE_LIST::prep_check_option()
    thd             - thread handler
    check_opt_type  - WITH CHECK OPTION type (VIEW_CHECK_NONE,
                      VIEW_CHECK_LOCAL, VIEW_CHECK_CASCADED)
                      we use this parameter instead of direct check of
                      effective_with_check to change type of underlying
                      views to VIEW_CHECK_CASCADED if outer view have
                      such option and prevent processing of underlying
                      view check options if outer view have just
                      VIEW_CHECK_LOCAL option.

  NOTE
    This method builds check option condition to use it later on
    every call (usual execution or every SP/PS call).
    This method have to be called after WHERE preparation
    (TABLE_LIST::prep_where)

  RETURN
    FALSE - OK
    TRUE  - error
*/

bool TABLE_LIST::prep_check_option(THD *thd, uint8 check_opt_type)
{
  DBUG_ENTER("TABLE_LIST::prep_check_option");
  bool is_cascaded= check_opt_type == VIEW_CHECK_CASCADED;
  TABLE_LIST *merge_underlying_list= view->select_lex.get_table_list();
  for (TABLE_LIST *tbl= merge_underlying_list; tbl; tbl= tbl->next_local)
  {
    /* see comment of check_opt_type parameter */
    if (tbl->view && tbl->prep_check_option(thd, (is_cascaded ?
                                                  VIEW_CHECK_CASCADED :
                                                  VIEW_CHECK_NONE)))
      DBUG_RETURN(TRUE);
  }

  if (check_opt_type && !check_option_processed)
  {
    Query_arena *arena= thd->stmt_arena, backup;
    arena= thd->activate_stmt_arena_if_needed(&backup);  // For easier test

    if (where)
    {
      check_option= where->copy_andor_structure(thd);
    }
    if (is_cascaded)
    {
      for (TABLE_LIST *tbl= merge_underlying_list; tbl; tbl= tbl->next_local)
      {
        if (tbl->check_option)
          check_option= and_conds(check_option, tbl->check_option);
      }
    }
    check_option= and_conds(check_option,
                            merge_on_conds(thd, this, is_cascaded));

    if (arena)
      thd->restore_active_arena(arena, &backup);
    check_option_processed= TRUE;

  }

  if (check_option)
  {
    const char *save_where= thd->where;
    thd->where= "check option";
    if ((!check_option->fixed &&
         check_option->fix_fields(thd, &check_option)) ||
        check_option->check_cols(1))
    {
      DBUG_RETURN(TRUE);
    }
    thd->where= save_where;
  }
  DBUG_RETURN(FALSE);
}


/**
  Hide errors which show view underlying table information. 
  There are currently two mechanisms at work that handle errors for views,
  this one and a more general mechanism based on an Internal_error_handler,
  see Show_create_error_handler. The latter handles errors encountered during
  execution of SHOW CREATE VIEW, while the mechanism using this method is
  handles SELECT from views. The two methods should not clash.

  @param[in,out]  thd     thread handler

  @pre This method can be called only if there is an error.
*/

void TABLE_LIST::hide_view_error(THD *thd)
{
  if (thd->killed || thd->get_internal_handler())
    return;
  /* Hide "Unknown column" or "Unknown function" error */
  DBUG_ASSERT(thd->is_error());

  if (thd->stmt_da->sql_errno() == ER_BAD_FIELD_ERROR ||
      thd->stmt_da->sql_errno() == ER_SP_DOES_NOT_EXIST ||
      thd->stmt_da->sql_errno() == ER_FUNC_INEXISTENT_NAME_COLLISION ||
      thd->stmt_da->sql_errno() == ER_PROCACCESS_DENIED_ERROR ||
      thd->stmt_da->sql_errno() == ER_COLUMNACCESS_DENIED_ERROR ||
      thd->stmt_da->sql_errno() == ER_TABLEACCESS_DENIED_ERROR ||
      thd->stmt_da->sql_errno() == ER_TABLE_NOT_LOCKED ||
      thd->stmt_da->sql_errno() == ER_NO_SUCH_TABLE)
  {
    TABLE_LIST *top= top_table();
    thd->clear_error();
    my_error(ER_VIEW_INVALID, MYF(0), top->view_db.str, top->view_name.str);
  }
  else if (thd->stmt_da->sql_errno() == ER_NO_DEFAULT_FOR_FIELD)
  {
    TABLE_LIST *top= top_table();
    thd->clear_error();
    // TODO: make correct error message
    my_error(ER_NO_DEFAULT_FOR_VIEW_FIELD, MYF(0),
             top->view_db.str, top->view_name.str);
  }
}


/*
  Find underlying base tables (TABLE_LIST) which represent given
  table_to_find (TABLE)

  SYNOPSIS
    TABLE_LIST::find_underlying_table()
    table_to_find table to find

  RETURN
    0  table is not found
    found table reference
*/

TABLE_LIST *TABLE_LIST::find_underlying_table(TABLE *table_to_find)
{
  /* is this real table and table which we are looking for? */
  if (table == table_to_find && view == 0)
    return this;
  if (!view)
    return 0;

  for (TABLE_LIST *tbl= view->select_lex.get_table_list();
       tbl;
       tbl= tbl->next_local)
  {
    TABLE_LIST *result;
    if ((result= tbl->find_underlying_table(table_to_find)))
      return result;
  }
  return 0;
}

/*
  cleanup items belonged to view fields translation table

  SYNOPSIS
    TABLE_LIST::cleanup_items()
*/

void TABLE_LIST::cleanup_items()
{
  if (!field_translation)
    return;

  for (Field_translator *transl= field_translation;
       transl < field_translation_end;
       transl++)
    transl->item->walk(&Item::cleanup_processor, 0, 0);
}


/*
  check CHECK OPTION condition

  SYNOPSIS
    TABLE_LIST::view_check_option()
    ignore_failure ignore check option fail

  RETURN
    VIEW_CHECK_OK     OK
    VIEW_CHECK_ERROR  FAILED
    VIEW_CHECK_SKIP   FAILED, but continue
*/

int TABLE_LIST::view_check_option(THD *thd, bool ignore_failure)
{
  if (check_option && check_option->val_int() == 0)
  {
    TABLE_LIST *main_view= top_table();
    if (ignore_failure)
    {
      push_warning_printf(thd, MYSQL_ERROR::WARN_LEVEL_WARN,
                          ER_VIEW_CHECK_FAILED, ER(ER_VIEW_CHECK_FAILED),
                          main_view->view_db.str, main_view->view_name.str);
      return(VIEW_CHECK_SKIP);
    }
    my_error(ER_VIEW_CHECK_FAILED, MYF(0), main_view->view_db.str,
             main_view->view_name.str);
    return(VIEW_CHECK_ERROR);
  }
  return(VIEW_CHECK_OK);
}


/*
  Find table in underlying tables by mask and check that only this
  table belong to given mask

  SYNOPSIS
    TABLE_LIST::check_single_table()
    table_arg	reference on variable where to store found table
		(should be 0 on call, to find table, or point to table for
		unique test)
    map         bit mask of tables
    view_arg    view for which we are looking table

  RETURN
    FALSE table not found or found only one
    TRUE  found several tables
*/

bool TABLE_LIST::check_single_table(TABLE_LIST **table_arg,
                                       table_map map,
                                       TABLE_LIST *view_arg)
{
  if (!select_lex)
    return FALSE;
  DBUG_ASSERT(is_merged_derived());
  for (TABLE_LIST *tbl= get_single_select()->get_table_list();
       tbl;
       tbl= tbl->next_local)
  {
    /*
      Merged view has also temporary table attached (in 5.2 if it has table
      then it was real table), so we have filter such temporary tables out
      by checking that it is not merged view
    */
    if (tbl->table &&
        !(tbl->is_view() &&
          tbl->is_merged_derived()))
    {
      if (tbl->table->map & map)
      {
	if (*table_arg)
	  return TRUE;
        *table_arg= tbl;
        tbl->check_option= view_arg->check_option;
      }
    }
    else if (tbl->check_single_table(table_arg, map, view_arg))
      return TRUE;
  }
  return FALSE;
}


/*
  Set insert_values buffer

  SYNOPSIS
    set_insert_values()
    mem_root   memory pool for allocating

  RETURN
    FALSE - OK
    TRUE  - out of memory
*/

bool TABLE_LIST::set_insert_values(MEM_ROOT *mem_root)
{
  if (table)
  {
    if (!table->insert_values &&
        !(table->insert_values= (uchar *)alloc_root(mem_root,
                                                   table->s->rec_buff_length)))
      return TRUE;
  }
  else
  {
    DBUG_ASSERT(is_view_or_derived() && is_merged_derived());
    for (TABLE_LIST *tbl= (TABLE_LIST*)view->select_lex.table_list.first;
         tbl;
         tbl= tbl->next_local)
      if (tbl->set_insert_values(mem_root))
        return TRUE;
  }
  return FALSE;
}


/*
  Test if this is a leaf with respect to name resolution.

  SYNOPSIS
    TABLE_LIST::is_leaf_for_name_resolution()

  DESCRIPTION
    A table reference is a leaf with respect to name resolution if
    it is either a leaf node in a nested join tree (table, view,
    schema table, subquery), or an inner node that represents a
    NATURAL/USING join, or a nested join with materialized join
    columns.

  RETURN
    TRUE if a leaf, FALSE otherwise.
*/
bool TABLE_LIST::is_leaf_for_name_resolution()
{
  return (is_merged_derived() || is_natural_join || is_join_columns_complete ||
          !nested_join);
}


/*
  Retrieve the first (left-most) leaf in a nested join tree with
  respect to name resolution.

  SYNOPSIS
    TABLE_LIST::first_leaf_for_name_resolution()

  DESCRIPTION
    Given that 'this' is a nested table reference, recursively walk
    down the left-most children of 'this' until we reach a leaf
    table reference with respect to name resolution.

  IMPLEMENTATION
    The left-most child of a nested table reference is the last element
    in the list of children because the children are inserted in
    reverse order.

  RETURN
    If 'this' is a nested table reference - the left-most child of
      the tree rooted in 'this',
    else return 'this'
*/

TABLE_LIST *TABLE_LIST::first_leaf_for_name_resolution()
{
  TABLE_LIST *cur_table_ref;
  NESTED_JOIN *cur_nested_join;
  LINT_INIT(cur_table_ref);

  if (is_leaf_for_name_resolution())
    return this;
  DBUG_ASSERT(nested_join);

  for (cur_nested_join= nested_join;
       cur_nested_join;
       cur_nested_join= cur_table_ref->nested_join)
  {
    List_iterator_fast<TABLE_LIST> it(cur_nested_join->join_list);
    cur_table_ref= it++;
    /*
      If the current nested join is a RIGHT JOIN, the operands in
      'join_list' are in reverse order, thus the first operand is
      already at the front of the list. Otherwise the first operand
      is in the end of the list of join operands.
    */
    if (!(cur_table_ref->outer_join & JOIN_TYPE_RIGHT))
    {
      TABLE_LIST *next;
      while ((next= it++))
        cur_table_ref= next;
    }
    if (cur_table_ref->is_leaf_for_name_resolution())
      break;
  }
  return cur_table_ref;
}


/*
  Retrieve the last (right-most) leaf in a nested join tree with
  respect to name resolution.

  SYNOPSIS
    TABLE_LIST::last_leaf_for_name_resolution()

  DESCRIPTION
    Given that 'this' is a nested table reference, recursively walk
    down the right-most children of 'this' until we reach a leaf
    table reference with respect to name resolution.

  IMPLEMENTATION
    The right-most child of a nested table reference is the first
    element in the list of children because the children are inserted
    in reverse order.

  RETURN
    - If 'this' is a nested table reference - the right-most child of
      the tree rooted in 'this',
    - else - 'this'
*/

TABLE_LIST *TABLE_LIST::last_leaf_for_name_resolution()
{
  TABLE_LIST *cur_table_ref= this;
  NESTED_JOIN *cur_nested_join;

  if (is_leaf_for_name_resolution())
    return this;
  DBUG_ASSERT(nested_join);

  for (cur_nested_join= nested_join;
       cur_nested_join;
       cur_nested_join= cur_table_ref->nested_join)
  {
    cur_table_ref= cur_nested_join->join_list.head();
    /*
      If the current nested is a RIGHT JOIN, the operands in
      'join_list' are in reverse order, thus the last operand is in the
      end of the list.
    */
    if ((cur_table_ref->outer_join & JOIN_TYPE_RIGHT))
    {
      List_iterator_fast<TABLE_LIST> it(cur_nested_join->join_list);
      TABLE_LIST *next;
      cur_table_ref= it++;
      while ((next= it++))
        cur_table_ref= next;
    }
    if (cur_table_ref->is_leaf_for_name_resolution())
      break;
  }
  return cur_table_ref;
}


/*
  Register access mode which we need for underlying tables

  SYNOPSIS
    register_want_access()
    want_access          Acess which we require
*/

void TABLE_LIST::register_want_access(ulong want_access)
{
  /* Remove SHOW_VIEW_ACL, because it will be checked during making view */
  want_access&= ~SHOW_VIEW_ACL;
  if (belong_to_view)
  {
    grant.want_privilege= want_access;
    if (table)
      table->grant.want_privilege= want_access;
  }
  if (!view)
    return;
  for (TABLE_LIST *tbl= view->select_lex.get_table_list();
       tbl;
       tbl= tbl->next_local)
    tbl->register_want_access(want_access);
}


/*
  Load security context information for this view

  SYNOPSIS
    TABLE_LIST::prepare_view_securety_context()
    thd                  [in] thread handler

  RETURN
    FALSE  OK
    TRUE   Error
*/

#ifndef NO_EMBEDDED_ACCESS_CHECKS
bool TABLE_LIST::prepare_view_securety_context(THD *thd)
{
  DBUG_ENTER("TABLE_LIST::prepare_view_securety_context");
  DBUG_PRINT("enter", ("table: %s", alias));

  DBUG_ASSERT(!prelocking_placeholder && view);
  if (view_suid)
  {
    DBUG_PRINT("info", ("This table is suid view => load contest"));
    DBUG_ASSERT(view && view_sctx);
    if (acl_getroot(view_sctx, definer.user.str, definer.host.str,
                                definer.host.str, thd->db))
    {
      if ((thd->lex->sql_command == SQLCOM_SHOW_CREATE) ||
          (thd->lex->sql_command == SQLCOM_SHOW_FIELDS))
      {
        push_warning_printf(thd, MYSQL_ERROR::WARN_LEVEL_NOTE, 
                            ER_NO_SUCH_USER, 
                            ER(ER_NO_SUCH_USER),
                            definer.user.str, definer.host.str);
      }
      else
      {
        if (thd->security_ctx->master_access & SUPER_ACL)
        {
          my_error(ER_NO_SUCH_USER, MYF(0), definer.user.str, definer.host.str);

        }
        else
        {
          if (thd->password == 2)
            my_error(ER_ACCESS_DENIED_NO_PASSWORD_ERROR, MYF(0),
                     thd->security_ctx->priv_user,
                     thd->security_ctx->priv_host);
          else
            my_error(ER_ACCESS_DENIED_ERROR, MYF(0),
                     thd->security_ctx->priv_user,
                     thd->security_ctx->priv_host,
                     (thd->password ?  ER(ER_YES) : ER(ER_NO)));
        }
        DBUG_RETURN(TRUE);
      }
    }
  }
  DBUG_RETURN(FALSE);
}
#endif


/*
  Find security context of current view

  SYNOPSIS
    TABLE_LIST::find_view_security_context()
    thd                  [in] thread handler

*/

#ifndef NO_EMBEDDED_ACCESS_CHECKS
Security_context *TABLE_LIST::find_view_security_context(THD *thd)
{
  Security_context *sctx;
  TABLE_LIST *upper_view= this;
  DBUG_ENTER("TABLE_LIST::find_view_security_context");

  DBUG_ASSERT(view);
  while (upper_view && !upper_view->view_suid)
  {
    DBUG_ASSERT(!upper_view->prelocking_placeholder);
    upper_view= upper_view->referencing_view;
  }
  if (upper_view)
  {
    DBUG_PRINT("info", ("Securety context of view %s will be used",
                        upper_view->alias));
    sctx= upper_view->view_sctx;
    DBUG_ASSERT(sctx);
  }
  else
  {
    DBUG_PRINT("info", ("Current global context will be used"));
    sctx= thd->security_ctx;
  }
  DBUG_RETURN(sctx);
}
#endif


/*
  Prepare security context and load underlying tables priveleges for view

  SYNOPSIS
    TABLE_LIST::prepare_security()
    thd                  [in] thread handler

  RETURN
    FALSE  OK
    TRUE   Error
*/

bool TABLE_LIST::prepare_security(THD *thd)
{
  List_iterator_fast<TABLE_LIST> tb(*view_tables);
  TABLE_LIST *tbl;
  DBUG_ENTER("TABLE_LIST::prepare_security");
#ifndef NO_EMBEDDED_ACCESS_CHECKS
  Security_context *save_security_ctx= thd->security_ctx;

  DBUG_ASSERT(!prelocking_placeholder);
  if (prepare_view_securety_context(thd))
    DBUG_RETURN(TRUE);
  thd->security_ctx= find_view_security_context(thd);
  while ((tbl= tb++))
  {
    DBUG_ASSERT(tbl->referencing_view);
    char *local_db, *local_table_name;
    if (tbl->view)
    {
      local_db= tbl->view_db.str;
      local_table_name= tbl->view_name.str;
    }
    else
    {
      local_db= tbl->db;
      local_table_name= tbl->table_name;
    }
    fill_effective_table_privileges(thd, &tbl->grant, local_db,
                                    local_table_name);
    if (tbl->table)
      tbl->table->grant= grant;
  }
  thd->security_ctx= save_security_ctx;
#else
  while ((tbl= tb++))
    tbl->grant.privilege= ~NO_ACCESS;
#endif
  DBUG_RETURN(FALSE);
}

#ifndef DBUG_OFF
void TABLE_LIST::set_check_merged()
{
  DBUG_ASSERT(derived);
  /*
    It is not simple to check all, but at least this should be checked:
    this select is not excluded or the exclusion came from above.
  */
  DBUG_ASSERT(!derived->first_select()->exclude_from_table_unique_test ||
              derived->outer_select()->
              exclude_from_table_unique_test);
}
#endif

void TABLE_LIST::set_check_materialized()
{
  DBUG_ENTER("TABLE_LIST::set_check_materialized");
  SELECT_LEX_UNIT *derived= this->derived;
  if (view)
    derived= &view->unit;
  DBUG_ASSERT(derived);
  if (!derived->first_select()->exclude_from_table_unique_test)
    derived->set_unique_exclude();
  else
  {
    /*
      The subtree should be already excluded
    */
    DBUG_ASSERT(!derived->first_select()->first_inner_unit() ||
                derived->first_select()->first_inner_unit()->first_select()->
                exclude_from_table_unique_test);
  }
  DBUG_VOID_RETURN;
}

TABLE *TABLE_LIST::get_real_join_table()
{
  TABLE_LIST *tbl= this;
  while (tbl->table == NULL || tbl->table->reginfo.join_tab == NULL)
  {
    if ((tbl->view == NULL && tbl->derived == NULL) ||
        tbl->is_materialized_derived())
      break;
    /* we do not support merging of union yet */
    DBUG_ASSERT(tbl->view == NULL ||
               tbl->view->select_lex.next_select() == NULL);
    DBUG_ASSERT(tbl->derived == NULL ||
               tbl->derived->first_select()->next_select() == NULL);

    {
      List_iterator_fast<TABLE_LIST>
        ti(tbl->view != NULL ?
           tbl->view->select_lex.top_join_list :
           tbl->derived->first_select()->top_join_list);
      for (;;)
      {
        tbl= NULL;
        /*
          Find left table in outer join on this level
          (the list is reverted).
        */
        for (TABLE_LIST *t= ti++; t; t= ti++)
          tbl= t;
        if (!tbl)
          return NULL; // view/derived with no tables
        if (!tbl->nested_join)
          break;
        /* go deeper if we've found nested join */
        ti= tbl->nested_join->join_list;
      }
    }
  }

  return tbl->table;
}


Natural_join_column::Natural_join_column(Field_translator *field_param,
                                         TABLE_LIST *tab)
{
  DBUG_ASSERT(tab->field_translation);
  view_field= field_param;
  table_field= NULL;
  table_ref= tab;
  is_common= FALSE;
}


Natural_join_column::Natural_join_column(Item_field *field_param,
                                         TABLE_LIST *tab)
{
  DBUG_ASSERT(tab->table == field_param->field->table);
  table_field= field_param;
  view_field= NULL;
  table_ref= tab;
  is_common= FALSE;
}


const char *Natural_join_column::name()
{
  if (view_field)
  {
    DBUG_ASSERT(table_field == NULL);
    return view_field->name;
  }

  return table_field->field_name;
}


Item *Natural_join_column::create_item(THD *thd)
{
  if (view_field)
  {
    DBUG_ASSERT(table_field == NULL);
    return create_view_field(thd, table_ref, &view_field->item,
                             view_field->name);
  }
  return table_field;
}


Field *Natural_join_column::field()
{
  if (view_field)
  {
    DBUG_ASSERT(table_field == NULL);
    return NULL;
  }
  return table_field->field;
}


const char *Natural_join_column::table_name()
{
  DBUG_ASSERT(table_ref);
  return table_ref->alias;
}


const char *Natural_join_column::db_name()
{
  if (view_field)
    return table_ref->view_db.str;

  /*
    Test that TABLE_LIST::db is the same as TABLE_SHARE::db to
    ensure consistency. An exception are I_S schema tables, which
    are inconsistent in this respect.
  */
  DBUG_ASSERT(!strcmp(table_ref->db,
                      table_ref->table->s->db.str) ||
              (table_ref->schema_table &&
               is_infoschema_db(table_ref->table->s->db.str,
                                table_ref->table->s->db.length)) ||
               table_ref->is_materialized_derived());
  return table_ref->db;
}


GRANT_INFO *Natural_join_column::grant()
{
/*  if (view_field)
    return &(table_ref->grant);
  return &(table_ref->table->grant);*/
  /*
    Have to check algorithm because merged derived also has
    field_translation.
  */
//if (table_ref->effective_algorithm == DTYPE_ALGORITHM_MERGE)
  if (table_ref->is_merged_derived())
    return &(table_ref->grant);
  return &(table_ref->table->grant);
}


void Field_iterator_view::set(TABLE_LIST *table)
{
  DBUG_ASSERT(table->field_translation);
  view= table;
  ptr= table->field_translation;
  array_end= table->field_translation_end;
}


const char *Field_iterator_table::name()
{
  return (*ptr)->field_name;
}


Item *Field_iterator_table::create_item(THD *thd)
{
  SELECT_LEX *select= thd->lex->current_select;

  Item_field *item= new Item_field(thd, &select->context, *ptr);
  if (item && thd->variables.sql_mode & MODE_ONLY_FULL_GROUP_BY &&
      !thd->lex->in_sum_func && select->cur_pos_in_select_list != UNDEF_POS)
  {
    select->join->non_agg_fields.push_back(item);
    item->marker= select->cur_pos_in_select_list;
    select->set_non_agg_field_used(true);
  }
  return item;
}


const char *Field_iterator_view::name()
{
  return ptr->name;
}


Item *Field_iterator_view::create_item(THD *thd)
{
  return create_view_field(thd, view, &ptr->item, ptr->name);
}

Item *create_view_field(THD *thd, TABLE_LIST *view, Item **field_ref,
                        const char *name)
{
  bool save_wrapper= thd->lex->select_lex.no_wrap_view_item;
  Item *field= *field_ref;
  DBUG_ENTER("create_view_field");

  if (view->schema_table_reformed)
  {
    /*
      Translation table items are always Item_fields and already fixed
      ('mysql_schema_table' function). So we can return directly the
      field. This case happens only for 'show & where' commands.
    */
    DBUG_ASSERT(field && field->fixed);
    DBUG_RETURN(field);
  }

  DBUG_ASSERT(field);
  thd->lex->current_select->no_wrap_view_item= TRUE;
  if (!field->fixed)
  {
    if (field->fix_fields(thd, field_ref))
    {
      thd->lex->current_select->no_wrap_view_item= save_wrapper;
      DBUG_RETURN(0);
    }
    field= *field_ref;
  }
  thd->lex->current_select->no_wrap_view_item= save_wrapper;
  if (save_wrapper)
  {
    DBUG_RETURN(field);
  }
  Item *item= new Item_direct_view_ref(&view->view->select_lex.context,
                                       field_ref, view->alias,
                                       name, view);
  /*
    Force creation of nullable item for the result tmp table for outer joined
    views/derived tables.
  */
  if (view->table && view->table->maybe_null)
    item->maybe_null= TRUE;
  /* Save item in case we will need to fall back to materialization. */
  view->used_items.push_front(item);
  DBUG_RETURN(item);
}


void Field_iterator_natural_join::set(TABLE_LIST *table_ref)
{
  DBUG_ASSERT(table_ref->join_columns);
  column_ref_it.init(*(table_ref->join_columns));
  cur_column_ref= column_ref_it++;
}


void Field_iterator_natural_join::next()
{
  cur_column_ref= column_ref_it++;
  DBUG_ASSERT(!cur_column_ref || ! cur_column_ref->table_field ||
              cur_column_ref->table_ref->table ==
              cur_column_ref->table_field->field->table);
}


void Field_iterator_table_ref::set_field_iterator()
{
  DBUG_ENTER("Field_iterator_table_ref::set_field_iterator");
  /*
    If the table reference we are iterating over is a natural join, or it is
    an operand of a natural join, and TABLE_LIST::join_columns contains all
    the columns of the join operand, then we pick the columns from
    TABLE_LIST::join_columns, instead of the  orginial container of the
    columns of the join operator.
  */
  if (table_ref->is_join_columns_complete)
  {
    /* Necesary, but insufficient conditions. */
    DBUG_ASSERT(table_ref->is_natural_join ||
                table_ref->nested_join ||
                (table_ref->join_columns &&
                 /* This is a merge view. */
                 ((table_ref->field_translation &&
                   table_ref->join_columns->elements ==
                   (ulong)(table_ref->field_translation_end -
                           table_ref->field_translation)) ||
                  /* This is stored table or a tmptable view. */
                  (!table_ref->field_translation &&
                   table_ref->join_columns->elements ==
                   table_ref->table->s->fields))));
    field_it= &natural_join_it;
    DBUG_PRINT("info",("field_it for '%s' is Field_iterator_natural_join",
                       table_ref->alias));
  }
  /* This is a merge view, so use field_translation. */
  else if (table_ref->field_translation)
  {
    DBUG_ASSERT(table_ref->is_merged_derived());
    field_it= &view_field_it;
    DBUG_PRINT("info", ("field_it for '%s' is Field_iterator_view",
                        table_ref->alias));
  }
  /* This is a base table or stored view. */
  else
  {
    DBUG_ASSERT(table_ref->table || table_ref->view);
    field_it= &table_field_it;
    DBUG_PRINT("info", ("field_it for '%s' is Field_iterator_table",
                        table_ref->alias));
  }
  field_it->set(table_ref);
  DBUG_VOID_RETURN;
}


void Field_iterator_table_ref::set(TABLE_LIST *table)
{
  DBUG_ASSERT(table);
  first_leaf= table->first_leaf_for_name_resolution();
  last_leaf=  table->last_leaf_for_name_resolution();
  DBUG_ASSERT(first_leaf && last_leaf);
  table_ref= first_leaf;
  set_field_iterator();
}


void Field_iterator_table_ref::next()
{
  /* Move to the next field in the current table reference. */
  field_it->next();
  /*
    If all fields of the current table reference are exhausted, move to
    the next leaf table reference.
  */
  if (field_it->end_of_fields() && table_ref != last_leaf)
  {
    table_ref= table_ref->next_name_resolution_table;
    DBUG_ASSERT(table_ref);
    set_field_iterator();
  }
}


const char *Field_iterator_table_ref::get_table_name()
{
  if (table_ref->view)
    return table_ref->view_name.str;
  else if (table_ref->is_natural_join)
    return natural_join_it.column_ref()->table_name();

  DBUG_ASSERT(!strcmp(table_ref->table_name,
                      table_ref->table->s->table_name.str));
  return table_ref->table_name;
}


const char *Field_iterator_table_ref::get_db_name()
{
  if (table_ref->view)
    return table_ref->view_db.str;
  else if (table_ref->is_natural_join)
    return natural_join_it.column_ref()->db_name();

  /*
    Test that TABLE_LIST::db is the same as TABLE_SHARE::db to
    ensure consistency. An exception are I_S schema tables, which
    are inconsistent in this respect.
  */
  DBUG_ASSERT(!strcmp(table_ref->db, table_ref->table->s->db.str) ||
              (table_ref->schema_table &&
               is_infoschema_db(table_ref->table->s->db.str,
                                table_ref->table->s->db.length)));

  return table_ref->db;
}


GRANT_INFO *Field_iterator_table_ref::grant()
{
  if (table_ref->view)
    return &(table_ref->grant);
  else if (table_ref->is_natural_join)
    return natural_join_it.column_ref()->grant();
  return &(table_ref->table->grant);
}


/*
  Create new or return existing column reference to a column of a
  natural/using join.

  SYNOPSIS
    Field_iterator_table_ref::get_or_create_column_ref()
    parent_table_ref  the parent table reference over which the
                      iterator is iterating

  DESCRIPTION
    Create a new natural join column for the current field of the
    iterator if no such column was created, or return an already
    created natural join column. The former happens for base tables or
    views, and the latter for natural/using joins. If a new field is
    created, then the field is added to 'parent_table_ref' if it is
    given, or to the original table referene of the field if
    parent_table_ref == NULL.

  NOTES
    This method is designed so that when a Field_iterator_table_ref
    walks through the fields of a table reference, all its fields
    are created and stored as follows:
    - If the table reference being iterated is a stored table, view or
      natural/using join, store all natural join columns in a list
      attached to that table reference.
    - If the table reference being iterated is a nested join that is
      not natural/using join, then do not materialize its result
      fields. This is OK because for such table references
      Field_iterator_table_ref iterates over the fields of the nested
      table references (recursively). In this way we avoid the storage
      of unnecessay copies of result columns of nested joins.

  RETURN
    #     Pointer to a column of a natural join (or its operand)
    NULL  No memory to allocate the column
*/

Natural_join_column *
Field_iterator_table_ref::get_or_create_column_ref(THD *thd, TABLE_LIST *parent_table_ref)
{
  Natural_join_column *nj_col;
  bool is_created= TRUE;
  uint field_count;
  TABLE_LIST *add_table_ref= parent_table_ref ?
                             parent_table_ref : table_ref;
  LINT_INIT(field_count);

  if (field_it == &table_field_it)
  {
    /* The field belongs to a stored table. */
    Field *tmp_field= table_field_it.field();
    Item_field *tmp_item=
      new Item_field(thd, &thd->lex->current_select->context, tmp_field);
    if (!tmp_item)
      return NULL;
    nj_col= new Natural_join_column(tmp_item, table_ref);
    field_count= table_ref->table->s->fields;
  }
  else if (field_it == &view_field_it)
  {
    /* The field belongs to a merge view or information schema table. */
    Field_translator *translated_field= view_field_it.field_translator();
    nj_col= new Natural_join_column(translated_field, table_ref);
    field_count= table_ref->field_translation_end -
                 table_ref->field_translation;
  }
  else
  {
    /*
      The field belongs to a NATURAL join, therefore the column reference was
      already created via one of the two constructor calls above. In this case
      we just return the already created column reference.
    */
    DBUG_ASSERT(table_ref->is_join_columns_complete);
    is_created= FALSE;
    nj_col= natural_join_it.column_ref();
    DBUG_ASSERT(nj_col);
  }
  DBUG_ASSERT(!nj_col->table_field ||
              nj_col->table_ref->table == nj_col->table_field->field->table);

  /*
    If the natural join column was just created add it to the list of
    natural join columns of either 'parent_table_ref' or to the table
    reference that directly contains the original field.
  */
  if (is_created)
  {
    /* Make sure not all columns were materialized. */
    DBUG_ASSERT(!add_table_ref->is_join_columns_complete);
    if (!add_table_ref->join_columns)
    {
      /* Create a list of natural join columns on demand. */
      if (!(add_table_ref->join_columns= new List<Natural_join_column>))
        return NULL;
      add_table_ref->is_join_columns_complete= FALSE;
    }
    add_table_ref->join_columns->push_back(nj_col);
    /*
      If new fields are added to their original table reference, mark if
      all fields were added. We do it here as the caller has no easy way
      of knowing when to do it.
      If the fields are being added to parent_table_ref, then the caller
      must take care to mark when all fields are created/added.
    */
    if (!parent_table_ref &&
        add_table_ref->join_columns->elements == field_count)
      add_table_ref->is_join_columns_complete= TRUE;
  }

  return nj_col;
}


/*
  Return an existing reference to a column of a natural/using join.

  SYNOPSIS
    Field_iterator_table_ref::get_natural_column_ref()

  DESCRIPTION
    The method should be called in contexts where it is expected that
    all natural join columns are already created, and that the column
    being retrieved is a Natural_join_column.

  RETURN
    #     Pointer to a column of a natural join (or its operand)
    NULL  No memory to allocate the column
*/

Natural_join_column *
Field_iterator_table_ref::get_natural_column_ref()
{
  Natural_join_column *nj_col;

  DBUG_ASSERT(field_it == &natural_join_it);
  /*
    The field belongs to a NATURAL join, therefore the column reference was
    already created via one of the two constructor calls above. In this case
    we just return the already created column reference.
  */
  nj_col= natural_join_it.column_ref();
  DBUG_ASSERT(nj_col &&
              (!nj_col->table_field ||
               nj_col->table_ref->table == nj_col->table_field->field->table));
  return nj_col;
}

/*****************************************************************************
  Functions to handle column usage bitmaps (read_set, write_set etc...)
*****************************************************************************/

/* Reset all columns bitmaps */

void TABLE::clear_column_bitmaps()
{
  /*
    Reset column read/write usage. It's identical to:
    bitmap_clear_all(&table->def_read_set);
    bitmap_clear_all(&table->def_write_set);
    bitmap_clear_all(&table->def_vcol_set);
  */
  bzero((char*) def_read_set.bitmap, s->column_bitmap_size*3);
  column_bitmaps_set(&def_read_set, &def_write_set, &def_vcol_set);
}


/*
  Tell handler we are going to call position() and rnd_pos() later.
  
  NOTES:
  This is needed for handlers that uses the primary key to find the
  row. In this case we have to extend the read bitmap with the primary
  key fields.
*/

void TABLE::prepare_for_position()
{
  DBUG_ENTER("TABLE::prepare_for_position");

  if ((file->ha_table_flags() & HA_PRIMARY_KEY_IN_READ_INDEX) &&
      s->primary_key < MAX_KEY)
  {
    mark_columns_used_by_index_no_reset(s->primary_key, read_set);
    /* signal change */
    file->column_bitmaps_signal();
  }
  DBUG_VOID_RETURN;
}


/*
  Mark that only fields from one key is used

  NOTE:
    This changes the bitmap to use the tmp bitmap
    After this, you can't access any other columns in the table until
    bitmaps are reset, for example with TABLE::clear_column_bitmaps()
    or TABLE::restore_column_maps_after_mark_index()
*/

void TABLE::mark_columns_used_by_index(uint index)
{
  MY_BITMAP *bitmap= &tmp_set;
  DBUG_ENTER("TABLE::mark_columns_used_by_index");

  enable_keyread();
  bitmap_clear_all(bitmap);
  mark_columns_used_by_index_no_reset(index, bitmap);
  column_bitmaps_set(bitmap, bitmap);
  DBUG_VOID_RETURN;
}


/*
  Add fields used by a specified index to the table's read_set.

  NOTE:
    The original state can be restored with
    restore_column_maps_after_mark_index().
*/

void TABLE::add_read_columns_used_by_index(uint index)
{
  MY_BITMAP *bitmap= &tmp_set;
  DBUG_ENTER("TABLE::add_read_columns_used_by_index");

  enable_keyread();
  bitmap_copy(bitmap, read_set);
  mark_columns_used_by_index_no_reset(index, bitmap);
  column_bitmaps_set(bitmap, write_set);
  DBUG_VOID_RETURN;
}


/*
  Restore to use normal column maps after key read

  NOTES
    This reverse the change done by mark_columns_used_by_index

  WARNING
    For this to work, one must have the normal table maps in place
    when calling mark_columns_used_by_index
*/

void TABLE::restore_column_maps_after_mark_index()
{
  DBUG_ENTER("TABLE::restore_column_maps_after_mark_index");

  disable_keyread();
  default_column_bitmaps();
  file->column_bitmaps_signal();
  DBUG_VOID_RETURN;
}


/*
  mark columns used by key, but don't reset other fields
*/

void TABLE::mark_columns_used_by_index_no_reset(uint index,
                                                   MY_BITMAP *bitmap)
{
  KEY_PART_INFO *key_part= key_info[index].key_part;
  KEY_PART_INFO *key_part_end= (key_part +
                                key_info[index].key_parts);
  for (;key_part != key_part_end; key_part++)
  {
    bitmap_set_bit(bitmap, key_part->fieldnr-1);
    if (key_part->field->vcol_info &&
        key_part->field->vcol_info->expr_item)
      key_part->field->vcol_info->
               expr_item->walk(&Item::register_field_in_bitmap, 
                               1, (uchar *) bitmap);
  }
}


/*
  Mark auto-increment fields as used fields in both read and write maps

  NOTES
    This is needed in insert & update as the auto-increment field is
    always set and sometimes read.
*/

void TABLE::mark_auto_increment_column()
{
  DBUG_ASSERT(found_next_number_field);
  /*
    We must set bit in read set as update_auto_increment() is using the
    store() to check overflow of auto_increment values
  */
  bitmap_set_bit(read_set, found_next_number_field->field_index);
  bitmap_set_bit(write_set, found_next_number_field->field_index);
  if (s->next_number_keypart)
    mark_columns_used_by_index_no_reset(s->next_number_index, read_set);
  file->column_bitmaps_signal();
}


/*
  Mark columns needed for doing an delete of a row

  DESCRIPTON
    Some table engines don't have a cursor on the retrieve rows
    so they need either to use the primary key or all columns to
    be able to delete a row.

    If the engine needs this, the function works as follows:
    - If primary key exits, mark the primary key columns to be read.
    - If not, mark all columns to be read

    If the engine has HA_REQUIRES_KEY_COLUMNS_FOR_DELETE, we will
    mark all key columns as 'to-be-read'. This allows the engine to
    loop over the given record to find all keys and doesn't have to
    retrieve the row again.
*/

void TABLE::mark_columns_needed_for_delete()
{
  if (triggers)
    triggers->mark_fields_used(TRG_EVENT_DELETE);
  if (file->ha_table_flags() & HA_REQUIRES_KEY_COLUMNS_FOR_DELETE)
  {
    Field **reg_field;
    for (reg_field= field ; *reg_field ; reg_field++)
    {
      if ((*reg_field)->flags & PART_KEY_FLAG)
        bitmap_set_bit(read_set, (*reg_field)->field_index);
    }
    file->column_bitmaps_signal();
  }
  if (file->ha_table_flags() & HA_PRIMARY_KEY_REQUIRED_FOR_DELETE)
  {
    /*
      If the handler has no cursor capabilites, we have to read either
      the primary key, the hidden primary key or all columns to be
      able to do an delete
    */
    if (s->primary_key == MAX_KEY)
      file->use_hidden_primary_key();
    else
    {
      mark_columns_used_by_index_no_reset(s->primary_key, read_set);
      file->column_bitmaps_signal();
    }
  }
}


/*
  Mark columns needed for doing an update of a row

  DESCRIPTON
    Some engines needs to have all columns in an update (to be able to
    build a complete row). If this is the case, we mark all not
    updated columns to be read.

    If this is no the case, we do like in the delete case and mark
    if neeed, either the primary key column or all columns to be read.
    (see mark_columns_needed_for_delete() for details)

    If the engine has HA_REQUIRES_KEY_COLUMNS_FOR_DELETE, we will
    mark all USED key columns as 'to-be-read'. This allows the engine to
    loop over the given record to find all changed keys and doesn't have to
    retrieve the row again.
*/

void TABLE::mark_columns_needed_for_update()
{
  DBUG_ENTER("mark_columns_needed_for_update");
  if (triggers)
    triggers->mark_fields_used(TRG_EVENT_UPDATE);
  if (file->ha_table_flags() & HA_REQUIRES_KEY_COLUMNS_FOR_DELETE)
  {
    /* Mark all used key columns for read */
    Field **reg_field;
    for (reg_field= field ; *reg_field ; reg_field++)
    {
      /* Merge keys is all keys that had a column refered to in the query */
      if (merge_keys.is_overlapping((*reg_field)->part_of_key))
        bitmap_set_bit(read_set, (*reg_field)->field_index);
    }
    file->column_bitmaps_signal();
  }
  if (file->ha_table_flags() & HA_PRIMARY_KEY_REQUIRED_FOR_DELETE)
  {
    /*
      If the handler has no cursor capabilites, we have to read either
      the primary key, the hidden primary key or all columns to be
      able to do an update
    */
    if (s->primary_key == MAX_KEY)
      file->use_hidden_primary_key();
    else
    {
      mark_columns_used_by_index_no_reset(s->primary_key, read_set);
      file->column_bitmaps_signal();
    }
  }
  /* Mark all virtual columns needed for update */
  mark_virtual_columns_for_write(FALSE);
  DBUG_VOID_RETURN;
}


/*
  Mark columns the handler needs for doing an insert

  For now, this is used to mark fields used by the trigger
  as changed.
*/

void TABLE::mark_columns_needed_for_insert()
{
  if (triggers)
  {
    /*
      We don't need to mark columns which are used by ON DELETE and
      ON UPDATE triggers, which may be invoked in case of REPLACE or
      INSERT ... ON DUPLICATE KEY UPDATE, since before doing actual
      row replacement or update write_record() will mark all table
      fields as used.
    */
    triggers->mark_fields_used(TRG_EVENT_INSERT);
  }
  if (found_next_number_field)
    mark_auto_increment_column();
  /* Mark virtual columns for insert */
  mark_virtual_columns_for_write(TRUE);
}


/*
   @brief Mark a column as virtual used by the query

   @param field           the field for the column to be marked

   @details
     The function marks the column for 'field' as virtual (computed)
     in the bitmap vcol_set.
     If the column is marked for the first time the expression to compute
     the column is traversed and all columns that are occurred there are
     marked in the read_set of the table.

   @retval
     TRUE       if column is marked for the first time
   @retval
     FALSE      otherwise
*/

bool TABLE::mark_virtual_col(Field *field)
{
  bool res;
  DBUG_ASSERT(field->vcol_info);
  if (!(res= bitmap_fast_test_and_set(vcol_set, field->field_index)))
  {
    Item *vcol_item= field->vcol_info->expr_item;
    DBUG_ASSERT(vcol_item);
    vcol_item->walk(&Item::register_field_in_read_map, 1, (uchar *) 0);
  }
  return res;
}


/* 
  @brief Mark virtual columns for update/insert commands
    
  @param insert_fl    <-> virtual columns are marked for insert command 

  @details
    The function marks virtual columns used in a update/insert commands
    in the vcol_set bitmap.
    For an insert command a virtual column is always marked in write_set if
    it is a stored column.
    If a virtual column is from  write_set it is always marked in vcol_set.
    If a stored virtual column is not from write_set but it is computed
    through columns from write_set it is also marked in vcol_set, and,
    besides, it is added to write_set. 

  @return       void

  @note
    Let table t1 have columns a,b,c and let column c be a stored virtual 
    column computed through columns a and b. Then for the query
      UPDATE t1 SET a=1
    column c will be placed into vcol_set and into write_set while
    column b will be placed into read_set.
    If column c was a virtual column, but not a stored virtual column
    then it would not be added to any of the sets. Column b would not
    be added to read_set either.           
*/

void TABLE::mark_virtual_columns_for_write(bool insert_fl)
{
  Field **vfield_ptr, *tmp_vfield;
  bool bitmap_updated= FALSE;

  if (!vfield)
    return;

  if (!vfield)
    return;

  for (vfield_ptr= vfield; *vfield_ptr; vfield_ptr++)
  {
    tmp_vfield= *vfield_ptr;
    if (bitmap_is_set(write_set, tmp_vfield->field_index))
      bitmap_updated= mark_virtual_col(tmp_vfield);
    else if (tmp_vfield->stored_in_db)
    {
      bool mark_fl= insert_fl;
      if (!mark_fl)
      {
        MY_BITMAP *save_read_set;
        Item *vcol_item= tmp_vfield->vcol_info->expr_item;
        DBUG_ASSERT(vcol_item);
        bitmap_clear_all(&tmp_set);
        save_read_set= read_set;
        read_set= &tmp_set;
        vcol_item->walk(&Item::register_field_in_read_map, 1, (uchar *) 0);
        read_set= save_read_set;
        bitmap_intersect(&tmp_set, write_set);
        mark_fl= !bitmap_is_clear_all(&tmp_set);
      }
      if (mark_fl)
      {
        bitmap_set_bit(write_set, tmp_vfield->field_index);
        mark_virtual_col(tmp_vfield);
        bitmap_updated= TRUE;
      }
    } 
  }
  if (bitmap_updated)
    file->column_bitmaps_signal();
}


/**
  @brief
  Allocate space for keys

  @param key_count  number of keys to allocate additionally

  @details
  The function allocates memory  to fit additionally 'key_count' keys 
  for this table.

  @return FALSE   space was successfully allocated
  @return TRUE    an error occur
*/

bool TABLE::alloc_keys(uint key_count)
{
  key_info= (KEY*) alloc_root(&mem_root, sizeof(KEY)*(s->keys+key_count));
  if (s->keys)
    memmove(key_info, s->key_info, sizeof(KEY)*s->keys);
  s->key_info= key_info;
  max_keys= s->keys+key_count;
  return !(key_info);
}


/**
  @brief
  Populate a KEY_PART_INFO structure with the data related to a field entry.

  @param key_part_info  The structure to fill.
  @param field          The field entry that represents the key part.
  @param fleldnr        The number of the field, count starting from 1.

  TODO: This method does not make use of any table specific fields. It
  could be refactored to act as a constructor for KEY_PART_INFO instead.
*/

void TABLE::create_key_part_by_field(KEY_PART_INFO *key_part_info,
                                     Field *field, uint fieldnr)
{
  key_part_info->null_bit= field->null_bit;
  key_part_info->null_offset= (uint) (field->null_ptr -
                                      (uchar*) record[0]);
  key_part_info->field= field;
  key_part_info->fieldnr= fieldnr;
  key_part_info->offset= field->offset(record[0]);
  /*
     field->key_length() accounts for the raw length of the field, excluding
     any metadata such as length of field or the NULL flag.
  */
  key_part_info->length= (uint16) field->key_length();
  key_part_info->key_part_flag= 0;
  /* TODO:
    The below method of computing the key format length of the
    key part is a copy/paste from opt_range.cc, and table.cc.
    This should be factored out, e.g. as a method of Field.
    In addition it is not clear if any of the Field::*_length
    methods is supposed to compute the same length. If so, it
    might be reused.
  */
  key_part_info->store_length= key_part_info->length;
  /*
    For BIT fields null_bit is not set to 0 even if the field is defined
    as NOT NULL, look at Field_bit::Field_bit
  */
  if (!field->real_maybe_null())
  {
    key_part_info->null_bit= 0;
  }

  /*
     The total store length of the key part is the raw length of the field +
     any metadata information, such as its length for strings and/or the null
     flag.
  */
  if (field->real_maybe_null())
  {
    key_part_info->store_length+= HA_KEY_NULL_LENGTH;
  }
  if (field->type() == MYSQL_TYPE_BLOB || 
      field->type() == MYSQL_TYPE_GEOMETRY ||
      field->real_type() == MYSQL_TYPE_VARCHAR)
  {
    key_part_info->store_length+= HA_KEY_BLOB_LENGTH;
    key_part_info->key_part_flag|=
      field->type() == MYSQL_TYPE_BLOB ? HA_BLOB_PART: HA_VAR_LENGTH_PART;
  }

  key_part_info->type=     (uint8) field->key_type();
  key_part_info->key_type =
    ((ha_base_keytype) key_part_info->type == HA_KEYTYPE_TEXT ||
    (ha_base_keytype) key_part_info->type == HA_KEYTYPE_VARTEXT1 ||
    (ha_base_keytype) key_part_info->type == HA_KEYTYPE_VARTEXT2) ?
    0 : FIELDFLAG_BINARY;
}


/**
  @brief
  Check validity of a possible key for the derived table

  @param key            the number of the key
  @param key_parts      number of components of the key
  @param next_field_no  the call-back function that returns the number of
                        the field used as the next component of the key
  @param arg            the argument for the above function

  @details
  The function checks whether a possible key satisfies the constraints
  imposed on the keys of any temporary table.

  @return TRUE if the key is valid
  @return FALSE otherwise
*/

bool TABLE::check_tmp_key(uint key, uint key_parts,
                          uint (*next_field_no) (uchar *), uchar *arg)
{
  Field **reg_field;
  uint i;
  uint key_len= 0;

  for (i= 0; i < key_parts; i++)
  {
    uint fld_idx= next_field_no(arg);
    reg_field= field + fld_idx;
    uint fld_store_len= (uint16) (*reg_field)->key_length();
    if ((*reg_field)->real_maybe_null())
      fld_store_len+= HA_KEY_NULL_LENGTH;
    if ((*reg_field)->type() == MYSQL_TYPE_BLOB ||
        (*reg_field)->real_type() == MYSQL_TYPE_VARCHAR ||
        (*reg_field)->type() == MYSQL_TYPE_GEOMETRY)
      fld_store_len+= HA_KEY_BLOB_LENGTH;
    key_len+= fld_store_len;
  }
  /*
    We use MI_MAX_KEY_LENGTH (myisam's default) below because it is
    smaller than MAX_KEY_LENGTH (heap's default) and it's unknown whether
    myisam or heap will be used for the temporary table.
  */
  return key_len <= MI_MAX_KEY_LENGTH;
}

/**
  @brief
  Add one key to a temporary table

  @param key            the number of the key
  @param key_parts      number of components of the key
  @param next_field_no  the call-back function that returns the number of
                        the field used as the next component of the key
  @param arg            the argument for the above function
  @param unique         TRUE <=> it is a unique index

  @details
  The function adds a new key to the table that is assumed to be a temporary
  table. At each its invocation the call-back function must return
  the number of the field that is used as the next component of this key.

  @return FALSE is a success
  @return TRUE if a failure

*/

bool TABLE::add_tmp_key(uint key, uint key_parts,
                        uint (*next_field_no) (uchar *), uchar *arg,
                        bool unique)
{
  DBUG_ASSERT(key < max_keys);

  char buf[NAME_CHAR_LEN];
  KEY* keyinfo;
  Field **reg_field;
  uint i;
  
  bool key_start= TRUE;
  KEY_PART_INFO* key_part_info=
      (KEY_PART_INFO*) alloc_root(&mem_root, sizeof(KEY_PART_INFO)*key_parts);
  if (!key_part_info)
    return TRUE;
  keyinfo= key_info + key;
  keyinfo->key_part= key_part_info;
  keyinfo->usable_key_parts= keyinfo->key_parts = key_parts;
  keyinfo->ext_key_parts= keyinfo->key_parts;
  keyinfo->key_length=0;
  keyinfo->algorithm= HA_KEY_ALG_UNDEF;
  keyinfo->flags= HA_GENERATED_KEY;
  keyinfo->ext_key_flags= keyinfo->flags;
  if (unique)
    keyinfo->flags|= HA_NOSAME;
  sprintf(buf, "key%i", key);
  if (!(keyinfo->name= strdup_root(&mem_root, buf)))
    return TRUE;
  keyinfo->rec_per_key= (ulong*) alloc_root(&mem_root,
                                            sizeof(ulong)*key_parts);
  if (!keyinfo->rec_per_key)
    return TRUE;
  bzero(keyinfo->rec_per_key, sizeof(ulong)*key_parts);

  for (i= 0; i < key_parts; i++)
  {
    uint fld_idx= next_field_no(arg); 
    reg_field= field + fld_idx;
    if (key_start)
      (*reg_field)->key_start.set_bit(key);
    (*reg_field)->part_of_key.set_bit(key);
    create_key_part_by_field(key_part_info, *reg_field, fld_idx+1);
    keyinfo->key_length += key_part_info->store_length;
    (*reg_field)->flags|= PART_KEY_FLAG;
    key_start= FALSE;
    key_part_info++;
  }

  set_if_bigger(s->max_key_length, keyinfo->key_length);
  s->keys++;
  return FALSE;
}

/*
  @brief
  Drop all indexes except specified one.

  @param key_to_save the key to save

  @details
  Drop all indexes on this table except 'key_to_save'. The saved key becomes
  key #0. Memory occupied by key parts of dropped keys are freed.
  If the 'key_to_save' is negative then all keys are freed.
*/

void TABLE::use_index(int key_to_save)
{
  uint i= 1;
  DBUG_ASSERT(!created && key_to_save < (int)s->keys);
  if (key_to_save >= 0)
    /* Save the given key. */
    memmove(key_info, key_info + key_to_save, sizeof(KEY));
  else
    /* Drop all keys; */
    i= 0;

  s->keys= i;
}

/*
  Return TRUE if the table is filled at execution phase 
  
  (and so, the optimizer must not do anything that depends on the contents of
   the table, like range analysis or constant table detection)
*/

bool TABLE::is_filled_at_execution()
{ 
  /*
    pos_in_table_list == NULL for internal temporary tables because they
    do not have a corresponding table reference. Such tables are filled
    during execution.
  */
  return test(!pos_in_table_list ||
              pos_in_table_list->jtbm_subselect || 
              pos_in_table_list->is_active_sjm());
}


/**
  @brief
  Get actual number of key components

  @param keyinfo

  @details
  The function calculates actual number of key components, possibly including
  components of extended keys, taken into consideration by the optimizer for the
  key described by the parameter keyinfo.

  @return number of considered key components
*/ 

uint TABLE::actual_n_key_parts(KEY *keyinfo)
{
  return optimizer_flag(in_use, OPTIMIZER_SWITCH_EXTENDED_KEYS) ?
           keyinfo->ext_key_parts : keyinfo->key_parts;
}

 
/**
  @brief
  Get actual key flags for a table key 

  @param keyinfo

  @details
  The function finds out actual key flags taken into consideration by the
  optimizer for the key described by the parameter keyinfo.

  @return actual key flags
*/ 

ulong TABLE::actual_key_flags(KEY *keyinfo)
{
  return optimizer_flag(in_use, OPTIMIZER_SWITCH_EXTENDED_KEYS) ?
           keyinfo->ext_key_flags : keyinfo->flags;
} 


/*
  Cleanup this table for re-execution.

  SYNOPSIS
    TABLE_LIST::reinit_before_use()
*/

void TABLE_LIST::reinit_before_use(THD *thd)
{
  /*
    Reset old pointers to TABLEs: they are not valid since the tables
    were closed in the end of previous prepare or execute call.
  */
  table= 0;
  /* Reset is_schema_table_processed value(needed for I_S tables */
  schema_table_state= NOT_PROCESSED;

  TABLE_LIST *embedded; /* The table at the current level of nesting. */
  TABLE_LIST *parent_embedding= this; /* The parent nested table reference. */
  do
  {
    embedded= parent_embedding;
    if (embedded->prep_on_expr)
      embedded->on_expr= embedded->prep_on_expr->copy_andor_structure(thd);
    parent_embedding= embedded->embedding;
  }
  while (parent_embedding &&
         parent_embedding->nested_join->join_list.head() == embedded);

  mdl_request.ticket= NULL;
}


/*
  Return subselect that contains the FROM list this table is taken from

  SYNOPSIS
    TABLE_LIST::containing_subselect()
 
  RETURN
    Subselect item for the subquery that contains the FROM list
    this table is taken from if there is any
    0 - otherwise

*/

Item_subselect *TABLE_LIST::containing_subselect()
{    
  return (select_lex ? select_lex->master_unit()->item : 0);
}

/*
  Compiles the tagged hints list and fills up the bitmasks.

  SYNOPSIS
    process_index_hints()
      table         the TABLE to operate on.

  DESCRIPTION
    The parser collects the index hints for each table in a "tagged list" 
    (TABLE_LIST::index_hints). Using the information in this tagged list
    this function sets the members TABLE::keys_in_use_for_query,
    TABLE::keys_in_use_for_group_by, TABLE::keys_in_use_for_order_by,
    TABLE::force_index, TABLE::force_index_order,
    TABLE::force_index_group and TABLE::covering_keys.

    Current implementation of the runtime does not allow mixing FORCE INDEX
    and USE INDEX, so this is checked here. Then the FORCE INDEX list 
    (if non-empty) is appended to the USE INDEX list and a flag is set.

    Multiple hints of the same kind are processed so that each clause 
    is applied to what is computed in the previous clause.
    For example:
        USE INDEX (i1) USE INDEX (i2)
    is equivalent to
        USE INDEX (i1,i2)
    and means "consider only i1 and i2".
        
    Similarly
        USE INDEX () USE INDEX (i1)
    is equivalent to
        USE INDEX (i1)
    and means "consider only the index i1"

    It is OK to have the same index several times, e.g. "USE INDEX (i1,i1)" is
    not an error.
        
    Different kind of hints (USE/FORCE/IGNORE) are processed in the following
    order:
      1. All indexes in USE (or FORCE) INDEX are added to the mask.
      2. All IGNORE INDEX

    e.g. "USE INDEX i1, IGNORE INDEX i1, USE INDEX i1" will not use i1 at all
    as if we had "USE INDEX i1, USE INDEX i1, IGNORE INDEX i1".

    As an optimization if there is a covering index, and we have 
    IGNORE INDEX FOR GROUP/ORDER, and this index is used for the JOIN part, 
    then we have to ignore the IGNORE INDEX FROM GROUP/ORDER.

  RETURN VALUE
    FALSE                no errors found
    TRUE                 found and reported an error.
*/
bool TABLE_LIST::process_index_hints(TABLE *tbl)
{
  /* initialize the result variables */
  tbl->keys_in_use_for_query= tbl->keys_in_use_for_group_by= 
    tbl->keys_in_use_for_order_by= tbl->s->keys_in_use;

  /* index hint list processing */
  if (index_hints)
  {
    key_map index_join[INDEX_HINT_FORCE + 1];
    key_map index_order[INDEX_HINT_FORCE + 1];
    key_map index_group[INDEX_HINT_FORCE + 1];
    Index_hint *hint;
    int type;
    bool have_empty_use_join= FALSE, have_empty_use_order= FALSE, 
         have_empty_use_group= FALSE;
    List_iterator <Index_hint> iter(*index_hints);

    /* initialize temporary variables used to collect hints of each kind */
    for (type= INDEX_HINT_IGNORE; type <= INDEX_HINT_FORCE; type++)
    {
      index_join[type].clear_all();
      index_order[type].clear_all();
      index_group[type].clear_all();
    }

    /* iterate over the hints list */
    while ((hint= iter++))
    {
      uint pos;

      /* process empty USE INDEX () */
      if (hint->type == INDEX_HINT_USE && !hint->key_name.str)
      {
        if (hint->clause & INDEX_HINT_MASK_JOIN)
        {
          index_join[hint->type].clear_all();
          have_empty_use_join= TRUE;
        }
        if (hint->clause & INDEX_HINT_MASK_ORDER)
        {
          index_order[hint->type].clear_all();
          have_empty_use_order= TRUE;
        }
        if (hint->clause & INDEX_HINT_MASK_GROUP)
        {
          index_group[hint->type].clear_all();
          have_empty_use_group= TRUE;
        }
        continue;
      }

      /* 
        Check if an index with the given name exists and get his offset in 
        the keys bitmask for the table 
      */
      if (tbl->s->keynames.type_names == 0 ||
          (pos= find_type(&tbl->s->keynames, hint->key_name.str,
                          hint->key_name.length, 1)) <= 0)
      {
        my_error(ER_KEY_DOES_NOT_EXITS, MYF(0), hint->key_name.str, alias);
        return 1;
      }

      pos--;

      /* add to the appropriate clause mask */
      if (hint->clause & INDEX_HINT_MASK_JOIN)
        index_join[hint->type].set_bit (pos);
      if (hint->clause & INDEX_HINT_MASK_ORDER)
        index_order[hint->type].set_bit (pos);
      if (hint->clause & INDEX_HINT_MASK_GROUP)
        index_group[hint->type].set_bit (pos);
    }

    /* cannot mix USE INDEX and FORCE INDEX */
    if ((!index_join[INDEX_HINT_FORCE].is_clear_all() ||
         !index_order[INDEX_HINT_FORCE].is_clear_all() ||
         !index_group[INDEX_HINT_FORCE].is_clear_all()) &&
        (!index_join[INDEX_HINT_USE].is_clear_all() ||  have_empty_use_join ||
         !index_order[INDEX_HINT_USE].is_clear_all() || have_empty_use_order ||
         !index_group[INDEX_HINT_USE].is_clear_all() || have_empty_use_group))
    {
      my_error(ER_WRONG_USAGE, MYF(0), index_hint_type_name[INDEX_HINT_USE],
               index_hint_type_name[INDEX_HINT_FORCE]);
      return 1;
    }

    /* process FORCE INDEX as USE INDEX with a flag */
    if (!index_order[INDEX_HINT_FORCE].is_clear_all())
    {
      tbl->force_index_order= TRUE;
      index_order[INDEX_HINT_USE].merge(index_order[INDEX_HINT_FORCE]);
    }

    if (!index_group[INDEX_HINT_FORCE].is_clear_all())
    {
      tbl->force_index_group= TRUE;
      index_group[INDEX_HINT_USE].merge(index_group[INDEX_HINT_FORCE]);
    }

    /*
      TODO: get rid of tbl->force_index (on if any FORCE INDEX is specified) and
      create tbl->force_index_join instead.
      Then use the correct force_index_XX instead of the global one.
    */
    if (!index_join[INDEX_HINT_FORCE].is_clear_all() ||
        tbl->force_index_group || tbl->force_index_order)
    {
      tbl->force_index= TRUE;
      index_join[INDEX_HINT_USE].merge(index_join[INDEX_HINT_FORCE]);
    }

    /* apply USE INDEX */
    if (!index_join[INDEX_HINT_USE].is_clear_all() || have_empty_use_join)
      tbl->keys_in_use_for_query.intersect(index_join[INDEX_HINT_USE]);
    if (!index_order[INDEX_HINT_USE].is_clear_all() || have_empty_use_order)
      tbl->keys_in_use_for_order_by.intersect (index_order[INDEX_HINT_USE]);
    if (!index_group[INDEX_HINT_USE].is_clear_all() || have_empty_use_group)
      tbl->keys_in_use_for_group_by.intersect (index_group[INDEX_HINT_USE]);

    /* apply IGNORE INDEX */
    tbl->keys_in_use_for_query.subtract (index_join[INDEX_HINT_IGNORE]);
    tbl->keys_in_use_for_order_by.subtract (index_order[INDEX_HINT_IGNORE]);
    tbl->keys_in_use_for_group_by.subtract (index_group[INDEX_HINT_IGNORE]);
  }

  /* make sure covering_keys don't include indexes disabled with a hint */
  tbl->covering_keys.intersect(tbl->keys_in_use_for_query);
  return 0;
}


size_t max_row_length(TABLE *table, const uchar *data)
{
  TABLE_SHARE *table_s= table->s;
  size_t length= table_s->reclength + 2 * table_s->fields;
  uint *const beg= table_s->blob_field;
  uint *const end= beg + table_s->blob_fields;

  for (uint *ptr= beg ; ptr != end ; ++ptr)
  {
    Field_blob* const blob= (Field_blob*) table->field[*ptr];
    length+= blob->get_length((const uchar*)
                              (data + blob->offset(table->record[0]))) +
      HA_KEY_BLOB_LENGTH;
  }
  return length;
}


/**
   Helper function which allows to allocate metadata lock request
   objects for all elements of table list.
*/

void init_mdl_requests(TABLE_LIST *table_list)
{
  for ( ; table_list ; table_list= table_list->next_global)
    table_list->mdl_request.init(MDL_key::TABLE,
                                 table_list->db, table_list->table_name,
                                 table_list->lock_type >= TL_WRITE_ALLOW_WRITE ?
                                 MDL_SHARED_WRITE : MDL_SHARED_READ,
                                 MDL_TRANSACTION);
}


/**
  Update TABLE::const_key_parts for single table UPDATE/DELETE query

  @param conds               WHERE clause expression

  @retval TRUE   error (OOM)
  @retval FALSE  success

  @note
    Set const_key_parts bits if key fields are equal to constants in
    the WHERE expression.
*/

bool TABLE::update_const_key_parts(COND *conds)
{
  bzero((char*) const_key_parts, sizeof(key_part_map) * s->keys);

  if (conds == NULL)
    return FALSE;

  for (uint index= 0; index < s->keys; index++)
  {
    KEY_PART_INFO *keyinfo= key_info[index].key_part;
    KEY_PART_INFO *keyinfo_end= keyinfo + key_info[index].key_parts;

    for (key_part_map part_map= (key_part_map)1; 
        keyinfo < keyinfo_end;
        keyinfo++, part_map<<= 1)
    {
      if (const_expression_in_where(conds, NULL, keyinfo->field))
        const_key_parts[index]|= part_map;
    }
  }
  return FALSE;
}

/**
  Test if the order list consists of simple field expressions

  @param order                Linked list of ORDER BY arguments

  @return TRUE if @a order is empty or consist of simple field expressions
*/

bool is_simple_order(ORDER *order)
{
  for (ORDER *ord= order; ord; ord= ord->next)
  {
    if (ord->item[0]->real_item()->type() != Item::FIELD_ITEM)
      return FALSE;
  }
  return TRUE;
}

/*
  @brief Compute values for virtual columns used in query

  @param  thd              Thread handle
  @param  table            The TABLE object
  @param  vcol_update_mode Specifies what virtual column are computed   
  
  @details
    The function computes the values of the virtual columns of the table and
    stores them in the table record buffer.
    Only fields from vcol_set are computed: all of them, if vcol_update_mode is
    set to VCOL_UPDATE_FOR_WRITE, and, only those with the stored_in_db flag
    set to false, if vcol_update_mode is equal to VCOL_UPDATE_FOR_READ.

  @retval
    0    Success
  @retval
    >0   Error occurred when storing a virtual field value
*/

int update_virtual_fields(THD *thd, TABLE *table,
                          enum enum_vcol_update_mode vcol_update_mode)
{
  DBUG_ENTER("update_virtual_fields");
  Field **vfield_ptr, *vfield;
  int error __attribute__ ((unused))= 0;
  DBUG_ASSERT(table && table->vfield);

  Query_arena backup_arena;
  thd->set_n_backup_active_arena(table->expr_arena, &backup_arena);

  /* Iterate over virtual fields in the table */
  for (vfield_ptr= table->vfield; *vfield_ptr; vfield_ptr++)
  {
    vfield= (*vfield_ptr);
    DBUG_ASSERT(vfield->vcol_info && vfield->vcol_info->expr_item);
    if (bitmap_is_set(table->vcol_set, vfield->field_index) &&
        (vcol_update_mode == VCOL_UPDATE_FOR_WRITE || !vfield->stored_in_db))
    {
      /* Compute the actual value of the virtual fields */
      error= vfield->vcol_info->expr_item->save_in_field(vfield, 0);
      DBUG_PRINT("info", ("field '%s' - updated", vfield->field_name));
    }
    else
    {
      DBUG_PRINT("info", ("field '%s' - skipped", vfield->field_name));
    }
  }
  thd->restore_active_arena(table->expr_arena, &backup_arena);
  DBUG_RETURN(0);
}

/*
  @brief Reset const_table flag

  @detail
  Reset const_table flag for this table. If this table is a merged derived
  table/view the flag is recursively reseted for all tables of the underlying
  select.
*/

void TABLE_LIST::reset_const_table()
{
  table->const_table= 0;
  if (is_merged_derived())
  {
    SELECT_LEX *select_lex= get_unit()->first_select();
    TABLE_LIST *tl;
    List_iterator<TABLE_LIST> ti(select_lex->leaf_tables);
    while ((tl= ti++))
      tl->reset_const_table();
  }
}


/*
  @brief Run derived tables/view handling phases on underlying select_lex.

  @param lex    LEX for this thread
  @param phases derived tables/views handling phases to run
                (set of DT_XXX constants)
  @details
  This function runs this derived table through specified 'phases'.
  Underlying tables of this select are handled prior to this derived.
  'lex' is passed as an argument to called functions.

  @return TRUE on error
  @return FALSE ok
*/

bool TABLE_LIST::handle_derived(LEX *lex, uint phases)
{
  SELECT_LEX_UNIT *unit= get_unit();
  if (unit)
  {
    for (SELECT_LEX *sl= unit->first_select(); sl; sl= sl->next_select())
      if (sl->handle_derived(lex, phases))
        return TRUE;
    return mysql_handle_single_derived(lex, this, phases);
  }
  return FALSE;
}


/**
  @brief
  Return unit of this derived table/view

  @return reference to a unit  if it's a derived table/view.
  @return 0                    when it's not a derived table/view.
*/

st_select_lex_unit *TABLE_LIST::get_unit()
{
  return (view ? &view->unit : derived);
}


/**
  @brief
  Return select_lex of this derived table/view

  @return select_lex of this derived table/view.
  @return 0          when it's not a derived table.
*/

st_select_lex *TABLE_LIST::get_single_select()
{
  SELECT_LEX_UNIT *unit= get_unit();
  return (unit ? unit->first_select() : 0);
}


/**
  @brief
  Attach a join table list as a nested join to this TABLE_LIST.

  @param join_list join table list to attach

  @details
  This function wraps 'join_list' into a nested_join of this table, thus
  turning it to a nested join leaf.
*/

void TABLE_LIST::wrap_into_nested_join(List<TABLE_LIST> &join_list)
{
  TABLE_LIST *tl;
  /*
    Walk through derived table top list and set 'embedding' to point to
    the nesting table.
  */
  nested_join->join_list.empty();
  List_iterator_fast<TABLE_LIST> li(join_list);
  nested_join->join_list= join_list;
  while ((tl= li++))
  {
    tl->embedding= this;
    tl->join_list= &nested_join->join_list;
  }
}


/**
  @brief
  Initialize this derived table/view

  @param thd  Thread handle

  @details
  This function makes initial preparations of this derived table/view for
  further processing:
    if it's a derived table this function marks it either as mergeable or
      materializable
    creates temporary table for name resolution purposes
    creates field translation for mergeable derived table/view

  @return TRUE  an error occur
  @return FALSE ok
*/

bool TABLE_LIST::init_derived(THD *thd, bool init_view)
{
  SELECT_LEX *first_select= get_single_select();
  SELECT_LEX_UNIT *unit= get_unit();

  if (!unit)
    return FALSE;
  /*
    Check whether we can merge this derived table into main select.
    Depending on the result field translation will or will not
    be created.
  */
  TABLE_LIST *first_table= (TABLE_LIST *) first_select->table_list.first;
  if (first_select->table_list.elements > 1 ||
      (first_table && first_table->is_multitable()))
    set_multitable();

  unit->derived= this;
  if (init_view && !view)
  {
    /* This is all what we can do for a derived table for now. */
    set_derived();
  }

  if (!is_view())
  {
    /* A subquery might be forced to be materialized due to a side-effect. */
    if (!is_materialized_derived() && first_select->is_mergeable() &&
        optimizer_flag(thd, OPTIMIZER_SWITCH_DERIVED_MERGE) &&
        !(thd->lex->sql_command == SQLCOM_UPDATE_MULTI ||
          thd->lex->sql_command == SQLCOM_DELETE_MULTI))
      set_merged_derived();
    else
      set_materialized_derived();
  }
  /*
    Derived tables/view are materialized prior to UPDATE, thus we can skip
    them from table uniqueness check
  */
  if (is_materialized_derived())
  {
    set_check_materialized();
  }

  /*
    Create field translation for mergeable derived tables/views.
    For derived tables field translation can be created only after
    unit is prepared so all '*' are get unrolled.
  */
  if (is_merged_derived())
  {
    if (is_view() || unit->prepared)
      create_field_translation(thd);
  }

  return FALSE;
}


/**
  @brief
  Retrieve number of rows in the table

  @details
  Retrieve number of rows in the table referred by this TABLE_LIST and
  store it in the table's stats.records variable. If this TABLE_LIST refers
  to a materialized derived table/view then the estimated number of rows of
  the derived table/view is used instead.

  @return 0          ok
  @return non zero   error
*/

int TABLE_LIST::fetch_number_of_rows()
{
  int error= 0;
  if (jtbm_subselect)
    return 0;
  if (is_materialized_derived() && !fill_me)

  {
    table->file->stats.records= ((select_union*)derived->result)->records;
    set_if_bigger(table->file->stats.records, 2);
  }
  else
    error= table->file->info(HA_STATUS_VARIABLE | HA_STATUS_NO_LOCK);
  return error;
}

/*
  Procedure of keys generation for result tables of materialized derived
  tables/views.

  A key is generated for each equi-join pair derived table-another table.
  Each generated key consists of fields of derived table used in equi-join.
  Example:

    SELECT * FROM (SELECT * FROM t1 GROUP BY 1) tt JOIN
                  t1 ON tt.f1=t1.f3 and tt.f2.=t1.f4;
  In this case for the derived table tt one key will be generated. It will
  consist of two parts f1 and f2.
  Example:

    SELECT * FROM (SELECT * FROM t1 GROUP BY 1) tt JOIN
                  t1 ON tt.f1=t1.f3 JOIN
                  t2 ON tt.f2=t2.f4;
  In this case for the derived table tt two keys will be generated.
  One key over f1 field, and another key over f2 field.
  Currently optimizer may choose to use only one such key, thus the second
  one will be dropped after range optimizer is finished.
  See also JOIN::drop_unused_derived_keys function.
  Example:

    SELECT * FROM (SELECT * FROM t1 GROUP BY 1) tt JOIN
                  t1 ON tt.f1=a_function(t1.f3);
  In this case for the derived table tt one key will be generated. It will
  consist of one field - f1.
*/



/*
  @brief
  Change references to underlying items of a merged derived table/view
  for fields in derived table's result table.

  @return FALSE ok
  @return TRUE  Out of memory
*/
bool TABLE_LIST::change_refs_to_fields()
{
  List_iterator<Item> li(used_items);
  Item_direct_ref *ref;
  Field_iterator_view field_it;
  THD *thd= table->in_use;
  DBUG_ASSERT(is_merged_derived());

  if (!used_items.elements)
    return FALSE;

  materialized_items= (Item**)thd->calloc(sizeof(void*) * table->s->fields);

  while ((ref= (Item_direct_ref*)li++))
  {
    uint idx;
    Item *orig_item= *ref->ref;
    field_it.set(this);
    for (idx= 0; !field_it.end_of_fields(); field_it.next(), idx++)
    {
      if (field_it.item() == orig_item)
        break;
    }
    DBUG_ASSERT(!field_it.end_of_fields());
    if (!materialized_items[idx])
    {
      materialized_items[idx]= new Item_field(table->field[idx]);
      if (!materialized_items[idx])
        return TRUE;
    }
    /*
      We need to restore the pointers after the execution of the
      prepared statement.
    */
    thd->change_item_tree((Item **)&ref->ref,
                          (Item*)(materialized_items + idx));
  }

  return FALSE;
}


void TABLE_LIST::set_lock_type(THD *thd, enum thr_lock_type lock)
{
  if (check_stack_overrun(thd, STACK_MIN_SIZE, (uchar *)&lock))
    return;
  /* we call it only when table is opened and it is "leaf" table*/
  DBUG_ASSERT(table);
  lock_type= lock;
  /* table->file->get_table() can be 0 for derived tables */
  if (table->file && table->file->get_table())
    table->file->set_lock_type(lock);
  if (is_merged_derived())
  {
    for (TABLE_LIST *table= get_single_select()->get_table_list();
         table;
         table= table->next_local)
    {
      table->set_lock_type(thd, lock);
    }
  }
}

uint TABLE_SHARE::actual_n_key_parts(THD *thd)
{
  return use_ext_keys &&
         optimizer_flag(thd, OPTIMIZER_SWITCH_EXTENDED_KEYS) ?
           ext_key_parts : key_parts;
}  


/*****************************************************************************
** Instansiate templates
*****************************************************************************/

#ifdef HAVE_EXPLICIT_TEMPLATE_INSTANTIATION
template class List<String>;
template class List_iterator<String>;
#endif<|MERGE_RESOLUTION|>--- conflicted
+++ resolved
@@ -1,10 +1,5 @@
-<<<<<<< HEAD
-/* Copyright (c) 2000, 2015, Oracle and/or its affiliates.
-   Copyright (c) 2008, 2015, MariaDB
-=======
-/*
-   Copyright (c) 2000, 2017, Oracle and/or its affiliates. All rights reserved.
->>>>>>> c0b4d74b
+/* Copyright (c) 2000, 2017, Oracle and/or its affiliates.
+   Copyright (c) 2008, 2018, MariaDB
 
    This program is free software; you can redistribute it and/or modify
    it under the terms of the GNU General Public License as published by
@@ -3762,11 +3757,9 @@
 
   if (has_keys && !error && !table->key_info)
   {
-    my_printf_error(ER_UNKNOWN_ERROR,
-                    "The table '%s.%s' does not have the necessary key(s) "
-                    "defined on it. Please check the table definition and "
-                    "create index(s) accordingly.", MYF(0),
-                    table->s->db.str, table->s->table_name.str);
+    report_error(0, "Incorrect definition of table %s.%s: "
+                 "indexes are missing",
+                 table->s->db.str, table->alias.c_ptr());
     error= TRUE;
   }
 
