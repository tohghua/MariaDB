/* Copyright (c) 2002, 2012, Oracle and/or its affiliates.
   Copyright (c) 2012, Monty Program Ab

   This program is free software; you can redistribute it and/or modify
   it under the terms of the GNU General Public License as published by
   the Free Software Foundation; version 2 of the License.

   This program is distributed in the hope that it will be useful,
   but WITHOUT ANY WARRANTY; without even the implied warranty of
   MERCHANTABILITY or FITNESS FOR A PARTICULAR PURPOSE.  See the
   GNU General Public License for more details.

   You should have received a copy of the GNU General Public License
   along with this program; if not, write to the Free Software
   Foundation, Inc., 51 Franklin St, Fifth Floor, Boston, MA 02110-1301  USA */

/*
  How to add new variables:

  1. copy one of the existing variables, and edit the declaration.
  2. if you need special behavior on assignment or additional checks
     use ON_CHECK and ON_UPDATE callbacks.
  3. *Don't* add new Sys_var classes or uncle Occam will come
     with his razor to haunt you at nights

  Note - all storage engine variables (for example myisam_whatever)
  should go into the corresponding storage engine sources
  (for example in storage/myisam/ha_myisam.cc) !
*/

#include "my_global.h"                          /* NO_EMBEDDED_ACCESS_CHECKS */
#include "sql_priv.h"
#include "sql_class.h"                          // set_var.h: THD
#include "sys_vars.h"

#include "events.h"
#include <thr_alarm.h>
#include "slave.h"
#include "rpl_mi.h"
#include "transaction.h"
#include "mysqld.h"
#include "lock.h"
#include "sql_time.h"                       // known_date_time_formats
#include "sql_acl.h" // SUPER_ACL,
                     // mysql_user_table_is_in_short_password_format
#include "derror.h"  // read_texts
#include "sql_base.h"                           // close_cached_tables
#include <myisam.h>
#include "log_slow.h"
#include "debug_sync.h"                         // DEBUG_SYNC
#include "sql_show.h"

#include "log_event.h"
#ifdef WITH_PERFSCHEMA_STORAGE_ENGINE
#include "../storage/perfschema/pfs_server.h"
#endif /* WITH_PERFSCHEMA_STORAGE_ENGINE */
#include "threadpool.h"
#include "sql_repl.h"
#include "opt_range.h"
#include "rpl_parallel.h"

/*
  The rule for this file: everything should be 'static'. When a sys_var
  variable or a function from this file is - in very rare cases - needed
  elsewhere it should be explicitly declared 'export' here to show that it's
  not a mistakenly forgotten 'static' keyword.
*/
#define export /* not static */

#ifdef WITH_PERFSCHEMA_STORAGE_ENGINE

static Sys_var_mybool Sys_pfs_enabled(
       "performance_schema",
       "Enable the performance schema.",
       PARSED_EARLY READ_ONLY GLOBAL_VAR(pfs_param.m_enabled),
       CMD_LINE(OPT_ARG), DEFAULT(FALSE));

static Sys_var_ulong Sys_pfs_events_waits_history_long_size(
       "performance_schema_events_waits_history_long_size",
       "Number of rows in EVENTS_WAITS_HISTORY_LONG.",
       PARSED_EARLY READ_ONLY
       GLOBAL_VAR(pfs_param.m_events_waits_history_long_sizing),
       CMD_LINE(REQUIRED_ARG), VALID_RANGE(0, 1024*1024),
       DEFAULT(PFS_WAITS_HISTORY_LONG_SIZE), BLOCK_SIZE(1));

static Sys_var_ulong Sys_pfs_events_waits_history_size(
       "performance_schema_events_waits_history_size",
       "Number of rows per thread in EVENTS_WAITS_HISTORY.",
       PARSED_EARLY READ_ONLY GLOBAL_VAR(pfs_param.m_events_waits_history_sizing),
       CMD_LINE(REQUIRED_ARG), VALID_RANGE(0, 1024),
       DEFAULT(PFS_WAITS_HISTORY_SIZE), BLOCK_SIZE(1));

static Sys_var_ulong Sys_pfs_max_cond_classes(
       "performance_schema_max_cond_classes",
       "Maximum number of condition instruments.",
       PARSED_EARLY READ_ONLY GLOBAL_VAR(pfs_param.m_cond_class_sizing),
       CMD_LINE(REQUIRED_ARG), VALID_RANGE(0, 256),
       DEFAULT(PFS_MAX_COND_CLASS), BLOCK_SIZE(1));

static Sys_var_ulong Sys_pfs_max_cond_instances(
       "performance_schema_max_cond_instances",
       "Maximum number of instrumented condition objects.",
       PARSED_EARLY READ_ONLY GLOBAL_VAR(pfs_param.m_cond_sizing),
       CMD_LINE(REQUIRED_ARG), VALID_RANGE(0, 1024*1024),
       DEFAULT(PFS_MAX_COND), BLOCK_SIZE(1));

static Sys_var_ulong Sys_pfs_max_file_classes(
       "performance_schema_max_file_classes",
       "Maximum number of file instruments.",
       PARSED_EARLY READ_ONLY GLOBAL_VAR(pfs_param.m_file_class_sizing),
       CMD_LINE(REQUIRED_ARG), VALID_RANGE(0, 256),
       DEFAULT(PFS_MAX_FILE_CLASS), BLOCK_SIZE(1));

static Sys_var_ulong Sys_pfs_max_file_handles(
       "performance_schema_max_file_handles",
       "Maximum number of opened instrumented files.",
       PARSED_EARLY READ_ONLY GLOBAL_VAR(pfs_param.m_file_handle_sizing),
       CMD_LINE(REQUIRED_ARG), VALID_RANGE(0, 1024*1024),
       DEFAULT(PFS_MAX_FILE_HANDLE), BLOCK_SIZE(1));

static Sys_var_ulong Sys_pfs_max_file_instances(
       "performance_schema_max_file_instances",
       "Maximum number of instrumented files.",
       PARSED_EARLY READ_ONLY GLOBAL_VAR(pfs_param.m_file_sizing),
       CMD_LINE(REQUIRED_ARG), VALID_RANGE(0, 1024*1024),
       DEFAULT(PFS_MAX_FILE), BLOCK_SIZE(1));

static Sys_var_ulong Sys_pfs_max_mutex_classes(
       "performance_schema_max_mutex_classes",
       "Maximum number of mutex instruments.",
       PARSED_EARLY READ_ONLY GLOBAL_VAR(pfs_param.m_mutex_class_sizing),
       CMD_LINE(REQUIRED_ARG), VALID_RANGE(0, 256),
       DEFAULT(PFS_MAX_MUTEX_CLASS), BLOCK_SIZE(1));

static Sys_var_ulong Sys_pfs_max_mutex_instances(
       "performance_schema_max_mutex_instances",
       "Maximum number of instrumented MUTEX objects.",
       PARSED_EARLY READ_ONLY GLOBAL_VAR(pfs_param.m_mutex_sizing),
       CMD_LINE(REQUIRED_ARG), VALID_RANGE(0, 100*1024*1024),
       DEFAULT(PFS_MAX_MUTEX), BLOCK_SIZE(1));

static Sys_var_ulong Sys_pfs_max_rwlock_classes(
       "performance_schema_max_rwlock_classes",
       "Maximum number of rwlock instruments.",
       PARSED_EARLY READ_ONLY GLOBAL_VAR(pfs_param.m_rwlock_class_sizing),
       CMD_LINE(REQUIRED_ARG), VALID_RANGE(0, 256),
       DEFAULT(PFS_MAX_RWLOCK_CLASS), BLOCK_SIZE(1));

static Sys_var_ulong Sys_pfs_max_rwlock_instances(
       "performance_schema_max_rwlock_instances",
       "Maximum number of instrumented RWLOCK objects.",
       PARSED_EARLY READ_ONLY GLOBAL_VAR(pfs_param.m_rwlock_sizing),
       CMD_LINE(REQUIRED_ARG), VALID_RANGE(0, 100*1024*1024),
       DEFAULT(PFS_MAX_RWLOCK), BLOCK_SIZE(1));

static Sys_var_ulong Sys_pfs_max_table_handles(
       "performance_schema_max_table_handles",
       "Maximum number of opened instrumented tables.",
       PARSED_EARLY READ_ONLY GLOBAL_VAR(pfs_param.m_table_sizing),
       CMD_LINE(REQUIRED_ARG), VALID_RANGE(0, 1024*1024),
       DEFAULT(PFS_MAX_TABLE), BLOCK_SIZE(1));

static Sys_var_ulong Sys_pfs_max_table_instances(
       "performance_schema_max_table_instances",
       "Maximum number of instrumented tables.",
       PARSED_EARLY READ_ONLY GLOBAL_VAR(pfs_param.m_table_share_sizing),
       CMD_LINE(REQUIRED_ARG), VALID_RANGE(0, 1024*1024),
       DEFAULT(PFS_MAX_TABLE_SHARE), BLOCK_SIZE(1));

static Sys_var_ulong Sys_pfs_max_thread_classes(
       "performance_schema_max_thread_classes",
       "Maximum number of thread instruments.",
       PARSED_EARLY READ_ONLY GLOBAL_VAR(pfs_param.m_thread_class_sizing),
       CMD_LINE(REQUIRED_ARG), VALID_RANGE(0, 256),
       DEFAULT(PFS_MAX_THREAD_CLASS), BLOCK_SIZE(1));

static Sys_var_ulong Sys_pfs_max_thread_instances(
       "performance_schema_max_thread_instances",
       "Maximum number of instrumented threads.",
       PARSED_EARLY READ_ONLY GLOBAL_VAR(pfs_param.m_thread_sizing),
       CMD_LINE(REQUIRED_ARG), VALID_RANGE(0, 1024*1024),
       DEFAULT(PFS_MAX_THREAD), BLOCK_SIZE(1));

#endif /* WITH_PERFSCHEMA_STORAGE_ENGINE */

static Sys_var_ulong Sys_auto_increment_increment(
       "auto_increment_increment",
       "Auto-increment columns are incremented by this",
       SESSION_VAR(auto_increment_increment),
       CMD_LINE(OPT_ARG),
       VALID_RANGE(1, 65535), DEFAULT(1), BLOCK_SIZE(1),
       NO_MUTEX_GUARD, IN_BINLOG);

static Sys_var_ulong Sys_auto_increment_offset(
       "auto_increment_offset",
       "Offset added to Auto-increment columns. Used when "
       "auto-increment-increment != 1",
       SESSION_VAR(auto_increment_offset),
       CMD_LINE(OPT_ARG),
       VALID_RANGE(1, 65535), DEFAULT(1), BLOCK_SIZE(1),
       NO_MUTEX_GUARD, IN_BINLOG);

static Sys_var_mybool Sys_automatic_sp_privileges(
       "automatic_sp_privileges",
       "Creating and dropping stored procedures alters ACLs",
       GLOBAL_VAR(sp_automatic_privileges),
       CMD_LINE(OPT_ARG), DEFAULT(TRUE));

static Sys_var_ulong Sys_back_log(
       "back_log", "The number of outstanding connection requests "
       "MySQL can have. This comes into play when the main MySQL thread "
       "gets very many connection requests in a very short time",
       READ_ONLY GLOBAL_VAR(back_log), CMD_LINE(REQUIRED_ARG),
       VALID_RANGE(1, 65535), DEFAULT(50), BLOCK_SIZE(1));

static Sys_var_charptr Sys_basedir(
       "basedir", "Path to installation directory. All paths are "
       "usually resolved relative to this",
       READ_ONLY GLOBAL_VAR(mysql_home_ptr), CMD_LINE(REQUIRED_ARG, 'b'),
       IN_FS_CHARSET, DEFAULT(0));

static Sys_var_ulonglong Sys_binlog_cache_size(
       "binlog_cache_size", "The size of the transactional cache for "
       "updates to transactional engines for the binary log. "
       "If you often use transactions containing many statements, "
       "you can increase this to get more performance",
       GLOBAL_VAR(binlog_cache_size),
       CMD_LINE(REQUIRED_ARG),
       VALID_RANGE(IO_SIZE, SIZE_T_MAX), DEFAULT(32768), BLOCK_SIZE(IO_SIZE));

static Sys_var_ulonglong Sys_binlog_stmt_cache_size(
       "binlog_stmt_cache_size", "The size of the statement cache for "
       "updates to non-transactional engines for the binary log. "
       "If you often use statements updating a great number of rows, "
       "you can increase this to get more performance",
       GLOBAL_VAR(binlog_stmt_cache_size),
       CMD_LINE(REQUIRED_ARG),
       VALID_RANGE(IO_SIZE, SIZE_T_MAX), DEFAULT(32768), BLOCK_SIZE(IO_SIZE));

/*
  Some variables like @sql_log_bin and @binlog_format change how/if binlogging
  is done. We must not change them inside a running transaction or statement,
  otherwise the event group eventually written to the binlog may become
  incomplete or otherwise garbled.

  This function does the appropriate check.

  It returns true if an error is caused by incorrect usage, false if ok.
*/
static bool
error_if_in_trans_or_substatement(THD *thd, int in_substatement_error,
                                  int in_transaction_error)
{
  if (thd->in_sub_stmt)
  {
    my_error(in_substatement_error, MYF(0));
    return true;
  }

  if (thd->in_active_multi_stmt_transaction())
  {
    my_error(in_transaction_error, MYF(0));
    return true;
  }

  return false;
}

static bool check_has_super(sys_var *self, THD *thd, set_var *var)
{
  DBUG_ASSERT(self->scope() != sys_var::GLOBAL);// don't abuse check_has_super()
#ifndef NO_EMBEDDED_ACCESS_CHECKS
  if (!(thd->security_ctx->master_access & SUPER_ACL))
  {
    my_error(ER_SPECIFIC_ACCESS_DENIED_ERROR, MYF(0), "SUPER");
    return true;
  }
#endif
  return false;
}
static bool binlog_format_check(sys_var *self, THD *thd, set_var *var)
{
  if (check_has_super(self, thd, var))
    return true;

  if (var->type == OPT_GLOBAL)
    return false;

  /*
     If RBR and open temporary tables, their CREATE TABLE may not be in the
     binlog, so we can't toggle to SBR in this connection.

     If binlog_format=MIXED, there are open temporary tables, and an unsafe
     statement is executed, then subsequent statements are logged in row
     format and hence changes to temporary tables may be lost. So we forbid
     switching @@SESSION.binlog_format from MIXED to STATEMENT when there are
     open temp tables and we are logging in row format.
  */
  if (thd->temporary_tables && var->type == OPT_SESSION &&
      var->save_result.ulonglong_value == BINLOG_FORMAT_STMT &&
      ((thd->variables.binlog_format == BINLOG_FORMAT_MIXED &&
        thd->is_current_stmt_binlog_format_row()) ||
       thd->variables.binlog_format == BINLOG_FORMAT_ROW))
  {
    my_error(ER_TEMP_TABLE_PREVENTS_SWITCH_OUT_OF_RBR, MYF(0));
    return true;
  }

  if (error_if_in_trans_or_substatement(thd,
         ER_STORED_FUNCTION_PREVENTS_SWITCH_BINLOG_FORMAT,
         ER_INSIDE_TRANSACTION_PREVENTS_SWITCH_BINLOG_FORMAT))
    return true;

  return false;
}

static bool fix_binlog_format_after_update(sys_var *self, THD *thd,
                                           enum_var_type type)
{
  if (type == OPT_SESSION)
    thd->reset_current_stmt_binlog_format_row();
  return false;
}

static Sys_var_enum Sys_binlog_format(
       "binlog_format", "What form of binary logging the master will "
       "use: either ROW for row-based binary logging, STATEMENT "
       "for statement-based binary logging, or MIXED. MIXED is statement-"
       "based binary logging except for those statements where only row-"
       "based is correct: those which involve user-defined functions (i.e. "
       "UDFs) or the UUID() function; for those, row-based binary logging is "
       "automatically used. If NDBCLUSTER is enabled and binlog-format is "
       "MIXED, the format switches to row-based and back implicitly per each "
       "query accessing an NDBCLUSTER table",
       SESSION_VAR(binlog_format), CMD_LINE(REQUIRED_ARG, OPT_BINLOG_FORMAT),
       binlog_format_names, DEFAULT(BINLOG_FORMAT_STMT),
       NO_MUTEX_GUARD, NOT_IN_BINLOG, ON_CHECK(binlog_format_check),
       ON_UPDATE(fix_binlog_format_after_update));

static bool binlog_direct_check(sys_var *self, THD *thd, set_var *var)
{
  if (check_has_super(self, thd, var))
    return true;

  if (var->type == OPT_GLOBAL)
    return false;

  if (error_if_in_trans_or_substatement(thd,
          ER_STORED_FUNCTION_PREVENTS_SWITCH_BINLOG_DIRECT,
          ER_INSIDE_TRANSACTION_PREVENTS_SWITCH_BINLOG_DIRECT))
     return true;

  return false;
}

static Sys_var_mybool Sys_binlog_direct(
       "binlog_direct_non_transactional_updates",
       "Causes updates to non-transactional engines using statement format to "
       "be written directly to binary log. Before using this option make sure "
       "that there are no dependencies between transactional and "
       "non-transactional tables such as in the statement INSERT INTO t_myisam "
       "SELECT * FROM t_innodb; otherwise, slaves may diverge from the master.",
       SESSION_VAR(binlog_direct_non_trans_update),
       CMD_LINE(OPT_ARG), DEFAULT(FALSE),
       NO_MUTEX_GUARD, NOT_IN_BINLOG, ON_CHECK(binlog_direct_check));

static Sys_var_ulonglong Sys_bulk_insert_buff_size(
       "bulk_insert_buffer_size", "Size of tree cache used in bulk "
       "insert optimisation. Note that this is a limit per thread!",
       SESSION_VAR(bulk_insert_buff_size), CMD_LINE(REQUIRED_ARG),
       VALID_RANGE(0, SIZE_T_MAX), DEFAULT(8192*1024), BLOCK_SIZE(1));

static Sys_var_charptr Sys_character_sets_dir(
       "character_sets_dir", "Directory where character sets are",
       READ_ONLY GLOBAL_VAR(charsets_dir), CMD_LINE(REQUIRED_ARG),
       IN_FS_CHARSET, DEFAULT(0));

static bool check_not_null(sys_var *self, THD *thd, set_var *var)
{
  return var->value && var->value->is_null();
}
static bool check_charset(sys_var *self, THD *thd, set_var *var)
{
  if (!var->value)
    return false;

  char buff[STRING_BUFFER_USUAL_SIZE];
  if (var->value->result_type() == STRING_RESULT)
  {
    String str(buff, sizeof(buff), system_charset_info), *res;
    if (!(res=var->value->val_str(&str)))
      var->save_result.ptr= NULL;
    else if (!(var->save_result.ptr= get_charset_by_csname(res->c_ptr(),
                                                           MY_CS_PRIMARY,
                                                           MYF(0))) &&
             !(var->save_result.ptr=get_old_charset_by_name(res->c_ptr())))
    {
      ErrConvString err(res);
      my_error(ER_UNKNOWN_CHARACTER_SET, MYF(0), err.ptr());
      return true;
    }
  }
  else // INT_RESULT
  {
    int csno= (int)var->value->val_int();
    if (!(var->save_result.ptr= get_charset(csno, MYF(0))))
    {
      my_error(ER_UNKNOWN_CHARACTER_SET, MYF(0), llstr(csno, buff));
      return true;
    }
  }
  return false;
}
static bool check_charset_not_null(sys_var *self, THD *thd, set_var *var)
{
  return check_charset(self, thd, var) || check_not_null(self, thd, var);
}
static Sys_var_struct Sys_character_set_system(
       "character_set_system", "The character set used by the server "
       "for storing identifiers",
       READ_ONLY GLOBAL_VAR(system_charset_info), NO_CMD_LINE,
       offsetof(CHARSET_INFO, csname), DEFAULT(0));

static Sys_var_struct Sys_character_set_server(
       "character_set_server", "The default character set",
       SESSION_VAR(collation_server), NO_CMD_LINE,
       offsetof(CHARSET_INFO, csname), DEFAULT(&default_charset_info),
       NO_MUTEX_GUARD, IN_BINLOG, ON_CHECK(check_charset_not_null));

static bool check_charset_db(sys_var *self, THD *thd, set_var *var)
{
  if (check_charset_not_null(self, thd, var))
    return true;
  if (!var->value) // = DEFAULT
    var->save_result.ptr= thd->db_charset;
  return false;
}
static Sys_var_struct Sys_character_set_database(
       "character_set_database",
       " The character set used by the default database",
       SESSION_VAR(collation_database), NO_CMD_LINE,
       offsetof(CHARSET_INFO, csname), DEFAULT(&default_charset_info),
       NO_MUTEX_GUARD, IN_BINLOG, ON_CHECK(check_charset_db));

static bool check_cs_client(sys_var *self, THD *thd, set_var *var)
{
  if (check_charset_not_null(self, thd, var))
    return true;

  // Currently, UCS-2 cannot be used as a client character set
  if (((CHARSET_INFO *)(var->save_result.ptr))->mbminlen > 1)
    return true;

  return false;
}
static bool fix_thd_charset(sys_var *self, THD *thd, enum_var_type type)
{
  if (type == OPT_SESSION)
    thd->update_charset();
  return false;
}
static Sys_var_struct Sys_character_set_client(
       "character_set_client", "The character set for statements "
       "that arrive from the client",
       SESSION_VAR(character_set_client), NO_CMD_LINE,
       offsetof(CHARSET_INFO, csname), DEFAULT(&default_charset_info),
       NO_MUTEX_GUARD, IN_BINLOG, ON_CHECK(check_cs_client),
       ON_UPDATE(fix_thd_charset));

static Sys_var_struct Sys_character_set_connection(
       "character_set_connection", "The character set used for "
       "literals that do not have a character set introducer and for "
       "number-to-string conversion",
       SESSION_VAR(collation_connection), NO_CMD_LINE,
       offsetof(CHARSET_INFO, csname), DEFAULT(&default_charset_info),
       NO_MUTEX_GUARD, IN_BINLOG, ON_CHECK(check_charset_not_null),
       ON_UPDATE(fix_thd_charset));

static Sys_var_struct Sys_character_set_results(
       "character_set_results", "The character set used for returning "
       "query results to the client",
       SESSION_VAR(character_set_results), NO_CMD_LINE,
       offsetof(CHARSET_INFO, csname), DEFAULT(&default_charset_info),
       NO_MUTEX_GUARD, NOT_IN_BINLOG, ON_CHECK(check_charset));

static Sys_var_struct Sys_character_set_filesystem(
       "character_set_filesystem", "The filesystem character set",
       SESSION_VAR(character_set_filesystem), NO_CMD_LINE,
       offsetof(CHARSET_INFO, csname), DEFAULT(&character_set_filesystem),
       NO_MUTEX_GUARD, NOT_IN_BINLOG, ON_CHECK(check_charset_not_null),
       ON_UPDATE(fix_thd_charset));

static const char *completion_type_names[]= {"NO_CHAIN", "CHAIN", "RELEASE", 0};
static Sys_var_enum Sys_completion_type(
       "completion_type", "The transaction completion type, one of "
       "NO_CHAIN, CHAIN, RELEASE",
       SESSION_VAR(completion_type), CMD_LINE(REQUIRED_ARG),
       completion_type_names, DEFAULT(0));

static bool check_collation_not_null(sys_var *self, THD *thd, set_var *var)
{
  if (!var->value)
    return false;

  char buff[STRING_BUFFER_USUAL_SIZE];
  if (var->value->result_type() == STRING_RESULT)
  {
    String str(buff, sizeof(buff), system_charset_info), *res;
    if (!(res= var->value->val_str(&str)))
      var->save_result.ptr= NULL;
    else if (!(var->save_result.ptr= get_charset_by_name(res->c_ptr(), MYF(0))))
    {
      ErrConvString err(res);
      my_error(ER_UNKNOWN_COLLATION, MYF(0), err.ptr());
      return true;
    }
  }
  else // INT_RESULT
  {
    int csno= (int)var->value->val_int();
    if (!(var->save_result.ptr= get_charset(csno, MYF(0))))
    {
      my_error(ER_UNKNOWN_COLLATION, MYF(0), llstr(csno, buff));
      return true;
    }
  }
  return check_not_null(self, thd, var);
}
static Sys_var_struct Sys_collation_connection(
       "collation_connection", "The collation of the connection "
       "character set",
       SESSION_VAR(collation_connection), NO_CMD_LINE,
       offsetof(CHARSET_INFO, name), DEFAULT(&default_charset_info),
       NO_MUTEX_GUARD, IN_BINLOG, ON_CHECK(check_collation_not_null),
       ON_UPDATE(fix_thd_charset));

static bool check_collation_db(sys_var *self, THD *thd, set_var *var)
{
  if (check_collation_not_null(self, thd, var))
    return true;
  if (!var->value) // = DEFAULT
    var->save_result.ptr= thd->db_charset;
  return false;
}
static Sys_var_struct Sys_collation_database(
       "collation_database", "The collation of the database "
       "character set",
       SESSION_VAR(collation_database), NO_CMD_LINE,
       offsetof(CHARSET_INFO, name), DEFAULT(&default_charset_info),
       NO_MUTEX_GUARD, IN_BINLOG, ON_CHECK(check_collation_db));

static Sys_var_struct Sys_collation_server(
       "collation_server", "The server default collation",
       SESSION_VAR(collation_server), NO_CMD_LINE,
       offsetof(CHARSET_INFO, name), DEFAULT(&default_charset_info),
       NO_MUTEX_GUARD, IN_BINLOG, ON_CHECK(check_collation_not_null));

static const char *concurrent_insert_names[]= {"NEVER", "AUTO", "ALWAYS", 0};
static Sys_var_enum Sys_concurrent_insert(
       "concurrent_insert", "Use concurrent insert with MyISAM. Possible "
       "values are NEVER, AUTO, ALWAYS",
       GLOBAL_VAR(myisam_concurrent_insert), CMD_LINE(OPT_ARG),
       concurrent_insert_names, DEFAULT(1));

static Sys_var_ulong Sys_connect_timeout(
       "connect_timeout",
       "The number of seconds the mysqld server is waiting for a connect "
       "packet before responding with 'Bad handshake'",
       GLOBAL_VAR(connect_timeout), CMD_LINE(REQUIRED_ARG),
       VALID_RANGE(2, LONG_TIMEOUT), DEFAULT(CONNECT_TIMEOUT), BLOCK_SIZE(1));

static Sys_var_charptr Sys_datadir(
       "datadir", "Path to the database root directory",
       READ_ONLY GLOBAL_VAR(mysql_real_data_home_ptr),
       CMD_LINE(REQUIRED_ARG, 'h'), IN_FS_CHARSET, DEFAULT(mysql_real_data_home));

#ifndef DBUG_OFF
static Sys_var_dbug Sys_dbug(
       "debug", "Built-in DBUG debugger", sys_var::SESSION,
       CMD_LINE(OPT_ARG, '#'), DEFAULT(""), NO_MUTEX_GUARD, NOT_IN_BINLOG,
       ON_CHECK(check_has_super), ON_UPDATE(0),
       DEPRECATED("'@@debug_dbug'"));

static Sys_var_dbug Sys_debug_dbug(
       "debug_dbug", "Built-in DBUG debugger", sys_var::SESSION,
       CMD_LINE(OPT_ARG, '#'), DEFAULT(""), NO_MUTEX_GUARD, NOT_IN_BINLOG,
       ON_CHECK(check_has_super));
#endif

/**
  @todo
    When updating myisam_delay_key_write, we should do a 'flush tables'
    of all MyISAM tables to ensure that they are reopen with the
    new attribute.
*/
export bool fix_delay_key_write(sys_var *self, THD *thd, enum_var_type type)
{
  switch (delay_key_write_options) {
  case DELAY_KEY_WRITE_NONE:
    myisam_delay_key_write=0;
    ha_open_options&= ~HA_OPEN_DELAY_KEY_WRITE;
    break;
  case DELAY_KEY_WRITE_ON:
    myisam_delay_key_write=1;
    ha_open_options&= ~HA_OPEN_DELAY_KEY_WRITE;
    break;
  case DELAY_KEY_WRITE_ALL:
    myisam_delay_key_write=1;
    ha_open_options|= HA_OPEN_DELAY_KEY_WRITE;
    break;
  }
#ifdef WITH_ARIA_STORAGE_ENGINE
  maria_delay_key_write= myisam_delay_key_write;
#endif
  return false;
}
static const char *delay_key_write_names[]= { "OFF", "ON", "ALL", NullS };
static Sys_var_enum Sys_delay_key_write(
       "delay_key_write", "Type of DELAY_KEY_WRITE",
       GLOBAL_VAR(delay_key_write_options), CMD_LINE(OPT_ARG),
       delay_key_write_names, DEFAULT(DELAY_KEY_WRITE_ON),
       NO_MUTEX_GUARD, NOT_IN_BINLOG, ON_CHECK(0),
       ON_UPDATE(fix_delay_key_write));

static Sys_var_ulong Sys_delayed_insert_limit(
       "delayed_insert_limit",
       "After inserting delayed_insert_limit rows, the INSERT DELAYED "
       "handler will check if there are any SELECT statements pending. "
       "If so, it allows these to execute before continuing",
       GLOBAL_VAR(delayed_insert_limit), CMD_LINE(REQUIRED_ARG),
       VALID_RANGE(1, UINT_MAX), DEFAULT(DELAYED_LIMIT), BLOCK_SIZE(1));

static Sys_var_ulong Sys_delayed_insert_timeout(
       "delayed_insert_timeout",
       "How long a INSERT DELAYED thread should wait for INSERT statements "
       "before terminating",
       GLOBAL_VAR(delayed_insert_timeout), CMD_LINE(REQUIRED_ARG),
       VALID_RANGE(1, LONG_TIMEOUT), DEFAULT(DELAYED_WAIT_TIMEOUT),
       BLOCK_SIZE(1));

static Sys_var_ulong Sys_delayed_queue_size(
       "delayed_queue_size",
       "What size queue (in rows) should be allocated for handling INSERT "
       "DELAYED. If the queue becomes full, any client that does INSERT "
       "DELAYED will wait until there is room in the queue again",
       GLOBAL_VAR(delayed_queue_size), CMD_LINE(REQUIRED_ARG),
       VALID_RANGE(1, UINT_MAX), DEFAULT(DELAYED_QUEUE_SIZE), BLOCK_SIZE(1));

#ifdef HAVE_EVENT_SCHEDULER
static const char *event_scheduler_names[]= { "OFF", "ON", "DISABLED", NullS };
static bool event_scheduler_check(sys_var *self, THD *thd, set_var *var)
{
  /* DISABLED is only accepted on the command line */
  if (var->save_result.ulonglong_value == Events::EVENTS_DISABLED)
    return true;
  /*
    If the scheduler was disabled because there are no/bad
    system tables, produce a more meaningful error message
    than ER_OPTION_PREVENTS_STATEMENT
  */
  if (Events::check_if_system_tables_error())
    return true;
  if (Events::opt_event_scheduler == Events::EVENTS_DISABLED)
  {
    my_error(ER_OPTION_PREVENTS_STATEMENT, MYF(0),
             "--event-scheduler=DISABLED or --skip-grant-tables");
    return true;
  }
  return false;
}
static bool event_scheduler_update(sys_var *self, THD *thd, enum_var_type type)
{
  int err_no= 0;
  uint opt_event_scheduler_value= Events::opt_event_scheduler;
  mysql_mutex_unlock(&LOCK_global_system_variables);
  /*
    Events::start() is heavyweight. In particular it creates a new THD,
    which takes LOCK_global_system_variables internally.
    Thus we have to release it here.
    We need to re-take it before returning, though.

    Note that since we release LOCK_global_system_variables before calling
    start/stop, there is a possibility that the server variable
    can become out of sync with the real event scheduler state.

    This can happen with two concurrent statments if the first gets
    interrupted after start/stop but before retaking
    LOCK_global_system_variables. However, this problem should be quite
    rare and it's difficult to avoid it without opening up possibilities
    for deadlocks. See bug#51160.
  */
  bool ret= opt_event_scheduler_value == Events::EVENTS_ON
            ? Events::start(&err_no)
            : Events::stop();
  mysql_mutex_lock(&LOCK_global_system_variables);
  if (ret)
<<<<<<< HEAD
    my_error(ER_EVENT_SET_VAR_ERROR, MYF(0), my_errno);
=======
  {
    Events::opt_event_scheduler= Events::EVENTS_OFF;
    my_error(ER_EVENT_SET_VAR_ERROR, MYF(0), err_no);
  }
>>>>>>> eea310e4
  return ret;
}

static Sys_var_enum Sys_event_scheduler(
       "event_scheduler", "Enable the event scheduler. Possible values are "
       "ON, OFF, and DISABLED (keep the event scheduler completely "
       "deactivated, it cannot be activated run-time)",
       GLOBAL_VAR(Events::opt_event_scheduler), CMD_LINE(OPT_ARG),
       event_scheduler_names, DEFAULT(Events::EVENTS_OFF),
       NO_MUTEX_GUARD, NOT_IN_BINLOG,
       ON_CHECK(event_scheduler_check), ON_UPDATE(event_scheduler_update));
#endif

static Sys_var_ulong Sys_expire_logs_days(
       "expire_logs_days",
       "If non-zero, binary logs will be purged after expire_logs_days "
       "days; possible purges happen at startup and at binary log rotation",
       GLOBAL_VAR(expire_logs_days),
       CMD_LINE(REQUIRED_ARG), VALID_RANGE(0, 99), DEFAULT(0), BLOCK_SIZE(1));

static Sys_var_mybool Sys_flush(
       "flush", "Flush MyISAM tables to disk between SQL commands",
       GLOBAL_VAR(myisam_flush),
       CMD_LINE(OPT_ARG), DEFAULT(FALSE));

static Sys_var_ulong Sys_flush_time(
       "flush_time",
       "A dedicated thread is created to flush all tables at the "
       "given interval",
       GLOBAL_VAR(flush_time),
       CMD_LINE(REQUIRED_ARG), VALID_RANGE(0, LONG_TIMEOUT),
       DEFAULT(0), BLOCK_SIZE(1));

static bool check_ftb_syntax(sys_var *self, THD *thd, set_var *var)
{
  return ft_boolean_check_syntax_string((uchar*)
                      (var->save_result.string_value.str));
}
static bool query_cache_flush(sys_var *self, THD *thd, enum_var_type type)
{
#ifdef HAVE_QUERY_CACHE
  query_cache.flush();
#endif /* HAVE_QUERY_CACHE */
  return false;
}
/// @todo make SESSION_VAR (usability enhancement and a fix for a race condition)
static Sys_var_charptr Sys_ft_boolean_syntax(
       "ft_boolean_syntax", "List of operators for "
       "MATCH ... AGAINST ( ... IN BOOLEAN MODE)",
       GLOBAL_VAR(ft_boolean_syntax),
       CMD_LINE(REQUIRED_ARG), IN_SYSTEM_CHARSET,
       DEFAULT(DEFAULT_FTB_SYNTAX), NO_MUTEX_GUARD,
       NOT_IN_BINLOG, ON_CHECK(check_ftb_syntax), ON_UPDATE(query_cache_flush));

static Sys_var_ulong Sys_ft_max_word_len(
       "ft_max_word_len",
       "The maximum length of the word to be included in a FULLTEXT index. "
       "Note: FULLTEXT indexes must be rebuilt after changing this variable",
       READ_ONLY GLOBAL_VAR(ft_max_word_len), CMD_LINE(REQUIRED_ARG),
       VALID_RANGE(10, HA_FT_MAXCHARLEN), DEFAULT(HA_FT_MAXCHARLEN),
       BLOCK_SIZE(1));

static Sys_var_ulong Sys_ft_min_word_len(
       "ft_min_word_len",
       "The minimum length of the word to be included in a FULLTEXT index. "
       "Note: FULLTEXT indexes must be rebuilt after changing this variable",
       READ_ONLY GLOBAL_VAR(ft_min_word_len), CMD_LINE(REQUIRED_ARG),
       VALID_RANGE(1, HA_FT_MAXCHARLEN), DEFAULT(4), BLOCK_SIZE(1));

/// @todo make it an updatable SESSION_VAR
static Sys_var_ulong Sys_ft_query_expansion_limit(
       "ft_query_expansion_limit",
       "Number of best matches to use for query expansion",
       READ_ONLY GLOBAL_VAR(ft_query_expansion_limit),
       CMD_LINE(REQUIRED_ARG),
       VALID_RANGE(0, 1000), DEFAULT(20), BLOCK_SIZE(1));

static Sys_var_charptr Sys_ft_stopword_file(
       "ft_stopword_file",
       "Use stopwords from this file instead of built-in list",
       READ_ONLY GLOBAL_VAR(ft_stopword_file), CMD_LINE(REQUIRED_ARG),
       IN_FS_CHARSET, DEFAULT(0));

static Sys_var_mybool Sys_ignore_builtin_innodb(
       "ignore_builtin_innodb",
       "Disable initialization of builtin InnoDB plugin",
       READ_ONLY GLOBAL_VAR(opt_ignore_builtin_innodb),
       CMD_LINE(OPT_ARG), DEFAULT(FALSE));

static bool check_init_string(sys_var *self, THD *thd, set_var *var)
{
  if (var->save_result.string_value.str == 0)
  {
    var->save_result.string_value.str= const_cast<char*>("");
    var->save_result.string_value.length= 0;
  }
  return false;
}
static PolyLock_rwlock PLock_sys_init_connect(&LOCK_sys_init_connect);
static Sys_var_lexstring Sys_init_connect(
       "init_connect", "Command(s) that are executed for each "
       "new connection (unless the user has SUPER privilege)",
       GLOBAL_VAR(opt_init_connect), CMD_LINE(REQUIRED_ARG), IN_SYSTEM_CHARSET,
       DEFAULT(""), &PLock_sys_init_connect, NOT_IN_BINLOG,
       ON_CHECK(check_init_string));

#ifdef HAVE_REPLICATION
static bool check_master_connection(sys_var *self, THD *thd, set_var *var)
{
  LEX_STRING tmp;
  tmp.str= var->save_result.string_value.str;
  tmp.length= var->save_result.string_value.length;
  if (!tmp.str || check_master_connection_name(&tmp))
  {
    my_error(ER_WRONG_ARGUMENTS, MYF(ME_JUST_WARNING),
             var->var->name.str);
    return true;
  }
  return false;
}

static Sys_var_session_lexstring Sys_default_master_connection(
       "default_master_connection",
       "Master connection to use for all slave variables and slave commands",
       SESSION_ONLY(default_master_connection),
       NO_CMD_LINE, IN_SYSTEM_CHARSET,
       DEFAULT(""), MAX_CONNECTION_NAME, ON_CHECK(check_master_connection),
       ON_UPDATE(0));
#endif

static Sys_var_charptr Sys_init_file(
       "init_file", "Read SQL commands from this file at startup",
       READ_ONLY GLOBAL_VAR(opt_init_file),
#ifdef DISABLE_GRANT_OPTIONS
       NO_CMD_LINE,
#else
       CMD_LINE(REQUIRED_ARG),
#endif
       IN_FS_CHARSET, DEFAULT(0));

static PolyLock_rwlock PLock_sys_init_slave(&LOCK_sys_init_slave);
static Sys_var_lexstring Sys_init_slave(
       "init_slave", "Command(s) that are executed by a slave server "
       "each time the SQL thread starts", GLOBAL_VAR(opt_init_slave),
       CMD_LINE(REQUIRED_ARG), IN_SYSTEM_CHARSET,
       DEFAULT(""), &PLock_sys_init_slave,
       NOT_IN_BINLOG, ON_CHECK(check_init_string));

static Sys_var_ulong Sys_interactive_timeout(
       "interactive_timeout",
       "The number of seconds the server waits for activity on an interactive "
       "connection before closing it",
       SESSION_VAR(net_interactive_timeout),
       CMD_LINE(REQUIRED_ARG),
       VALID_RANGE(1, LONG_TIMEOUT), DEFAULT(NET_WAIT_TIMEOUT), BLOCK_SIZE(1));

static Sys_var_ulonglong Sys_join_buffer_size(
       "join_buffer_size",
       "The size of the buffer that is used for joins",
       SESSION_VAR(join_buff_size), CMD_LINE(REQUIRED_ARG),
       VALID_RANGE(128, SIZE_T_MAX), DEFAULT(128*1024), BLOCK_SIZE(128));

static Sys_var_keycache Sys_key_buffer_size(
       "key_buffer_size", "The size of the buffer used for "
       "index blocks for MyISAM tables. Increase this to get better index "
       "handling (for all reads and multiple writes) to as much as you can "
       "afford",
       KEYCACHE_VAR(param_buff_size),
       CMD_LINE(REQUIRED_ARG, OPT_KEY_BUFFER_SIZE),
       VALID_RANGE(0, SIZE_T_MAX), DEFAULT(KEY_CACHE_SIZE),
       BLOCK_SIZE(IO_SIZE), NO_MUTEX_GUARD, NOT_IN_BINLOG, ON_CHECK(0),
       ON_UPDATE(update_buffer_size));

static Sys_var_keycache Sys_key_cache_block_size(
       "key_cache_block_size", "The default size of key cache blocks",
       KEYCACHE_VAR(param_block_size),
       CMD_LINE(REQUIRED_ARG, OPT_KEY_CACHE_BLOCK_SIZE),
       VALID_RANGE(512, 1024*16), DEFAULT(KEY_CACHE_BLOCK_SIZE),
       BLOCK_SIZE(512), NO_MUTEX_GUARD, NOT_IN_BINLOG, ON_CHECK(0),
       ON_UPDATE(resize_keycache));

static Sys_var_keycache Sys_key_cache_division_limit(
       "key_cache_division_limit",
       "The minimum percentage of warm blocks in key cache",
       KEYCACHE_VAR(param_division_limit),
       CMD_LINE(REQUIRED_ARG, OPT_KEY_CACHE_DIVISION_LIMIT),
       VALID_RANGE(1, 100), DEFAULT(100),
       BLOCK_SIZE(1), NO_MUTEX_GUARD, NOT_IN_BINLOG, ON_CHECK(0),
       ON_UPDATE(change_keycache_param));

static Sys_var_keycache Sys_key_cache_age_threshold(
       "key_cache_age_threshold", "This characterizes the number of "
       "hits a hot block has to be untouched until it is considered aged "
       "enough to be downgraded to a warm block. This specifies the "
       "percentage ratio of that number of hits to the total number of "
       "blocks in key cache",
       KEYCACHE_VAR(param_age_threshold),
       CMD_LINE(REQUIRED_ARG, OPT_KEY_CACHE_AGE_THRESHOLD),
       VALID_RANGE(100, UINT_MAX), DEFAULT(300),
       BLOCK_SIZE(100), NO_MUTEX_GUARD, NOT_IN_BINLOG, ON_CHECK(0),
       ON_UPDATE(change_keycache_param));

static Sys_var_mybool Sys_large_files_support(
       "large_files_support",
       "Whether mysqld was compiled with options for large file support",
       READ_ONLY GLOBAL_VAR(opt_large_files),
       NO_CMD_LINE, DEFAULT(sizeof(my_off_t) > 4));

static Sys_var_uint Sys_large_page_size(
       "large_page_size",
       "If large page support is enabled, this shows the size of memory pages",
       READ_ONLY GLOBAL_VAR(opt_large_page_size), NO_CMD_LINE,
       VALID_RANGE(0, UINT_MAX), DEFAULT(0), BLOCK_SIZE(1));

static Sys_var_mybool Sys_large_pages(
       "large_pages", "Enable support for large pages",
       READ_ONLY GLOBAL_VAR(opt_large_pages),
       IF_WIN(NO_CMD_LINE, CMD_LINE(OPT_ARG)), DEFAULT(FALSE));

static Sys_var_charptr Sys_language(
       "lc_messages_dir", "Directory where error messages are",
       READ_ONLY GLOBAL_VAR(lc_messages_dir_ptr), CMD_LINE(REQUIRED_ARG, 'L'),
       IN_FS_CHARSET, DEFAULT(0));

static Sys_var_mybool Sys_local_infile(
       "local_infile", "Enable LOAD DATA LOCAL INFILE",
       GLOBAL_VAR(opt_local_infile), CMD_LINE(OPT_ARG), DEFAULT(TRUE));

static Sys_var_ulong Sys_lock_wait_timeout(
       "lock_wait_timeout",
       "Timeout in seconds to wait for a lock before returning an error.",
       SESSION_VAR(lock_wait_timeout), CMD_LINE(REQUIRED_ARG),
       VALID_RANGE(1, LONG_TIMEOUT), DEFAULT(LONG_TIMEOUT), BLOCK_SIZE(1));

#ifdef HAVE_MLOCKALL
static Sys_var_mybool Sys_locked_in_memory(
       "locked_in_memory",
       "Whether mysqld was locked in memory with --memlock",
       READ_ONLY GLOBAL_VAR(locked_in_memory), NO_CMD_LINE, DEFAULT(FALSE));
#endif

/* this says NO_CMD_LINE, as command-line option takes a string, not a bool */
static Sys_var_mybool Sys_log_bin(
       "log_bin", "Whether the binary log is enabled",
       READ_ONLY GLOBAL_VAR(opt_bin_log), NO_CMD_LINE, DEFAULT(FALSE));

static Sys_var_mybool Sys_trust_function_creators(
       "log_bin_trust_function_creators",
       "If set to FALSE (the default), then when --log-bin is used, creation "
       "of a stored function (or trigger) is allowed only to users having the "
       "SUPER privilege and only if this stored function (trigger) may not "
       "break binary logging. Note that if ALL connections to this server "
       "ALWAYS use row-based binary logging, the security issues do not "
       "exist and the binary logging cannot break, so you can safely set "
       "this to TRUE",
       GLOBAL_VAR(trust_function_creators),
       CMD_LINE(OPT_ARG), DEFAULT(FALSE));

static Sys_var_charptr Sys_log_error(
       "log_error",
       "Log errors to file (instead of stdout).  If file name is not specified "
       "then 'datadir'/'log-basename'.err or the 'pid-file' path with extension "
       ".err is used",
       READ_ONLY GLOBAL_VAR(log_error_file_ptr),
       CMD_LINE(OPT_ARG, OPT_LOG_ERROR),
       IN_FS_CHARSET, DEFAULT(disabled_my_option));

static Sys_var_mybool Sys_log_queries_not_using_indexes(
       "log_queries_not_using_indexes",
       "Log queries that are executed without benefit of any index to the "
       "slow log if it is open",
       GLOBAL_VAR(opt_log_queries_not_using_indexes),
       CMD_LINE(OPT_ARG), DEFAULT(FALSE));

static Sys_var_ulong Sys_log_warnings(
       "log_warnings",
       "Log some not critical warnings to the general log file."
       "Value can be between 0 and 11. Higher values mean more verbosity",
       SESSION_VAR(log_warnings),
       CMD_LINE(OPT_ARG, 'W'),
       VALID_RANGE(0, UINT_MAX), DEFAULT(1), BLOCK_SIZE(1));

static bool update_cached_long_query_time(sys_var *self, THD *thd,
                                          enum_var_type type)
{
  if (type == OPT_SESSION)
    thd->variables.long_query_time=
      double2ulonglong(thd->variables.long_query_time_double * 1e6);
  else
    global_system_variables.long_query_time=
      double2ulonglong(global_system_variables.long_query_time_double * 1e6);
  return false;
}

static Sys_var_double Sys_long_query_time(
       "long_query_time",
       "Log all queries that have taken more than long_query_time seconds "
       "to execute to file. The argument will be treated as a decimal value "
       "with microsecond precision",
       SESSION_VAR(long_query_time_double),
       CMD_LINE(REQUIRED_ARG), VALID_RANGE(0, LONG_TIMEOUT), DEFAULT(10),
       NO_MUTEX_GUARD, NOT_IN_BINLOG, ON_CHECK(0),
       ON_UPDATE(update_cached_long_query_time));

static bool fix_low_prio_updates(sys_var *self, THD *thd, enum_var_type type)
{
  if (type == OPT_SESSION)
    thd->update_lock_default= (thd->variables.low_priority_updates ?
                               TL_WRITE_LOW_PRIORITY : TL_WRITE);
  else
    thr_upgraded_concurrent_insert_lock=
      (global_system_variables.low_priority_updates ?
       TL_WRITE_LOW_PRIORITY : TL_WRITE);
  return false;
}
static Sys_var_mybool Sys_low_priority_updates(
       "low_priority_updates",
       "INSERT/DELETE/UPDATE has lower priority than selects",
       SESSION_VAR(low_priority_updates),
       CMD_LINE(OPT_ARG),
       DEFAULT(FALSE), NO_MUTEX_GUARD, NOT_IN_BINLOG, ON_CHECK(0),
       ON_UPDATE(fix_low_prio_updates));

#ifndef TO_BE_DELETED   /* Alias for the low_priority_updates */
static Sys_var_mybool Sys_sql_low_priority_updates(
       "sql_low_priority_updates",
       "INSERT/DELETE/UPDATE has lower priority than selects",
       SESSION_VAR(low_priority_updates), NO_CMD_LINE,
       DEFAULT(FALSE), NO_MUTEX_GUARD, NOT_IN_BINLOG, ON_CHECK(0),
       ON_UPDATE(fix_low_prio_updates));
#endif

static Sys_var_mybool Sys_lower_case_file_system(
       "lower_case_file_system",
       "Case sensitivity of file names on the file system where the "
       "data directory is located",
       READ_ONLY GLOBAL_VAR(lower_case_file_system), NO_CMD_LINE,
       DEFAULT(FALSE));

static Sys_var_uint Sys_lower_case_table_names(
       "lower_case_table_names",
       "If set to 1 table names are stored in lowercase on disk and table "
       "names will be case-insensitive.  Should be set to 2 if you are using "
       "a case insensitive file system",
       READ_ONLY GLOBAL_VAR(lower_case_table_names),
       CMD_LINE(OPT_ARG, OPT_LOWER_CASE_TABLE_NAMES),
       VALID_RANGE(0, 2),
#ifdef FN_NO_CASE_SENSE
    DEFAULT(1),
#else
    DEFAULT(0),
#endif
       BLOCK_SIZE(1));

static bool session_readonly(sys_var *self, THD *thd, set_var *var)
{
  if (var->type == OPT_GLOBAL)
    return false;
  my_error(ER_VARIABLE_IS_READONLY, MYF(0), "SESSION",
           self->name.str, "GLOBAL");
  return true;
}

static bool check_max_allowed_packet(sys_var *self, THD *thd,  set_var *var)
{
  longlong val;
  if (session_readonly(self, thd, var))
    return true;

  val= var->save_result.ulonglong_value;
  if (val < (longlong) global_system_variables.net_buffer_length)
  {
    push_warning_printf(thd, MYSQL_ERROR::WARN_LEVEL_WARN,
                        WARN_OPTION_BELOW_LIMIT, ER(WARN_OPTION_BELOW_LIMIT),
                        "max_allowed_packet", "net_buffer_length");
  }
  return false;
}


static Sys_var_ulong Sys_max_allowed_packet(
       "max_allowed_packet",
       "Max packet length to send to or receive from the server",
       SESSION_VAR(max_allowed_packet), CMD_LINE(REQUIRED_ARG),
       VALID_RANGE(1024, 1024*1024*1024), DEFAULT(1024*1024),
       BLOCK_SIZE(1024), NO_MUTEX_GUARD, NOT_IN_BINLOG,
       ON_CHECK(check_max_allowed_packet));

static Sys_var_ulong Sys_slave_max_allowed_packet(
       "slave_max_allowed_packet",
       "The maximum packet length to sent successfully from the master to slave.",
       GLOBAL_VAR(slave_max_allowed_packet), CMD_LINE(REQUIRED_ARG),
       VALID_RANGE(1024, MAX_MAX_ALLOWED_PACKET),
       DEFAULT(MAX_MAX_ALLOWED_PACKET),
       BLOCK_SIZE(1024));

static Sys_var_ulonglong Sys_max_binlog_cache_size(
       "max_binlog_cache_size",
       "Sets the total size of the transactional cache",
       GLOBAL_VAR(max_binlog_cache_size), CMD_LINE(REQUIRED_ARG),
       VALID_RANGE(IO_SIZE, SIZE_T_MAX),
       DEFAULT((SIZE_T_MAX/IO_SIZE)*IO_SIZE),
       BLOCK_SIZE(IO_SIZE));

static Sys_var_ulonglong Sys_max_binlog_stmt_cache_size(
       "max_binlog_stmt_cache_size",
       "Sets the total size of the statement cache",
       GLOBAL_VAR(max_binlog_stmt_cache_size), CMD_LINE(REQUIRED_ARG),
       VALID_RANGE(IO_SIZE, SIZE_T_MAX),
       DEFAULT((SIZE_T_MAX/IO_SIZE)*IO_SIZE),
       BLOCK_SIZE(IO_SIZE));

static bool fix_max_binlog_size(sys_var *self, THD *thd, enum_var_type type)
{
  mysql_bin_log.set_max_size(max_binlog_size);
  return false;
}
static Sys_var_ulong Sys_max_binlog_size(
       "max_binlog_size",
       "Binary log will be rotated automatically when the size exceeds this "
       "value.",
       GLOBAL_VAR(max_binlog_size), CMD_LINE(REQUIRED_ARG),
       VALID_RANGE(IO_SIZE, 1024*1024L*1024L), DEFAULT(1024*1024L*1024L),
       BLOCK_SIZE(IO_SIZE), NO_MUTEX_GUARD, NOT_IN_BINLOG, ON_CHECK(0),
       ON_UPDATE(fix_max_binlog_size));

static bool fix_max_connections(sys_var *self, THD *thd, enum_var_type type)
{
#ifndef EMBEDDED_LIBRARY
  resize_thr_alarm(max_connections + extra_max_connections +
                   global_system_variables.max_insert_delayed_threads + 10);
#endif
  return false;
}

// Default max_connections of 151 is larger than Apache's default max
// children, to avoid "too many connections" error in a common setup
static Sys_var_ulong Sys_max_connections(
       "max_connections", "The number of simultaneous clients allowed",
       GLOBAL_VAR(max_connections), CMD_LINE(REQUIRED_ARG),
       VALID_RANGE(1, 100000), DEFAULT(151), BLOCK_SIZE(1), NO_MUTEX_GUARD,
       NOT_IN_BINLOG, ON_CHECK(0), ON_UPDATE(fix_max_connections));

static Sys_var_ulong Sys_max_connect_errors(
       "max_connect_errors",
       "If there is more than this number of interrupted connections from "
       "a host this host will be blocked from further connections",
       GLOBAL_VAR(max_connect_errors), CMD_LINE(REQUIRED_ARG),
       VALID_RANGE(1, UINT_MAX), DEFAULT(MAX_CONNECT_ERRORS),
       BLOCK_SIZE(1));

static bool check_max_delayed_threads(sys_var *self, THD *thd, set_var *var)
{
  return var->type != OPT_GLOBAL &&
         var->save_result.ulonglong_value != 0 &&
         var->save_result.ulonglong_value !=
                           global_system_variables.max_insert_delayed_threads;
}

// Alias for max_delayed_threads
static Sys_var_ulong Sys_max_insert_delayed_threads(
       "max_insert_delayed_threads",
       "Don't start more than this number of threads to handle INSERT "
       "DELAYED statements. If set to zero INSERT DELAYED will be not used",
       SESSION_VAR(max_insert_delayed_threads),
       NO_CMD_LINE, VALID_RANGE(0, 16384), DEFAULT(20),
       BLOCK_SIZE(1), NO_MUTEX_GUARD, NOT_IN_BINLOG,
       ON_CHECK(check_max_delayed_threads), ON_UPDATE(fix_max_connections));

static Sys_var_ulong Sys_max_delayed_threads(
       "max_delayed_threads",
       "Don't start more than this number of threads to handle INSERT "
       "DELAYED statements. If set to zero INSERT DELAYED will be not used",
       SESSION_VAR(max_insert_delayed_threads),
       CMD_LINE(REQUIRED_ARG), VALID_RANGE(0, 16384), DEFAULT(20),
       BLOCK_SIZE(1), NO_MUTEX_GUARD, NOT_IN_BINLOG,
       ON_CHECK(check_max_delayed_threads), ON_UPDATE(fix_max_connections));

static Sys_var_ulong Sys_max_error_count(
       "max_error_count",
       "Max number of errors/warnings to store for a statement",
       SESSION_VAR(max_error_count), CMD_LINE(REQUIRED_ARG),
       VALID_RANGE(0, 65535), DEFAULT(DEFAULT_ERROR_COUNT), BLOCK_SIZE(1));

static Sys_var_ulonglong Sys_max_heap_table_size(
       "max_heap_table_size",
       "Don't allow creation of heap tables bigger than this",
       SESSION_VAR(max_heap_table_size), CMD_LINE(REQUIRED_ARG),
       VALID_RANGE(16384, (ulonglong)~(intptr)0), DEFAULT(16*1024*1024),
       BLOCK_SIZE(1024));

static Sys_var_ulong Sys_metadata_locks_cache_size(
       "metadata_locks_cache_size", "Size of unused metadata locks cache",
       READ_ONLY GLOBAL_VAR(mdl_locks_cache_size), CMD_LINE(REQUIRED_ARG),
       VALID_RANGE(1, 1024*1024), DEFAULT(MDL_LOCKS_CACHE_SIZE_DEFAULT),
       BLOCK_SIZE(1));

/*
  "pseudo_thread_id" variable used in the test suite to detect 32/64bit
  systems.  If you change it to something else then ulong then fix the tests
  in mysql-test/include/have_32bit.inc and have_64bit.inc.
*/
static Sys_var_ulong Sys_pseudo_thread_id(
       "pseudo_thread_id",
       "This variable is for internal server use",
       SESSION_ONLY(pseudo_thread_id),
       NO_CMD_LINE, VALID_RANGE(0, ULONG_MAX), DEFAULT(0),
       BLOCK_SIZE(1), NO_MUTEX_GUARD, IN_BINLOG,
       ON_CHECK(check_has_super));

static bool
check_gtid_domain_id(sys_var *self, THD *thd, set_var *var)
{
  if (check_has_super(self, thd, var))
    return true;
  if (var->type != OPT_GLOBAL &&
      error_if_in_trans_or_substatement(thd,
          ER_STORED_FUNCTION_PREVENTS_SWITCH_GTID_DOMAIN_ID_SEQ_NO,
          ER_INSIDE_TRANSACTION_PREVENTS_SWITCH_GTID_DOMAIN_ID_SEQ_NO))
    return true;

  return false;
}


static Sys_var_uint Sys_gtid_domain_id(
       "gtid_domain_id",
       "Used with global transaction ID to identify logically independent "
       "replication streams. When events can propagate through multiple "
       "parallel paths (for example multiple masters), each independent "
       "source server must use a distinct domain_id. For simple tree-shaped "
       "replication topologies, it can be left at its default, 0.",
       SESSION_VAR(gtid_domain_id),
       CMD_LINE(REQUIRED_ARG), VALID_RANGE(0, UINT_MAX32), DEFAULT(0),
       BLOCK_SIZE(1), NO_MUTEX_GUARD, NOT_IN_BINLOG,
       ON_CHECK(check_gtid_domain_id));


static bool check_gtid_seq_no(sys_var *self, THD *thd, set_var *var)
{
  uint32 domain_id, server_id;
  uint64 seq_no;

  if (check_has_super(self, thd, var))
    return true;
  if (error_if_in_trans_or_substatement(thd,
          ER_STORED_FUNCTION_PREVENTS_SWITCH_GTID_DOMAIN_ID_SEQ_NO,
          ER_INSIDE_TRANSACTION_PREVENTS_SWITCH_GTID_DOMAIN_ID_SEQ_NO))
    return true;

  domain_id= thd->variables.gtid_domain_id;
  server_id= thd->variables.server_id;
  seq_no= (uint64)var->value->val_uint();
  DBUG_EXECUTE_IF("ignore_set_gtid_seq_no_check", return 0;);
  if (opt_gtid_strict_mode && opt_bin_log &&
      mysql_bin_log.check_strict_gtid_sequence(domain_id, server_id, seq_no))
    return true;

  return false;
}


static Sys_var_ulonglong Sys_gtid_seq_no(
       "gtid_seq_no",
       "Internal server usage, for replication with global transaction id. "
       "When set, next event group logged to the binary log will use this "
       "sequence number, not generate a new one, thus allowing to preserve "
       "master's GTID in slave's binlog.",
       SESSION_ONLY(gtid_seq_no),
       NO_CMD_LINE, VALID_RANGE(0, ULONGLONG_MAX), DEFAULT(0),
       BLOCK_SIZE(1), NO_MUTEX_GUARD, NOT_IN_BINLOG,
       ON_CHECK(check_gtid_seq_no));


#ifdef HAVE_REPLICATION
static unsigned char opt_gtid_binlog_pos_dummy;
static Sys_var_gtid_binlog_pos Sys_gtid_binlog_pos(
       "gtid_binlog_pos", "Last GTID logged to the binary log, per replication"
       "domain",
       READ_ONLY GLOBAL_VAR(opt_gtid_binlog_pos_dummy), NO_CMD_LINE);


uchar *
Sys_var_gtid_binlog_pos::global_value_ptr(THD *thd, LEX_STRING *base)
{
  char buf[128];
  String str(buf, sizeof(buf), system_charset_info);
  char *p;

  str.length(0);
  if ((opt_bin_log && mysql_bin_log.append_state_pos(&str)) ||
      !(p= thd->strmake(str.ptr(), str.length())))
  {
    my_error(ER_OUT_OF_RESOURCES, MYF(0));
    return NULL;
  }

  return (uchar *)p;
}


static unsigned char opt_gtid_current_pos_dummy;
static Sys_var_gtid_current_pos Sys_gtid_current_pos(
       "gtid_current_pos", "Current GTID position of the server. Per "
       "replication domain, this is either the last GTID replicated by a "
       "slave thread, or the GTID logged to the binary log, whichever is "
       "most recent.",
       READ_ONLY GLOBAL_VAR(opt_gtid_current_pos_dummy), NO_CMD_LINE);


uchar *
Sys_var_gtid_current_pos::global_value_ptr(THD *thd, LEX_STRING *base)
{
  String str;
  char *p;

  str.length(0);
  if (rpl_append_gtid_state(&str, true) ||
      !(p= thd->strmake(str.ptr(), str.length())))
  {
    my_error(ER_OUT_OF_RESOURCES, MYF(0));
    return NULL;
  }

  return (uchar *)p;
}


bool
Sys_var_gtid_slave_pos::do_check(THD *thd, set_var *var)
{
  String str, *res;
  bool running;

  DBUG_ASSERT(var->type == OPT_GLOBAL);

  if (rpl_load_gtid_slave_state(thd))
  {
    my_error(ER_CANNOT_LOAD_SLAVE_GTID_STATE, MYF(0), "mysql",
             rpl_gtid_slave_state_table_name.str);
    return true;
  }

  mysql_mutex_lock(&LOCK_active_mi);
  running= master_info_index->give_error_if_slave_running();
  mysql_mutex_unlock(&LOCK_active_mi);
  if (running)
    return true;
  if (!(res= var->value->val_str(&str)))
    return true;
  if (thd->in_active_multi_stmt_transaction())
  {
    my_error(ER_CANT_DO_THIS_DURING_AN_TRANSACTION, MYF(0));
    return true;
  }
  if (rpl_gtid_pos_check(thd, &((*res)[0]), res->length()))
    return true;

  if (!(var->save_result.string_value.str=
        thd->strmake(res->ptr(), res->length())))
  {
    my_error(ER_OUT_OF_RESOURCES, MYF(0));
    return true;
  }
  var->save_result.string_value.length= res->length();
  return false;
}


bool
Sys_var_gtid_slave_pos::global_update(THD *thd, set_var *var)
{
  bool err;

  DBUG_ASSERT(var->type == OPT_GLOBAL);

  if (!var->value)
  {
    my_error(ER_NO_DEFAULT, MYF(0), var->var->name.str);
    return true;
  }

  mysql_mutex_unlock(&LOCK_global_system_variables);
  mysql_mutex_lock(&LOCK_active_mi);
  if (master_info_index->give_error_if_slave_running())
    err= true;
  else
    err= rpl_gtid_pos_update(thd, var->save_result.string_value.str,
                             var->save_result.string_value.length);
  mysql_mutex_unlock(&LOCK_active_mi);
  mysql_mutex_lock(&LOCK_global_system_variables);
  return err;
}


uchar *
Sys_var_gtid_slave_pos::global_value_ptr(THD *thd, LEX_STRING *base)
{
  String str;
  char *p;

  str.length(0);
  /*
    If the mysql.rpl_slave_pos table could not be loaded, then we cannot
    easily automatically try to reload it here - we may be inside a statement
    that already has tables locked and so opening more tables is problematic.

    But if the table is not loaded (eg. missing mysql_upgrade_db or some such),
    then the slave state must be empty anyway.
  */
  if ((rpl_global_gtid_slave_state.loaded &&
       rpl_append_gtid_state(&str, false)) ||
      !(p= thd->strmake(str.ptr(), str.length())))
  {
    my_error(ER_OUT_OF_RESOURCES, MYF(0));
    return NULL;
  }

  return (uchar *)p;
}


static unsigned char opt_gtid_slave_pos_dummy;
static Sys_var_gtid_slave_pos Sys_gtid_slave_pos(
       "gtid_slave_pos",
       "The list of global transaction IDs that were last replicated on the "
       "server, one for each replication domain.",
       GLOBAL_VAR(opt_gtid_slave_pos_dummy), NO_CMD_LINE);


static Sys_var_mybool Sys_gtid_strict_mode(
       "gtid_strict_mode",
       "Enforce strict seq_no ordering of events in the binary log. Slave "
       "stops with an error if it encounters an event that would cause it to "
       "generate an out-of-order binlog if executed.",
       GLOBAL_VAR(opt_gtid_strict_mode),
       CMD_LINE(OPT_ARG), DEFAULT(FALSE));


struct gtid_binlog_state_data { rpl_gtid *list; uint32 list_len; };

bool
Sys_var_gtid_binlog_state::do_check(THD *thd, set_var *var)
{
  String str, *res;
  struct gtid_binlog_state_data *data;
  rpl_gtid *list;
  uint32 list_len;

  DBUG_ASSERT(var->type == OPT_GLOBAL);

  if (!(res= var->value->val_str(&str)))
    return true;
  if (thd->in_active_multi_stmt_transaction())
  {
    my_error(ER_CANT_DO_THIS_DURING_AN_TRANSACTION, MYF(0));
    return true;
  }
  if (!mysql_bin_log.is_open())
  {
    my_error(ER_FLUSH_MASTER_BINLOG_CLOSED, MYF(0));
    return true;
  }
  if (!mysql_bin_log.is_empty_state())
  {
    my_error(ER_BINLOG_MUST_BE_EMPTY, MYF(0));
    return true;
  }
  if (res->length() == 0)
    list= NULL;
  else if (!(list= gtid_parse_string_to_list(res->ptr(), res->length(),
                                             &list_len)))
  {
    my_error(ER_INCORRECT_GTID_STATE, MYF(0));
    return true;
  }
  if (!(data= (gtid_binlog_state_data *)my_malloc(sizeof(*data), MYF(0))))
  {
    my_free(list);
    my_error(ER_OUT_OF_RESOURCES, MYF(0));
    return true;
  }
  data->list= list;
  data->list_len= list_len;
  var->save_result.ptr= data;
  return false;
}


bool
Sys_var_gtid_binlog_state::global_update(THD *thd, set_var *var)
{
  bool res;

  DBUG_ASSERT(var->type == OPT_GLOBAL);

  if (!var->value)
  {
    my_error(ER_NO_DEFAULT, MYF(0), var->var->name.str);
    return true;
  }

  struct gtid_binlog_state_data *data=
    (struct gtid_binlog_state_data *)var->save_result.ptr;
  mysql_mutex_unlock(&LOCK_global_system_variables);
  res= (0 != reset_master(thd, data->list, data->list_len));
  mysql_mutex_lock(&LOCK_global_system_variables);
  my_free(data->list);
  my_free(data);
  return res;
}


uchar *
Sys_var_gtid_binlog_state::global_value_ptr(THD *thd, LEX_STRING *base)
{
  char buf[512];
  String str(buf, sizeof(buf), system_charset_info);
  char *p;

  str.length(0);
  if ((opt_bin_log && mysql_bin_log.append_state(&str)) ||
      !(p= thd->strmake(str.ptr(), str.length())))
  {
    my_error(ER_OUT_OF_RESOURCES, MYF(0));
    return NULL;
  }

  return (uchar *)p;
}


static unsigned char opt_gtid_binlog_state_dummy;
static Sys_var_gtid_binlog_state Sys_gtid_binlog_state(
       "gtid_binlog_state",
       "The internal GTID state of the binlog, used to keep track of all "
       "GTIDs ever logged to the binlog.",
       GLOBAL_VAR(opt_gtid_binlog_state_dummy), NO_CMD_LINE);


static bool
check_slave_parallel_threads(sys_var *self, THD *thd, set_var *var)
{
  bool running;

  mysql_mutex_lock(&LOCK_active_mi);
  running= master_info_index->give_error_if_slave_running();
  mysql_mutex_unlock(&LOCK_active_mi);
  if (running)
    return true;

  return false;
}

static bool
fix_slave_parallel_threads(sys_var *self, THD *thd, enum_var_type type)
{
  bool running;
  bool err= false;

  mysql_mutex_unlock(&LOCK_global_system_variables);
  mysql_mutex_lock(&LOCK_active_mi);
  running= master_info_index->give_error_if_slave_running();
  mysql_mutex_unlock(&LOCK_active_mi);
  if (running || rpl_parallel_change_thread_count(&global_rpl_thread_pool,
                                                  opt_slave_parallel_threads))
    err= true;
  mysql_mutex_lock(&LOCK_global_system_variables);

  return err;
}


static Sys_var_ulong Sys_slave_parallel_threads(
       "slave_parallel_threads",
       "If non-zero, number of threads to spawn to apply in parallel events "
       "on the slave that were group-committed on the master or were logged "
       "with GTID in different replication domains.",
       GLOBAL_VAR(opt_slave_parallel_threads), CMD_LINE(REQUIRED_ARG),
       VALID_RANGE(0,16383), DEFAULT(0), BLOCK_SIZE(1), NO_MUTEX_GUARD,
       NOT_IN_BINLOG, ON_CHECK(check_slave_parallel_threads),
       ON_UPDATE(fix_slave_parallel_threads));


static Sys_var_ulong Sys_slave_parallel_max_queued(
       "slave_parallel_max_queued",
       "Limit on how much memory SQL threads should use per parallel "
       "replication thread when reading ahead in the relay log looking for "
       "opportunities for parallel replication. Only used when "
       "--slave-parallel-threads > 0.",
       GLOBAL_VAR(opt_slave_parallel_max_queued), CMD_LINE(REQUIRED_ARG),
       VALID_RANGE(0,2147483647), DEFAULT(131072), BLOCK_SIZE(1));
#endif


static Sys_var_ulong Sys_binlog_commit_wait_count(
       "binlog_commit_wait_count",
       "If non-zero, binlog write will wait at most binlog_commit_wait_usec "
       "microseconds for at least this many commits to queue up for group "
       "commit to the binlog. This can reduce I/O on the binlog and provide "
       "increased opportunity for parallel apply on the slave, but too high "
       "a value will decrease commit throughput.",
       GLOBAL_VAR(opt_binlog_commit_wait_count), CMD_LINE(REQUIRED_ARG),
       VALID_RANGE(0, ULONG_MAX), DEFAULT(0), BLOCK_SIZE(1));


static Sys_var_ulong Sys_binlog_commit_wait_usec(
       "binlog_commit_wait_usec",
       "Maximum time, in microseconds, to wait for more commits to queue up "
       "for binlog group commit. Only takes effect if the value of "
       "binlog_commit_wait_count is non-zero.",
       GLOBAL_VAR(opt_binlog_commit_wait_usec), CMD_LINE(REQUIRED_ARG),
       VALID_RANGE(0, ULONG_MAX), DEFAULT(100000), BLOCK_SIZE(1));


static bool fix_max_join_size(sys_var *self, THD *thd, enum_var_type type)
{
  SV *sv= type == OPT_GLOBAL ? &global_system_variables : &thd->variables;
  if (sv->max_join_size == HA_POS_ERROR)
    sv->option_bits|= OPTION_BIG_SELECTS;
  else
    sv->option_bits&= ~OPTION_BIG_SELECTS;
  return false;
}
static Sys_var_harows Sys_max_join_size(
       "max_join_size",
       "Joins that are probably going to read more than max_join_size "
       "records return an error",
       SESSION_VAR(max_join_size), CMD_LINE(REQUIRED_ARG),
       VALID_RANGE(1, HA_POS_ERROR), DEFAULT(HA_POS_ERROR), BLOCK_SIZE(1),
       NO_MUTEX_GUARD, NOT_IN_BINLOG, ON_CHECK(0),
       ON_UPDATE(fix_max_join_size));

static Sys_var_ulong Sys_max_seeks_for_key(
       "max_seeks_for_key",
       "Limit assumed max number of seeks when looking up rows based on a key",
       SESSION_VAR(max_seeks_for_key), CMD_LINE(REQUIRED_ARG),
       VALID_RANGE(1, UINT_MAX), DEFAULT(UINT_MAX), BLOCK_SIZE(1));

static Sys_var_ulong Sys_max_length_for_sort_data(
       "max_length_for_sort_data",
       "Max number of bytes in sorted records",
       SESSION_VAR(max_length_for_sort_data), CMD_LINE(REQUIRED_ARG),
       VALID_RANGE(4, 8192*1024L), DEFAULT(1024), BLOCK_SIZE(1));

static Sys_var_harows Sys_sql_max_join_size(
       "sql_max_join_size", "Alias for max_join_size",
       SESSION_VAR(max_join_size), NO_CMD_LINE,
       VALID_RANGE(1, HA_POS_ERROR), DEFAULT(HA_POS_ERROR), BLOCK_SIZE(1),
       NO_MUTEX_GUARD, NOT_IN_BINLOG, ON_CHECK(0),
       ON_UPDATE(fix_max_join_size), DEPRECATED("'@@max_join_size'"));

static Sys_var_ulong Sys_max_long_data_size(
       "max_long_data_size",
       "The maximum BLOB length to send to server from "
       "mysql_send_long_data API. Deprecated option; "
       "use max_allowed_packet instead.",
       READ_ONLY GLOBAL_VAR(max_long_data_size),
       CMD_LINE(REQUIRED_ARG, OPT_MAX_LONG_DATA_SIZE),
       VALID_RANGE(1024, UINT_MAX32), DEFAULT(1024*1024),
       BLOCK_SIZE(1));

static PolyLock_mutex PLock_prepared_stmt_count(&LOCK_prepared_stmt_count);
static Sys_var_ulong Sys_max_prepared_stmt_count(
       "max_prepared_stmt_count",
       "Maximum number of prepared statements in the server",
       GLOBAL_VAR(max_prepared_stmt_count), CMD_LINE(REQUIRED_ARG),
       VALID_RANGE(0, 1024*1024), DEFAULT(16382), BLOCK_SIZE(1),
       &PLock_prepared_stmt_count);

static Sys_var_ulong Sys_max_sort_length(
       "max_sort_length",
       "The number of bytes to use when sorting BLOB or TEXT values (only "
       "the first max_sort_length bytes of each value are used; the rest "
       "are ignored)",
       SESSION_VAR(max_sort_length), CMD_LINE(REQUIRED_ARG),
       VALID_RANGE(4, 8192*1024L), DEFAULT(1024), BLOCK_SIZE(1));

static Sys_var_ulong Sys_max_sp_recursion_depth(
       "max_sp_recursion_depth",
       "Maximum stored procedure recursion depth",
       SESSION_VAR(max_sp_recursion_depth), CMD_LINE(OPT_ARG),
       VALID_RANGE(0, 255), DEFAULT(0), BLOCK_SIZE(1));


static bool if_checking_enabled(sys_var *self, THD *thd,  set_var *var)
{
  if (session_readonly(self, thd, var))
    return true;
  
  if (!max_user_connections_checking)
  {
    my_error(ER_OPTION_PREVENTS_STATEMENT, MYF(0), "--max-user-connections=0");
    return true;
  }

  return false;
}
// non-standard session_value_ptr() here
static Sys_var_max_user_conn Sys_max_user_connections(
       "max_user_connections",
       "The maximum number of active connections for a single user "
       "(0 = no limit)",
       SESSION_VAR(max_user_connections), CMD_LINE(REQUIRED_ARG),
       VALID_RANGE(-1, INT_MAX), DEFAULT(0), BLOCK_SIZE(1), NO_MUTEX_GUARD,
       NOT_IN_BINLOG, ON_CHECK(if_checking_enabled));

static Sys_var_ulong Sys_max_tmp_tables(
       "max_tmp_tables",
       "Maximum number of temporary tables a client can keep open at a time",
       SESSION_VAR(max_tmp_tables), CMD_LINE(REQUIRED_ARG),
       VALID_RANGE(1, UINT_MAX), DEFAULT(32), BLOCK_SIZE(1));

static Sys_var_ulong Sys_max_write_lock_count(
       "max_write_lock_count",
       "After this many write locks, allow some read locks to run in between",
       GLOBAL_VAR(max_write_lock_count), CMD_LINE(REQUIRED_ARG),
       VALID_RANGE(1, UINT_MAX), DEFAULT(UINT_MAX), BLOCK_SIZE(1));

static Sys_var_ulong Sys_min_examined_row_limit(
       "min_examined_row_limit",
       "Don't write queries to slow log that examine fewer rows "
       "than that",
       SESSION_VAR(min_examined_row_limit), CMD_LINE(REQUIRED_ARG),
       VALID_RANGE(0, UINT_MAX), DEFAULT(0), BLOCK_SIZE(1));

#ifdef _WIN32
static Sys_var_mybool Sys_named_pipe(
       "named_pipe", "Enable the named pipe (NT)",
       READ_ONLY GLOBAL_VAR(opt_enable_named_pipe), CMD_LINE(OPT_ARG),
       DEFAULT(FALSE));
#endif


static bool check_net_buffer_length(sys_var *self, THD *thd,  set_var *var)
{
  longlong val;
  if (session_readonly(self, thd, var))
    return true;

  val= var->save_result.ulonglong_value;
  if (val > (longlong) global_system_variables.max_allowed_packet)
  {
    push_warning_printf(thd, MYSQL_ERROR::WARN_LEVEL_WARN,
                        WARN_OPTION_BELOW_LIMIT, ER(WARN_OPTION_BELOW_LIMIT),
                        "max_allowed_packet", "net_buffer_length");
  }
  return false;
}
static Sys_var_ulong Sys_net_buffer_length(
       "net_buffer_length",
       "Buffer length for TCP/IP and socket communication",
       SESSION_VAR(net_buffer_length), CMD_LINE(REQUIRED_ARG),
       VALID_RANGE(1024, 1024*1024), DEFAULT(16384), BLOCK_SIZE(1024),
       NO_MUTEX_GUARD, NOT_IN_BINLOG, ON_CHECK(check_net_buffer_length));

static bool fix_net_read_timeout(sys_var *self, THD *thd, enum_var_type type)
{
  if (type != OPT_GLOBAL)
    my_net_set_read_timeout(&thd->net, thd->variables.net_read_timeout);
  return false;
}
static Sys_var_ulong Sys_net_read_timeout(
       "net_read_timeout",
       "Number of seconds to wait for more data from a connection before "
       "aborting the read",
       SESSION_VAR(net_read_timeout), CMD_LINE(REQUIRED_ARG),
       VALID_RANGE(1, LONG_TIMEOUT), DEFAULT(NET_READ_TIMEOUT), BLOCK_SIZE(1),
       NO_MUTEX_GUARD, NOT_IN_BINLOG, ON_CHECK(0),
       ON_UPDATE(fix_net_read_timeout));

static bool fix_net_write_timeout(sys_var *self, THD *thd, enum_var_type type)
{
  if (type != OPT_GLOBAL)
    my_net_set_write_timeout(&thd->net, thd->variables.net_write_timeout);
  return false;
}
static Sys_var_ulong Sys_net_write_timeout(
       "net_write_timeout",
       "Number of seconds to wait for a block to be written to a connection "
       "before aborting the write",
       SESSION_VAR(net_write_timeout), CMD_LINE(REQUIRED_ARG),
       VALID_RANGE(1, LONG_TIMEOUT), DEFAULT(NET_WRITE_TIMEOUT), BLOCK_SIZE(1),
       NO_MUTEX_GUARD, NOT_IN_BINLOG, ON_CHECK(0),
       ON_UPDATE(fix_net_write_timeout));

static bool fix_net_retry_count(sys_var *self, THD *thd, enum_var_type type)
{
  if (type != OPT_GLOBAL)
    thd->net.retry_count=thd->variables.net_retry_count;
  return false;
}
static Sys_var_ulong Sys_net_retry_count(
       "net_retry_count",
       "If a read on a communication port is interrupted, retry this "
       "many times before giving up",
       SESSION_VAR(net_retry_count), CMD_LINE(REQUIRED_ARG),
       VALID_RANGE(1, UINT_MAX), DEFAULT(MYSQLD_NET_RETRY_COUNT),
       BLOCK_SIZE(1), NO_MUTEX_GUARD, NOT_IN_BINLOG, ON_CHECK(0),
       ON_UPDATE(fix_net_retry_count));

static Sys_var_mybool Sys_old_mode(
       "old", "Use compatible behavior",
       SESSION_VAR(old_mode), CMD_LINE(OPT_ARG), DEFAULT(FALSE));

static Sys_var_mybool Sys_old_alter_table(
       "old_alter_table", "Use old, non-optimized alter table",
       SESSION_VAR(old_alter_table), CMD_LINE(OPT_ARG), DEFAULT(FALSE));

static bool check_old_passwords(sys_var *self, THD *thd, set_var *var)
{
  return mysql_user_table_is_in_short_password_format;
}
static Sys_var_mybool Sys_old_passwords(
       "old_passwords",
       "Use old password encryption method (needed for 4.0 and older clients)",
       SESSION_VAR(old_passwords), CMD_LINE(OPT_ARG), DEFAULT(FALSE),
       NO_MUTEX_GUARD, NOT_IN_BINLOG, ON_CHECK(check_old_passwords));

static Sys_var_ulong Sys_open_files_limit(
       "open_files_limit",
       "If this is not 0, then mysqld will use this value to reserve file "
       "descriptors to use with setrlimit(). If this value is 0 then mysqld "
       "will reserve max_connections*5 or max_connections + table_cache*2 "
       "(whichever is larger) number of file descriptors",
       READ_ONLY GLOBAL_VAR(open_files_limit), CMD_LINE(REQUIRED_ARG),
       VALID_RANGE(0, OS_FILE_LIMIT), DEFAULT(0), BLOCK_SIZE(1));

/// @todo change to enum
static Sys_var_ulong Sys_optimizer_prune_level(
       "optimizer_prune_level",
       "Controls the heuristic(s) applied during query optimization to prune "
       "less-promising partial plans from the optimizer search space. "
       "Meaning: 0 - do not apply any heuristic, thus perform exhaustive "
       "search; 1 - prune plans based on number of retrieved rows",
       SESSION_VAR(optimizer_prune_level), CMD_LINE(REQUIRED_ARG),
       VALID_RANGE(0, 1), DEFAULT(1), BLOCK_SIZE(1));

static Sys_var_ulong Sys_optimizer_selectivity_sampling_limit(
       "optimizer_selectivity_sampling_limit",
       "Controls number of record samples to check condition selectivity",
       SESSION_VAR(optimizer_selectivity_sampling_limit),
       CMD_LINE(REQUIRED_ARG),
       VALID_RANGE(SELECTIVITY_SAMPLING_THRESHOLD, UINT_MAX),
       DEFAULT(SELECTIVITY_SAMPLING_LIMIT), BLOCK_SIZE(1));

static Sys_var_ulong Sys_optimizer_use_condition_selectivity(
       "optimizer_use_condition_selectivity",
       "Controls selectivity of which conditions the optimizer takes into "
       "account to calculate cardinality of a partial join when it searches "
       "for the best execution plan "
       "Meaning: "
       "1 - use selectivity of index backed range conditions to calculate "
       "the cardinality of a partial join if the last joined table is "
       "accessed by full table scan or an index scan, "
       "2 - use selectivity of index backed range conditions to calculate "
       "the cardinality of a partial join in any case, "
       "3 - additionally always use selectivity of range conditions that are "
       "not backed by any index to calculate the cardinality of a partial join, "
       "4 - use histograms to calculate selectivity of range conditions that "
       "are not backed by any index to calculate the cardinality of "
       "a partial join."
       "5 - additionally use selectivity of certain non-range predicates "
       "calculated on record samples",
       SESSION_VAR(optimizer_use_condition_selectivity), CMD_LINE(REQUIRED_ARG),
       VALID_RANGE(1, 5), DEFAULT(1), BLOCK_SIZE(1));

/** Warns about deprecated value 63 */
static bool fix_optimizer_search_depth(sys_var *self, THD *thd,
                                       enum_var_type type)
{
  SV *sv= type == OPT_GLOBAL ? &global_system_variables : &thd->variables;
  if (sv->optimizer_search_depth == MAX_TABLES+2)
    WARN_DEPRECATED(thd, 10, 1, "optimizer-search-depth=63",
                    "a search depth less than 63");
  return false;
}

static Sys_var_ulong Sys_optimizer_search_depth(
       "optimizer_search_depth",
       "Maximum depth of search performed by the query optimizer. Values "
       "larger than the number of relations in a query result in better "
       "query plans, but take longer to compile a query. Values smaller "
       "than the number of tables in a relation result in faster "
       "optimization, but may produce very bad query plans. If set to 0, "
       "the system will automatically pick a reasonable value; if set to "
       "63, the optimizer will switch to the original find_best search. "
       "NOTE: The value 63 and its associated behaviour is deprecated",
       SESSION_VAR(optimizer_search_depth), CMD_LINE(REQUIRED_ARG),
       VALID_RANGE(0, MAX_TABLES+2), DEFAULT(MAX_TABLES+1), BLOCK_SIZE(1),
       NO_MUTEX_GUARD, NOT_IN_BINLOG, ON_CHECK(0),
       ON_UPDATE(fix_optimizer_search_depth));

/* this is used in the sigsegv handler */
export const char *optimizer_switch_names[]=
{
  "index_merge","index_merge_union","index_merge_sort_union",
  "index_merge_intersection","index_merge_sort_intersection",
  "engine_condition_pushdown",
  "index_condition_pushdown",
  "derived_merge", "derived_with_keys",
  "firstmatch","loosescan","materialization","in_to_exists","semijoin",
  "partial_match_rowid_merge",
  "partial_match_table_scan",
  "subquery_cache",
  "mrr",
  "mrr_cost_based",
  "mrr_sort_keys",
  "outer_join_with_cache",
  "semijoin_with_cache",
  "join_cache_incremental",
  "join_cache_hashed",
  "join_cache_bka",
  "optimize_join_buffer_size",
  "table_elimination",
  "extended_keys",
  "exists_to_in",
  "default", NullS
};
/** propagates changes to @@engine_condition_pushdown */
static bool fix_optimizer_switch(sys_var *self, THD *thd,
                                 enum_var_type type)
{
  SV *sv= (type == OPT_GLOBAL) ? &global_system_variables : &thd->variables;
  sv->engine_condition_pushdown=
    test(sv->optimizer_switch & OPTIMIZER_SWITCH_ENGINE_CONDITION_PUSHDOWN);
  return false;
}
static Sys_var_flagset Sys_optimizer_switch(
       "optimizer_switch",
       "optimizer_switch=option=val[,option=val...], where option is one of {"
        "derived_merge, "
        "derived_with_keys, "
        "firstmatch, "
        "in_to_exists, "
        "engine_condition_pushdown, "
        "index_condition_pushdown, "
        "index_merge, "
        "index_merge_intersection, "
        "index_merge_sort_intersection, "
        "index_merge_sort_union, "
        "index_merge_union, "
        "join_cache_bka, "
        "join_cache_hashed, "
        "join_cache_incremental, "
        "loosescan, "
        "materialization, "
        "mrr, "
        "mrr_cost_based, "
        "mrr_sort_keys, "
        "optimize_join_buffer_size, "
        "outer_join_with_cache, "
        "partial_match_rowid_merge, "
        "partial_match_table_scan, "
        "semijoin, "
        "semijoin_with_cache, "
        "subquery_cache, "
        "table_elimination, "
        "extended_keys, "
        "exists_to_in "
       "} and val is one of {on, off, default}",
       SESSION_VAR(optimizer_switch), CMD_LINE(REQUIRED_ARG),
       optimizer_switch_names, DEFAULT(OPTIMIZER_SWITCH_DEFAULT),
       NO_MUTEX_GUARD, NOT_IN_BINLOG, ON_CHECK(NULL),
       ON_UPDATE(fix_optimizer_switch));

static Sys_var_charptr Sys_pid_file(
       "pid_file", "Pid file used by safe_mysqld",
       READ_ONLY GLOBAL_VAR(pidfile_name_ptr), CMD_LINE(REQUIRED_ARG),
       IN_FS_CHARSET, DEFAULT(0));

static Sys_var_charptr Sys_plugin_dir(
       "plugin_dir", "Directory for plugins",
       READ_ONLY GLOBAL_VAR(opt_plugin_dir_ptr), CMD_LINE(REQUIRED_ARG),
       IN_FS_CHARSET, DEFAULT(0));

static Sys_var_uint Sys_port(
       "port",
       "Port number to use for connection or 0 to default to, "
       "my.cnf, $MYSQL_TCP_PORT, "
#if MYSQL_PORT_DEFAULT == 0
       "/etc/services, "
#endif
       "built-in default (" STRINGIFY_ARG(MYSQL_PORT) "), whatever comes first",
       READ_ONLY GLOBAL_VAR(mysqld_port), CMD_LINE(REQUIRED_ARG, 'P'),
       VALID_RANGE(0, UINT_MAX32), DEFAULT(0), BLOCK_SIZE(1));

static Sys_var_ulong Sys_preload_buff_size(
       "preload_buffer_size",
       "The size of the buffer that is allocated when preloading indexes",
       SESSION_VAR(preload_buff_size), CMD_LINE(REQUIRED_ARG),
       VALID_RANGE(1024, 1024*1024*1024), DEFAULT(32768), BLOCK_SIZE(1));

static Sys_var_uint Sys_protocol_version(
       "protocol_version",
       "The version of the client/server protocol used by the MySQL server",
       READ_ONLY GLOBAL_VAR(protocol_version), NO_CMD_LINE,
       VALID_RANGE(0, ~0), DEFAULT(PROTOCOL_VERSION), BLOCK_SIZE(1));

static Sys_var_proxy_user Sys_proxy_user(
       "proxy_user", "The proxy user account name used when logging in",
       IN_SYSTEM_CHARSET);

static Sys_var_external_user Sys_exterenal_user(
       "external_user", "The external user account used when logging in",
       IN_SYSTEM_CHARSET);

static Sys_var_ulong Sys_read_buff_size(
       "read_buffer_size",
       "Each thread that does a sequential scan allocates a buffer of "
       "this size for each table it scans. If you do many sequential scans, "
       "you may want to increase this value",
       SESSION_VAR(read_buff_size), CMD_LINE(REQUIRED_ARG),
       VALID_RANGE(IO_SIZE*2, INT_MAX32), DEFAULT(128*1024),
       BLOCK_SIZE(IO_SIZE));

static bool check_read_only(sys_var *self, THD *thd, set_var *var)
{
  /* Prevent self dead-lock */
  if (thd->locked_tables_mode || thd->in_active_multi_stmt_transaction())
  {
    my_error(ER_LOCK_OR_ACTIVE_TRANSACTION, MYF(0));
    return true;
  }
  return false;
}
static bool fix_read_only(sys_var *self, THD *thd, enum_var_type type)
{
  bool result= true;
  my_bool new_read_only= read_only; // make a copy before releasing a mutex
  DBUG_ENTER("sys_var_opt_readonly::update");

  if (read_only == FALSE || read_only == opt_readonly)
  {
    opt_readonly= read_only;
    DBUG_RETURN(false);
  }

  if (check_read_only(self, thd, 0)) // just in case
    goto end;

  if (thd->global_read_lock.is_acquired())
  {
    /*
      This connection already holds the global read lock.
      This can be the case with:
      - FLUSH TABLES WITH READ LOCK
      - SET GLOBAL READ_ONLY = 1
    */
    opt_readonly= read_only;
    DBUG_RETURN(false);
  }

  /*
    READ_ONLY=1 prevents write locks from being taken on tables and
    blocks transactions from committing. We therefore should make sure
    that no such events occur while setting the read_only variable.
    This is a 2 step process:
    [1] lock_global_read_lock()
      Prevents connections from obtaining new write locks on
      tables. Note that we can still have active rw transactions.
    [2] make_global_read_lock_block_commit()
      Prevents transactions from committing.
  */

  read_only= opt_readonly;
  mysql_mutex_unlock(&LOCK_global_system_variables);

  if (thd->global_read_lock.lock_global_read_lock(thd))
    goto end_with_mutex_unlock;

  if ((result= thd->global_read_lock.make_global_read_lock_block_commit(thd)))
    goto end_with_read_lock;

  /* Change the opt_readonly system variable, safe because the lock is held */
  opt_readonly= new_read_only;
  result= false;

 end_with_read_lock:
  /* Release the lock */
  thd->global_read_lock.unlock_global_read_lock(thd);
 end_with_mutex_unlock:
  mysql_mutex_lock(&LOCK_global_system_variables);
 end:
  read_only= opt_readonly;
  DBUG_RETURN(result);
}


/**
  The read_only boolean is always equal to the opt_readonly boolean except
  during fix_read_only(); when that function is entered, opt_readonly is
  the pre-update value and read_only is the post-update value.
  fix_read_only() compares them and runs needed operations for the
  transition (especially when transitioning from false to true) and
  synchronizes both booleans in the end.
*/
static Sys_var_mybool Sys_readonly(
       "read_only",
       "Make all non-temporary tables read-only, with the exception for "
       "replication (slave) threads and users with the SUPER privilege",
       GLOBAL_VAR(read_only), CMD_LINE(OPT_ARG), DEFAULT(FALSE),
       NO_MUTEX_GUARD, NOT_IN_BINLOG,
       ON_CHECK(check_read_only), ON_UPDATE(fix_read_only));

// Small lower limit to be able to test MRR
static Sys_var_ulong Sys_read_rnd_buff_size(
       "read_rnd_buffer_size",
       "When reading rows in sorted order after a sort, the rows are read "
       "through this buffer to avoid a disk seeks",
       SESSION_VAR(read_rnd_buff_size), CMD_LINE(REQUIRED_ARG),
       VALID_RANGE(1, INT_MAX32), DEFAULT(256*1024), BLOCK_SIZE(1));

static Sys_var_ulong Sys_div_precincrement(
       "div_precision_increment", "Precision of the result of '/' "
       "operator will be increased on that value",
       SESSION_VAR(div_precincrement), CMD_LINE(REQUIRED_ARG),
       VALID_RANGE(0, DECIMAL_MAX_SCALE), DEFAULT(4), BLOCK_SIZE(1));

static Sys_var_ulong Sys_rpl_recovery_rank(
       "rpl_recovery_rank", "Unused, will be removed",
       GLOBAL_VAR(rpl_recovery_rank), CMD_LINE(REQUIRED_ARG),
       VALID_RANGE(0, ULONG_MAX), DEFAULT(0), BLOCK_SIZE(1),
       NO_MUTEX_GUARD, NOT_IN_BINLOG, ON_CHECK(0), ON_UPDATE(0),
       DEPRECATED(""));

static Sys_var_ulong Sys_range_alloc_block_size(
       "range_alloc_block_size",
       "Allocation block size for storing ranges during optimization",
       SESSION_VAR(range_alloc_block_size), CMD_LINE(REQUIRED_ARG),
       VALID_RANGE(RANGE_ALLOC_BLOCK_SIZE, UINT_MAX),
       DEFAULT(RANGE_ALLOC_BLOCK_SIZE), BLOCK_SIZE(1024));

static Sys_var_ulong Sys_multi_range_count(
       "multi_range_count", "Ignored. Use mrr_buffer_size instead",
       SESSION_VAR(multi_range_count), CMD_LINE(REQUIRED_ARG),
       VALID_RANGE(1, ULONG_MAX), DEFAULT(256), BLOCK_SIZE(1),
       NO_MUTEX_GUARD, NOT_IN_BINLOG, ON_CHECK(0), ON_UPDATE(0),
       DEPRECATED("'@@mrr_buffer_size'"));

static bool fix_thd_mem_root(sys_var *self, THD *thd, enum_var_type type)
{
  if (type != OPT_GLOBAL)
    reset_root_defaults(thd->mem_root,
                        thd->variables.query_alloc_block_size,
                        thd->variables.query_prealloc_size);
  return false;
}
static Sys_var_ulong Sys_query_alloc_block_size(
       "query_alloc_block_size",
       "Allocation block size for query parsing and execution",
       SESSION_VAR(query_alloc_block_size), CMD_LINE(REQUIRED_ARG),
       VALID_RANGE(1024, UINT_MAX), DEFAULT(QUERY_ALLOC_BLOCK_SIZE),
       BLOCK_SIZE(1024), NO_MUTEX_GUARD, NOT_IN_BINLOG, ON_CHECK(0),
       ON_UPDATE(fix_thd_mem_root));

static Sys_var_ulong Sys_query_prealloc_size(
       "query_prealloc_size",
       "Persistent buffer for query parsing and execution",
       SESSION_VAR(query_prealloc_size), CMD_LINE(REQUIRED_ARG),
       VALID_RANGE(QUERY_ALLOC_PREALLOC_SIZE, UINT_MAX),
       DEFAULT(QUERY_ALLOC_PREALLOC_SIZE),
       BLOCK_SIZE(1024), NO_MUTEX_GUARD, NOT_IN_BINLOG, ON_CHECK(0),
       ON_UPDATE(fix_thd_mem_root));

#ifdef HAVE_SMEM
static Sys_var_mybool Sys_shared_memory(
       "shared_memory", "Enable the shared memory",
       READ_ONLY GLOBAL_VAR(opt_enable_shared_memory), CMD_LINE(OPT_ARG),
       DEFAULT(FALSE));

static Sys_var_charptr Sys_shared_memory_base_name(
       "shared_memory_base_name", "Base name of shared memory",
       READ_ONLY GLOBAL_VAR(shared_memory_base_name), CMD_LINE(REQUIRED_ARG),
       IN_FS_CHARSET, DEFAULT(0));
#endif

// this has to be NO_CMD_LINE as the command-line option has a different name
static Sys_var_mybool Sys_skip_external_locking(
       "skip_external_locking", "Don't use system (external) locking",
       READ_ONLY GLOBAL_VAR(my_disable_locking), NO_CMD_LINE, DEFAULT(TRUE));

static Sys_var_mybool Sys_skip_networking(
       "skip_networking", "Don't allow connection with TCP/IP",
       READ_ONLY GLOBAL_VAR(opt_disable_networking), CMD_LINE(OPT_ARG),
       DEFAULT(FALSE));

static Sys_var_mybool Sys_skip_name_resolve(
       "skip_name_resolve",
       "Don't resolve hostnames. All hostnames are IP's or 'localhost'.",
       READ_ONLY GLOBAL_VAR(opt_skip_name_resolve),
       CMD_LINE(OPT_ARG, OPT_SKIP_RESOLVE),
       DEFAULT(FALSE));

static Sys_var_mybool Sys_skip_show_database(
       "skip_show_database", "Don't allow 'SHOW DATABASE' commands",
       READ_ONLY GLOBAL_VAR(opt_skip_show_db), CMD_LINE(OPT_ARG),
       DEFAULT(FALSE));

static Sys_var_charptr Sys_socket(
       "socket", "Socket file to use for connection",
       READ_ONLY GLOBAL_VAR(mysqld_unix_port), CMD_LINE(REQUIRED_ARG),
       IN_FS_CHARSET, DEFAULT(0));

/* 
  thread_concurrency is a no-op on all platforms since
  MySQL 5.1.  It will be removed in the context of
  WL#5265
*/
static Sys_var_ulong Sys_thread_concurrency(
       "thread_concurrency",
       "Permits the application to give the threads system a hint for "
       "the desired number of threads that should be run at the same time",
       READ_ONLY GLOBAL_VAR(concurrency), CMD_LINE(REQUIRED_ARG),
       VALID_RANGE(1, 512), DEFAULT(DEFAULT_CONCURRENCY), BLOCK_SIZE(1));

static Sys_var_ulonglong Sys_thread_stack(
       "thread_stack", "The stack size for each thread",
       READ_ONLY GLOBAL_VAR(my_thread_stack_size), CMD_LINE(REQUIRED_ARG),
       VALID_RANGE(128*1024, ULONGLONG_MAX), DEFAULT(DEFAULT_THREAD_STACK),
       BLOCK_SIZE(1024));

static Sys_var_charptr Sys_tmpdir(
       "tmpdir", "Path for temporary files. Several paths may "
       "be specified, separated by a "
#if defined(__WIN__)
       "semicolon (;)"
#else
       "colon (:)"
#endif
       ", in this case they are used in a round-robin fashion",
       READ_ONLY GLOBAL_VAR(opt_mysql_tmpdir), CMD_LINE(REQUIRED_ARG, 't'),
       IN_FS_CHARSET, DEFAULT(0));

static bool fix_trans_mem_root(sys_var *self, THD *thd, enum_var_type type)
{
  if (type != OPT_GLOBAL)
    reset_root_defaults(&thd->transaction.mem_root,
                        thd->variables.trans_alloc_block_size,
                        thd->variables.trans_prealloc_size);
  return false;
}
static Sys_var_ulong Sys_trans_alloc_block_size(
       "transaction_alloc_block_size",
       "Allocation block size for transactions to be stored in binary log",
       SESSION_VAR(trans_alloc_block_size), CMD_LINE(REQUIRED_ARG),
       VALID_RANGE(1024, UINT_MAX), DEFAULT(QUERY_ALLOC_BLOCK_SIZE),
       BLOCK_SIZE(1024), NO_MUTEX_GUARD, NOT_IN_BINLOG, ON_CHECK(0),
       ON_UPDATE(fix_trans_mem_root));

static Sys_var_ulong Sys_trans_prealloc_size(
       "transaction_prealloc_size",
       "Persistent buffer for transactions to be stored in binary log",
       SESSION_VAR(trans_prealloc_size), CMD_LINE(REQUIRED_ARG),
       VALID_RANGE(1024, UINT_MAX), DEFAULT(TRANS_ALLOC_PREALLOC_SIZE),
       BLOCK_SIZE(1024), NO_MUTEX_GUARD, NOT_IN_BINLOG, ON_CHECK(0),
       ON_UPDATE(fix_trans_mem_root));

static const char *thread_handling_names[]=
{
  "one-thread-per-connection", "no-threads",
#ifdef HAVE_POOL_OF_THREADS
  "pool-of-threads",
#endif
  0
};

#if defined (_WIN32) && defined (HAVE_POOL_OF_THREADS)
/* Windows is using OS threadpool, so we're pretty sure it works well */
#define DEFAULT_THREAD_HANDLING 2
#else
#define DEFAULT_THREAD_HANDLING 0
#endif

static Sys_var_enum Sys_thread_handling(
       "thread_handling",
       "Define threads usage for handling queries, one of "
       "one-thread-per-connection, no-threads"
#ifdef HAVE_POOL_OF_THREADS
       ", pool-of-threads"
#endif
       , READ_ONLY GLOBAL_VAR(thread_handling), CMD_LINE(REQUIRED_ARG),
       thread_handling_names, 
       DEFAULT(DEFAULT_THREAD_HANDLING)
 );

#ifdef HAVE_QUERY_CACHE
static bool check_query_cache_size(sys_var *self, THD *thd, set_var *var)
{
  if (global_system_variables.query_cache_type == 0 &&
      var->value && var->value->val_int() != 0)
  {
    my_error(ER_QUERY_CACHE_DISABLED, MYF(0));
    return true;
  }

  return false;
}
static bool fix_query_cache_size(sys_var *self, THD *thd, enum_var_type type)
{
  ulong new_cache_size= query_cache.resize(query_cache_size);
  /*
     Note: query_cache_size is a global variable reflecting the
     requested cache size. See also query_cache_size_arg
  */
  if (query_cache_size != new_cache_size)
    push_warning_printf(current_thd, MYSQL_ERROR::WARN_LEVEL_WARN,
                        ER_WARN_QC_RESIZE, ER(ER_WARN_QC_RESIZE),
                        query_cache_size, new_cache_size);

  query_cache_size= new_cache_size;
  return false;
}
static Sys_var_ulonglong Sys_query_cache_size(
       "query_cache_size",
       "The memory allocated to store results from old queries",
       GLOBAL_VAR(query_cache_size), CMD_LINE(REQUIRED_ARG),
       VALID_RANGE(0, ULONG_MAX), DEFAULT(0), BLOCK_SIZE(1024),
       NO_MUTEX_GUARD, NOT_IN_BINLOG, ON_CHECK(check_query_cache_size),
       ON_UPDATE(fix_query_cache_size));

static Sys_var_ulong Sys_query_cache_limit(
       "query_cache_limit",
       "Don't cache results that are bigger than this",
       GLOBAL_VAR(query_cache.query_cache_limit), CMD_LINE(REQUIRED_ARG),
       VALID_RANGE(0, UINT_MAX), DEFAULT(1024*1024), BLOCK_SIZE(1));

static bool fix_qcache_min_res_unit(sys_var *self, THD *thd, enum_var_type type)
{
  query_cache_min_res_unit=
    query_cache.set_min_res_unit(query_cache_min_res_unit);
  return false;
}
static Sys_var_ulong Sys_query_cache_min_res_unit(
       "query_cache_min_res_unit",
       "The minimum size for blocks allocated by the query cache",
       GLOBAL_VAR(query_cache_min_res_unit), CMD_LINE(REQUIRED_ARG),
       VALID_RANGE(0, UINT_MAX), DEFAULT(QUERY_CACHE_MIN_RESULT_DATA_SIZE),
       BLOCK_SIZE(8), NO_MUTEX_GUARD, NOT_IN_BINLOG, ON_CHECK(0),
       ON_UPDATE(fix_qcache_min_res_unit));

static const char *query_cache_type_names[]= { "OFF", "ON", "DEMAND", 0 };
static bool check_query_cache_type(sys_var *self, THD *thd, set_var *var)
{
  if (query_cache.is_disable_in_progress())
  {
    my_error(ER_QUERY_CACHE_IS_DISABLED, MYF(0));
    return true;
  }
  if (var->type != OPT_GLOBAL &&
      global_system_variables.query_cache_type == 0 &&
      var->value->val_int() != 0)
  {
    my_error(ER_QUERY_CACHE_IS_GLOBALY_DISABLED, MYF(0));
    return true;
  }

  return false;
}
static bool fix_query_cache_type(sys_var *self, THD *thd, enum_var_type type)
{
  if (type != OPT_GLOBAL)
    return false;

  if (global_system_variables.query_cache_type != 0 &&
      query_cache.is_disabled())
  {
    /* if disabling in progress variable will not be set */
    DBUG_ASSERT(!query_cache.is_disable_in_progress());
    /* Enable query cache because it was disabled */
    fix_query_cache_size(0, thd, type);
  }
  else if (global_system_variables.query_cache_type == 0)
    query_cache.disable_query_cache(thd);
  return false;
}
static Sys_var_enum Sys_query_cache_type(
       "query_cache_type",
       "OFF = Don't cache or retrieve results. ON = Cache all results "
       "except SELECT SQL_NO_CACHE ... queries. DEMAND = Cache only "
       "SELECT SQL_CACHE ... queries",
       SESSION_VAR(query_cache_type), CMD_LINE(REQUIRED_ARG),
       query_cache_type_names, DEFAULT(1), NO_MUTEX_GUARD, NOT_IN_BINLOG,
       ON_CHECK(check_query_cache_type),
       ON_UPDATE(fix_query_cache_type));

static Sys_var_mybool Sys_query_cache_wlock_invalidate(
       "query_cache_wlock_invalidate",
       "Invalidate queries in query cache on LOCK for write",
       SESSION_VAR(query_cache_wlock_invalidate), CMD_LINE(OPT_ARG),
       DEFAULT(FALSE));
#endif /* HAVE_QUERY_CACHE */

static Sys_var_mybool Sys_secure_auth(
       "secure_auth",
       "Disallow authentication for accounts that have old (pre-4.1) "
       "passwords",
       GLOBAL_VAR(opt_secure_auth), CMD_LINE(OPT_ARG),
       DEFAULT(FALSE));

static Sys_var_charptr Sys_secure_file_priv(
       "secure_file_priv",
       "Limit LOAD DATA, SELECT ... OUTFILE, and LOAD_FILE() to files "
       "within specified directory",
       PREALLOCATED READ_ONLY GLOBAL_VAR(opt_secure_file_priv),
       CMD_LINE(REQUIRED_ARG), IN_FS_CHARSET, DEFAULT(0));

static bool fix_server_id(sys_var *self, THD *thd, enum_var_type type)
{
  if (type == OPT_GLOBAL)
  {
    server_id_supplied = 1;
    thd->variables.server_id= global_system_variables.server_id;
    /*
      Historically, server_id was a global variable that is exported to
      plugins. Now it is a session variable, and lives in the
      global_system_variables struct, but we still need to export the
      value for reading to plugins for backwards compatibility reasons.
    */
    ::server_id= global_system_variables.server_id;
  }
  return false;
}
static Sys_var_ulong Sys_server_id(
       "server_id",
       "Uniquely identifies the server instance in the community of "
       "replication partners",
       SESSION_VAR(server_id), CMD_LINE(REQUIRED_ARG, OPT_SERVER_ID),
       VALID_RANGE(0, UINT_MAX32), DEFAULT(0), BLOCK_SIZE(1), NO_MUTEX_GUARD,
       NOT_IN_BINLOG, ON_CHECK(check_has_super), ON_UPDATE(fix_server_id));

static Sys_var_mybool Sys_slave_compressed_protocol(
       "slave_compressed_protocol",
       "Use compression on master/slave protocol",
       GLOBAL_VAR(opt_slave_compressed_protocol), CMD_LINE(OPT_ARG),
       DEFAULT(FALSE));

#ifdef HAVE_REPLICATION
static const char *slave_exec_mode_names[]= {"STRICT", "IDEMPOTENT", 0};
static Sys_var_enum Slave_exec_mode(
       "slave_exec_mode",
       "Modes for how replication events should be executed. Legal values "
       "are STRICT (default) and IDEMPOTENT. In IDEMPOTENT mode, "
       "replication will not stop for operations that are idempotent. "
       "In STRICT mode, replication will stop on any unexpected difference "
       "between the master and the slave",
       GLOBAL_VAR(slave_exec_mode_options), CMD_LINE(REQUIRED_ARG),
       slave_exec_mode_names, DEFAULT(SLAVE_EXEC_MODE_STRICT));

static const char *slave_type_conversions_name[]= {"ALL_LOSSY", "ALL_NON_LOSSY", 0};
static Sys_var_set Slave_type_conversions(
       "slave_type_conversions",
       "Set of slave type conversions that are enabled. Legal values are:"
       " ALL_LOSSY to enable lossy conversions and"
       " ALL_NON_LOSSY to enable non-lossy conversions."
       " If the variable is assigned the empty set, no conversions are"
       " allowed and it is expected that the types match exactly.",
       GLOBAL_VAR(slave_type_conversions_options), CMD_LINE(REQUIRED_ARG),
       slave_type_conversions_name,
       DEFAULT(0));

static Sys_var_mybool Sys_slave_sql_verify_checksum(
       "slave_sql_verify_checksum",
       "Force checksum verification of replication events after reading them "
       "from relay log. Note: Events are always checksum-verified by slave on "
       "receiving them from the network before writing them to the relay log",
       GLOBAL_VAR(opt_slave_sql_verify_checksum), CMD_LINE(OPT_ARG),
       DEFAULT(TRUE));

static Sys_var_mybool Sys_master_verify_checksum(
       "master_verify_checksum",
       "Force checksum verification of logged events in the binary log before "
       "sending them to slaves or printing them in the output of "
       "SHOW BINLOG EVENTS",
       GLOBAL_VAR(opt_master_verify_checksum), CMD_LINE(OPT_ARG),
       DEFAULT(FALSE));

/* These names must match RPL_SKIP_XXX #defines in slave.h. */
static const char *replicate_events_marked_for_skip_names[]= {
  "replicate", "filter_on_slave", "filter_on_master", 0
};

bool
Sys_var_replicate_events_marked_for_skip::global_update(THD *thd, set_var *var)
{
  bool result= true;                            // Assume error
  DBUG_ENTER("Sys_var_replicate_events_marked_for_skip::global_update");

  mysql_mutex_unlock(&LOCK_global_system_variables);
  mysql_mutex_lock(&LOCK_active_mi);
  if (!master_info_index->give_error_if_slave_running())
    result= Sys_var_enum::global_update(thd, var);
  mysql_mutex_unlock(&LOCK_active_mi);
  mysql_mutex_lock(&LOCK_global_system_variables);
  DBUG_RETURN(result);
}

static Sys_var_replicate_events_marked_for_skip Replicate_events_marked_for_skip
   ("replicate_events_marked_for_skip",
   "Whether the slave should replicate events that were created with "
   "@@skip_replication=1 on the master. Default REPLICATE (no events are "
   "skipped). Other values are FILTER_ON_SLAVE (events will be sent by the "
   "master but ignored by the slave) and FILTER_ON_MASTER (events marked with "
   "@@skip_replication=1 will be filtered on the master and never be sent to "
   "the slave).",
   GLOBAL_VAR(opt_replicate_events_marked_for_skip), CMD_LINE(REQUIRED_ARG),
   replicate_events_marked_for_skip_names, DEFAULT(RPL_SKIP_REPLICATE),
    NO_MUTEX_GUARD, NOT_IN_BINLOG);
#endif


static Sys_var_ulong Sys_slow_launch_time(
       "slow_launch_time",
       "If creating the thread takes longer than this value (in seconds), "
       "the Slow_launch_threads counter will be incremented",
       GLOBAL_VAR(slow_launch_time), CMD_LINE(REQUIRED_ARG),
       VALID_RANGE(0, LONG_TIMEOUT), DEFAULT(2), BLOCK_SIZE(1));

static Sys_var_ulonglong Sys_sort_buffer(
       "sort_buffer_size",
       "Each thread that needs to do a sort allocates a buffer of this size",
       SESSION_VAR(sortbuff_size), CMD_LINE(REQUIRED_ARG),
       VALID_RANGE(MIN_SORT_MEMORY, SIZE_T_MAX), DEFAULT(MAX_SORT_MEMORY),
       BLOCK_SIZE(1));

export ulonglong expand_sql_mode(ulonglong sql_mode)
{
  if (sql_mode & MODE_ANSI)
  {
    /*
      Note that we dont set
      MODE_NO_KEY_OPTIONS | MODE_NO_TABLE_OPTIONS | MODE_NO_FIELD_OPTIONS
      to allow one to get full use of MySQL in this mode.

      MODE_ONLY_FULL_GROUP_BY was removed from ANSI mode because it is
      currently overly restrictive (see BUG#8510).
    */
    sql_mode|= (MODE_REAL_AS_FLOAT | MODE_PIPES_AS_CONCAT | MODE_ANSI_QUOTES |
                MODE_IGNORE_SPACE);
  }
  if (sql_mode & MODE_ORACLE)
    sql_mode|= (MODE_PIPES_AS_CONCAT | MODE_ANSI_QUOTES |
                MODE_IGNORE_SPACE |
                MODE_NO_KEY_OPTIONS | MODE_NO_TABLE_OPTIONS |
                MODE_NO_FIELD_OPTIONS | MODE_NO_AUTO_CREATE_USER);
  if (sql_mode & MODE_MSSQL)
    sql_mode|= (MODE_PIPES_AS_CONCAT | MODE_ANSI_QUOTES |
                MODE_IGNORE_SPACE |
                MODE_NO_KEY_OPTIONS | MODE_NO_TABLE_OPTIONS |
                MODE_NO_FIELD_OPTIONS);
  if (sql_mode & MODE_POSTGRESQL)
    sql_mode|= (MODE_PIPES_AS_CONCAT | MODE_ANSI_QUOTES |
                MODE_IGNORE_SPACE |
                MODE_NO_KEY_OPTIONS | MODE_NO_TABLE_OPTIONS |
                MODE_NO_FIELD_OPTIONS);
  if (sql_mode & MODE_DB2)
    sql_mode|= (MODE_PIPES_AS_CONCAT | MODE_ANSI_QUOTES |
                MODE_IGNORE_SPACE |
                MODE_NO_KEY_OPTIONS | MODE_NO_TABLE_OPTIONS |
                MODE_NO_FIELD_OPTIONS);
  if (sql_mode & MODE_MAXDB)
    sql_mode|= (MODE_PIPES_AS_CONCAT | MODE_ANSI_QUOTES |
                MODE_IGNORE_SPACE |
                MODE_NO_KEY_OPTIONS | MODE_NO_TABLE_OPTIONS |
                MODE_NO_FIELD_OPTIONS | MODE_NO_AUTO_CREATE_USER);
  if (sql_mode & MODE_MYSQL40)
    sql_mode|= MODE_HIGH_NOT_PRECEDENCE;
  if (sql_mode & MODE_MYSQL323)
    sql_mode|= MODE_HIGH_NOT_PRECEDENCE;
  if (sql_mode & MODE_TRADITIONAL)
    sql_mode|= (MODE_STRICT_TRANS_TABLES | MODE_STRICT_ALL_TABLES |
                MODE_NO_ZERO_IN_DATE | MODE_NO_ZERO_DATE |
                MODE_ERROR_FOR_DIVISION_BY_ZERO | MODE_NO_AUTO_CREATE_USER |
                MODE_NO_ENGINE_SUBSTITUTION);
  return sql_mode;
}
static bool check_sql_mode(sys_var *self, THD *thd, set_var *var)
{
  var->save_result.ulonglong_value=
    expand_sql_mode(var->save_result.ulonglong_value);
  return false;
}
static bool fix_sql_mode(sys_var *self, THD *thd, enum_var_type type)
{
  if (type != OPT_GLOBAL)
  {
    /* Update thd->server_status */
    if (thd->variables.sql_mode & MODE_NO_BACKSLASH_ESCAPES)
      thd->server_status|= SERVER_STATUS_NO_BACKSLASH_ESCAPES;
    else
      thd->server_status&= ~SERVER_STATUS_NO_BACKSLASH_ESCAPES;
  }
  return false;
}
/*
  WARNING: When adding new SQL modes don't forget to update the
  tables definitions that stores it's value (ie: mysql.event, mysql.proc)
*/
static const char *sql_mode_names[]=
{
  "REAL_AS_FLOAT", "PIPES_AS_CONCAT", "ANSI_QUOTES", "IGNORE_SPACE",
  "IGNORE_BAD_TABLE_OPTIONS",
  "ONLY_FULL_GROUP_BY", "NO_UNSIGNED_SUBTRACTION", "NO_DIR_IN_CREATE",
  "POSTGRESQL", "ORACLE", "MSSQL", "DB2", "MAXDB", "NO_KEY_OPTIONS",
  "NO_TABLE_OPTIONS", "NO_FIELD_OPTIONS", "MYSQL323", "MYSQL40", "ANSI",
  "NO_AUTO_VALUE_ON_ZERO", "NO_BACKSLASH_ESCAPES", "STRICT_TRANS_TABLES",
  "STRICT_ALL_TABLES", "NO_ZERO_IN_DATE", "NO_ZERO_DATE",
  "ALLOW_INVALID_DATES", "ERROR_FOR_DIVISION_BY_ZERO", "TRADITIONAL",
  "NO_AUTO_CREATE_USER", "HIGH_NOT_PRECEDENCE", "NO_ENGINE_SUBSTITUTION",
  "PAD_CHAR_TO_FULL_LENGTH",
  0
};
export bool sql_mode_string_representation(THD *thd, ulonglong sql_mode,
                                           LEX_STRING *ls)
{
  set_to_string(thd, ls, sql_mode, sql_mode_names);
  return ls->str == 0;
}
/*
  sql_mode should *not* be IN_BINLOG: even though it is written to the binlog,
  the slave ignores the MODE_NO_DIR_IN_CREATE variable, so slave's value
  differs from master's (see log_event.cc: Query_log_event::do_apply_event()).
*/
static Sys_var_set Sys_sql_mode(
       "sql_mode",
       "Syntax: sql-mode=mode[,mode[,mode...]]. See the manual for the "
       "complete list of valid sql modes",
       SESSION_VAR(sql_mode), CMD_LINE(REQUIRED_ARG),
       sql_mode_names, DEFAULT(0), NO_MUTEX_GUARD, NOT_IN_BINLOG,
       ON_CHECK(check_sql_mode), ON_UPDATE(fix_sql_mode));

#if defined(HAVE_OPENSSL) && !defined(EMBEDDED_LIBRARY)
#define SSL_OPT(X) CMD_LINE(REQUIRED_ARG,X)
#else
#define SSL_OPT(X) NO_CMD_LINE
#endif

static Sys_var_charptr Sys_ssl_ca(
       "ssl_ca",
       "CA file in PEM format (check OpenSSL docs, implies --ssl)",
       READ_ONLY GLOBAL_VAR(opt_ssl_ca), SSL_OPT(OPT_SSL_CA),
       IN_FS_CHARSET, DEFAULT(0));

static Sys_var_charptr Sys_ssl_capath(
       "ssl_capath",
       "CA directory (check OpenSSL docs, implies --ssl)",
       READ_ONLY GLOBAL_VAR(opt_ssl_capath), SSL_OPT(OPT_SSL_CAPATH),
       IN_FS_CHARSET, DEFAULT(0));

static Sys_var_charptr Sys_ssl_cert(
       "ssl_cert", "X509 cert in PEM format (implies --ssl)",
       READ_ONLY GLOBAL_VAR(opt_ssl_cert), SSL_OPT(OPT_SSL_CERT),
       IN_FS_CHARSET, DEFAULT(0));

static Sys_var_charptr Sys_ssl_cipher(
       "ssl_cipher", "SSL cipher to use (implies --ssl)",
       READ_ONLY GLOBAL_VAR(opt_ssl_cipher), SSL_OPT(OPT_SSL_CIPHER),
       IN_FS_CHARSET, DEFAULT(0));

static Sys_var_charptr Sys_ssl_key(
       "ssl_key", "X509 key in PEM format (implies --ssl)",
       READ_ONLY GLOBAL_VAR(opt_ssl_key), SSL_OPT(OPT_SSL_KEY),
       IN_FS_CHARSET, DEFAULT(0));

// why ENUM and not BOOL ?
static const char *updatable_views_with_limit_names[]= {"NO", "YES", 0};
static Sys_var_enum Sys_updatable_views_with_limit(
       "updatable_views_with_limit",
       "YES = Don't issue an error message (warning only) if a VIEW without "
       "presence of a key of the underlying table is used in queries with a "
       "LIMIT clause for updating. NO = Prohibit update of a VIEW, which "
       "does not contain a key of the underlying table and the query uses "
       "a LIMIT clause (usually get from GUI tools)",
       SESSION_VAR(updatable_views_with_limit), CMD_LINE(REQUIRED_ARG),
       updatable_views_with_limit_names, DEFAULT(TRUE));

static Sys_var_mybool Sys_sync_frm(
       "sync_frm", "Sync .frm files to disk on creation",
       GLOBAL_VAR(opt_sync_frm), CMD_LINE(OPT_ARG),
       DEFAULT(TRUE));

static char *system_time_zone_ptr;
static Sys_var_charptr Sys_system_time_zone(
       "system_time_zone", "The server system time zone",
       READ_ONLY GLOBAL_VAR(system_time_zone_ptr), NO_CMD_LINE,
       IN_SYSTEM_CHARSET, DEFAULT(system_time_zone));

static Sys_var_ulong Sys_table_def_size(
       "table_definition_cache",
       "The number of cached table definitions",
       GLOBAL_VAR(table_def_size), CMD_LINE(REQUIRED_ARG),
       VALID_RANGE(TABLE_DEF_CACHE_MIN, 512*1024),
       DEFAULT(TABLE_DEF_CACHE_DEFAULT), BLOCK_SIZE(1));

static Sys_var_ulong Sys_table_cache_size(
       "table_open_cache", "The number of cached open tables",
       GLOBAL_VAR(table_cache_size), CMD_LINE(REQUIRED_ARG),
       VALID_RANGE(1, 512*1024), DEFAULT(TABLE_OPEN_CACHE_DEFAULT),
       BLOCK_SIZE(1));

static Sys_var_ulong Sys_thread_cache_size(
       "thread_cache_size",
       "How many threads we should keep in a cache for reuse",
       GLOBAL_VAR(thread_cache_size), CMD_LINE(REQUIRED_ARG),
       VALID_RANGE(0, 16384), DEFAULT(0), BLOCK_SIZE(1));

#ifdef HAVE_POOL_OF_THREADS
static bool fix_tp_max_threads(sys_var *, THD *, enum_var_type)
{
#ifdef _WIN32
  tp_set_max_threads(threadpool_max_threads);
#endif
  return false;
}


#ifdef _WIN32
static bool fix_tp_min_threads(sys_var *, THD *, enum_var_type)
{
  tp_set_min_threads(threadpool_min_threads);
  return false;
}
#endif


#ifndef  _WIN32
static bool check_threadpool_size(sys_var *self, THD *thd, set_var *var)
{
  ulonglong v= var->save_result.ulonglong_value;
  if (v > threadpool_max_size)
  {
    var->save_result.ulonglong_value= threadpool_max_size;
    return throw_bounds_warning(thd, self->name.str, true, true, v);
  }
  return false;
}


static bool fix_threadpool_size(sys_var*, THD*, enum_var_type)
{
  tp_set_threadpool_size(threadpool_size);
  return false;
}


static bool fix_threadpool_stall_limit(sys_var*, THD*, enum_var_type)
{
  tp_set_threadpool_stall_limit(threadpool_stall_limit);
  return false;
}
#endif

#ifdef _WIN32
static Sys_var_uint Sys_threadpool_min_threads(
  "thread_pool_min_threads",
  "Minimum number of threads in the thread pool.",
  GLOBAL_VAR(threadpool_min_threads), CMD_LINE(REQUIRED_ARG),
  VALID_RANGE(1, 256), DEFAULT(1), BLOCK_SIZE(1),
  NO_MUTEX_GUARD, NOT_IN_BINLOG, ON_CHECK(0),
  ON_UPDATE(fix_tp_min_threads)
  );
#else
static Sys_var_uint Sys_threadpool_idle_thread_timeout(
  "thread_pool_idle_timeout",
  "Timeout in seconds for an idle thread in the thread pool."
  "Worker thread will be shut down after timeout",
  GLOBAL_VAR(threadpool_idle_timeout), CMD_LINE(REQUIRED_ARG),
  VALID_RANGE(1, UINT_MAX), DEFAULT(60), BLOCK_SIZE(1)
);
static Sys_var_uint Sys_threadpool_oversubscribe(
  "thread_pool_oversubscribe",
  "How many additional active worker threads in a group are allowed.",
  GLOBAL_VAR(threadpool_oversubscribe), CMD_LINE(REQUIRED_ARG),
  VALID_RANGE(1, 1000), DEFAULT(3), BLOCK_SIZE(1)
);
static Sys_var_uint Sys_threadpool_size(
 "thread_pool_size",
 "Number of thread groups in the pool. "
 "This parameter is roughly equivalent to maximum number of concurrently "
 "executing threads (threads in a waiting state do not count as executing).",
  GLOBAL_VAR(threadpool_size), CMD_LINE(REQUIRED_ARG),
  VALID_RANGE(1, MAX_THREAD_GROUPS), DEFAULT(my_getncpus()), BLOCK_SIZE(1),
  NO_MUTEX_GUARD, NOT_IN_BINLOG, ON_CHECK(check_threadpool_size),
  ON_UPDATE(fix_threadpool_size)
);
static Sys_var_uint Sys_threadpool_stall_limit(
 "thread_pool_stall_limit",
 "Maximum query execution time in milliseconds,"
 "before an executing non-yielding thread is considered stalled."
 "If a worker thread is stalled, additional worker thread "
 "may be created to handle remaining clients.",
  GLOBAL_VAR(threadpool_stall_limit), CMD_LINE(REQUIRED_ARG),
  VALID_RANGE(10, UINT_MAX), DEFAULT(500), BLOCK_SIZE(1),
  NO_MUTEX_GUARD, NOT_IN_BINLOG, ON_CHECK(0), 
  ON_UPDATE(fix_threadpool_stall_limit)
);
#endif /* !WIN32 */
static Sys_var_uint Sys_threadpool_max_threads(
  "thread_pool_max_threads",
  "Maximum allowed number of worker threads in the thread pool",
   GLOBAL_VAR(threadpool_max_threads), CMD_LINE(REQUIRED_ARG),
   VALID_RANGE(1, 65536), DEFAULT(500), BLOCK_SIZE(1),
   NO_MUTEX_GUARD, NOT_IN_BINLOG, ON_CHECK(0), 
   ON_UPDATE(fix_tp_max_threads)
);
#endif /* HAVE_POOL_OF_THREADS */

/**
  Can't change the 'next' tx_isolation if we are already in a
  transaction.
*/

static bool check_tx_isolation(sys_var *self, THD *thd, set_var *var)
{
  if (var->type == OPT_DEFAULT && thd->in_active_multi_stmt_transaction())
  {
    DBUG_ASSERT(thd->in_multi_stmt_transaction_mode());
    my_error(ER_CANT_CHANGE_TX_ISOLATION, MYF(0));
    return TRUE;
  }
  return FALSE;
}

// NO_CMD_LINE - different name of the option
static Sys_var_tx_isolation Sys_tx_isolation(
       "tx_isolation", "Default transaction isolation level",
       SESSION_VAR(tx_isolation), NO_CMD_LINE,
       tx_isolation_names, DEFAULT(ISO_REPEATABLE_READ),
       NO_MUTEX_GUARD, NOT_IN_BINLOG, ON_CHECK(check_tx_isolation));

static Sys_var_ulonglong Sys_tmp_table_size(
       "tmp_table_size",
       "If an internal in-memory temporary table exceeds this size, MySQL "
       "will automatically convert it to an on-disk MyISAM or Aria table",
       SESSION_VAR(tmp_table_size), CMD_LINE(REQUIRED_ARG),
       VALID_RANGE(1024, (ulonglong)~(intptr)0), DEFAULT(16*1024*1024),
       BLOCK_SIZE(1));

static Sys_var_mybool Sys_timed_mutexes(
       "timed_mutexes",
       "Specify whether to time mutexes (only InnoDB mutexes are currently "
       "supported)",
       GLOBAL_VAR(timed_mutexes), CMD_LINE(OPT_ARG), DEFAULT(0));

static char *server_version_ptr;
static Sys_var_charptr Sys_version(
       "version", "Server version",
       READ_ONLY GLOBAL_VAR(server_version_ptr), NO_CMD_LINE,
       IN_SYSTEM_CHARSET, DEFAULT(server_version));

static char *server_version_comment_ptr;
static Sys_var_charptr Sys_version_comment(
       "version_comment", "version_comment",
       READ_ONLY GLOBAL_VAR(server_version_comment_ptr), NO_CMD_LINE,
       IN_SYSTEM_CHARSET, DEFAULT(MYSQL_COMPILATION_COMMENT));

static char *server_version_compile_machine_ptr;
static Sys_var_charptr Sys_version_compile_machine(
       "version_compile_machine", "version_compile_machine",
       READ_ONLY GLOBAL_VAR(server_version_compile_machine_ptr), NO_CMD_LINE,
       IN_SYSTEM_CHARSET, DEFAULT(MACHINE_TYPE));

static char *server_version_compile_os_ptr;
static Sys_var_charptr Sys_version_compile_os(
       "version_compile_os", "version_compile_os",
       READ_ONLY GLOBAL_VAR(server_version_compile_os_ptr), NO_CMD_LINE,
       IN_SYSTEM_CHARSET, DEFAULT(SYSTEM_TYPE));

static Sys_var_ulong Sys_net_wait_timeout(
       "wait_timeout",
       "The number of seconds the server waits for activity on a "
       "connection before closing it",
       SESSION_VAR(net_wait_timeout), CMD_LINE(REQUIRED_ARG),
       VALID_RANGE(1, IF_WIN(INT_MAX32/1000, LONG_TIMEOUT)),
       DEFAULT(NET_WAIT_TIMEOUT), BLOCK_SIZE(1));

/** propagates changes to the relevant flag of @@optimizer_switch */
static bool fix_engine_condition_pushdown(sys_var *self, THD *thd,
                                          enum_var_type type)
{
  SV *sv= (type == OPT_GLOBAL) ? &global_system_variables : &thd->variables;
  if (sv->engine_condition_pushdown)
    sv->optimizer_switch|= OPTIMIZER_SWITCH_ENGINE_CONDITION_PUSHDOWN;
  else
    sv->optimizer_switch&= ~OPTIMIZER_SWITCH_ENGINE_CONDITION_PUSHDOWN;
  return false;
}
static Sys_var_mybool Sys_engine_condition_pushdown(
       "engine_condition_pushdown",
       "Push supported query conditions to the storage engine."
       " Deprecated, use --optimizer-switch instead.",
       SESSION_VAR(engine_condition_pushdown),
       CMD_LINE(OPT_ARG, OPT_ENGINE_CONDITION_PUSHDOWN),
       DEFAULT(TRUE), NO_MUTEX_GUARD, NOT_IN_BINLOG, ON_CHECK(NULL),
       ON_UPDATE(fix_engine_condition_pushdown),
       DEPRECATED("'@@optimizer_switch'"));

static Sys_var_plugin Sys_default_storage_engine(
       "default_storage_engine", "The default storage engine for new tables",
       SESSION_VAR(table_plugin), NO_CMD_LINE,
       MYSQL_STORAGE_ENGINE_PLUGIN, DEFAULT(&default_storage_engine),
       NO_MUTEX_GUARD, NOT_IN_BINLOG, ON_CHECK(check_not_null));

//  Alias for @@default_storage_engine
static Sys_var_plugin Sys_storage_engine(
       "storage_engine", "Alias for @@default_storage_engine. Deprecated",
       SESSION_VAR(table_plugin), NO_CMD_LINE,
       MYSQL_STORAGE_ENGINE_PLUGIN, DEFAULT(&default_storage_engine),
       NO_MUTEX_GUARD, NOT_IN_BINLOG, ON_CHECK(check_not_null));

#if defined(ENABLED_DEBUG_SYNC)
/*
  Variable can be set for the session only.

  This could be changed later. Then we need to have a global array of
  actions in addition to the thread local ones. SET GLOBAL would
  manage the global array, SET [SESSION] the local array. A sync point
  would need to look for a local and a global action. Setting and
  executing of global actions need to be protected by a mutex.

  The purpose of global actions could be to allow synchronizing with
  connectionless threads that cannot execute SET statements.
*/
static Sys_var_debug_sync Sys_debug_sync(
       "debug_sync", "Debug Sync Facility",
       sys_var::ONLY_SESSION, NO_CMD_LINE,
       DEFAULT(0), NO_MUTEX_GUARD, NOT_IN_BINLOG, ON_CHECK(check_has_super));
#endif /* defined(ENABLED_DEBUG_SYNC) */

/**
 "time_format" "date_format" "datetime_format"

  the following three variables are unused, and the source of confusion
  (bug reports like "I've changed date_format, but date format hasn't changed.
  I've made them read-only, to alleviate the situation somewhat.

  @todo make them NO_CMD_LINE ?
*/
static Sys_var_charptr Sys_date_format(
       "date_format", "The DATE format (ignored)",
       READ_ONLY GLOBAL_VAR(global_date_format.format.str),
       CMD_LINE(REQUIRED_ARG), IN_SYSTEM_CHARSET,
       DEFAULT(known_date_time_formats[ISO_FORMAT].date_format));

static Sys_var_charptr Sys_datetime_format(
       "datetime_format", "The DATETIME format (ignored)",
       READ_ONLY GLOBAL_VAR(global_datetime_format.format.str),
       CMD_LINE(REQUIRED_ARG), IN_SYSTEM_CHARSET,
       DEFAULT(known_date_time_formats[ISO_FORMAT].datetime_format));

static Sys_var_charptr Sys_time_format(
       "time_format", "The TIME format (ignored)",
       READ_ONLY GLOBAL_VAR(global_time_format.format.str),
       CMD_LINE(REQUIRED_ARG), IN_SYSTEM_CHARSET,
       DEFAULT(known_date_time_formats[ISO_FORMAT].time_format));

static bool fix_autocommit(sys_var *self, THD *thd, enum_var_type type)
{
  if (type == OPT_GLOBAL)
  {
    if (global_system_variables.option_bits & OPTION_AUTOCOMMIT)
      global_system_variables.option_bits&= ~OPTION_NOT_AUTOCOMMIT;
    else
      global_system_variables.option_bits|= OPTION_NOT_AUTOCOMMIT;
    return false;
  }

  if (thd->variables.option_bits & OPTION_AUTOCOMMIT &&
      thd->variables.option_bits & OPTION_NOT_AUTOCOMMIT)
  { // activating autocommit

    if (trans_commit_stmt(thd) || trans_commit(thd))
    {
      thd->variables.option_bits&= ~OPTION_AUTOCOMMIT;
      return true;
    }
    /*
      Don't close thread tables or release metadata locks: if we do so, we
      risk releasing locks/closing tables of expressions used to assign
      other variables, as in:
      set @var=my_stored_function1(), @@autocommit=1, @var2=(select max(a)
      from my_table), ...
      The locks will be released at statement end anyway, as SET
      statement that assigns autocommit is marked to commit
      transaction implicitly at the end (@sa stmt_causes_implicitcommit()).
    */
    thd->variables.option_bits&=
                 ~(OPTION_BEGIN | OPTION_KEEP_LOG | OPTION_NOT_AUTOCOMMIT);
    thd->transaction.all.modified_non_trans_table= false;
    thd->server_status|= SERVER_STATUS_AUTOCOMMIT;
    return false;
  }

  if (!(thd->variables.option_bits & OPTION_AUTOCOMMIT) &&
      !(thd->variables.option_bits & OPTION_NOT_AUTOCOMMIT))
  { // disabling autocommit

    thd->transaction.all.modified_non_trans_table= false;
    thd->server_status&= ~SERVER_STATUS_AUTOCOMMIT;
    thd->variables.option_bits|= OPTION_NOT_AUTOCOMMIT;
    return false;
  }

  return false; // autocommit value wasn't changed
}
static Sys_var_bit Sys_autocommit(
       "autocommit", "autocommit",
       SESSION_VAR(option_bits), NO_CMD_LINE, OPTION_AUTOCOMMIT, DEFAULT(TRUE),
       NO_MUTEX_GUARD, NOT_IN_BINLOG, ON_CHECK(0), ON_UPDATE(fix_autocommit));
export sys_var *Sys_autocommit_ptr= &Sys_autocommit; // for sql_yacc.yy

static Sys_var_mybool Sys_big_tables(
       "big_tables", "Allow big result sets by saving all "
       "temporary sets on file (Solves most 'table full' errors)",
       SESSION_VAR(big_tables), CMD_LINE(OPT_ARG), DEFAULT(FALSE));

#ifndef TO_BE_DELETED   /* Alias for big_tables */
static Sys_var_mybool Sys_sql_big_tables(
       "sql_big_tables", "alias for big_tables",
       SESSION_VAR(big_tables), NO_CMD_LINE, DEFAULT(FALSE));
#endif

static Sys_var_bit Sys_big_selects(
       "sql_big_selects", "sql_big_selects",
       SESSION_VAR(option_bits), NO_CMD_LINE, OPTION_BIG_SELECTS,
       DEFAULT(FALSE));

static Sys_var_bit Sys_log_off(
       "sql_log_off", "sql_log_off",
       SESSION_VAR(option_bits), NO_CMD_LINE, OPTION_LOG_OFF,
       DEFAULT(FALSE), NO_MUTEX_GUARD, NOT_IN_BINLOG, ON_CHECK(check_has_super));

/**
  This function sets the session variable thd->variables.sql_log_bin 
  to reflect changes to @@session.sql_log_bin.

  @param[IN] self   A pointer to the sys_var, i.e. Sys_log_binlog.
  @param[IN] type   The type either session or global.

  @return @c FALSE.
*/
static bool fix_sql_log_bin_after_update(sys_var *self, THD *thd,
                                         enum_var_type type)
{
  if (type == OPT_SESSION)
  {
    if (thd->variables.sql_log_bin)
      thd->variables.option_bits |= OPTION_BIN_LOG;
    else
      thd->variables.option_bits &= ~OPTION_BIN_LOG;
  }
  return FALSE;
}

/**
  This function checks if the sql_log_bin can be changed,
  what is possible if:
    - the user is a super user;
    - the set is not called from within a function/trigger;
    - there is no on-going transaction.

  @param[IN] self   A pointer to the sys_var, i.e. Sys_log_binlog.
  @param[IN] var    A pointer to the set_var created by the parser.

  @return @c FALSE if the change is allowed, otherwise @c TRUE.
*/
static bool check_sql_log_bin(sys_var *self, THD *thd, set_var *var)
{
  if (check_has_super(self, thd, var))
    return TRUE;

  if (var->type == OPT_GLOBAL)
    return FALSE;

  if (error_if_in_trans_or_substatement(thd,
          ER_STORED_FUNCTION_PREVENTS_SWITCH_SQL_LOG_BIN,
          ER_INSIDE_TRANSACTION_PREVENTS_SWITCH_SQL_LOG_BIN))
    return TRUE;

  return FALSE;
}

static Sys_var_mybool Sys_log_binlog(
       "sql_log_bin", "sql_log_bin",
       SESSION_VAR(sql_log_bin), NO_CMD_LINE,
       DEFAULT(TRUE), NO_MUTEX_GUARD, NOT_IN_BINLOG, ON_CHECK(check_sql_log_bin),
       ON_UPDATE(fix_sql_log_bin_after_update));

static Sys_var_bit Sys_sql_warnings(
       "sql_warnings", "sql_warnings",
       SESSION_VAR(option_bits), NO_CMD_LINE, OPTION_WARNINGS,
       DEFAULT(FALSE));

static Sys_var_bit Sys_sql_notes(
       "sql_notes", "sql_notes",
       SESSION_VAR(option_bits), NO_CMD_LINE, OPTION_SQL_NOTES,
       DEFAULT(TRUE));

static Sys_var_bit Sys_auto_is_null(
       "sql_auto_is_null", "sql_auto_is_null",
       SESSION_VAR(option_bits), NO_CMD_LINE, OPTION_AUTO_IS_NULL,
       DEFAULT(FALSE), NO_MUTEX_GUARD, IN_BINLOG);

static Sys_var_bit Sys_safe_updates(
       "sql_safe_updates", "sql_safe_updates",
       SESSION_VAR(option_bits), NO_CMD_LINE, OPTION_SAFE_UPDATES,
       DEFAULT(FALSE));

static Sys_var_bit Sys_buffer_results(
       "sql_buffer_result", "sql_buffer_result",
       SESSION_VAR(option_bits), NO_CMD_LINE, OPTION_BUFFER_RESULT,
       DEFAULT(FALSE));

static Sys_var_bit Sys_quote_show_create(
       "sql_quote_show_create", "sql_quote_show_create",
       SESSION_VAR(option_bits), NO_CMD_LINE, OPTION_QUOTE_SHOW_CREATE,
       DEFAULT(TRUE));

static Sys_var_bit Sys_foreign_key_checks(
       "foreign_key_checks", "foreign_key_checks",
       SESSION_VAR(option_bits), NO_CMD_LINE,
       REVERSE(OPTION_NO_FOREIGN_KEY_CHECKS),
       DEFAULT(TRUE), NO_MUTEX_GUARD, IN_BINLOG);

static Sys_var_bit Sys_unique_checks(
       "unique_checks", "unique_checks",
       SESSION_VAR(option_bits), NO_CMD_LINE,
       REVERSE(OPTION_RELAXED_UNIQUE_CHECKS),
       DEFAULT(TRUE), NO_MUTEX_GUARD, IN_BINLOG);

#ifdef ENABLED_PROFILING
static Sys_var_bit Sys_profiling(
       "profiling", "profiling",
       SESSION_VAR(option_bits), NO_CMD_LINE, OPTION_PROFILING,
       DEFAULT(FALSE));

static Sys_var_ulong Sys_profiling_history_size(
       "profiling_history_size", "Limit of query profiling memory",
       SESSION_VAR(profiling_history_size), CMD_LINE(REQUIRED_ARG),
       VALID_RANGE(0, 100), DEFAULT(15), BLOCK_SIZE(1));
#endif

/*
  When this is set by a connection, binlogged events will be marked with a
  corresponding flag. The slave can be configured to not replicate events
  so marked.
  In the binlog dump thread on the master, this variable is re-used for a
  related purpose: The slave sets this flag when connecting to the master to
  request that the master filter out (ie. not send) any events with the flag
  set, thus saving network traffic on events that would be ignored by the
  slave anyway.
*/
static bool check_skip_replication(sys_var *self, THD *thd, set_var *var)
{
  /*
    We must not change @@skip_replication in the middle of a transaction or
    statement, as that could result in only part of the transaction / statement
    being replicated.
    (This would be particularly serious if we were to replicate eg.
    Rows_log_event without Table_map_log_event or transactional updates without
    the COMMIT).
  */
  if (error_if_in_trans_or_substatement(thd,
          ER_STORED_FUNCTION_PREVENTS_SWITCH_SKIP_REPLICATION,
          ER_INSIDE_TRANSACTION_PREVENTS_SWITCH_SKIP_REPLICATION))
    return 1;

  return 0;
}

static Sys_var_bit Sys_skip_replication(
       "skip_replication", "skip_replication",
       SESSION_ONLY(option_bits), NO_CMD_LINE, OPTION_SKIP_REPLICATION,
       DEFAULT(FALSE), NO_MUTEX_GUARD, NOT_IN_BINLOG,
       ON_CHECK(check_skip_replication));

static Sys_var_harows Sys_select_limit(
       "sql_select_limit",
       "The maximum number of rows to return from SELECT statements",
       SESSION_VAR(select_limit), NO_CMD_LINE,
       VALID_RANGE(0, HA_POS_ERROR), DEFAULT(HA_POS_ERROR), BLOCK_SIZE(1));

static bool update_timestamp(THD *thd, set_var *var)
{
  if (var->value)
  {
    my_hrtime_t hrtime = { hrtime_from_time(var->save_result.double_value) };
    thd->set_time(hrtime);
  }
  else // SET timestamp=DEFAULT
    thd->user_time.val= 0;
  return false;
}
static double read_timestamp(THD *thd)
{
  return thd->start_time +
         thd->start_time_sec_part/(double)TIME_SECOND_PART_FACTOR;
}
static Sys_var_session_special_double Sys_timestamp(
       "timestamp", "Set the time for this client",
       sys_var::ONLY_SESSION, NO_CMD_LINE,
       VALID_RANGE(0, TIMESTAMP_MAX_VALUE),
       NO_MUTEX_GUARD, IN_BINLOG, ON_CHECK(0), 
       ON_UPDATE(update_timestamp), ON_READ(read_timestamp));

static bool update_last_insert_id(THD *thd, set_var *var)
{
  if (!var->value)
  {
    my_error(ER_NO_DEFAULT, MYF(0), var->var->name.str);
    return true;
  }
  thd->first_successful_insert_id_in_prev_stmt=
    var->save_result.ulonglong_value;
  return false;
}
static ulonglong read_last_insert_id(THD *thd)
{
  return (ulonglong) thd->read_first_successful_insert_id_in_prev_stmt();
}
static Sys_var_session_special Sys_last_insert_id(
       "last_insert_id", "The value to be returned from LAST_INSERT_ID()",
       sys_var::ONLY_SESSION, NO_CMD_LINE,
       VALID_RANGE(0, ULONGLONG_MAX), BLOCK_SIZE(1),
       NO_MUTEX_GUARD, IN_BINLOG, ON_CHECK(0),
       ON_UPDATE(update_last_insert_id), ON_READ(read_last_insert_id));

// alias for last_insert_id(), Sybase-style
static Sys_var_session_special Sys_identity(
       "identity", "Synonym for the last_insert_id variable",
       sys_var::ONLY_SESSION, NO_CMD_LINE,
       VALID_RANGE(0, ULONGLONG_MAX), BLOCK_SIZE(1),
       NO_MUTEX_GUARD, IN_BINLOG, ON_CHECK(0),
       ON_UPDATE(update_last_insert_id), ON_READ(read_last_insert_id));

/*
  insert_id should *not* be marked as written to the binlog (i.e., it
  should *not* be IN_BINLOG), because we want any statement that
  refers to insert_id explicitly to be unsafe.  (By "explicitly", we
  mean using @@session.insert_id, whereas insert_id is used
  "implicitly" when NULL value is inserted into an auto_increment
  column).

  We want statements referring explicitly to @@session.insert_id to be
  unsafe, because insert_id is modified internally by the slave sql
  thread when NULL values are inserted in an AUTO_INCREMENT column.
  This modification interfers with the value of the
  @@session.insert_id variable if @@session.insert_id is referred
  explicitly by an insert statement (as is seen by executing "SET
  @@session.insert_id=0; CREATE TABLE t (a INT, b INT KEY
  AUTO_INCREMENT); INSERT INTO t(a) VALUES (@@session.insert_id);" in
  statement-based logging mode: t will be different on master and
  slave).
*/
static bool update_insert_id(THD *thd, set_var *var)
{
  if (!var->value)
  {
    my_error(ER_NO_DEFAULT, MYF(0), var->var->name.str);
    return true;
  }
  thd->force_one_auto_inc_interval(var->save_result.ulonglong_value);
  return false;
}

static ulonglong read_insert_id(THD *thd)
{
  return thd->auto_inc_intervals_forced.minimum();
}
static Sys_var_session_special Sys_insert_id(
       "insert_id", "The value to be used by the following INSERT "
       "or ALTER TABLE statement when inserting an AUTO_INCREMENT value",
       sys_var::ONLY_SESSION, NO_CMD_LINE,
       VALID_RANGE(0, ULONGLONG_MAX), BLOCK_SIZE(1),
       NO_MUTEX_GUARD, NOT_IN_BINLOG, ON_CHECK(0),
       ON_UPDATE(update_insert_id), ON_READ(read_insert_id));

static bool update_rand_seed1(THD *thd, set_var *var)
{
  if (!var->value)
  {
    my_error(ER_NO_DEFAULT, MYF(0), var->var->name.str);
    return true;
  }
  thd->rand.seed1= (ulong) var->save_result.ulonglong_value;
  return false;
}
static ulonglong read_rand_seed(THD *thd)
{
  return 0;
}
static Sys_var_session_special Sys_rand_seed1(
       "rand_seed1", "Sets the internal state of the RAND() "
       "generator for replication purposes",
       sys_var::ONLY_SESSION, NO_CMD_LINE,
       VALID_RANGE(0, ULONG_MAX), BLOCK_SIZE(1),
       NO_MUTEX_GUARD, IN_BINLOG, ON_CHECK(0),
       ON_UPDATE(update_rand_seed1), ON_READ(read_rand_seed));

static bool update_rand_seed2(THD *thd, set_var *var)
{
  if (!var->value)
  {
    my_error(ER_NO_DEFAULT, MYF(0), var->var->name.str);
    return true;
  }
  thd->rand.seed2= (ulong) var->save_result.ulonglong_value;
  return false;
}
static Sys_var_session_special Sys_rand_seed2(
       "rand_seed2", "Sets the internal state of the RAND() "
       "generator for replication purposes",
       sys_var::ONLY_SESSION, NO_CMD_LINE,
       VALID_RANGE(0, ULONG_MAX), BLOCK_SIZE(1),
       NO_MUTEX_GUARD, IN_BINLOG, ON_CHECK(0),
       ON_UPDATE(update_rand_seed2), ON_READ(read_rand_seed));

static ulonglong read_error_count(THD *thd)
{
  return thd->warning_info->error_count();
}
// this really belongs to the SHOW STATUS
static Sys_var_session_special Sys_error_count(
       "error_count", "The number of errors that resulted from the "
       "last statement that generated messages",
       READ_ONLY sys_var::ONLY_SESSION, NO_CMD_LINE,
       VALID_RANGE(0, ULONGLONG_MAX), BLOCK_SIZE(1), NO_MUTEX_GUARD,
       NOT_IN_BINLOG, ON_CHECK(0), ON_UPDATE(0), ON_READ(read_error_count));

static ulonglong read_warning_count(THD *thd)
{
  return thd->warning_info->warn_count();
}
// this really belongs to the SHOW STATUS
static Sys_var_session_special Sys_warning_count(
       "warning_count", "The number of errors, warnings, and notes "
       "that resulted from the last statement that generated messages",
       READ_ONLY sys_var::ONLY_SESSION, NO_CMD_LINE,
       VALID_RANGE(0, ULONGLONG_MAX), BLOCK_SIZE(1), NO_MUTEX_GUARD,
       NOT_IN_BINLOG, ON_CHECK(0), ON_UPDATE(0), ON_READ(read_warning_count));

static Sys_var_ulong Sys_default_week_format(
       "default_week_format",
       "The default week format used by WEEK() functions",
       SESSION_VAR(default_week_format), CMD_LINE(REQUIRED_ARG),
       VALID_RANGE(0, 7), DEFAULT(0), BLOCK_SIZE(1));

static Sys_var_ulonglong Sys_group_concat_max_len(
       "group_concat_max_len",
       "The maximum length of the result of function  GROUP_CONCAT()",
       SESSION_VAR(group_concat_max_len), CMD_LINE(REQUIRED_ARG),
       VALID_RANGE(4, SIZE_T_MAX), DEFAULT(1024), BLOCK_SIZE(1));

static char *glob_hostname_ptr;
static Sys_var_charptr Sys_hostname(
       "hostname", "Server host name",
       READ_ONLY GLOBAL_VAR(glob_hostname_ptr), NO_CMD_LINE,
       IN_FS_CHARSET, DEFAULT(glob_hostname));

#ifndef EMBEDDED_LIBRARY
static Sys_var_charptr Sys_repl_report_host(
       "report_host",
       "Hostname or IP of the slave to be reported to the master during "
       "slave registration. Will appear in the output of SHOW SLAVE HOSTS. "
       "Leave unset if you do not want the slave to register itself with the "
       "master. Note that it is not sufficient for the master to simply read "
       "the IP of the slave off the socket once the slave connects. Due to "
       "NAT and other routing issues, that IP may not be valid for connecting "
       "to the slave from the master or other hosts",
       READ_ONLY GLOBAL_VAR(report_host), CMD_LINE(REQUIRED_ARG),
       IN_FS_CHARSET, DEFAULT(0));

static Sys_var_charptr Sys_repl_report_user(
       "report_user",
       "The account user name of the slave to be reported to the master "
       "during slave registration",
       READ_ONLY GLOBAL_VAR(report_user), CMD_LINE(REQUIRED_ARG),
       IN_FS_CHARSET, DEFAULT(0));

static Sys_var_charptr Sys_repl_report_password(
       "report_password",
       "The account password of the slave to be reported to the master "
       "during slave registration",
       READ_ONLY GLOBAL_VAR(report_password), CMD_LINE(REQUIRED_ARG),
       IN_FS_CHARSET, DEFAULT(0));

static Sys_var_uint Sys_repl_report_port(
       "report_port",
       "Port for connecting to slave reported to the master during slave "
       "registration. Set it only if the slave is listening on a non-default "
       "port or if you have a special tunnel from the master or other clients "
       "to the slave. If not sure, leave this option unset",
       READ_ONLY GLOBAL_VAR(report_port), CMD_LINE(REQUIRED_ARG),
       VALID_RANGE(0, UINT_MAX), DEFAULT(0), BLOCK_SIZE(1));
#endif

static Sys_var_mybool Sys_keep_files_on_create(
       "keep_files_on_create",
       "Don't overwrite stale .MYD and .MYI even if no directory is specified",
       SESSION_VAR(keep_files_on_create), CMD_LINE(OPT_ARG),
       DEFAULT(FALSE));

static char *license;
static Sys_var_charptr Sys_license(
       "license", "The type of license the server has",
       READ_ONLY GLOBAL_VAR(license), NO_CMD_LINE, IN_SYSTEM_CHARSET,
       DEFAULT(STRINGIFY_ARG(LICENSE)));

static bool check_log_path(sys_var *self, THD *thd, set_var *var)
{
  if (!var->value)
    return false; // DEFAULT is ok

  if (!var->save_result.string_value.str)
    return true;

  if (var->save_result.string_value.length > FN_REFLEN)
  { // path is too long
    my_error(ER_PATH_LENGTH, MYF(0), self->name.str);
    return true;
  }

  char path[FN_REFLEN];
  size_t path_length= unpack_filename(path, var->save_result.string_value.str);

  if (!path_length)
    return true;

  MY_STAT f_stat;

  if (my_stat(path, &f_stat, MYF(0)))
  {
    if (!MY_S_ISREG(f_stat.st_mode) || !(f_stat.st_mode & MY_S_IWRITE))
      return true; // not a regular writable file
    return false;
  }

  (void) dirname_part(path, var->save_result.string_value.str, &path_length);

  if (var->save_result.string_value.length - path_length >= FN_LEN)
  { // filename is too long
      my_error(ER_PATH_LENGTH, MYF(0), self->name.str);
      return true;
  }

  if (!path_length) // no path is good path (remember, relative to datadir)
    return false;

  if (my_access(path, (F_OK|W_OK)))
    return true; // directory is not writable

  return false;
}
static bool fix_log(char** logname, const char* default_logname,
                    const char*ext, bool enabled, void (*reopen)(char*))
{
  if (!*logname) // SET ... = DEFAULT
  {
    make_default_log_name(logname, ext, false);
    if (!*logname)
      return true;
  }
  logger.lock_exclusive();
  mysql_mutex_unlock(&LOCK_global_system_variables);
  if (enabled)
    reopen(*logname);
  logger.unlock();
  mysql_mutex_lock(&LOCK_global_system_variables);
  return false;
}
static void reopen_general_log(char* name)
{
  logger.get_log_file_handler()->close(0);
  logger.get_log_file_handler()->open_query_log(name);
}
static bool fix_general_log_file(sys_var *self, THD *thd, enum_var_type type)
{
  return fix_log(&opt_logname,  opt_log_basename, ".log", opt_log,
                 reopen_general_log);
}
static Sys_var_charptr Sys_general_log_path(
       "general_log_file", "Log connections and queries to given file",
       PREALLOCATED GLOBAL_VAR(opt_logname), CMD_LINE(REQUIRED_ARG),
       IN_FS_CHARSET, DEFAULT(0), NO_MUTEX_GUARD, NOT_IN_BINLOG,
       ON_CHECK(check_log_path), ON_UPDATE(fix_general_log_file));

static void reopen_slow_log(char* name)
{
  logger.get_slow_log_file_handler()->close(0);
  logger.get_slow_log_file_handler()->open_slow_log(name);
}
static bool fix_slow_log_file(sys_var *self, THD *thd, enum_var_type type)
{
  return fix_log(&opt_slow_logname, opt_log_basename, "-slow.log",
                 opt_slow_log, reopen_slow_log);
}
static Sys_var_charptr Sys_slow_log_path(
       "slow_query_log_file", "Log slow queries to given log file. "
       "Defaults logging to 'hostname'-slow.log. Must be enabled to activate "
       "other slow log options",
       PREALLOCATED GLOBAL_VAR(opt_slow_logname), CMD_LINE(REQUIRED_ARG),
       IN_FS_CHARSET, DEFAULT(0), NO_MUTEX_GUARD, NOT_IN_BINLOG,
       ON_CHECK(check_log_path), ON_UPDATE(fix_slow_log_file));

/// @todo deprecate these four legacy have_PLUGIN variables and use I_S instead
export SHOW_COMP_OPTION have_csv, have_innodb= SHOW_OPTION_DISABLED;
export SHOW_COMP_OPTION have_ndbcluster, have_partitioning;
static Sys_var_have Sys_have_csv(
       "have_csv", "have_csv",
       READ_ONLY GLOBAL_VAR(have_csv), NO_CMD_LINE);

static Sys_var_have Sys_have_innodb(
       "have_innodb", "have_innodb",
       READ_ONLY GLOBAL_VAR(have_innodb), NO_CMD_LINE);

static Sys_var_have Sys_have_ndbcluster(
       "have_ndbcluster", "have_ndbcluster",
       READ_ONLY GLOBAL_VAR(have_ndbcluster), NO_CMD_LINE);

static Sys_var_have Sys_have_partition_db(
       "have_partitioning", "have_partitioning",
       READ_ONLY GLOBAL_VAR(have_partitioning), NO_CMD_LINE);

static Sys_var_have Sys_have_compress(
       "have_compress", "have_compress",
       READ_ONLY GLOBAL_VAR(have_compress), NO_CMD_LINE);

static Sys_var_have Sys_have_crypt(
       "have_crypt", "have_crypt",
       READ_ONLY GLOBAL_VAR(have_crypt), NO_CMD_LINE);

static Sys_var_have Sys_have_dlopen(
       "have_dynamic_loading", "have_dynamic_loading",
       READ_ONLY GLOBAL_VAR(have_dlopen), NO_CMD_LINE);

static Sys_var_have Sys_have_geometry(
       "have_geometry", "have_geometry",
       READ_ONLY GLOBAL_VAR(have_geometry), NO_CMD_LINE);

static Sys_var_have Sys_have_openssl(
       "have_openssl", "have_openssl",
       READ_ONLY GLOBAL_VAR(have_openssl), NO_CMD_LINE);

static Sys_var_have Sys_have_profiling(
       "have_profiling", "have_profiling",
       READ_ONLY GLOBAL_VAR(have_profiling), NO_CMD_LINE);

static Sys_var_have Sys_have_query_cache(
       "have_query_cache", "have_query_cache",
       READ_ONLY GLOBAL_VAR(have_query_cache), NO_CMD_LINE);

static Sys_var_have Sys_have_rtree_keys(
       "have_rtree_keys", "have_rtree_keys",
       READ_ONLY GLOBAL_VAR(have_rtree_keys), NO_CMD_LINE);

static Sys_var_have Sys_have_ssl(
       "have_ssl", "have_ssl",
       READ_ONLY GLOBAL_VAR(have_ssl), NO_CMD_LINE);

static Sys_var_have Sys_have_symlink(
       "have_symlink", "have_symlink",
       READ_ONLY GLOBAL_VAR(have_symlink), NO_CMD_LINE);

static bool fix_log_state(sys_var *self, THD *thd, enum_var_type type);
static Sys_var_mybool Sys_general_log(
       "general_log", "Log connections and queries to a table or log file. "
       "Defaults logging to a file 'hostname'.log or a table mysql.general_log"
       "if --log-output=TABLE is used",
       GLOBAL_VAR(opt_log), CMD_LINE(OPT_ARG),
       DEFAULT(FALSE), NO_MUTEX_GUARD, NOT_IN_BINLOG, ON_CHECK(0),
       ON_UPDATE(fix_log_state));

// Synonym of "general_log" for consistency with SHOW VARIABLES output
static Sys_var_mybool Sys_log(
       "log", "Alias for --general-log. Deprecated",
       GLOBAL_VAR(opt_log), NO_CMD_LINE,
       DEFAULT(FALSE), NO_MUTEX_GUARD, NOT_IN_BINLOG, ON_CHECK(0),
       ON_UPDATE(fix_log_state), DEPRECATED("'@@general_log'"));

static Sys_var_mybool Sys_slow_query_log(
       "slow_query_log",
       "Log slow queries to a table or log file. Defaults logging to a file "
       "'hostname'-slow.log or a table mysql.slow_log if --log-output=TABLE is "
       "used. Must be enabled to activate other slow log options",
       GLOBAL_VAR(opt_slow_log), CMD_LINE(OPT_ARG),
       DEFAULT(FALSE), NO_MUTEX_GUARD, NOT_IN_BINLOG, ON_CHECK(0),
       ON_UPDATE(fix_log_state));

/* Synonym of "slow_query_log" for consistency with SHOW VARIABLES output */
static Sys_var_mybool Sys_log_slow(
       "log_slow_queries",
       "Alias for --slow-query-log. Deprecated",
       GLOBAL_VAR(opt_slow_log), NO_CMD_LINE,
       DEFAULT(FALSE), NO_MUTEX_GUARD, NOT_IN_BINLOG, ON_CHECK(0),
       ON_UPDATE(fix_log_state), DEPRECATED("'@@slow_query_log'"));

static bool fix_log_state(sys_var *self, THD *thd, enum_var_type type)
{
  bool res;
  my_bool *UNINIT_VAR(newvalptr), newval, UNINIT_VAR(oldval);
  uint UNINIT_VAR(log_type);

  if (self == &Sys_general_log || self == &Sys_log)
  {
    newvalptr= &opt_log;
    oldval=    logger.get_log_file_handler()->is_open();
    log_type=  QUERY_LOG_GENERAL;
  }
  else if (self == &Sys_slow_query_log || self == &Sys_log_slow)
  {
    newvalptr= &opt_slow_log;
    oldval=    logger.get_slow_log_file_handler()->is_open();
    log_type=  QUERY_LOG_SLOW;
  }
  else
    DBUG_ASSERT(FALSE);

  newval= *newvalptr;
  if (oldval == newval)
    return false;

  *newvalptr= oldval; // [de]activate_log_handler works that way (sigh)

  mysql_mutex_unlock(&LOCK_global_system_variables);
  if (!newval)
  {
    logger.deactivate_log_handler(thd, log_type);
    res= false;
  }
  else
    res= logger.activate_log_handler(thd, log_type);
  mysql_mutex_lock(&LOCK_global_system_variables);
  return res;
}

static bool check_not_empty_set(sys_var *self, THD *thd, set_var *var)
{
  return var->save_result.ulonglong_value == 0;
}
static bool fix_log_output(sys_var *self, THD *thd, enum_var_type type)
{
  logger.lock_exclusive();
  logger.init_slow_log(log_output_options);
  logger.init_general_log(log_output_options);
  logger.unlock();
  return false;
}

static const char *log_output_names[] = { "NONE", "FILE", "TABLE", NULL};

static Sys_var_set Sys_log_output(
       "log_output", "Syntax: log-output=value[,value...], "
       "where \"value\" could be TABLE, FILE or NONE",
       GLOBAL_VAR(log_output_options), CMD_LINE(REQUIRED_ARG),
       log_output_names, DEFAULT(LOG_FILE), NO_MUTEX_GUARD, NOT_IN_BINLOG,
       ON_CHECK(check_not_empty_set), ON_UPDATE(fix_log_output));

#ifdef HAVE_REPLICATION
static Sys_var_mybool Sys_log_slave_updates(
       "log_slave_updates", "Tells the slave to log the updates from "
       "the slave thread to the binary log. You will need to turn it on if "
       "you plan to daisy-chain the slaves",
       READ_ONLY GLOBAL_VAR(opt_log_slave_updates), CMD_LINE(OPT_ARG),
       DEFAULT(0));

static Sys_var_charptr Sys_relay_log(
       "relay_log", "The location and name to use for relay logs",
       READ_ONLY GLOBAL_VAR(opt_relay_logname), CMD_LINE(REQUIRED_ARG),
       IN_FS_CHARSET, DEFAULT(0));

static Sys_var_charptr Sys_relay_log_index(
       "relay_log_index", "The location and name to use for the file "
       "that keeps a list of the last relay logs",
       READ_ONLY GLOBAL_VAR(opt_relaylog_index_name), CMD_LINE(REQUIRED_ARG),
       IN_FS_CHARSET, DEFAULT(0));

static Sys_var_charptr Sys_relay_log_info_file(
       "relay_log_info_file", "The location and name of the file that "
       "remembers where the SQL replication thread is in the relay logs",
       READ_ONLY GLOBAL_VAR(relay_log_info_file), CMD_LINE(REQUIRED_ARG),
       IN_FS_CHARSET, DEFAULT(0));

static Sys_var_mybool Sys_relay_log_purge(
       "relay_log_purge", "if disabled - do not purge relay logs. "
       "if enabled - purge them as soon as they are no more needed",
       GLOBAL_VAR(relay_log_purge), CMD_LINE(OPT_ARG), DEFAULT(TRUE));

static Sys_var_mybool Sys_relay_log_recovery(
       "relay_log_recovery", "Enables automatic relay log recovery "
       "right after the database startup, which means that the IO Thread "
       "starts re-fetching from the master right after the last transaction "
       "processed",
       GLOBAL_VAR(relay_log_recovery), CMD_LINE(OPT_ARG), DEFAULT(FALSE));


bool Sys_var_rpl_filter::global_update(THD *thd, set_var *var)
{
  bool result= true;                            // Assume error
  Master_info *mi;

  mysql_mutex_unlock(&LOCK_global_system_variables);
  mysql_mutex_lock(&LOCK_active_mi);
  
  if (!var->base.length) // no base name
  {
    mi= master_info_index->
      get_master_info(&thd->variables.default_master_connection,
                      MYSQL_ERROR::WARN_LEVEL_ERROR);
  }
  else // has base name
  {
    mi= master_info_index->
      get_master_info(&var->base, 
                      MYSQL_ERROR::WARN_LEVEL_WARN);
  }

  if (mi)
  {
    if (mi->rli.slave_running)
    {
      my_error(ER_SLAVE_MUST_STOP, MYF(0), 
          mi->connection_name.length,
          mi->connection_name.str);
      result= true;
    }
    else
    {
      result= set_filter_value(var->save_result.string_value.str, mi);
    }
  }

  mysql_mutex_unlock(&LOCK_active_mi);
  mysql_mutex_lock(&LOCK_global_system_variables);
  return result;
}

bool Sys_var_rpl_filter::set_filter_value(const char *value, Master_info *mi)
{
  bool status= true;
  Rpl_filter* rpl_filter= mi ? mi->rpl_filter : global_rpl_filter;

  switch (opt_id) {
  case OPT_REPLICATE_DO_DB:
    status= rpl_filter->set_do_db(value);
    break;
  case OPT_REPLICATE_DO_TABLE:
    status= rpl_filter->set_do_table(value);
    break;
  case OPT_REPLICATE_IGNORE_DB:
    status= rpl_filter->set_ignore_db(value);
    break;
  case OPT_REPLICATE_IGNORE_TABLE:
    status= rpl_filter->set_ignore_table(value);
    break;
  case OPT_REPLICATE_WILD_DO_TABLE:
    status= rpl_filter->set_wild_do_table(value);
    break;
  case OPT_REPLICATE_WILD_IGNORE_TABLE:
    status= rpl_filter->set_wild_ignore_table(value);
    break;
  }

  return status;
}

uchar *Sys_var_rpl_filter::global_value_ptr(THD *thd, LEX_STRING *base)
{
  char buf[256];
  String tmp(buf, sizeof(buf), &my_charset_bin);
  uchar *ret;
  Master_info *mi;
  Rpl_filter *rpl_filter;

  mysql_mutex_unlock(&LOCK_global_system_variables);
  mysql_mutex_lock(&LOCK_active_mi);
  if (!base->length) // no base name
  {
    mi= master_info_index->
      get_master_info(&thd->variables.default_master_connection,
                      MYSQL_ERROR::WARN_LEVEL_ERROR);
  }
  else // has base name
  {
    mi= master_info_index->
      get_master_info(base, 
                      MYSQL_ERROR::WARN_LEVEL_WARN);
  }
  mysql_mutex_lock(&LOCK_global_system_variables);

  if (!mi)
  {
    mysql_mutex_unlock(&LOCK_active_mi);
    return 0;
  }
  rpl_filter= mi->rpl_filter;
  tmp.length(0);

  switch (opt_id) {
  case OPT_REPLICATE_DO_DB:
    rpl_filter->get_do_db(&tmp);
    break;
  case OPT_REPLICATE_DO_TABLE:
    rpl_filter->get_do_table(&tmp);
    break;
  case OPT_REPLICATE_IGNORE_DB:
    rpl_filter->get_ignore_db(&tmp);
    break;
  case OPT_REPLICATE_IGNORE_TABLE:
    rpl_filter->get_ignore_table(&tmp);
    break;
  case OPT_REPLICATE_WILD_DO_TABLE:
    rpl_filter->get_wild_do_table(&tmp);
    break;
  case OPT_REPLICATE_WILD_IGNORE_TABLE:
    rpl_filter->get_wild_ignore_table(&tmp);
    break;
  }

  ret= (uchar *) thd->strmake(tmp.ptr(), tmp.length());
  mysql_mutex_unlock(&LOCK_active_mi);

  return ret;
}

static Sys_var_rpl_filter Sys_replicate_do_db(
       "replicate_do_db", OPT_REPLICATE_DO_DB,
       "Tell the slave to restrict replication to updates of tables "
       "whose names appear in the comma-separated list. For "
       "statement-based replication, only the default database (that "
       "is, the one selected by USE) is considered, not any explicitly "
       "mentioned tables in the query. For row-based replication, the "
       "actual names of table(s) being updated are checked.");

static Sys_var_rpl_filter Sys_replicate_do_table(
       "replicate_do_table", OPT_REPLICATE_DO_TABLE,
       "Tells the slave to restrict replication to tables in the "
       "comma-separated list.");

static Sys_var_rpl_filter Sys_replicate_ignore_db(
       "replicate_ignore_db", OPT_REPLICATE_IGNORE_DB,
       "Tell the slave to restrict replication to updates of tables "
       "whose names do not appear in the comma-separated list. For "
       "statement-based replication, only the default database (that "
       "is, the one selected by USE) is considered, not any explicitly "
       "mentioned tables in the query. For row-based replication, the "
       "actual names of table(s) being updated are checked.");

static Sys_var_rpl_filter Sys_replicate_ignore_table(
       "replicate_ignore_table", OPT_REPLICATE_IGNORE_TABLE,
       "Tells the slave thread not to replicate any statement that "
       "updates the specified table, even if any other tables might be "
       "updated by the same statement.");

static Sys_var_rpl_filter Sys_replicate_wild_do_table(
       "replicate_wild_do_table", OPT_REPLICATE_WILD_DO_TABLE,
       "Tells the slave thread to restrict replication to statements "
       "where any of the updated tables match the specified database "
       "and table name patterns.");

static Sys_var_rpl_filter Sys_replicate_wild_ignore_table(
       "replicate_wild_ignore_table", OPT_REPLICATE_WILD_IGNORE_TABLE,
       "Tells the slave thread to not replicate to the tables that "
       "match the given wildcard pattern.");

static Sys_var_charptr Sys_slave_load_tmpdir(
       "slave_load_tmpdir", "The location where the slave should put "
       "its temporary files when replicating a LOAD DATA INFILE command",
       READ_ONLY GLOBAL_VAR(slave_load_tmpdir), CMD_LINE(REQUIRED_ARG),
       IN_FS_CHARSET, DEFAULT(0));

static Sys_var_uint Sys_slave_net_timeout(
       "slave_net_timeout", "Number of seconds to wait for more data "
       "from any master/slave connection before aborting the read",
       GLOBAL_VAR(slave_net_timeout), CMD_LINE(REQUIRED_ARG),
       VALID_RANGE(1, LONG_TIMEOUT), DEFAULT(SLAVE_NET_TIMEOUT), BLOCK_SIZE(1),
       NO_MUTEX_GUARD, NOT_IN_BINLOG, ON_CHECK(0),
       ON_UPDATE(0));


/*
  Access a multi_source variable
  Return 0 + warning if it doesn't exist
*/

uint Sys_var_multi_source_ulong::
get_master_info_uint_value(THD *thd, ptrdiff_t offset)
{
  Master_info *mi;
  uint res= 0;                                  // Default value
  mysql_mutex_unlock(&LOCK_global_system_variables);
  mysql_mutex_lock(&LOCK_active_mi);
  mi= master_info_index->
    get_master_info(&thd->variables.default_master_connection,
                    MYSQL_ERROR::WARN_LEVEL_WARN);
  if (mi)
  {
    mysql_mutex_lock(&mi->rli.data_lock);
    res= *((uint*) (((uchar*) mi) + master_info_offset));
    mysql_mutex_unlock(&mi->rli.data_lock);
  }
  mysql_mutex_unlock(&LOCK_active_mi);    
  mysql_mutex_lock(&LOCK_global_system_variables);
  return res;
}
  

bool update_multi_source_variable(sys_var *self_var, THD *thd,
                                  enum_var_type type)
{
  Sys_var_multi_source_ulong *self= (Sys_var_multi_source_ulong*) self_var;
  bool result= true;
  Master_info *mi;

  if (type == OPT_GLOBAL)
    mysql_mutex_unlock(&LOCK_global_system_variables);
  mysql_mutex_lock(&LOCK_active_mi);
  mi= master_info_index->
    get_master_info(&thd->variables.default_master_connection,
                    MYSQL_ERROR::WARN_LEVEL_ERROR);
  if (mi)
  {
    mysql_mutex_lock(&mi->rli.run_lock);
    mysql_mutex_lock(&mi->rli.data_lock);
    result= self->update_variable(thd, mi);
    mysql_mutex_unlock(&mi->rli.data_lock);
    mysql_mutex_unlock(&mi->rli.run_lock);
  }
  mysql_mutex_unlock(&LOCK_active_mi);
  if (type == OPT_GLOBAL)
    mysql_mutex_lock(&LOCK_global_system_variables);
  return result;
}

static bool update_slave_skip_counter(sys_var *self, THD *thd, Master_info *mi)
{
  if (mi->rli.slave_running)
  {
    my_error(ER_SLAVE_MUST_STOP, MYF(0), mi->connection_name.length,
             mi->connection_name.str);
    return true;
  }
  /* The value was stored temporarly in thd */
  mi->rli.slave_skip_counter= thd->variables.slave_skip_counter;
  return false;
}


static Sys_var_multi_source_ulong
Sys_slave_skip_counter("sql_slave_skip_counter",
                       "Skip the next N events from the master log",
                       SESSION_VAR(slave_skip_counter),
                       NO_CMD_LINE,
                       my_offsetof(Master_info, rli.slave_skip_counter),
                       VALID_RANGE(0, UINT_MAX), DEFAULT(0), BLOCK_SIZE(1),
                       ON_UPDATE(update_slave_skip_counter));


static bool update_max_relay_log_size(sys_var *self, THD *thd, Master_info *mi)
{
  mi->rli.max_relay_log_size= thd->variables.max_relay_log_size;
  mi->rli.relay_log.set_max_size(mi->rli.max_relay_log_size);
  return false;
}

static Sys_var_multi_source_ulong
Sys_max_relay_log_size( "max_relay_log_size",
                        "relay log will be rotated automatically when the "
                        "size exceeds this value.  If 0 are startup, it's "
                        "set to max_binlog_size",
                        SESSION_VAR(max_relay_log_size),
                        CMD_LINE(REQUIRED_ARG),
                        my_offsetof(Master_info, rli.max_relay_log_size),
                        VALID_RANGE(0, 1024L*1024*1024), DEFAULT(0),
                        BLOCK_SIZE(IO_SIZE),
                        ON_UPDATE(update_max_relay_log_size));

static Sys_var_charptr Sys_slave_skip_errors(
       "slave_skip_errors", "Tells the slave thread to continue "
       "replication when a query event returns an error from the "
       "provided list",
       READ_ONLY GLOBAL_VAR(opt_slave_skip_errors), CMD_LINE(REQUIRED_ARG),
       IN_SYSTEM_CHARSET, DEFAULT(0));

static Sys_var_ulonglong Sys_relay_log_space_limit(
       "relay_log_space_limit", "Maximum space to use for all relay logs",
       READ_ONLY GLOBAL_VAR(relay_log_space_limit), CMD_LINE(REQUIRED_ARG),
       VALID_RANGE(0, ULONGLONG_MAX), DEFAULT(0), BLOCK_SIZE(1));

static Sys_var_uint Sys_sync_relaylog_period(
       "sync_relay_log", "Synchronously flush relay log to disk after "
       "every #th event. Use 0 (default) to disable synchronous flushing",
       GLOBAL_VAR(sync_relaylog_period), CMD_LINE(REQUIRED_ARG),
       VALID_RANGE(0, UINT_MAX), DEFAULT(0), BLOCK_SIZE(1));

static Sys_var_uint Sys_sync_relayloginfo_period(
       "sync_relay_log_info", "Synchronously flush relay log info "
       "to disk after every #th transaction. Use 0 (default) to disable "
       "synchronous flushing",
       GLOBAL_VAR(sync_relayloginfo_period), CMD_LINE(REQUIRED_ARG),
       VALID_RANGE(0, UINT_MAX), DEFAULT(0), BLOCK_SIZE(1));
#endif

static Sys_var_uint Sys_sync_binlog_period(
       "sync_binlog", "Synchronously flush binary log to disk after "
       "every #th event. Use 0 (default) to disable synchronous flushing",
       GLOBAL_VAR(sync_binlog_period), CMD_LINE(REQUIRED_ARG),
       VALID_RANGE(0, UINT_MAX), DEFAULT(0), BLOCK_SIZE(1));

static Sys_var_uint Sys_sync_masterinfo_period(
       "sync_master_info", "Synchronously flush master info to disk "
       "after every #th event. Use 0 (default) to disable synchronous flushing",
       GLOBAL_VAR(sync_masterinfo_period), CMD_LINE(REQUIRED_ARG),
       VALID_RANGE(0, UINT_MAX), DEFAULT(0), BLOCK_SIZE(1));

#ifdef HAVE_REPLICATION
static Sys_var_ulong Sys_slave_trans_retries(
       "slave_transaction_retries", "Number of times the slave SQL "
       "thread will retry a transaction in case it failed with a deadlock "
       "or elapsed lock wait timeout, before giving up and stopping",
       GLOBAL_VAR(slave_trans_retries), CMD_LINE(REQUIRED_ARG),
       VALID_RANGE(0, UINT_MAX), DEFAULT(10), BLOCK_SIZE(1));
#endif

static bool check_locale(sys_var *self, THD *thd, set_var *var)
{
  if (!var->value)
    return false;

  MY_LOCALE *locale;
  char buff[STRING_BUFFER_USUAL_SIZE];
  if (var->value->result_type() == INT_RESULT)
  {
    int lcno= (int)var->value->val_int();
    if (!(locale= my_locale_by_number(lcno)))
    {
      my_error(ER_UNKNOWN_LOCALE, MYF(0), llstr(lcno, buff));
      return true;
    }
    if (check_not_null(self, thd, var))
      return true;
  }
  else // STRING_RESULT
  {
    String str(buff, sizeof(buff), system_charset_info), *res;
    if (!(res=var->value->val_str(&str)))
      return true;
    else if (!(locale= my_locale_by_name(res->c_ptr_safe())))
    {
      ErrConvString err(res);
      my_error(ER_UNKNOWN_LOCALE, MYF(0), err.ptr());
      return true;
    }
  }

  var->save_result.ptr= locale;

  if (!locale->errmsgs->errmsgs)
  {
    bool res;
    mysql_mutex_lock(&LOCK_error_messages);
    res= (!locale->errmsgs->errmsgs &&
          read_texts(ERRMSG_FILE, locale->errmsgs->language,
                     &locale->errmsgs->errmsgs,
                     ER_ERROR_LAST - ER_ERROR_FIRST + 1));
    mysql_mutex_unlock(&LOCK_error_messages);
    if (res)
    {
      push_warning_printf(thd, MYSQL_ERROR::WARN_LEVEL_WARN, ER_UNKNOWN_ERROR,
                          "Can't process error message file for locale '%s'",
                          locale->name);
      return true;
    }
  }
  status_var_increment(thd->status_var.feature_locale);
  return false;
}

static Sys_var_struct Sys_lc_messages(
       "lc_messages", "Set the language used for the error messages",
       SESSION_VAR(lc_messages), NO_CMD_LINE,
       my_offsetof(MY_LOCALE, name), DEFAULT(&my_default_lc_messages),
       NO_MUTEX_GUARD, NOT_IN_BINLOG, ON_CHECK(check_locale));

static Sys_var_struct Sys_lc_time_names(
       "lc_time_names", "Set the language used for the month "
       "names and the days of the week",
       SESSION_VAR(lc_time_names), NO_CMD_LINE,
       my_offsetof(MY_LOCALE, name), DEFAULT(&my_default_lc_time_names),
       NO_MUTEX_GUARD, IN_BINLOG, ON_CHECK(check_locale));

static Sys_var_tz Sys_time_zone(
       "time_zone", "time_zone",
       SESSION_VAR(time_zone), NO_CMD_LINE,
       DEFAULT(&default_tz), NO_MUTEX_GUARD, IN_BINLOG);

static Sys_var_charptr Sys_ignore_db_dirs(
       "ignore_db_dirs",
       "Specifies a directory to add to the ignore list when collecting "
       "database names from the datadir. Put a blank argument to reset "
       "the list accumulated so far.",
       READ_ONLY GLOBAL_VAR(opt_ignore_db_dirs), 
       CMD_LINE(REQUIRED_ARG, OPT_IGNORE_DB_DIRECTORY),
       IN_FS_CHARSET, DEFAULT(0));

static Sys_var_ulong Sys_sp_cache_size(
       "stored_program_cache",
       "The soft upper limit for number of cached stored routines for "
       "one connection.",
       GLOBAL_VAR(stored_program_cache_size), CMD_LINE(REQUIRED_ARG),
       VALID_RANGE(256, 512 * 1024), DEFAULT(256), BLOCK_SIZE(1));

export const char *plugin_maturity_names[]=
{ "unknown", "experimental", "alpha", "beta", "gamma", "stable", 0 };
static Sys_var_enum Sys_plugin_maturity(
       "plugin_maturity",
       "The lowest desirable plugin maturity "
       "(unknown, experimental, alpha, beta, gamma, or stable). "
       "Plugins less mature than that will not be installed or loaded.",
       READ_ONLY GLOBAL_VAR(plugin_maturity), CMD_LINE(REQUIRED_ARG),
       plugin_maturity_names, DEFAULT(MariaDB_PLUGIN_MATURITY_UNKNOWN));

static Sys_var_ulong Sys_deadlock_search_depth_short(
       "deadlock_search_depth_short",
       "Short search depth for the two-step deadlock detection",
       SESSION_VAR(wt_deadlock_search_depth_short), CMD_LINE(REQUIRED_ARG),
       VALID_RANGE(0, 32), DEFAULT(4), BLOCK_SIZE(1));

static Sys_var_ulong Sys_deadlock_search_depth_long(
       "deadlock_search_depth_long",
       "Long search depth for the two-step deadlock detection",
       SESSION_VAR(wt_deadlock_search_depth_long), CMD_LINE(REQUIRED_ARG),
       VALID_RANGE(0, 33), DEFAULT(15), BLOCK_SIZE(1));

static Sys_var_ulong Sys_deadlock_timeout_depth_short(
       "deadlock_timeout_short",
       "Short timeout for the two-step deadlock detection (in microseconds)",
       SESSION_VAR(wt_timeout_short), CMD_LINE(REQUIRED_ARG),
       VALID_RANGE(0, UINT_MAX), DEFAULT(10000), BLOCK_SIZE(1));

static Sys_var_ulong Sys_deadlock_timeout_depth_long(
       "deadlock_timeout_long",
       "Long timeout for the two-step deadlock detection (in microseconds)",
       SESSION_VAR(wt_timeout_long), CMD_LINE(REQUIRED_ARG),
       VALID_RANGE(0, UINT_MAX), DEFAULT(50000000), BLOCK_SIZE(1));

#ifndef DBUG_OFF
static Sys_var_ulong Sys_debug_crc_break(
       "debug_crc_break",
       "Call my_debug_put_break_here() if crc matches this number (for debug)",
       GLOBAL_VAR(my_crc_dbug_check), CMD_LINE(REQUIRED_ARG),
       VALID_RANGE(0, ULONG_MAX), DEFAULT(0), BLOCK_SIZE(1));
#endif

static Sys_var_uint Sys_extra_port(
       "extra_port",
       "Extra port number to use for tcp connections in a "
       "one-thread-per-connection manner. 0 means don't use another port",
       READ_ONLY GLOBAL_VAR(mysqld_extra_port), CMD_LINE(REQUIRED_ARG),
       VALID_RANGE(0, UINT_MAX32), DEFAULT(0), BLOCK_SIZE(1));

static Sys_var_ulong Sys_extra_max_connections(
       "extra_max_connections", "The number of connections on extra-port",
       GLOBAL_VAR(extra_max_connections), CMD_LINE(REQUIRED_ARG),
       VALID_RANGE(1, 100000), DEFAULT(1), BLOCK_SIZE(1), NO_MUTEX_GUARD,
       NOT_IN_BINLOG, ON_CHECK(0), ON_UPDATE(fix_max_connections));

#ifdef SAFE_MUTEX
static Sys_var_mybool Sys_mutex_deadlock_detector(
       "mutex_deadlock_detector", "Enable checking of wrong mutex usage",
       READ_ONLY GLOBAL_VAR(safe_mutex_deadlock_detector),
       CMD_LINE(OPT_ARG), DEFAULT(TRUE));
#endif

static Sys_var_keycache Sys_key_cache_segments(
       "key_cache_segments", "The number of segments in a key cache",
       KEYCACHE_VAR(param_partitions),
       CMD_LINE(REQUIRED_ARG, OPT_KEY_CACHE_PARTITIONS),
       VALID_RANGE(0, MAX_KEY_CACHE_PARTITIONS),
       DEFAULT(DEFAULT_KEY_CACHE_PARTITIONS),
       BLOCK_SIZE(1), NO_MUTEX_GUARD, NOT_IN_BINLOG, ON_CHECK(0),
       ON_UPDATE(repartition_keycache));

static const char *log_slow_filter_names[]= 
{ "admin", "filesort", "filesort_on_disk", "full_join", "full_scan",
  "query_cache", "query_cache_miss", "tmp_table", "tmp_table_on_disk", 0
};
static Sys_var_set Sys_log_slow_filter(
       "log_slow_filter",
       "Log only certain types of queries. Multiple "
       "flags can be specified, separated by commas. Valid values are admin, "
       "slave, filesort, filesort_on_disk, full_join, full_scan, query_cache, "
       "query_cache_miss, tmp_table, tmp_table_on_disk",
       SESSION_VAR(log_slow_filter), CMD_LINE(REQUIRED_ARG),
       log_slow_filter_names,
       DEFAULT(MAX_SET(array_elements(log_slow_filter_names)-1)));

static Sys_var_ulong Sys_log_slow_rate_limit(
       "log_slow_rate_limit",
       "Write to slow log every #th slow query. Set to 1 to log everything. "
       "Increase it to reduce the size of the slow or the performance impact "
       "of slow logging",
       SESSION_VAR(log_slow_rate_limit), CMD_LINE(REQUIRED_ARG),
       VALID_RANGE(1, UINT_MAX), DEFAULT(1), BLOCK_SIZE(1));

static const char *log_slow_verbosity_names[]= { "innodb", "query_plan", 
                                                 "explain", 0 };
static Sys_var_set Sys_log_slow_verbosity(
       "log_slow_verbosity",
       "log-slow-verbosity=[value[,value ...]] where value is one of "
       "'innodb', 'query_plan', 'explain' ",
       SESSION_VAR(log_slow_verbosity), CMD_LINE(REQUIRED_ARG),
       log_slow_verbosity_names, DEFAULT(LOG_SLOW_VERBOSITY_INIT));

static Sys_var_ulong Sys_join_cache_level(
       "join_cache_level",
       "Controls what join operations can be executed with join buffers. Odd "
       "numbers are used for plain join buffers while even numbers are used "
       "for linked buffers",
       SESSION_VAR(join_cache_level), CMD_LINE(REQUIRED_ARG),
       VALID_RANGE(0, 8), DEFAULT(2), BLOCK_SIZE(1));

static Sys_var_ulong Sys_mrr_buffer_size(
       "mrr_buffer_size",
       "Size of buffer to use when using MRR with range access",
       SESSION_VAR(mrr_buff_size), CMD_LINE(REQUIRED_ARG),
       VALID_RANGE(IO_SIZE*2, INT_MAX32), DEFAULT(256*1024), BLOCK_SIZE(1));

static Sys_var_ulong Sys_rowid_merge_buff_size(
       "rowid_merge_buff_size",
       "The size of the buffers used [NOT] IN evaluation via partial matching",
       SESSION_VAR(rowid_merge_buff_size), CMD_LINE(REQUIRED_ARG),
       VALID_RANGE(0, ((ulonglong)~(intptr)0)/2), DEFAULT(8*1024*1024),
       BLOCK_SIZE(1));

static Sys_var_mybool Sys_userstat(
       "userstat",
       "Enables statistics gathering for USER_STATISTICS, CLIENT_STATISTICS, "
       "INDEX_STATISTICS and TABLE_STATISTICS tables in the INFORMATION_SCHEMA",
       GLOBAL_VAR(opt_userstat_running),
       CMD_LINE(OPT_ARG), DEFAULT(FALSE));

static Sys_var_mybool Sys_binlog_annotate_row_events(
       "binlog_annotate_row_events",
       "Tells the master to annotate RBR events with the statement that "
       "caused these events",
       SESSION_VAR(binlog_annotate_row_events), CMD_LINE(OPT_ARG),
       DEFAULT(FALSE));

#ifdef HAVE_REPLICATION
static Sys_var_mybool Sys_replicate_annotate_row_events(
       "replicate_annotate_row_events",
       "Tells the slave to write annotate rows events recieved from the master "
       "to its own binary log. Ignored if log_slave_updates is not set",
       READ_ONLY GLOBAL_VAR(opt_replicate_annotate_row_events),
       CMD_LINE(OPT_ARG), DEFAULT(0));
#endif

static Sys_var_ulonglong Sys_join_buffer_space_limit(
       "join_buffer_space_limit",
       "The limit of the space for all join buffers used by a query",
       SESSION_VAR(join_buff_space_limit), CMD_LINE(REQUIRED_ARG),
       VALID_RANGE(2048, ULONGLONG_MAX), DEFAULT(16*128*1024),
       BLOCK_SIZE(2048));

static Sys_var_ulong Sys_progress_report_time(
       "progress_report_time",
       "Seconds between sending progress reports to the client for "
       "time-consuming statements. Set to 0 to disable progress reporting.",
       SESSION_VAR(progress_report_time), CMD_LINE(REQUIRED_ARG),
       VALID_RANGE(0, UINT_MAX), DEFAULT(56), BLOCK_SIZE(1));

const char *use_stat_tables_modes[] =
           {"NEVER", "COMPLEMENTARY", "PREFERABLY", 0};
static Sys_var_enum Sys_optimizer_use_stat_tables(
       "use_stat_tables",
       "Specifies how to use system statistics tables. Possible values are "
       "NEVER, COMPLEMENTARY, PREVERABLY",
       SESSION_VAR(use_stat_tables), CMD_LINE(REQUIRED_ARG),
       use_stat_tables_modes, DEFAULT(0));

static Sys_var_ulong Sys_histogram_size(
       "histogram_size",
       "Number of bytes used for a histogram. "
       "If set to 0, no histograms are created by ANALYZE.",
       SESSION_VAR(histogram_size), CMD_LINE(REQUIRED_ARG),
       VALID_RANGE(0, 255), DEFAULT(0), BLOCK_SIZE(1));

extern const char *histogram_types[];
static Sys_var_enum Sys_histogram_type(
       "histogram_type",
       "Specifies type of the histograms created by ANALYZE. "
       "Possible values are: "
       "SINGLE_PREC_HB - single precision height-balanced, "
       "DOUBLE_PREC_HB - double precision height-balanced.",
       SESSION_VAR(histogram_type), CMD_LINE(REQUIRED_ARG),
       histogram_types, DEFAULT(0));

static Sys_var_mybool Sys_no_thread_alarm(
       "debug_no_thread_alarm",
       "Disable system thread alarm calls. Disabling it may be useful "
       "in debugging or testing, never do it in production",
       READ_ONLY GLOBAL_VAR(my_disable_thr_alarm), CMD_LINE(OPT_ARG),
       DEFAULT(FALSE));

static Sys_var_mybool Sys_query_cache_strip_comments(
       "query_cache_strip_comments",
       "Strip all comments from a query before storing it "
       "in the query cache",
       SESSION_VAR(query_cache_strip_comments), CMD_LINE(OPT_ARG),
       DEFAULT(FALSE));

static ulonglong in_transaction(THD *thd)
{
  return test(thd->in_active_multi_stmt_transaction());
}
static Sys_var_session_special Sys_in_transaction(
       "in_transaction", "Whether there is an active transaction",
       READ_ONLY sys_var::ONLY_SESSION, NO_CMD_LINE,
       VALID_RANGE(0, 1), BLOCK_SIZE(1), NO_MUTEX_GUARD,
       NOT_IN_BINLOG, ON_CHECK(0), ON_UPDATE(0), ON_READ(in_transaction));

#ifndef DBUG_OFF
static Sys_var_ulong Sys_debug_binlog_fsync_sleep(
       "debug_binlog_fsync_sleep",
       "Extra sleep (in microseconds) to add to binlog fsync(), for debugging",
       GLOBAL_VAR(opt_binlog_dbug_fsync_sleep),
       CMD_LINE(REQUIRED_ARG),
       VALID_RANGE(0, UINT_MAX), DEFAULT(0), BLOCK_SIZE(1));
#endif

static Sys_var_harows Sys_expensive_subquery_limit(
       "expensive_subquery_limit",
       "The maximum number of rows a subquery may examine in order to be "
       "executed during optimization and used for constant optimization",
       SESSION_VAR(expensive_subquery_limit), CMD_LINE(REQUIRED_ARG),
       VALID_RANGE(0, HA_POS_ERROR), DEFAULT(100), BLOCK_SIZE(1));

static bool check_pseudo_slave_mode(sys_var *self, THD *thd, set_var *var)
{
  longlong previous_val= thd->variables.pseudo_slave_mode;
  longlong val= (longlong) var->save_result.ulonglong_value;
  bool rli_fake= false;

#ifndef EMBEDDED_LIBRARY
  rli_fake= thd->rli_fake ? true : false;
#endif

  if (rli_fake)
  {
    if (!val)
    {
#ifndef EMBEDDED_LIBRARY
      delete thd->rli_fake;
      thd->rli_fake= NULL;
      delete thd->rgi_fake;
      thd->rgi_fake= NULL;
#endif
    }
    else if (previous_val && val)
      goto ineffective;
    else if (!previous_val && val)
      push_warning(thd, MYSQL_ERROR::WARN_LEVEL_WARN,
                   ER_WRONG_VALUE_FOR_VAR,
                   "'pseudo_slave_mode' is already ON.");
  }
  else
  {
    if (!previous_val && !val)
      goto ineffective;
    else if (previous_val && !val)
      push_warning(thd, MYSQL_ERROR::WARN_LEVEL_WARN,
                   ER_WRONG_VALUE_FOR_VAR,
                   "Slave applier execution mode not active, "
                   "statement ineffective.");
  }
  goto end;

ineffective:
  push_warning(thd, MYSQL_ERROR::WARN_LEVEL_WARN,
               ER_WRONG_VALUE_FOR_VAR,
               "'pseudo_slave_mode' change was ineffective.");

end:
  return FALSE;
}
static Sys_var_mybool Sys_pseudo_slave_mode(
       "pseudo_slave_mode",
       "SET pseudo_slave_mode= 0,1 are commands that mysqlbinlog "
       "adds to beginning and end of binary log dumps. While zero "
       "value indeed disables, the actual enabling of the slave "
       "applier execution mode is done implicitly when a "
       "Format_description_event is sent through the session.",
       SESSION_ONLY(pseudo_slave_mode), NO_CMD_LINE, DEFAULT(FALSE),
       NO_MUTEX_GUARD, NOT_IN_BINLOG, ON_CHECK(check_pseudo_slave_mode));
<|MERGE_RESOLUTION|>--- conflicted
+++ resolved
@@ -694,14 +694,10 @@
             : Events::stop();
   mysql_mutex_lock(&LOCK_global_system_variables);
   if (ret)
-<<<<<<< HEAD
-    my_error(ER_EVENT_SET_VAR_ERROR, MYF(0), my_errno);
-=======
   {
     Events::opt_event_scheduler= Events::EVENTS_OFF;
     my_error(ER_EVENT_SET_VAR_ERROR, MYF(0), err_no);
   }
->>>>>>> eea310e4
   return ret;
 }
 
