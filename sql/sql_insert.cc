--- conflicted
+++ resolved
@@ -4745,23 +4745,10 @@
   TABLE const *const table = *tables;
   if (thd->is_current_stmt_binlog_format_row() &&
       !table->s->tmp_table)
-    return binlog_show_create_table(thd, *tables, create_info);
+    return binlog_show_create_table_(thd, *tables, create_info);
   return 0;
 }
 
-<<<<<<< HEAD
-=======
-      TABLE const *const table = *tables;
-      if (thd->is_current_stmt_binlog_format_row() &&
-          !table->s->tmp_table)
-        return binlog_show_create_table_(thd, *tables, ptr->create_info);
-      return 0;
-    }
-    select_create *ptr;
-    TABLE_LIST *create_table;
-    TABLE_LIST *select_tables;
-  };
->>>>>>> 49a22c58
 
 int
 select_create::prepare(List<Item> &_values, SELECT_LEX_UNIT *u)
