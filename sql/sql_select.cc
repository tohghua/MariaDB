--- conflicted
+++ resolved
@@ -7746,14 +7746,9 @@
 	key_read=1;
       
       if (tab->info)
-<<<<<<< HEAD
 	item_list.push_back(new Item_string(tab->info,strlen(tab->info),
 					    default_charset_info));
-      else if (tab->select)
-=======
-	item_list.push_back(new Item_string(tab->info,strlen(tab->info)));
       else
->>>>>>> f6cbace9
       {
 	if (tab->select)
 	{
@@ -7780,21 +7775,13 @@
 	  need_order=0;
 	  buff_ptr= strmov(buff_ptr,"; Using filesort");
 	}
-	if (distinct && test_all_bits(used_tables,thd->used_tables))
+	if (distinct & test_all_bits(used_tables,thd->used_tables))
 	  buff_ptr= strmov(buff_ptr,"; Distinct");
 	if (buff_ptr == buff)
-	  buff_ptr+= 2;
-	item_list.push_back(new Item_string(buff+2,(uint) (buff_ptr - buff)-2));
-      }
-<<<<<<< HEAD
-      if (distinct & test_all_bits(used_tables,thd->used_tables))
-	buff_ptr= strmov(buff_ptr,"; Distinct");
-      if (buff_ptr == buff)
- 	buff_ptr+= 2;				// Skip inital "; "
-      item_list.push_back(new Item_string(buff+2,(uint) (buff_ptr - buff)-2,
-					  default_charset_info));
-=======
->>>>>>> f6cbace9
+	  buff_ptr+= 2;				// Skip inital "; "
+	item_list.push_back(new Item_string(buff+2,(uint) (buff_ptr - buff)-2,
+					    default_charset_info));
+      }
       // For next iteration
       used_tables|=table->map;
       if (result->send_data(item_list))
