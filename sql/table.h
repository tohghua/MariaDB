--- conflicted
+++ resolved
@@ -598,6 +598,7 @@
   TYPELIB fieldnames;			/* Pointer to fieldnames */
   TYPELIB *intervals;			/* pointer to interval info */
   mysql_mutex_t LOCK_ha_data;           /* To protect access to ha_data */
+  mysql_mutex_t LOCK_share;             /* To protect TABLE_SHARE */
   TABLE_SHARE *next, **prev;            /* Link to unused shares */
 
   /*
@@ -2505,13 +2506,8 @@
 bool unpack_vcol_info_from_frm(THD *thd, MEM_ROOT *mem_root,
                                TABLE *table, Field *field,
                                LEX_STRING *vcol_expr, bool *error_reported);
-<<<<<<< HEAD
 TABLE_SHARE *alloc_table_share(const char *db, const char *table_name,
-                               char *key, uint key_length);
-=======
-TABLE_SHARE *alloc_table_share(TABLE_LIST *table_list, const char *key,
-                               uint key_length);
->>>>>>> 74ec9f77
+                               const char *key, uint key_length);
 void init_tmp_table_share(THD *thd, TABLE_SHARE *share, const char *key,
                           uint key_length,
                           const char *table_name, const char *path);
