#ifndef SQL_ITEM_INCLUDED
#define SQL_ITEM_INCLUDED

/* Copyright (c) 2000, 2017, Oracle and/or its affiliates.
   Copyright (c) 2009, 2020, MariaDB Corporation.

   This program is free software; you can redistribute it and/or modify
   it under the terms of the GNU General Public License as published by
   the Free Software Foundation; version 2 of the License.

   This program is distributed in the hope that it will be useful,
   but WITHOUT ANY WARRANTY; without even the implied warranty of
   MERCHANTABILITY or FITNESS FOR A PARTICULAR PURPOSE.  See the
   GNU General Public License for more details.

   You should have received a copy of the GNU General Public License
   along with this program; if not, write to the Free Software
   Foundation, Inc., 51 Franklin Street, Fifth Floor, Boston, MA  02110-1335  USA */


#ifdef USE_PRAGMA_INTERFACE
#pragma interface			/* gcc class implementation */
#endif

#include "sql_priv.h"                /* STRING_BUFFER_USUAL_SIZE */
#include "unireg.h"
#include "sql_const.h"                 /* RAND_TABLE_BIT, MAX_FIELD_NAME */
#include "field.h"                              /* Derivation */
#include "sql_type.h"
#include "sql_time.h"
#include "mem_root_array.h"

C_MODE_START
#include <ma_dyncol.h>

/*
  A prototype for a C-compatible structure to store a value of any data type.
  Currently it has to stay in /sql, as it depends on String and my_decimal.
  We'll do the following changes:
  1. add pure C "struct st_string" and "struct st_my_decimal"
  2. change type of m_string to struct st_string and move inside the union
  3. change type of m_decmal to struct st_my_decimal and move inside the union
  4. move the definition to some file in /include
*/
struct st_value
{
  enum enum_dynamic_column_type m_type;
  union
  {
    longlong m_longlong;
    double m_double;
    MYSQL_TIME m_time;
  } value;
  String m_string;
  my_decimal m_decimal;
};

C_MODE_END


class Value: public st_value
{
public:
  bool is_null() const { return m_type == DYN_COL_NULL; }
  bool is_longlong() const
  {
    return m_type == DYN_COL_UINT || m_type == DYN_COL_INT;
  }
  bool is_double() const { return m_type == DYN_COL_DOUBLE; }
  bool is_temporal() const { return m_type == DYN_COL_DATETIME; }
  bool is_string() const { return m_type == DYN_COL_STRING; }
  bool is_decimal() const { return m_type == DYN_COL_DECIMAL; }
};


template<size_t buffer_size>
class ValueBuffer: public Value
{
  char buffer[buffer_size];
  void reset_buffer()
  {
    m_string.set(buffer, buffer_size, &my_charset_bin);
  }
public:
  ValueBuffer()
  {
    reset_buffer();
  }
};


#ifdef DBUG_OFF
static inline const char *dbug_print_item(Item *item) { return NULL; }
#else
const char *dbug_print_item(Item *item);
#endif

class Virtual_tmp_table;
class sp_head;
class Protocol;
struct TABLE_LIST;
void item_init(void);			/* Init item functions */
class Item_field;
class Item_param;
class user_var_entry;
class JOIN;
struct KEY_FIELD;
struct SARGABLE_PARAM;
class RANGE_OPT_PARAM;
class SEL_TREE;

enum precedence {
  LOWEST_PRECEDENCE,
  ASSIGN_PRECEDENCE,    // :=
  OR_PRECEDENCE,        // OR, || (unless PIPES_AS_CONCAT)
  XOR_PRECEDENCE,       // XOR
  AND_PRECEDENCE,       // AND, &&
  NOT_PRECEDENCE,       // NOT (unless HIGH_NOT_PRECEDENCE)
  CMP_PRECEDENCE,       // =, <=>, >=, >, <=, <, <>, !=, IS
  BETWEEN_PRECEDENCE,   // BETWEEN
  IN_PRECEDENCE,        // IN, LIKE, REGEXP
  BITOR_PRECEDENCE,     // |
  BITAND_PRECEDENCE,    // &
  SHIFT_PRECEDENCE,     // <<, >>
  INTERVAL_PRECEDENCE,  // first argument in +INTERVAL
  ADD_PRECEDENCE,       // +, -
  MUL_PRECEDENCE,       // *, /, DIV, %, MOD
  BITXOR_PRECEDENCE,    // ^
  PIPES_PRECEDENCE,     // || (if PIPES_AS_CONCAT)
  NEG_PRECEDENCE,       // unary -, ~, !, NOT (if HIGH_NOT_PRECEDENCE)
  COLLATE_PRECEDENCE,   // BINARY, COLLATE
  DEFAULT_PRECEDENCE,
  HIGHEST_PRECEDENCE
};

bool mark_unsupported_function(const char *where, void *store, uint result);

/* convenience helper for mark_unsupported_function() above */
bool mark_unsupported_function(const char *w1, const char *w2,
                               void *store, uint result);

/* Bits for the split_sum_func() function */
#define SPLIT_SUM_SKIP_REGISTERED 1     /* Skip registered funcs */
#define SPLIT_SUM_SELECT 2		/* SELECT item; Split all parts */


#define NO_EXTRACTION_FL              (1 << 6)
#define FULL_EXTRACTION_FL            (1 << 7)
#define SUBSTITUTION_FL               (1 << 8)
#define EXTRACTION_MASK               (NO_EXTRACTION_FL | FULL_EXTRACTION_FL)

extern const char *item_empty_name;

void dummy_error_processor(THD *thd, void *data);

void view_error_processor(THD *thd, void *data);

/*
  Instances of Name_resolution_context store the information necessary for
  name resolution of Items and other context analysis of a query made in
  fix_fields().

  This structure is a part of SELECT_LEX, a pointer to this structure is
  assigned when an item is created (which happens mostly during  parsing
  (sql_yacc.yy)), but the structure itself will be initialized after parsing
  is complete

  TODO: move subquery of INSERT ... SELECT and CREATE ... SELECT to
  separate SELECT_LEX which allow to remove tricks of changing this
  structure before and after INSERT/CREATE and its SELECT to make correct
  field name resolution.
*/
struct Name_resolution_context: Sql_alloc
{
  /*
    The name resolution context to search in when an Item cannot be
    resolved in this context (the context of an outer select)
  */
  Name_resolution_context *outer_context;

  /*
    List of tables used to resolve the items of this context.  Usually these
    are tables from the FROM clause of SELECT statement.  The exceptions are
    INSERT ... SELECT and CREATE ... SELECT statements, where SELECT
    subquery is not moved to a separate SELECT_LEX.  For these types of
    statements we have to change this member dynamically to ensure correct
    name resolution of different parts of the statement.
  */
  TABLE_LIST *table_list;
  /*
    In most cases the two table references below replace 'table_list' above
    for the purpose of name resolution. The first and last name resolution
    table references allow us to search only in a sub-tree of the nested
    join tree in a FROM clause. This is needed for NATURAL JOIN, JOIN ... USING
    and JOIN ... ON. 
  */
  TABLE_LIST *first_name_resolution_table;
  /*
    Last table to search in the list of leaf table references that begins
    with first_name_resolution_table.
  */
  TABLE_LIST *last_name_resolution_table;

  /* Cache first_name_resolution_table in setup_natural_join_row_types */
  TABLE_LIST *natural_join_first_table;
  /*
    SELECT_LEX item belong to, in case of merged VIEW it can differ from
    SELECT_LEX where item was created, so we can't use table_list/field_list
    from there
  */
  st_select_lex *select_lex;

  /*
    Processor of errors caused during Item name resolving, now used only to
    hide underlying tables in errors about views (i.e. it substitute some
    errors for views)
  */
  void (*error_processor)(THD *, void *);
  void *error_processor_data;

  /*
    When TRUE items are resolved in this context both against the
    SELECT list and this->table_list. If FALSE, items are resolved
    only against this->table_list.
  */
  bool resolve_in_select_list;

  /*
    Security context of this name resolution context. It's used for views
    and is non-zero only if the view is defined with SQL SECURITY DEFINER.
  */
  Security_context *security_ctx;

  Name_resolution_context()
    :outer_context(0), table_list(0), select_lex(0),
    error_processor_data(0),
    security_ctx(0)
    {}

  void init()
  {
    resolve_in_select_list= FALSE;
    error_processor= &dummy_error_processor;
    first_name_resolution_table= NULL;
    last_name_resolution_table= NULL;
  }

  void resolve_in_table_list_only(TABLE_LIST *tables)
  {
    table_list= first_name_resolution_table= tables;
    resolve_in_select_list= FALSE;
  }

  void process_error(THD *thd)
  {
    (*error_processor)(thd, error_processor_data);
  }
  st_select_lex *outer_select()
  {
    return (outer_context ?
            outer_context->select_lex :
            NULL);
  }
};


/*
  Store and restore the current state of a name resolution context.
*/

class Name_resolution_context_state
{
private:
  TABLE_LIST *save_table_list;
  TABLE_LIST *save_first_name_resolution_table;
  TABLE_LIST *save_next_name_resolution_table;
  bool        save_resolve_in_select_list;
  TABLE_LIST *save_next_local;

public:
  Name_resolution_context_state() {}          /* Remove gcc warning */

public:
  /* Save the state of a name resolution context. */
  void save_state(Name_resolution_context *context, TABLE_LIST *table_list)
  {
    save_table_list=                  context->table_list;
    save_first_name_resolution_table= context->first_name_resolution_table;
    save_resolve_in_select_list=      context->resolve_in_select_list;
    save_next_local=                  table_list->next_local;
    save_next_name_resolution_table=  table_list->next_name_resolution_table;
  }

  /* Restore a name resolution context from saved state. */
  void restore_state(Name_resolution_context *context, TABLE_LIST *table_list)
  {
    table_list->next_local=                save_next_local;
    table_list->next_name_resolution_table= save_next_name_resolution_table;
    context->table_list=                   save_table_list;
    context->first_name_resolution_table=  save_first_name_resolution_table;
    context->resolve_in_select_list=       save_resolve_in_select_list;
  }

  TABLE_LIST *get_first_name_resolution_table()
  {
    return save_first_name_resolution_table;
  }
};

class Name_resolution_context_backup
{
  Name_resolution_context &ctx;
  TABLE_LIST &table_list;
  table_map save_map;
  Name_resolution_context_state ctx_state;

public:
  Name_resolution_context_backup(Name_resolution_context &_ctx, TABLE_LIST &_table_list)
    : ctx(_ctx), table_list(_table_list), save_map(_table_list.map)
  {
    ctx_state.save_state(&ctx, &table_list);
    ctx.table_list= &table_list;
    ctx.first_name_resolution_table= &table_list;
  }
  ~Name_resolution_context_backup()
  {
    ctx_state.restore_state(&ctx, &table_list);
    table_list.map= save_map;
  }
};


/*
  This enum is used to report information about monotonicity of function
  represented by Item* tree.
  Monotonicity is defined only for Item* trees that represent table
  partitioning expressions (i.e. have no subselects/user vars/PS parameters
  etc etc). An Item* tree is assumed to have the same monotonicity properties
  as its corresponding function F:

  [signed] longlong F(field1, field2, ...) {
    put values of field_i into table record buffer;
    return item->val_int(); 
  }

  NOTE
  At the moment function monotonicity is not well defined (and so may be
  incorrect) for Item trees with parameters/return types that are different
  from INT_RESULT, may be NULL, or are unsigned.
  It will be possible to address this issue once the related partitioning bugs
  (BUG#16002, BUG#15447, BUG#13436) are fixed.

  The NOT_NULL enums are used in TO_DAYS, since TO_DAYS('2001-00-00') returns
  NULL which puts those rows into the NULL partition, but
  '2000-12-31' < '2001-00-00' < '2001-01-01'. So special handling is needed
  for this (see Bug#20577).
*/

typedef enum monotonicity_info 
{
   NON_MONOTONIC,              /* none of the below holds */
   MONOTONIC_INCREASING,       /* F() is unary and (x < y) => (F(x) <= F(y)) */
   MONOTONIC_INCREASING_NOT_NULL,  /* But only for valid/real x and y */
   MONOTONIC_STRICT_INCREASING,/* F() is unary and (x < y) => (F(x) <  F(y)) */
   MONOTONIC_STRICT_INCREASING_NOT_NULL  /* But only for valid/real x and y */
} enum_monotonicity_info;

/*************************************************************************/

class sp_rcontext;

/**
  A helper class to collect different behavior of various kinds of SP variables:
  - local SP variables and SP parameters
  - PACKAGE BODY routine variables
  - (there will be more kinds in the future)
*/

class Sp_rcontext_handler
{
public:
  virtual ~Sp_rcontext_handler() {}
  /**
    A prefix used for SP variable names in queries:
    - EXPLAIN EXTENDED
    - SHOW PROCEDURE CODE
    Local variables and SP parameters have empty prefixes.
    Package body variables are marked with a special prefix.
    This improves readability of the output of these queries,
    especially when a local variable or a parameter has the same
    name with a package body variable.
  */
  virtual const LEX_CSTRING *get_name_prefix() const= 0;
  /**
    At execution time THD->spcont points to the run-time context (sp_rcontext)
    of the currently executed routine.
    Local variables store their data in the sp_rcontext pointed by thd->spcont.
    Package body variables store data in separate sp_rcontext that belongs
    to the package.
    This method provides access to the proper sp_rcontext structure,
    depending on the SP variable kind.
  */
  virtual sp_rcontext *get_rcontext(sp_rcontext *ctx) const= 0;
};


class Sp_rcontext_handler_local: public Sp_rcontext_handler
{
public:
  const LEX_CSTRING *get_name_prefix() const;
  sp_rcontext *get_rcontext(sp_rcontext *ctx) const;
};


class Sp_rcontext_handler_package_body: public Sp_rcontext_handler
{
public:
  const LEX_CSTRING *get_name_prefix() const;
  sp_rcontext *get_rcontext(sp_rcontext *ctx) const;
};


extern MYSQL_PLUGIN_IMPORT
  Sp_rcontext_handler_local sp_rcontext_handler_local;


extern MYSQL_PLUGIN_IMPORT
  Sp_rcontext_handler_package_body sp_rcontext_handler_package_body;



class Item_equal;

struct st_join_table* const NO_PARTICULAR_TAB= (struct st_join_table*)0x1;

typedef struct replace_equal_field_arg 
{
  Item_equal *item_equal;
  struct st_join_table *context_tab;
} REPLACE_EQUAL_FIELD_ARG;

class Settable_routine_parameter
{
public:
  /*
    Set required privileges for accessing the parameter.

    SYNOPSIS
      set_required_privilege()
        rw        if 'rw' is true then we are going to read and set the
                  parameter, so SELECT and UPDATE privileges might be
                  required, otherwise we only reading it and SELECT
                  privilege might be required.
  */
  Settable_routine_parameter() {}
  virtual ~Settable_routine_parameter() {}
  virtual void set_required_privilege(bool rw) {};

  /*
    Set parameter value.

    SYNOPSIS
      set_value()
        thd       thread handle
        ctx       context to which parameter belongs (if it is local
                  variable).
        it        item which represents new value

    RETURN
      FALSE if parameter value has been set,
      TRUE if error has occurred.
  */
  virtual bool set_value(THD *thd, sp_rcontext *ctx, Item **it)= 0;

  virtual void set_out_param_info(Send_field *info) {}

  virtual const Send_field *get_out_param_info() const
  { return NULL; }

  virtual Item_param *get_item_param() { return 0; }
};


/*
  A helper class to calculate offset and length of a query fragment
  - outside of SP
  - inside an SP
  - inside a compound block
*/
class Query_fragment
{
  uint m_pos;
  uint m_length;
  void set(size_t pos, size_t length)
  {
    DBUG_ASSERT(pos < UINT_MAX32);
    DBUG_ASSERT(length < UINT_MAX32);
    m_pos= (uint) pos;
    m_length= (uint) length;
  }
public:
  Query_fragment(THD *thd, sp_head *sphead, const char *start, const char *end);
  uint pos() const { return m_pos; }
  uint length() const { return m_length; }
};


/**
  This is used for items in the query that needs to be rewritten
  before binlogging

  At the moment this applies to Item_param and Item_splocal
*/
class Rewritable_query_parameter
{
  public:
  /*
    Offset inside the query text.
    Value of 0 means that this object doesn't have to be replaced
    (for example SP variables in control statements)
  */
  my_ptrdiff_t pos_in_query;

  /*
    Byte length of parameter name in the statement.  This is not
    Item::name.length because name.length contains byte length of UTF8-encoded
    name, but the query string is in the client charset.
  */
  uint len_in_query;

  bool limit_clause_param;

  Rewritable_query_parameter(uint pos_in_q= 0, uint len_in_q= 0)
    : pos_in_query(pos_in_q), len_in_query(len_in_q),
      limit_clause_param(false)
  { }

  virtual ~Rewritable_query_parameter() { }

  virtual bool append_for_log(THD *thd, String *str) = 0;
};

class Copy_query_with_rewrite
{
  THD *thd;
  const char *src;
  size_t src_len, from;
  String *dst;

  bool copy_up_to(size_t bytes)
  {
    DBUG_ASSERT(bytes >= from);
    return dst->append(src + from, uint32(bytes - from));
  }

public:

  Copy_query_with_rewrite(THD *t, const char *s, size_t l, String *d)
    :thd(t), src(s), src_len(l), from(0), dst(d) { }

  bool append(Rewritable_query_parameter *p)
  {
    if (copy_up_to(p->pos_in_query) || p->append_for_log(thd, dst))
      return true;
    from= p->pos_in_query + p->len_in_query;
    return false;
  }

  bool finalize()
  { return copy_up_to(src_len); }
};

struct st_dyncall_create_def
{
  Item  *key, *value;
  CHARSET_INFO *cs;
  uint len, frac;
  DYNAMIC_COLUMN_TYPE type;
};

typedef struct st_dyncall_create_def DYNCALL_CREATE_DEF;


typedef bool (Item::*Item_processor) (void *arg);
/*
  Analyzer function
    SYNOPSIS
      argp   in/out IN:  Analysis parameter
                    OUT: Parameter to be passed to the transformer

    RETURN 
      TRUE   Invoke the transformer
      FALSE  Don't do it

*/
typedef bool (Item::*Item_analyzer) (uchar **argp);
typedef Item* (Item::*Item_transformer) (THD *thd, uchar *arg);
typedef void (*Cond_traverser) (const Item *item, void *arg);

struct st_cond_statistic;

struct find_selective_predicates_list_processor_data
{
  TABLE *table;
  List<st_cond_statistic> list;
};

class MY_LOCALE;

class Item_equal;
class COND_EQUAL;

class st_select_lex_unit;

class Item_func_not;
class Item_splocal;

/**
  String_copier that sends Item specific warnings.
*/
class String_copier_for_item: public String_copier
{
  THD *m_thd;
public:
  bool copy_with_warn(CHARSET_INFO *dstcs, String *dst,
                      CHARSET_INFO *srccs, const char *src,
                      uint32 src_length, uint32 nchars);
  String_copier_for_item(THD *thd): m_thd(thd) { }
};

class Item: public Value_source,
            public Type_all_attributes
{
  /**
    The index in the JOIN::join_tab array of the JOIN_TAB this Item is attached
    to. Items are attached (or 'pushed') to JOIN_TABs during optimization by the
    make_cond_for_table procedure. During query execution, this item is
    evaluated when the join loop reaches the corresponding JOIN_TAB.

    If the value of join_tab_idx >= MAX_TABLES, this means that there is no
    corresponding JOIN_TAB.
  */
  uint join_tab_idx;

  static void *operator new(size_t size);

public:
  static void *operator new(size_t size, MEM_ROOT *mem_root) throw ()
  { return alloc_root(mem_root, size); }
  static void operator delete(void *ptr,size_t size) { TRASH_FREE(ptr, size); }
  static void operator delete(void *ptr, MEM_ROOT *mem_root) {}

  enum Type {FIELD_ITEM= 0, FUNC_ITEM, SUM_FUNC_ITEM,
             WINDOW_FUNC_ITEM, STRING_ITEM,
	     INT_ITEM, REAL_ITEM, NULL_ITEM, VARBIN_ITEM,
	     COPY_STR_ITEM, FIELD_AVG_ITEM, DEFAULT_VALUE_ITEM,
	     CONTEXTUALLY_TYPED_VALUE_ITEM,
	     PROC_ITEM,COND_ITEM, REF_ITEM, FIELD_STD_ITEM,
	     FIELD_VARIANCE_ITEM, INSERT_VALUE_ITEM,
             SUBSELECT_ITEM, ROW_ITEM, CACHE_ITEM, TYPE_HOLDER,
             PARAM_ITEM, TRIGGER_FIELD_ITEM, DECIMAL_ITEM,
             XPATH_NODESET, XPATH_NODESET_CMP,
             VIEW_FIXER_ITEM, EXPR_CACHE_ITEM,
             DATE_ITEM};

  enum cond_result { COND_UNDEF,COND_OK,COND_TRUE,COND_FALSE };

  enum traverse_order { POSTFIX, PREFIX };
  
  /* Cache of the result of is_expensive(). */
  int8 is_expensive_cache;
  
  /* Reuse size, only used by SP local variable assignment, otherwise 0 */
  uint rsize;

protected:
  /*
    str_values's main purpose is to be used to cache the value in
    save_in_field
  */
  String str_value;

  SEL_TREE *get_mm_tree_for_const(RANGE_OPT_PARAM *param);

  /**
    Create a field based on the exact data type handler.
  */
  Field *create_table_field_from_handler(TABLE *table)
  {
    const Type_handler *h= type_handler();
    return h->make_and_init_table_field(&name, Record_addr(maybe_null),
                                        *this, table);
  }
  /**
    Create a field based on field_type of argument.
    This is used to create a field for
    - IFNULL(x,something)
    - time functions
    - prepared statement placeholders
    - SP variables with data type references: DECLARE a TYPE OF t1.a;
    @retval  NULL  error
    @retval  !NULL on success
  */
  Field *tmp_table_field_from_field_type(TABLE *table)
  {
    const Type_handler *h= type_handler()->type_handler_for_tmp_table(this);
    return h->make_and_init_table_field(&name, Record_addr(maybe_null),
                                        *this, table);
  }
  Field *create_tmp_field_int(TABLE *table, uint convert_int_length);

  void raise_error_not_evaluable();
  void push_note_converted_to_negative_complement(THD *thd);
  void push_note_converted_to_positive_complement(THD *thd);

  /* Helper methods, to get an Item value from another Item */
  double val_real_from_item(Item *item)
  {
    DBUG_ASSERT(fixed == 1);
    double value= item->val_real();
    null_value= item->null_value;
    return value;
  }
  longlong val_int_from_item(Item *item)
  {
    DBUG_ASSERT(fixed == 1);
    longlong value= item->val_int();
    null_value= item->null_value;
    return value;
  }
  String *val_str_from_item(Item *item, String *str)
  {
    DBUG_ASSERT(fixed == 1);
    String *res= item->val_str(str);
    if (res)
      res->set_charset(collation.collation);
    if ((null_value= item->null_value))
      res= NULL;
    return res;
  }
  my_decimal *val_decimal_from_item(Item *item, my_decimal *decimal_value)
  {
    DBUG_ASSERT(fixed == 1);
    my_decimal *value= item->val_decimal(decimal_value);
    if ((null_value= item->null_value))
      value= NULL;
    return value;
  }
  bool get_date_from_item(Item *item, MYSQL_TIME *ltime, ulonglong fuzzydate)
  {
    bool rc= item->get_date(ltime, fuzzydate);
    null_value= MY_TEST(rc || item->null_value);
    return rc;
  }
  /*
    This method is used if the item was not null but conversion to
    TIME/DATE/DATETIME failed. We return a zero date if allowed,
    otherwise - null.
  */
  bool make_zero_date(MYSQL_TIME *ltime, ulonglong fuzzydate);

public:
  /*
    Cache val_str() into the own buffer, e.g. to evaluate constant
    expressions with subqueries in the ORDER/GROUP clauses.
  */
  String *val_str() { return val_str(&str_value); }

  const MY_LOCALE *locale_from_val_str();

  LEX_CSTRING name;			/* Name of item */
  /* Original item name (if it was renamed)*/
  const char *orig_name;
  /**
     Intrusive list pointer for free list. If not null, points to the next
     Item on some Query_arena's free list. For instance, stored procedures
     have their own Query_arena's.

     @see Query_arena::free_list
   */
  Item *next;
  int  marker;
  bool maybe_null;			/* If item may be null */
  bool in_rollup;                       /* If used in GROUP BY list
                                           of a query with ROLLUP */ 
  bool null_value;			/* if item is null */
  bool with_sum_func;                   /* True if item contains a sum func */
  bool with_param;                      /* True if contains an SP parameter */
  bool with_window_func;             /* True if item contains a window func */
  /**
    True if any item except Item_sum contains a field. Set during parsing.
  */
  bool with_field;
  bool fixed;                           /* If item fixed with fix_fields */
  bool is_autogenerated_name;           /* indicate was name of this Item
                                           autogenerated or set by user */
  // alloc & destruct is done as start of select on THD::mem_root
  Item(THD *thd);
  /*
     Constructor used by Item_field, Item_ref & aggregate (sum) functions.
     Used for duplicating lists in processing queries with temporary
     tables
     Also it used for Item_cond_and/Item_cond_or for creating
     top AND/OR structure of WHERE clause to protect it of
     optimisation changes in prepared statements
  */
  Item(THD *thd, Item *item);
  virtual ~Item()
  {
#ifdef EXTRA_DEBUG
    name.str= 0;
    name.length= 0;
#endif
  }		/*lint -e1509 */
  void set_name(THD *thd, const char *str, size_t length, CHARSET_INFO *cs);
  void set_name_no_truncate(THD *thd, const char *str, uint length,
                            CHARSET_INFO *cs);
  void init_make_send_field(Send_field *tmp_field,enum enum_field_types type);
  void share_name_with(const Item *item)
  {
    name= item->name;
    is_autogenerated_name= item->is_autogenerated_name;
  }
  virtual void cleanup();
  virtual void make_send_field(THD *thd, Send_field *field);

  bool fix_fields_if_needed(THD *thd, Item **ref)
  {
    return fixed ? false : fix_fields(thd, ref);
  }
  bool fix_fields_if_needed_for_scalar(THD *thd, Item **ref)
  {
    return fix_fields_if_needed(thd, ref) || check_cols(1);
  }
  bool fix_fields_if_needed_for_bool(THD *thd, Item **ref)
  {
    return fix_fields_if_needed_for_scalar(thd, ref);
  }
  bool fix_fields_if_needed_for_order_by(THD *thd, Item **ref)
  {
    return fix_fields_if_needed_for_scalar(thd, ref);
  }
  virtual bool fix_fields(THD *, Item **);
  /*
    Fix after some tables has been pulled out. Basically re-calculate all
    attributes that are dependent on the tables.
  */
  virtual void fix_after_pullout(st_select_lex *new_parent, Item **ref,
                                 bool merge)
    {};

  /*
    This method should be used in case where we are sure that we do not need
    complete fix_fields() procedure.
    Usually this method is used by the optimizer when it has to create a new
    item out of other already fixed items. For example, if the optimizer has
    to create a new Item_func for an inferred equality whose left and right
    parts are already fixed items. In some cases the optimizer cannot use
    directly fixed items as the arguments of the created functional item, 
    but rather uses intermediate type conversion items. Then the method is
    supposed to be applied recursively.  
  */
  virtual inline void quick_fix_field() { fixed= 1; }

  bool save_in_value(struct st_value *value)
  {
    return type_handler()->Item_save_in_value(this, value);
  }

  /* Function returns 1 on overflow and -1 on fatal errors */
  int save_in_field_no_warnings(Field *field, bool no_conversions);
  virtual int save_in_field(Field *field, bool no_conversions);
  virtual bool save_in_param(THD *thd, Item_param *param);
  virtual void save_org_in_field(Field *field,
                                 fast_field_copier data
                                 __attribute__ ((__unused__)))
  { (void) save_in_field(field, 1); }
  virtual fast_field_copier setup_fast_field_copier(Field *field)
  { return NULL; }
  virtual int save_safe_in_field(Field *field)
  { return save_in_field(field, 1); }
  virtual bool send(Protocol *protocol, st_value *buffer)
  {
    return type_handler()->Item_send(this, protocol, buffer);
  }
  virtual bool eq(const Item *, bool binary_cmp) const;
  enum_field_types field_type() const
  {
    return type_handler()->field_type();
  }
  virtual const Type_handler *type_handler() const= 0;
  const Type_handler *type_handler_for_comparison() const
  {
    return type_handler()->type_handler_for_comparison();
  }
  virtual const Type_handler *real_type_handler() const
  {
    return type_handler();
  }
  virtual const Type_handler *cast_to_int_type_handler() const
  {
    return type_handler();
  }
  virtual const Type_handler *type_handler_for_system_time() const
  {
    return real_type_handler();
  }
  /* result_type() of an item specifies how the value should be returned */
  Item_result result_type() const
  {
    return type_handler()->result_type();
  }
  /* ... while cmp_type() specifies how it should be compared */
  Item_result cmp_type() const
  {
    return type_handler()->cmp_type();
  }
  const Type_handler *string_type_handler() const
  {
    return Type_handler::string_type_handler(max_length);
  }
  /*
    Calculate the maximum length of an expression.
    This method is used in data type aggregation for UNION, e.g.:
      SELECT 'b' UNION SELECT COALESCE(double_10_3_field) FROM t1;

    The result is usually equal to max_length, except for some numeric types.
    In case of the INT, FLOAT, DOUBLE data types Item::max_length and
    Item::decimals are ignored, so the returned value depends only on the
    data type itself. E.g. for an expression of the DOUBLE(10,3) data type,
    the result is always 53 (length 10 and precision 3 do not matter).

    max_length is ignored for these numeric data types because the length limit
    means only "expected maximum length", it is not a hard limit, so it does
    not impose any data truncation. E.g. a column of the type INT(4) can
    normally store big values up to 2147483647 without truncation. When we're
    aggregating such column for UNION it's important to create a long enough
    result column, not to lose any data.

    For detailed behaviour of various data types see implementations of
    the corresponding Type_handler_xxx::max_display_length().

    Note, Item_field::max_display_length() overrides this to get
    max_display_length() from the underlying field.
  */
  virtual uint32 max_display_length() const
  {
    return type_handler()->max_display_length(this);
  }
  TYPELIB *get_typelib() const { return NULL; }
  void set_maybe_null(bool maybe_null_arg) { maybe_null= maybe_null_arg; }
  void set_typelib(TYPELIB *typelib)
  {
    // Non-field Items (e.g. hybrid functions) never have ENUM/SET types yet.
    DBUG_ASSERT(0);
  }
  Item_cache* get_cache(THD *thd) const
  {
    return type_handler()->Item_get_cache(thd, this);
  }
  virtual enum Type type() const =0;
  /*
    real_type() is the type of base item.  This is same as type() for
    most items, except Item_ref() and Item_cache_wrapper() where it
    shows the type for the underlying item.
  */
  virtual enum Type real_type() const { return type(); }
  
  /*
    Return information about function monotonicity. See comment for
    enum_monotonicity_info for details. This function can only be called
    after fix_fields() call.
  */
  virtual enum_monotonicity_info get_monotonicity_info() const
  { return NON_MONOTONIC; }

  /*
    Convert "func_arg $CMP$ const" half-interval into "FUNC(func_arg) $CMP2$ const2"

    SYNOPSIS
      val_int_endpoint()
        left_endp  FALSE  <=> The interval is "x < const" or "x <= const"
                   TRUE   <=> The interval is "x > const" or "x >= const"

        incl_endp  IN   FALSE <=> the comparison is '<' or '>'
                        TRUE  <=> the comparison is '<=' or '>='
                   OUT  The same but for the "F(x) $CMP$ F(const)" comparison

    DESCRIPTION
      This function is defined only for unary monotonic functions. The caller
      supplies the source half-interval

         x $CMP$ const

      The value of const is supplied implicitly as the value this item's
      argument, the form of $CMP$ comparison is specified through the
      function's arguments. The calle returns the result interval
         
         F(x) $CMP2$ F(const)
      
      passing back F(const) as the return value, and the form of $CMP2$ 
      through the out parameter. NULL values are assumed to be comparable and
      be less than any non-NULL values.

    RETURN
      The output range bound, which equal to the value of val_int()
        - If the value of the function is NULL then the bound is the 
          smallest possible value of LONGLONG_MIN 
  */
  virtual longlong val_int_endpoint(bool left_endp, bool *incl_endp)
  { DBUG_ASSERT(0); return 0; }


  /* valXXX methods must return NULL or 0 or 0.0 if null_value is set. */
  /*
    Return double precision floating point representation of item.

    SYNOPSIS
      val_real()

    RETURN
      In case of NULL value return 0.0 and set null_value flag to TRUE.
      If value is not null null_value flag will be reset to FALSE.
  */
  virtual double val_real()=0;
  /*
    Return integer representation of item.

    SYNOPSIS
      val_int()

    RETURN
      In case of NULL value return 0 and set null_value flag to TRUE.
      If value is not null null_value flag will be reset to FALSE.
  */
  virtual longlong val_int()=0;
  Longlong_hybrid to_longlong_hybrid()
  {
    return Longlong_hybrid(val_int(), unsigned_flag);
  }
  /**
    Get a value for CAST(x AS SIGNED).
    Too large positive unsigned integer values are converted
    to negative complements.
    Values of non-integer data types are adjusted to the SIGNED range.
  */
  virtual longlong val_int_signed_typecast()
  {
    return cast_to_int_type_handler()->Item_val_int_signed_typecast(this);
  }
  longlong val_int_signed_typecast_from_str();
  /**
    Get a value for CAST(x AS UNSIGNED).
    Negative signed integer values are converted
    to positive complements.
    Values of non-integer data types are adjusted to the UNSIGNED range.
  */
  virtual longlong val_int_unsigned_typecast()
  {
    return cast_to_int_type_handler()->Item_val_int_unsigned_typecast(this);
  }
  longlong val_int_unsigned_typecast_from_decimal();
  longlong val_int_unsigned_typecast_from_int();
  longlong val_int_unsigned_typecast_from_str();

  /**
    Get a value for CAST(x AS UNSIGNED).
    Huge positive unsigned values are converted to negative complements.
  */
  longlong val_int_signed_typecast_from_int();

  /*
    This is just a shortcut to avoid the cast. You should still use
    unsigned_flag to check the sign of the item.
  */
  inline ulonglong val_uint() { return (ulonglong) val_int(); }

  /*
    Return string representation of this item object.

    SYNOPSIS
      val_str()
      str   an allocated buffer this or any nested Item object can use to
            store return value of this method.

    NOTE
      The caller can modify the returned String, if it's not marked
      "const" (with the String::mark_as_const() method). That means that
      if the item returns its own internal buffer (e.g. tmp_value), it
      *must* be marked "const" [1]. So normally it's preferable to
      return the result value in the String, that was passed as an
      argument. But, for example, SUBSTR() returns a String that simply
      points into the buffer of SUBSTR()'s args[0]->val_str(). Such a
      String is always "const", so it's ok to use tmp_value for that and
      avoid reallocating/copying of the argument String.

      [1] consider SELECT CONCAT(f, ":", f) FROM (SELECT func() AS f);
      here the return value of f() is used twice in the top-level
      select, and if they share the same tmp_value buffer, modifying the
      first one will implicitly modify the second too.

    RETURN
      In case of NULL value return 0 (NULL pointer) and set null_value flag
      to TRUE.
      If value is not null null_value flag will be reset to FALSE.
  */
  virtual String *val_str(String *str)=0;

  /*
    Returns string representation of this item in ASCII format.

    SYNOPSIS
      val_str_ascii()
      str - similar to val_str();

    NOTE
      This method is introduced for performance optimization purposes.

      1. val_str() result of some Items in string context
      depends on @@character_set_results.
      @@character_set_results can be set to a "real multibyte" character
      set like UCS2, UTF16, UTF32. (We'll use only UTF32 in the examples
      below for convenience.)

      So the default string result of such functions
      in these circumstances is real multi-byte character set, like UTF32.

      For example, all numbers in string context
      return result in @@character_set_results:

      SELECT CONCAT(20010101); -> UTF32

      We do sprintf() first (to get ASCII representation)
      and then convert to UTF32;
      
      So these kind "data sources" can use ASCII representation
      internally, but return multi-byte data only because
      @@character_set_results wants so.
      Therefore, conversion from ASCII to UTF32 is applied internally.


      2. Some other functions need in fact ASCII input.

      For example,
        inet_aton(), GeometryFromText(), Convert_TZ(), GET_FORMAT().

      Similar, fields of certain type, like DATE, TIME,
      when you insert string data into them, expect in fact ASCII input.
      If they get non-ASCII input, for example UTF32, they
      convert input from UTF32 to ASCII, and then use ASCII
      representation to do further processing.


      3. Now imagine we pass result of a data source of the first type
         to a data destination of the second type.

      What happens:
        a. data source converts data from ASCII to UTF32, because
           @@character_set_results wants so and passes the result to
           data destination.
        b. data destination gets UTF32 string.
        c. data destination converts UTF32 string to ASCII,
           because it needs ASCII representation to be able to handle data
           correctly.

      As a result we get two steps of unnecessary conversion:
      From ASCII to UTF32, then from UTF32 to ASCII.

      A better way to handle these situations is to pass ASCII
      representation directly from the source to the destination.

      This is why val_str_ascii() introduced.

    RETURN
      Similar to val_str()
  */
  virtual String *val_str_ascii(String *str);

  /*
    Returns the result of val_str_ascii(), translating NULLs back
    to empty strings (if MODE_EMPTY_STRING_IS_NULL is set).
  */
  String *val_str_ascii_revert_empty_string_is_null(THD *thd, String *str);

  /*
    Returns the val_str() value converted to the given character set.
  */
  String *val_str(String *str, String *converter, CHARSET_INFO *to);

  virtual String *val_json(String *str) { return val_str(str); }
  /*
    Return decimal representation of item with fixed point.

    SYNOPSIS
      val_decimal()
      decimal_buffer  buffer which can be used by Item for returning value
                      (but can be not)

    NOTE
      Returned value should not be changed if it is not the same which was
      passed via argument.

    RETURN
      Return pointer on my_decimal (it can be other then passed via argument)
        if value is not NULL (null_value flag will be reset to FALSE).
      In case of NULL value it return 0 pointer and set null_value flag
        to TRUE.
  */
  virtual my_decimal *val_decimal(my_decimal *decimal_buffer)= 0;
  /*
    Return boolean value of item.

    RETURN
      FALSE value is false or NULL
      TRUE value is true (not equal to 0)
  */
  virtual bool val_bool()
  {
    return type_handler()->Item_val_bool(this);
  }
  virtual String *val_nodeset(String*) { return 0; }

  bool eval_const_cond()
  {
    DBUG_ASSERT(const_item());
    DBUG_ASSERT(!is_expensive());
    return val_bool();
  }

  /*
    save_val() is method of val_* family which stores value in the given
    field.
  */
  virtual void save_val(Field *to) { save_org_in_field(to, NULL); }
  /*
    save_result() is method of val*result() family which stores value in
    the given field.
  */
  virtual void save_result(Field *to) { save_val(to); }
  /* Helper functions, see item_sum.cc */
  String *val_string_from_real(String *str);
  String *val_string_from_int(String *str);
  String *val_string_from_decimal(String *str);
  String *val_string_from_date(String *str);
  my_decimal *val_decimal_from_real(my_decimal *decimal_value);
  my_decimal *val_decimal_from_int(my_decimal *decimal_value);
  my_decimal *val_decimal_from_string(my_decimal *decimal_value);
  my_decimal *val_decimal_from_date(my_decimal *decimal_value);
  my_decimal *val_decimal_from_time(my_decimal *decimal_value);
  longlong val_int_from_decimal();
  longlong val_int_from_date();
  longlong val_int_from_real()
  {
    DBUG_ASSERT(fixed == 1);
    return Converter_double_to_longlong_with_warn(val_real(), false).result();
  }
  longlong val_int_from_str(int *error);
  double val_real_from_decimal();
  double val_real_from_date();

  /*
    Returns true if this item can be calculated during
    value_depends_on_sql_mode()
  */
  bool value_depends_on_sql_mode_const_item()
  {
    /*
      Currently we use value_depends_on_sql_mode() only for virtual
      column expressions. They should not contain any expensive items.
      If we ever get a crash on the assert below, it means
      check_vcol_func_processor() is badly implemented for this item.
    */
    DBUG_ASSERT(!is_expensive());
    /*
      It should return const_item() actually.
      But for some reasons Item_field::const_item() returns true
      at value_depends_on_sql_mode() call time.
      This should be checked and fixed.
    */
    return basic_const_item();
  }
  virtual Sql_mode_dependency value_depends_on_sql_mode() const
  {
    return Sql_mode_dependency();
  }

  // Get TIME, DATE or DATETIME using proper sql_mode flags for the field type
  bool get_temporal_with_sql_mode(MYSQL_TIME *ltime);
  // Check NULL value for a TIME, DATE or DATETIME expression
  bool is_null_from_temporal();

  int save_time_in_field(Field *field, bool no_conversions);
  int save_date_in_field(Field *field, bool no_conversions);
  int save_str_in_field(Field *field, bool no_conversions);
  int save_real_in_field(Field *field, bool no_conversions);
  int save_int_in_field(Field *field, bool no_conversions);
  int save_decimal_in_field(Field *field, bool no_conversions);

  int save_str_value_in_field(Field *field, String *result);

  virtual Field *get_tmp_table_field() { return 0; }
  virtual Field *create_field_for_create_select(TABLE *table);
  virtual Field *create_field_for_schema(THD *thd, TABLE *table);
  virtual const char *full_name() const { return name.str ? name.str : "???"; }
  const char *field_name_or_null()
  { return real_item()->type() == Item::FIELD_ITEM ? name.str : NULL; }
  const TABLE_SHARE *field_table_or_null();

  /*
    *result* family of methods is analog of *val* family (see above) but
    return value of result_field of item if it is present. If Item have not
    result field, it return val(). This methods set null_value flag in same
    way as *val* methods do it.
  */
  virtual double  val_result() { return val_real(); }
  virtual longlong val_int_result() { return val_int(); }
  virtual String *str_result(String* tmp) { return val_str(tmp); }
  virtual my_decimal *val_decimal_result(my_decimal *val)
  { return val_decimal(val); }
  virtual bool val_bool_result() { return val_bool(); }
  virtual bool is_null_result() { return is_null(); }
  /*
    Returns 1 if result type and collation for val_str() can change between
    calls
  */
  virtual bool dynamic_result() { return 0; }
  /* 
    Bitmap of tables used by item
    (note: if you need to check dependencies on individual columns, check out
     class Field_enumerator)
  */
  virtual table_map used_tables() const { return (table_map) 0L; }
  virtual table_map all_used_tables() const { return used_tables(); }
  /*
    Return table map of tables that can't be NULL tables (tables that are
    used in a context where if they would contain a NULL row generated
    by a LEFT or RIGHT join, the item would not be true).
    This expression is used on WHERE item to determinate if a LEFT JOIN can be
    converted to a normal join.
    Generally this function should return used_tables() if the function
    would return null if any of the arguments are null
    As this is only used in the beginning of optimization, the value don't
    have to be updated in update_used_tables()
  */
  virtual table_map not_null_tables() const { return used_tables(); }
  /*
    Returns true if this is a simple constant item like an integer, not
    a constant expression. Used in the optimizer to propagate basic constants.
  */
  virtual bool basic_const_item() const { return 0; }
  /*
    Determines if the expression is allowed as
    a virtual column assignment source:
      INSERT INTO t1 (vcol) VALUES (10)    -> error
      INSERT INTO t1 (vcol) VALUES (NULL)  -> ok
  */
  virtual bool vcol_assignment_allowed_value() const { return false; }
  /*
    Determines if the Item is an evaluable expression, that is
    it can return a value, so we can call methods val_xxx(), get_date(), etc.
    Most items are evaluable expressions.
    Examples of non-evaluable expressions:
    - Item_contextually_typed_value_specification (handling DEFAULT and IGNORE)
    - Item_type_param bound to DEFAULT and IGNORE
    We cannot call the mentioned methods for these Items,
    their method implementations typically have DBUG_ASSERT(0).
  */
  virtual bool is_evaluable_expression() const { return true; }
  bool check_is_evaluable_expression_or_error()
  {
    if (is_evaluable_expression())
      return false; // Ok
    raise_error_not_evaluable();
    return true;    // Error
  }
  /* cloning of constant items (0 if it is not const) */
  virtual Item *clone_item(THD *thd) { return 0; }
  virtual Item* build_clone(THD *thd) { return get_copy(thd); }
  virtual cond_result eq_cmp_result() const { return COND_OK; }
  inline uint float_length(uint decimals_par) const
  { return decimals < FLOATING_POINT_DECIMALS ? (DBL_DIG+2+decimals_par) : DBL_DIG+8;}
  /* Returns total number of decimal digits */
  virtual uint decimal_precision() const
  {
    return type_handler()->Item_decimal_precision(this);
  }
  /* Returns the number of integer part digits only */
  inline int decimal_int_part() const
  { return my_decimal_int_part(decimal_precision(), decimals); }
  /*
    Returns the number of fractional digits only.
    NOT_FIXED_DEC is replaced to the maximum possible number
    of fractional digits, taking into account the data type.
  */
  uint decimal_scale() const
  {
    return type_handler()->Item_decimal_scale(this);
  }
  /*
    Returns how many digits a divisor adds into a division result.
    This is important when the integer part of the divisor can be 0.
    In this  example:
      SELECT 1 / 0.000001; -> 1000000.0000
    the divisor adds 5 digits into the result precision.

    Currently this method only replaces NOT_FIXED_DEC to
    TIME_SECOND_PART_DIGITS for temporal data types.
    This method can be made virtual, to create more efficient (smaller)
    data types for division results.
    For example, in
      SELECT 1/1.000001;
    the divisor could provide no additional precision into the result,
    so could any other items that are know to return a result
    with non-zero integer part.
  */
  uint divisor_precision_increment() const
  {
    return type_handler()->Item_divisor_precision_increment(this);
  }
  /**
    TIME or DATETIME precision of the item: 0..6
  */
  uint time_precision()
  {
    return const_item() ? type_handler()->Item_time_precision(this) :
                          MY_MIN(decimals, TIME_SECOND_PART_DIGITS);
  }
  uint datetime_precision()
  {
    return const_item() ? type_handler()->Item_datetime_precision(this) :
                          MY_MIN(decimals, TIME_SECOND_PART_DIGITS);
  }
  virtual longlong val_int_min() const
  {
    return LONGLONG_MIN;
  }
  /* 
    Returns true if this is constant (during query execution, i.e. its value
    will not change until next fix_fields) and its value is known.
  */
  virtual bool const_item() const { return used_tables() == 0; }
  /* 
    Returns true if this is constant but its value may be not known yet.
    (Can be used for parameters of prep. stmts or of stored procedures.)
  */
  virtual bool const_during_execution() const 
  { return (used_tables() & ~PARAM_TABLE_BIT) == 0; }

  /**
    This method is used for to:
      - to generate a view definition query (SELECT-statement);
      - to generate a SQL-query for EXPLAIN EXTENDED;
      - to generate a SQL-query to be shown in INFORMATION_SCHEMA;
      - debug.

    For more information about view definition query, INFORMATION_SCHEMA
    query and why they should be generated from the Item-tree, @see
    mysql_register_view().
  */
  virtual enum precedence precedence() const { return DEFAULT_PRECEDENCE; }
  enum precedence higher_precedence() const
  { return (enum precedence)(precedence() + 1); }
  void print_parenthesised(String *str, enum_query_type query_type,
                           enum precedence parent_prec);
  /**
    This helper is used to print expressions as a part of a table definition,
    in particular for
      - generated columns
      - check constraints
      - default value expressions
      - partitioning expressions
  */
  void print_for_table_def(String *str)
  {
    print_parenthesised(str,
                     (enum_query_type)(QT_ITEM_ORIGINAL_FUNC_NULLIF |
                                       QT_ITEM_IDENT_SKIP_DB_NAMES |
                                       QT_ITEM_IDENT_SKIP_TABLE_NAMES |
                                       QT_NO_DATA_EXPANSION |
                                       QT_TO_SYSTEM_CHARSET),
                     LOWEST_PRECEDENCE);
  }
  virtual void print(String *str, enum_query_type query_type);

  class Print: public String
  {
  public:
    Print(Item *item, enum_query_type type)
    {
      item->print(this, type);
    }
  };

  void print_item_w_name(String *str, enum_query_type query_type);
  void print_value(String *str);

  virtual void update_used_tables() {}
  virtual COND *build_equal_items(THD *thd, COND_EQUAL *inheited,
                                  bool link_item_fields,
                                  COND_EQUAL **cond_equal_ref)
  {
    update_used_tables();
    DBUG_ASSERT(!cond_equal_ref || !cond_equal_ref[0]);
    return this;
  }
  virtual COND *remove_eq_conds(THD *thd, Item::cond_result *cond_value,
                                bool top_level);
  virtual void add_key_fields(JOIN *join, KEY_FIELD **key_fields,
                              uint *and_level,
                              table_map usable_tables,
                              SARGABLE_PARAM **sargables)
  {
    return;
  }
   /*
     Make a select tree for all keys in a condition or a condition part
     @param param         Context
     @param cond_ptr[OUT] Store a replacement item here if the condition
                          can be simplified, e.g.:
                            WHERE part1 OR part2 OR part3
                          with one of the partN evaluating to SEL_TREE::ALWAYS.
   */
   virtual SEL_TREE *get_mm_tree(RANGE_OPT_PARAM *param, Item **cond_ptr);
  /*
    Checks whether the item is:
    - a simple equality (field=field_item or field=constant_item), or
    - a row equality
    and form multiple equality predicates.
  */
  virtual bool check_equality(THD *thd, COND_EQUAL *cond, List<Item> *eq_list)
  {
    return false;
  }
  virtual void split_sum_func(THD *thd, Ref_ptr_array ref_pointer_array,
                              List<Item> &fields, uint flags) {}
  /* Called for items that really have to be split */
  void split_sum_func2(THD *thd, Ref_ptr_array ref_pointer_array,
                       List<Item> &fields,
                       Item **ref, uint flags);
  virtual bool get_date(MYSQL_TIME *ltime, ulonglong fuzzydate)= 0;
  bool get_date_from_int(MYSQL_TIME *ltime, ulonglong fuzzydate);
  bool get_date_from_year(MYSQL_TIME *ltime, ulonglong fuzzydate);
  bool get_date_from_real(MYSQL_TIME *ltime, ulonglong fuzzydate);
  bool get_date_from_decimal(MYSQL_TIME *ltime, ulonglong fuzzydate);
  bool get_date_from_string(MYSQL_TIME *ltime, ulonglong fuzzydate);
  bool get_time(MYSQL_TIME *ltime)
  { return get_date(ltime, Time::flags_for_get_date()); }
  /*
    Get time with automatic DATE/DATETIME to TIME conversion,
    by subtracting CURRENT_DATE.

    Performce a reverse operation to CAST(time AS DATETIME)
    Suppose:
    - we have a set of items (typically with the native MYSQL_TYPE_TIME type)
      whose item->get_date() return TIME1 value, and
    - CAST(AS DATETIME) for the same Items return DATETIME1,
      after applying time-to-datetime conversion to TIME1.

    then all items (typically of the native MYSQL_TYPE_{DATE|DATETIME} types)
    whose get_date() return DATETIME1 must also return TIME1 from
    get_time_with_conversion()

    @param thd        - the thread, its variables.old_mode is checked
                        to decide if use simple YYYYMMDD truncation (old mode),
                        or perform full DATETIME-to-TIME conversion with
                        CURRENT_DATE subtraction.
    @param[out] ltime - store the result here
    @param fuzzydate  - flags to be used for the get_date() call.
                        Normally, should include TIME_TIME_ONLY, to let
                        the called low-level routines, e.g. str_to_date(),
                        know that we prefer TIME rather that DATE/DATETIME
                        and do less conversion outside of the low-level
                        routines.

    @returns true     - on error, e.g. get_date() returned NULL value,
                        or get_date() returned DATETIME/DATE with non-zero
                        YYYYMMDD part.
    @returns false    - on success
  */
  bool get_time_with_conversion(THD *thd, MYSQL_TIME *ltime,
                                ulonglong fuzzydate);
  // Get a DATE or DATETIME value in numeric packed format for comparison
  virtual longlong val_datetime_packed()
  {
    ulonglong fuzzydate= TIME_FUZZY_DATES | TIME_INVALID_DATES;
    Datetime dt(current_thd, this, fuzzydate);
    return dt.is_valid_datetime() ? pack_time(dt.get_mysql_time()) : 0;
  }
  // Get a TIME value in numeric packed format for comparison
  virtual longlong val_time_packed()
  {
    Time tm(this, Time::comparison_flags_for_get_date());
    return tm.is_valid_time() ? pack_time(tm.get_mysql_time()) : 0;
  }
  longlong val_datetime_packed_result();
  longlong val_time_packed_result()
  {
    MYSQL_TIME ltime;
    ulonglong fuzzydate= Time::comparison_flags_for_get_date();
    return get_date_result(&ltime, fuzzydate) ? 0 : pack_time(&ltime);
  }

  // Get a temporal value in packed DATE/DATETIME or TIME format
  longlong val_temporal_packed(enum_field_types f_type)
  {
    return f_type == MYSQL_TYPE_TIME ? val_time_packed() :
                                       val_datetime_packed();
  }
  bool get_seconds(ulonglong *sec, ulong *sec_part);
  virtual bool get_date_result(MYSQL_TIME *ltime, ulonglong fuzzydate)
  { return get_date(ltime,fuzzydate); }
  /*
    The method allows to determine nullness of a complex expression 
    without fully evaluating it, instead of calling val/result*() then 
    checking null_value. Used in Item_func_isnull/Item_func_isnotnull
    and Item_sum_count.
    Any new item which can be NULL must implement this method.
  */
  virtual bool is_null() { return 0; }

  /*
   Make sure the null_value member has a correct value.
  */
  virtual void update_null_value ()
  {
    switch (cmp_type()) {
    case INT_RESULT:
      (void) val_int();
      break;
    case REAL_RESULT:
      (void) val_real();
      break;
    case DECIMAL_RESULT:
      {
        my_decimal tmp;
        (void) val_decimal(&tmp);
      }
      break;
    case TIME_RESULT:
      {
        MYSQL_TIME ltime;
        (void) get_temporal_with_sql_mode(&ltime);
      }
      break;
    case STRING_RESULT:
      {
        StringBuffer<MAX_FIELD_WIDTH> tmp;
        (void) val_str(&tmp);
      }
      break;
    case ROW_RESULT:
      DBUG_ASSERT(0);
      null_value= true;
    }
  }

  /*
    Inform the item that there will be no distinction between its result
    being FALSE or NULL.

    NOTE
      This function will be called for eg. Items that are top-level AND-parts
      of the WHERE clause. Items implementing this function (currently
      Item_cond_and and subquery-related item) enable special optimizations
      when they are "top level".
  */
  virtual void top_level_item() {}
  /*
    set field of temporary table for Item which can be switched on temporary
    table during query processing (grouping and so on)
  */
  virtual void set_result_field(Field *field) {}
  virtual bool is_result_field() { return 0; }
  virtual bool is_bool_type() { return false; }
  virtual bool is_json_type() { return false; }
  /* This is to handle printing of default values */
  virtual bool need_parentheses_in_default() { return false; }
  virtual void save_in_result_field(bool no_conversions) {}
  /*
    set value of aggregate function in case of no rows for grouping were found
  */
  virtual void no_rows_in_result() {}
  virtual void restore_to_before_no_rows_in_result() {}
  virtual Item *copy_or_same(THD *thd) { return this; }
  virtual Item *copy_andor_structure(THD *thd) { return this; }
  virtual Item *real_item() { return this; }
  virtual Item *get_tmp_table_item(THD *thd) { return copy_or_same(thd); }
  virtual Item *make_odbc_literal(THD *thd, const LEX_CSTRING *typestr)
  {
    return this;
  }

  static CHARSET_INFO *default_charset();

  CHARSET_INFO *charset_for_protocol(void) const
  {
    return type_handler()->charset_for_protocol(this);
  };

  virtual bool walk(Item_processor processor, bool walk_subquery, void *arg)
  {
    return (this->*processor)(arg);
  }

  virtual Item* transform(THD *thd, Item_transformer transformer, uchar *arg);

  /*
    This function performs a generic "compilation" of the Item tree.
    The process of compilation is assumed to go as follows: 
    
    compile()
    { 
      if (this->*some_analyzer(...))
      {
        compile children if any;
        this->*some_transformer(...);
      }
    }

    i.e. analysis is performed top-down while transformation is done
    bottom-up.      
  */
  virtual Item* compile(THD *thd, Item_analyzer analyzer, uchar **arg_p,
                        Item_transformer transformer, uchar *arg_t)
  {
    if ((this->*analyzer) (arg_p))
      return ((this->*transformer) (thd, arg_t));
    return 0;
  }

   virtual void traverse_cond(Cond_traverser traverser,
                              void *arg, traverse_order order)
   {
     (*traverser)(this, arg);
   }

  /*========= Item processors, to be used with Item::walk() ========*/
  virtual bool remove_dependence_processor(void *arg) { return 0; }
  virtual bool cleanup_processor(void *arg);
  virtual bool cleanup_excluding_fields_processor(void *arg) { return cleanup_processor(arg); }
  virtual bool cleanup_excluding_const_fields_processor(void *arg) { return cleanup_processor(arg); }
  virtual bool collect_item_field_processor(void *arg) { return 0; }
  virtual bool collect_outer_ref_processor(void *arg) {return 0; }
  virtual bool check_inner_refs_processor(void *arg) { return 0; }
  virtual bool find_item_in_field_list_processor(void *arg) { return 0; }
  virtual bool find_item_processor(void *arg);
  virtual bool change_context_processor(void *arg) { return 0; }
  virtual bool reset_query_id_processor(void *arg) { return 0; }
  virtual bool is_expensive_processor(void *arg) { return 0; }

  // FIXME reduce the number of "add field to bitmap" processors
  virtual bool add_field_to_set_processor(void *arg) { return 0; }
  virtual bool register_field_in_read_map(void *arg) { return 0; }
  virtual bool register_field_in_write_map(void *arg) { return 0; }
  virtual bool register_field_in_bitmap(void *arg) { return 0; }
  virtual bool update_table_bitmaps_processor(void *arg) { return 0; }

  virtual bool enumerate_field_refs_processor(void *arg) { return 0; }
  virtual bool mark_as_eliminated_processor(void *arg) { return 0; }
  virtual bool eliminate_subselect_processor(void *arg) { return 0; }
  virtual bool set_fake_select_as_master_processor(void *arg) { return 0; }
  virtual bool view_used_tables_processor(void *arg) { return 0; }
  virtual bool eval_not_null_tables(void *arg) { return 0; }
  virtual bool is_subquery_processor(void *arg) { return 0; }
  virtual bool count_sargable_conds(void *arg) { return 0; }
  virtual bool limit_index_condition_pushdown_processor(void *arg) { return 0; }
  virtual bool exists2in_processor(void *arg) { return 0; }
  virtual bool find_selective_predicates_list_processor(void *arg) { return 0; }
  bool cleanup_is_expensive_cache_processor(void *arg)
  {
    is_expensive_cache= (int8)(-1);
    return 0;
  }

  /**
    Check db/table_name if they defined in item and match arg values

    @param arg Pointer to Check_table_name_prm structure

    @retval true Match failed
    @retval false Match succeeded
  */
  virtual bool check_table_name_processor(void *arg) { return false; }
  /* 
    TRUE if the expression depends only on the table indicated by tab_map
    or can be converted to such an exression using equalities.
    Not to be used for AND/OR formulas.
  */
  virtual bool excl_dep_on_table(table_map tab_map) { return false; }
  /* 
    TRUE if the expression depends only on grouping fields of sel
    or can be converted to such an exression using equalities.
    Not to be used for AND/OR formulas.
  */
  virtual bool excl_dep_on_grouping_fields(st_select_lex *sel) { return false; }

  virtual bool switch_to_nullable_fields_processor(void *arg) { return 0; }
  virtual bool find_function_processor (void *arg) { return 0; }
  /*
    Check if a partition function is allowed
    SYNOPSIS
      check_partition_func_processor()
      int_arg                        Ignored
    RETURN VALUE
      TRUE                           Partition function not accepted
      FALSE                          Partition function accepted

    DESCRIPTION
    check_partition_func_processor is used to check if a partition function
    uses an allowed function. An allowed function will always ensure that
    X=Y guarantees that also part_function(X)=part_function(Y) where X is
    a set of partition fields and so is Y. The problems comes mainly from
    character sets where two equal strings can be quite unequal. E.g. the
    german character for double s is equal to 2 s.

    The default is that an item is not allowed
    in a partition function. Allowed functions
    can never depend on server version, they cannot depend on anything
    related to the environment. They can also only depend on a set of
    fields in the table itself. They cannot depend on other tables and
    cannot contain any queries and cannot contain udf's or similar.
    If a new Item class is defined and it inherits from a class that is
    allowed in a partition function then it is very important to consider
    whether this should be inherited to the new class. If not the function
    below should be defined in the new Item class.

    The general behaviour is that most integer functions are allowed.
    If the partition function contains any multi-byte collations then
    the function check_part_func_fields will report an error on the
    partition function independent of what functions are used. So the
    only character sets allowed are single character collation and
    even for those only a limited set of functions are allowed. The
    problem with multi-byte collations is that almost every string
    function has the ability to change things such that two strings
    that are equal will not be equal after manipulated by a string
    function. E.g. two strings one contains a double s, there is a
    special german character that is equal to two s. Now assume a
    string function removes one character at this place, then in
    one the double s will be removed and in the other there will
    still be one s remaining and the strings are no longer equal
    and thus the partition function will not sort equal strings into
    the same partitions.

    So the check if a partition function is valid is two steps. First
    check that the field types are valid, next check that the partition
    function is valid. The current set of partition functions valid
    assumes that there are no multi-byte collations amongst the partition
    fields.
  */
  virtual bool check_partition_func_processor(void *arg) { return 1;}
  virtual bool post_fix_fields_part_expr_processor(void *arg) { return 0; }
  virtual bool rename_fields_processor(void *arg) { return 0; }
  /** Processor used to check acceptability of an item in the defining
      expression for a virtual column 

    @param arg     always ignored

    @retval 0    the item is accepted in the definition of a virtual column
    @retval 1    otherwise
  */
  struct vcol_func_processor_result
  {
    uint errors;                                /* Bits of possible errors */
    const char *name;                           /* Not supported function */
  };
  struct func_processor_rename
  {
    LEX_CSTRING db_name;
    LEX_CSTRING table_name;
    List<Create_field> fields;
  };
  virtual bool check_vcol_func_processor(void *arg)
  {
    return mark_unsupported_function(full_name(), arg, VCOL_IMPOSSIBLE);
  }
  virtual bool check_field_expression_processor(void *arg) { return 0; }
  virtual bool check_func_default_processor(void *arg) { return 0; }
  /*
    Check if an expression value has allowed arguments, like DATE/DATETIME
    for date functions. Also used by partitioning code to reject
    timezone-dependent expressions in a (sub)partitioning function.
  */
  virtual bool check_valid_arguments_processor(void *arg) { return 0; }
  virtual bool update_vcol_processor(void *arg) { return 0; }
  virtual bool set_fields_as_dependent_processor(void *arg) { return 0; }
  /*============== End of Item processor list ======================*/

  virtual Item *get_copy(THD *thd)=0;

  bool cache_const_expr_analyzer(uchar **arg);
  Item* cache_const_expr_transformer(THD *thd, uchar *arg);

  virtual Item* propagate_equal_fields(THD*, const Context &, COND_EQUAL *)
  {
    return this;
  };

  Item* propagate_equal_fields_and_change_item_tree(THD *thd,
                                                    const Context &ctx,
                                                    COND_EQUAL *cond,
                                                    Item **place);

  /* arg points to REPLACE_EQUAL_FIELD_ARG object */
  virtual Item *replace_equal_field(THD *thd, uchar *arg) { return this; }

  struct Collect_deps_prm
  {
    List<Item> *parameters;
    /* unit from which we count nest_level */
    st_select_lex_unit *nest_level_base;
    uint count;
    int nest_level;
    bool collect;
  };

  struct Check_table_name_prm
  {
    LEX_CSTRING db;
    LEX_CSTRING table_name;
    String field;
    Check_table_name_prm(LEX_CSTRING _db, LEX_CSTRING _table_name) :
      db(_db), table_name(_table_name) {}
  };

  /*
    For SP local variable returns pointer to Item representing its
    current value and pointer to current Item otherwise.
  */
  virtual Item *this_item() { return this; }
  virtual const Item *this_item() const { return this; }

  /*
    For SP local variable returns address of pointer to Item representing its
    current value and pointer passed via parameter otherwise.
  */
  virtual Item **this_item_addr(THD *thd, Item **addr_arg) { return addr_arg; }

  // Row emulation
  virtual uint cols() const { return 1; }
  virtual Item* element_index(uint i) { return this; }
  virtual Item** addr(uint i) { return 0; }
  virtual bool check_cols(uint c);
  bool check_type_traditional_scalar(const char *opname) const;
  bool check_type_scalar(const char *opname) const;
  bool check_type_or_binary(const char *opname, const Type_handler *handler) const;
  bool check_type_general_purpose_string(const char *opname) const;
  bool check_type_can_return_int(const char *opname) const;
  bool check_type_can_return_decimal(const char *opname) const;
  bool check_type_can_return_real(const char *opname) const;
  bool check_type_can_return_str(const char *opname) const;
  bool check_type_can_return_text(const char *opname) const;
  bool check_type_can_return_date(const char *opname) const;
  bool check_type_can_return_time(const char *opname) const;
  // It is not row => null inside is impossible
  virtual bool null_inside() { return 0; }
  // used in row subselects to get value of elements
  virtual void bring_value() {}

  const Type_handler *type_handler_long_or_longlong() const
  {
    return Type_handler::type_handler_long_or_longlong(max_char_length());
  }

  virtual Field *create_tmp_field(bool group, TABLE *table)
  {
    return tmp_table_field_from_field_type(table);
  }

  virtual Item_field *field_for_view_update() { return 0; }

  virtual Item *neg_transformer(THD *thd) { return NULL; }
  virtual Item *update_value_transformer(THD *thd, uchar *select_arg)
  { return this; }
  virtual Item *expr_cache_insert_transformer(THD *thd, uchar *unused)
  { return this; }
  virtual Item *derived_field_transformer_for_having(THD *thd, uchar *arg)
  { return this; }
  virtual Item *derived_field_transformer_for_where(THD *thd, uchar *arg)
  { return this; }
  virtual Item *derived_grouping_field_transformer_for_where(THD *thd,
                                                             uchar *arg)
  { return this; }
  virtual Item *in_predicate_to_in_subs_transformer(THD *thd, uchar *arg)
  { return this; }
  virtual bool expr_cache_is_needed(THD *) { return FALSE; }
  virtual Item *safe_charset_converter(THD *thd, CHARSET_INFO *tocs);
  bool needs_charset_converter(uint32 length, CHARSET_INFO *tocs) const
  {
    /*
      This will return "true" if conversion happens:
      - between two non-binary different character sets
      - from "binary" to "unsafe" character set
        (those that can have non-well-formed string)
      - from "binary" to UCS2-alike character set with mbminlen>1,
        when prefix left-padding is needed for an incomplete character:
        binary 0xFF -> ucs2 0x00FF)
    */
    if (!String::needs_conversion_on_storage(length,
                                             collation.collation, tocs))
      return false;
    /*
      No needs to add converter if an "arg" is NUMERIC or DATETIME
      value (which is pure ASCII) and at the same time target DTCollation
      is ASCII-compatible. For example, no needs to rewrite:
        SELECT * FROM t1 WHERE datetime_field = '2010-01-01';
      to
        SELECT * FROM t1 WHERE CONVERT(datetime_field USING cs) = '2010-01-01';

      TODO: avoid conversion of any values with
      repertoire ASCII and 7bit-ASCII-compatible,
      not only numeric/datetime origin.
    */
    if (collation.derivation == DERIVATION_NUMERIC &&
        collation.repertoire == MY_REPERTOIRE_ASCII &&
        !(collation.collation->state & MY_CS_NONASCII) &&
        !(tocs->state & MY_CS_NONASCII))
      return false;
    return true;
  }
  bool needs_charset_converter(CHARSET_INFO *tocs)
  {
    // Pass 1 as length to force conversion if tocs->mbminlen>1.
    return needs_charset_converter(1, tocs);
  }
  Item *const_charset_converter(THD *thd, CHARSET_INFO *tocs, bool lossless,
                                const char *func_name);
  Item *const_charset_converter(THD *thd, CHARSET_INFO *tocs, bool lossless)
  { return const_charset_converter(thd, tocs, lossless, NULL); }
  void delete_self()
  {
    cleanup();
    delete this;
  }

  virtual Item_splocal *get_item_splocal() { return 0; }
  virtual Rewritable_query_parameter *get_rewritable_query_parameter()
  { return 0; }

  /*
    Return Settable_routine_parameter interface of the Item.  Return 0
    if this Item is not Settable_routine_parameter.
  */
  virtual Settable_routine_parameter *get_settable_routine_parameter()
  {
    return 0;
  }

  virtual Load_data_outvar *get_load_data_outvar()
  {
    return 0;
  }
  Load_data_outvar *get_load_data_outvar_or_error()
  {
    Load_data_outvar *dst= get_load_data_outvar();
    if (dst)
      return dst;
    my_error(ER_NONUPDATEABLE_COLUMN, MYF(0), name.str);
    return NULL;
  }

  /**
    Test whether an expression is expensive to compute. Used during
    optimization to avoid computing expensive expressions during this
    phase. Also used to force temp tables when sorting on expensive
    functions.
    @todo
    Normally we should have a method:
      cost Item::execution_cost(),
    where 'cost' is either 'double' or some structure of various cost
    parameters.

    @note
      This function is now used to prevent evaluation of expensive subquery
      predicates during the optimization phase. It also prevents evaluation
      of predicates that are not computable at this moment.
  */
  virtual bool is_expensive()
  {
    if (is_expensive_cache < 0)
      is_expensive_cache= walk(&Item::is_expensive_processor, 0, NULL);
    return MY_TEST(is_expensive_cache);
  }
  virtual Field::geometry_type get_geometry_type() const
    { return Field::GEOM_GEOMETRY; };
  uint uint_geometry_type() const
  { return get_geometry_type(); }
  void set_geometry_type(uint type)
  {
    DBUG_ASSERT(0);
  }
  String *check_well_formed_result(String *str, bool send_error= 0);
  bool eq_by_collation(Item *item, bool binary_cmp, CHARSET_INFO *cs); 
  bool too_big_for_varchar() const
  { return max_char_length() > CONVERT_IF_BIGGER_TO_BLOB; }
  void fix_length_and_charset(uint32 max_char_length_arg, CHARSET_INFO *cs)
  {
    max_length= char_to_byte_length_safe(max_char_length_arg, cs->mbmaxlen);
    collation.collation= cs;
  }
  void fix_char_length(size_t max_char_length_arg)
  {
    max_length= char_to_byte_length_safe(max_char_length_arg,
                                         collation.collation->mbmaxlen);
  }
  /*
    Return TRUE if the item points to a column of an outer-joined table.
  */
  virtual bool is_outer_field() const { DBUG_ASSERT(fixed); return FALSE; }

  /**
    Checks if this item or any of its descendents contains a subquery.
    This is a replacement of the former Item::has_subquery() and
    Item::with_subselect.
  */
  virtual bool with_subquery() const { DBUG_ASSERT(fixed); return false; }

  Item* set_expr_cache(THD *thd);

  virtual Item_equal *get_item_equal() { return NULL; }
  virtual void set_item_equal(Item_equal *item_eq) {};
  virtual Item_equal *find_item_equal(COND_EQUAL *cond_equal) { return NULL; }
  /**
    Set the join tab index to the minimal (left-most) JOIN_TAB to which this
    Item is attached. The number is an index is depth_first_tab() traversal
    order.
  */
  virtual void set_join_tab_idx(uint join_tab_idx_arg)
  {
    if (join_tab_idx_arg < join_tab_idx)
      join_tab_idx= join_tab_idx_arg;
  }
  virtual uint get_join_tab_idx() { return join_tab_idx; }

  table_map view_used_tables(TABLE_LIST *view)
  {
    view->view_used_tables= 0;
    walk(&Item::view_used_tables_processor, 0, view);
    return view->view_used_tables;
  }

  /**
    Collect and add to the list cache parameters for this Item.

    @note Now implemented only for subqueries and in_optimizer,
    if we need it for general function then this method should
    be defined for Item_func.
  */
  virtual void get_cache_parameters(List<Item> &parameters) { };

  virtual void mark_as_condition_AND_part(TABLE_LIST *embedding) {};

  /* how much position should be reserved for Exists2In transformation */
  virtual uint exists2in_reserved_items() { return 0; };

  virtual Item *neg(THD *thd);

  /**
    Inform the item that it is located under a NOT, which is a top-level item.
  */
  virtual void under_not(Item_func_not * upper
                         __attribute__((unused))) {};
	

  void register_in(THD *thd);	 
  
  bool depends_only_on(table_map view_map) 
  { return marker & FULL_EXTRACTION_FL; }
  int get_extraction_flag()
  { return  marker & EXTRACTION_MASK; }
  void set_extraction_flag(int flags) 
  { 
    marker &= ~EXTRACTION_MASK;
    marker|= flags; 
  }
  void clear_extraction_flag()
  {
    marker &= ~EXTRACTION_MASK;
  }
};

MEM_ROOT *get_thd_memroot(THD *thd);

template <class T>
inline Item* get_item_copy (THD *thd, T* item)
{
  Item *copy= new (get_thd_memroot(thd)) T(*item);
  if (likely(copy))
    copy->register_in(thd);
  return copy;
}	


/*
  This class is a replacement for the former member Item::with_subselect.
  Determines if the descendant Item is a subselect or some of
  its arguments is or contains a subselect.
*/
class With_subquery_cache
{
protected:
  bool m_with_subquery;
public:
  With_subquery_cache(): m_with_subquery(false) { }
  void join(const Item *item) { m_with_subquery|= item->with_subquery(); }
};


class Type_geometry_attributes
{
  uint m_geometry_type;
  static const uint m_geometry_type_unknown= Field::GEOM_GEOMETRYCOLLECTION + 1;
  void copy(const Type_handler *handler, const Type_all_attributes *gattr)
  {
    // Ignore implicit NULLs
    m_geometry_type= handler == &type_handler_geometry ?
                     gattr->uint_geometry_type() :
                     m_geometry_type_unknown;
  }
public:
  Type_geometry_attributes()
   :m_geometry_type(m_geometry_type_unknown)
  { }
  Type_geometry_attributes(const Type_handler *handler,
                           const Type_all_attributes *gattr)
   :m_geometry_type(m_geometry_type_unknown)
  {
    copy(handler, gattr);
  }
  void join(const Item *item)
  {
    // Ignore implicit NULLs
    if (m_geometry_type == m_geometry_type_unknown)
      copy(item->type_handler(), item);
    else if (item->type_handler() == &type_handler_geometry)
    {
      m_geometry_type=
        Field_geom::geometry_type_merge((Field_geom::geometry_type)
                                         m_geometry_type,
                                        (Field_geom::geometry_type)
                                         item->uint_geometry_type());
    }
  }
  Field::geometry_type get_geometry_type() const
  {
    return m_geometry_type == m_geometry_type_unknown ?
           Field::GEOM_GEOMETRY :
           (Field::geometry_type) m_geometry_type;
  }
  void set_geometry_type(uint type)
  {
    DBUG_ASSERT(type <= m_geometry_type_unknown);
    m_geometry_type= type;
  }
};



/**
  Compare two Items for List<Item>::add_unique()
*/

bool cmp_items(Item *a, Item *b);


/**
  Array of items, e.g. function or aggerate function arguments.
*/
class Item_args
{
protected:
  Item **args, *tmp_arg[2];
  uint arg_count;
  void set_arguments(THD *thd, List<Item> &list);
  bool walk_args(Item_processor processor, bool walk_subquery, void *arg)
  {
    for (uint i= 0; i < arg_count; i++)
    {
      if (args[i]->walk(processor, walk_subquery, arg))
        return true;
    }
    return false;
  }
  bool transform_args(THD *thd, Item_transformer transformer, uchar *arg);
  void propagate_equal_fields(THD *, const Item::Context &, COND_EQUAL *);
  bool excl_dep_on_table(table_map tab_map)
  {
    for (uint i= 0; i < arg_count; i++)
    {
      if (args[i]->const_item())
        continue;
      if (!args[i]->excl_dep_on_table(tab_map))
        return false;
    }
    return true;
  }
  bool excl_dep_on_grouping_fields(st_select_lex *sel)
  {
    for (uint i= 0; i < arg_count; i++)
    {
      if (args[i]->const_item())
        continue;
      if (!args[i]->excl_dep_on_grouping_fields(sel))
        return false;
    }
    return true;
  }
  bool eq(const Item_args *other, bool binary_cmp) const
  {
    for (uint i= 0; i < arg_count ; i++)
    {
      if (!args[i]->eq(other->args[i], binary_cmp))
        return false;
    }
    return true;
  }
public:
  Item_args(void)
    :args(NULL), arg_count(0)
  { }
  Item_args(Item *a)
    :args(tmp_arg), arg_count(1)
  {
    args[0]= a;
  }
  Item_args(Item *a, Item *b)
    :args(tmp_arg), arg_count(2)
  {
    args[0]= a; args[1]= b;
  }
  Item_args(THD *thd, Item *a, Item *b, Item *c)
  {
    arg_count= 0;
    if (likely((args= (Item**) thd_alloc(thd, sizeof(Item*) * 3))))
    {
      arg_count= 3;
      args[0]= a; args[1]= b; args[2]= c;
    }
  }
  Item_args(THD *thd, Item *a, Item *b, Item *c, Item *d)
  {
    arg_count= 0;
    if (likely((args= (Item**) thd_alloc(thd, sizeof(Item*) * 4))))
    {
      arg_count= 4;
      args[0]= a; args[1]= b; args[2]= c; args[3]= d;
    }
  }
  Item_args(THD *thd, Item *a, Item *b, Item *c, Item *d, Item* e)
  {
    arg_count= 5;
    if (likely((args= (Item**) thd_alloc(thd, sizeof(Item*) * 5))))
    {
      arg_count= 5;
      args[0]= a; args[1]= b; args[2]= c; args[3]= d; args[4]= e;
    }
  }
  Item_args(THD *thd, List<Item> &list)
  {
    set_arguments(thd, list);
  }
  Item_args(THD *thd, const Item_args *other);
  bool alloc_arguments(THD *thd, uint count);
  void add_argument(Item *item)
  {
    args[arg_count++]= item;
  }
  inline Item **arguments() const { return args; }
  inline uint argument_count() const { return arg_count; }
  inline void remove_arguments() { arg_count=0; }
  Sql_mode_dependency value_depends_on_sql_mode_bit_or() const;
};


/*
  Class to be used to enumerate all field references in an item tree. This
  includes references to outside but not fields of the tables within a
  subquery.
  Suggested usage:

    class My_enumerator : public Field_enumerator 
    {
      virtual void visit_field() { ... your actions ...} 
    }

    My_enumerator enumerator;
    item->walk(Item::enumerate_field_refs_processor, ...,&enumerator);

  This is similar to Visitor pattern.
*/

class Field_enumerator
{
public:
  virtual void visit_field(Item_field *field)= 0;
  virtual ~Field_enumerator() {};             /* purecov: inspected */
  Field_enumerator() {}                       /* Remove gcc warning */
};

class Item_string;


/**
  A common class for Item_basic_constant and Item_param
*/
class Item_basic_value :public Item
{
  bool is_basic_value(const Item *item, Type type_arg) const
  {
    return item->basic_const_item() && item->type() == type_arg;
  }
  bool is_basic_value(Type type_arg) const
  {
    return basic_const_item() && type() == type_arg;
  }
  bool str_eq(const String *value,
              const String *other, CHARSET_INFO *cs, bool binary_cmp) const
  {
    return binary_cmp ?
      value->bin_eq(other) :
      collation.collation == cs && value->eq(other, collation.collation);
  }

protected:
  // Value metadata, e.g. to make string processing easier
  class Metadata: private MY_STRING_METADATA
  {
  public:
    Metadata(const String *str)
    {
      my_string_metadata_get(this, str->charset(), str->ptr(), str->length());
    }
    Metadata(const String *str, uint repertoire_arg)
    {
      MY_STRING_METADATA::repertoire= repertoire_arg;
      MY_STRING_METADATA::char_length= str->numchars();
    }
    uint repertoire() const { return MY_STRING_METADATA::repertoire; }
    size_t char_length() const { return MY_STRING_METADATA::char_length; }
  };
  void fix_charset_and_length(CHARSET_INFO *cs,
                              Derivation dv, Metadata metadata)
  {
    /*
      We have to have a different max_length than 'length' here to
      ensure that we get the right length if we do use the item
      to create a new table. In this case max_length must be the maximum
      number of chars for a string of this type because we in Create_field::
      divide the max_length with mbmaxlen).
    */
    collation.set(cs, dv, metadata.repertoire());
    fix_char_length(metadata.char_length());
    decimals= NOT_FIXED_DEC;
  }
  void fix_charset_and_length_from_str_value(const String &str, Derivation dv)
  {
    fix_charset_and_length(str.charset(), dv, Metadata(&str));
  }
  Item_basic_value(THD *thd): Item(thd) {}
  /*
    In the xxx_eq() methods below we need to cast off "const" to
    call val_xxx(). This is OK for Item_basic_constant and Item_param.
  */
  bool null_eq(const Item *item) const
  {
    DBUG_ASSERT(is_basic_value(NULL_ITEM));
    return item->type() == NULL_ITEM;
  }
  bool str_eq(const String *value, const Item *item, bool binary_cmp) const
  {
    DBUG_ASSERT(is_basic_value(STRING_ITEM));
    return is_basic_value(item, STRING_ITEM) &&
           str_eq(value, ((Item_basic_value*)item)->val_str(NULL),
                  item->collation.collation, binary_cmp);
  }
  bool real_eq(double value, const Item *item) const
  {
    DBUG_ASSERT(is_basic_value(REAL_ITEM));
    return is_basic_value(item, REAL_ITEM) &&
           value == ((Item_basic_value*)item)->val_real();
  }
  bool int_eq(longlong value, const Item *item) const
  {
    DBUG_ASSERT(is_basic_value(INT_ITEM));
    return is_basic_value(item, INT_ITEM) &&
           value == ((Item_basic_value*)item)->val_int() &&
           (value >= 0 || item->unsigned_flag == unsigned_flag);
  }
};


class Item_basic_constant :public Item_basic_value
{
  table_map used_table_map;
public:
  Item_basic_constant(THD *thd): Item_basic_value(thd), used_table_map(0) {};
  void set_used_tables(table_map map) { used_table_map= map; }
  table_map used_tables() const { return used_table_map; }
  bool check_vcol_func_processor(void *arg) { return FALSE;}
  virtual Item_basic_constant *make_string_literal_concat(THD *thd,
                                                          const LEX_CSTRING *)
  {
    DBUG_ASSERT(0);
    return this;
  }
  /* to prevent drop fixed flag (no need parent cleanup call) */
  void cleanup()
  {
    /*
      Restore the original field name as it might not have been allocated
      in the statement memory. If the name is auto generated, it must be
      done again between subsequent executions of a prepared statement.
    */
    if (orig_name)
    {
      name.str=    orig_name;
      name.length= strlen(orig_name);
    }
  }
};


/*****************************************************************************
  The class is a base class for representation of stored routine variables in
  the Item-hierarchy. There are the following kinds of SP-vars:
    - local variables (Item_splocal);
    - CASE expression (Item_case_expr);
*****************************************************************************/

class Item_sp_variable :public Item
{
protected:
  /*
    THD, which is stored in fix_fields() and is used in this_item() to avoid
    current_thd use.
  */
  THD *m_thd;

  bool fix_fields_from_item(THD *thd, Item **, const Item *);
public:
  LEX_CSTRING m_name;

public:
#ifdef DBUG_ASSERT_EXISTS
  /*
    Routine to which this Item_splocal belongs. Used for checking if correct
    runtime context is used for variable handling.
  */
  const sp_head *m_sp;
#endif

public:
  Item_sp_variable(THD *thd, const LEX_CSTRING *sp_var_name);

public:
  bool fix_fields(THD *thd, Item **)= 0;

  double val_real();
  longlong val_int();
  String *val_str(String *sp);
  my_decimal *val_decimal(my_decimal *decimal_value);
  bool get_date(MYSQL_TIME *ltime, ulonglong fuzzydate);
  bool is_null();

public:
  void make_send_field(THD *thd, Send_field *field);
  
  inline bool const_item() const;
  
  inline int save_in_field(Field *field, bool no_conversions);
  inline bool send(Protocol *protocol, st_value *buffer);
  bool check_vcol_func_processor(void *arg) 
  {
    return mark_unsupported_function(m_name.str, arg, VCOL_IMPOSSIBLE);
  }
}; 

/*****************************************************************************
  Item_sp_variable inline implementation.
*****************************************************************************/

inline bool Item_sp_variable::const_item() const
{
  return TRUE;
}

inline int Item_sp_variable::save_in_field(Field *field, bool no_conversions)
{
  return this_item()->save_in_field(field, no_conversions);
}

inline bool Item_sp_variable::send(Protocol *protocol, st_value *buffer)
{
  return this_item()->send(protocol, buffer);
}


/*****************************************************************************
  A reference to local SP variable (incl. reference to SP parameter), used in
  runtime.
*****************************************************************************/

class Item_splocal :public Item_sp_variable,
                    private Settable_routine_parameter,
                    public Rewritable_query_parameter,
                    public Type_handler_hybrid_field_type
{
protected:
  const Sp_rcontext_handler *m_rcontext_handler;

  uint m_var_idx;

  Type m_type;

  bool append_value_for_log(THD *thd, String *str);

  sp_rcontext *get_rcontext(sp_rcontext *local_ctx) const;
  Item_field *get_variable(sp_rcontext *ctx) const;

public:
  Item_splocal(THD *thd, const Sp_rcontext_handler *rh,
               const LEX_CSTRING *sp_var_name, uint sp_var_idx,
               const Type_handler *handler,
               uint pos_in_q= 0, uint len_in_q= 0);

  bool fix_fields(THD *, Item **);
  Item *this_item();
  const Item *this_item() const;
  Item **this_item_addr(THD *thd, Item **);

  virtual void print(String *str, enum_query_type query_type);

public:
  inline const LEX_CSTRING *my_name() const;

  inline uint get_var_idx() const;

  inline enum Type type() const;
  const Type_handler *type_handler() const
  { return Type_handler_hybrid_field_type::type_handler(); }
  uint cols() const { return this_item()->cols(); }
  Item* element_index(uint i) { return this_item()->element_index(i); }
  Item** addr(uint i) { return this_item()->addr(i); }
  bool check_cols(uint c);

private:
  bool set_value(THD *thd, sp_rcontext *ctx, Item **it);

public:
  Item_splocal *get_item_splocal() { return this; }

  Rewritable_query_parameter *get_rewritable_query_parameter()
  { return this; }

  Settable_routine_parameter *get_settable_routine_parameter()
  { return this; }

  bool append_for_log(THD *thd, String *str);
  
  Item *get_copy(THD *thd) { return 0; }

  /*
    Override the inherited create_field_for_create_select(),
    because we want to preserve the exact data type for:
      DECLARE a1 INT;
      DECLARE a2 TYPE OF t1.a2;
      CREATE TABLE t1 AS SELECT a1, a2;
    The inherited implementation would create a column
    based on result_type(), which is less exact.
  */
  Field *create_field_for_create_select(TABLE *table)
  { return create_table_field_from_handler(table); }
};


/**
  An Item_splocal variant whose data type becomes known only at
  sp_rcontext creation time, e.g. "DECLARE var1 t1.col1%TYPE".
*/
class Item_splocal_with_delayed_data_type: public Item_splocal
{
public:
  Item_splocal_with_delayed_data_type(THD *thd,
                                      const Sp_rcontext_handler *rh,
                                      const LEX_CSTRING *sp_var_name,
                                      uint sp_var_idx,
                                      uint pos_in_q, uint len_in_q)
   :Item_splocal(thd, rh, sp_var_name, sp_var_idx, &type_handler_null,
                 pos_in_q, len_in_q)
  { }
};


/**
  SP variables that are fields of a ROW.
  DELCARE r ROW(a INT,b INT);
  SELECT r.a; -- This is handled by Item_splocal_row_field
*/
class Item_splocal_row_field :public Item_splocal
{
protected:
  LEX_CSTRING m_field_name;
  uint m_field_idx;
  bool set_value(THD *thd, sp_rcontext *ctx, Item **it);
public:
  Item_splocal_row_field(THD *thd,
                         const Sp_rcontext_handler *rh,
                         const LEX_CSTRING *sp_var_name,
                         const LEX_CSTRING *sp_field_name,
                         uint sp_var_idx, uint sp_field_idx,
                         const Type_handler *handler,
                         uint pos_in_q= 0, uint len_in_q= 0)
   :Item_splocal(thd, rh, sp_var_name, sp_var_idx, handler, pos_in_q, len_in_q),
    m_field_name(*sp_field_name),
    m_field_idx(sp_field_idx)
  { }
  bool fix_fields(THD *thd, Item **);
  Item *this_item();
  const Item *this_item() const;
  Item **this_item_addr(THD *thd, Item **);
  bool append_for_log(THD *thd, String *str);
  void print(String *str, enum_query_type query_type);
};


class Item_splocal_row_field_by_name :public Item_splocal_row_field
{
  bool set_value(THD *thd, sp_rcontext *ctx, Item **it);
public:
  Item_splocal_row_field_by_name(THD *thd,
                                 const Sp_rcontext_handler *rh,
                                 const LEX_CSTRING *sp_var_name,
                                 const LEX_CSTRING *sp_field_name,
                                 uint sp_var_idx,
                                 const Type_handler *handler,
                                 uint pos_in_q= 0, uint len_in_q= 0)
   :Item_splocal_row_field(thd, rh, sp_var_name, sp_field_name,
                           sp_var_idx, 0 /* field index will be set later */,
                           handler, pos_in_q, len_in_q)
  { }
  bool fix_fields(THD *thd, Item **it);
  void print(String *str, enum_query_type query_type);
};


/*****************************************************************************
  Item_splocal inline implementation.
*****************************************************************************/

inline const LEX_CSTRING *Item_splocal::my_name() const
{
  return &m_name;
}

inline uint Item_splocal::get_var_idx() const
{
  return m_var_idx;
}

inline enum Item::Type Item_splocal::type() const
{
  return m_type;
}

/*****************************************************************************
  A reference to case expression in SP, used in runtime.
*****************************************************************************/

class Item_case_expr :public Item_sp_variable
{
public:
  Item_case_expr(THD *thd, uint case_expr_id);

public:
  bool fix_fields(THD *thd, Item **);
  Item *this_item();
  const Item *this_item() const;
  Item **this_item_addr(THD *thd, Item **);

  inline enum Type type() const;
  const Type_handler *type_handler() const { return this_item()->type_handler(); }

public:
  /*
    NOTE: print() is intended to be used from views and for debug.
    Item_case_expr can not occur in views, so here it is only for debug
    purposes.
  */
  virtual void print(String *str, enum_query_type query_type);
  Item *get_copy(THD *thd) { return 0; }

private:
  uint m_case_expr_id;
};

/*****************************************************************************
  Item_case_expr inline implementation.
*****************************************************************************/

inline enum Item::Type Item_case_expr::type() const
{
  return this_item()->type();
}

/*
  NAME_CONST(given_name, const_value). 
  This 'function' has all properties of the supplied const_value (which is 
  assumed to be a literal constant), and the name given_name. 

  This is used to replace references to SP variables when we write PROCEDURE
  statements into the binary log.

  TODO
    Together with Item_splocal and Item::this_item() we can actually extract
    common a base of this class and Item_splocal. Maybe it is possible to
    extract a common base with class Item_ref, too.
*/

class Item_name_const : public Item
{
  Item *value_item;
  Item *name_item;
  bool valid_args;
public:
  Item_name_const(THD *thd, Item *name_arg, Item *val);

  bool fix_fields(THD *, Item **);

  enum Type type() const;
  double val_real();
  longlong val_int();
  String *val_str(String *sp);
  my_decimal *val_decimal(my_decimal *);
  bool get_date(MYSQL_TIME *ltime, ulonglong fuzzydate);
  bool is_null();
  virtual void print(String *str, enum_query_type query_type);

  const Type_handler *type_handler() const
  {
    return value_item->type_handler();
  }

  bool const_item() const
  {
    return TRUE;
  }

  int save_in_field(Field *field, bool no_conversions)
  {
    return  value_item->save_in_field(field, no_conversions);
  }

  bool send(Protocol *protocol, st_value *buffer)
  {
    return value_item->send(protocol, buffer);
  }
  bool check_vcol_func_processor(void *arg) 
  {
    return mark_unsupported_function("name_const()", arg, VCOL_IMPOSSIBLE);
  }
  Item *get_copy(THD *thd)
  { return get_item_copy<Item_name_const>(thd, this); }
};

class Item_num: public Item_basic_constant
{
public:
  Item_num(THD *thd): Item_basic_constant(thd) { collation.set_numeric(); }
  Item *safe_charset_converter(THD *thd, CHARSET_INFO *tocs);
  bool check_partition_func_processor(void *int_arg) { return FALSE;}
  bool get_date(MYSQL_TIME *ltime, ulonglong fuzzydate)
  {
    return type_handler()->Item_get_date(this, ltime, fuzzydate);
  }
};

#define NO_CACHED_FIELD_INDEX ((uint)(-1))

class st_select_lex;


class Item_result_field :public Item	/* Item with result field */
{
public:
  Field *result_field;				/* Save result here */
  Item_result_field(THD *thd): Item(thd), result_field(0) {}
  // Constructor used for Item_sum/Item_cond_and/or (see Item comment)
  Item_result_field(THD *thd, Item_result_field *item):
    Item(thd, item), result_field(item->result_field)
  {}
  ~Item_result_field() {}			/* Required with gcc 2.95 */
  Field *get_tmp_table_field() { return result_field; }
  /*
    This implementation of used_tables() used by Item_avg_field and
    Item_variance_field which work when only temporary table left, so theu
    return table map of the temporary table.
  */
  table_map used_tables() const { return 1; }
  void set_result_field(Field *field) { result_field= field; }
  bool is_result_field() { return true; }
  void save_in_result_field(bool no_conversions)
  {
    save_in_field(result_field, no_conversions);
  }
  void cleanup();
  bool check_vcol_func_processor(void *arg) { return FALSE;}
};


class Item_ident :public Item_result_field
{
protected:
  /* 
    We have to store initial values of db_name, table_name and field_name
    to be able to restore them during cleanup() because they can be 
    updated during fix_fields() to values from Field object and life-time 
    of those is shorter than life-time of Item_field.
  */
  const char *orig_db_name;
  const char *orig_table_name;
  LEX_CSTRING orig_field_name;

public:
  Name_resolution_context *context;
  const char *db_name;
  const char *table_name;
  LEX_CSTRING field_name;
  bool alias_name_used; /* true if item was resolved against alias */
  /* 
    Cached value of index for this field in table->field array, used by prep. 
    stmts for speeding up their re-execution. Holds NO_CACHED_FIELD_INDEX 
    if index value is not known.
  */
  uint cached_field_index;
  /*
    Cached pointer to table which contains this field, used for the same reason
    by prep. stmt. too in case then we have not-fully qualified field.
    0 - means no cached value.
  */
  TABLE_LIST *cached_table;
  st_select_lex *depended_from;
  /*
    Some Items resolved in another select should not be marked as dependency
    of the subquery where they are. During normal name resolution, we check
    this. Stored procedures and prepared statements first try to resolve an
    ident item using a cached table reference and field position from the
    previous query execution (cached_table/cached_field_index). If the
    tables were not changed, the ident matches the table/field, and we have
    faster resolution of the ident without looking through all tables and
    fields in the query. But in this case, we can not check all conditions
    about this ident item dependency, so we should cache the condition in
    this variable.
  */
  bool can_be_depended;
  Item_ident(THD *thd, Name_resolution_context *context_arg,
             const char *db_name_arg, const char *table_name_arg,
             const LEX_CSTRING *field_name_arg);
  Item_ident(THD *thd, Item_ident *item);
  Item_ident(THD *thd, TABLE_LIST *view_arg, const LEX_CSTRING *field_name_arg);
  const char *full_name() const;
  void cleanup();
  st_select_lex *get_depended_from() const;
  bool remove_dependence_processor(void * arg);
  virtual void print(String *str, enum_query_type query_type);
  virtual bool change_context_processor(void *cntx)
    { context= (Name_resolution_context *)cntx; return FALSE; }
  /**
    Collect outer references
  */
  virtual bool collect_outer_ref_processor(void *arg);
  friend bool insert_fields(THD *thd, Name_resolution_context *context,
                            const char *db_name,
                            const char *table_name, List_iterator<Item> *it,
                            bool any_privileges);
};


class Item_ident_for_show :public Item
{
public:
  Field *field;
  const char *db_name;
  const char *table_name;

  Item_ident_for_show(THD *thd, Field *par_field, const char *db_arg,
                      const char *table_name_arg):
    Item(thd), field(par_field), db_name(db_arg), table_name(table_name_arg)
  {
    Type_std_attributes::set(par_field->type_std_attributes());
  }
  enum Type type() const { return FIELD_ITEM; }
  double val_real() { return field->val_real(); }
  longlong val_int() { return field->val_int(); }
  String *val_str(String *str) { return field->val_str(str); }
  my_decimal *val_decimal(my_decimal *dec) { return field->val_decimal(dec); }
  bool get_date(MYSQL_TIME *ltime, ulonglong fuzzydate)
  {
    return field->get_date(ltime, fuzzydate);
  }
  void make_send_field(THD *thd, Send_field *tmp_field);
  const Type_handler *type_handler() const
  {
    const Type_handler *handler= field->type_handler();
    return handler->type_handler_for_item_field();
  }
  Item* get_copy(THD *thd)
  { return get_item_copy<Item_ident_for_show>(thd, this); }
};


class Item_field :public Item_ident,
                  public Load_data_outvar
{
protected:
  void set_field(Field *field);
public:
  Field *field;
  Item_equal *item_equal;
  /*
    if any_privileges set to TRUE then here real effective privileges will
    be stored
  */
  uint have_privileges;
  /* field need any privileges (for VIEW creation) */
  bool any_privileges;
  Item_field(THD *thd, Name_resolution_context *context_arg,
             const char *db_arg,const char *table_name_arg,
	     const LEX_CSTRING *field_name_arg);
  /*
    Constructor needed to process subselect with temporary tables (see Item)
  */
  Item_field(THD *thd, Item_field *item);
  /*
    Constructor used inside setup_wild(), ensures that field, table,
    and database names will live as long as Item_field (this is important
    in prepared statements).
  */
  Item_field(THD *thd, Name_resolution_context *context_arg, Field *field);
  /*
    If this constructor is used, fix_fields() won't work, because
    db_name, table_name and column_name are unknown. It's necessary to call
    reset_field() before fix_fields() for all fields created this way.
  */
  Item_field(THD *thd, Field *field);
  enum Type type() const { return FIELD_ITEM; }
  bool eq(const Item *item, bool binary_cmp) const;
  double val_real();
  longlong val_int();
  my_decimal *val_decimal(my_decimal *);
  String *val_str(String*);
  void save_result(Field *to);
  double val_result();
  longlong val_int_result();
  String *str_result(String* tmp);
  my_decimal *val_decimal_result(my_decimal *);
  bool val_bool_result();
  bool is_null_result();
  bool send(Protocol *protocol, st_value *buffer);
  Load_data_outvar *get_load_data_outvar()
  {
    return this;
  }
  bool load_data_set_null(THD *thd, const Load_data_param *param)
  {
    return field->load_data_set_null(thd);
  }
  bool load_data_set_value(THD *thd, const char *pos, uint length,
                           const Load_data_param *param)
  {
    field->load_data_set_value(pos, length, param->charset());
    return false;
  }
  bool load_data_set_no_data(THD *thd, const Load_data_param *param);
  void load_data_print_for_log_event(THD *thd, String *to) const;
  bool load_data_add_outvar(THD *thd, Load_data_param *param) const
  {
    return param->add_outvar_field(thd, field);
  }
  uint load_data_fixed_length() const
  {
    return field->field_length;
  }
  void reset_field(Field *f);
  bool fix_fields(THD *, Item **);
  void fix_after_pullout(st_select_lex *new_parent, Item **ref, bool merge);
  void make_send_field(THD *thd, Send_field *tmp_field);
  int save_in_field(Field *field,bool no_conversions);
  void save_org_in_field(Field *field, fast_field_copier optimizer_data);
  fast_field_copier setup_fast_field_copier(Field *field);
  table_map used_tables() const;
  table_map all_used_tables() const; 
  const Type_handler *type_handler() const
  {
    const Type_handler *handler= field->type_handler();
    return handler->type_handler_for_item_field();
  }
  const Type_handler *cast_to_int_type_handler() const
  {
    return field->type_handler()->cast_to_int_type_handler();
  }
  const Type_handler *real_type_handler() const
  {
    if (field->is_created_from_null_item)
      return &type_handler_null;
    return field->type_handler();
  }
  TYPELIB *get_typelib() const { return field->get_typelib(); }
  enum_monotonicity_info get_monotonicity_info() const
  {
    return MONOTONIC_STRICT_INCREASING;
  }
  Sql_mode_dependency value_depends_on_sql_mode() const
  {
    return Sql_mode_dependency(0, field->value_depends_on_sql_mode());
  }
  longlong val_int_endpoint(bool left_endp, bool *incl_endp);
  bool get_date(MYSQL_TIME *ltime, ulonglong fuzzydate);
  bool get_date_result(MYSQL_TIME *ltime,ulonglong fuzzydate);
  bool is_null() { return field->is_null(); }
  void update_null_value();
  void update_table_bitmaps()
  {
    if (field && field->table)
    {
      TABLE *tab= field->table;
      tab->covering_keys.intersect(field->part_of_key);
      if (tab->read_set)
        bitmap_fast_test_and_set(tab->read_set, field->field_index);
      /* 
        Do not mark a self-referecing virtual column.
        Such virtual columns are reported as invalid.
      */
      if (field->vcol_info && tab->vcol_set)
        tab->mark_virtual_col(field);
    }
  }
  void update_used_tables()
  {
    update_table_bitmaps();
  }
  COND *build_equal_items(THD *thd, COND_EQUAL *inherited,
                          bool link_item_fields,
                          COND_EQUAL **cond_equal_ref)
  {
    /*
      normilize_cond() replaced all conditions of type
         WHERE/HAVING field
      to:
        WHERE/HAVING field<>0
      By the time of a build_equal_items() call, all such conditions should
      already be replaced. No Item_field are possible.
      Note, some Item_field derivants are still possible.
      Item_insert_value:
        SELECT * FROM t1 WHERE VALUES(a);
      Item_default_value:
        SELECT * FROM t1 WHERE DEFAULT(a);
    */
    DBUG_ASSERT(type() != FIELD_ITEM);
    return Item_ident::build_equal_items(thd, inherited, link_item_fields,
                                         cond_equal_ref);
  }
  bool is_result_field() { return false; }
  void save_in_result_field(bool no_conversions);
  Item *get_tmp_table_item(THD *thd);
  bool collect_item_field_processor(void * arg);
  bool add_field_to_set_processor(void * arg);
  bool find_item_in_field_list_processor(void *arg);
  bool register_field_in_read_map(void *arg);
  bool register_field_in_write_map(void *arg);
  bool register_field_in_bitmap(void *arg);
  bool check_partition_func_processor(void *int_arg) {return FALSE;}
  bool post_fix_fields_part_expr_processor(void *bool_arg);
  bool check_valid_arguments_processor(void *bool_arg);
  bool check_field_expression_processor(void *arg);
  bool enumerate_field_refs_processor(void *arg);
  bool update_table_bitmaps_processor(void *arg);
  bool switch_to_nullable_fields_processor(void *arg);
  bool update_vcol_processor(void *arg);
  bool rename_fields_processor(void *arg);
  bool check_vcol_func_processor(void *arg)
  {
    context= 0;
    if (field && (field->unireg_check == Field::NEXT_NUMBER))
    {
      // Auto increment fields are unsupported
      return mark_unsupported_function(field_name.str, arg, VCOL_FIELD_REF | VCOL_AUTO_INC);
    }
    return mark_unsupported_function(field_name.str, arg, VCOL_FIELD_REF);
  }
  bool set_fields_as_dependent_processor(void *arg)
  {
    if (!(used_tables() & OUTER_REF_TABLE_BIT))
    {
      depended_from= (st_select_lex *) arg;
      item_equal= NULL;
    }
    return 0;
  }
  bool check_table_name_processor(void *arg)
  {
    Check_table_name_prm &p= *(Check_table_name_prm *) arg;
    if (!field && p.table_name.length && table_name)
    {
      DBUG_ASSERT(p.db.length);
      if ((db_name &&
          my_strcasecmp(table_alias_charset, p.db.str, db_name)) ||
          my_strcasecmp(table_alias_charset, p.table_name.str, table_name))
      {
        print(&p.field, (enum_query_type) (QT_ITEM_ORIGINAL_FUNC_NULLIF |
                                          QT_NO_DATA_EXPANSION |
                                          QT_TO_SYSTEM_CHARSET));
        return true;
      }
    }
    return false;
  }
  void cleanup();
  Item_equal *get_item_equal() { return item_equal; }
  void set_item_equal(Item_equal *item_eq) { item_equal= item_eq; }
  Item_equal *find_item_equal(COND_EQUAL *cond_equal);
  Item* propagate_equal_fields(THD *, const Context &, COND_EQUAL *);
  Item *replace_equal_field(THD *thd, uchar *arg);
  uint32 max_display_length() const { return field->max_display_length(); }
  Item_field *field_for_view_update() { return this; }
  int fix_outer_field(THD *thd, Field **field, Item **reference);
  virtual Item *update_value_transformer(THD *thd, uchar *select_arg);
  Item *derived_field_transformer_for_having(THD *thd, uchar *arg);
  Item *derived_field_transformer_for_where(THD *thd, uchar *arg);
  Item *derived_grouping_field_transformer_for_where(THD *thd, uchar *arg);
  virtual void print(String *str, enum_query_type query_type);
  bool excl_dep_on_table(table_map tab_map);
  bool excl_dep_on_grouping_fields(st_select_lex *sel);
  bool cleanup_excluding_fields_processor(void *arg)
  { return field ? 0 : cleanup_processor(arg); }
  bool cleanup_excluding_const_fields_processor(void *arg)
  { return field && const_item() ? 0 : cleanup_processor(arg); }
  
  Item *get_copy(THD *thd)
  { return get_item_copy<Item_field>(thd, this); }
  bool is_outer_field() const
  {
    DBUG_ASSERT(fixed);
    return field->table->pos_in_table_list->outer_join;
  }
  Field::geometry_type get_geometry_type() const
  {
    DBUG_ASSERT(field_type() == MYSQL_TYPE_GEOMETRY);
    return field->get_geometry_type();
  }
  friend class Item_default_value;
  friend class Item_insert_value;
  friend class st_select_lex_unit;
};


/**
  Item_field for the ROW data type
*/
class Item_field_row: public Item_field,
                      public Item_args
{
public:
  Item_field_row(THD *thd, Field *field)
   :Item_field(thd, field),
    Item_args()
  { }
  Item *get_copy(THD *thd)
  { return get_item_copy<Item_field_row>(thd, this); }

  const Type_handler *type_handler() const { return &type_handler_row; }
  uint cols() const { return arg_count; }
  Item* element_index(uint i) { return arg_count ? args[i] : this; }
  Item** addr(uint i) { return arg_count ? args + i : NULL; }
  bool check_cols(uint c)
  {
    if (cols() != c)
    {
      my_error(ER_OPERAND_COLUMNS, MYF(0), c);
      return true;
    }
    return false;
  }
  bool row_create_items(THD *thd, List<Spvar_definition> *list);
};


/*
  @brief 
    Item_temptable_field is the same as Item_field, except that print() 
    continues to work even if the table has been dropped.

  @detail

    We need this item for "ANALYZE statement" feature. Query execution has 
    these steps:

      1. Run the query.
      2. Cleanup starts. Temporary tables are destroyed
      3. print "ANALYZE statement" output, if needed
      4. Call close_thread_table() for regular tables.

    Step #4 is done after step #3, so "ANALYZE stmt" has no problem printing
    Item_field objects that refer to regular tables.

    However, Step #3 is done after Step #2. Attempt to print Item_field objects
    that refer to temporary tables will cause access to freed memory. 
    
    To resolve this, we use Item_temptable_field to refer to items in temporary
    (work) tables.
*/

class Item_temptable_field :public Item_field
{
public:
  Item_temptable_field(THD *thd, Name_resolution_context *context_arg, Field *field)
   : Item_field(thd, context_arg, field) {}

  Item_temptable_field(THD *thd, Field *field)
   : Item_field(thd, field) {}

  Item_temptable_field(THD *thd, Item_field *item) : Item_field(thd, item) {};

  virtual void print(String *str, enum_query_type query_type);
};


class Item_null :public Item_basic_constant
{
public:
  Item_null(THD *thd, const char *name_par=0, CHARSET_INFO *cs= &my_charset_bin):
    Item_basic_constant(thd)
  {
    maybe_null= null_value= TRUE;
    max_length= 0;
    name.str= name_par ? name_par : "NULL";
    name.length= strlen(name.str);
    fixed= 1;
    collation.set(cs, DERIVATION_IGNORABLE, MY_REPERTOIRE_ASCII);
  }
  enum Type type() const { return NULL_ITEM; }
  bool vcol_assignment_allowed_value() const { return true; }
  bool eq(const Item *item, bool binary_cmp) const { return null_eq(item); }
  double val_real();
  longlong val_int();
  String *val_str(String *str);
  my_decimal *val_decimal(my_decimal *);
  bool get_date(MYSQL_TIME *ltime, ulonglong fuzzydate);
  longlong val_datetime_packed();
  longlong val_time_packed();
  int save_in_field(Field *field, bool no_conversions);
  int save_safe_in_field(Field *field);
  bool send(Protocol *protocol, st_value *buffer);
  const Type_handler *type_handler() const { return &type_handler_null; }
  bool basic_const_item() const { return 1; }
  Item *clone_item(THD *thd);
  bool is_null() { return 1; }

  virtual inline void print(String *str, enum_query_type query_type)
  {
    str->append(STRING_WITH_LEN("NULL"));
  }

  Item *safe_charset_converter(THD *thd, CHARSET_INFO *tocs);
  bool check_partition_func_processor(void *int_arg) {return FALSE;}
  Item_basic_constant *make_string_literal_concat(THD *thd,
                                                  const LEX_CSTRING *);
  Item *get_copy(THD *thd)
  { return get_item_copy<Item_null>(thd, this); }
};

class Item_null_result :public Item_null
{
public:
  Field *result_field;
  Item_null_result(THD *thd): Item_null(thd), result_field(0) {}
  bool is_result_field() { return result_field != 0; }
  enum_field_types field_type() const
  {
    return result_field->type();
  }
  void save_in_result_field(bool no_conversions)
  {
    save_in_field(result_field, no_conversions);
  }
  bool check_partition_func_processor(void *int_arg) {return TRUE;}
  bool check_vcol_func_processor(void *arg)
  {
    return mark_unsupported_function(full_name(), arg, VCOL_IMPOSSIBLE);
  }
};

/*
  Item represents one placeholder ('?') of prepared statement

  Notes:
  Item_param::field_type() is used when this item is in a temporary table.
  This is NOT placeholder metadata sent to client, as this value
  is assigned after sending metadata (in setup_one_conversion_function).
  For example in case of 'SELECT ?' you'll get MYSQL_TYPE_STRING both
  in result set and placeholders metadata, no matter what type you will
  supply for this placeholder in mysql_stmt_execute.

  Item_param has two Type_handler pointers,
  which can point to different handlers:

  1. In the Type_handler_hybrid_field_type member
     It's initialized in:
     - Item_param::setup_conversion(), for client-server PS protocol,
       according to the bind type.
     - Item_param::set_from_item(), for EXECUTE and EXECUTE IMMEDIATE,
       according to the actual parameter data type.

  2. In the "value" member.
     It's initialized in:
     - Item_param::set_param_func(), for client-server PS protocol.
     - Item_param::set_from_item(), for EXECUTE and EXECUTE IMMEDIATE.
*/

class Item_param :public Item_basic_value,
                  private Settable_routine_parameter,
                  public Rewritable_query_parameter,
                  private Type_handler_hybrid_field_type,
                  public Type_geometry_attributes
{
  /*
    NO_VALUE is a special value meaning that the parameter has not been
    assigned yet. Item_param::state is assigned to NO_VALUE in constructor
    and is used at prepare time.

    1. At prepare time
      Item_param::fix_fields() sets "fixed" to true,
      but as Item_param::state is still NO_VALUE,
      Item_param::basic_const_item() returns false. This prevents various
      optimizations to happen at prepare time fix_fields().
      For example, in this query:
        PREPARE stmt FROM 'SELECT FORMAT(10000,2,?)';
      Item_param::basic_const_item() is tested from
      Item_func_format::fix_length_and_dec().

    2. At execute time:
      When Item_param gets a value
      (or a pseudo-value like DEFAULT_VALUE or IGNORE_VALUE):
      - Item_param::state changes from NO_VALUE to something else
      - Item_param::fixed is changed to true
      All Item_param::set_xxx() make sure to do so.
      In the state with an assigned value:
      - Item_param::basic_const_item() returns true
      - Item::type() returns NULL_ITEM, INT_ITEM, REAL_ITEM, DECIMAL_ITEM,
        DATE_ITEM, STRING_ITEM, depending on the value assigned.
      So in this state Item_param behaves in many cases like a literal.

      When Item_param::cleanup() is called:
      - Item_param::state does not change
      - Item_param::fixed changes to false
      Note, this puts Item_param into an inconsistent state:
      - Item_param::basic_const_item() still returns "true"
      - Item_param::type() still pretends to be a basic constant Item
      Both are not expected in combination with fixed==false.
      However, these methods are not really called in this state,
      see asserts in Item_param::basic_const_item() and Item_param::type().

      When Item_param::reset() is called:
      - Item_param::state changes to NO_VALUE
      - Item_param::fixed changes to false
  */
  enum enum_item_param_state
  {
    NO_VALUE, NULL_VALUE, SHORT_DATA_VALUE, LONG_DATA_VALUE,
    DEFAULT_VALUE, IGNORE_VALUE
  } state;

  enum Type item_type;

  void fix_type(Type type)
  {
    item_type= type;
    fixed= true;
  }

  void fix_temporal(uint32 max_length_arg, uint decimals_arg);

  struct CONVERSION_INFO
  {
    /*
      Character sets conversion info for string values.
      Character sets of client and connection defined at bind time are used
      for all conversions, even if one of them is later changed (i.e.
      between subsequent calls to mysql_stmt_execute).
    */
    CHARSET_INFO *character_set_client;
    CHARSET_INFO *character_set_of_placeholder;
    /*
      This points at character set of connection if conversion
      to it is required (i. e. if placeholder typecode is not BLOB).
      Otherwise it's equal to character_set_client (to simplify
      check in convert_str_value()).
    */
    CHARSET_INFO *final_character_set_of_str_value;
  private:
    bool needs_conversion() const
    {
      return final_character_set_of_str_value !=
             character_set_of_placeholder;
    }
    bool convert(THD *thd, String *str);
  public:
    void set(THD *thd, CHARSET_INFO *cs);
    bool convert_if_needed(THD *thd, String *str)
    {
      /*
        Check is so simple because all charsets were set up properly
        in setup_one_conversion_function, where typecode of
        placeholder was also taken into account: the variables are different
        here only if conversion is really necessary.
      */
      if (needs_conversion())
        return convert(thd, str);
      str->set_charset(final_character_set_of_str_value);
      return false;
    }
  };

  bool m_empty_string_is_null;

  class PValue_simple
  {
  public:
    union
    {
      longlong integer;
      double   real;
      CONVERSION_INFO cs_info;
      MYSQL_TIME     time;
    };
    void swap(PValue_simple &other)
    {
      swap_variables(PValue_simple, *this, other);
    }
  };

  class PValue: public Type_handler_hybrid_field_type,
                public PValue_simple,
                public Value_source
  {
  public:
    PValue(): Type_handler_hybrid_field_type(&type_handler_null) {}
    my_decimal m_decimal;
    String m_string;
    /*
      A buffer for string and long data values. Historically all allocated
      values returned from val_str() were treated as eligible to
      modification. I. e. in some cases Item_func_concat can append it's
      second argument to return value of the first one. Because of that we
      can't return the original buffer holding string data from val_str(),
      and have to have one buffer for data and another just pointing to
      the data. This is the latter one and it's returned from val_str().
      Can not be declared inside the union as it's not a POD type.
    */
    String m_string_ptr;

    void swap(PValue &other)
    {
      Type_handler_hybrid_field_type::swap(other);
      PValue_simple::swap(other);
      m_decimal.swap(other.m_decimal);
      m_string.swap(other.m_string);
      m_string_ptr.swap(other.m_string_ptr);
    }
    double val_real(const Type_std_attributes *attr) const;
    longlong val_int(const Type_std_attributes *attr) const;
    my_decimal *val_decimal(my_decimal *dec, const Type_std_attributes *attr);
    String *val_str(String *str, const Type_std_attributes *attr);
  };

  PValue value;

  const String *value_query_val_str(THD *thd, String* str) const;
  bool value_eq(const Item *item, bool binary_cmp) const;
  Item *value_clone_item(THD *thd);
  bool is_evaluable_expression() const;
  bool can_return_value() const;

public:
  /*
    Used for bulk protocol only.
  */
  enum enum_indicator_type indicator;

  const Type_handler *type_handler() const
  { return Type_handler_hybrid_field_type::type_handler(); }

  bool vcol_assignment_allowed_value() const
  {
    switch (state) {
    case NULL_VALUE:
    case DEFAULT_VALUE:
    case IGNORE_VALUE:
      return true;
    case NO_VALUE:
    case SHORT_DATA_VALUE:
    case LONG_DATA_VALUE:
      break;
    }
    return false;
  }

  Field::geometry_type get_geometry_type() const
  { return Type_geometry_attributes::get_geometry_type(); };

  void set_geometry_type(uint type)
  { Type_geometry_attributes::set_geometry_type(type); }

  Item_param(THD *thd, const LEX_CSTRING *name_arg,
             uint pos_in_query_arg, uint len_in_query_arg);

  enum Type type() const
  {
    return item_type;
  }

  double val_real()
  {
    return can_return_value() ? value.val_real(this) : 0e0;
  }
  longlong val_int()
  {
    return can_return_value() ? value.val_int(this) : 0;
  }
  my_decimal *val_decimal(my_decimal *dec)
  {
    return can_return_value() ? value.val_decimal(dec, this) : NULL;
  }
  String *val_str(String *str)
  {
    return can_return_value() ? value.val_str(str, this) : NULL;
  }
  bool get_date(MYSQL_TIME *tm, ulonglong fuzzydate);
  int  save_in_field(Field *field, bool no_conversions);

  void set_default();
  void set_ignore();
  void set_null();
  void set_int(longlong i, uint32 max_length_arg);
  void set_double(double i);
  void set_decimal(const char *str, ulong length);
  void set_decimal(const my_decimal *dv, bool unsigned_arg);
  bool set_str(const char *str, ulong length,
               CHARSET_INFO *fromcs, CHARSET_INFO *tocs);
  bool set_longdata(const char *str, ulong length);
  void set_time(MYSQL_TIME *tm, timestamp_type type, uint32 max_length_arg);
  void set_time(const MYSQL_TIME *tm, uint32 max_length_arg, uint decimals_arg);
  bool set_from_item(THD *thd, Item *item);
  void reset();

  void set_param_tiny(uchar **pos, ulong len);
  void set_param_short(uchar **pos, ulong len);
  void set_param_int32(uchar **pos, ulong len);
  void set_param_int64(uchar **pos, ulong len);
  void set_param_float(uchar **pos, ulong len);
  void set_param_double(uchar **pos, ulong len);
  void set_param_decimal(uchar **pos, ulong len);
  void set_param_time(uchar **pos, ulong len);
  void set_param_datetime(uchar **pos, ulong len);
  void set_param_date(uchar **pos, ulong len);
  void set_param_str(uchar **pos, ulong len);

  void setup_conversion(THD *thd, uchar param_type);
  void setup_conversion_blob(THD *thd);
  void setup_conversion_string(THD *thd, CHARSET_INFO *fromcs);

  /*
    Assign placeholder value from bind data.
    Note, that 'len' has different semantics in embedded library (as we
    don't need to check that packet is not broken there). See
    sql_prepare.cc for details.
  */
  void set_param_func(uchar **pos, ulong len)
  {
    /*
      To avoid Item_param::set_xxx() asserting on data type mismatch,
      we set the value type handler here:
      - It can not be initialized yet after Item_param::setup_conversion().
      - Also, for LIMIT clause parameters, the value type handler might have
        changed from the real type handler to type_handler_longlong.
        So here we'll restore it.
    */
    const Type_handler *h= Item_param::type_handler();
    value.set_handler(h);
    h->Item_param_set_param_func(this, pos, len);
  }

  bool set_value(THD *thd, const Type_all_attributes *attr,
                 const st_value *val, const Type_handler *h)
  {
    value.set_handler(h); // See comments in set_param_func()
    return h->Item_param_set_from_value(thd, this, attr, val);
  }

  bool set_limit_clause_param(longlong nr)
  {
    value.set_handler(&type_handler_longlong);
    set_int(nr, MY_INT64_NUM_DECIMAL_DIGITS);
    return !unsigned_flag && value.integer < 0;
  }
  const String *query_val_str(THD *thd, String *str) const;

  bool convert_str_value(THD *thd);

  /*
    If value for parameter was not set we treat it as non-const
    so no one will use parameters value in fix_fields still
    parameter is constant during execution.
  */
  virtual table_map used_tables() const
  { return state != NO_VALUE ? (table_map)0 : PARAM_TABLE_BIT; }
  virtual void print(String *str, enum_query_type query_type);
  bool is_null()
  { DBUG_ASSERT(state != NO_VALUE); return state == NULL_VALUE; }
  bool basic_const_item() const;
  bool has_no_value() const
  {
    return state == NO_VALUE;
  }
  bool has_long_data_value() const
  {
    return state == LONG_DATA_VALUE;
  }
  bool has_int_value() const
  {
    return state == SHORT_DATA_VALUE &&
           value.type_handler()->cmp_type() == INT_RESULT;
  }
  /*
    This method is used to make a copy of a basic constant item when
    propagating constants in the optimizer. The reason to create a new
    item and not use the existing one is not precisely known (2005/04/16).
    Probably we are trying to preserve tree structure of items, in other
    words, avoid pointing at one item from two different nodes of the tree.
    Return a new basic constant item if parameter value is a basic
    constant, assert otherwise. This method is called only if
    basic_const_item returned TRUE.
  */
  Item *safe_charset_converter(THD *thd, CHARSET_INFO *tocs);
  Item *clone_item(THD *thd);
  /*
    Implement by-value equality evaluation if parameter value
    is set and is a basic constant (integer, real or string).
    Otherwise return FALSE.
  */
  bool eq(const Item *item, bool binary_cmp) const;
  void set_param_type_and_swap_value(Item_param *from);

  Rewritable_query_parameter *get_rewritable_query_parameter()
  { return this; }
  Settable_routine_parameter *get_settable_routine_parameter()
  { return m_is_settable_routine_parameter ? this : NULL; }

  bool append_for_log(THD *thd, String *str);
  bool check_vcol_func_processor(void *int_arg) {return FALSE;}
  Item *get_copy(THD *thd) { return 0; }

  bool add_as_clone(THD *thd);
  void sync_clones();
  bool register_clone(Item_param *i) { return m_clones.push_back(i); }

private:
  void invalid_default_param() const;

  virtual bool set_value(THD *thd, sp_rcontext *ctx, Item **it);

  virtual void set_out_param_info(Send_field *info);

public:
  virtual const Send_field *get_out_param_info() const;

  Item_param *get_item_param() { return this; }

  virtual void make_send_field(THD *thd, Send_field *field);

private:
  Send_field *m_out_param_info;
  bool m_is_settable_routine_parameter;
  /*
    Array of all references of this parameter marker used in a CTE to its clones
    created for copies of this marker used the CTE's copies. It's used to
    synchronize the actual value of the parameter with the values of the clones.
  */
  Mem_root_array<Item_param *, true> m_clones;
};


class Item_int :public Item_num
{
public:
  longlong value;
  Item_int(THD *thd, int32 i,size_t length= MY_INT32_NUM_DECIMAL_DIGITS):
    Item_num(thd), value((longlong) i)
    { max_length=(uint32)length; fixed= 1; }
  Item_int(THD *thd, longlong i,size_t length= MY_INT64_NUM_DECIMAL_DIGITS):
    Item_num(thd), value(i)
    { max_length=(uint32)length; fixed= 1; }
  Item_int(THD *thd, ulonglong i, size_t length= MY_INT64_NUM_DECIMAL_DIGITS):
    Item_num(thd), value((longlong)i)
    { max_length=(uint32)length; fixed= 1; unsigned_flag= 1; }
  Item_int(THD *thd, const char *str_arg,longlong i,size_t length):
    Item_num(thd), value(i)
    {
      max_length=(uint32)length;
      name.str= str_arg; name.length= safe_strlen(name.str);
      fixed= 1;
    }
  Item_int(THD *thd, const char *str_arg,longlong i,size_t length, bool flag):
    Item_num(thd), value(i)
    {
      max_length=(uint32)length;
      name.str= str_arg; name.length= safe_strlen(name.str);
      fixed= 1;
      unsigned_flag= flag;
    }
  Item_int(THD *thd, const char *str_arg, size_t length=64);
  enum Type type() const { return INT_ITEM; }
  const Type_handler *type_handler() const
  { return type_handler_long_or_longlong(); }
  Field *create_tmp_field(bool group, TABLE *table)
  { return tmp_table_field_from_field_type(table); }
  Field *create_field_for_create_select(TABLE *table)
  { return tmp_table_field_from_field_type(table); }
  longlong val_int() { DBUG_ASSERT(fixed == 1); return value; }
  longlong val_int_min() const { DBUG_ASSERT(fixed == 1); return value; }
  double val_real() { DBUG_ASSERT(fixed == 1); return (double) value; }
  my_decimal *val_decimal(my_decimal *);
  String *val_str(String*);
  int save_in_field(Field *field, bool no_conversions);
  bool basic_const_item() const { return 1; }
  Item *clone_item(THD *thd);
  virtual void print(String *str, enum_query_type query_type);
  Item *neg(THD *thd);
  uint decimal_precision() const
  { return (uint) (max_length - MY_TEST(value < 0)); }
  bool eq(const Item *item, bool binary_cmp) const
  { return int_eq(value, item); }
  Item *get_copy(THD *thd)
  { return get_item_copy<Item_int>(thd, this); }
};


/*
  We sometimes need to distinguish a number from a boolean:
  a[1] and a[true] are different things in XPath.
  Also in JSON boolean values should be treated differently.
*/
class Item_bool :public Item_int
{
public:
  Item_bool(THD *thd, const char *str_arg, longlong i):
    Item_int(thd, str_arg, i, 1) {}
  bool is_bool_type() { return true; }
  Item *neg_transformer(THD *thd);
};


class Item_uint :public Item_int
{
public:
  Item_uint(THD *thd, const char *str_arg, size_t length);
  Item_uint(THD *thd, ulonglong i): Item_int(thd, i, 10) {}
  Item_uint(THD *thd, const char *str_arg, longlong i, uint length);
  double val_real()
    { DBUG_ASSERT(fixed == 1); return ulonglong2double((ulonglong)value); }
  String *val_str(String*);
  Item *clone_item(THD *thd);
  virtual void print(String *str, enum_query_type query_type);
  Item *neg(THD *thd);
  uint decimal_precision() const { return max_length; }
  Item *get_copy(THD *thd)
  { return get_item_copy<Item_uint>(thd, this); }
};


class Item_datetime :public Item_int
{
protected:
  MYSQL_TIME ltime;
public:
  Item_datetime(THD *thd): Item_int(thd, 0) { unsigned_flag=0; }
  int save_in_field(Field *field, bool no_conversions);
  longlong val_int();
  double val_real() { return (double)val_int(); }
  void set(longlong packed, enum_mysql_timestamp_type ts_type);
  bool get_date(MYSQL_TIME *to, ulonglong fuzzydate)
  {
    *to= ltime;
    return false;
  }
};


/* decimal (fixed point) constant */
class Item_decimal :public Item_num
{
protected:
  my_decimal decimal_value;
public:
  Item_decimal(THD *thd, const char *str_arg, size_t length,
               CHARSET_INFO *charset);
  Item_decimal(THD *thd, const char *str, const my_decimal *val_arg,
               uint decimal_par, uint length);
  Item_decimal(THD *thd, my_decimal *value_par);
  Item_decimal(THD *thd, longlong val, bool unsig);
  Item_decimal(THD *thd, double val, int precision, int scale);
  Item_decimal(THD *thd, const uchar *bin, int precision, int scale);

  enum Type type() const { return DECIMAL_ITEM; }
  const Type_handler *type_handler() const { return &type_handler_newdecimal; }
  longlong val_int();
  double val_real();
  String *val_str(String*);
  my_decimal *val_decimal(my_decimal *val) { return &decimal_value; }
  int save_in_field(Field *field, bool no_conversions);
  bool basic_const_item() const { return 1; }
  Item *clone_item(THD *thd);
  virtual void print(String *str, enum_query_type query_type);
  Item *neg(THD *thd);
  uint decimal_precision() const { return decimal_value.precision(); }
  bool eq(const Item *, bool binary_cmp) const;
  void set_decimal_value(my_decimal *value_par);
  Item *get_copy(THD *thd)
  { return get_item_copy<Item_decimal>(thd, this); }
};


class Item_float :public Item_num
{
  const char *presentation;
public:
  double value;
  Item_float(THD *thd, const char *str_arg, size_t length);
  Item_float(THD *thd, const char *str, double val_arg, uint decimal_par,
             uint length): Item_num(thd), value(val_arg)
  {
    presentation= name.str= str;
    name.length= safe_strlen(str);
    decimals=(uint8) decimal_par;
    max_length= length;
    fixed= 1;
  }
  Item_float(THD *thd, double value_par, uint decimal_par):
    Item_num(thd), presentation(0), value(value_par)
  {
    decimals= (uint8) decimal_par;
    fixed= 1;
  }
  int save_in_field(Field *field, bool no_conversions);
  enum Type type() const { return REAL_ITEM; }
  const Type_handler *type_handler() const { return &type_handler_double; }
  double val_real() { DBUG_ASSERT(fixed == 1); return value; }
  longlong val_int()
  {
    DBUG_ASSERT(fixed == 1);
    if (value <= (double) LONGLONG_MIN)
    {
       return LONGLONG_MIN;
    }
    else if (value >= (double) (ulonglong) LONGLONG_MAX)
    {
      return LONGLONG_MAX;
    }
    return (longlong) rint(value);
  }
  String *val_str(String*);
  my_decimal *val_decimal(my_decimal *);
  bool basic_const_item() const { return 1; }
  Item *clone_item(THD *thd);
  Item *neg(THD *thd);
  virtual void print(String *str, enum_query_type query_type);
  bool eq(const Item *item, bool binary_cmp) const
  { return real_eq(value, item); }
  Item *get_copy(THD *thd)
  { return get_item_copy<Item_float>(thd, this); }
};


class Item_static_float_func :public Item_float
{
  const char *func_name;
public:
  Item_static_float_func(THD *thd, const char *str, double val_arg,
                         uint decimal_par, uint length):
    Item_float(thd, NullS, val_arg, decimal_par, length), func_name(str)
  {}

  virtual inline void print(String *str, enum_query_type query_type)
  {
    str->append(func_name);
  }

  Item *safe_charset_converter(THD *thd, CHARSET_INFO *tocs)
  {
    return const_charset_converter(thd, tocs, true, func_name);
  }
};


class Item_string :public Item_basic_constant
{
protected:
  void fix_from_value(Derivation dv, const Metadata metadata)
  {
    fix_charset_and_length(str_value.charset(), dv, metadata);
    // it is constant => can be used without fix_fields (and frequently used)
    fixed= 1;
  }
  void fix_and_set_name_from_value(THD *thd, Derivation dv,
                                   const Metadata metadata)
  {
    fix_from_value(dv, metadata);
    set_name(thd, str_value.ptr(), str_value.length(), str_value.charset());
  }
protected:
  /* Just create an item and do not fill string representation */
  Item_string(THD *thd, CHARSET_INFO *cs, Derivation dv= DERIVATION_COERCIBLE):
    Item_basic_constant(thd)
  {
    collation.set(cs, dv);
    max_length= 0;
    set_name(thd, NULL, 0, system_charset_info);
    decimals= NOT_FIXED_DEC;
    fixed= 1;
  }
public:
  Item_string(THD *thd, CHARSET_INFO *csi, const char *str_arg, uint length_arg):
    Item_basic_constant(thd)
  {
    collation.set(csi, DERIVATION_COERCIBLE);
    set_name(thd, NULL, 0, system_charset_info);
    decimals= NOT_FIXED_DEC;
    fixed= 1;
    str_value.copy(str_arg, length_arg, csi);
    max_length= str_value.numchars() * csi->mbmaxlen;
  }
  // Constructors with the item name set from its value
  Item_string(THD *thd, const char *str, uint length, CHARSET_INFO *cs,
              Derivation dv, uint repertoire): Item_basic_constant(thd)
  {
    str_value.set_or_copy_aligned(str, length, cs);
    fix_and_set_name_from_value(thd, dv, Metadata(&str_value, repertoire));
  }
  Item_string(THD *thd, const char *str, size_t length,
              CHARSET_INFO *cs, Derivation dv= DERIVATION_COERCIBLE):
    Item_basic_constant(thd)
  {
    str_value.set_or_copy_aligned(str, length, cs);
    fix_and_set_name_from_value(thd, dv, Metadata(&str_value));
  }
  Item_string(THD *thd, const String *str, CHARSET_INFO *tocs, uint *conv_errors,
              Derivation dv, uint repertoire): Item_basic_constant(thd)
  {
    if (str_value.copy(str, tocs, conv_errors))
      str_value.set("", 0, tocs); // EOM ?
    str_value.mark_as_const();
    fix_and_set_name_from_value(thd, dv, Metadata(&str_value, repertoire));
  }
  // Constructors with an externally provided item name
  Item_string(THD *thd, const char *name_par, const char *str, size_t length,
              CHARSET_INFO *cs, Derivation dv= DERIVATION_COERCIBLE):
    Item_basic_constant(thd)
  {
    str_value.set_or_copy_aligned(str, length, cs);
    fix_from_value(dv, Metadata(&str_value));
    set_name(thd, name_par,safe_strlen(name_par), system_charset_info);
  }
  Item_string(THD *thd, const char *name_par, const char *str, size_t length,
              CHARSET_INFO *cs, Derivation dv, uint repertoire):
    Item_basic_constant(thd)
  {
    str_value.set_or_copy_aligned(str, length, cs);
    fix_from_value(dv, Metadata(&str_value, repertoire));
    set_name(thd, name_par, safe_strlen(name_par), system_charset_info);
  }
  void print_value(String *to) const
  {
    str_value.print(to);
  }
  enum Type type() const { return STRING_ITEM; }
  double val_real();
  longlong val_int();
  String *val_str(String*)
  {
    DBUG_ASSERT(fixed == 1);
    return (String*) &str_value;
  }
  my_decimal *val_decimal(my_decimal *);
  bool get_date(MYSQL_TIME *ltime, ulonglong fuzzydate)
  {
    return get_date_from_string(ltime, fuzzydate);
  }
  int save_in_field(Field *field, bool no_conversions);
  const Type_handler *type_handler() const { return &type_handler_varchar; }
  bool basic_const_item() const { return 1; }
  bool eq(const Item *item, bool binary_cmp) const
  {
    return str_eq(&str_value, item, binary_cmp);
  }
  Item *clone_item(THD *thd);
  Item *safe_charset_converter(THD *thd, CHARSET_INFO *tocs)
  {
    return const_charset_converter(thd, tocs, true);
  }
  inline void append(const char *str, uint length)
  {
    str_value.append(str, length);
    max_length= str_value.numchars() * collation.collation->mbmaxlen;
  }
  virtual void print(String *str, enum_query_type query_type);
  bool check_partition_func_processor(void *int_arg) {return FALSE;}

  /**
    Return TRUE if character-set-introducer was explicitly specified in the
    original query for this item (text literal).

    This operation is to be called from Item_string::print(). The idea is
    that when a query is generated (re-constructed) from the Item-tree,
    character-set-introducers should appear only for those literals, where
    they were explicitly specified by the user. Otherwise, that may lead to
    loss collation information (character set introducers implies default
    collation for the literal).

    Basically, that makes sense only for views and hopefully will be gone
    one day when we start using original query as a view definition.

    @return This operation returns the value of m_cs_specified attribute.
      @retval TRUE if character set introducer was explicitly specified in
      the original query.
      @retval FALSE otherwise.
  */
  virtual bool is_cs_specified() const
  {
    return false;
  }

  String *check_well_formed_result(bool send_error)
  { return Item::check_well_formed_result(&str_value, send_error); }

  enum_field_types odbc_temporal_literal_type(const LEX_CSTRING *type_str) const
  {
    /*
      If string is a reasonably short pure ASCII string literal,
      try to parse known ODBC style date, time or timestamp literals,
      e.g:
      SELECT {d'2001-01-01'};
      SELECT {t'10:20:30'};
      SELECT {ts'2001-01-01 10:20:30'};
    */
    if (collation.repertoire == MY_REPERTOIRE_ASCII &&
        str_value.length() < MAX_DATE_STRING_REP_LENGTH * 4)
    {
      if (type_str->length == 1)
      {
        if (type_str->str[0] == 'd')  /* {d'2001-01-01'} */
          return MYSQL_TYPE_DATE;
        else if (type_str->str[0] == 't') /* {t'10:20:30'} */
          return MYSQL_TYPE_TIME;
      }
      else if (type_str->length == 2) /* {ts'2001-01-01 10:20:30'} */
      {
        if (type_str->str[0] == 't' && type_str->str[1] == 's')
          return MYSQL_TYPE_DATETIME;
      }
    }
    return MYSQL_TYPE_STRING; // Not a temporal literal
  }
  Item_basic_constant *make_string_literal_concat(THD *thd,
                                                  const LEX_CSTRING *);
  Item *make_odbc_literal(THD *thd, const LEX_CSTRING *typestr);

  Item *get_copy(THD *thd)
  { return get_item_copy<Item_string>(thd, this); }

};


class Item_string_with_introducer :public Item_string
{
public:
  Item_string_with_introducer(THD *thd, const char *str, uint length,
                              CHARSET_INFO *cs):
    Item_string(thd, str, length, cs)
  { }
  Item_string_with_introducer(THD *thd, const char *name_arg,
                              const char *str, uint length, CHARSET_INFO *tocs):
    Item_string(thd, name_arg, str, length, tocs)
  { }
  virtual bool is_cs_specified() const
  {
    return true;
  }
};


class Item_string_sys :public Item_string
{
public:
  Item_string_sys(THD *thd, const char *str, uint length):
    Item_string(thd, str, length, system_charset_info)
  { }
  Item_string_sys(THD *thd, const char *str):
    Item_string(thd, str, (uint) strlen(str), system_charset_info)
  { }
};


class Item_string_ascii :public Item_string
{
public:
  Item_string_ascii(THD *thd, const char *str, uint length):
    Item_string(thd, str, length, &my_charset_latin1,
                DERIVATION_COERCIBLE, MY_REPERTOIRE_ASCII)
  { }
  Item_string_ascii(THD *thd, const char *str):
    Item_string(thd, str, (uint) strlen(str), &my_charset_latin1,
                DERIVATION_COERCIBLE, MY_REPERTOIRE_ASCII)
  { }
};


class Item_static_string_func :public Item_string
{
  const char *func_name;
public:
  Item_static_string_func(THD *thd, const char *name_par, const char *str,
                          uint length, CHARSET_INFO *cs,
                          Derivation dv= DERIVATION_COERCIBLE):
    Item_string(thd, NullS, str, length, cs, dv), func_name(name_par)
  {}
  Item_static_string_func(THD *thd, const char *name_par,
                          const String *str,
                          CHARSET_INFO *tocs, uint *conv_errors,
                          Derivation dv, uint repertoire):
    Item_string(thd, str, tocs, conv_errors, dv, repertoire),
    func_name(name_par)
  {}
  Item *safe_charset_converter(THD *thd, CHARSET_INFO *tocs)
  {
    return const_charset_converter(thd, tocs, true, func_name);
  }

  virtual inline void print(String *str, enum_query_type query_type)
  {
    str->append(func_name);
  }

  bool check_partition_func_processor(void *int_arg) {return TRUE;}

  bool check_vcol_func_processor(void *arg)
  { // VCOL_TIME_FUNC because the value is not constant, but does not
    // require fix_fields() to be re-run for every statement.
    return mark_unsupported_function(func_name, arg, VCOL_TIME_FUNC);
  }
};


/* for show tables */
class Item_partition_func_safe_string: public Item_string
{
public:
  Item_partition_func_safe_string(THD *thd, const char *name_arg, uint length,
                                  CHARSET_INFO *cs= NULL):
    Item_string(thd, name_arg, length, cs)
  {}
  bool check_vcol_func_processor(void *arg) 
  {
    return mark_unsupported_function("safe_string", arg, VCOL_IMPOSSIBLE);
  }
};


class Item_return_date_time :public Item_partition_func_safe_string
{
  enum_field_types date_time_field_type;
public:
  Item_return_date_time(THD *thd, const char *name_arg, uint length_arg,
                        enum_field_types field_type_arg, uint dec_arg= 0):
    Item_partition_func_safe_string(thd, name_arg, length_arg, &my_charset_bin),
    date_time_field_type(field_type_arg)
  { decimals= dec_arg; }
  const Type_handler *type_handler() const
  {
    return Type_handler::get_handler_by_field_type(date_time_field_type);
  }
};


class Item_blob :public Item_partition_func_safe_string
{
public:
  Item_blob(THD *thd, const char *name_arg, uint length):
    Item_partition_func_safe_string(thd, name_arg, (uint) safe_strlen(name_arg),
                                    &my_charset_bin)
  { max_length= length; }
  enum Type type() const { return TYPE_HOLDER; }
  const Type_handler *type_handler() const
  {
    return Type_handler::blob_type_handler(max_length);
  }
  const Type_handler *real_type_handler() const
  {
    // Should not be called, Item_blob is used for SHOW purposes only.
    DBUG_ASSERT(0);
    return &type_handler_varchar;
  }
  Field *create_field_for_schema(THD *thd, TABLE *table)
  { return tmp_table_field_from_field_type(table); }
};


/**
  Item_empty_string -- is a utility class to put an item into List<Item>
  which is then used in protocol.send_result_set_metadata() when sending SHOW output to
  the client.
*/

class Item_empty_string :public Item_partition_func_safe_string
{
public:
  Item_empty_string(THD *thd, const char *header,uint length,
                    CHARSET_INFO *cs= NULL):
    Item_partition_func_safe_string(thd, "", 0,
                                    cs ? cs : &my_charset_utf8_general_ci)
    {
      name.str=    header;
      name.length= strlen(name.str);
      max_length= length * collation.collation->mbmaxlen;
    }
  void make_send_field(THD *thd, Send_field *field);
};


class Item_return_int :public Item_int
{
  enum_field_types int_field_type;
public:
  Item_return_int(THD *thd, const char *name_arg, uint length,
		  enum_field_types field_type_arg, longlong value_arg= 0):
    Item_int(thd, name_arg, value_arg, length), int_field_type(field_type_arg)
  {
    unsigned_flag=1;
  }
  const Type_handler *type_handler() const
  {
    return Type_handler::get_handler_by_field_type(int_field_type);
  }
};


/**
  Item_hex_constant -- a common class for hex literals: X'HHHH' and 0xHHHH
*/
class Item_hex_constant: public Item_basic_constant
{
private:
  void hex_string_init(THD *thd, const char *str, size_t str_length);
public:
  Item_hex_constant(THD *thd): Item_basic_constant(thd)
  {
    hex_string_init(thd, "", 0);
  }
  Item_hex_constant(THD *thd, const char *str, size_t str_length):
    Item_basic_constant(thd)
  {
    hex_string_init(thd, str, str_length);
  }
  enum Type type() const { return VARBIN_ITEM; }
  const Type_handler *type_handler() const { return &type_handler_varchar; }
  virtual Item *safe_charset_converter(THD *thd, CHARSET_INFO *tocs)
  {
    return const_charset_converter(thd, tocs, true);
  }
  bool check_partition_func_processor(void *int_arg) {return FALSE;}
  bool basic_const_item() const { return 1; }
  bool eq(const Item *item, bool binary_cmp) const
  {
    return item->basic_const_item() && item->type() == type() &&
           item->cast_to_int_type_handler() == cast_to_int_type_handler() &&
           str_value.bin_eq(&((Item_hex_constant*)item)->str_value);
  }
  String *val_str(String*) { DBUG_ASSERT(fixed == 1); return &str_value; }
  bool get_date(MYSQL_TIME *ltime, ulonglong fuzzydate)
  {
    return type_handler()->Item_get_date(this, ltime, fuzzydate);
  }
};


/**
  Item_hex_hybrid -- is a class implementing 0xHHHH literals, e.g.:
    SELECT 0x3132;
  They can behave as numbers and as strings depending on context.
*/
class Item_hex_hybrid: public Item_hex_constant
{
public:
  Item_hex_hybrid(THD *thd): Item_hex_constant(thd) {}
  Item_hex_hybrid(THD *thd, const char *str, size_t str_length):
    Item_hex_constant(thd, str, str_length) {}
  uint decimal_precision() const;
  double val_real()
  { 
    DBUG_ASSERT(fixed == 1); 
    return (double) (ulonglong) Item_hex_hybrid::val_int();
  }
  longlong val_int()
  {
    // following assert is redundant, because fixed=1 assigned in constructor
    DBUG_ASSERT(fixed == 1);
    return longlong_from_hex_hybrid(str_value.ptr(), str_value.length());
  }
  my_decimal *val_decimal(my_decimal *decimal_value)
  {
    // following assert is redundant, because fixed=1 assigned in constructor
    DBUG_ASSERT(fixed == 1);
    longlong value= Item_hex_hybrid::val_int();
    int2my_decimal(E_DEC_FATAL_ERROR, value, TRUE, decimal_value);
    return decimal_value;
  }
  int save_in_field(Field *field, bool no_conversions)
  {
    field->set_notnull();
    return field->store_hex_hybrid(str_value.ptr(), str_value.length());
  }
  const Type_handler *cast_to_int_type_handler() const
  {
    return &type_handler_longlong;
  }
  const Type_handler *type_handler_for_system_time() const
  {
    return &type_handler_longlong;
  }
  void print(String *str, enum_query_type query_type);
  Item *get_copy(THD *thd)
  { return get_item_copy<Item_hex_hybrid>(thd, this); }
};


/**
  Item_hex_string -- is a class implementing X'HHHH' literals, e.g.:
    SELECT X'3132';
  Unlike Item_hex_hybrid, X'HHHH' literals behave as strings in all contexts.
  X'HHHH' are also used in replication of string constants in case of
  "dangerous" charsets (sjis, cp932, big5, gbk) who can have backslash (0x5C)
  as the second byte of a multi-byte character, so using '\' escaping for
  these charsets is not desirable.
*/
class Item_hex_string: public Item_hex_constant
{
public:
  Item_hex_string(THD *thd): Item_hex_constant(thd) {}
  Item_hex_string(THD *thd, const char *str, size_t str_length):
    Item_hex_constant(thd, str, str_length) {}
  longlong val_int()
  {
    DBUG_ASSERT(fixed == 1);
    return longlong_from_string_with_check(&str_value);
  }
  double val_real()
  { 
    DBUG_ASSERT(fixed == 1);
    return double_from_string_with_check(&str_value);
  }
  my_decimal *val_decimal(my_decimal *decimal_value)
  {
    return val_decimal_from_string(decimal_value);
  }
  int save_in_field(Field *field, bool no_conversions)
  {
    field->set_notnull();
    return field->store(str_value.ptr(), str_value.length(), 
                        collation.collation);
  }
  void print(String *str, enum_query_type query_type);
  Item *get_copy(THD *thd)
  { return get_item_copy<Item_hex_string>(thd, this); }
};


class Item_bin_string: public Item_hex_hybrid
{
public:
  Item_bin_string(THD *thd, const char *str, size_t str_length);
};


class Item_temporal_literal :public Item_basic_constant
{
protected:
  MYSQL_TIME cached_time;
public:
  /**
    Constructor for Item_date_literal.
    @param ltime  DATE value.
  */
  Item_temporal_literal(THD *thd, const MYSQL_TIME *ltime)
   :Item_basic_constant(thd)
  {
    collation.set(&my_charset_numeric, DERIVATION_NUMERIC, MY_REPERTOIRE_ASCII);
    decimals= 0;
    cached_time= *ltime;
  }
  Item_temporal_literal(THD *thd, const MYSQL_TIME *ltime, uint dec_arg):
    Item_basic_constant(thd)
  {
    collation.set(&my_charset_numeric, DERIVATION_NUMERIC, MY_REPERTOIRE_ASCII);
    decimals= dec_arg;
    cached_time= *ltime;
  }
  bool basic_const_item() const { return true; }
  bool const_item() const { return true; }
  enum Type type() const { return DATE_ITEM; }
  bool eq(const Item *item, bool binary_cmp) const;

  bool check_partition_func_processor(void *int_arg) {return FALSE;}

  bool is_null()
  { return is_null_from_temporal(); }
  bool get_date_with_sql_mode(MYSQL_TIME *to);
  String *val_str(String *str)
  { return val_string_from_date(str); }
  longlong val_int()
  { return val_int_from_date(); }
  double val_real()
  { return val_real_from_date(); }
  my_decimal *val_decimal(my_decimal *decimal_value)
  { return  val_decimal_from_date(decimal_value); }
  int save_in_field(Field *field, bool no_conversions)
  { return save_date_in_field(field, no_conversions); }
};


/**
  DATE'2010-01-01'
*/
class Item_date_literal: public Item_temporal_literal
{
public:
  Item_date_literal(THD *thd, const MYSQL_TIME *ltime)
    :Item_temporal_literal(thd, ltime)
  {
    max_length= MAX_DATE_WIDTH;
    fixed= 1;
    /*
      If date has zero month or day, it can return NULL in case of
      NO_ZERO_DATE or NO_ZERO_IN_DATE.
      We can't just check the current sql_mode here in constructor,
      because sql_mode can change in case of prepared statements
      between PREPARE and EXECUTE.
    */
    maybe_null= !ltime->month || !ltime->day;
  }
  const Type_handler *type_handler() const { return &type_handler_newdate; }
  void print(String *str, enum_query_type query_type);
  Item *clone_item(THD *thd);
  bool get_date(MYSQL_TIME *res, ulonglong fuzzy_date);
  Item *get_copy(THD *thd)
  { return get_item_copy<Item_date_literal>(thd, this); }
};


/**
  TIME'10:10:10'
*/
class Item_time_literal: public Item_temporal_literal
{
public:
  Item_time_literal(THD *thd, const MYSQL_TIME *ltime, uint dec_arg):
    Item_temporal_literal(thd, ltime, dec_arg)
  {
    max_length= MIN_TIME_WIDTH + (decimals ? decimals + 1 : 0);
    fixed= 1;
  }
  const Type_handler *type_handler() const { return &type_handler_time2; }
  void print(String *str, enum_query_type query_type);
  Item *clone_item(THD *thd);
  bool get_date(MYSQL_TIME *res, ulonglong fuzzy_date);
  Item *get_copy(THD *thd)
  { return get_item_copy<Item_time_literal>(thd, this); }
};


/**
  TIMESTAMP'2001-01-01 10:20:30'
*/
class Item_datetime_literal: public Item_temporal_literal
{
public:
  Item_datetime_literal(THD *thd, const MYSQL_TIME *ltime, uint dec_arg):
    Item_temporal_literal(thd, ltime, dec_arg)
  {
    max_length= MAX_DATETIME_WIDTH + (decimals ? decimals + 1 : 0);
    fixed= 1;
    // See the comment on maybe_null in Item_date_literal
    maybe_null= !ltime->month || !ltime->day;
  }
  const Type_handler *type_handler() const { return &type_handler_datetime2; }
  void print(String *str, enum_query_type query_type);
  Item *clone_item(THD *thd);
  bool get_date(MYSQL_TIME *res, ulonglong fuzzy_date);
  Item *get_copy(THD *thd)
  { return get_item_copy<Item_datetime_literal>(thd, this); }
};


/**
  An error-safe counterpart for Item_date_literal
*/
class Item_date_literal_for_invalid_dates: public Item_date_literal
{
  /**
    During equal field propagation we can replace non-temporal constants
    found in equalities to their native temporal equivalents:
      WHERE date_column='2001-01-01'      ... ->
      WHERE date_column=DATE'2001-01-01'  ...

    This is done to make the eqial field propagation code handle mixtures of
    different temporal types in the same expressions easier (MDEV-8706), e.g.
      WHERE LENGTH(date_column)=10 AND date_column=TIME'00:00:00'

    Item_date_literal_for_invalid_dates::get_date()
    (unlike the regular Item_date_literal::get_date())
    does not check the result for NO_ZERO_IN_DATE and NO_ZERO_DATE,
    always returns success (false), and does not produce error/warning messages.

    We need these _for_invalid_dates classes to be able to rewrite:
      SELECT * FROM t1 WHERE date_column='0000-00-00' ...
    to:
      SELECT * FROM t1 WHERE date_column=DATE'0000-00-00' ...

    to avoid returning NULL value instead of '0000-00-00' even
    in sql_mode=TRADITIONAL.
  */
public:
  Item_date_literal_for_invalid_dates(THD *thd, const MYSQL_TIME *ltime)
   :Item_date_literal(thd, ltime) { }
  bool get_date(MYSQL_TIME *ltime, ulonglong fuzzy_date)
  {
    *ltime= cached_time;
    return (null_value= false);
  }
};


/**
  An error-safe counterpart for Item_datetime_literal
  (see Item_date_literal_for_invalid_dates for comments)
*/
class Item_datetime_literal_for_invalid_dates: public Item_datetime_literal
{
public:
  Item_datetime_literal_for_invalid_dates(THD *thd,
                                          const MYSQL_TIME *ltime, uint dec_arg)
   :Item_datetime_literal(thd, ltime, dec_arg) { }
  bool get_date(MYSQL_TIME *ltime, ulonglong fuzzy_date)
  {
    *ltime= cached_time;
    return (null_value= false);
  }
};


class Used_tables_and_const_cache
{
public:
  /*
    In some cases used_tables_cache is not what used_tables() return
    so the method should be used where one need used tables bit map
    (even internally in Item_func_* code).
  */
  table_map used_tables_cache;
  bool const_item_cache;

  Used_tables_and_const_cache()
   :used_tables_cache(0),
    const_item_cache(true)
  { }
  Used_tables_and_const_cache(const Used_tables_and_const_cache *other)
   :used_tables_cache(other->used_tables_cache),
    const_item_cache(other->const_item_cache)
  { }
  void used_tables_and_const_cache_init()
  {
    used_tables_cache= 0;
    const_item_cache= true;
  }
  void used_tables_and_const_cache_join(const Item *item)
  {
    used_tables_cache|= item->used_tables();
    const_item_cache&= item->const_item();
  }
  void used_tables_and_const_cache_update_and_join(Item *item)
  {
    item->update_used_tables();
    used_tables_and_const_cache_join(item);
  }
  /*
    Call update_used_tables() for all "argc" items in the array "argv"
    and join with the current cache.
    "this" must be initialized with a constructor or
    re-initialized with used_tables_and_const_cache_init().
  */
  void used_tables_and_const_cache_update_and_join(uint argc, Item **argv)
  {
    for (uint i=0 ; i < argc ; i++)
      used_tables_and_const_cache_update_and_join(argv[i]);
  }
  /*
    Call update_used_tables() for all items in the list
    and join with the current cache.
    "this" must be initialized with a constructor or
    re-initialized with used_tables_and_const_cache_init().
  */
  void used_tables_and_const_cache_update_and_join(List<Item> &list)
  {
    List_iterator_fast<Item> li(list);
    Item *item;
    while ((item=li++))
      used_tables_and_const_cache_update_and_join(item);
  }
};


/**
  An abstract class representing common features of
  regular functions and aggregate functions.
*/
class Item_func_or_sum: public Item_result_field,
                        public Item_args,
                        public Used_tables_and_const_cache,
                        public With_subquery_cache
{
protected:
  bool agg_arg_charsets(DTCollation &c, Item **items, uint nitems,
                        uint flags, int item_sep)
  {
    return Type_std_attributes::agg_arg_charsets(c, func_name(),
                                                 items, nitems,
                                                 flags, item_sep);
  }
  bool agg_arg_charsets_for_string_result(DTCollation &c,
                                          Item **items, uint nitems,
                                          int item_sep= 1)
  {
    return Type_std_attributes::
      agg_arg_charsets_for_string_result(c, func_name(),
                                         items, nitems, item_sep);
  }
  bool agg_arg_charsets_for_string_result_with_comparison(DTCollation &c,
                                                          Item **items,
                                                          uint nitems,
                                                          int item_sep= 1)
  {
    return Type_std_attributes::
      agg_arg_charsets_for_string_result_with_comparison(c, func_name(),
                                                         items, nitems,
                                                         item_sep);
  }

  /*
    Aggregate arguments for comparison, e.g: a=b, a LIKE b, a RLIKE b
    - don't convert to @@character_set_connection if all arguments are numbers
    - don't allow DERIVATION_NONE
  */
  bool agg_arg_charsets_for_comparison(DTCollation &c,
                                       Item **items, uint nitems,
                                       int item_sep= 1)
  {
    return Type_std_attributes::
      agg_arg_charsets_for_comparison(c, func_name(), items, nitems, item_sep);
  }

public:
  // This method is used by Arg_comparator
  bool agg_arg_charsets_for_comparison(CHARSET_INFO **cs, Item **a, Item **b)
  {
    DTCollation tmp;
    if (tmp.set((*a)->collation, (*b)->collation, MY_COLL_CMP_CONV) ||
        tmp.derivation == DERIVATION_NONE)
    {
      my_error(ER_CANT_AGGREGATE_2COLLATIONS,MYF(0),
               (*a)->collation.collation->name,
               (*a)->collation.derivation_name(),
               (*b)->collation.collation->name,
               (*b)->collation.derivation_name(),
               func_name());
      return true;
    }
    if (agg_item_set_converter(tmp, func_name(),
                               a, 1, MY_COLL_CMP_CONV, 1) ||
        agg_item_set_converter(tmp, func_name(),
                               b, 1, MY_COLL_CMP_CONV, 1))
      return true;
    *cs= tmp.collation;
    return false;
  }

public:
  Item_func_or_sum(THD *thd): Item_result_field(thd), Item_args() {}
  Item_func_or_sum(THD *thd, Item *a): Item_result_field(thd), Item_args(a) { }
  Item_func_or_sum(THD *thd, Item *a, Item *b):
    Item_result_field(thd), Item_args(a, b) { }
  Item_func_or_sum(THD *thd, Item *a, Item *b, Item *c):
    Item_result_field(thd), Item_args(thd, a, b, c) { }
  Item_func_or_sum(THD *thd, Item *a, Item *b, Item *c, Item *d):
    Item_result_field(thd), Item_args(thd, a, b, c, d) { }
  Item_func_or_sum(THD *thd, Item *a, Item *b, Item *c, Item *d, Item *e):
    Item_result_field(thd), Item_args(thd, a, b, c, d, e) { }
  Item_func_or_sum(THD *thd, Item_func_or_sum *item):
    Item_result_field(thd, item), Item_args(thd, item),
    Used_tables_and_const_cache(item) { }
  Item_func_or_sum(THD *thd, List<Item> &list):
    Item_result_field(thd), Item_args(thd, list) { }
  bool with_subquery() const { DBUG_ASSERT(fixed); return m_with_subquery; }
  bool walk(Item_processor processor, bool walk_subquery, void *arg)
  {
    if (walk_args(processor, walk_subquery, arg))
      return true;
    return (this->*processor)(arg);
  }
  /*
    This method is used for debug purposes to print the name of an
    item to the debug log. The second use of this method is as
    a helper function of print() and error messages, where it is
    applicable. To suit both goals it should return a meaningful,
    distinguishable and sintactically correct string. This method
    should not be used for runtime type identification, use enum
    {Sum}Functype and Item_func::functype()/Item_sum::sum_func()
    instead.
    Added here, to the parent class of both Item_func and Item_sum.

    NOTE: for Items inherited from Item_sum, func_name() return part of
    function name till first argument (including '(') to make difference in
    names for functions with 'distinct' clause and without 'distinct' and
    also to make printing of items inherited from Item_sum uniform.
  */
  virtual const char *func_name() const= 0;
  virtual bool fix_length_and_dec()= 0;
  bool const_item() const { return const_item_cache; }
  table_map used_tables() const { return used_tables_cache; }
  Item* build_clone(THD *thd);
  Sql_mode_dependency value_depends_on_sql_mode() const
  {
    return Item_args::value_depends_on_sql_mode_bit_or().soft_to_hard();
  }
};

class sp_head;
class sp_name;
struct st_sp_security_context;

class Item_sp
{
public:
  Name_resolution_context *context;
  sp_name *m_name;
  sp_head *m_sp;
  TABLE *dummy_table;
  uchar result_buf[64];
  sp_rcontext *func_ctx;
  MEM_ROOT sp_mem_root;
  Query_arena *sp_query_arena;

  /*
     The result field of the stored function.
  */
  Field *sp_result_field;
  Item_sp(THD *thd, Name_resolution_context *context_arg, sp_name *name_arg);
  Item_sp(THD *thd, Item_sp *item);
  const char *func_name(THD *thd) const;
  void cleanup();
  bool sp_check_access(THD *thd);
  bool execute(THD *thd, bool *null_value, Item **args, uint arg_count);
  bool execute_impl(THD *thd, Item **args, uint arg_count);
  bool init_result_field(THD *thd, uint max_length, uint maybe_null,
                         bool *null_value, LEX_CSTRING *name);
};

class Item_ref :public Item_ident
{
protected:
  void set_properties();
  bool set_properties_only; // the item doesn't need full fix_fields
public:
  enum Ref_Type { REF, DIRECT_REF, VIEW_REF, OUTER_REF, AGGREGATE_REF };
  Item **ref;
  bool reference_trough_name;
  Item_ref(THD *thd, Name_resolution_context *context_arg,
           const char *db_arg, const char *table_name_arg,
           const LEX_CSTRING *field_name_arg):
    Item_ident(thd, context_arg, db_arg, table_name_arg, field_name_arg),
    set_properties_only(0), ref(0), reference_trough_name(1) {}
  /*
    This constructor is used in two scenarios:
    A) *item = NULL
      No initialization is performed, fix_fields() call will be necessary.
      
    B) *item points to an Item this Item_ref will refer to. This is 
      used for GROUP BY. fix_fields() will not be called in this case,
      so we call set_properties to make this item "fixed". set_properties
      performs a subset of action Item_ref::fix_fields does, and this subset
      is enough for Item_ref's used in GROUP BY.
    
    TODO we probably fix a superset of problems like in BUG#6658. Check this 
         with Bar, and if we have a more broader set of problems like this.
  */
  Item_ref(THD *thd, Name_resolution_context *context_arg, Item **item,
           const char *table_name_arg, const LEX_CSTRING *field_name_arg,
           bool alias_name_used_arg= FALSE);
  Item_ref(THD *thd, TABLE_LIST *view_arg, Item **item,
           const LEX_CSTRING *field_name_arg, bool alias_name_used_arg= FALSE);

  /* Constructor need to process subselect with temporary tables (see Item) */
  Item_ref(THD *thd, Item_ref *item)
    :Item_ident(thd, item), set_properties_only(0), ref(item->ref) {}
  enum Type type() const		{ return REF_ITEM; }
  enum Type real_type() const           { return ref ? (*ref)->type() :
                                          REF_ITEM; }
  bool eq(const Item *item, bool binary_cmp) const
  { 
    Item *it= ((Item *) item)->real_item();
    return ref && (*ref)->eq(it, binary_cmp);
  }
  void save_val(Field *to);
  void save_result(Field *to);
  double val_real();
  longlong val_int();
  my_decimal *val_decimal(my_decimal *);
  bool val_bool();
  String *val_str(String* tmp);
  bool is_null();
  bool get_date(MYSQL_TIME *ltime, ulonglong fuzzydate);
  longlong val_datetime_packed();
  longlong val_time_packed();
  double val_result();
  longlong val_int_result();
  String *str_result(String* tmp);
  my_decimal *val_decimal_result(my_decimal *);
  bool val_bool_result();
  bool is_null_result();
  bool send(Protocol *prot, st_value *buffer);
  void make_send_field(THD *thd, Send_field *field);
  bool fix_fields(THD *, Item **);
  void fix_after_pullout(st_select_lex *new_parent, Item **ref, bool merge);
  int save_in_field(Field *field, bool no_conversions);
  void save_org_in_field(Field *field, fast_field_copier optimizer_data);
  fast_field_copier setup_fast_field_copier(Field *field)
  { return (*ref)->setup_fast_field_copier(field); }
  const Type_handler *type_handler() const { return (*ref)->type_handler(); }
  const Type_handler *real_type_handler() const
  { return (*ref)->real_type_handler(); }
  Field *get_tmp_table_field()
  { return result_field ? result_field : (*ref)->get_tmp_table_field(); }
  Item *get_tmp_table_item(THD *thd);
  table_map used_tables() const;		
  void update_used_tables(); 
  COND *build_equal_items(THD *thd, COND_EQUAL *inherited,
                          bool link_item_fields,
                          COND_EQUAL **cond_equal_ref)
  {
    /*
      normilize_cond() replaced all conditions of type
         WHERE/HAVING field
      to:
        WHERE/HAVING field<>0
      By the time of a build_equal_items() call, all such conditions should
      already be replaced. No Item_ref referencing to Item_field are possible.
    */
    DBUG_ASSERT(real_type() != FIELD_ITEM);
    return Item_ident::build_equal_items(thd, inherited, link_item_fields,
                                         cond_equal_ref);
  }
  bool const_item() const 
  {
    return (*ref)->const_item();
  }
  table_map not_null_tables() const 
  { 
    return depended_from ? 0 : (*ref)->not_null_tables();
  }
  void save_in_result_field(bool no_conversions)
  {
    (*ref)->save_in_field(result_field, no_conversions);
  }
  Item *real_item()
  {
    return ref ? (*ref)->real_item() : this;
  }
<<<<<<< HEAD
  TYPELIB *get_typelib() const
  {
    return ref ? (*ref)->get_typelib() : NULL;
  }

=======
  bool is_json_type() { return (*ref)->is_json_type(); }
>>>>>>> 7db489fc
  bool walk(Item_processor processor, bool walk_subquery, void *arg)
  { 
    if (ref && *ref)
      return (*ref)->walk(processor, walk_subquery, arg) ||
             (this->*processor)(arg); 
    else
      return FALSE;
  }
  Item* transform(THD *thd, Item_transformer, uchar *arg);
  Item* compile(THD *thd, Item_analyzer analyzer, uchar **arg_p,
                Item_transformer transformer, uchar *arg_t);
  bool enumerate_field_refs_processor(void *arg)
  { return (*ref)->enumerate_field_refs_processor(arg); }
  void no_rows_in_result()
  {
    (*ref)->no_rows_in_result();
  }
  void restore_to_before_no_rows_in_result()
  {
    (*ref)->restore_to_before_no_rows_in_result();
  }
  void print(String *str, enum_query_type query_type);
  enum precedence precedence() const
  {
    return ref ? (*ref)->precedence() : DEFAULT_PRECEDENCE;
  }
  void cleanup();
  Item_field *field_for_view_update()
    { return (*ref)->field_for_view_update(); }
  Load_data_outvar *get_load_data_outvar()
  {
    return (*ref)->get_load_data_outvar();
  }
  virtual Ref_Type ref_type() { return REF; }

  // Row emulation: forwarding of ROW-related calls to ref
  uint cols() const
  {
    return ref && result_type() == ROW_RESULT ? (*ref)->cols() : 1;
  }
  Item* element_index(uint i)
  {
    return ref && result_type() == ROW_RESULT ? (*ref)->element_index(i) : this;
  }
  Item** addr(uint i)
  {
    return ref && result_type() == ROW_RESULT ? (*ref)->addr(i) : 0;
  }
  bool check_cols(uint c)
  {
    return ref && result_type() == ROW_RESULT ? (*ref)->check_cols(c) 
                                              : Item::check_cols(c);
  }
  bool null_inside()
  {
    return ref && result_type() == ROW_RESULT ? (*ref)->null_inside() : 0;
  }
  void bring_value()
  { 
    if (ref && result_type() == ROW_RESULT)
      (*ref)->bring_value();
  }
  bool check_vcol_func_processor(void *arg) 
  {
    return mark_unsupported_function("ref", arg, VCOL_IMPOSSIBLE);
  }
  bool basic_const_item() const { return ref && (*ref)->basic_const_item(); }
  bool is_outer_field() const
  {
    DBUG_ASSERT(fixed);
    DBUG_ASSERT(ref);
    return (*ref)->is_outer_field();
  }
  
  Item* build_clone(THD *thd);

  /**
    Checks if the item tree that ref points to contains a subquery.
  */
  virtual bool with_subquery() const
  {
    return (*ref)->with_subquery();
  }
  Item *get_copy(THD *thd)
  { return get_item_copy<Item_ref>(thd, this); }
  bool excl_dep_on_table(table_map tab_map)
  { 
    table_map used= used_tables();
    if (used & OUTER_REF_TABLE_BIT)
      return false;
    return (used == tab_map) || (*ref)->excl_dep_on_table(tab_map);
  }
  bool excl_dep_on_grouping_fields(st_select_lex *sel)
  { return (*ref)->excl_dep_on_grouping_fields(sel); }
  bool cleanup_excluding_fields_processor(void *arg)
  {
    Item *item= real_item();
    if (item && item->type() == FIELD_ITEM &&
        ((Item_field *)item)->field)
      return 0;
    return cleanup_processor(arg);
  }
  bool cleanup_excluding_const_fields_processor(void *arg)
  { 
    Item *item= real_item();
    if (item && item->type() == FIELD_ITEM &&
        ((Item_field *) item)->field && item->const_item())
      return 0;
    return cleanup_processor(arg);
  }
};


/*
  The same as Item_ref, but get value from val_* family of method to get
  value of item on which it referred instead of result* family.
*/
class Item_direct_ref :public Item_ref
{
public:
  Item_direct_ref(THD *thd, Name_resolution_context *context_arg, Item **item,
                  const char *table_name_arg,
                  const LEX_CSTRING *field_name_arg,
                  bool alias_name_used_arg= FALSE):
    Item_ref(thd, context_arg, item, table_name_arg,
             field_name_arg, alias_name_used_arg)
  {}
  /* Constructor need to process subselect with temporary tables (see Item) */
  Item_direct_ref(THD *thd, Item_direct_ref *item) : Item_ref(thd, item) {}
  Item_direct_ref(THD *thd, TABLE_LIST *view_arg, Item **item,
                  const LEX_CSTRING *field_name_arg,
                  bool alias_name_used_arg= FALSE):
    Item_ref(thd, view_arg, item, field_name_arg,
             alias_name_used_arg)
  {}

  bool fix_fields(THD *thd, Item **it)
  {
    if ((*ref)->fix_fields_if_needed_for_scalar(thd, ref))
      return TRUE;
    return Item_ref::fix_fields(thd, it);
  }
  void save_val(Field *to);
  /* Below we should have all val() methods as in Item_ref */
  double val_real();
  longlong val_int();
  my_decimal *val_decimal(my_decimal *);
  bool val_bool();
  String *val_str(String* tmp);
  bool is_null();
  bool get_date(MYSQL_TIME *ltime, ulonglong fuzzydate);
  longlong val_datetime_packed();
  longlong val_time_packed();
  virtual Ref_Type ref_type() { return DIRECT_REF; }
  Item *get_copy(THD *thd)
  { return get_item_copy<Item_direct_ref>(thd, this); }
};


/**
  This class is the same as Item_direct_ref but created to wrap Item_ident
  before fix_fields() call
*/

class Item_direct_ref_to_ident :public Item_direct_ref
{
  Item_ident *ident;
public:
  Item_direct_ref_to_ident(THD *thd, Item_ident *item):
    Item_direct_ref(thd, item->context, (Item**)&item, item->table_name,
                    &item->field_name, FALSE)
  {
    ident= item;
    ref= (Item**)&ident;
  }

  bool fix_fields(THD *thd, Item **it)
  {
    DBUG_ASSERT(ident->type() == FIELD_ITEM || ident->type() == REF_ITEM);
    if (ident->fix_fields_if_needed_for_scalar(thd, ref))
      return TRUE;
    set_properties();
    return FALSE;
  }

  virtual void print(String *str, enum_query_type query_type)
  { ident->print(str, query_type); }

};


class Item_cache;
class Expression_cache;
class Expression_cache_tracker;

/**
  The objects of this class can store its values in an expression cache.
*/

class Item_cache_wrapper :public Item_result_field,
                          public With_subquery_cache
{
private:
  /* Pointer on the cached expression */
  Item *orig_item;
  Expression_cache *expr_cache;
  /*
    In order to put the expression into the expression cache and return
    value of val_*() method, we will need to get the expression value twice
    (probably in different types).  In order to avoid making two
    (potentially costly) orig_item->val_*() calls, we store expression value
    in this Item_cache object.
  */
  Item_cache *expr_value;

  List<Item> parameters;

  Item *check_cache();
  void cache();
  void init_on_demand();

public:
  Item_cache_wrapper(THD *thd, Item *item_arg);
  ~Item_cache_wrapper();

  enum Type type() const { return EXPR_CACHE_ITEM; }
  enum Type real_type() const { return orig_item->type(); }
  bool with_subquery() const { DBUG_ASSERT(fixed); return m_with_subquery; }

  bool set_cache(THD *thd);
  Expression_cache_tracker* init_tracker(MEM_ROOT *mem_root);

  bool fix_fields(THD *thd, Item **it);
  void cleanup();

  Item *get_orig_item() const { return orig_item; }

  /* Methods of getting value which should be cached in the cache */
  void save_val(Field *to);
  double val_real();
  longlong val_int();
  String *val_str(String* tmp);
  my_decimal *val_decimal(my_decimal *);
  bool val_bool();
  bool is_null();
  bool get_date(MYSQL_TIME *ltime, ulonglong fuzzydate);
  bool send(Protocol *protocol, st_value *buffer);
  void save_org_in_field(Field *field,
                         fast_field_copier data __attribute__ ((__unused__)))
  {
    save_val(field);
  }
  void save_in_result_field(bool no_conversions)
  {
    save_val(result_field);
  }
  Item* get_tmp_table_item(THD *thd_arg);

  /* Following methods make this item transparent as much as possible */

  virtual void print(String *str, enum_query_type query_type);
  virtual const char *full_name() const { return orig_item->full_name(); }
  virtual void make_send_field(THD *thd, Send_field *field)
  { orig_item->make_send_field(thd, field); }
  bool eq(const Item *item, bool binary_cmp) const
  {
    Item *it= ((Item *) item)->real_item();
    return orig_item->eq(it, binary_cmp);
  }
  void fix_after_pullout(st_select_lex *new_parent, Item **refptr, bool merge)
  {
    orig_item->fix_after_pullout(new_parent, &orig_item, merge);
  }
  int save_in_field(Field *to, bool no_conversions);
  const Type_handler *type_handler() const { return orig_item->type_handler(); }
  table_map used_tables() const { return orig_item->used_tables(); }
  void update_used_tables()
  {
    orig_item->update_used_tables();
  }
  bool const_item() const { return orig_item->const_item(); }
  table_map not_null_tables() const { return orig_item->not_null_tables(); }
  bool walk(Item_processor processor, bool walk_subquery, void *arg)
  {
    return orig_item->walk(processor, walk_subquery, arg) ||
      (this->*processor)(arg);
  }
  bool enumerate_field_refs_processor(void *arg)
  { return orig_item->enumerate_field_refs_processor(arg); }
  Item_field *field_for_view_update()
  { return orig_item->field_for_view_update(); }

  /* Row emulation: forwarding of ROW-related calls to orig_item */
  uint cols() const
  { return result_type() == ROW_RESULT ? orig_item->cols() : 1; }
  Item* element_index(uint i)
  { return result_type() == ROW_RESULT ? orig_item->element_index(i) : this; }
  Item** addr(uint i)
  { return result_type() == ROW_RESULT ? orig_item->addr(i) : 0; }
  bool check_cols(uint c)
  {
    return (result_type() == ROW_RESULT ?
            orig_item->check_cols(c) :
            Item::check_cols(c));
  }
  bool null_inside()
  { return result_type() == ROW_RESULT ? orig_item->null_inside() : 0; }
  void bring_value()
  {
    if (result_type() == ROW_RESULT)
      orig_item->bring_value();
  }
  bool is_expensive() { return orig_item->is_expensive(); }
  bool is_expensive_processor(void *arg)
  { return orig_item->is_expensive_processor(arg); }
  bool check_vcol_func_processor(void *arg)
  {
    return mark_unsupported_function("cache", arg, VCOL_IMPOSSIBLE);
  }
  Item *get_copy(THD *thd)
  { return get_item_copy<Item_cache_wrapper>(thd, this); }
  Item *build_clone(THD *thd) { return 0; }
};


/*
  Class for view fields, the same as Item_direct_ref, but call fix_fields
  of reference if it is not called yet
*/
class Item_direct_view_ref :public Item_direct_ref
{
  Item_equal *item_equal;
  TABLE_LIST *view;
  TABLE *null_ref_table;

#define NO_NULL_TABLE (reinterpret_cast<TABLE *>(0x1))

  void set_null_ref_table()
  {
    if (!view->is_inner_table_of_outer_join() ||
        !(null_ref_table= view->get_real_join_table()))
      null_ref_table= NO_NULL_TABLE;
  }

  bool check_null_ref()
  {
    DBUG_ASSERT(null_ref_table);
    if (null_ref_table != NO_NULL_TABLE && null_ref_table->null_row)
    {
      null_value= 1;
      return TRUE;
    }
    return FALSE;
  }

public:
  Item_direct_view_ref(THD *thd, Name_resolution_context *context_arg,
                       Item **item,
                       const char *table_name_arg,
                       LEX_CSTRING *field_name_arg,
                       TABLE_LIST *view_arg):
    Item_direct_ref(thd, context_arg, item, table_name_arg, field_name_arg),
    item_equal(0), view(view_arg),
    null_ref_table(NULL)
  {
    if (fixed)
      set_null_ref_table();
  }

  bool fix_fields(THD *, Item **);
  bool eq(const Item *item, bool binary_cmp) const;
  Item *get_tmp_table_item(THD *thd)
  {
    if (const_item())
      return copy_or_same(thd);
    Item *item= Item_ref::get_tmp_table_item(thd);
    item->name= name;
    return item;
  }
  virtual Ref_Type ref_type() { return VIEW_REF; }
  Item_equal *get_item_equal() { return item_equal; }
  void set_item_equal(Item_equal *item_eq) { item_equal= item_eq; }
  Item_equal *find_item_equal(COND_EQUAL *cond_equal);
  Item* propagate_equal_fields(THD *, const Context &, COND_EQUAL *);
  Item *replace_equal_field(THD *thd, uchar *arg);
  table_map used_tables() const;
  void update_used_tables();
  table_map not_null_tables() const;
  bool const_item() const
  {
    return (*ref)->const_item() && (null_ref_table == NO_NULL_TABLE);
  }
  TABLE *get_null_ref_table() const { return null_ref_table; }
  bool walk(Item_processor processor, bool walk_subquery, void *arg)
  { 
    return (*ref)->walk(processor, walk_subquery, arg) ||
           (this->*processor)(arg);
  }
  bool view_used_tables_processor(void *arg) 
  {
    TABLE_LIST *view_arg= (TABLE_LIST *) arg;
    if (view_arg == view)
      view_arg->view_used_tables|= (*ref)->used_tables();
    return 0;
  }
  bool excl_dep_on_table(table_map tab_map);
  bool excl_dep_on_grouping_fields(st_select_lex *sel);
  Item *derived_field_transformer_for_having(THD *thd, uchar *arg);
  Item *derived_field_transformer_for_where(THD *thd, uchar *arg);
  Item *derived_grouping_field_transformer_for_where(THD *thd,
                                                     uchar *arg);

  void save_val(Field *to)
  {
    if (check_null_ref())
      to->set_null();
    else
      Item_direct_ref::save_val(to);
  }
  double val_real()
  {
    if (check_null_ref())
      return 0;
    else
      return Item_direct_ref::val_real();
  }
  longlong val_int()
  {
    if (check_null_ref())
      return 0;
    else
      return Item_direct_ref::val_int();
  }
  String *val_str(String* tmp)
  {
    if (check_null_ref())
      return NULL;
    else
      return Item_direct_ref::val_str(tmp);
  }
  my_decimal *val_decimal(my_decimal *tmp)
  {
    if (check_null_ref())
      return NULL;
    else
      return Item_direct_ref::val_decimal(tmp);
  }
  bool val_bool()
  {
    if (check_null_ref())
      return 0;
    else
      return Item_direct_ref::val_bool();
  }
  bool is_null()
  {
    if (check_null_ref())
      return 1;
    else
      return Item_direct_ref::is_null();
  }
  bool get_date(MYSQL_TIME *ltime, ulonglong fuzzydate)
  {
    if (check_null_ref())
    {
      bzero((char*) ltime,sizeof(*ltime));
      return 1;
    }
    return Item_direct_ref::get_date(ltime, fuzzydate);
  }
  longlong val_time_packed()
  {
    if (check_null_ref())
      return 0;
    else
      return Item_direct_ref::val_time_packed();
  }
  longlong val_datetime_packed()
  {
    if (check_null_ref())
      return 0;
    else
      return Item_direct_ref::val_datetime_packed();
  }
  bool send(Protocol *protocol, st_value *buffer);
  void save_org_in_field(Field *field,
                         fast_field_copier data __attribute__ ((__unused__)))
  {
    if (check_null_ref())
      field->set_null();
    else
      Item_direct_ref::save_val(field);
  }
  void save_in_result_field(bool no_conversions)
  {
    if (check_null_ref())
      result_field->set_null();
    else
      Item_direct_ref::save_in_result_field(no_conversions);
  }

  void cleanup()
  {
    null_ref_table= NULL;
    item_equal= NULL;
    Item_direct_ref::cleanup();
  }
  /*
    TODO move these val_*_result function to Item_dierct_ref (maybe)
  */
  double val_result();
  longlong val_int_result();
  String *str_result(String* tmp);
  my_decimal *val_decimal_result(my_decimal *val);
  bool val_bool_result();

  Item *get_copy(THD *thd)
  { return get_item_copy<Item_direct_view_ref>(thd, this); }
};


/*
  Class for outer fields.
  An object of this class is created when the select where the outer field was
  resolved is a grouping one. After it has been fixed the ref field will point
  to either an Item_ref or an Item_direct_ref object which will be used to
  access the field.
  See also comments for the fix_inner_refs() and the
  Item_field::fix_outer_field() functions.
*/

class Item_sum;
class Item_outer_ref :public Item_direct_ref
{
public:
  Item *outer_ref;
  /* The aggregate function under which this outer ref is used, if any. */
  Item_sum *in_sum_func;
  /*
    TRUE <=> that the outer_ref is already present in the select list
    of the outer select.
  */
  bool found_in_select_list;
  bool found_in_group_by;
  Item_outer_ref(THD *thd, Name_resolution_context *context_arg,
                 Item_field *outer_field_arg):
    Item_direct_ref(thd, context_arg, 0, outer_field_arg->table_name,
                    &outer_field_arg->field_name),
    outer_ref(outer_field_arg), in_sum_func(0),
    found_in_select_list(0), found_in_group_by(0)
  {
    ref= &outer_ref;
    set_properties();
    fixed= 0;                     /* reset flag set in set_properties() */
  }
  Item_outer_ref(THD *thd, Name_resolution_context *context_arg, Item **item,
                 const char *table_name_arg, LEX_CSTRING *field_name_arg,
                 bool alias_name_used_arg):
    Item_direct_ref(thd, context_arg, item, table_name_arg, field_name_arg,
                    alias_name_used_arg),
    outer_ref(0), in_sum_func(0), found_in_select_list(1), found_in_group_by(0)
  {}
  void save_in_result_field(bool no_conversions)
  {
    outer_ref->save_org_in_field(result_field, NULL);
  }
  bool fix_fields(THD *, Item **);
  void fix_after_pullout(st_select_lex *new_parent, Item **ref, bool merge);
  table_map used_tables() const
  {
    return (*ref)->const_item() ? 0 : OUTER_REF_TABLE_BIT;
  }
  table_map not_null_tables() const { return 0; }
  virtual Ref_Type ref_type() { return OUTER_REF; }
  bool check_inner_refs_processor(void * arg); 
};


class Item_in_subselect;


/*
  An object of this class:
   - Converts val_XXX() calls to ref->val_XXX_result() calls, like Item_ref.
   - Sets owner->was_null=TRUE if it has returned a NULL value from any
     val_XXX() function. This allows to inject an Item_ref_null_helper
     object into subquery and then check if the subquery has produced a row
     with NULL value.
*/

class Item_ref_null_helper: public Item_ref
{
protected:
  Item_in_subselect* owner;
public:
  Item_ref_null_helper(THD *thd, Name_resolution_context *context_arg,
                       Item_in_subselect* master, Item **item,
		       const char *table_name_arg,
                       const LEX_CSTRING *field_name_arg):
    Item_ref(thd, context_arg, item, table_name_arg, field_name_arg),
    owner(master) {}
  void save_val(Field *to);
  double val_real();
  longlong val_int();
  String* val_str(String* s);
  my_decimal *val_decimal(my_decimal *);
  bool val_bool();
  bool get_date(MYSQL_TIME *ltime, ulonglong fuzzydate);
  virtual void print(String *str, enum_query_type query_type);
  table_map used_tables() const;
  Item *get_copy(THD *thd)
  { return get_item_copy<Item_ref_null_helper>(thd, this); }
};

/*
  The following class is used to optimize comparing of date and bigint columns
  We need to save the original item ('ref') to be able to call
  ref->save_in_field(). This is used to create index search keys.
  
  An instance of Item_int_with_ref may have signed or unsigned integer value.
  
*/

class Item_int_with_ref :public Item_int
{
  Item *ref;
public:
  Item_int_with_ref(THD *thd, longlong i, Item *ref_arg, bool unsigned_arg):
    Item_int(thd, i), ref(ref_arg)
  {
    unsigned_flag= unsigned_arg;
  }
  int save_in_field(Field *field, bool no_conversions)
  {
    return ref->save_in_field(field, no_conversions);
  }
  Item *clone_item(THD *thd);
  virtual Item *real_item() { return ref; }
};

#ifdef MYSQL_SERVER
#include "gstream.h"
#include "spatial.h"
#include "item_sum.h"
#include "item_func.h"
#include "item_row.h"
#include "item_cmpfunc.h"
#include "item_strfunc.h"
#include "item_geofunc.h"
#include "item_timefunc.h"
#include "item_subselect.h"
#include "item_xmlfunc.h"
#include "item_jsonfunc.h"
#include "item_create.h"
#include "item_vers.h"
#endif

/**
  Base class to implement typed value caching Item classes

  Item_copy_ classes are very similar to the corresponding Item_
  classes (e.g. Item_copy_string is similar to Item_string) but they add
  the following additional functionality to Item_ :
    1. Nullability
    2. Possibility to store the value not only on instantiation time,
       but also later.
  Item_copy_ classes are a functionality subset of Item_cache_ 
  classes, as e.g. they don't support comparisons with the original Item
  as Item_cache_ classes do.
  Item_copy_ classes are used in GROUP BY calculation.
  TODO: Item_copy should be made an abstract interface and Item_copy_
  classes should inherit both the respective Item_ class and the interface.
  Ideally we should drop Item_copy_ classes altogether and merge 
  their functionality to Item_cache_ (and these should be made to inherit
  from Item_).
*/

class Item_copy :public Item,
                 public Type_handler_hybrid_field_type
{
protected:  

  /**
    Type_handler_hybrid_field_type is used to
    store the type of the resulting field that would be used to store the data
    in the cache. This is to avoid calls to the original item.
  */

  /** The original item that is copied */
  Item *item;

  /**
    Constructor of the Item_copy class

    stores metadata information about the original class as well as a 
    pointer to it.
  */
  Item_copy(THD *thd, Item *i): Item(thd)
  {
    item= i;
    null_value=maybe_null=item->maybe_null;
    Type_std_attributes::set(item);
    name= item->name;
    set_handler(item->type_handler());
    fixed= item->fixed;
  }

public:

  /** 
    Update the cache with the value of the original item
   
    This is the method that updates the cached value.
    It must be explicitly called by the user of this class to store the value 
    of the original item in the cache.
  */  
  virtual void copy() = 0;

  Item *get_item() { return item; }
  /** All of the subclasses should have the same type tag */
  enum Type type() const { return COPY_STR_ITEM; }

  const Type_handler *type_handler() const
  { return Type_handler_hybrid_field_type::type_handler(); }

  void make_send_field(THD *thd, Send_field *field)
  { item->make_send_field(thd, field); }
  table_map used_tables() const { return (table_map) 1L; }
  bool const_item() const { return 0; }
  bool is_null() { return null_value; }
  bool check_vcol_func_processor(void *arg) 
  {
    return mark_unsupported_function("copy", arg, VCOL_IMPOSSIBLE);
  }

  /*  
    Override the methods below as pure virtual to make sure all the 
    sub-classes implement them.
  */  

  virtual String *val_str(String*) = 0;
  virtual my_decimal *val_decimal(my_decimal *) = 0;
  virtual double val_real() = 0;
  virtual longlong val_int() = 0;
  virtual int save_in_field(Field *field, bool no_conversions) = 0;
  bool walk(Item_processor processor, bool walk_subquery, void *args)
  {
    return (item->walk(processor, walk_subquery, args)) ||
      (this->*processor)(args);
  }
};

/**
 Implementation of a string cache.
 
 Uses Item::str_value for storage
*/ 
class Item_copy_string : public Item_copy
{
public:
  Item_copy_string(THD *thd, Item *item_arg): Item_copy(thd, item_arg) {}

  String *val_str(String*);
  my_decimal *val_decimal(my_decimal *);
  double val_real();
  longlong val_int();
  bool get_date(MYSQL_TIME *ltime, ulonglong fuzzydate)
  { return get_date_from_string(ltime, fuzzydate); }
  void copy();
  int save_in_field(Field *field, bool no_conversions);
  Item *get_copy(THD *thd)
  { return get_item_copy<Item_copy_string>(thd, this); }
};


/*
  Cached_item_XXX objects are not exactly caches. They do the following:

  Each Cached_item_XXX object has
   - its source item
   - saved value of the source item
   - cmp() method that compares the saved value with the current value of the
     source item, and if they were not equal saves item's value into the saved
     value.

  TODO: add here:
   - a way to save the new value w/o comparison
   - a way to do less/equal/greater comparison
*/

class Cached_item :public Sql_alloc
{
public:
  bool null_value;
  Cached_item() :null_value(0) {}
  /*
    Compare the cached value with the source value. If not equal, copy
    the source value to the cache.
    @return
      true  - Not equal
      false - Equal
  */
  virtual bool cmp(void)=0;

  /* Compare the cached value with the source value, without copying */
  virtual int  cmp_read_only()=0;

  virtual ~Cached_item(); /*line -e1509 */
};

class Cached_item_item : public Cached_item
{
protected:
  Item *item;

  Cached_item_item(Item *arg) : item(arg) {}
public:
  void fetch_value_from(Item *new_item)
  {
    Item *save= item;
    item= new_item;
    cmp();
    item= save;
  }
};

class Cached_item_str :public Cached_item_item
{
  uint32 value_max_length;
  String value,tmp_value;
public:
  Cached_item_str(THD *thd, Item *arg);
  bool cmp(void);
  int  cmp_read_only();
  ~Cached_item_str();                           // Deallocate String:s
};


class Cached_item_real :public Cached_item_item
{
  double value;
public:
  Cached_item_real(Item *item_par) :Cached_item_item(item_par),value(0.0) {}
  bool cmp(void);
  int  cmp_read_only();
};

class Cached_item_int :public Cached_item_item
{
  longlong value;
public:
  Cached_item_int(Item *item_par) :Cached_item_item(item_par),value(0) {}
  bool cmp(void);
  int  cmp_read_only();
};


class Cached_item_decimal :public Cached_item_item
{
  my_decimal value;
public:
  Cached_item_decimal(Item *item_par);
  bool cmp(void);
  int  cmp_read_only();
};

class Cached_item_field :public Cached_item
{
  uchar *buff;
  Field *field;
  uint length;

public:
  Cached_item_field(THD *thd, Field *arg_field): field(arg_field)
  {
    field= arg_field;
    /* TODO: take the memory allocation below out of the constructor. */
    buff= (uchar*) thd_calloc(thd, length= field->pack_length());
  }
  bool cmp(void);
  int  cmp_read_only();
};

class Item_default_value : public Item_field
{
  bool vcol_assignment_ok;
  void calculate();
public:
  Item *arg;
  Field *cached_field;
  Item_default_value(THD *thd, Name_resolution_context *context_arg, Item *a,
                     bool vcol_assignment_arg)
    :Item_field(thd, context_arg, (const char *)NULL, (const char *)NULL,
                &null_clex_str), vcol_assignment_ok(vcol_assignment_arg),
     arg(a), cached_field(NULL) {}
  enum Type type() const { return DEFAULT_VALUE_ITEM; }
  bool eq(const Item *item, bool binary_cmp) const;
  bool fix_fields(THD *, Item **);
  void cleanup();
  void print(String *str, enum_query_type query_type);
  String *val_str(String *str);
  double val_real();
  longlong val_int();
  my_decimal *val_decimal(my_decimal *decimal_value);
  bool get_date(MYSQL_TIME *ltime,ulonglong fuzzydate);

  /* Result variants */
  double val_result();
  longlong val_int_result();
  String *str_result(String* tmp);
  my_decimal *val_decimal_result(my_decimal *val);
  bool val_bool_result();
  bool is_null_result();
  bool get_date_result(MYSQL_TIME *ltime,ulonglong fuzzydate);

<<<<<<< HEAD
  bool send(Protocol *protocol, st_value *buffer);
=======
  bool send(Protocol *protocol, String *buffer);
>>>>>>> 7db489fc
  int save_in_field(Field *field_arg, bool no_conversions);
  bool save_in_param(THD *thd, Item_param *param)
  {
    // It should not be possible to have "EXECUTE .. USING DEFAULT(a)"
    DBUG_ASSERT(0);
    param->set_default();
    return false;
  }
  table_map used_tables() const;
  virtual void update_used_tables()
  {
    if (field && field->default_value)
      field->default_value->expr->update_used_tables();
  }
  bool vcol_assignment_allowed_value() const { return vcol_assignment_ok; }
  Field *get_tmp_table_field() { return 0; }
  Item *get_tmp_table_item(THD *thd) { return this; }
  Item_field *field_for_view_update() { return 0; }
  bool update_vcol_processor(void *arg) { return 0; }
  bool check_func_default_processor(void *arg) { return true; }

  bool walk(Item_processor processor, bool walk_subquery, void *args)
  {
    return (arg && arg->walk(processor, walk_subquery, args)) ||
      (this->*processor)(args);
  }

  Item *transform(THD *thd, Item_transformer transformer, uchar *args);
};


class Item_contextually_typed_value_specification: public Item
{
public:
  Item_contextually_typed_value_specification(THD *thd) :Item(thd)
  { }
  enum Type type() const { return CONTEXTUALLY_TYPED_VALUE_ITEM; }
  bool vcol_assignment_allowed_value() const { return true; }
  bool eq(const Item *item, bool binary_cmp) const
  {
    return false;
  }
  bool is_evaluable_expression() const { return false; }
  bool fix_fields(THD *thd, Item **items)
  {
    fixed= true;
    return false;
  }
  String *val_str(String *str)
  {
    DBUG_ASSERT(0); // never should be called
    null_value= true;
    return 0;
  }
  double val_real()
  {
    DBUG_ASSERT(0); // never should be called
    null_value= true;
    return 0.0;
  }
  longlong val_int()
  {
    DBUG_ASSERT(0); // never should be called
    null_value= true;
    return 0;
  }
  my_decimal *val_decimal(my_decimal *decimal_value)
  {
    DBUG_ASSERT(0); // never should be called
    null_value= true;
    return 0;
  }
  bool get_date(MYSQL_TIME *ltime,ulonglong fuzzydate)
  {
    DBUG_ASSERT(0); // never should be called
    return null_value= true;
  }
  bool send(Protocol *protocol, st_value *buffer)
  {
    DBUG_ASSERT(0);
    return true;
  }
  const Type_handler *type_handler() const
  {
    DBUG_ASSERT(0);
    return &type_handler_null;
  }
};


/*
  <default specification> ::= DEFAULT
*/
class Item_default_specification:
        public Item_contextually_typed_value_specification
{
public:
  Item_default_specification(THD *thd)
   :Item_contextually_typed_value_specification(thd)
  { }
  void print(String *str, enum_query_type query_type)
  {
    str->append(STRING_WITH_LEN("default"));
  }
  int save_in_field(Field *field_arg, bool no_conversions)
  {
    return field_arg->save_in_field_default_value(false);
  }
  bool save_in_param(THD *thd, Item_param *param)
  {
    param->set_default();
    return false;
  }
  Item *get_copy(THD *thd)
  { return get_item_copy<Item_default_specification>(thd, this); }
};


/**
  This class is used as bulk parameter INGNORE representation.

  It just do nothing when assigned to a field

  This is a non-standard MariaDB extension.
*/

class Item_ignore_specification:
        public Item_contextually_typed_value_specification
{
public:
  Item_ignore_specification(THD *thd)
   :Item_contextually_typed_value_specification(thd)
  { }
  void print(String *str, enum_query_type query_type)
  {
    str->append(STRING_WITH_LEN("ignore"));
  }
  int save_in_field(Field *field_arg, bool no_conversions)
  {
    return field_arg->save_in_field_ignore_value(false);
  }
  bool save_in_param(THD *thd, Item_param *param)
  {
    param->set_ignore();
    return false;
  }
  Item *get_copy(THD *thd)
  { return get_item_copy<Item_ignore_specification>(thd, this); }
};


/*
  Item_insert_value -- an implementation of VALUES() function.
  You can use the VALUES(col_name) function in the UPDATE clause
  to refer to column values from the INSERT portion of the INSERT
  ... UPDATE statement. In other words, VALUES(col_name) in the
  UPDATE clause refers to the value of col_name that would be
  inserted, had no duplicate-key conflict occurred.
  In all other places this function returns NULL.
*/

class Item_insert_value : public Item_field
{
public:
  Item *arg;
  Item_insert_value(THD *thd, Name_resolution_context *context_arg, Item *a)
    :Item_field(thd, context_arg, (const char *)NULL, (const char *)NULL,
                &null_clex_str),
     arg(a) {}
  bool eq(const Item *item, bool binary_cmp) const;
  bool fix_fields(THD *, Item **);
  virtual void print(String *str, enum_query_type query_type);
  int save_in_field(Field *field_arg, bool no_conversions)
  {
    return Item_field::save_in_field(field_arg, no_conversions);
  }
  enum Type type() const { return INSERT_VALUE_ITEM; }
  /*
   We use RAND_TABLE_BIT to prevent Item_insert_value from
   being treated as a constant and precalculated before execution
  */
  table_map used_tables() const { return RAND_TABLE_BIT; }

  Item_field *field_for_view_update() { return 0; }

  bool walk(Item_processor processor, bool walk_subquery, void *args)
  {
    return arg->walk(processor, walk_subquery, args) ||
	    (this->*processor)(args);
  }
  bool check_partition_func_processor(void *int_arg) {return TRUE;}
  bool update_vcol_processor(void *arg) { return 0; }
  bool check_vcol_func_processor(void *arg)
  {
    return mark_unsupported_function("value()", arg, VCOL_IMPOSSIBLE);
  }
};


class Table_triggers_list;

/*
  Represents NEW/OLD version of field of row which is
  changed/read in trigger.

  Note: For this item main part of actual binding to Field object happens
        not during fix_fields() call (like for Item_field) but right after
        parsing of trigger definition, when table is opened, with special
        setup_field() call. On fix_fields() stage we simply choose one of
        two Field instances representing either OLD or NEW version of this
        field.
*/
class Item_trigger_field : public Item_field,
                           private Settable_routine_parameter
{
public:
  /* Is this item represents row from NEW or OLD row ? */
  enum row_version_type {OLD_ROW, NEW_ROW};
  row_version_type row_version;
  /* Next in list of all Item_trigger_field's in trigger */
  Item_trigger_field *next_trg_field;
  /* Index of the field in the TABLE::field array */
  uint field_idx;
  /* Pointer to Table_trigger_list object for table of this trigger */
  Table_triggers_list *triggers;

  Item_trigger_field(THD *thd, Name_resolution_context *context_arg,
                     row_version_type row_ver_arg,
                     const LEX_CSTRING *field_name_arg,
                     ulong priv, const bool ro)
    :Item_field(thd, context_arg,
               (const char *)NULL, (const char *)NULL, field_name_arg),
     row_version(row_ver_arg), field_idx((uint)-1), original_privilege(priv),
     want_privilege(priv), table_grants(NULL), read_only (ro)
  {}
  void setup_field(THD *thd, TABLE *table, GRANT_INFO *table_grant_info);
  enum Type type() const { return TRIGGER_FIELD_ITEM; }
  bool eq(const Item *item, bool binary_cmp) const;
  bool fix_fields(THD *, Item **);
  virtual void print(String *str, enum_query_type query_type);
  table_map used_tables() const { return (table_map)0L; }
  Field *get_tmp_table_field() { return 0; }
  Item *copy_or_same(THD *thd) { return this; }
  Item *get_tmp_table_item(THD *thd) { return copy_or_same(thd); }
  void cleanup();

private:
  void set_required_privilege(bool rw);
  bool set_value(THD *thd, sp_rcontext *ctx, Item **it);

public:
  Settable_routine_parameter *get_settable_routine_parameter()
  {
    return (read_only ? 0 : this);
  }

  bool set_value(THD *thd, Item **it)
  {
    return set_value(thd, NULL, it);
  }

private:
  /*
    'want_privilege' holds privileges required to perform operation on
    this trigger field (SELECT_ACL if we are going to read it and
    UPDATE_ACL if we are going to update it).  It is initialized at
    parse time but can be updated later if this trigger field is used
    as OUT or INOUT parameter of stored routine (in this case
    set_required_privilege() is called to appropriately update
    want_privilege and cleanup() is responsible for restoring of
    original want_privilege once parameter's value is updated).
  */
  ulong original_privilege;
  ulong want_privilege;
  GRANT_INFO *table_grants;
  /*
    Trigger field is read-only unless it belongs to the NEW row in a
    BEFORE INSERT of BEFORE UPDATE trigger.
  */
  bool read_only;
public:
  bool check_vcol_func_processor(void *arg);
};


/**
  @todo
  Implement the is_null() method for this class. Currently calling is_null()
  on any Item_cache object resolves to Item::is_null(), which returns FALSE
  for any value.
*/

class Item_cache: public Item_basic_constant,
                  public Type_handler_hybrid_field_type
{
protected:
  Item *example;
  /**
    Field that this object will get value from. This is used by 
    index-based subquery engines to detect and remove the equality injected 
    by IN->EXISTS transformation.
  */  
  Field *cached_field;
  /*
    TRUE <=> cache holds value of the last stored item (i.e actual value).
    store() stores item to be cached and sets this flag to FALSE.
    On the first call of val_xxx function if this flag is set to FALSE the 
    cache_value() will be called to actually cache value of saved item.
    cache_value() will set this flag to TRUE.
  */
  bool value_cached;
public:
  /*
    This is set if at least one of the values of a sub query is NULL
    Item_cache_row returns this with null_inside().
    For not row items, it's set to the value of null_value
    It is set after cache_value() is called.
  */
  bool null_value_inside;

  Item_cache(THD *thd):
    Item_basic_constant(thd),
    Type_handler_hybrid_field_type(&type_handler_string),
    example(0), cached_field(0),
    value_cached(0)
  {
    fixed= 1;
    maybe_null= 1;
    null_value= 1;
    null_value_inside= true;
  }
protected:
  Item_cache(THD *thd, const Type_handler *handler):
    Item_basic_constant(thd),
    Type_handler_hybrid_field_type(handler),
    example(0), cached_field(0),
    value_cached(0)
  {
    fixed= 1;
    maybe_null= 1;
    null_value= 1;
    null_value_inside= true;
  }

public:
  virtual bool allocate(THD *thd, uint i) { return 0; }
  virtual bool setup(THD *thd, Item *item)
  {
    example= item;
    Type_std_attributes::set(item);
    if (item->type() == FIELD_ITEM)
      cached_field= ((Item_field *)item)->field;
    return 0;
  };
  enum Type type() const { return CACHE_ITEM; }

  const Type_handler *type_handler() const
  { return Type_handler_hybrid_field_type::type_handler(); }

  virtual void keep_array() {}
  virtual void print(String *str, enum_query_type query_type);
  bool eq_def(const Field *field) 
  { 
    return cached_field ? cached_field->eq_def (field) : FALSE;
  }
  bool eq(const Item *item, bool binary_cmp) const
  {
    return this == item;
  }
  bool check_vcol_func_processor(void *arg) 
  {
    if (example)
    {
      Item::vcol_func_processor_result *res= (Item::vcol_func_processor_result*)arg;
      example->check_vcol_func_processor(arg);
      /*
        Item_cache of a non-deterministic function requires re-fixing
        even if the function itself doesn't (e.g. CURRENT_TIMESTAMP)
      */
      if (res->errors & VCOL_NOT_STRICTLY_DETERMINISTIC)
        res->errors|= VCOL_SESSION_FUNC;
      return false;
    }
    return mark_unsupported_function("cache", arg, VCOL_IMPOSSIBLE);
  }
  void cleanup()
  {
    clear();
    Item_basic_constant::cleanup();
  }
  /**
     Check if saved item has a non-NULL value.
     Will cache value of saved item if not already done. 
     @return TRUE if cached value is non-NULL.
   */
  bool has_value()
  {
    return (value_cached || cache_value()) && !null_value;
  }

  virtual void store(Item *item);
  virtual Item *get_item() { return example; }
  virtual bool cache_value()= 0;
  bool basic_const_item() const
  { return example && example->basic_const_item(); }
  virtual void clear() { null_value= TRUE; value_cached= FALSE; }
  bool is_null() { return !has_value(); }
  virtual bool is_expensive()
  {
    if (value_cached)
      return false;
    return example->is_expensive();
  }
  bool is_expensive_processor(void *arg)
  {
    DBUG_ASSERT(example);
    if (value_cached)
      return false;
    return example->is_expensive_processor(arg);
  }
  virtual void set_null();
  bool walk(Item_processor processor, bool walk_subquery, void *arg)
  {
    if (example && example->walk(processor, walk_subquery, arg))
      return TRUE;
    return (this->*processor)(arg);
  }
  virtual Item *safe_charset_converter(THD *thd, CHARSET_INFO *tocs);
  void split_sum_func2_example(THD *thd,  Ref_ptr_array ref_pointer_array,
                               List<Item> &fields, uint flags)
  {
    example->split_sum_func2(thd, ref_pointer_array, fields, &example, flags);
  }
  Item *get_example() const { return example; }

  virtual Item *convert_to_basic_const_item(THD *thd) { return 0; };
  Item *derived_field_transformer_for_having(THD *thd, uchar *arg)
  { return convert_to_basic_const_item(thd); }
  Item *derived_field_transformer_for_where(THD *thd, uchar *arg)
  { return convert_to_basic_const_item(thd); }
  Item *derived_grouping_field_transformer_for_where(THD *thd, uchar *arg)
  { return convert_to_basic_const_item(thd); }
};


class Item_cache_int: public Item_cache
{
protected:
  longlong value;
public:
  Item_cache_int(THD *thd): Item_cache(thd, &type_handler_longlong),
    value(0) {}
  Item_cache_int(THD *thd, const Type_handler *handler):
    Item_cache(thd, handler), value(0) {}

  double val_real();
  longlong val_int();
  String* val_str(String *str);
  my_decimal *val_decimal(my_decimal *);
  bool get_date(MYSQL_TIME *ltime, ulonglong fuzzydate)
  { return get_date_from_int(ltime, fuzzydate); }
  bool cache_value();
  int save_in_field(Field *field, bool no_conversions);
  Item *convert_to_basic_const_item(THD *thd);
  Item *get_copy(THD *thd)
  { return get_item_copy<Item_cache_int>(thd, this); }
};


class Item_cache_year: public Item_cache_int
{
public:
  Item_cache_year(THD *thd): Item_cache_int(thd, &type_handler_year) { }
  bool get_date(MYSQL_TIME *ltime, ulonglong fuzzydate)
  { return get_date_from_year(ltime, fuzzydate); }
};


class Item_cache_temporal: public Item_cache_int
{
protected:
  Item_cache_temporal(THD *thd, const Type_handler *handler);
public:
  String* val_str(String *str);
  my_decimal *val_decimal(my_decimal *);
  longlong val_int();
  longlong val_datetime_packed();
  longlong val_time_packed();
  double val_real();
  bool cache_value();
  bool get_date(MYSQL_TIME *ltime, ulonglong fuzzydate);
  int save_in_field(Field *field, bool no_conversions);
  bool setup(THD *thd, Item *item)
  {
    if (Item_cache_int::setup(thd, item))
      return true;
    set_if_smaller(decimals, TIME_SECOND_PART_DIGITS);
    return false;
  }
  void store_packed(longlong val_arg, Item *example);
  /*
    Having a clone_item method tells optimizer that this object
    is a constant and need not be optimized further.
    Important when storing packed datetime values.
  */
  Item *clone_item(THD *thd);
  Item *convert_to_basic_const_item(THD *thd);
  virtual Item *make_literal(THD *) =0;
};


class Item_cache_time: public Item_cache_temporal
{
public:
  Item_cache_time(THD *thd)
   :Item_cache_temporal(thd, &type_handler_time2) { }
  bool cache_value();
  Item *get_copy(THD *thd)
  { return get_item_copy<Item_cache_time>(thd, this); }
  Item *make_literal(THD *);
};


class Item_cache_datetime: public Item_cache_temporal
{
public:
  Item_cache_datetime(THD *thd)
   :Item_cache_temporal(thd, &type_handler_datetime2) { }
  Item *get_copy(THD *thd)
  { return get_item_copy<Item_cache_datetime>(thd, this); }
  Item *make_literal(THD *);
};


class Item_cache_date: public Item_cache_temporal
{
public:
  Item_cache_date(THD *thd)
   :Item_cache_temporal(thd, &type_handler_newdate) { }
  Item *get_copy(THD *thd)
  { return get_item_copy<Item_cache_date>(thd, this); }
  Item *make_literal(THD *);
};


class Item_cache_real: public Item_cache
{
protected:
  double value;
public:
  Item_cache_real(THD *thd, const Type_handler *h)
   :Item_cache(thd, h),
    value(0)
  {}
  double val_real();
  longlong val_int();
  my_decimal *val_decimal(my_decimal *);
  bool get_date(MYSQL_TIME *ltime, ulonglong fuzzydate)
  { return get_date_from_real(ltime, fuzzydate); }
  bool cache_value();
  Item *convert_to_basic_const_item(THD *thd);
};


class Item_cache_double: public Item_cache_real
{
public:
  Item_cache_double(THD *thd)
   :Item_cache_real(thd, &type_handler_double)
  { }
  String* val_str(String *str);
  Item *get_copy(THD *thd)
  { return get_item_copy<Item_cache_double>(thd, this); }
};


class Item_cache_float: public Item_cache_real
{
public:
  Item_cache_float(THD *thd)
   :Item_cache_real(thd, &type_handler_float)
  { }
  String* val_str(String *str);
  Item *get_copy(THD *thd)
  { return get_item_copy<Item_cache_float>(thd, this); }
};


class Item_cache_decimal: public Item_cache
{
protected:
  my_decimal decimal_value;
public:
  Item_cache_decimal(THD *thd): Item_cache(thd, &type_handler_newdecimal) {}

  double val_real();
  longlong val_int();
  String* val_str(String *str);
  my_decimal *val_decimal(my_decimal *);
  bool get_date(MYSQL_TIME *ltime, ulonglong fuzzydate)
  { return get_date_from_decimal(ltime, fuzzydate); }
  bool cache_value();
  Item *convert_to_basic_const_item(THD *thd);
  Item *get_copy(THD *thd)
  { return get_item_copy<Item_cache_decimal>(thd, this); }
};


class Item_cache_str: public Item_cache
{
  char buffer[STRING_BUFFER_USUAL_SIZE];
  String *value, value_buff;
  bool is_varbinary;
  
public:
  Item_cache_str(THD *thd, const Item *item):
    Item_cache(thd, item->type_handler()), value(0),
    is_varbinary(item->type() == FIELD_ITEM &&
                 Item_cache_str::field_type() == MYSQL_TYPE_VARCHAR &&
                 !((const Item_field *) item)->field->has_charset())
  {
    collation.set(const_cast<DTCollation&>(item->collation));
  }
  double val_real();
  longlong val_int();
  String* val_str(String *);
  my_decimal *val_decimal(my_decimal *);
  bool get_date(MYSQL_TIME *ltime, ulonglong fuzzydate)
  { return get_date_from_string(ltime, fuzzydate); }
  CHARSET_INFO *charset() const { return value->charset(); };
  int save_in_field(Field *field, bool no_conversions);
  bool cache_value();
  Item *convert_to_basic_const_item(THD *thd);
  Item *get_copy(THD *thd)
  { return get_item_copy<Item_cache_str>(thd, this); }
};


class Item_cache_str_for_nullif: public Item_cache_str
{
public:
  Item_cache_str_for_nullif(THD *thd, const Item *item)
   :Item_cache_str(thd, item)
  { }
  Item *safe_charset_converter(THD *thd, CHARSET_INFO *tocs)
  {
    /**
      Item_cache_str::safe_charset_converter() returns a new Item_cache
      with Item_func_conv_charset installed on "example". The original
      Item_cache is not referenced (neither directly nor recursively)
      from the result of Item_cache_str::safe_charset_converter().

      For NULLIF() purposes we need a different behavior:
      we need a new instance of Item_func_conv_charset,
      with the original Item_cache referenced in args[0]. See MDEV-9181.
    */
    return Item::safe_charset_converter(thd, tocs);
  }
  Item *get_copy(THD *thd)
  { return get_item_copy<Item_cache_str_for_nullif>(thd, this); }
};


class Item_cache_row: public Item_cache
{
  Item_cache  **values;
  uint item_count;
  bool save_array;
public:
  Item_cache_row(THD *thd):
    Item_cache(thd), values(0), item_count(2),
    save_array(0) {}
  
  /*
    'allocate' used only in row transformer, to preallocate space for row 
    cache.
  */
  bool allocate(THD *thd, uint num);
  /*
    'setup' is needed only by row => it not called by simple row subselect
    (only by IN subselect (in subselect optimizer))
  */
  bool setup(THD *thd, Item *item);
  void store(Item *item);
  void illegal_method_call(const char *);
  void make_send_field(THD *thd, Send_field *)
  {
    illegal_method_call((const char*)"make_send_field");
  };
  double val_real()
  {
    illegal_method_call((const char*)"val");
    return 0;
  };
  longlong val_int()
  {
    illegal_method_call((const char*)"val_int");
    return 0;
  };
  String *val_str(String *)
  {
    illegal_method_call((const char*)"val_str");
    return 0;
  };
  my_decimal *val_decimal(my_decimal *val)
  {
    illegal_method_call((const char*)"val_decimal");
    return 0;
  };
  bool get_date(MYSQL_TIME *ltime, ulonglong fuzzydate)
  {
    illegal_method_call((const char*)"val_decimal");
    return true;
  }

  uint cols() const { return item_count; }
  Item *element_index(uint i) { return values[i]; }
  Item **addr(uint i) { return (Item **) (values + i); }
  bool check_cols(uint c);
  bool null_inside();
  void bring_value();
  void keep_array() { save_array= 1; }
  void cleanup()
  {
    DBUG_ENTER("Item_cache_row::cleanup");
    Item_cache::cleanup();
    if (save_array)
      bzero(values, item_count*sizeof(Item**));
    else
      values= 0;
    DBUG_VOID_RETURN;
  }
  bool cache_value();
  virtual void set_null();
  Item *get_copy(THD *thd)
  { return get_item_copy<Item_cache_row>(thd, this); }
};


/*
  Item_type_holder used to store type. name, length of Item for UNIONS &
  derived tables.

  Item_type_holder do not need cleanup() because its time of live limited by
  single SP/PS execution.
*/
class Item_type_holder: public Item,
                        public Type_handler_hybrid_field_type,
                        public Type_geometry_attributes
{
protected:
  TYPELIB *enum_set_typelib;
public:
  Item_type_holder(THD *thd, Item *item)
   :Item(thd, item),
    Type_handler_hybrid_field_type(item->real_type_handler()),
    enum_set_typelib(0)
  {
    DBUG_ASSERT(item->fixed);
    maybe_null= item->maybe_null;
  }
  Item_type_holder(THD *thd,
                   Item *item,
                   const Type_handler *handler,
                   const Type_all_attributes *attr,
                   bool maybe_null_arg)
   :Item(thd),
    Type_handler_hybrid_field_type(handler),
    Type_geometry_attributes(handler, attr),
    enum_set_typelib(attr->get_typelib())
  {
    name= item->name;
    Type_std_attributes::set(*attr);
    maybe_null= maybe_null_arg;
  }

  const Type_handler *type_handler() const
  {
    return Type_handler_hybrid_field_type::type_handler()->
             type_handler_for_item_field();
  }
  const Type_handler *real_type_handler() const
  {
    return Type_handler_hybrid_field_type::type_handler();
  }

  enum Type type() const { return TYPE_HOLDER; }
  TYPELIB *get_typelib() const { return enum_set_typelib; }
  /*
    When handling a query like this:
      VALUES ('') UNION VALUES( _utf16 0x0020 COLLATE utf16_bin);
    Item_type_holder can be passed to
      Type_handler_xxx::Item_hybrid_func_fix_attributes()
    We don't want the latter to perform character set conversion of a
    Item_type_holder by calling its val_str(), which calls DBUG_ASSERT(0).
    Let's override const_item() and is_expensive() to avoid this.
    Note, Item_hybrid_func_fix_attributes() could probably
    have a new argument to distinguish what we need:
    - (a) aggregate data type attributes only
    - (b) install converters after attribute aggregation
    So st_select_lex_unit::join_union_type_attributes() could
    ask it to do (a) only, without (b).
  */
  bool const_item() const { return false; }
  bool is_expensive() { return true; }
  double val_real();
  longlong val_int();
  my_decimal *val_decimal(my_decimal *);
  String *val_str(String*);
  bool get_date(MYSQL_TIME *ltime, ulonglong fuzzydate);
  Field *create_tmp_field(bool group, TABLE *table)
  {
    return Item_type_holder::real_type_handler()->
           make_and_init_table_field(&name, Record_addr(maybe_null),
                                     *this, table);
  }
  Field::geometry_type get_geometry_type() const
  {
    return Type_geometry_attributes::get_geometry_type();
  }
  void set_geometry_type(uint type)
  {
    Type_geometry_attributes::set_geometry_type(type);
  }
  Item* get_copy(THD *thd) { return 0; }

};


class st_select_lex;
void mark_select_range_as_dependent(THD *thd,
                                    st_select_lex *last_select,
                                    st_select_lex *current_sel,
                                    Field *found_field, Item *found_item,
                                    Item_ident *resolved_item,
                                    bool suppress_warning_output);

extern Cached_item *new_Cached_item(THD *thd, Item *item,
                                    bool pass_through_ref);
extern Item_result item_cmp_type(Item_result a,Item_result b);
extern void resolve_const_item(THD *thd, Item **ref, Item *cmp_item);
extern int stored_field_cmp_to_item(THD *thd, Field *field, Item *item);

extern const String my_null_string;

/**
  Interface for Item iterator
*/

class Item_iterator
{
public:
  /**
    Shall set this iterator to the position before the first item

    @note
    This method also may perform some other initialization actions like
    allocation of certain resources.
  */
  virtual void open()= 0;
  /**
    Shall return the next Item (or NULL if there is no next item) and
    move pointer to position after it.
  */
  virtual Item *next()= 0;
  /**
    Shall force iterator to free resources (if it holds them)

    @note
    One should not use the iterator without open() call after close()
  */
  virtual void close()= 0;

  virtual ~Item_iterator() {}
};


/**
  Item iterator over List_iterator_fast for Item references
*/

class Item_iterator_ref_list: public Item_iterator
{
  List_iterator<Item*> list;
public:
  Item_iterator_ref_list(List_iterator<Item*> &arg_list):
    list(arg_list) {}
  void open() { list.rewind(); }
  Item *next() { return *(list++); }
  void close() {}
};


/**
  Item iterator over List_iterator_fast for Items
*/

class Item_iterator_list: public Item_iterator
{
  List_iterator<Item> list;
public:
  Item_iterator_list(List_iterator<Item> &arg_list):
    list(arg_list) {}
  void open() { list.rewind(); }
  Item *next() { return (list++); }
  void close() {}
};


/**
  Item iterator over Item interface for rows
*/

class Item_iterator_row: public Item_iterator
{
  Item *base_item;
  uint current;
public:
  Item_iterator_row(Item *base) : base_item(base), current(0) {}
  void open() { current= 0; }
  Item *next()
  {
    if (current >= base_item->cols())
      return NULL;
    return base_item->element_index(current++);
  }
  void close() {}
};


/*
  fix_escape_item() sets the out "escape" parameter to:
  - native code in case of an 8bit character set
  - Unicode code point in case of a multi-byte character set

  The value meaning a not-initialized ESCAPE character must not be equal to
  any valid value, so must be outside of these ranges:
  - -128..+127, not to conflict with a valid 8bit charcter
  - 0..0x10FFFF, not to conflict with a valid Unicode code point
  The exact value does not matter.
*/
#define ESCAPE_NOT_INITIALIZED -1000

/*
  It's used in ::fix_fields() methods of LIKE and JSON_SEARCH
  functions to handle the ESCAPE parameter.
  This parameter is quite non-standard so the specific function.
*/
bool fix_escape_item(THD *thd, Item *escape_item, String *tmp_str,
                     bool escape_used_in_parsing, CHARSET_INFO *cmp_cs,
                     int *escape);

inline bool Virtual_column_info::is_equal(const Virtual_column_info* vcol) const
{
  return field_type == vcol->get_real_type()
      && stored_in_db == vcol->is_stored()
      && expr->eq(vcol->expr, true);
}

inline void Virtual_column_info::print(String* str)
{
  expr->print_for_table_def(str);
}

#endif /* SQL_ITEM_INCLUDED */<|MERGE_RESOLUTION|>--- conflicted
+++ resolved
@@ -4990,15 +4990,12 @@
   {
     return ref ? (*ref)->real_item() : this;
   }
-<<<<<<< HEAD
   TYPELIB *get_typelib() const
   {
     return ref ? (*ref)->get_typelib() : NULL;
   }
 
-=======
   bool is_json_type() { return (*ref)->is_json_type(); }
->>>>>>> 7db489fc
   bool walk(Item_processor processor, bool walk_subquery, void *arg)
   { 
     if (ref && *ref)
@@ -5914,11 +5911,7 @@
   bool is_null_result();
   bool get_date_result(MYSQL_TIME *ltime,ulonglong fuzzydate);
 
-<<<<<<< HEAD
   bool send(Protocol *protocol, st_value *buffer);
-=======
-  bool send(Protocol *protocol, String *buffer);
->>>>>>> 7db489fc
   int save_in_field(Field *field_arg, bool no_conversions);
   bool save_in_param(THD *thd, Item_param *param)
   {
