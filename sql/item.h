--- conflicted
+++ resolved
@@ -6023,14 +6023,10 @@
   table_map used_tables() const override;
   void update_used_tables() override;
   table_map not_null_tables() const override;
-<<<<<<< HEAD
-  bool const_item() const override{ return used_tables() == 0; }
-=======
   bool const_item() const override
   {
     return (*ref)->const_item() && (null_ref_table == NO_NULL_TABLE);
   }
->>>>>>> b25d2a45
   TABLE *get_null_ref_table() const { return null_ref_table; }
   bool walk(Item_processor processor, bool walk_subquery, void *arg) override
   {
