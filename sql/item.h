--- conflicted
+++ resolved
@@ -590,7 +590,11 @@
     cleanup();
     delete this;
   }
-<<<<<<< HEAD
+  virtual bool set_flags_processor(byte *args)
+  {
+    this->item_flags|= *((uint8*)args);
+    return false;
+  }
 
   virtual bool is_splocal() { return 0; } /* Needed for error checking */
 };
@@ -675,12 +679,6 @@
   inline bool send(Protocol *protocol, String *str)
   {
     return this_item()->send(protocol, str);
-=======
-  virtual bool set_flags_processor(byte *args)
-  {
-    this->item_flags|= *((uint8*)args);
-    return false;
->>>>>>> b230fecb
   }
 };
 
