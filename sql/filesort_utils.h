--- conflicted
+++ resolved
@@ -242,23 +242,7 @@
     Note that this is a shallow copy. We have two objects sharing the same
     array.
   */
-<<<<<<< HEAD
-  Filesort_buffer &operator=(const Filesort_buffer &rhs)
-  {
-    m_next_rec_ptr= rhs.m_next_rec_ptr;
-    m_rawmem= rhs.m_rawmem;
-    m_record_pointers= rhs.m_record_pointers;
-    m_sort_keys= rhs.m_sort_keys;
-    m_num_records= rhs.m_num_records;
-    m_record_length= rhs.m_record_length;
-    m_sort_length= rhs.m_sort_length;
-    m_size_in_bytes= rhs.m_size_in_bytes;
-    m_idx= rhs.m_idx;
-    return *this;
-  }
-=======
   Filesort_buffer &operator=(const Filesort_buffer &rhs) = default;
->>>>>>> cacea316
 
   uint get_sort_length() const { return m_sort_length; }
   void set_sort_length(uint val) { m_sort_length= val; }
