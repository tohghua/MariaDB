# Copyright (c) 2000, 2010, Oracle and/or its affiliates. All rights reserved.
#
# This program is free software; you can redistribute it and/or modify
# it under the terms of the GNU General Public License as published by
# the Free Software Foundation; version 2 of the License.
#
# This program is distributed in the hope that it will be useful,
# but WITHOUT ANY WARRANTY; without even the implied warranty of
# MERCHANTABILITY or FITNESS FOR A PARTICULAR PURPOSE.  See the
# GNU General Public License for more details.
#
# You should have received a copy of the GNU General Public License
# along with this program; see the file COPYING. If not, write to the
# Free Software Foundation, Inc., 51 Franklin St, Fifth Floor, Boston
# MA  02110-1301  USA.

##############################################################################
# Some common macro definitions
##############################################################################

# NOTE: "vendor" is used in upgrade/downgrade check, so you can't
# change these, has to be exactly as is.
%define mysql_old_vendor        MySQL AB
%define mysql_vendor_2          Sun Microsystems, Inc.
%define mysql_vendor            Oracle and/or its affiliates

%define mysql_version   @VERSION@

%define mysqld_user     mysql
%define mysqld_group    mysql
%define mysqldatadir    /var/lib/mysql

%define release         1

#
# Macros we use which are not available in all supported versions of RPM
#
# - defined/undefined are missing on RHEL4
#
%if %{expand:%{?defined:0}%{!?defined:1}}
%define defined()       %{expand:%%{?%{1}:1}%%{!?%{1}:0}}
%endif
%if %{expand:%{?undefined:0}%{!?undefined:1}}
%define undefined()     %{expand:%%{?%{1}:0}%%{!?%{1}:1}}
%endif

# ----------------------------------------------------------------------------
# RPM build tools now automatically detect Perl module dependencies.  This
# detection causes problems as it is broken in some versions, and it also
# provides unwanted dependencies from mandatory scripts in our package.
# It might not be possible to disable this in all versions of RPM, but here we
# try anyway.  We keep the "AutoReqProv: no" for the "test" sub package, as
# disabling here might fail, and that package has the most problems.
# See:
#  http://fedoraproject.org/wiki/Packaging/Perl#Filtering_Requires:_and_Provides
#  http://www.wideopen.com/archives/rpm-list/2002-October/msg00343.html
# ----------------------------------------------------------------------------
%undefine __perl_provides
%undefine __perl_requires

##############################################################################
# Command line handling
##############################################################################
#
# To set options:
#
#   $ rpmbuild --define="option <x>" ...
#

# ----------------------------------------------------------------------------
# Commercial builds
# ----------------------------------------------------------------------------
%if %{undefined commercial}
%define commercial 0
%endif

# ----------------------------------------------------------------------------
# Source name
# ----------------------------------------------------------------------------
%if %{undefined src_base}
%define src_base mysql
%endif
%define src_dir %{src_base}-%{mysql_version}

# ----------------------------------------------------------------------------
# Feature set (storage engines, options).  Default to community (everything)
# ----------------------------------------------------------------------------
%if %{undefined feature_set}
%define feature_set community
%endif

# ----------------------------------------------------------------------------
# Server comment strings
# ----------------------------------------------------------------------------
%if %{undefined compilation_comment_debug}
%define compilation_comment_debug       MySQL Community Server - Debug (GPL)
%endif
%if %{undefined compilation_comment_release}
%define compilation_comment_release     MySQL Community Server (GPL)
%endif

# ----------------------------------------------------------------------------
# Product and server suffixes
# ----------------------------------------------------------------------------
%if %{undefined product_suffix}
  %if %{defined short_product_tag}
    %define product_suffix      -%{short_product_tag}
  %else
    %define product_suffix      %{nil}
  %endif
%endif

%if %{undefined server_suffix}
%define server_suffix   %{nil}
%endif

# ----------------------------------------------------------------------------
# Distribution support
# ----------------------------------------------------------------------------
%if %{undefined distro_specific}
%define distro_specific 0
%endif
%if %{distro_specific}
<<<<<<< HEAD
  %if %(test -f /etc/redhat-release && echo 1 || echo 0)
    %define rhelver %(rpm -qf --qf '%%{version}\\n' /etc/redhat-release | sed -e 's/^\\([0-9]*\\).*/\\1/g')
    %if "%rhelver" == "4"
      %define distro_description        Red Hat Enterprise Linux 4
      %define distro_releasetag         rhel4
      %define distro_buildreq           gcc-c++ gperf ncurses-devel perl readline-devel time zlib-devel
      %define distro_requires           chkconfig coreutils grep procps shadow-utils
    %else
      %if "%rhelver" == "5"
        %define distro_description      Red Hat Enterprise Linux 5
        %define distro_releasetag       rhel5
        %define distro_buildreq         gcc-c++ gperf ncurses-devel perl readline-devel time zlib-devel
        %define distro_requires         chkconfig coreutils grep procps shadow-utils
      %else
        %{error:Red Hat Enterprise Linux %{rhelver} is unsupported}
      %endif
    %endif
  %else
    %if %(test -f /etc/SuSE-release && echo 1 || echo 0)
      %define susever %(rpm -qf --qf '%%{version}\\n' /etc/SuSE-release)
      %if "%susever" == "10"
        %define distro_description      SUSE Linux Enterprise Server 10
        %define distro_releasetag       sles10
        %define distro_buildreq         gcc-c++ gdbm-devel gperf ncurses-devel openldap2-client readline-devel zlib-devel
        %define distro_requires         aaa_base coreutils grep procps pwdutils
      %else
        %if "%susever" == "11"
          %define distro_description    SUSE Linux Enterprise Server 11
          %define distro_releasetag     sles11
          %define distro_buildreq       gcc-c++ gdbm-devel gperf ncurses-devel openldap2-client procps pwdutils readline-devel zlib-devel
          %define distro_requires       aaa_base coreutils grep procps pwdutils
        %else
          %{error:SuSE %{susever} is unsupported}
        %endif
      %endif
    %else
      %{error:Unsupported distribution}
=======
  %if %(test -f /etc/enterprise-release && echo 1 || echo 0)
    %define oelver %(rpm -qf --qf '%%{version}\\n' /etc/enterprise-release | sed -e 's/^\\([0-9]*\\).*/\\1/g')
    %if "%oelver" == "4"
      %define distro_description        Oracle Enterprise Linux 4
      %define distro_releasetag         oel4
      %define distro_buildreq           gcc-c++ gperf ncurses-devel perl readline-devel time zlib-devel
      %define distro_requires           chkconfig coreutils grep procps shadow-utils
    %else
      %if "%oelver" == "5"
        %define distro_description      Oracle Enterprise Linux 5
        %define distro_releasetag       oel5
        %define distro_buildreq         gcc-c++ gperf ncurses-devel perl readline-devel time zlib-devel
        %define distro_requires         chkconfig coreutils grep procps shadow-utils
      %else
        %{error:Oracle Enterprise Linux %{oelver} is unsupported}
      %endif
    %endif
  %else
    %if %(test -f /etc/redhat-release && echo 1 || echo 0)
      %define rhelver %(rpm -qf --qf '%%{version}\\n' /etc/redhat-release | sed -e 's/^\\([0-9]*\\).*/\\1/g')
      %if "%rhelver" == "4"
        %define distro_description      Red Hat Enterprise Linux 4
        %define distro_releasetag       rhel4
        %define distro_buildreq         gcc-c++ gperf ncurses-devel perl readline-devel time zlib-devel
        %define distro_requires         chkconfig coreutils grep procps shadow-utils
      %else
        %if "%rhelver" == "5"
          %define distro_description    Red Hat Enterprise Linux 5
          %define distro_releasetag     rhel5
          %define distro_buildreq       gcc-c++ gperf ncurses-devel perl readline-devel time zlib-devel
          %define distro_requires       chkconfig coreutils grep procps shadow-utils
        %else
          %{error:Red Hat Enterprise Linux %{rhelver} is unsupported}
        %endif
      %endif
    %else
      %if %(test -f /etc/SuSE-release && echo 1 || echo 0)
        %define susever %(rpm -qf --qf '%%{version}\\n' /etc/SuSE-release)
        %if "%susever" == "10"
          %define distro_description    SUSE Linux Enterprise Server 10
          %define distro_releasetag     sles10
          %define distro_buildreq       gcc-c++ gdbm-devel gperf ncurses-devel openldap2-client readline-devel zlib-devel
          %define distro_requires       aaa_base coreutils grep procps pwdutils
        %else
          %if "%susever" == "11"
            %define distro_description  SUSE Linux Enterprise Server 11
            %define distro_releasetag   sles11
            %define distro_buildreq     gcc-c++ gdbm-devel gperf ncurses-devel openldap2-client procps pwdutils readline-devel zlib-devel
            %define distro_requires     aaa_base coreutils grep procps pwdutils
          %else
            %{error:SuSE %{susever} is unsupported}
          %endif
        %endif
      %else
        %{error:Unsupported distribution}
      %endif
>>>>>>> 13495fae
    %endif
  %endif
%else
  %define generic_kernel %(uname -r | cut -d. -f1-2)
  %define distro_description            Generic Linux (kernel %{generic_kernel})
  %define distro_releasetag             linux%{generic_kernel}
  %define distro_buildreq               gcc-c++ gperf ncurses-devel perl readline-devel time zlib-devel
  %define distro_requires               coreutils grep procps /sbin/chkconfig /usr/sbin/useradd /usr/sbin/groupadd
%endif

# Avoid debuginfo RPMs, leaves binaries unstripped
%define debug_package   %{nil}

# Hack to work around bug in RHEL5 __os_install_post macro, wrong inverted
# test for __debug_package
%define __strip         /bin/true

# ----------------------------------------------------------------------------
# Support optional "tcmalloc" library (experimental)
# ----------------------------------------------------------------------------
%if %{defined malloc_lib_target}
%define WITH_TCMALLOC 1
%else
%define WITH_TCMALLOC 0
%endif

##############################################################################
# Configuration based upon above user input, not to be set directly
##############################################################################

%if %{commercial}
%define license_files_server    %{src_dir}/LICENSE.mysql
%define license_type            Commercial
%else
%define license_files_devel     %{src_dir}/EXCEPTIONS-CLIENT
%define license_files_server    %{src_dir}/COPYING %{src_dir}/README
%define license_type            GPL
%endif

##############################################################################
# Main spec file section
##############################################################################

Name:           MySQL%{product_suffix}
Summary:        MySQL: a very fast and reliable SQL database server
Group:          Applications/Databases
Version:        @MYSQL_U_SCORE_VERSION@
Release:        %{release}%{?distro_releasetag:.%{distro_releasetag}}
Distribution:   %{distro_description}
License:        Copyright (c) 2000, @MYSQL_COPYRIGHT_YEAR@, %{mysql_vendor}.  All rights reserved.  Use is subject to license terms.  Under %{license_type} license as shown in the Description field.
Source:         http://www.mysql.com/Downloads/MySQL-@MYSQL_BASE_VERSION@/%{src_dir}.tar.gz
URL:            http://www.mysql.com/
Packager:       MySQL Build Team <build@mysql.com>
Vendor:         %{mysql_vendor}
Provides:       msqlormysql MySQL-server mysql
BuildRequires:  %{distro_buildreq}

# Think about what you use here since the first step is to
# run a rm -rf
BuildRoot:    %{_tmppath}/%{name}-%{version}-build

# From the manual
%description
The MySQL(TM) software delivers a very fast, multi-threaded, multi-user,
and robust SQL (Structured Query Language) database server. MySQL Server
is intended for mission-critical, heavy-load production systems as well
as for embedding into mass-deployed software. MySQL is a trademark of
%{mysql_vendor}

The MySQL software has Dual Licensing, which means you can use the MySQL
software free of charge under the GNU General Public License
(http://www.gnu.org/licenses/). You can also purchase commercial MySQL
licenses from %{mysql_vendor} if you do not wish to be bound by the terms of
the GPL. See the chapter "Licensing and Support" in the manual for
further info.

The MySQL web site (http://www.mysql.com/) provides the latest
news and information about the MySQL software. Also please see the
documentation and the manual for more information.

##############################################################################
# Sub package definition
##############################################################################

%package -n MySQL-server%{product_suffix}
Summary:        MySQL: a very fast and reliable SQL database server
Group:          Applications/Databases
Requires:       %{distro_requires}
Provides:       msqlormysql mysql-server mysql MySQL MySQL-server
Obsoletes:      MySQL mysql mysql-server MySQL-server

%description -n MySQL-server%{product_suffix}
The MySQL(TM) software delivers a very fast, multi-threaded, multi-user,
and robust SQL (Structured Query Language) database server. MySQL Server
is intended for mission-critical, heavy-load production systems as well
as for embedding into mass-deployed software. MySQL is a trademark of
%{mysql_vendor}

The MySQL software has Dual Licensing, which means you can use the MySQL
software free of charge under the GNU General Public License
(http://www.gnu.org/licenses/). You can also purchase commercial MySQL
licenses from %{mysql_vendor} if you do not wish to be bound by the terms of
the GPL. See the chapter "Licensing and Support" in the manual for
further info.

The MySQL web site (http://www.mysql.com/) provides the latest news and 
information about the MySQL software.  Also please see the documentation
and the manual for more information.

This package includes the MySQL server binary as well as related utilities
to run and administer a MySQL server.

If you want to access and work with the database, you have to install
package "MySQL-client%{product_suffix}" as well!
<<<<<<< HEAD

# ----------------------------------------------------------------------------
%package -n MySQL-client%{product_suffix}
Summary:        MySQL - Client
Group:          Applications/Databases
Obsoletes:      mysql-client MySQL-client
Provides:       mysql-client MySQL-client

=======

# ----------------------------------------------------------------------------
%package -n MySQL-client%{product_suffix}
Summary:        MySQL - Client
Group:          Applications/Databases
Obsoletes:      mysql-client MySQL-client
Provides:       mysql-client MySQL-client

>>>>>>> 13495fae
%description -n MySQL-client%{product_suffix}
This package contains the standard MySQL clients and administration tools.

For a description of MySQL see the base MySQL RPM or http://www.mysql.com/

# ----------------------------------------------------------------------------
%package -n MySQL-test%{product_suffix}
Requires:       MySQL-client%{product_suffix} perl
Summary:        MySQL - Test suite
Group:          Applications/Databases
Provides:       mysql-test
Obsoletes:      mysql-bench mysql-test
AutoReqProv:    no

%description -n MySQL-test%{product_suffix}
This package contains the MySQL regression test suite.

For a description of MySQL see the base MySQL RPM or http://www.mysql.com/
<<<<<<< HEAD

# ----------------------------------------------------------------------------
%package -n MySQL-devel%{product_suffix}
Summary:        MySQL - Development header files and libraries
Group:          Applications/Databases
Provides:       mysql-devel
Obsoletes:      mysql-devel

%description -n MySQL-devel%{product_suffix}
This package contains the development header files and libraries necessary
to develop MySQL client applications.

For a description of MySQL see the base MySQL RPM or http://www.mysql.com/

# ----------------------------------------------------------------------------
%package -n MySQL-shared%{product_suffix}
Summary:        MySQL - Shared libraries
Group:          Applications/Databases

%description -n MySQL-shared%{product_suffix}
This package contains the shared libraries (*.so*) which certain languages
and applications need to dynamically load and use MySQL.

# ----------------------------------------------------------------------------
%package -n MySQL-embedded%{product_suffix}
Summary:        MySQL - embedded library
Group:          Applications/Databases
Requires:       MySQL-devel%{product_suffix}
Obsoletes:      mysql-embedded

=======

# ----------------------------------------------------------------------------
%package -n MySQL-devel%{product_suffix}
Summary:        MySQL - Development header files and libraries
Group:          Applications/Databases
Provides:       mysql-devel
Obsoletes:      mysql-devel

%description -n MySQL-devel%{product_suffix}
This package contains the development header files and libraries necessary
to develop MySQL client applications.

For a description of MySQL see the base MySQL RPM or http://www.mysql.com/

# ----------------------------------------------------------------------------
%package -n MySQL-shared%{product_suffix}
Summary:        MySQL - Shared libraries
Group:          Applications/Databases

%description -n MySQL-shared%{product_suffix}
This package contains the shared libraries (*.so*) which certain languages
and applications need to dynamically load and use MySQL.

# ----------------------------------------------------------------------------
%package -n MySQL-embedded%{product_suffix}
Summary:        MySQL - embedded library
Group:          Applications/Databases
Requires:       MySQL-devel%{product_suffix}
Obsoletes:      mysql-embedded

>>>>>>> 13495fae
%description -n MySQL-embedded%{product_suffix}
This package contains the MySQL server as an embedded library.

The embedded MySQL server library makes it possible to run a full-featured
MySQL server inside the client application. The main benefits are increased
speed and more simple management for embedded applications.

The API is identical for the embedded MySQL version and the
client/server version.

For a description of MySQL see the base MySQL RPM or http://www.mysql.com/

##############################################################################
%prep
%setup -T -a 0 -c -n %{src_dir}

##############################################################################
%build

# Be strict about variables, bail at earliest opportunity, etc.
set -eu

# Optional package files
touch optional-files-devel

#
# Set environment in order of preference, MYSQL_BUILD_* first, then variable
# name, finally a default.  RPM_OPT_FLAGS is assumed to be a part of the
# default RPM build environment.
#
# We set CXX=gcc by default to support so-called 'generic' binaries, where we
# do not have a dependancy on libgcc/libstdc++.  This only works while we do
# not require C++ features such as exceptions, and may need to be removed at
# a later date.
#

# This is a hack, $RPM_OPT_FLAGS on ia64 hosts contains flags which break
# the compile in cmd-line-utils/readline - needs investigation, but for now
# we simply unset it and use those specified directly in cmake.
%if "%{_arch}" == "ia64"
RPM_OPT_FLAGS=
%endif

export PATH=${MYSQL_BUILD_PATH:-$PATH}
export CC=${MYSQL_BUILD_CC:-${CC:-gcc}}
export CXX=${MYSQL_BUILD_CXX:-${CXX:-gcc}}
export CFLAGS=${MYSQL_BUILD_CFLAGS:-${CFLAGS:-$RPM_OPT_FLAGS}}
export CXXFLAGS=${MYSQL_BUILD_CXXFLAGS:-${CXXFLAGS:-$RPM_OPT_FLAGS -felide-constructors -fno-exceptions -fno-rtti}}
export LDFLAGS=${MYSQL_BUILD_LDFLAGS:-${LDFLAGS:-}}
export CMAKE=${MYSQL_BUILD_CMAKE:-${CMAKE:-cmake}}

# Build debug mysqld and libmysqld.a
mkdir debug
(
  cd debug
  # Attempt to remove any optimisation flags from the debug build
  CFLAGS=`echo " ${CFLAGS} " | \
            sed -e 's/ -O[0-9]* / /' \
                -e 's/ -unroll2 / /' \
                -e 's/ -ip / /' \
                -e 's/^ //' \
                -e 's/ $//'`
  CXXFLAGS=`echo " ${CXXFLAGS} " | \
              sed -e 's/ -O[0-9]* / /' \
                  -e 's/ -unroll2 / /' \
                  -e 's/ -ip / /' \
                  -e 's/^ //' \
                  -e 's/ $//'`
<<<<<<< HEAD
  # XXX: MYSQL_UNIX_ADDR should be in cmake/* but mysql_version is included
  # XXX: before install_layout so we can't just set it based on
  # XXX: INSTALL_LAYOUT=RPM
=======
  # XXX: MYSQL_UNIX_ADDR should be in cmake/* but mysql_version is included before
  # XXX: install_layout so we can't just set it based on INSTALL_LAYOUT=RPM
>>>>>>> 13495fae
  ${CMAKE} ../%{src_dir} -DBUILD_CONFIG=mysql_release -DINSTALL_LAYOUT=RPM \
           -DCMAKE_BUILD_TYPE=Debug \
           -DMYSQL_UNIX_ADDR="/var/lib/mysql/mysql.sock" \
           -DFEATURE_SET="%{feature_set}" \
           -DCOMPILATION_COMMENT="%{compilation_comment_debug}" \
           -DMYSQL_SERVER_SUFFIX="%{server_suffix}"
<<<<<<< HEAD
=======
  echo BEGIN_DEBUG_CONFIG ; egrep '^#define' include/config.h ; echo END_DEBUG_CONFIG
>>>>>>> 13495fae
  make VERBOSE=1
)
# Build full release
mkdir release
(
  cd release
<<<<<<< HEAD
  # XXX: MYSQL_UNIX_ADDR should be in cmake/* but mysql_version is included
  # XXX: before install_layout so we can't just set it based on
  # XXX: INSTALL_LAYOUT=RPM
=======
  # XXX: MYSQL_UNIX_ADDR should be in cmake/* but mysql_version is included before
  # XXX: install_layout so we can't just set it based on INSTALL_LAYOUT=RPM
>>>>>>> 13495fae
  ${CMAKE} ../%{src_dir} -DBUILD_CONFIG=mysql_release -DINSTALL_LAYOUT=RPM \
           -DCMAKE_BUILD_TYPE=RelWithDebInfo \
           -DMYSQL_UNIX_ADDR="/var/lib/mysql/mysql.sock" \
           -DFEATURE_SET="%{feature_set}" \
           -DCOMPILATION_COMMENT="%{compilation_comment_release}" \
           -DMYSQL_SERVER_SUFFIX="%{server_suffix}"
<<<<<<< HEAD
=======
  echo BEGIN_NORMAL_CONFIG ; egrep '^#define' include/config.h ; echo END_NORMAL_CONFIG
>>>>>>> 13495fae
  make VERBOSE=1
)

# Use the build root for temporary storage of the shared libraries.
RBR=$RPM_BUILD_ROOT

# Clean up the BuildRoot first
[ "$RBR" != "/" ] && [ -d "$RBR" ] && rm -rf "$RBR";

# For gcc builds, include libgcc.a in the devel subpackage (BUG 4921).  This
# needs to be during build phase as $CC is not set during install.
if "$CC" -v 2>&1 | grep '^gcc.version' >/dev/null 2>&1
then
  libgcc=`$CC $CFLAGS --print-libgcc-file`
  if [ -f $libgcc ]
  then
    mkdir -p $RBR%{_libdir}/mysql
    install -m 644 $libgcc $RBR%{_libdir}/mysql/libmygcc.a
    echo "%{_libdir}/mysql/libmygcc.a" >>optional-files-devel
  fi
fi

##############################################################################
%install

RBR=$RPM_BUILD_ROOT
MBD=$RPM_BUILD_DIR/%{src_dir}

# Ensure that needed directories exists
install -d $RBR%{_sysconfdir}/{logrotate.d,init.d}
install -d $RBR%{mysqldatadir}/mysql
install -d $RBR%{_datadir}/mysql-test
install -d $RBR%{_datadir}/mysql/SELinux/RHEL4
install -d $RBR%{_includedir}
install -d $RBR%{_libdir}
install -d $RBR%{_mandir}
install -d $RBR%{_sbindir}

# Install all binaries
(
  cd $MBD/release
  make DESTDIR=$RBR install
)

# FIXME: at some point we should stop doing this and just install everything
# FIXME: directly into %{_libdir}/mysql - perhaps at the same time as renaming
# FIXME: the shared libraries to use libmysql*-$major.$minor.so syntax
mv -v $RBR/%{_libdir}/*.a $RBR/%{_libdir}/mysql/

# Install logrotate and autostart
<<<<<<< HEAD
install -m 644 $MBD/release/support-files/mysql-log-rotate \
  $RBR%{_sysconfdir}/logrotate.d/mysql
install -m 755 $MBD/release/support-files/mysql.server \
  $RBR%{_sysconfdir}/init.d/mysql
=======
install -m 644 $MBD/release/support-files/mysql-log-rotate $RBR%{_sysconfdir}/logrotate.d/mysql
install -m 755 $MBD/release/support-files/mysql.server $RBR%{_sysconfdir}/init.d/mysql
>>>>>>> 13495fae

# Create a symlink "rcmysql", pointing to the init.script. SuSE users
# will appreciate that, as all services usually offer this.
ln -s %{_sysconfdir}/init.d/mysql $RBR%{_sbindir}/rcmysql

# Touch the place where the my.cnf config file might be located
# Just to make sure it's in the file list and marked as a config file
touch $RBR%{_sysconfdir}/my.cnf

# Install SELinux files in datadir
install -m 600 $MBD/%{src_dir}/support-files/RHEL4-SElinux/mysql.{fc,te} \
  $RBR%{_datadir}/mysql/SELinux/RHEL4

%if %{WITH_TCMALLOC}
# Even though this is a shared library, put it under /usr/lib*/mysql, so it
# doesn't conflict with possible shared lib by the same name in /usr/lib*.  See
# `mysql_config --variable=pkglibdir` and mysqld_safe for how this is used.
install -m 644 "%{malloc_lib_source}" \
  "$RBR%{_libdir}/mysql/%{malloc_lib_target}"
%endif

# Remove man pages we explicitly do not want to package, avoids 'unpackaged
# files' warning.
rm -f $RBR%{_mandir}/man1/make_win_bin_dist.1*

##############################################################################
#  Post processing actions, i.e. when installed
##############################################################################

%pre -n MySQL-server%{product_suffix}
mysql_datadir=%{mysqldatadir}
# Check if we can safely upgrade.  An upgrade is only safe if it's from one
# of our RPMs in the same version family.

installed=`rpm -q --whatprovides mysql-server 2> /dev/null`
if [ $? -eq 0 -a -n "$installed" ]; then
  vendor=`rpm -q --queryformat='%{VENDOR}' "$installed" 2>&1`
  version=`rpm -q --queryformat='%{VERSION}' "$installed" 2>&1`
  myoldvendor='%{mysql_old_vendor}'
  myvendor_2='%{mysql_vendor_2}'
  myvendor='%{mysql_vendor}'
  myversion='%{mysql_version}'

  old_family=`echo $version \
    | sed -n -e 's,^\([1-9][0-9]*\.[0-9][0-9]*\)\..*$,\1,p'`
  new_family=`echo $myversion \
    | sed -n -e 's,^\([1-9][0-9]*\.[0-9][0-9]*\)\..*$,\1,p'`

  [ -z "$vendor" ] && vendor='<unknown>'
  [ -z "$old_family" ] && old_family="<unrecognized version $version>"
  [ -z "$new_family" ] && new_family="<bad package specification: version $myversion>"

  error_text=
  if [ "$vendor" != "$myoldvendor" \
    -a "$vendor" != "$myvendor_2" \
    -a "$vendor" != "$myvendor" ]; then
    error_text="$error_text
The current MySQL server package is provided by a different
vendor ($vendor) than $myoldvendor, $myvendor_2, or $myvendor.
Some files may be installed to different locations, including log
files and the service startup script in %{_sysconfdir}/init.d/.
"
  fi

  if [ "$old_family" != "$new_family" ]; then
    error_text="$error_text
Upgrading directly from MySQL $old_family to MySQL $new_family may not
be safe in all cases.  A manual dump and restore using mysqldump is
recommended.  It is important to review the MySQL manual's Upgrading
section for version-specific incompatibilities.
"
  fi

  if [ -n "$error_text" ]; then
    cat <<HERE >&2

******************************************************************
A MySQL server package ($installed) is installed.
$error_text
A manual upgrade is required.

- Ensure that you have a complete, working backup of your data and my.cnf
  files
- Shut down the MySQL server cleanly
- Remove the existing MySQL packages.  Usually this command will
  list the packages you should remove:
  rpm -qa | grep -i '^mysql-'

  You may choose to use 'rpm --nodeps -ev <package-name>' to remove
  the package which contains the mysqlclient shared library.  The
  library will be reinstalled by the MySQL-shared-compat package.
- Install the new MySQL packages supplied by $myvendor
- Ensure that the MySQL server is started
- Run the 'mysql_upgrade' program

This is a brief description of the upgrade process.  Important details
can be found in the MySQL manual, in the Upgrading section.
******************************************************************
HERE
    exit 1
  fi
fi

# We assume that if there is exactly one ".pid" file,
# it contains the valid PID of a running MySQL server.
NR_PID_FILES=`ls $mysql_datadir/*.pid 2>/dev/null | wc -l`
case $NR_PID_FILES in
	0 ) SERVER_TO_START=''  ;;  # No "*.pid" file == no running server
	1 ) SERVER_TO_START='true' ;;
	* ) SERVER_TO_START=''      # Situation not clear
	    SEVERAL_PID_FILES=true ;;
esac
# That logic may be debated: We might check whether it is non-empty,
# contains exactly one number (possibly a PID), and whether "ps" finds it.
# OTOH, if there is no such process, it means a crash without a cleanup -
# is that a reason not to start a new server after upgrade?

STATUS_FILE=$mysql_datadir/RPM_UPGRADE_MARKER

if [ -f $STATUS_FILE ]; then
	echo "Some previous upgrade was not finished:"
	ls -ld $STATUS_FILE
	echo "Please check its status, then do"
	echo "    rm $STATUS_FILE"
	echo "before repeating the MySQL upgrade."
	exit 1
elif [ -n "$SEVERAL_PID_FILES" ] ; then
	echo "Your MySQL directory '$mysql_datadir' has more than one PID file:"
	ls -ld $mysql_datadir/*.pid
	echo "Please check which one (if any) corresponds to a running server"
	echo "and delete all others before repeating the MySQL upgrade."
	exit 1
fi

NEW_VERSION=%{mysql_version}-%{release}

# The "pre" section code is also run on a first installation,
# when there  is no data directory yet. Protect against error messages.
if [ -d $mysql_datadir ] ; then
	echo "MySQL RPM upgrade to version $NEW_VERSION"  > $STATUS_FILE
	echo "'pre' step running at `date`"          >> $STATUS_FILE
	echo                                         >> $STATUS_FILE
	echo "ERR file(s):"                          >> $STATUS_FILE
	ls -ltr $mysql_datadir/*.err                 >> $STATUS_FILE
	echo                                         >> $STATUS_FILE
	echo "Latest 'Version' line in latest file:" >> $STATUS_FILE
	grep '^Version' `ls -tr $mysql_datadir/*.err | tail -1` | \
		tail -1                              >> $STATUS_FILE
	echo                                         >> $STATUS_FILE

	if [ -n "$SERVER_TO_START" ] ; then
		# There is only one PID file, race possibility ignored
		echo "PID file:"                           >> $STATUS_FILE
		ls -l   $mysql_datadir/*.pid               >> $STATUS_FILE
		cat     $mysql_datadir/*.pid               >> $STATUS_FILE
		echo                                       >> $STATUS_FILE
		echo "Server process:"                     >> $STATUS_FILE
		ps -fp `cat $mysql_datadir/*.pid`          >> $STATUS_FILE
		echo                                       >> $STATUS_FILE
		echo "SERVER_TO_START=$SERVER_TO_START"    >> $STATUS_FILE
	else
		# Take a note we checked it ...
		echo "PID file:"                           >> $STATUS_FILE
		ls -l   $mysql_datadir/*.pid               >> $STATUS_FILE 2>&1
	fi
fi

# Shut down a previously installed server first
# Note we *could* make that depend on $SERVER_TO_START, but we rather don't,
# so a "stop" is attempted even if there is no PID file.
# (Maybe the "stop" doesn't work then, but we might fix that in itself.)
if [ -x %{_sysconfdir}/init.d/mysql ] ; then
<<<<<<< HEAD
  %{_sysconfdir}/init.d/mysql stop > /dev/null 2>&1
  echo "Giving mysqld 5 seconds to exit nicely"
  sleep 5
=======
        %{_sysconfdir}/init.d/mysql stop > /dev/null 2>&1
        echo "Giving mysqld 5 seconds to exit nicely"
        sleep 5
>>>>>>> 13495fae
fi

%post -n MySQL-server%{product_suffix}
mysql_datadir=%{mysqldatadir}
NEW_VERSION=%{mysql_version}-%{release}
STATUS_FILE=$mysql_datadir/RPM_UPGRADE_MARKER

# ----------------------------------------------------------------------
# Create data directory if needed, check whether upgrade or install
# ----------------------------------------------------------------------
if [ ! -d $mysql_datadir ] ; then mkdir -m 755 $mysql_datadir; fi
if [ -f $STATUS_FILE ] ; then
	SERVER_TO_START=`grep '^SERVER_TO_START=' $STATUS_FILE | cut -c17-`
else
	SERVER_TO_START=''
fi
# echo "Analyzed: SERVER_TO_START=$SERVER_TO_START"
if [ ! -d $mysql_datadir/mysql ] ; then
	mkdir $mysql_datadir/mysql;
	echo "MySQL RPM installation of version $NEW_VERSION" >> $STATUS_FILE
else
	# If the directory exists, we may assume it is an upgrade.
	echo "MySQL RPM upgrade to version $NEW_VERSION" >> $STATUS_FILE
fi
if [ ! -d $mysql_datadir/test ] ; then mkdir $mysql_datadir/test; fi

# ----------------------------------------------------------------------
# Make MySQL start/shutdown automatically when the machine does it.
# ----------------------------------------------------------------------
# NOTE: This still needs to be debated. Should we check whether these links
# for the other run levels exist(ed) before the upgrade?
# use insserv for older SuSE Linux versions
if [ -x /sbin/insserv ] ; then
<<<<<<< HEAD
  /sbin/insserv %{_sysconfdir}/init.d/mysql
# use chkconfig on Enterprise Linux and newer SuSE releases
elif [ -x /sbin/chkconfig ] ; then
  /sbin/chkconfig --add mysql
=======
        /sbin/insserv %{_sysconfdir}/init.d/mysql
# use chkconfig on Enterprise Linux and newer SuSE releases
elif [ -x /sbin/chkconfig ] ; then
        /sbin/chkconfig --add mysql
>>>>>>> 13495fae
fi

# ----------------------------------------------------------------------
# Create a MySQL user and group. Do not report any problems if it already
# exists.
# ----------------------------------------------------------------------
groupadd -r %{mysqld_group} 2> /dev/null || true
useradd -M -r -d $mysql_datadir -s /bin/bash -c "MySQL server" \
  -g %{mysqld_group} %{mysqld_user} 2> /dev/null || true
# The user may already exist, make sure it has the proper group nevertheless
# (BUG#12823)
usermod -g %{mysqld_group} %{mysqld_user} 2> /dev/null || true

# ----------------------------------------------------------------------
# Change permissions so that the user that will run the MySQL daemon
# owns all database files.
# ----------------------------------------------------------------------
chown -R %{mysqld_user}:%{mysqld_group} $mysql_datadir

# ----------------------------------------------------------------------
# Initiate databases if needed
# ----------------------------------------------------------------------
%{_bindir}/mysql_install_db --rpm --user=%{mysqld_user}

# ----------------------------------------------------------------------
# Upgrade databases if needed would go here - but it cannot be automated yet
# ----------------------------------------------------------------------

# ----------------------------------------------------------------------
# Change permissions again to fix any new files.
# ----------------------------------------------------------------------
chown -R %{mysqld_user}:%{mysqld_group} $mysql_datadir

# ----------------------------------------------------------------------
# Fix permissions for the permission database so that only the user
# can read them.
# ----------------------------------------------------------------------
chmod -R og-rw $mysql_datadir/mysql

# ----------------------------------------------------------------------
# install SELinux files - but don't override existing ones
# ----------------------------------------------------------------------
SETARGETDIR=/etc/selinux/targeted/src/policy
SEDOMPROG=$SETARGETDIR/domains/program
SECONPROG=$SETARGETDIR/file_contexts/program
if [ -f /etc/redhat-release ] \
 && (grep -q "Red Hat Enterprise Linux .. release 4" /etc/redhat-release \
 || grep -q "CentOS release 4" /etc/redhat-release) ; then
  echo
  echo
  echo 'Notes regarding SELinux on this platform:'
  echo '========================================='
  echo
  echo 'The default policy might cause server startup to fail because it is'
  echo 'not allowed to access critical files.  In this case, please update'
  echo 'your installation.'
  echo
  echo 'The default policy might also cause inavailability of SSL related'
  echo 'features because the server is not allowed to access /dev/random'
  echo 'and /dev/urandom. If this is a problem, please do the following:'
  echo
  echo '  1) install selinux-policy-targeted-sources from your OS vendor'
  echo '  2) add the following two lines to '$SEDOMPROG/mysqld.te':'
  echo '       allow mysqld_t random_device_t:chr_file read;'
  echo '       allow mysqld_t urandom_device_t:chr_file read;'
  echo '  3) cd to '$SETARGETDIR' and issue the following command:'
  echo '       make load'
  echo
  echo
fi

if [ -x sbin/restorecon ] ; then
  sbin/restorecon -R var/lib/mysql
fi

# Was the server running before the upgrade? If so, restart the new one.
if [ "$SERVER_TO_START" = "true" ] ; then
	# Restart in the same way that mysqld will be started normally.
	if [ -x %{_sysconfdir}/init.d/mysql ] ; then
		%{_sysconfdir}/init.d/mysql start
		echo "Giving mysqld 2 seconds to start"
		sleep 2
	fi

	# Allow mysqld_safe to start mysqld and print a message before we exit
	sleep 2
fi

# Collect an upgrade history ...
echo "Upgrade/install finished at `date`"        >> $STATUS_FILE
echo                                             >> $STATUS_FILE
echo "====="                                     >> $STATUS_FILE
STATUS_HISTORY=$mysql_datadir/RPM_UPGRADE_HISTORY
cat $STATUS_FILE >> $STATUS_HISTORY
rm  $STATUS_FILE


<<<<<<< HEAD
%preun -n MySQL-server%{product_suffix}

if [ $1 = 0 ] ; then
  # Stop MySQL before uninstalling it
  if [ -x %{_sysconfdir}/init.d/mysql ] ; then
    %{_sysconfdir}/init.d/mysql stop > /dev/null
    # Remove autostart of MySQL
    # For older SuSE Linux versions
    if [ -x /sbin/insserv ] ; then
      /sbin/insserv -r %{_sysconfdir}/init.d/mysql
    # use chkconfig on Enterprise Linux and newer SuSE releases
    elif [ -x /sbin/chkconfig ] ; then
      /sbin/chkconfig --del mysql
    fi
  fi
=======
#echo "Thank you for installing the MySQL Community Server! For Production
#systems, we recommend MySQL Enterprise, which contains enterprise-ready
#software, intelligent advisory services, and full production support with
#scheduled service packs and more.  Visit www.mysql.com/enterprise for more
#information."

%preun -n MySQL-server%{product_suffix}

if [ $1 = 0 ] ; then
        # Stop MySQL before uninstalling it
        if [ -x %{_sysconfdir}/init.d/mysql ] ; then
                %{_sysconfdir}/init.d/mysql stop > /dev/null
                # Remove autostart of MySQL
                # For older SuSE Linux versions
                if [ -x /sbin/insserv ] ; then
                        /sbin/insserv -r %{_sysconfdir}/init.d/mysql
                # use chkconfig on Enterprise Linux and newer SuSE releases
                elif [ -x /sbin/chkconfig ] ; then
                        /sbin/chkconfig --del mysql
                fi
        fi
>>>>>>> 13495fae
fi

# We do not remove the mysql user since it may still own a lot of
# database files.

# ----------------------------------------------------------------------
# Clean up the BuildRoot after build is done
# ----------------------------------------------------------------------
%clean
[ "$RPM_BUILD_ROOT" != "/" ] && [ -d $RPM_BUILD_ROOT ] \
  && rm -rf $RPM_BUILD_ROOT;

##############################################################################
#  Files section
##############################################################################

%files -n MySQL-server%{product_suffix}
%defattr(-,root,root,0755)

%if %{defined license_files_server}
%doc %{license_files_server}
%endif
%doc %{src_dir}/Docs/ChangeLog
%doc release/support-files/my-*.cnf

%doc %attr(644, root, root) %{_infodir}/mysql.info*

%doc %attr(644, root, man) %{_mandir}/man1/innochecksum.1*
%doc %attr(644, root, man) %{_mandir}/man1/my_print_defaults.1*
%doc %attr(644, root, man) %{_mandir}/man1/myisam_ftdump.1*
%doc %attr(644, root, man) %{_mandir}/man1/myisamchk.1*
%doc %attr(644, root, man) %{_mandir}/man1/myisamlog.1*
%doc %attr(644, root, man) %{_mandir}/man1/myisampack.1*
%doc %attr(644, root, man) %{_mandir}/man1/mysql_convert_table_format.1*
%doc %attr(644, root, man) %{_mandir}/man1/mysql_fix_extensions.1*
%doc %attr(644, root, man) %{_mandir}/man8/mysqld.8*
%doc %attr(644, root, man) %{_mandir}/man1/mysqld_multi.1*
%doc %attr(644, root, man) %{_mandir}/man1/mysqld_safe.1*
%doc %attr(644, root, man) %{_mandir}/man1/mysqldumpslow.1*
%doc %attr(644, root, man) %{_mandir}/man1/mysql_install_db.1*
%doc %attr(644, root, man) %{_mandir}/man1/mysql_secure_installation.1*
%doc %attr(644, root, man) %{_mandir}/man1/mysql_setpermission.1*
%doc %attr(644, root, man) %{_mandir}/man1/mysql_upgrade.1*
%doc %attr(644, root, man) %{_mandir}/man1/mysqlhotcopy.1*
%doc %attr(644, root, man) %{_mandir}/man1/mysqlman.1*
%doc %attr(644, root, man) %{_mandir}/man1/mysql.server.1*
%doc %attr(644, root, man) %{_mandir}/man1/mysqltest.1*
%doc %attr(644, root, man) %{_mandir}/man1/mysql_tzinfo_to_sql.1*
%doc %attr(644, root, man) %{_mandir}/man1/mysql_zap.1*
%doc %attr(644, root, man) %{_mandir}/man1/mysqlbug.1*
%doc %attr(644, root, man) %{_mandir}/man1/perror.1*
%doc %attr(644, root, man) %{_mandir}/man1/replace.1*
%doc %attr(644, root, man) %{_mandir}/man1/resolve_stack_dump.1*
%doc %attr(644, root, man) %{_mandir}/man1/resolveip.1*

%ghost %config(noreplace,missingok) %{_sysconfdir}/my.cnf

%attr(755, root, root) %{_bindir}/innochecksum
%attr(755, root, root) %{_bindir}/my_print_defaults
%attr(755, root, root) %{_bindir}/myisam_ftdump
%attr(755, root, root) %{_bindir}/myisamchk
%attr(755, root, root) %{_bindir}/myisamlog
%attr(755, root, root) %{_bindir}/myisampack
%attr(755, root, root) %{_bindir}/mysql_convert_table_format
%attr(755, root, root) %{_bindir}/mysql_fix_extensions
%attr(755, root, root) %{_bindir}/mysql_install_db
%attr(755, root, root) %{_bindir}/mysql_secure_installation
%attr(755, root, root) %{_bindir}/mysql_setpermission
%attr(755, root, root) %{_bindir}/mysql_tzinfo_to_sql
%attr(755, root, root) %{_bindir}/mysql_upgrade
%attr(755, root, root) %{_bindir}/mysql_zap
%attr(755, root, root) %{_bindir}/mysqlbug
%attr(755, root, root) %{_bindir}/mysqld_multi
%attr(755, root, root) %{_bindir}/mysqld_safe
%attr(755, root, root) %{_bindir}/mysqldumpslow
%attr(755, root, root) %{_bindir}/mysqlhotcopy
%attr(755, root, root) %{_bindir}/mysqltest
%attr(755, root, root) %{_bindir}/perror
%attr(755, root, root) %{_bindir}/replace
%attr(755, root, root) %{_bindir}/resolve_stack_dump
%attr(755, root, root) %{_bindir}/resolveip

%attr(755, root, root) %{_sbindir}/mysqld
%attr(755, root, root) %{_sbindir}/mysqld-debug
%attr(755, root, root) %{_sbindir}/rcmysql
<<<<<<< HEAD
%attr(755, root, root) %{_libdir}/mysql/plugin/audit_null.so
%attr(755, root, root) %{_libdir}/mysql/plugin/daemon_example.so
%attr(755, root, root) %{_libdir}/mysql/plugin/mypluglib.so
%attr(755, root, root) %{_libdir}/mysql/plugin/semisync_master.so
%attr(755, root, root) %{_libdir}/mysql/plugin/semisync_slave.so
%attr(755, root, root) %{_libdir}/mysql/plugin/debug/audit_null.so
%attr(755, root, root) %{_libdir}/mysql/plugin/debug/daemon_example.so
=======
%attr(755, root, root) %{_libdir}/mysql/plugin/adt_null.so
%attr(755, root, root) %{_libdir}/mysql/plugin/libdaemon_example.so
%attr(755, root, root) %{_libdir}/mysql/plugin/mypluglib.so
%attr(755, root, root) %{_libdir}/mysql/plugin/semisync_master.so
%attr(755, root, root) %{_libdir}/mysql/plugin/semisync_slave.so
%attr(755, root, root) %{_libdir}/mysql/plugin/debug/adt_null.so
%attr(755, root, root) %{_libdir}/mysql/plugin/debug/libdaemon_example.so
>>>>>>> 13495fae
%attr(755, root, root) %{_libdir}/mysql/plugin/debug/mypluglib.so
%attr(755, root, root) %{_libdir}/mysql/plugin/debug/semisync_master.so
%attr(755, root, root) %{_libdir}/mysql/plugin/debug/semisync_slave.so

%if %{WITH_TCMALLOC}
%attr(755, root, root) %{_libdir}/mysql/%{malloc_lib_target}
%endif

%attr(644, root, root) %config(noreplace,missingok) %{_sysconfdir}/logrotate.d/mysql
%attr(755, root, root) %{_sysconfdir}/init.d/mysql

%attr(755, root, root) %{_datadir}/mysql/

# ----------------------------------------------------------------------------
%files -n MySQL-client%{product_suffix}

%defattr(-, root, root, 0755)
%attr(755, root, root) %{_bindir}/msql2mysql
%attr(755, root, root) %{_bindir}/mysql
%attr(755, root, root) %{_bindir}/mysql_find_rows
%attr(755, root, root) %{_bindir}/mysql_waitpid
%attr(755, root, root) %{_bindir}/mysqlaccess
# XXX: This should be moved to %{_sysconfdir}
%attr(644, root, root) %{_bindir}/mysqlaccess.conf
%attr(755, root, root) %{_bindir}/mysqladmin
%attr(755, root, root) %{_bindir}/mysqlbinlog
%attr(755, root, root) %{_bindir}/mysqlcheck
%attr(755, root, root) %{_bindir}/mysqldump
%attr(755, root, root) %{_bindir}/mysqlimport
%attr(755, root, root) %{_bindir}/mysqlshow
%attr(755, root, root) %{_bindir}/mysqlslap

%doc %attr(644, root, man) %{_mandir}/man1/msql2mysql.1*
%doc %attr(644, root, man) %{_mandir}/man1/mysql.1*
%doc %attr(644, root, man) %{_mandir}/man1/mysql_find_rows.1*
%doc %attr(644, root, man) %{_mandir}/man1/mysql_waitpid.1*
%doc %attr(644, root, man) %{_mandir}/man1/mysqlaccess.1*
%doc %attr(644, root, man) %{_mandir}/man1/mysqladmin.1*
%doc %attr(644, root, man) %{_mandir}/man1/mysqlbinlog.1*
%doc %attr(644, root, man) %{_mandir}/man1/mysqlcheck.1*
%doc %attr(644, root, man) %{_mandir}/man1/mysqldump.1*
%doc %attr(644, root, man) %{_mandir}/man1/mysqlimport.1*
%doc %attr(644, root, man) %{_mandir}/man1/mysqlshow.1*
%doc %attr(644, root, man) %{_mandir}/man1/mysqlslap.1*

# ----------------------------------------------------------------------------
%files -n MySQL-devel%{product_suffix} -f optional-files-devel
%defattr(-, root, root, 0755)
%if %{defined license_files_devel}
%doc %{license_files_devel}
%endif
%doc %attr(644, root, man) %{_mandir}/man1/comp_err.1*
%doc %attr(644, root, man) %{_mandir}/man1/mysql_config.1*
%attr(755, root, root) %{_bindir}/mysql_config
%dir %attr(755, root, root) %{_includedir}/mysql
%dir %attr(755, root, root) %{_libdir}/mysql
%{_includedir}/mysql/*
%{_datadir}/aclocal/mysql.m4
%{_libdir}/mysql/libmysqlclient.a
%{_libdir}/mysql/libmysqlclient_r.a
%{_libdir}/mysql/libmysqlservices.a

# ----------------------------------------------------------------------------
%files -n MySQL-shared%{product_suffix}
%defattr(-, root, root, 0755)
# Shared libraries (omit for architectures that don't support them)
%{_libdir}/libmysql*.so*

%post -n MySQL-shared%{product_suffix}
/sbin/ldconfig

%postun -n MySQL-shared%{product_suffix}
/sbin/ldconfig

# ----------------------------------------------------------------------------
%files -n MySQL-test%{product_suffix}
%defattr(-, root, root, 0755)
%attr(-, root, root) %{_datadir}/mysql-test
%attr(755, root, root) %{_bindir}/mysql_client_test
%attr(755, root, root) %{_bindir}/mysql_client_test_embedded
%attr(755, root, root) %{_bindir}/mysqltest_embedded
%doc %attr(644, root, man) %{_mandir}/man1/mysql_client_test.1*
%doc %attr(644, root, man) %{_mandir}/man1/mysql-stress-test.pl.1*
%doc %attr(644, root, man) %{_mandir}/man1/mysql-test-run.pl.1*
%doc %attr(644, root, man) %{_mandir}/man1/mysql_client_test_embedded.1*
%doc %attr(644, root, man) %{_mandir}/man1/mysqltest_embedded.1*

# ----------------------------------------------------------------------------
%files -n MySQL-embedded%{product_suffix}
%defattr(-, root, root, 0755)
%attr(644, root, root) %{_libdir}/mysql/libmysqld.a
%attr(644, root, root) %{_libdir}/mysql/libmysqld-debug.a

##############################################################################
# The spec file changelog only includes changes made to the spec file
# itself - note that they must be ordered by date (important when
# merging BK trees)
##############################################################################
%changelog
* Tue Jun 15 2010 Joerg Bruehe <joerg.bruehe@sun.com>

- Change the behaviour on installation and upgrade:
  On installation, do not autostart the server.
  *Iff* the server was stopped before the upgrade is started, this is taken as a
  sign the administrator is handling that manually, and so the new server will
  not be started automatically at the end of the upgrade.
  The start/stop scripts will still be installed, so the server will be started
  on the next machine boot.
  This is the 5.5 version of fixing bug#27072 (RPM autostarting the server).

* Tue Jun 1 2010 Jonathan Perkin <jonathan.perkin@oracle.com>

- Implement SELinux checks from distribution-specific spec file.

* Wed May 12 2010 Jonathan Perkin <jonathan.perkin@oracle.com>

- Large number of changes to build using CMake
- Introduce distribution-specific RPMs
- Drop debuginfo, build all binaries with debug/symbols
- Remove __os_install_post, use native macro
- Remove _unpackaged_files_terminate_build, make it an error to have
  unpackaged files
- Remove cluster RPMs

* Wed Mar 24 2010 Joerg Bruehe <joerg.bruehe@sun.com>

- Add "--with-perfschema" to the configure options.

* Mon Mar 22 2010 Joerg Bruehe <joerg.bruehe@sun.com>

- User "usr/lib*" to allow for both "usr/lib" and "usr/lib64",
  mask "rmdir" return code 1.
- Remove "ha_example.*" files from the list, they aren't built.

* Wed Mar 17 2010 Joerg Bruehe <joerg.bruehe@sun.com>

- Fix a wrong path name in handling the debug plugins.

* Wed Mar 10 2010 Joerg Bruehe <joerg.bruehe@sun.com>

- Take the result of the debug plugin build and put it into the optimized tree,
  so that it becomes part of the final installation;
  include the files in the packlist. Part of the fixes for bug#49022.

* Mon Mar 01 2010 Joerg Bruehe <joerg.bruehe@sun.com>

- Set "Oracle and/or its affiliates" as the vendor and copyright owner,
  accept upgrading from packages showing MySQL or Sun as vendor.

* Fri Feb 12 2010 Joerg Bruehe <joerg.bruehe@sun.com>

- Formatting changes:
  Have a consistent structure of separator lines and of indentation
  (8 leading blanks => tab).
- Introduce the variable "src_dir".
- Give the environment variables "MYSQL_BUILD_CC(CXX)" precedence
  over "CC" ("CXX").
- Drop the old "with_static" argument analysis, this is not supported
  in 5.1 since ages.
- Introduce variables to control the handlers individually, as well
  as other options.
- Use the new "--with-plugin" notation for the table handlers.
- Drop handling "/etc/rc.d/init.d/mysql", the switch to "/etc/init.d/mysql"
  was done back in 2002 already.
- Make "--with-zlib-dir=bundled" the default, add an option to disable it.
- Add missing manual pages to the file list.
- Improve the runtime check for "libgcc.a", protect it against being tried
  with the Intel compiler "icc".

* Mon Jan 11 2010 Joerg Bruehe <joerg.bruehe@sun.com>

- Change RPM file naming:
  - Suffix like "-m2", "-rc" becomes part of version as "_m2", "_rc".
  - Release counts from 1, not 0.

* Wed Dec 23 2009 Joerg Bruehe <joerg.bruehe@sun.com>

- The "semisync" plugin file name has lost its introductory "lib",
  adapt the file lists for the subpackages.
  This is a part missing from the fix for bug#48351.
- Remove the "fix_privilege_tables" manual, it does not exist in 5.5
  (and likely, the whole script will go, too).

* Mon Nov 16 2009 Joerg Bruehe <joerg.bruehe@sun.com>

- Fix some problems with the directives around "tcmalloc" (experimental),
  remove erroneous traces of the InnoDB plugin (that is 5.1 only).

* Fri Oct 06 2009 Magnus Blaudd <mvensson@mysql.com>

- Removed mysql_fix_privilege_tables

* Fri Oct 02 2009 Alexander Nozdrin <alexander.nozdrin@sun.com>

- "mysqlmanager" got removed from version 5.4, all references deleted.

* Fri Aug 28 2009 Joerg Bruehe <joerg.bruehe@sun.com>

- Merge up from 5.1 to 5.4: Remove handling for the InnoDB plugin.

* Thu Aug 27 2009 Joerg Bruehe <joerg.bruehe@sun.com>

- This version does not contain the "Instance manager", "mysqlmanager":
  Remove it from the spec file so that packaging succeeds.

* Mon Aug 24 2009 Jonathan Perkin <jperkin@sun.com>

- Add conditionals for bundled zlib and innodb plugin

* Fri Aug 21 2009 Jonathan Perkin <jperkin@sun.com>

- Install plugin libraries in appropriate packages.
- Disable libdaemon_example and ftexample plugins.

* Thu Aug 20 2009 Jonathan Perkin <jperkin@sun.com>

- Update variable used for mysql-test suite location to match source.

* Fri Nov 07 2008 Joerg Bruehe <joerg@mysql.com>

- Correct yesterday's fix, so that it also works for the last flag,
  and fix a wrong quoting: un-quoted quote marks must not be escaped.

* Thu Nov 06 2008 Kent Boortz <kent.boortz@sun.com>

- Removed "mysql_upgrade_shell"
- Removed some copy/paste between debug and normal build

* Thu Nov 06 2008 Joerg Bruehe <joerg@mysql.com>

- Modify CFLAGS and CXXFLAGS such that a debug build is not optimized.
  This should cover both gcc and icc flags.  Fixes bug#40546.

* Fri Aug 29 2008 Kent Boortz <kent@mysql.com>

- Removed the "Federated" storage engine option, and enabled in all

* Tue Aug 26 2008 Joerg Bruehe <joerg@mysql.com>

- Get rid of the "warning: Installed (but unpackaged) file(s) found:"
  Some generated files aren't needed in RPMs:
  - the "sql-bench/" subdirectory
  Some files were missing:
  - /usr/share/aclocal/mysql.m4  ("devel" subpackage)
  - Manual "mysqlbug" ("server" subpackage)
  - Program "innochecksum" and its manual ("server" subpackage)
  - Manual "mysql_find_rows" ("client" subpackage)
  - Script "mysql_upgrade_shell" ("client" subpackage)
  - Program "ndb_cpcd" and its manual ("ndb-extra" subpackage)
  - Manuals "ndb_mgm" + "ndb_restore" ("ndb-tools" subpackage)

* Mon Mar 31 2008 Kent Boortz <kent@mysql.com>

- Made the "Federated" storage engine an option
- Made the "Cluster" storage engine and sub packages an option

* Wed Mar 19 2008 Joerg Bruehe <joerg@mysql.com>

- Add the man pages for "ndbd" and "ndb_mgmd".

* Mon Feb 18 2008 Timothy Smith <tim@mysql.com>

- Require a manual upgrade if the alread-installed mysql-server is
  from another vendor, or is of a different major version.

* Wed May 02 2007 Joerg Bruehe <joerg@mysql.com>

- "ndb_size.tmpl" is not needed any more,
  "man1/mysql_install_db.1" lacked the trailing '*'.

* Sat Apr 07 2007 Kent Boortz <kent@mysql.com>

- Removed man page for "mysql_create_system_tables"

* Wed Mar 21 2007 Daniel Fischer <df@mysql.com>

- Add debug server.

* Mon Mar 19 2007 Daniel Fischer <df@mysql.com>

- Remove Max RPMs; the server RPMs contain a mysqld compiled with all
  features that previously only were built into Max.

* Fri Mar 02 2007 Joerg Bruehe <joerg@mysql.com>

- Add several man pages for NDB which are now created.

* Fri Jan 05 2007 Kent Boortz <kent@mysql.com>

- Put back "libmygcc.a", found no real reason it was removed.

- Add CFLAGS to gcc call with --print-libgcc-file, to make sure the
  correct "libgcc.a" path is returned for the 32/64 bit architecture.

* Mon Dec 18 2006 Joerg Bruehe <joerg@mysql.com>

- Fix the move of "mysqlmanager" to section 8: Directory name was wrong.

* Thu Dec 14 2006 Joerg Bruehe <joerg@mysql.com>

- Include the new man pages for "my_print_defaults" and "mysql_tzinfo_to_sql"
  in the server RPM.
- The "mysqlmanager" man page got moved from section 1 to 8.

* Thu Nov 30 2006 Joerg Bruehe <joerg@mysql.com>

- Call "make install" using "benchdir_root=%{_datadir}",
  because that is affecting the regression test suite as well.

* Thu Nov 16 2006 Joerg Bruehe <joerg@mysql.com>

- Explicitly note that the "MySQL-shared" RPMs (as built by MySQL AB)
  replace "mysql-shared" (as distributed by SuSE) to allow easy upgrading
  (bug#22081).

* Mon Nov 13 2006 Joerg Bruehe <joerg@mysql.com>

- Add "--with-partition" to all server builds.

- Use "--report-features" in one test run per server build.

* Tue Aug 15 2006 Joerg Bruehe <joerg@mysql.com>

- The "max" server is removed from packages, effective from 5.1.12-beta.
  Delete all steps to build, package, or install it.

* Mon Jul 10 2006 Joerg Bruehe <joerg@mysql.com>

- Fix a typing error in the "make" target for the Perl script to run the tests.

* Tue Jul 04 2006 Joerg Bruehe <joerg@mysql.com>

- Use the Perl script to run the tests, because it will automatically check
  whether the server is configured with SSL.

* Tue Jun 27 2006 Joerg Bruehe <joerg@mysql.com>

- move "mysqldumpslow" from the client RPM to the server RPM (bug#20216)

- Revert all previous attempts to call "mysql_upgrade" during RPM upgrade,
  there are some more aspects which need to be solved before this is possible.
  For now, just ensure the binary "mysql_upgrade" is delivered and installed.

* Thu Jun 22 2006 Joerg Bruehe <joerg@mysql.com>

- Close a gap of the previous version by explicitly using
  a newly created temporary directory for the socket to be used
  in the "mysql_upgrade" operation, overriding any local setting.

* Tue Jun 20 2006 Joerg Bruehe <joerg@mysql.com>

- To run "mysql_upgrade", we need a running server;
  start it in isolation and skip password checks.

* Sat May 20 2006 Kent Boortz <kent@mysql.com>

- Always compile for PIC, position independent code.

* Wed May 10 2006 Kent Boortz <kent@mysql.com>

- Use character set "all" when compiling with Cluster, to make Cluster
  nodes independent on the character set directory, and the problem
  that two RPM sub packages both wants to install this directory.

* Mon May 01 2006 Kent Boortz <kent@mysql.com>

- Use "./libtool --mode=execute" instead of searching for the
  executable in current directory and ".libs".

* Fri Apr 28 2006 Kent Boortz <kent@mysql.com>

- Install and run "mysql_upgrade"

* Wed Apr 12 2006 Jim Winstead <jimw@mysql.com>

- Remove sql-bench, and MySQL-bench RPM (will be built as an independent
  project from the mysql-bench repository)

* Tue Apr 11 2006 Jim Winstead <jimw@mysql.com>

- Remove old mysqltestmanager and related programs
* Sat Apr 01 2006 Kent Boortz <kent@mysql.com>

- Set $LDFLAGS from $MYSQL_BUILD_LDFLAGS

* Wed Mar 07 2006 Kent Boortz <kent@mysql.com>

- Changed product name from "Community Edition" to "Community Server"

* Mon Mar 06 2006 Kent Boortz <kent@mysql.com>

- Fast mutexes is now disabled by default, but should be
  used in Linux builds.

* Mon Feb 20 2006 Kent Boortz <kent@mysql.com>

- Reintroduced a max build
- Limited testing of 'debug' and 'max' servers
- Berkeley DB only in 'max'

* Mon Feb 13 2006 Joerg Bruehe <joerg@mysql.com>

- Use "-i" on "make test-force";
  this is essential for later evaluation of this log file.

* Thu Feb 09 2006 Kent Boortz <kent@mysql.com>

- Pass '-static' to libtool, link static with our own libraries, dynamic
  with system libraries.  Link with the bundled zlib.

* Wed Feb 08 2006 Kristian Nielsen <knielsen@mysql.com>

- Modified RPM spec to match new 5.1 debug+max combined community packaging.

* Sun Dec 18 2005 Kent Boortz <kent@mysql.com>

- Added "client/mysqlslap"

* Mon Dec 12 2005 Rodrigo Novo <rodrigo@mysql.com>

- Added zlib to the list of (static) libraries installed
- Added check against libtool wierdness (WRT: sql/mysqld || sql/.libs/mysqld)
- Compile MySQL with bundled zlib
- Fixed %packager name to "MySQL Production Engineering Team"

* Mon Dec 05 2005 Joerg Bruehe <joerg@mysql.com>

- Avoid using the "bundled" zlib on "shared" builds:
  As it is not installed (on the build system), this gives dependency
  problems with "libtool" causing the build to fail.
  (Change was done on Nov 11, but left uncommented.)

* Tue Nov 22 2005 Joerg Bruehe <joerg@mysql.com>

- Extend the file existence check for "init.d/mysql" on un-install
  to also guard the call to "insserv"/"chkconfig".

* Thu Oct 27 2005 Lenz Grimmer <lenz@grimmer.com>

- added more man pages

* Wed Oct 19 2005 Kent Boortz <kent@mysql.com>

- Made yaSSL support an option (off by default)

* Wed Oct 19 2005 Kent Boortz <kent@mysql.com>

- Enabled yaSSL support

* Sat Oct 15 2005 Kent Boortz <kent@mysql.com>

- Give mode arguments the same way in all places
- Moved copy of mysqld.a to "standard" build, but
  disabled it as we don't do embedded yet in 5.0

* Fri Oct 14 2005 Kent Boortz <kent@mysql.com>

- For 5.x, always compile with --with-big-tables
- Copy the config.log file to location outside
  the build tree

* Fri Oct 14 2005 Kent Boortz <kent@mysql.com>

- Removed unneeded/obsolete configure options
- Added archive engine to standard server
- Removed the embedded server from experimental server
- Changed suffix "-Max" => "-max"
- Changed comment string "Max" => "Experimental"

* Thu Oct 13 2005 Lenz Grimmer <lenz@mysql.com>

- added a usermod call to assign a potential existing mysql user to the
  correct user group (BUG#12823)
- Save the perror binary built during Max build so it supports the NDB
  error codes (BUG#13740)
- added a separate macro "mysqld_group" to be able to define the
  user group of the mysql user seperately, if desired.

* Thu Sep 29 2005 Lenz Grimmer <lenz@mysql.com>

- fixed the removing of the RPM_BUILD_ROOT in the %clean section (the
  $RBR variable did not get expanded, thus leaving old build roots behind)

* Thu Aug 04 2005 Lenz Grimmer <lenz@mysql.com>

- Fixed the creation of the mysql user group account in the postinstall
  section (BUG 12348)
- Fixed enabling the Archive storage engine in the Max binary

* Tue Aug 02 2005 Lenz Grimmer <lenz@mysql.com>

- Fixed the Requires: tag for the server RPM (BUG 12233)

* Fri Jul 15 2005 Lenz Grimmer <lenz@mysql.com>

- create a "mysql" user group and assign the mysql user account to that group
  in the server postinstall section. (BUG 10984)

* Tue Jun 14 2005 Lenz Grimmer <lenz@mysql.com>

- Do not build statically on i386 by default, only when adding either "--with
  static" or "--define '_with_static 1'" to the RPM build options. Static
  linking really only makes sense when linking against the specially patched
  glibc 2.2.5.

* Mon Jun 06 2005 Lenz Grimmer <lenz@mysql.com>

- added mysql_client_test to the "bench" subpackage (BUG 10676)
- added the libndbclient static and shared libraries (BUG 10676)

* Wed Jun 01 2005 Lenz Grimmer <lenz@mysql.com>

- use "mysqldatadir" variable instead of hard-coding the path multiple times
- use the "mysqld_user" variable on all occasions a user name is referenced
- removed (incomplete) Brazilian translations
- removed redundant release tags from the subpackage descriptions

* Wed May 25 2005 Joerg Bruehe <joerg@mysql.com>

- Added a "make clean" between separate calls to "BuildMySQL".

* Thu May 12 2005 Guilhem Bichot <guilhem@mysql.com>

- Removed the mysql_tableinfo script made obsolete by the information schema

* Wed Apr 20 2005 Lenz Grimmer <lenz@mysql.com>

- Enabled the "blackhole" storage engine for the Max RPM

* Wed Apr 13 2005 Lenz Grimmer <lenz@mysql.com>

- removed the MySQL manual files (html/ps/texi) - they have been removed
  from the MySQL sources and are now available seperately.

* Mon Apr 4 2005 Petr Chardin <petr@mysql.com>

- old mysqlmanager, mysqlmanagerc and mysqlmanager-pwger renamed into
  mysqltestmanager, mysqltestmanager and mysqltestmanager-pwgen respectively

* Fri Mar 18 2005 Lenz Grimmer <lenz@mysql.com>

- Disabled RAID in the Max binaries once and for all (it has finally been
  removed from the source tree)

* Sun Feb 20 2005 Petr Chardin <petr@mysql.com>

- Install MySQL Instance Manager together with mysqld, touch mysqlmanager
  password file

* Mon Feb 14 2005 Lenz Grimmer <lenz@mysql.com>

- Fixed the compilation comments and moved them into the separate build sections
  for Max and Standard

* Mon Feb 7 2005 Tomas Ulin <tomas@mysql.com>

- enabled the "Ndbcluster" storage engine for the max binary
- added extra make install in ndb subdir after Max build to get ndb binaries
- added packages for ndbcluster storage engine

* Fri Jan 14 2005 Lenz Grimmer <lenz@mysql.com>

- replaced obsoleted "BuildPrereq" with "BuildRequires" instead

* Thu Jan 13 2005 Lenz Grimmer <lenz@mysql.com>

- enabled the "Federated" storage engine for the max binary

* Tue Jan 04 2005 Petr Chardin <petr@mysql.com>

- ISAM and merge storage engines were purged. As well as appropriate
  tools and manpages (isamchk and isamlog)

* Thu Dec 31 2004 Lenz Grimmer <lenz@mysql.com>

- enabled the "Archive" storage engine for the max binary
- enabled the "CSV" storage engine for the max binary
- enabled the "Example" storage engine for the max binary

* Thu Aug 26 2004 Lenz Grimmer <lenz@mysql.com>

- MySQL-Max now requires MySQL-server instead of MySQL (BUG 3860)

* Fri Aug 20 2004 Lenz Grimmer <lenz@mysql.com>

- do not link statically on IA64/AMD64 as these systems do not have
  a patched glibc installed

* Tue Aug 10 2004 Lenz Grimmer <lenz@mysql.com>

- Added libmygcc.a to the devel subpackage (required to link applications
  against the the embedded server libmysqld.a) (BUG 4921)

* Mon Aug 09 2004 Lenz Grimmer <lenz@mysql.com>

- Added EXCEPTIONS-CLIENT to the "devel" package

* Thu Jul 29 2004 Lenz Grimmer <lenz@mysql.com>

- disabled OpenSSL in the Max binaries again (the RPM packages were the
  only exception to this anyway) (BUG 1043)

* Wed Jun 30 2004 Lenz Grimmer <lenz@mysql.com>

- fixed server postinstall (mysql_install_db was called with the wrong
  parameter)

* Thu Jun 24 2004 Lenz Grimmer <lenz@mysql.com>

- added mysql_tzinfo_to_sql to the server subpackage
- run "make clean" instead of "make distclean"

* Mon Apr 05 2004 Lenz Grimmer <lenz@mysql.com>

- added ncurses-devel to the build prerequisites (BUG 3377)

* Thu Feb 12 2004 Lenz Grimmer <lenz@mysql.com>

- when using gcc, _always_ use CXX=gcc
- replaced Copyright with License field (Copyright is obsolete)

* Tue Feb 03 2004 Lenz Grimmer <lenz@mysql.com>

- added myisam_ftdump to the Server package

* Tue Jan 13 2004 Lenz Grimmer <lenz@mysql.com>

- link the mysql client against libreadline instead of libedit (BUG 2289)

* Mon Dec 22 2003 Lenz Grimmer <lenz@mysql.com>

- marked /etc/logrotate.d/mysql as a config file (BUG 2156)

* Fri Dec 13 2003 Lenz Grimmer <lenz@mysql.com>

- fixed file permissions (BUG 1672)

* Thu Dec 11 2003 Lenz Grimmer <lenz@mysql.com>

- made testing for gcc3 a bit more robust

* Fri Dec 05 2003 Lenz Grimmer <lenz@mysql.com>

- added missing file mysql_create_system_tables to the server subpackage

* Fri Nov 21 2003 Lenz Grimmer <lenz@mysql.com>

- removed dependency on MySQL-client from the MySQL-devel subpackage
  as it is not really required. (BUG 1610)

* Fri Aug 29 2003 Lenz Grimmer <lenz@mysql.com>

- Fixed BUG 1162 (removed macro names from the changelog)
- Really fixed BUG 998 (disable the checking for installed but
  unpackaged files)

* Tue Aug 05 2003 Lenz Grimmer <lenz@mysql.com>

- Fixed BUG 959 (libmysqld not being compiled properly)
- Fixed BUG 998 (RPM build errors): added missing files to the
  distribution (mysql_fix_extensions, mysql_tableinfo, mysqldumpslow,
  mysql_fix_privilege_tables.1), removed "-n" from install section.

* Wed Jul 09 2003 Lenz Grimmer <lenz@mysql.com>

- removed the GIF Icon (file was not included in the sources anyway)
- removed unused variable shared_lib_version
- do not run automake before building the standard binary
  (should not be necessary)
- add server suffix '-standard' to standard binary (to be in line
  with the binary tarball distributions)
- Use more RPM macros (_exec_prefix, _sbindir, _libdir, _sysconfdir,
  _datadir, _includedir) throughout the spec file.
- allow overriding CC and CXX (required when building with other compilers)

* Fri May 16 2003 Lenz Grimmer <lenz@mysql.com>

- re-enabled RAID again

* Wed Apr 30 2003 Lenz Grimmer <lenz@mysql.com>

- disabled MyISAM RAID (--with-raid) - it throws an assertion which
  needs to be investigated first.

* Mon Mar 10 2003 Lenz Grimmer <lenz@mysql.com>

- added missing file mysql_secure_installation to server subpackage
  (BUG 141)

* Tue Feb 11 2003 Lenz Grimmer <lenz@mysql.com>

- re-added missing pre- and post(un)install scripts to server subpackage
- added config file /etc/my.cnf to the file list (just for completeness)
- make sure to create the datadir with 755 permissions

* Mon Jan 27 2003 Lenz Grimmer <lenz@mysql.com>

- removed unused CC and CXX variables
- CFLAGS and CXXFLAGS should honor RPM_OPT_FLAGS

* Fri Jan 24 2003 Lenz Grimmer <lenz@mysql.com>

- renamed package "MySQL" to "MySQL-server"
- fixed Copyright tag
- added mysql_waitpid to client subpackage (required for mysql-test-run)

* Wed Nov 27 2002 Lenz Grimmer <lenz@mysql.com>

- moved init script from /etc/rc.d/init.d to /etc/init.d (the majority of
  Linux distributions now support this scheme as proposed by the LSB either
  directly or via a compatibility symlink)
- Use new "restart" init script action instead of starting and stopping
  separately
- Be more flexible in activating the automatic bootup - use insserv (on
  older SuSE versions) or chkconfig (Red Hat, newer SuSE versions and
  others) to create the respective symlinks

* Wed Sep 25 2002 Lenz Grimmer <lenz@mysql.com>

- MySQL-Max now requires MySQL >= 4.0 to avoid version mismatches
  (mixing 3.23 and 4.0 packages)

* Fri Aug 09 2002 Lenz Grimmer <lenz@mysql.com>

- Turn off OpenSSL in MySQL-Max for now until it works properly again
- enable RAID for the Max binary instead
- added compatibility link: safe_mysqld -> mysqld_safe to ease the
  transition from 3.23

* Thu Jul 18 2002 Lenz Grimmer <lenz@mysql.com>

- Reworked the build steps a little bit: the Max binary is supposed
  to include OpenSSL, which cannot be linked statically, thus trying
  to statically link against a special glibc is futile anyway
- because of this, it is not required to make yet another build run
  just to compile the shared libs (saves a lot of time)
- updated package description of the Max subpackage
- clean up the BuildRoot directory afterwards

* Mon Jul 15 2002 Lenz Grimmer <lenz@mysql.com>

- Updated Packager information
- Fixed the build options: the regular package is supposed to
  include InnoDB and linked statically, while the Max package
  should include BDB and SSL support

* Fri May 03 2002 Lenz Grimmer <lenz@mysql.com>

- Use more RPM macros (e.g. infodir, mandir) to make the spec
  file more portable
- reorganized the installation of documentation files: let RPM
  take care of this
- reorganized the file list: actually install man pages along
  with the binaries of the respective subpackage
- do not include libmysqld.a in the devel subpackage as well, if we
  have a special "embedded" subpackage
- reworked the package descriptions

* Mon Oct  8 2001 Monty

- Added embedded server as a separate RPM

* Fri Apr 13 2001 Monty

- Added mysqld-max to the distribution

* Tue Jan 2  2001  Monty

- Added mysql-test to the bench package

* Fri Aug 18 2000 Tim Smith <tim@mysql.com>

- Added separate libmysql_r directory; now both a threaded
  and non-threaded library is shipped.

* Wed Sep 28 1999 David Axmark <davida@mysql.com>

- Added the support-files/my-example.cnf to the docs directory.

- Removed devel dependency on base since it is about client
  development.

* Wed Sep 8 1999 David Axmark <davida@mysql.com>

- Cleaned up some for 3.23.

* Thu Jul 1 1999 David Axmark <davida@mysql.com>

- Added support for shared libraries in a separate sub
  package. Original fix by David Fox (dsfox@cogsci.ucsd.edu)

- The --enable-assembler switch is now automatically disables on
  platforms there assembler code is unavailable. This should allow
  building this RPM on non i386 systems.

* Mon Feb 22 1999 David Axmark <david@detron.se>

- Removed unportable cc switches from the spec file. The defaults can
  now be overridden with environment variables. This feature is used
  to compile the official RPM with optimal (but compiler version
  specific) switches.

- Removed the repetitive description parts for the sub rpms. Maybe add
  again if RPM gets a multiline macro capability.

- Added support for a pt_BR translation. Translation contributed by
  Jorge Godoy <jorge@bestway.com.br>.

* Wed Nov 4 1998 David Axmark <david@detron.se>

- A lot of changes in all the rpm and install scripts. This may even
  be a working RPM :-)

* Sun Aug 16 1998 David Axmark <david@detron.se>

- A developers changelog for MySQL is available in the source RPM. And
  there is a history of major user visible changed in the Reference
  Manual.  Only RPM specific changes will be documented here.<|MERGE_RESOLUTION|>--- conflicted
+++ resolved
@@ -121,45 +121,6 @@
 %define distro_specific 0
 %endif
 %if %{distro_specific}
-<<<<<<< HEAD
-  %if %(test -f /etc/redhat-release && echo 1 || echo 0)
-    %define rhelver %(rpm -qf --qf '%%{version}\\n' /etc/redhat-release | sed -e 's/^\\([0-9]*\\).*/\\1/g')
-    %if "%rhelver" == "4"
-      %define distro_description        Red Hat Enterprise Linux 4
-      %define distro_releasetag         rhel4
-      %define distro_buildreq           gcc-c++ gperf ncurses-devel perl readline-devel time zlib-devel
-      %define distro_requires           chkconfig coreutils grep procps shadow-utils
-    %else
-      %if "%rhelver" == "5"
-        %define distro_description      Red Hat Enterprise Linux 5
-        %define distro_releasetag       rhel5
-        %define distro_buildreq         gcc-c++ gperf ncurses-devel perl readline-devel time zlib-devel
-        %define distro_requires         chkconfig coreutils grep procps shadow-utils
-      %else
-        %{error:Red Hat Enterprise Linux %{rhelver} is unsupported}
-      %endif
-    %endif
-  %else
-    %if %(test -f /etc/SuSE-release && echo 1 || echo 0)
-      %define susever %(rpm -qf --qf '%%{version}\\n' /etc/SuSE-release)
-      %if "%susever" == "10"
-        %define distro_description      SUSE Linux Enterprise Server 10
-        %define distro_releasetag       sles10
-        %define distro_buildreq         gcc-c++ gdbm-devel gperf ncurses-devel openldap2-client readline-devel zlib-devel
-        %define distro_requires         aaa_base coreutils grep procps pwdutils
-      %else
-        %if "%susever" == "11"
-          %define distro_description    SUSE Linux Enterprise Server 11
-          %define distro_releasetag     sles11
-          %define distro_buildreq       gcc-c++ gdbm-devel gperf ncurses-devel openldap2-client procps pwdutils readline-devel zlib-devel
-          %define distro_requires       aaa_base coreutils grep procps pwdutils
-        %else
-          %{error:SuSE %{susever} is unsupported}
-        %endif
-      %endif
-    %else
-      %{error:Unsupported distribution}
-=======
   %if %(test -f /etc/enterprise-release && echo 1 || echo 0)
     %define oelver %(rpm -qf --qf '%%{version}\\n' /etc/enterprise-release | sed -e 's/^\\([0-9]*\\).*/\\1/g')
     %if "%oelver" == "4"
@@ -216,7 +177,6 @@
       %else
         %{error:Unsupported distribution}
       %endif
->>>>>>> 13495fae
     %endif
   %endif
 %else
@@ -331,7 +291,6 @@
 
 If you want to access and work with the database, you have to install
 package "MySQL-client%{product_suffix}" as well!
-<<<<<<< HEAD
 
 # ----------------------------------------------------------------------------
 %package -n MySQL-client%{product_suffix}
@@ -340,16 +299,6 @@
 Obsoletes:      mysql-client MySQL-client
 Provides:       mysql-client MySQL-client
 
-=======
-
-# ----------------------------------------------------------------------------
-%package -n MySQL-client%{product_suffix}
-Summary:        MySQL - Client
-Group:          Applications/Databases
-Obsoletes:      mysql-client MySQL-client
-Provides:       mysql-client MySQL-client
-
->>>>>>> 13495fae
 %description -n MySQL-client%{product_suffix}
 This package contains the standard MySQL clients and administration tools.
 
@@ -368,7 +317,6 @@
 This package contains the MySQL regression test suite.
 
 For a description of MySQL see the base MySQL RPM or http://www.mysql.com/
-<<<<<<< HEAD
 
 # ----------------------------------------------------------------------------
 %package -n MySQL-devel%{product_suffix}
@@ -399,38 +347,6 @@
 Requires:       MySQL-devel%{product_suffix}
 Obsoletes:      mysql-embedded
 
-=======
-
-# ----------------------------------------------------------------------------
-%package -n MySQL-devel%{product_suffix}
-Summary:        MySQL - Development header files and libraries
-Group:          Applications/Databases
-Provides:       mysql-devel
-Obsoletes:      mysql-devel
-
-%description -n MySQL-devel%{product_suffix}
-This package contains the development header files and libraries necessary
-to develop MySQL client applications.
-
-For a description of MySQL see the base MySQL RPM or http://www.mysql.com/
-
-# ----------------------------------------------------------------------------
-%package -n MySQL-shared%{product_suffix}
-Summary:        MySQL - Shared libraries
-Group:          Applications/Databases
-
-%description -n MySQL-shared%{product_suffix}
-This package contains the shared libraries (*.so*) which certain languages
-and applications need to dynamically load and use MySQL.
-
-# ----------------------------------------------------------------------------
-%package -n MySQL-embedded%{product_suffix}
-Summary:        MySQL - embedded library
-Group:          Applications/Databases
-Requires:       MySQL-devel%{product_suffix}
-Obsoletes:      mysql-embedded
-
->>>>>>> 13495fae
 %description -n MySQL-embedded%{product_suffix}
 This package contains the MySQL server as an embedded library.
 
@@ -499,48 +415,30 @@
                   -e 's/ -ip / /' \
                   -e 's/^ //' \
                   -e 's/ $//'`
-<<<<<<< HEAD
-  # XXX: MYSQL_UNIX_ADDR should be in cmake/* but mysql_version is included
-  # XXX: before install_layout so we can't just set it based on
-  # XXX: INSTALL_LAYOUT=RPM
-=======
   # XXX: MYSQL_UNIX_ADDR should be in cmake/* but mysql_version is included before
   # XXX: install_layout so we can't just set it based on INSTALL_LAYOUT=RPM
->>>>>>> 13495fae
   ${CMAKE} ../%{src_dir} -DBUILD_CONFIG=mysql_release -DINSTALL_LAYOUT=RPM \
            -DCMAKE_BUILD_TYPE=Debug \
            -DMYSQL_UNIX_ADDR="/var/lib/mysql/mysql.sock" \
            -DFEATURE_SET="%{feature_set}" \
            -DCOMPILATION_COMMENT="%{compilation_comment_debug}" \
            -DMYSQL_SERVER_SUFFIX="%{server_suffix}"
-<<<<<<< HEAD
-=======
   echo BEGIN_DEBUG_CONFIG ; egrep '^#define' include/config.h ; echo END_DEBUG_CONFIG
->>>>>>> 13495fae
   make VERBOSE=1
 )
 # Build full release
 mkdir release
 (
   cd release
-<<<<<<< HEAD
-  # XXX: MYSQL_UNIX_ADDR should be in cmake/* but mysql_version is included
-  # XXX: before install_layout so we can't just set it based on
-  # XXX: INSTALL_LAYOUT=RPM
-=======
   # XXX: MYSQL_UNIX_ADDR should be in cmake/* but mysql_version is included before
   # XXX: install_layout so we can't just set it based on INSTALL_LAYOUT=RPM
->>>>>>> 13495fae
   ${CMAKE} ../%{src_dir} -DBUILD_CONFIG=mysql_release -DINSTALL_LAYOUT=RPM \
            -DCMAKE_BUILD_TYPE=RelWithDebInfo \
            -DMYSQL_UNIX_ADDR="/var/lib/mysql/mysql.sock" \
            -DFEATURE_SET="%{feature_set}" \
            -DCOMPILATION_COMMENT="%{compilation_comment_release}" \
            -DMYSQL_SERVER_SUFFIX="%{server_suffix}"
-<<<<<<< HEAD
-=======
   echo BEGIN_NORMAL_CONFIG ; egrep '^#define' include/config.h ; echo END_NORMAL_CONFIG
->>>>>>> 13495fae
   make VERBOSE=1
 )
 
@@ -591,15 +489,8 @@
 mv -v $RBR/%{_libdir}/*.a $RBR/%{_libdir}/mysql/
 
 # Install logrotate and autostart
-<<<<<<< HEAD
-install -m 644 $MBD/release/support-files/mysql-log-rotate \
-  $RBR%{_sysconfdir}/logrotate.d/mysql
-install -m 755 $MBD/release/support-files/mysql.server \
-  $RBR%{_sysconfdir}/init.d/mysql
-=======
 install -m 644 $MBD/release/support-files/mysql-log-rotate $RBR%{_sysconfdir}/logrotate.d/mysql
 install -m 755 $MBD/release/support-files/mysql.server $RBR%{_sysconfdir}/init.d/mysql
->>>>>>> 13495fae
 
 # Create a symlink "rcmysql", pointing to the init.script. SuSE users
 # will appreciate that, as all services usually offer this.
@@ -772,15 +663,9 @@
 # so a "stop" is attempted even if there is no PID file.
 # (Maybe the "stop" doesn't work then, but we might fix that in itself.)
 if [ -x %{_sysconfdir}/init.d/mysql ] ; then
-<<<<<<< HEAD
-  %{_sysconfdir}/init.d/mysql stop > /dev/null 2>&1
-  echo "Giving mysqld 5 seconds to exit nicely"
-  sleep 5
-=======
         %{_sysconfdir}/init.d/mysql stop > /dev/null 2>&1
         echo "Giving mysqld 5 seconds to exit nicely"
         sleep 5
->>>>>>> 13495fae
 fi
 
 %post -n MySQL-server%{product_suffix}
@@ -814,17 +699,10 @@
 # for the other run levels exist(ed) before the upgrade?
 # use insserv for older SuSE Linux versions
 if [ -x /sbin/insserv ] ; then
-<<<<<<< HEAD
-  /sbin/insserv %{_sysconfdir}/init.d/mysql
-# use chkconfig on Enterprise Linux and newer SuSE releases
-elif [ -x /sbin/chkconfig ] ; then
-  /sbin/chkconfig --add mysql
-=======
         /sbin/insserv %{_sysconfdir}/init.d/mysql
 # use chkconfig on Enterprise Linux and newer SuSE releases
 elif [ -x /sbin/chkconfig ] ; then
         /sbin/chkconfig --add mysql
->>>>>>> 13495fae
 fi
 
 # ----------------------------------------------------------------------
@@ -922,23 +800,6 @@
 rm  $STATUS_FILE
 
 
-<<<<<<< HEAD
-%preun -n MySQL-server%{product_suffix}
-
-if [ $1 = 0 ] ; then
-  # Stop MySQL before uninstalling it
-  if [ -x %{_sysconfdir}/init.d/mysql ] ; then
-    %{_sysconfdir}/init.d/mysql stop > /dev/null
-    # Remove autostart of MySQL
-    # For older SuSE Linux versions
-    if [ -x /sbin/insserv ] ; then
-      /sbin/insserv -r %{_sysconfdir}/init.d/mysql
-    # use chkconfig on Enterprise Linux and newer SuSE releases
-    elif [ -x /sbin/chkconfig ] ; then
-      /sbin/chkconfig --del mysql
-    fi
-  fi
-=======
 #echo "Thank you for installing the MySQL Community Server! For Production
 #systems, we recommend MySQL Enterprise, which contains enterprise-ready
 #software, intelligent advisory services, and full production support with
@@ -960,7 +821,6 @@
                         /sbin/chkconfig --del mysql
                 fi
         fi
->>>>>>> 13495fae
 fi
 
 # We do not remove the mysql user since it may still own a lot of
@@ -1046,15 +906,6 @@
 %attr(755, root, root) %{_sbindir}/mysqld
 %attr(755, root, root) %{_sbindir}/mysqld-debug
 %attr(755, root, root) %{_sbindir}/rcmysql
-<<<<<<< HEAD
-%attr(755, root, root) %{_libdir}/mysql/plugin/audit_null.so
-%attr(755, root, root) %{_libdir}/mysql/plugin/daemon_example.so
-%attr(755, root, root) %{_libdir}/mysql/plugin/mypluglib.so
-%attr(755, root, root) %{_libdir}/mysql/plugin/semisync_master.so
-%attr(755, root, root) %{_libdir}/mysql/plugin/semisync_slave.so
-%attr(755, root, root) %{_libdir}/mysql/plugin/debug/audit_null.so
-%attr(755, root, root) %{_libdir}/mysql/plugin/debug/daemon_example.so
-=======
 %attr(755, root, root) %{_libdir}/mysql/plugin/adt_null.so
 %attr(755, root, root) %{_libdir}/mysql/plugin/libdaemon_example.so
 %attr(755, root, root) %{_libdir}/mysql/plugin/mypluglib.so
@@ -1062,7 +913,6 @@
 %attr(755, root, root) %{_libdir}/mysql/plugin/semisync_slave.so
 %attr(755, root, root) %{_libdir}/mysql/plugin/debug/adt_null.so
 %attr(755, root, root) %{_libdir}/mysql/plugin/debug/libdaemon_example.so
->>>>>>> 13495fae
 %attr(755, root, root) %{_libdir}/mysql/plugin/debug/mypluglib.so
 %attr(755, root, root) %{_libdir}/mysql/plugin/debug/semisync_master.so
 %attr(755, root, root) %{_libdir}/mysql/plugin/debug/semisync_slave.so
